<?php

/**
 * ---------------------------------------------------------------------
 *
 * GLPI - Gestionnaire Libre de Parc Informatique
 *
 * http://glpi-project.org
 *
 * @copyright 2015-2024 Teclib' and contributors.
 * @copyright 2003-2014 by the INDEPNET Development Team.
 * @licence   https://www.gnu.org/licenses/gpl-3.0.html
 *
 * ---------------------------------------------------------------------
 *
 * LICENSE
 *
 * This file is part of GLPI.
 *
 * This program is free software: you can redistribute it and/or modify
 * it under the terms of the GNU General Public License as published by
 * the Free Software Foundation, either version 3 of the License, or
 * (at your option) any later version.
 *
 * This program is distributed in the hope that it will be useful,
 * but WITHOUT ANY WARRANTY; without even the implied warranty of
 * MERCHANTABILITY or FITNESS FOR A PARTICULAR PURPOSE.  See the
 * GNU General Public License for more details.
 *
 * You should have received a copy of the GNU General Public License
 * along with this program.  If not, see <https://www.gnu.org/licenses/>.
 *
 * ---------------------------------------------------------------------
 */

use Glpi\DBAL\QueryExpression;
use Glpi\Stat\StatData;
use Glpi\Application\View\TemplateRenderer;
use Laminas\Json\Expr as Json_Expr;
use Laminas\Json\Json;

/**
 *  Stat class
 **/
class Stat extends CommonGLPI
{
    public static $rightname = 'statistic';

    public static $cache = [];

    public static function getTypeName($nb = 0)
    {
        return __('Statistics');
    }


    /**
     * @see CommonGLPI::getMenuShorcut()
     *
     * @since 0.85
     **/
    public static function getMenuShorcut()
    {
        return 'a';
    }


    /**
     * @param $itemtype
     * @param $date1
     * @param $date2
     * @param $type
     * @param $parent    (default 0)
     **/
    public static function getItems($itemtype, $date1, $date2, $type, $parent = 0)
    {
        /** @var \DBmysql $DB */
        global $DB;

        if (!$item = getItemForItemtype($itemtype)) {
            return;
        }
        $val  = [];

        switch ($type) {
            case "technicien":
                /** @var CommonITILObject $item */
                $val = $item->getUsedTechBetween($date1, $date2);
                break;

            case "technicien_followup":
                /** @var CommonITILObject $item */
                $val = $item->getUsedTechTaskBetween($date1, $date2);
                break;

            case "suppliers_id_assign":
                /** @var CommonITILObject $item */
                $val = $item->getUsedSupplierBetween($date1, $date2);
                break;

            case "user":
                /** @var CommonITILObject $item */
                $val = $item->getUsedAuthorBetween($date1, $date2);
                break;

            case "users_id_recipient":
                /** @var CommonITILObject $item */
                $val = $item->getUsedRecipientBetween($date1, $date2);
                break;

            case 'group_tree':
            case 'groups_tree_assign':
               // Get all groups
                $is_field = ($type == 'group_tree') ? 'is_requester' : 'is_assign';
                $iterator = $DB->request([
                    'SELECT' => ['id', 'name'],
                    'FROM'   => 'glpi_groups',
                    'WHERE'  => [
                        'OR'  => [
                            'id'        => $parent,
                            'groups_id' => $parent
                        ],
                        $is_field   => 1
                    ] + getEntitiesRestrictCriteria("glpi_groups", '', '', true),
                    'ORDER'  => 'completename'
                ]);

                $val    = [];
                foreach ($iterator as $line) {
                     $val[] = [
                         'id'     => $line['id'],
                         'link'   => $line['name']
                     ];
                }
                break;

            case "itilcategories_tree":
            case "itilcategories_id":
                $is_tree = $type == 'itilcategories_tree';
               // Get all ticket categories for tree merge management
                $criteria = [
                    'SELECT'    => [
                        'glpi_itilcategories.id',
                        'glpi_itilcategories.' . ($is_tree ? 'name' : 'completename') . ' AS category'
                    ],
                    'DISTINCT'  => true,
                    'FROM'      => 'glpi_itilcategories',
                    'WHERE'     => getEntitiesRestrictCriteria('glpi_itilcategories', '', '', true),
                    'ORDERBY'   => 'completename'
                ];

                if ($is_tree) {
                    $criteria['WHERE']['OR'] = [
                        'id'                 => $parent,
                        'itilcategories_id'  => $parent
                    ];
                }

                $iterator = $DB->request($criteria);

                $val    = [];
                foreach ($iterator as $line) {
                    $val[] = [
                        'id'     => $line['id'],
                        'link'   => $line['category']
                    ];
                }
                break;

            case 'locations_tree':
            case 'locations_id':
                $is_tree = $type == 'locations_tree';
               // Get all locations for tree merge management
                $criteria = [
                    'SELECT'    => [
                        'glpi_locations.id',
                        'glpi_locations.' . ($is_tree ? 'name' : 'completename') . ' AS location'
                    ],
                    'DISTINCT'  => true,
                    'FROM'      => 'glpi_locations',
                    'WHERE'     => getEntitiesRestrictCriteria('glpi_locations', '', '', true),
                    'ORDERBY'   => 'completename'
                ];

                if ($is_tree) {
                    $criteria['WHERE']['OR'] = [
                        'id'           => $parent,
                        'locations_id' => $parent
                    ];
                }

                $iterator = $DB->request($criteria);

                $val    = [];
                foreach ($iterator as $line) {
                    $val[] = [
                        'id'     => $line['id'],
                        'link'   => $line['location']
                    ];
                }
                break;

            case "type":
                $types = $item->getTypes();
                $val   = [];
                foreach ($types as $id => $v) {
                    $tmp['id']   = $id;
                    $tmp['link'] = $v;
                    $val[]       = $tmp;
                }
                break;

            case "group":
                /** @var CommonITILObject $item */
                $val = $item->getUsedGroupBetween($date1, $date2);
                break;

            case "groups_id_assign":
                /** @var CommonITILObject $item */
                $val = $item->getUsedAssignGroupBetween($date1, $date2);
                break;

            case "priority":
                /** @var CommonITILObject $item */
                $val = $item->getUsedPriorityBetween($date1, $date2);
                break;

            case "urgency":
                /** @var CommonITILObject $item */
                $val = $item->getUsedUrgencyBetween($date1, $date2);
                break;

            case "impact":
                /** @var CommonITILObject $item */
                $val = $item->getUsedImpactBetween($date1, $date2);
                break;

            case "requesttypes_id":
                /** @var CommonITILObject $item */
                $val = $item->getUsedRequestTypeBetween($date1, $date2);
                break;

            case "solutiontypes_id":
                /** @var CommonITILObject $item */
                $val = $item->getUsedSolutionTypeBetween($date1, $date2);
                break;

            case "usertitles_id":
                /** @var CommonITILObject $item */
                $val = $item->getUsedUserTitleOrTypeBetween($date1, $date2, true);
                break;

            case "usercategories_id":
                /** @var CommonITILObject $item */
                $val = $item->getUsedUserTitleOrTypeBetween($date1, $date2, false);
                break;

           // DEVICE CASE
            default:
                if (
                    ($item = getItemForItemtype($type))
                    && ($item instanceof CommonDevice)
                ) {
                    $device_table = $item->getTable();

                   //select devices IDs (table row)
                    $iterator = $DB->request([
                        'SELECT' => [
                            'id',
                            'designation'
                        ],
                        'FROM'   => $device_table,
                        'ORDER'  => 'designation'
                    ]);

                    foreach ($iterator as $line) {
                          $val[] = [
                              'id'     => $line['id'],
                              'link'   => $line['designation']
                          ];
                    }
                } else {
                   // Dropdown case for computers
                    $field = "name";
                    $table = getTableForItemType($type);
                    if (
                        ($item = getItemForItemtype($type))
                        && ($item instanceof CommonTreeDropdown)
                    ) {
                        $field = "completename";
                    }

                    $criteria = [
                        'FROM'   => $table,
                        'ORDER'  => $field
                    ];

                    if ($item->isEntityAssign()) {
                        $criteria['ORDER'] = ['entities_id', $field];
                        $criteria['WHERE'] = getEntitiesRestrictCriteria($table);
                    }

                    $iterator = $DB->request($criteria);

                    $val    = [];
                    foreach ($iterator as $line) {
                        $val[] = [
                            'id'     => $line['id'],
                            'link'   => $line[$field]
                        ];
                    }
                }
        }
        return $val;
    }


    /**
     * @param $itemtype
     * @param $type
     * @param $date1
     * @param $date2
     * @param $start
     * @param $value     array
     * @param $value2             (default '')
     **/
    public static function getData($itemtype, $type, $date1, $date2, $start, array $value, $value2 = "")
    {
        $hash = md5(serialize(func_get_args()));

       // Single query cache to avoid recalculating data multiple times
       // Needed as multiple stats rely on partial data returneds by this function
       // Can be removed once we improve this code by spliting each data calculations
       // into separate functions that can be called independently
        if (isset(self::$cache[$hash])) {
            return self::$cache[$hash];
        }

        $export_data = [];

        if (is_array($value)) {
            $end_display = $start + $_SESSION['glpilist_limit'];
            $numrows     = count($value);

            for ($i = $start; $i < $numrows && $i < ($end_display); $i++) {
               //le nombre d'intervention - the number of intervention
                $opened    = self::constructEntryValues(
                    $itemtype,
                    "inter_total",
                    $date1,
                    $date2,
                    $type,
                    $value[$i]["id"],
                    $value2
                );
                $nb_opened = array_sum($opened);
                $export_data['opened'][$value[$i]['link']] = $nb_opened;

               //le nombre d'intervention resolues - the number of solved intervention
                $solved    = self::constructEntryValues(
                    $itemtype,
                    "inter_solved",
                    $date1,
                    $date2,
                    $type,
                    $value[$i]["id"],
                    $value2
                );
                $nb_solved = array_sum($solved);
                $export_data['solved'][$value[$i]['link']] = $nb_solved;

               //le nombre d'intervention resolues - the number of solved late intervention
                $late      = self::constructEntryValues(
                    $itemtype,
                    "inter_solved_late",
                    $date1,
                    $date2,
                    $type,
                    $value[$i]["id"],
                    $value2
                );
                $nb_late   = array_sum($late);
                $export_data['late'][$value[$i]['link']] = $nb_late;

               //le nombre d'intervention closes - the number of closed intervention
                $closed    = self::constructEntryValues(
                    $itemtype,
                    "inter_closed",
                    $date1,
                    $date2,
                    $type,
                    $value[$i]["id"],
                    $value2
                );
                $nb_closed = array_sum($closed);
                $export_data['closed'][$value[$i]['link']] = $nb_closed;

                if ($itemtype == 'Ticket') {
                     //open satisfaction
                     $opensatisfaction    = self::constructEntryValues(
                         $itemtype,
                         "inter_opensatisfaction",
                         $date1,
                         $date2,
                         $type,
                         $value[$i]["id"],
                         $value2
                     );
                       $nb_opensatisfaction = array_sum($opensatisfaction);
                       $export_data['opensatisfaction'][$value[$i]['link']] = $nb_opensatisfaction;
                }
            }
        }

        self::$cache[$hash] = $export_data;
        return $export_data;
    }


    /**
     * @param $itemtype
     * @param $type
     * @param $date1
     * @param $date2
     * @param $start
     * @param $value     array
     * @param $value2          (default '')
     *
     * @since 0.85 (before show with same parameters)
     **/
    public static function showTable($itemtype, $type, $date1, $date2, $start, array $value, $value2 = "")
    {
        /** @var array $CFG_GLPI */
        global $CFG_GLPI;

       // Set display type for export if define
        $output_type = Search::HTML_OUTPUT;
        if (isset($_GET["display_type"])) {
            $output_type = $_GET["display_type"];
        }

        if ($output_type == Search::HTML_OUTPUT) { // HTML display
            echo "<div class ='card table-card center'>";
        }

        if (is_array($value)) {
            $end_display = $start + $_SESSION['glpilist_limit'];
            $numrows     = count($value);

            if (isset($_GET['export_all'])) {
                $start       = 0;
                $end_display = $numrows;
            }

            $nbcols = 8;
            if ($output_type != Search::HTML_OUTPUT) { // not HTML display
                $nbcols--;
            }

            echo Search::showHeader($output_type, $end_display - $start + 1, $nbcols);
            $subname = '';
            switch ($type) {
                case 'group_tree':
                case 'groups_tree_assign':
                    $subname = Dropdown::getDropdownName('glpi_groups', $value2);
                    break;

                case 'itilcategories_tree':
                    $subname = Dropdown::getDropdownName('glpi_itilcategories', $value2);
                    break;

                case 'locations_tree':
                    $subname = Dropdown::getDropdownName('glpi_locations', $value2);
                    break;
            }

            if ($output_type == Search::HTML_OUTPUT) { // HTML display
                echo Search::showNewLine($output_type);
                $header_num = 1;

                if (
                    ($output_type == Search::HTML_OUTPUT)
                    && strstr($type, '_tree')
                    && $value2
                ) {
                    // HTML display
                    $url = $_SERVER['PHP_SELF'] . '?' . Toolbox::append_params(
                        [
                            'date1'    => $date1,
                            'date2'    => $date2,
                            'itemtype' => $itemtype,
                            'type'     => $type,
                            'value2'   => 0,
                        ],
                        '&amp;'
                    );
                    $link = "<a href='$url'>" . __('Back') . "</a>";
                    echo Search::showHeaderItem($output_type, $link, $header_num);
                } else {
                    echo Search::showHeaderItem($output_type, "&nbsp;", $header_num);
                }
                echo Search::showHeaderItem($output_type, '', $header_num);

                echo Search::showHeaderItem(
                    $output_type,
                    _x('quantity', 'Number'),
                    $header_num,
                    '',
                    0,
                    '',
                    "colspan='4'"
                );
                if ($itemtype == 'Ticket') {
                     echo Search::showHeaderItem(
                         $output_type,
                         __('Satisfaction'),
                         $header_num,
                         '',
                         0,
                         '',
                         "colspan='3'"
                     );
                }
                echo Search::showHeaderItem(
                    $output_type,
                    __('Average time'),
                    $header_num,
                    '',
                    0,
                    '',
                    $itemtype == 'Ticket' ? "colspan='3'" : "colspan='2'"
                );
                echo Search::showHeaderItem(
                    $output_type,
                    __('Real duration of treatment of the ticket'),
                    $header_num,
                    '',
                    0,
                    '',
                    "colspan='2'"
                );
            }

            echo Search::showNewLine($output_type);
            $header_num    = 1;
            echo Search::showHeaderItem($output_type, $subname, $header_num);

            if ($output_type == Search::HTML_OUTPUT) { // HTML display
                echo Search::showHeaderItem($output_type, "", $header_num);
            }
            if ($output_type != Search::HTML_OUTPUT) {
                echo Search::showHeaderItem($output_type, __('Number of opened tickets'), $header_num);
                echo Search::showHeaderItem($output_type, __('Number of solved tickets'), $header_num);
                echo Search::showHeaderItem($output_type, __('Number of late tickets'), $header_num);
                echo Search::showHeaderItem($output_type, __('Number of closed tickets'), $header_num);
            } else {
                echo Search::showHeaderItem($output_type, _nx('ticket', 'Opened', 'Opened', Session::getPluralNumber()), $header_num);
                echo Search::showHeaderItem(
                    $output_type,
                    _nx('ticket', 'Solved', 'Solved', Session::getPluralNumber()),
                    $header_num
                );
                echo Search::showHeaderItem($output_type, __('Late'), $header_num);
                echo Search::showHeaderItem($output_type, __('Closed'), $header_num);
            }

            if ($itemtype == 'Ticket') {
                if ($output_type != Search::HTML_OUTPUT) {
                    echo Search::showHeaderItem(
                        $output_type,
                        __('Number of opened satisfaction survey'),
                        $header_num
                    );
                    echo Search::showHeaderItem(
                        $output_type,
                        __('Number of answered satisfaction survey'),
                        $header_num
                    );
                    echo Search::showHeaderItem(
                        $output_type,
                        __('Average satisfaction'),
                        $header_num
                    );
                } else {
                    echo Search::showHeaderItem(
                        $output_type,
                        _nx('survey', 'Opened', 'Opened', Session::getPluralNumber()),
                        $header_num
                    );
                    echo Search::showHeaderItem(
                        $output_type,
                        _nx('survey', 'Answered', 'Answered', Session::getPluralNumber()),
                        $header_num
                    );
                    echo Search::showHeaderItem($output_type, __('Average'), $header_num);
                }
            }

            if ($output_type != Search::HTML_OUTPUT) {
                if ($itemtype == 'Ticket') {
                    echo Search::showHeaderItem(
                        $output_type,
                        __('Average time to take into account'),
                        $header_num
                    );
                }
                echo Search::showHeaderItem($output_type, __('Average time to resolution'), $header_num);
                echo Search::showHeaderItem($output_type, __('Average time to closure'), $header_num);
            } else {
                if ($itemtype == 'Ticket') {
                    echo Search::showHeaderItem($output_type, __('Take into account'), $header_num);
                }
                echo Search::showHeaderItem($output_type, __('Resolution'), $header_num);
                echo Search::showHeaderItem($output_type, __('Closure'), $header_num);
            }

            if ($output_type != Search::HTML_OUTPUT) {
                echo Search::showHeaderItem(
                    $output_type,
                    __('Average real duration of treatment of the ticket'),
                    $header_num
                );
                echo Search::showHeaderItem(
                    $output_type,
                    __('Total real duration of treatment of the ticket'),
                    $header_num
                );
            } else {
                echo Search::showHeaderItem($output_type, __('Average'), $header_num);
                echo Search::showHeaderItem($output_type, __('Total duration'), $header_num);
            }
           // End Line for column headers
            echo Search::showEndLine($output_type);
            $row_num = 1;

            for ($i = $start; ($i < $numrows) && ($i < $end_display); $i++) {
                $row_num++;
                $item_num = 1;
                echo Search::showNewLine($output_type, $i % 2);
                if (
                    ($output_type == Search::HTML_OUTPUT)
                    && strstr($type, '_tree')
                    && ($value[$i]['id'] != $value2)
                ) {
                    // HTML display
                    $url = $_SERVER['PHP_SELF'] . '?' . Toolbox::append_params(
                        [
                            'date1'    => $date1,
                            'date2'    => $date2,
                            'itemtype' => $itemtype,
                            'type'     => $type,
                            'value2'  => $value[$i]['id'],
                        ],
                        '&amp;'
                    );
                    $link = "<a href='$url'>" . $value[$i]['link'] . "</a>";
                    echo Search::showItem($output_type, $link, $item_num, $row_num);
                } else {
                    echo Search::showItem($output_type, $value[$i]['link'], $item_num, $row_num);
                }

                if ($output_type == Search::HTML_OUTPUT) { // HTML display
                    $link = "";
                    if ($value[$i]['id'] > 0) {
                        $url = 'stat.graph.php?' . Toolbox::append_params(
                            [
                                'date1'    => $date1,
                                'date2'    => $date2,
                                'itemtype' => $itemtype,
                                'type'     => $type,
                                'champ'    => $value2,
                            ],
                            '&amp;'
                        );
                        $link = "<a href='$url'>" .
                          "<img src='" . $CFG_GLPI["root_doc"] . "/pics/stats_item.png' alt=''>" .
                          "</a>";
                    }
                    echo Search::showItem($output_type, $link, $item_num, $row_num);
                }

               //le nombre d'intervention - the number of intervention
                $opened    = self::constructEntryValues(
                    $itemtype,
                    "inter_total",
                    $date1,
                    $date2,
                    $type,
                    $value[$i]["id"],
                    $value2
                );
                $nb_opened = array_sum($opened);
                echo Search::showItem($output_type, $nb_opened, $item_num, $row_num);

               //le nombre d'intervention resolues - the number of solved intervention
                $solved    = self::constructEntryValues(
                    $itemtype,
                    "inter_solved",
                    $date1,
                    $date2,
                    $type,
                    $value[$i]["id"],
                    $value2
                );
                $nb_solved = array_sum($solved);
                echo Search::showItem($output_type, $nb_solved, $item_num, $row_num);

               //le nombre d'intervention resolues - the number of solved intervention
                $solved_late    = self::constructEntryValues(
                    $itemtype,
                    "inter_solved_late",
                    $date1,
                    $date2,
                    $type,
                    $value[$i]["id"],
                    $value2
                );
                $nb_solved_late = array_sum($solved_late);
                echo Search::showItem($output_type, $nb_solved_late, $item_num, $row_num);

               //le nombre d'intervention closes - the number of closed intervention
                $closed    = self::constructEntryValues(
                    $itemtype,
                    "inter_closed",
                    $date1,
                    $date2,
                    $type,
                    $value[$i]["id"],
                    $value2
                );
                $nb_closed = array_sum($closed);

                echo Search::showItem($output_type, $nb_closed, $item_num, $row_num);

                if ($itemtype == 'Ticket') {
                     //Satisfaction open
                     $opensatisfaction    = self::constructEntryValues(
                         $itemtype,
                         "inter_opensatisfaction",
                         $date1,
                         $date2,
                         $type,
                         $value[$i]["id"],
                         $value2
                     );
                     $nb_opensatisfaction = array_sum($opensatisfaction);
                     echo Search::showItem($output_type, $nb_opensatisfaction, $item_num, $row_num);

                     //Satisfaction answer
                     $answersatisfaction    = self::constructEntryValues(
                         $itemtype,
                         "inter_answersatisfaction",
                         $date1,
                         $date2,
                         $type,
                         $value[$i]["id"],
                         $value2
                     );
                    $nb_answersatisfaction = array_sum($answersatisfaction);
                    echo Search::showItem($output_type, $nb_answersatisfaction, $item_num, $row_num);

                    //Satisfaction rate
                    $satisfaction = self::constructEntryValues(
                        $itemtype,
                        "inter_avgsatisfaction",
                        $date1,
                        $date2,
                        $type,
                        $value[$i]["id"],
                        $value2
                    );
                    foreach (array_keys($satisfaction) as $key2) {
                          $satisfaction[$key2] *= $answersatisfaction[$key2];
                    }
                    if ($nb_answersatisfaction > 0) {
                        $avgsatisfaction = round(array_sum($satisfaction) / $nb_answersatisfaction, 1);
                        if ($output_type == Search::HTML_OUTPUT) {
                            // Display using the max number of stars defined in the root entity
                            $max_rate = Entity::getUsedConfig(
                                'inquest_config',
                                0,
                                'inquest_max_rate' . TicketSatisfaction::getConfigSufix()
                            );
                            if (!$max_rate) {
                                $max_rate = 5;
                            }
                            // Scale satisfaction accordingly
                            $avgsatisfaction = $avgsatisfaction * ($max_rate / 5);
                            $avgsatisfaction = TicketSatisfaction::displaySatisfaction($avgsatisfaction, 0);
                        }
                    } else {
                        $avgsatisfaction = '&nbsp;';
                    }
                    echo Search::showItem($output_type, $avgsatisfaction, $item_num, $row_num);

                    //Le temps moyen de prise en compte du ticket - The average time to take a ticket into account
                    $data = self::constructEntryValues(
                        $itemtype,
                        "inter_avgtakeaccount",
                        $date1,
                        $date2,
                        $type,
                        $value[$i]["id"],
                        $value2
                    );
                    foreach (array_keys($data) as $key2) {
                          $data[$key2] *= $solved[$key2];
                    }

                    if ($nb_solved > 0) {
                        $timedisplay = array_sum($data) / $nb_solved;
                    } else {
                        $timedisplay = 0;
                    }

                    if (
                        ($output_type == Search::HTML_OUTPUT)
                        || ($output_type == Search::PDF_OUTPUT_LANDSCAPE)
                        || ($output_type == Search::PDF_OUTPUT_PORTRAIT)
                    ) {
                        $timedisplay = Html::timestampToString($timedisplay, 0, false);
                    } else if ($output_type == Search::CSV_OUTPUT) {
                        $timedisplay = Html::timestampToCsvString($timedisplay);
                    }
                    echo Search::showItem($output_type, $timedisplay, $item_num, $row_num);
                }

              //Le temps moyen de resolution - The average time to resolv
                $data = self::constructEntryValues(
                    $itemtype,
                    "inter_avgsolvedtime",
                    $date1,
                    $date2,
                    $type,
                    $value[$i]["id"],
                    $value2
                );
                foreach (array_keys($data) as $key2) {
                    $data[$key2] = round($data[$key2] * $solved[$key2]);
                }

                if ($nb_solved > 0) {
                    $timedisplay = array_sum($data) / $nb_solved;
                } else {
                    $timedisplay = 0;
                }
                if (
                    ($output_type == Search::HTML_OUTPUT)
                    || ($output_type == Search::PDF_OUTPUT_LANDSCAPE)
                    || ($output_type == Search::PDF_OUTPUT_PORTRAIT)
                ) {
                    $timedisplay = Html::timestampToString($timedisplay, 0, false);
                } else if ($output_type == Search::CSV_OUTPUT) {
                    $timedisplay = Html::timestampToCsvString($timedisplay);
                }
                echo Search::showItem($output_type, $timedisplay, $item_num, $row_num);

              //Le temps moyen de cloture - The average time to close
                $data = self::constructEntryValues(
                    $itemtype,
                    "inter_avgclosedtime",
                    $date1,
                    $date2,
                    $type,
                    $value[$i]["id"],
                    $value2
                );
                foreach (array_keys($data) as $key2) {
                    $data[$key2] = round($data[$key2] * $solved[$key2]);
                }

                if ($nb_closed > 0) {
                    $timedisplay = array_sum($data) / $nb_closed;
                } else {
                    $timedisplay = 0;
                }
                if (
                    ($output_type == Search::HTML_OUTPUT)
                    || ($output_type == Search::PDF_OUTPUT_LANDSCAPE)
                    || ($output_type == Search::PDF_OUTPUT_PORTRAIT)
                ) {
                    $timedisplay = Html::timestampToString($timedisplay, 0, false);
                } else if ($output_type == Search::CSV_OUTPUT) {
                    $timedisplay = Html::timestampToCsvString($timedisplay);
                }
                echo Search::showItem($output_type, $timedisplay, $item_num, $row_num);

              //the number of solved interventions with a duration time
                $solved_with_actiontime = self::constructEntryValues(
                    $itemtype,
                    "inter_solved_with_actiontime",
                    $date1,
                    $date2,
                    $type,
                    $value[$i]["id"],
                    $value2
                );
                $nb_solved_with_actiontime = array_sum($solved_with_actiontime);

              //Le temps moyen de l'intervention reelle - The average actiontime to resolv
                $data = self::constructEntryValues(
                    $itemtype,
                    "inter_avgactiontime",
                    $date1,
                    $date2,
                    $type,
                    $value[$i]["id"],
                    $value2
                );
                foreach (array_keys($data) as $key2) {
                    if (isset($solved_with_actiontime[$key2])) {
                        $data[$key2] *= $solved_with_actiontime[$key2];
                    } else {
                        $data[$key2] *= 0;
                    }
                }
                $total_actiontime = array_sum($data);

                if ($nb_solved_with_actiontime > 0) {
                    $timedisplay = $total_actiontime / $nb_solved_with_actiontime;
                } else {
                    $timedisplay = 0;
                }

                if (
                    ($output_type == Search::HTML_OUTPUT)
                    || ($output_type == Search::PDF_OUTPUT_LANDSCAPE)
                    || ($output_type == Search::PDF_OUTPUT_PORTRAIT)
                ) {
                    $timedisplay = Html::timestampToString($timedisplay, 0, false);
                } else if ($output_type == Search::CSV_OUTPUT) {
                    $timedisplay = Html::timestampToCsvString($timedisplay);
                }
                echo Search::showItem($output_type, $timedisplay, $item_num, $row_num);
              //Le temps total de l'intervention reelle - The total actiontime to resolv
                $timedisplay = $total_actiontime;

                if (
                    ($output_type == Search::HTML_OUTPUT)
                    || ($output_type == Search::PDF_OUTPUT_LANDSCAPE)
                    || ($output_type == Search::PDF_OUTPUT_PORTRAIT)
                ) {
                    $timedisplay = Html::timestampToString($timedisplay, 0, false);
                } else if ($output_type == Search::CSV_OUTPUT) {
                    $timedisplay = Html::timestampToCsvString($timedisplay);
                }
                echo Search::showItem($output_type, $timedisplay, $item_num, $row_num);

                echo Search::showEndLine($output_type);
            }
          // Display footer
            echo Search::showFooter($output_type, '', $numrows);
        } else {
            echo __('No statistics are available');
        }

        if ($output_type == Search::HTML_OUTPUT) { // HTML display
            echo "</div>";
        }
    }


    /**
     * @param $itemtype
     * @param $type
     * @param $begin              (default '')
     * @param $end                (default '')
     * @param $param              (default '')
     * @param $value              (default '')
     * @param $value2             (default '')
     * @param $add_criteria          (default [''])
     */
    public static function constructEntryValues(
        $itemtype,
        $type,
        $begin = "",
        $end = "",
        $param = "",
        $value = "",
        $value2 = "",
        array $add_criteria = []
    ) {
        $DB = \DBConnection::getReadConnection();

        if (!$item = getItemForItemtype($itemtype)) {
            return;
        }
        /** @var CommonITILObject $item */
        $table          = $item->getTable();
        $fkfield        = $item->getForeignKeyField();

        if (!($userlinkclass = getItemForItemtype($item->userlinkclass))) {
            return;
        }
        $userlinktable  = $userlinkclass->getTable();
        if (!$grouplinkclass = getItemForItemtype($item->grouplinkclass)) {
            return;
        }
        $grouplinktable = $grouplinkclass->getTable();

        if (!($supplierlinkclass = getItemForItemtype($item->supplierlinkclass))) {
            return;
        }
        $supplierlinktable = $supplierlinkclass->getTable();

        $tasktable      = getTableForItemType($item->getType() . 'Task');

        $closed_status  = $item->getClosedStatusArray();
        $solved_status  = array_merge($closed_status, $item->getSolvedStatusArray());

        $criteria = [];
        $WHERE = [];
        if ($item->maybeDeleted()) {
            $WHERE["$table.is_deleted"] = 0;
        }
        $WHERE += getEntitiesRestrictCriteria($table);
        $LEFTJOIN          = [];
        $INNERJOIN         = [];
        $LEFTJOINUSER      = [
            $userlinktable => [
                'ON' => [
                    $userlinktable => $fkfield,
                    $table         => 'id'
                ]
            ]
        ];
        $LEFTJOINGROUP    = [
            $grouplinktable => [
                'ON' => [
                    $grouplinktable   => $fkfield,
                    $table            => 'id'
                ]
            ]
        ];
        $LEFTJOINSUPPLIER = [
            $supplierlinktable => [
                'ON' => [
                    $supplierlinktable   => $fkfield,
                    $table               => 'id'
                ]
            ]
        ];

        switch ($param) {
            case "technicien":
                $LEFTJOIN = $LEFTJOINUSER;
                $WHERE["$userlinktable.users_id"] = $value;
                $WHERE["$userlinktable.type"] = CommonITILActor::ASSIGN;
                break;

            case "technicien_followup":
                $WHERE["$tasktable.users_id"] = $value;
                $LEFTJOIN = [
                    $tasktable => [
                        'ON' => [
                            $tasktable  => $fkfield,
                            $table      => 'id'
                        ]
                    ]
                ];
                break;

            case "user":
                $LEFTJOIN = $LEFTJOINUSER;
                $WHERE["$userlinktable.users_id"] = $value;
                $WHERE["$userlinktable.type"] = CommonITILActor::REQUESTER;
                break;

            case "usertitles_id":
                $LEFTJOIN  = $LEFTJOINUSER;
                $LEFTJOIN['glpi_users'] = [
                    'ON' => [
                        $userlinktable => 'users_id',
                        'glpi_users'   => 'id'
                    ]
                ];
                $WHERE["glpi_users.usertitles_id"] = $value;
                $WHERE["$userlinktable.type"] = CommonITILActor::REQUESTER;
                break;

            case "usercategories_id":
                $LEFTJOIN  = $LEFTJOINUSER;
                $LEFTJOIN['glpi_users'] = [
                    'ON' => [
                        $userlinktable => 'users_id',
                        'glpi_users'   => 'id'
                    ]
                ];
                $WHERE["glpi_users.usercategories_id"] = $value;
                $WHERE["$userlinktable.type"] = CommonITILActor::REQUESTER;
                break;

            case "itilcategories_tree":
                if ($value == $value2) {
                    $categories = [$value];
                } else {
                    $categories = getSonsOf("glpi_itilcategories", $value);
                }
                $WHERE["$table.itilcategories_id"] = $categories;
                break;

            case 'locations_tree':
                if ($value == $value2) {
                    $locations = [$value];
                } else {
                    $locations = getSonsOf('glpi_locations', $value);
                }
                $WHERE["$table.locations_id"] = $locations;
                break;

            case 'group_tree':
            case 'groups_tree_assign':
                $grptype = (($param == 'group_tree') ? CommonITILActor::REQUESTER
                                                 : CommonITILActor::ASSIGN);
                if ($value == $value2) {
                     $groups = [$value];
                } else {
                    $groups = getSonsOf("glpi_groups", $value);
                }

                $LEFTJOIN  = $LEFTJOINGROUP;
                $WHERE["$grouplinktable.groups_id"] = $groups;
                $WHERE["$grouplinktable.type"] = $grptype;
                break;

            case "group":
                $LEFTJOIN = $LEFTJOINGROUP;
                $WHERE["$grouplinktable.groups_id"] = $value;
                $WHERE["$grouplinktable.type"] = CommonITILActor::REQUESTER;
                break;

            case "groups_id_assign":
                $LEFTJOIN = $LEFTJOINGROUP;
                $WHERE["$grouplinktable.groups_id"] = $value;
                $WHERE["$grouplinktable.type"] = CommonITILActor::ASSIGN;
                break;

            case "suppliers_id_assign":
                $LEFTJOIN = $LEFTJOINSUPPLIER;
                $WHERE["$supplierlinktable.suppliers_id"] = $value;
                $WHERE["$supplierlinktable.type"] = CommonITILActor::ASSIGN;
                break;

            case "requesttypes_id":
            case "urgency":
            case "impact":
            case "priority":
            case "users_id_recipient":
            case "type":
            case "itilcategories_id":
            case 'locations_id':
                $WHERE["$table.$param"] = $value;
                break;

            case "solutiontypes_id":
                $LEFTJOIN = [
                    'glpi_itilsolutions' => [
                        'ON' => [
                            'glpi_itilsolutions'   => 'items_id',
                            'glpi_tickets'               => 'id', [
                                'AND' => [
                                    'glpi_itilsolutions.itemtype' => 'Ticket'
                                ]
                            ]
                        ]
                    ]
                ];
                $WHERE["glpi_itilsolutions.$param"] = $value;
                break;

            case "device":
                $devtable = getTableForItemType('Item_' . $value2);
                $fkname   = getForeignKeyFieldForTable(getTableForItemType($value2));
               //select computers IDs that are using this device;
                $linkedtable = $table;
                if ($itemtype == 'Ticket') {
                    $linkedtable = 'glpi_items_tickets';
                    $LEFTJOIN = [
                        'glpi_items_tickets' => [
                            'ON' => [
                                'glpi_items_tickets' => 'tickets_id',
                                'glpi_tickets'       => 'id', [
                                    'AND' => [
                                        "$linkedtable.itemtype" => 'Computer'
                                    ]
                                ]
                            ]
                        ]
                    ];
                }
                $INNERJOIN = [
                    'glpi_computers'  => [
                        'ON' => [
                            'glpi_computers'  => 'id',
                            $linkedtable      => 'items_id'
                        ]
                    ],
                    $devtable         => [
                        'ON' => [
                            'glpi_computers'  => 'id',
                            $devtable         => 'items_id', [
                                'AND' => [
                                    "$devtable.itemtype" => Computer::class,
                                    "$devtable.$fkname" => $value
                                ]
                            ]
                        ]
                    ]
                ];

                $WHERE["glpi_computers.is_template"] = 0;
                break;

            case "comp_champ":
                $ftable   = getTableForItemType($value2);
                $champ    = getForeignKeyFieldForTable($ftable);
                $linkedtable = $table;
                if ($itemtype == 'Ticket') {
                    $linkedtable = 'glpi_items_tickets';
                    $LEFTJOIN = [
                        'glpi_items_tickets' => [
                            'ON' => [
                                'glpi_items_tickets' => 'tickets_id',
                                'glpi_tickets'       => 'id', [
                                    'AND' => [
                                        "$linkedtable.itemtype" => 'Computer'
                                    ]
                                ]
                            ]
                        ]
                    ];
                }
                $INNERJOIN = [
                    'glpi_computers' => [
                        'ON' => [
                            'glpi_computers'  => 'id',
                            $linkedtable      => 'items_id'
                        ]
                    ]
                ];

                $WHERE["glpi_computers.is_template"] = 0;
                if (substr($champ, 0, strlen('operatingsystem')) === 'operatingsystem') {
                    $INNERJOIN['glpi_items_operatingsystems'] = [
                        'ON' => [
                            'glpi_computers'              => 'id',
                            'glpi_items_operatingsystems' => 'items_id', [
                                'AND' => [
                                    "glpi_items_operatingsystems.itemtype" => 'Computer'
                                ]
                            ]
                        ]
                    ];
                    $WHERE["glpi_items_operatingsystems.$champ"] = $value;
                } else {
                    $WHERE["glpi_computers.$champ"] = $value;
                }
                break;
        }

        switch ($type) {
            case "inter_total":
                $WHERE[] = getDateCriteria("$table.date", $begin, $end);

                $date_unix = new QueryExpression(
                    "FROM_UNIXTIME(UNIX_TIMESTAMP(" . $DB->quoteName("$table.date") . "),'%Y-%m') AS " . $DB->quoteName('date_unix')
                );

                $criteria = [
                    'SELECT'    => [
                        $date_unix,
                        'COUNT DISTINCT' => "$table.id AS total_visites"
                    ],
                    'FROM'      => $table,
                    'WHERE'     => $WHERE,
                    'GROUPBY'   => 'date_unix',
                    'ORDERBY'   => "$table.date"
                ];
                break;

            case "inter_solved":
                $WHERE["$table.status"] = $solved_status;
                $WHERE[] = ['NOT' => ["$table.solvedate" => null]];
                $WHERE[] = getDateCriteria("$table.solvedate", $begin, $end);

                $date_unix = new QueryExpression(
                    "FROM_UNIXTIME(UNIX_TIMESTAMP(" . $DB->quoteName("$table.solvedate") . "),'%Y-%m') AS " . $DB->quoteName('date_unix')
                );

                $criteria = [
                    'SELECT'    => [
                        $date_unix,
                        'COUNT DISTINCT'  => "$table.id AS total_visites"
                    ],
                    'FROM'      => $table,
                    'WHERE'     => $WHERE,
                    'GROUPBY'   => 'date_unix',
                    'ORDERBY'   => "$table.solvedate"
                ];
                break;

            case "inter_solved_late":
                $WHERE["$table.status"] = $solved_status;
                $WHERE[] = [
                    'NOT' => [
                        "$table.solvedate"         => null,
                        "$table.time_to_resolve"   => null
                    ]
                ];
                $WHERE[] = getDateCriteria("$table.solvedate", $begin, $end);
                $WHERE[] = new QueryExpression("$table.solvedate > $table.time_to_resolve");

                $date_unix = new QueryExpression(
                    "FROM_UNIXTIME(UNIX_TIMESTAMP(" . $DB->quoteName("$table.solvedate") . "),'%Y-%m') AS " . $DB->quoteName('date_unix')
                );

                $criteria = [
                    'SELECT'    => [
                        $date_unix,
                        'COUNT DISTINCT'  => "$table.id AS total_visites"
                    ],
                    'FROM'      => $table,
                    'WHERE'     => $WHERE,
                    'GROUPBY'   => 'date_unix',
                    'ORDERBY'   => "$table.solvedate"
                ];
                break;

            case "inter_closed":
                $WHERE["$table.status"] = $closed_status;
                $WHERE[] = ['NOT' => ["$table.closedate" => null]];
                $WHERE[] = getDateCriteria("$table.closedate", $begin, $end);

                $date_unix = new QueryExpression(
                    "FROM_UNIXTIME(UNIX_TIMESTAMP(" . $DB->quoteName("$table.closedate") . "),'%Y-%m') AS " . $DB->quoteName('date_unix')
                );

                $criteria = [
                    'SELECT'    => [
                        $date_unix,
                        'COUNT DISTINCT'  => "$table.id AS total_visites"
                    ],
                    'FROM'      => $table,
                    'WHERE'     => $WHERE,
                    'GROUPBY'   => 'date_unix',
                    'ORDERBY'   => "$table.closedate"
                ];
                break;

            case "inter_solved_with_actiontime":
                $WHERE["$table.status"] = $solved_status;
                $WHERE["$table.actiontime"] = ['>', 0];
                $WHERE[] = ['NOT' => ["$table.solvedate" => null]];
                $WHERE[] = getDateCriteria("$table.solvedate", $begin, $end);

                $date_unix = new QueryExpression(
                    "FROM_UNIXTIME(UNIX_TIMESTAMP(" . $DB->quoteName("$table.solvedate") . "),'%Y-%m') AS " . $DB->quoteName('date_unix')
                );

                $criteria = [
                    'SELECT'    => [
                        $date_unix,
                        'COUNT DISTINCT'  => "$table.id AS total_visites"
                    ],
                    'FROM'      => $table,
                    'WHERE'     => $WHERE,
                    'GROUPBY'   => 'date_unix',
                    'ORDERBY'   => "$table.solvedate"
                ];
                break;

            case "inter_avgsolvedtime":
                $WHERE["$table.status"] = $solved_status;
                $WHERE[] = ['NOT' => ["$table.solvedate" => null]];
                $WHERE[] = getDateCriteria("$table.solvedate", $begin, $end);

                $date_unix = new QueryExpression(
                    "FROM_UNIXTIME(UNIX_TIMESTAMP(" . $DB->quoteName("$table.solvedate") . "),'%Y-%m') AS " . $DB->quoteName('date_unix')
                );

                $criteria = [
                    'SELECT'    => [
                        $date_unix,
                        'AVG' => "solve_delay_stat AS total_visites"
                    ],
                    'FROM'      => $table,
                    'WHERE'     => $WHERE,
                    'GROUPBY'   => 'date_unix',
                    'ORDERBY'   => "$table.solvedate"
                ];
                break;

            case "inter_avgclosedtime":
                $WHERE["$table.status"] = $closed_status;
                $WHERE[] = ['NOT' => ["$table.closedate" => null]];
                $WHERE[] = getDateCriteria("$table.closedate", $begin, $end);

                $date_unix = new QueryExpression(
                    "FROM_UNIXTIME(UNIX_TIMESTAMP(" . $DB->quoteName("$table.closedate") . "),'%Y-%m') AS " . $DB->quoteName('date_unix')
                );

                $criteria = [
                    'SELECT'    => [
                        $date_unix,
                        'AVG'  => "close_delay_stat AS total_visites"
                    ],
                    'FROM'      => $table,
                    'WHERE'     => $WHERE,
                    'GROUPBY'   => 'date_unix',
                    'ORDERBY'   => "$table.closedate"
                ];
                break;

            case "inter_avgactiontime":
                if ($param == "technicien_followup") {
                    $actiontime_table = $tasktable;
                } else {
                    $actiontime_table = $table;
                }
                $WHERE["$actiontime_table.actiontime"] = ['>', 0];
                $WHERE[] = getDateCriteria("$table.solvedate", $begin, $end);

                $date_unix = new QueryExpression(
                    "FROM_UNIXTIME(UNIX_TIMESTAMP(" . $DB->quoteName("$table.solvedate") . "),'%Y-%m') AS " . $DB->quoteName('date_unix')
                );

                $criteria = [
                    'SELECT'    => [
                        $date_unix,
                        'AVG'  => "$actiontime_table.actiontime AS total_visites"
                    ],
                    'FROM'      => $table,
                    'WHERE'     => $WHERE,
                    'GROUPBY'   => 'date_unix',
                    'ORDERBY'   => "$table.solvedate"
                ];
                break;

            case "inter_avgtakeaccount":
                $WHERE["$table.status"] = $solved_status;
                $WHERE[] = ['NOT' => ["$table.solvedate" => null]];
                $WHERE[] = getDateCriteria("$table.solvedate", $begin, $end);

                $date_unix = new QueryExpression(
                    "FROM_UNIXTIME(UNIX_TIMESTAMP(" . $DB->quoteName("$table.solvedate") . "),'%Y-%m') AS " . $DB->quoteName('date_unix')
                );

                $criteria = [
                    'SELECT'    => [
                        $date_unix,
                        'AVG'  => "$table.takeintoaccount_delay_stat AS total_visites"
                    ],
                    'FROM'      => $table,
                    'WHERE'     => $WHERE,
                    'GROUPBY'   => 'date_unix',
                    'ORDERBY'   => "$table.solvedate"
                ];
                break;

            case "inter_opensatisfaction":
                $WHERE["$table.status"] = $closed_status;
                $WHERE[] = ['NOT' => ["$table.closedate" => null]];
                $WHERE[] = getDateCriteria("$table.closedate", $begin, $end);

                $date_unix = new QueryExpression(
                    "FROM_UNIXTIME(UNIX_TIMESTAMP(" . $DB->quoteName("$table.closedate") . "),'%Y-%m') AS " . $DB->quoteName('date_unix')
                );

                $INNERJOIN['glpi_ticketsatisfactions'] = [
                    'ON' => [
                        'glpi_ticketsatisfactions' => 'tickets_id',
                        $table                     => 'id'
                    ]
                ];

                $criteria = [
                    'SELECT'    => [
                        $date_unix,
                        'COUNT DISTINCT'  => "$table.id AS total_visites"
                    ],
                    'FROM'      => $table,
                    'WHERE'     => $WHERE,
                    'GROUPBY'   => 'date_unix',
                    'ORDERBY'   => "$table.closedate"
                ];
                break;

            case "inter_answersatisfaction":
                $WHERE["$table.status"] = $closed_status;
                $WHERE[] = [
                    ['NOT' => ["$table.closedate" => null]],
                    ['NOT' => ["glpi_ticketsatisfactions.date_answered"  => null]],
                ];

                $WHERE[] = getDateCriteria("$table.closedate", $begin, $end);

                $date_unix = new QueryExpression(
                    "FROM_UNIXTIME(UNIX_TIMESTAMP(" . $DB->quoteName("$table.closedate") . "),'%Y-%m') AS " . $DB->quoteName('date_unix')
                );

                $INNERJOIN['glpi_ticketsatisfactions'] = [
                    'ON' => [
                        'glpi_ticketsatisfactions' => 'tickets_id',
                        $table                     => 'id'
                    ]
                ];

                $criteria = [
                    'SELECT'    => [
                        $date_unix,
                        'COUNT DISTINCT'  => "$table.id AS total_visites"
                    ],
                    'FROM'      => $table,
                    'WHERE'     => $WHERE,
                    'GROUPBY'   => 'date_unix',
                    'ORDERBY'   => "$table.closedate"
                ];
                break;

            case "inter_avgsatisfaction":
                $WHERE["$table.status"] = $closed_status;
                $WHERE[] = [
                    'NOT' => [
                        "$table.closedate" => null,
                        "glpi_ticketsatisfactions.date_answered" => null
                    ]
                ];
                $WHERE[] = getDateCriteria("$table.closedate", $begin, $end);

                $date_unix = new QueryExpression(
                    "FROM_UNIXTIME(UNIX_TIMESTAMP(" . $DB->quoteName("$table.closedate") . "),'%Y-%m') AS " . $DB->quoteName('date_unix')
                );

                $INNERJOIN['glpi_ticketsatisfactions'] = [
                    'ON' => [
                        'glpi_ticketsatisfactions' => 'tickets_id',
                        $table                     => 'id'
                    ]
                ];

                $criteria = [
                    'SELECT'    => [
                        $date_unix,
                        'AVG'  => "glpi_ticketsatisfactions.satisfaction_scaled_to_5 AS total_visites"
                    ],
                    'FROM'      => $table,
                    'WHERE'     => $WHERE,
                    'GROUPBY'   => 'date_unix',
                    'ORDERBY'   => "$table.closedate"
                ];
                break;
        }

        if (count($LEFTJOIN)) {
            $criteria['LEFT JOIN'] = $LEFTJOIN;
        }

        if (count($INNERJOIN)) {
            $criteria['INNER JOIN'] = $INNERJOIN;
        }

        $entrees = [];
        if (!count($criteria)) {
            return [];
        }

        if (count($add_criteria)) {
            $criteria = array_merge_recursive($criteria, $add_criteria);
        }

        $iterator = $DB->request($criteria);
        foreach ($iterator as $row) {
            $date             = $row['date_unix'];
           //$visites = round($row['total_visites']);
            $entrees["$date"] = $row['total_visites'];
        }

        $end_time   = strtotime(date("Y-m", strtotime($end)) . "-01");
        $begin_time = strtotime(date("Y-m", strtotime($begin)) . "-01");

        $current = $begin_time;

        while ($current <= $end_time) {
            $curentry = date("Y-m", $current);
            if (!isset($entrees["$curentry"])) {
                $entrees["$curentry"] = 0;
            }
            $month   = date("m", $current);
            $year    = date("Y", $current);
            $current = mktime(0, 0, 0, intval($month) + 1, 1, intval($year));
        }
        ksort($entrees);

        return $entrees;
    }

    /**
     * @param string $target
     * @param string $date1
     * @param string $date2
     * @param int $start
     **/
    public static function showItems($target, $date1, $date2, $start)
    {
        /** @var \DBmysql $DB */
        global $DB;

        $view_entities = Session::isMultiEntitiesMode();

        if ($view_entities) {
            $entities = getAllDataFromTable('glpi_entities');
        }

        $output_type = Search::HTML_OUTPUT;
        if (isset($_GET["display_type"])) {
            $output_type = $_GET["display_type"];
        }
        if (empty($date2)) {
            $date2 = date("Y-m-d");
        }
        $date2 .= " 23:59:59";

       // 1 an par defaut
        if (empty($date1)) {
            $date1 = date("Y-m-d", mktime(0, 0, 0, date("m"), date("d"), date("Y") - 1));
        }
        $date1 .= " 00:00:00";

        $iterator = $DB->request([
            'SELECT' => [
                'glpi_items_tickets.itemtype',
                'glpi_items_tickets.items_id',
                'COUNT'  => '* AS NB'
            ],
            'FROM'   => 'glpi_tickets',
            'LEFT JOIN' => [
                'glpi_items_tickets' => [
                    'ON' => [
                        'glpi_items_tickets' => 'tickets_id',
                        'glpi_tickets'       => 'id'
                    ]
                ]
            ],
            'WHERE'  => [
                'date'                        => ['<=', $date2],
                'glpi_tickets.date'           => ['>=', $date1],
                'glpi_items_tickets.itemtype' => ['<>', ''],
                'glpi_items_tickets.items_id' => ['>', 0]
            ] + getEntitiesRestrictCriteria('glpi_tickets'),
            'GROUP'  => [
                'glpi_items_tickets.itemtype',
                'glpi_items_tickets.items_id'
            ],
            'ORDER'  => 'NB DESC'
        ]);
        $numrows = count($iterator);

        if ($numrows > 0) {
            if ($output_type == Search::HTML_OUTPUT) {
                Html::printPager(
                    $start,
                    $numrows,
                    $target,
                    Toolbox::append_params(
                        [
                            'date1'     => $date1,
                            'date2'     => $date2,
                            'type'      => 'hardwares',
                            'start'     => $start,
                        ],
                        '&amp;'
                    ),
                    'Stat'
                );
                echo "<div class='center'>";
            }

            $end_display = $start + $_SESSION['glpilist_limit'];
            if (isset($_GET['export_all'])) {
                $end_display = $numrows;
            }
            echo Search::showHeader($output_type, $end_display - $start + 1, 2, 1);
            $header_num = 1;
            echo Search::showNewLine($output_type);
            echo Search::showHeaderItem($output_type, _n('Associated element', 'Associated elements', Session::getPluralNumber()), $header_num);
            if ($view_entities) {
                echo Search::showHeaderItem($output_type, Entity::getTypeName(1), $header_num);
            }
            echo Search::showHeaderItem($output_type, __('Number of tickets'), $header_num);
            echo Search::showEndLine($output_type);

            $i = $start;
            if (isset($_GET['export_all'])) {
                $start = 0;
            }

            $i = $start;
            foreach ($iterator as $data) {
                $item_num = 1;
               // Get data and increment loop variables
                if (!($item = getItemForItemtype($data["itemtype"]))) {
                    continue;
                }
                if ($item->getFromDB($data["items_id"])) {
                    echo Search::showNewLine($output_type, $i % 2);
                    echo Search::showItem(
                        $output_type,
                        sprintf(
                            __('%1$s - %2$s'),
                            $item->getTypeName(),
                            $item->getLink()
                        ),
                        $item_num,
                        $i - $start + 1,
                        "class='center'" . " " . ($item->isDeleted() ? " class='deleted' "
                        : "")
                    );
                    if ($view_entities) {
                          $ent = $item->getEntityID();
                          $ent = $entities[$ent]['completename'];
                          echo Search::showItem(
                              $output_type,
                              $ent,
                              $item_num,
                              $i - $start + 1,
                              "class='center'" . " " . ($item->isDeleted() ? " class='deleted' "
                              : "")
                          );
                    }
                    echo Search::showItem(
                        $output_type,
                        $data["NB"],
                        $item_num,
                        $i - $start + 1,
                        "class='center'" . " " . ($item->isDeleted() ? " class='deleted' "
                        : "")
                    );
                }

                $i++;
                if ($i == $end_display) {
                    break;
                }
            }

            echo Search::showFooter($output_type);
            if ($output_type == Search::HTML_OUTPUT) {
                echo "</div>";
            }
        }
    }


    /**
     * @since 0.84
     **/
    public static function title()
    {
        /**
         * @var array $CFG_GLPI
         * @var array $PLUGIN_HOOKS
         */
        global $CFG_GLPI, $PLUGIN_HOOKS;

        $opt_list["Ticket"]                             = __('Tickets');

        $stat_list = [];

        $stat_list["Ticket"]["Ticket_Global"]["name"]   = __('Global');
        $stat_list["Ticket"]["Ticket_Global"]["file"]   = "stat.global.php?itemtype=Ticket";
        $stat_list["Ticket"]["Ticket_Ticket"]["name"]   = __('By ticket');
        $stat_list["Ticket"]["Ticket_Ticket"]["file"]   = "stat.tracking.php?itemtype=Ticket";
        $stat_list["Ticket"]["Ticket_Location"]["name"] = __('By hardware characteristics');
        $stat_list["Ticket"]["Ticket_Location"]["file"] = "stat.location.php?itemtype=Ticket";
        $stat_list["Ticket"]["Ticket_Item"]["name"]     = __('By hardware');
        $stat_list["Ticket"]["Ticket_Item"]["file"]     = "stat.item.php";

        if (Problem::canView()) {
            $opt_list["Problem"]                               = Problem::getTypeName(Session::getPluralNumber());

            $stat_list["Problem"]["Problem_Global"]["name"]    = __('Global');
            $stat_list["Problem"]["Problem_Global"]["file"]    = "stat.global.php?itemtype=Problem";
            $stat_list["Problem"]["Problem_Problem"]["name"]   = __('By problem');
            $stat_list["Problem"]["Problem_Problem"]["file"]   = "stat.tracking.php?itemtype=Problem";
        }

        if (Change::canView()) {
            $opt_list["Change"]                             = _n('Change', 'Changes', Session::getPluralNumber());

            $stat_list["Change"]["Change_Global"]["name"]   = __('Global');
            $stat_list["Change"]["Change_Global"]["file"]   = "stat.global.php?itemtype=Change";
            $stat_list["Change"]["Change_Change"]["name"]   = __('By change');
            $stat_list["Change"]["Change_Change"]["file"]   = "stat.tracking.php?itemtype=Change";
        }

        $values   = [$CFG_GLPI["root_doc"] . '/front/stat.php' => Dropdown::EMPTY_VALUE];

        $selected = -1;
        foreach ($opt_list as $opt => $group) {
            foreach ($stat_list[$opt] as $data) {
                $name    = $data['name'];
                $file    = $data['file'];
                $key                  = $CFG_GLPI["root_doc"] . "/front/" . $file;
                $values[$group][$key] = $name;
                if (stripos($_SERVER['REQUEST_URI'], $key) !== false) {
                    $selected = $key;
                }
            }
        }

       // Manage plugins
        $names    = [];
        $optgroup = [];
        if (isset($PLUGIN_HOOKS["stats"]) && is_array($PLUGIN_HOOKS["stats"])) {
            foreach ($PLUGIN_HOOKS["stats"] as $plug => $pages) {
                if (!Plugin::isPluginActive($plug)) {
                    continue;
                }
                if (is_array($pages) && count($pages)) {
                    foreach ($pages as $page => $name) {
                        $names[Plugin::getWebDir($plug, false) . '/' . $page] = ["name" => $name,
                            "plug" => $plug
                        ];
                        $optgroup[$plug] = Plugin::getInfo($plug, 'name');
                    }
                }
            }
            asort($names);
        }

        foreach ($optgroup as $opt => $title) {
            $group = $title;
            foreach ($names as $key => $val) {
                if ($opt == $val["plug"]) {
                    $file                  = $CFG_GLPI["root_doc"] . "/" . $key;
                    $values[$group][$file] = $val["name"];
                    if (stripos($_SERVER['REQUEST_URI'], $file) !== false) {
                        $selected = $file;
                    }
                }
            }
        }

        TemplateRenderer::getInstance()->display('pages/assistance/stats/title.html.twig', [
            'values'   => $values,
            'selected' => $selected
        ]);
    }


    /**
     * @since 0.85
     **/
    public function getRights($interface = 'central')
    {

        $values[READ] = __('Read');
        return $values;
    }

    /**
     * Call displayLineGraph with arguments from a StatData object
     */
    public function displayLineGraphFromData(StatData $stat_data)
    {
        if ($stat_data->isEmpty()) {
            return;
        }

        $this->displayLineGraph(
            $stat_data->getTitle(),
            $stat_data->getLabels(),
            $stat_data->getSeries(),
            $stat_data->getOptions(),
            true,
            $stat_data->getCsvLink()
        );
    }

    /**
     * Display line graph
     *
     * @param string   $title  Graph title
     * @param string[] $labels Labels to display
     * @param array    $series Series data. An array of the form:
     *                 [
     *                    ['name' => 'a name', 'data' => []],
     *                    ['name' => 'another name', 'data' => []]
     *                 ]
     * @param array    $options  Options
     * @param boolean  $display  Whether to display directly; defauts to true
     * @param string   $csv_link Link to download the dataset as csv
     *
     * @return void
     */
    public function displayLineGraph(
        $title,
        $labels,
        $series,
        $options = null,
        $display = true,
        ?string $csv_link = null
    ) {
        $param = [
            'width'   => 800,
            'height'  => 300,
            'tooltip' => true,
            'legend'  => true,
            'animate' => true,
            'csv'     => true,
            'img'     => true
        ];

        if (is_array($options) && count($options)) {
            foreach ($options as $key => $val) {
                $param[$key] = $val;
            }
        }

        $slug = str_replace('-', '_', Toolbox::slugify($title));
        $this->checkEmptyLabels($labels);

        $chart_options = [
            'title' => ['text' => $title],
            'tooltip' => [
                'trigger'      => 'axis',
                'appendToBody' => true,
            ],
            'grid' => [
                'left'         => '3%',
                'right'        => '4%',
                'bottom'       => '3%',
                'containLabel' => true,
            ],
            'toolbox' => [
                'show'    => true,
                'feature' => []
            ],
            'legend' => [
                'show' => true,
            ],
            'xAxis' => [
                'type'        => 'category',
                'data'        => $labels,
                'boundaryGap' => false,
            ],
            'yAxis' => [
                'type' => 'value',
            ],
            'series' => [],
        ];

        foreach ($series as $serie) {
            $chart_options['series'][] = [
                'type' => 'line',
                'areaStyle' => [
                    'opacity' => 0.3,
                ],
                'name' => $serie['name'],
                'data' => array_values($serie['data']),
                'smooth'          => 0.4,
                'lineStyle'       => [
                    'width'  => 4
                ],
                'symbol'          => new Json_Expr(<<<JAVASCRIPT
                    function(value) {
                        return value > 0 ? 'circle': 'none';
                    }
JAVASCRIPT
                ),
                'symbolSize'      => 8,
                'legendHoverLink' => true,
            ];
        }

        if ($param['csv'] && $csv_link) {
            $chart_options['toolbox']['feature']['myCsvExport'] = [
                'icon'    => 'path://M14,3v4a1,1,0,0,0,1,1h4 M17,21h-10a2,2,0,0,1,-2,-2v-14a2,2,0,0,1,2,-2h7l5,5v11a2,2,0,0,1,-2,2z M12,17v-6 M9.5,14.5l2.5,2.5l2.5,-2.5',
                'title'   => __('Export to CSV'),
                'onclick' => new Json_Expr(<<<JAVASCRIPT
                    function () {
                        location.href = '$csv_link';
                    }
JAVASCRIPT
                ),
            ];
        }

        if ($param['img']) {
            $chart_options['toolbox']['feature']['saveAsImage'] = [
                'icon'  => 'path://M15,8L15.01,8 M7,4h10s3,0,3,3v10s0,3,-3,3h-10s-3,0,-3,-3v-10s0,-3,3,-3 M4,15l4,-4a3,5,0,0,1,3,0l5,5 M14,14l1,-1a3,5,0,0,1,3,0l2,2',
                'title' => __('Save as image'),
            ];
        }

        $height = $param['height'] . "px";
        $width  = $param['width'] . "px";
        $html = <<<HTML
        <div class="card mb-3 d-inline-flex">
            <div class="card-body">
                <div class="chart" id='$slug' ></div>
            </div>
        </div>

        <style>
        #$slug {
            width: $width;
            height: $height;
        }
        </style>
HTML;

        $chart_options_json = Json::encode($chart_options, false, ['enableJsonExprFinder' => true]);
        $js = <<<JAVASCRIPT
        $(function () {
            var myChart = echarts.init($('#{$slug}')[0]);
            myChart.setOption($chart_options_json);
        });
JAVASCRIPT;
        $js = Html::scriptBlock($js);

        $out = $html . $js;

        if ($display) {
            echo $out;
            return;
        }
        return $out;
    }

    /**
     * Call displayPieGraph with arguments from a StatData object
     */
    public function displayPieGraphFromData(StatData $stat_data)
    {
        if ($stat_data->isEmpty()) {
            return;
        }

        $this->displayPieGraph(
            $stat_data->getTitle(),
            $stat_data->getLabels(),
            $stat_data->getSeries(),
            $stat_data->getOptions(),
            true,
            $stat_data->getCsvLink()
        );
    }

    /**
     * Display pie graph
     *
     * @param string   $title  Graph title
     * @param string[] $labels Labels to display
     * @param array    $series Series data. An array of the form:
     *                 [
     *                    ['name' => 'a name', 'data' => []],
     *                    ['name' => 'another name', 'data' => []]
     *                 ]
     * @param array    $options  Options
     * @param boolean  $display  Whether to display directly; defauts to true
     * @param string   $csv_link Link to download the dataset as csv
     *
     * @return void
     */
    public function displayPieGraph(
        $title,
        $labels,
        $series,
        $options = [],
        $display = true,
        ?string $csv_link = null
    ) {
        $param = [
            'csv'     => true
        ];

        if (is_array($options) && count($options)) {
            foreach ($options as $key => $val) {
                $param[$key] = $val;
            }
        }

        $slug = str_replace('-', '_', Toolbox::slugify($title));
        $this->checkEmptyLabels($labels);

        $chart_options = [
            'title' => [
                'text' => $title,
                'left' => 'center'
            ],
            'tooltip' => [
                'trigger'      => 'item',
                'appendToBody' => true,
            ],
            'toolbox' => [
                'show'    => true,
                'feature' => [
                    'myCsvExport'    => [
                        'icon'    => 'path://M14,3v4a1,1,0,0,0,1,1h4 M17,21h-10a2,2,0,0,1,-2,-2v-14a2,2,0,0,1,2,-2h7l5,5v11a2,2,0,0,1,-2,2z M12,17v-6 M9.5,14.5l2.5,2.5l2.5,-2.5',
                        'title'   => __('Export to CSV'),
                        'onclick' => new Json_Expr(<<<JAVASCRIPT
                            function () {
                                location.href = '$csv_link';
                            }
JAVASCRIPT
                        ),
                    ],
                    'saveAsImage' => [
                        'icon'  => 'path://M15,8L15.01,8 M7,4h10s3,0,3,3v10s0,3,-3,3h-10s-3,0,-3,-3v-10s0,-3,3,-3 M4,15l4,-4a3,5,0,0,1,3,0l5,5 M14,14l1,-1a3,5,0,0,1,3,0l2,2',
                        'title' => __('Save as image'),
                    ]
                ],
            ],
            'series' => [
                [
                    'type'              => 'pie',
                    'avoidLabelOverlap' => true,
                    'data'              => [],
                    'radius'            => ['35%', '60%'],
                    'itemStyle'         => [
                        'borderRadius' => 2,
                        'borderColor'  => 'rgba(255, 255, 255, 0.5)',
                        'borderWidth'  => 2,
                    ],
                    'selectedMode'      => 'single',
                    'selectedOffset'    => 10,
                    'startAngle'        => 180,
                    'label'             => [
                        'show' => count($labels) < 10,
                    ],
                    'labelLine'         => [
                        'showAbove' => true,
                    ],
                ]
            ]
        ];

        foreach ($series as $serie) {
            $chart_options['series'][0]['data'][] = [
                'name' => $serie['name'],
                'value' => $serie['data'],
            ];
        }

        $html = <<<HTML
        <div class="card d-inline-flex mx-auto mb-1">
            <div class="card-body">
                <div id='$slug' class='chart'></div>
            </div>
        </div>

        <style>
        #$slug {
            width: 475px;
            height: 300px;
        }
        </style>
HTML;

        $chart_options_json = Json::encode($chart_options, false, ['enableJsonExprFinder' => true]);
        $js = <<<JAVASCRIPT
        $(function () {
            var myChart = echarts.init($('#{$slug}')[0]);
            myChart.setOption($chart_options_json);
        });
JAVASCRIPT;
        $js = Html::scriptBlock($js);

        $out = $html . $js;

        if ($display) {
            echo $out;
            return;
        }
        return $out;
    }

    /**
     * Display search form
     *
     * @param string  $itemtype Item type
     * @param string  $date1    First date
     * @param string  $date2    Second date
     * @param boolean $display  Whether to display directly; defauts to true
     *
     * @return void|string
     */
    public function displaySearchForm($itemtype, $date1, $date2, $display = true)
    {
<<<<<<< HEAD
        $out = TemplateRenderer::getInstance()->render('pages/assistance/stats/global_form.html.twig', [
            'itemtype' => $itemtype,
            'date1'    => $date1,
            'date2'    => $date2,
        ]);
=======
        $out = "<form method='get' name='form' action='stat.global.php'><div class='center'>";
       // Keep it at first parameter
        $out .= "<input type='hidden' name='itemtype' value=\"" . htmlspecialchars($itemtype) . "\">";

        $out .= "<table class='tab_cadre'>";
        $out .= "<tr class='tab_bg_2'><td class='right'>" . __('Start date') . "</td><td>";
        $out .= Html::showDateField(
            'date1',
            [
                'value'   => $date1,
                'display' => false
            ]
        );
        $out .= "</td><td rowspan='2' class='center'>";
        $out .= "<input type='submit' class='btn btn-primary' value='" . __s('Display report') . "'></td></tr>";

        $out .= "<tr class='tab_bg_2'><td class='right'>" . __('End date') . "</td><td>";
        $out .= Html::showDateField(
            'date2',
            [
                'value'   => $date2,
                'display' => false
            ]
        );
        $out .= "</td></tr>";
        $out .= "</table></div>";
       // form using GET method : CRSF not needed
        $out .= Html::closeForm(false);
>>>>>>> 9d28c2f2

        if ($display) {
            echo $out;
            return;
        }
        return $out;
    }

    /**
     * Check and replace empty labels
     *
     * @param array $labels Labels
     *
     * @return void
     */
    private function checkEmptyLabels(&$labels)
    {
        foreach ($labels as &$label) {
            if (empty($label)) {
                $label = '-';
            }
        }
    }

    public static function getIcon()
    {
        return "ti ti-chart-pie";
    }
}<|MERGE_RESOLUTION|>--- conflicted
+++ resolved
@@ -2188,42 +2188,11 @@
      */
     public function displaySearchForm($itemtype, $date1, $date2, $display = true)
     {
-<<<<<<< HEAD
         $out = TemplateRenderer::getInstance()->render('pages/assistance/stats/global_form.html.twig', [
             'itemtype' => $itemtype,
             'date1'    => $date1,
             'date2'    => $date2,
         ]);
-=======
-        $out = "<form method='get' name='form' action='stat.global.php'><div class='center'>";
-       // Keep it at first parameter
-        $out .= "<input type='hidden' name='itemtype' value=\"" . htmlspecialchars($itemtype) . "\">";
-
-        $out .= "<table class='tab_cadre'>";
-        $out .= "<tr class='tab_bg_2'><td class='right'>" . __('Start date') . "</td><td>";
-        $out .= Html::showDateField(
-            'date1',
-            [
-                'value'   => $date1,
-                'display' => false
-            ]
-        );
-        $out .= "</td><td rowspan='2' class='center'>";
-        $out .= "<input type='submit' class='btn btn-primary' value='" . __s('Display report') . "'></td></tr>";
-
-        $out .= "<tr class='tab_bg_2'><td class='right'>" . __('End date') . "</td><td>";
-        $out .= Html::showDateField(
-            'date2',
-            [
-                'value'   => $date2,
-                'display' => false
-            ]
-        );
-        $out .= "</td></tr>";
-        $out .= "</table></div>";
-       // form using GET method : CRSF not needed
-        $out .= Html::closeForm(false);
->>>>>>> 9d28c2f2
 
         if ($display) {
             echo $out;
