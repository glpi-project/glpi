<?php

/**
 * ---------------------------------------------------------------------
 *
 * GLPI - Gestionnaire Libre de Parc Informatique
 *
 * http://glpi-project.org
 *
 * @copyright 2015-2025 Teclib' and contributors.
 * @copyright 2003-2014 by the INDEPNET Development Team.
 * @licence   https://www.gnu.org/licenses/gpl-3.0.html
 *
 * ---------------------------------------------------------------------
 *
 * LICENSE
 *
 * This file is part of GLPI.
 *
 * This program is free software: you can redistribute it and/or modify
 * it under the terms of the GNU General Public License as published by
 * the Free Software Foundation, either version 3 of the License, or
 * (at your option) any later version.
 *
 * This program is distributed in the hope that it will be useful,
 * but WITHOUT ANY WARRANTY; without even the implied warranty of
 * MERCHANTABILITY or FITNESS FOR A PARTICULAR PURPOSE.  See the
 * GNU General Public License for more details.
 *
 * You should have received a copy of the GNU General Public License
 * along with this program.  If not, see <https://www.gnu.org/licenses/>.
 *
 * ---------------------------------------------------------------------
 */

use Glpi\Application\View\TemplateRenderer;
use Glpi\DBAL\QueryExpression;
use Glpi\DBAL\QueryFunction;
use Glpi\Plugin\Hooks;
use Glpi\Search\Output\Csv;
use Glpi\Search\Output\HTMLSearchOutput;
use Glpi\Search\Output\Pdf;
use Glpi\Search\SearchEngine;
use Glpi\Stat\StatData;
use Symfony\Component\HttpFoundation\Request;

use function Safe\mktime;
use function Safe\strtotime;

/**
 *  Stat class
 **/
class Stat extends CommonGLPI
{
    public static $rightname = 'statistic';

    public static $cache = [];

    public static function getTypeName($nb = 0)
    {
        return __('Statistics');
    }

    public static function getMenuShorcut()
    {
        return 'a';
    }

    /**
     * @param class-string<CommonGLPI> $itemtype
     * @param string $date1
     * @param string $date2
     * @param string $type
     * @param int $parent (default 0)
     * @return array
     */
    public static function getItems($itemtype, $date1, $date2, $type, $parent = 0)
    {
        global $DB;

        if (!$item = getItemForItemtype($itemtype)) {
            return [];
        }
        $val  = [];

        switch ($type) {
            case 'technician':
                /** @var CommonITILObject $item */
                $val = $item->getUsedTechBetween($date1, $date2);
                $val = array_map(static function ($item) {
                    $item['itemtype'] = User::class;
                    return $item;
                }, $val);
                break;

            case "technician_followup":
                /** @var CommonITILObject $item */
                $val = $item->getUsedTechTaskBetween($date1, $date2);
                $val = array_map(static function ($item) {
                    $item['itemtype'] = User::class;
                    return $item;
                }, $val);
                break;

            case "suppliers_id_assign":
                /** @var CommonITILObject $item */
                $val = $item->getUsedSupplierBetween($date1, $date2);
                $val = array_map(static function ($item) {
                    $item['itemtype'] = Supplier::class;
                    return $item;
                }, $val);
                break;

            case "user":
                /** @var CommonITILObject $item */
                $val = $item->getUsedAuthorBetween($date1, $date2);
                $val = array_map(static function ($item) {
                    $item['itemtype'] = User::class;
                    return $item;
                }, $val);
                break;

            case "users_id_recipient":
                /** @var CommonITILObject $item */
                $val = $item->getUsedRecipientBetween($date1, $date2);
                $val = array_map(static function ($item) {
                    $item['itemtype'] = User::class;
                    return $item;
                }, $val);
                break;

            case 'group_tree':
            case 'groups_tree_assign':
                // Get all groups
                $is_field = ($type === 'group_tree') ? 'is_requester' : 'is_assign';
                $iterator = $DB->request([
                    'SELECT' => ['id', 'name'],
                    'FROM'   => 'glpi_groups',
                    'WHERE'  => [
                        'OR'  => [
                            'id'        => $parent,
                            'groups_id' => $parent,
                        ],
                        $is_field   => 1,
                    ] + getEntitiesRestrictCriteria("glpi_groups", '', '', true),
                    'ORDER'  => 'completename',
                ]);

                foreach ($iterator as $line) {
                    $val[] = [
                        'itemtype' => Group::class,
                        'id'     => $line['id'],
                        'link'   => htmlescape($line['name']),
                    ];
                }
                break;

            case "itilcategories_tree":
            case "itilcategories_id":
                $is_tree = $type === 'itilcategories_tree';
                // Get all ticket categories for tree merge management
                $criteria = [
                    'SELECT'    => [
                        'glpi_itilcategories.id',
                        'glpi_itilcategories.' . ($is_tree ? 'name' : 'completename') . ' AS category',
                    ],
                    'DISTINCT'  => true,
                    'FROM'      => 'glpi_itilcategories',
                    'WHERE'     => getEntitiesRestrictCriteria('glpi_itilcategories', '', '', true),
                    'ORDERBY'   => 'completename',
                ];

                if ($is_tree) {
                    $criteria['WHERE']['OR'] = [
                        'id'                 => $parent,
                        'itilcategories_id'  => $parent,
                    ];
                }

                $iterator = $DB->request($criteria);

                foreach ($iterator as $line) {
                    $val[] = [
                        'itemtype' => ITILCategory::class,
                        'id'     => $line['id'],
                        'link'   => htmlescape($line['category']),
                    ];
                }
                break;

            case 'locations_tree':
            case 'locations_id':
                $is_tree = $type === 'locations_tree';
                // Get all locations for tree merge management
                $criteria = [
                    'SELECT'    => [
                        'glpi_locations.id',
                        'glpi_locations.' . ($is_tree ? 'name' : 'completename') . ' AS location',
                    ],
                    'DISTINCT'  => true,
                    'FROM'      => 'glpi_locations',
                    'WHERE'     => getEntitiesRestrictCriteria('glpi_locations', '', '', true),
                    'ORDERBY'   => 'completename',
                ];

                if ($is_tree) {
                    $criteria['WHERE']['OR'] = [
                        'id'           => $parent,
                        'locations_id' => $parent,
                    ];
                }

                $iterator = $DB->request($criteria);

                foreach ($iterator as $line) {
                    $val[] = [
                        'itemtype' => Location::class,
                        'id'     => $line['id'],
                        'link'   => htmlescape($line['location']),
                    ];
                }
                break;

            case "type":
                // TODO: would be better to use an interface + instanceof here.
                if (!method_exists($item, "getTypes")) {
                    throw new RuntimeException("Given item doesn't support getTypes() operation");
                }

                $types = $item::getTypes(); // @phpstan-ignore method.staticCall (phpstan seems to think that method_exist = non static method, which is not true)
                foreach ($types as $id => $v) {
                    $tmp['id']   = $id;
                    $tmp['link'] = htmlescape($v);
                    $val[]       = $tmp;
                }
                break;

            case "group":
                /** @var CommonITILObject $item */
                $val = $item->getUsedGroupBetween($date1, $date2);
                $val = array_map(static function ($item) {
                    $item['itemtype'] = Group::class;
                    return $item;
                }, $val);
                break;

            case "groups_id_assign":
                /** @var CommonITILObject $item */
                $val = $item->getUsedAssignGroupBetween($date1, $date2);
                $val = array_map(static function ($item) {
                    $item['itemtype'] = Group::class;
                    return $item;
                }, $val);
                break;

            case "priority":
                /** @var CommonITILObject $item */
                $val = $item->getUsedPriorityBetween($date1, $date2);
                break;

            case "urgency":
                /** @var CommonITILObject $item */
                $val = $item->getUsedUrgencyBetween($date1, $date2);
                break;

            case "impact":
                /** @var CommonITILObject $item */
                $val = $item->getUsedImpactBetween($date1, $date2);
                break;

            case "requesttypes_id":
                /** @var CommonITILObject $item */
                $val = $item->getUsedRequestTypeBetween($date1, $date2);
                $val = array_map(static function ($item) {
                    $item['itemtype'] = RequestType::class;
                    return $item;
                }, $val);
                break;

            case "solutiontypes_id":
                /** @var CommonITILObject $item */
                $val = $item->getUsedSolutionTypeBetween($date1, $date2);
                $val = array_map(static function ($item) {
                    $item['itemtype'] = SolutionType::class;
                    return $item;
                }, $val);
                break;

            case "usertitles_id":
                /** @var CommonITILObject $item */
                $val = $item->getUsedUserTitleOrTypeBetween($date1, $date2, true);
                $val = array_map(static function ($item) {
                    $item['itemtype'] = UserTitle::class;
                    return $item;
                }, $val);
                break;

            case "usercategories_id":
                /** @var CommonITILObject $item */
                $val = $item->getUsedUserTitleOrTypeBetween($date1, $date2, false);
                $val = array_map(static function ($item) {
                    $item['itemtype'] = UserCategory::class;
                    return $item;
                }, $val);
                break;

                // DEVICE CASE
            default:
                if (
                    ($item = getItemForItemtype($type))
                    && ($item instanceof CommonDevice)
                ) {
                    $device_table = $item::getTable();

                    //select devices IDs (table row)
                    $iterator = $DB->request([
                        'SELECT' => [
                            'id',
                            'designation',
                        ],
                        'FROM'   => $device_table,
                        'ORDER'  => 'designation',
                    ]);

                    foreach ($iterator as $line) {
                        $val[] = [
                            'itemtype' => $item::class,
                            'id'     => $line['id'],
                            'link'   => htmlescape($line['designation']),
                        ];
                    }
                } else {
                    // Dropdown case for computers
                    $field = "name";
                    $table = getTableForItemType($type);
                    if (
                        ($item = getItemForItemtype($type))
                        && ($item instanceof CommonTreeDropdown)
                    ) {
                        $field = "completename";
                    }

                    $criteria = [
                        'FROM'   => $table,
                        'ORDER'  => $field,
                    ];

                    if ($item->isEntityAssign()) {
                        $criteria['ORDER'] = ['entities_id', $field];
                        $criteria['WHERE'] = getEntitiesRestrictCriteria($table);
                    }

                    $iterator = $DB->request($criteria);

                    foreach ($iterator as $line) {
                        $val[] = [
                            'itemtype' => $type,
                            'id'     => $line['id'],
                            'link'   => htmlescape($line[$field]),
                        ];
                    }
                }
        }
        return $val;
    }

    /**
     * @param class-string<CommonITILObject> $itemtype
     * @param string $type
     * @param string $date1
     * @param string $date2
     * @param integer $start
     * @param array $value
     * @param string $value2 (default '')
     * @return array|mixed
     */
    public static function getData($itemtype, $type, $date1, $date2, $start, array $value, $value2 = "")
    {
        $hash = md5(serialize(func_get_args()));

        // Single query cache to avoid recalculating data multiple times
        // Needed as multiple stats rely on partial data returneds by this function
        // Can be removed once we improve this code by spliting each data calculations
        // into separate functions that can be called independently
        if (isset(self::$cache[$hash])) {
            return self::$cache[$hash];
        }

        $export_data = [];

        $end_display = $start + $_SESSION['glpilist_limit'];
        $numrows     = count($value);

        $fn_append_entry_values = static function (int $i, string $data_type, string $data_key) use ($itemtype, $date1, $date2, $type, $value, $value2, &$export_data) {
            $values = self::constructEntryValues(
                $itemtype,
                $data_type,
                $date1,
                $date2,
                $type,
                $value[$i]["id"],
                $value2
            );
            $export_data[$data_key][$value[$i]['link']] = array_sum($values);
        };

        for ($i = $start; $i < $numrows && $i < ($end_display); $i++) {
            // the number of intervention
            $fn_append_entry_values($i, "inter_total", "opened");
            // the number of solved intervention
            $fn_append_entry_values($i, "inter_solved", "solved");
            // the number of solved late intervention
            $fn_append_entry_values($i, "inter_solved_late", "late");
            // the number of closed intervention
            $fn_append_entry_values($i, "inter_closed", "closed");

            if ($itemtype === Ticket::class) {
                // open satisfaction
                $fn_append_entry_values($i, "inter_opensatisfaction", "opensatisfaction");
            }
        }

        self::$cache[$hash] = $export_data;
        return $export_data;
    }

    /**
     * @param class-string<CommonITILObject> $itemtype
     * @param string $type
     * @param string $date1
     * @param string $date2
     * @param integer $start
     * @param array $value
     * @param int|string $value2
     * @return void
     *
     * @since 0.85 (before show with same parameters)
     **/
    public static function showTable($itemtype, $type, $date1, $date2, $start, array $value, $value2 = '')
    {
        $numrows = count($value);
        // Set display type for export if define
        $output_type = $_GET["display_type"] ?? Search::HTML_OUTPUT;
        $output = SearchEngine::getOutputForLegacyKey($output_type);
        $is_html_output = $output instanceof HTMLSearchOutput;
        $html_output = '';

        if ($numrows === 0 && $is_html_output) {
            echo $output::showHeader(0, 0);
            echo '<div class="alert alert-info">' . __s('No statistics are available') . '</div>';
            echo $output::showFooter('', 0);
            return;
        }

        $headers = [];
        $rows = [];

        $end_display = $start + $_SESSION['glpilist_limit'];
        if (isset($_GET['export_all'])) {
            $start       = 0;
            $end_display = $numrows;
        }

        $nbcols = 8;
        if (!$is_html_output) {
            $nbcols--;
        }

        $request = Request::createFromGlobals();

        if ($is_html_output) {
            $html_output .= $output::showHeader($end_display - $start + 1, $nbcols);
        }
        $subname = match ($type) {
            'group_tree', 'groups_tree_assign' => Dropdown::getDropdownName('glpi_groups', $value2),
            'itilcategories_tree' => Dropdown::getDropdownName('glpi_itilcategories', $value2),
            'locations_tree' => Dropdown::getDropdownName('glpi_locations', $value2),
            default => '',
        };

        $header_num = 1;
        if ($is_html_output) {
            $html_output .= $output::showNewLine();

            if (str_contains($type, '_tree') && $value2) {
                $url = $request->getBasePath() . $request->getPathInfo() . '?' . Toolbox::append_params(
                    [
                        'date1'    => $date1,
                        'date2'    => $date2,
                        'itemtype' => $itemtype,
                        'type'     => $type,
                        'value2'   => 0,
                    ]
                );
                $html_output .= $output::showHeaderItem("<a href='" . htmlescape($url) . "'>" . __s('Back') . "</a>", $header_num);
            } else {
                $html_output .= $output::showHeaderItem("&nbsp;", $header_num);
            }
            $html_output .= $output::showHeaderItem('', $header_num);

            $html_output .= $output::showHeaderItem(
                value: _sx('quantity', 'Number'),
                num: $header_num,
                options: "colspan='4'"
            );
            if ($itemtype === Ticket::class) {
                $html_output .= $output::showHeaderItem(
                    value: __s('Satisfaction'),
                    num: $header_num,
                    options: "colspan='3'"
                );
            }
            $html_output .= $output::showHeaderItem(
                value: __s('Average time'),
                num: $header_num,
                options: $itemtype === Ticket::class ? "colspan='3'" : "colspan='2'"
            );
            $html_output .= $output::showHeaderItem(
                value: __s('Real duration of treatment of the ticket'),
                num: $header_num,
                options: "colspan='2'"
            );
            $html_output .= $output::showNewLine();

            $html_output .= $output::showHeaderItem(htmlescape($subname), $header_num);
            $html_output .= $output::showHeaderItem('', $header_num);
        }

        if (!$is_html_output) {
            $headers[] = $subname;
            $headers[] = __('Number of opened tickets');
            $headers[] = __('Number of solved tickets');
            $headers[] = __('Number of late tickets');
            $headers[] = __('Number of closed tickets');
        } else {
            $html_output .= $output::showHeaderItem(htmlescape(_nx('ticket', 'Opened', 'Opened', Session::getPluralNumber())), $header_num);
            $html_output .= $output::showHeaderItem(
                htmlescape(_nx('ticket', 'Solved', 'Solved', Session::getPluralNumber())),
                $header_num
            );
            $html_output .= $output::showHeaderItem(__s('Late'), $header_num);
            $html_output .= $output::showHeaderItem(__s('Closed'), $header_num);
        }

        if ($itemtype === Ticket::class) {
            if (!$is_html_output) {
                $headers[] = __('Number of opened satisfaction survey');
                $headers[] = __('Number of answered satisfaction survey');
                $headers[] = __('Average satisfaction');
            } else {
                $html_output .= $output::showHeaderItem(
                    htmlescape(_nx('survey', 'Opened', 'Opened', Session::getPluralNumber())),
                    $header_num
                );
                $html_output .= $output::showHeaderItem(
                    htmlescape(_nx('survey', 'Answered', 'Answered', Session::getPluralNumber())),
                    $header_num
                );
                $html_output .= $output::showHeaderItem(__s('Average'), $header_num);
            }
        }

        if (!$is_html_output) {
            if ($itemtype === Ticket::class) {
                $headers[] = __('Average time to take into account');
            }
            $headers[] = __('Average time to resolution');
            $headers[] = __('Average time to closure');
        } else {
            if ($itemtype === Ticket::class) {
                $html_output .= $output::showHeaderItem(__s('Take into account'), $header_num); //@phpstan-ignore staticMethod.notFound (see $is_html_output condition)
            }
            $html_output .= $output::showHeaderItem(__s('Resolution'), $header_num); //@phpstan-ignore staticMethod.notFound (see $is_html_output condition)
            $html_output .= $output::showHeaderItem(__s('Closure'), $header_num); //@phpstan-ignore staticMethod.notFound (see $is_html_output condition)
        }

        if (!$is_html_output) {
            $headers[] = __('Average real duration of treatment of the ticket');
            $headers[] = __('Total real duration of treatment of the ticket');
        } else {
            $html_output .= $output::showHeaderItem(__s('Average'), $header_num); //@phpstan-ignore staticMethod.notFound (see $is_html_output condition)
            $html_output .= $output::showHeaderItem(__s('Total duration'), $header_num); //@phpstan-ignore staticMethod.notFound (see $is_html_output condition)
        }
        // End Line for column headers
        if ($is_html_output) {
            $html_output .= $output::showEndLine(); //@phpstan-ignore staticMethod.notFound (see $is_html_output condition)
        }
        $row_num = 1;

        for ($i = $start; ($i < $numrows) && ($i < $end_display); $i++) {
            $row_num++;
            $current_row = [];
            $item_num = 1;
            $colnum = 0;
            if ($is_html_output) {
                $html_output .= $output::showNewLine($i % 2 === 1); //@phpstan-ignore staticMethod.notFound (see $is_html_output condition)
            }
            $value_link = $value[$i]['link']; // `link` contains a safe HTML string (built in `Stat::getItems()`)
            if (
                $is_html_output
                && str_contains($type, '_tree')
                && ((int) $value[$i]['id'] !== (int) $value2)
            ) {
                // HTML display
                $url = $request->getBasePath() . $request->getPathInfo() . '?' . Toolbox::append_params(
                    [
                        'date1'    => $date1,
                        'date2'    => $date2,
                        'itemtype' => $itemtype,
                        'type'     => $type,
                        'value2'  => $value[$i]['id'],
                    ]
                );
                $html_output .= $output::showItem("<a href='" . htmlescape($url) . "'>" . $value_link . "</a>", $item_num, $row_num); //@phpstan-ignore staticMethod.notFound (see $is_html_output condition)
            } else {
                if ($is_html_output) {
                    $html_output .= $output::showItem($value_link, $item_num, $row_num); //@phpstan-ignore staticMethod.notFound (see $is_html_output condition)
                } else {
                    $current_row[$itemtype . '_' . (++$colnum)] = ['displayname' => $value[$i]['link']];
                }
            }

            if ($is_html_output) {
                $link = "";
                if ($value[$i]['id'] > 0) {
                    $url = 'stat.graph.php?' . Toolbox::append_params(
                        [
                            'id' => $value[$i]['id'],
                            'date1'    => $date1,
                            'date2'    => $date2,
                            'itemtype' => $itemtype,
                            'type'     => $type,
                            'champ'    => $value2,
                        ]
                    );
                    $link = "<a href='" . htmlescape($url) . "' title='" . __s('View graph') . "'>"
                      . "<i class='ti ti-graph fs-1'></i>"
                      . "</a>";
                }
                $html_output .= $output::showItem($link, $item_num, $row_num); //@phpstan-ignore staticMethod.notFound (see $is_html_output condition)
            }

            $fn_show_entry_values = static function (int $i, string $data_type) use ($itemtype, $date1, $date2, $type, $value, $value2, &$item_num, $row_num, $output, &$html_output, $is_html_output, &$current_row, &$colnum) {
                $values = self::constructEntryValues(
                    $itemtype,
                    $data_type,
                    $date1,
                    $date2,
                    $type,
                    $value[$i]["id"],
                    $value2
                );
                $sum = array_sum($values);
                if ($is_html_output) {
                    $html_output .= $output::showItem((string) $sum, $item_num, $row_num); //@phpstan-ignore staticMethod.notFound (see $is_html_output condition)
                } else {
                    $current_row[$itemtype . '_' . (++$colnum)] = ['displayname' => $sum];
                }
                return [$values, $sum];
            };

            // the number of intervention
            $fn_show_entry_values($i, 'inter_total');

            // the number of solved intervention
            [$solved, $nb_solved] = $fn_show_entry_values($i, 'inter_solved');

            // the number of late solved intervention
            $fn_show_entry_values($i, 'inter_solved_late');

            // the number of closed intervention
            [, $nb_closed] = $fn_show_entry_values($i, 'inter_closed');

            if ($itemtype === Ticket::class) {
                // Satisfaction open
                $fn_show_entry_values($i, 'inter_opensatisfaction');
                // Satisfaction answer
                [$answersatisfaction, $nb_answersatisfaction] = $fn_show_entry_values($i, 'inter_answersatisfaction');

                // Satisfaction rate
                $satisfaction = self::constructEntryValues(
                    $itemtype,
                    "inter_avgsatisfaction",
                    $date1,
                    $date2,
                    $type,
                    $value[$i]["id"],
                    $value2
                );
                foreach (array_keys($satisfaction) as $key2) {
                    $satisfaction[$key2] *= $answersatisfaction[$key2];
                }
                if ($nb_answersatisfaction > 0) {
                    $avgsatisfaction = round(array_sum($satisfaction) / $nb_answersatisfaction, 1);
                    if ($is_html_output) {
                        // Display using the max number of stars defined in the root entity
                        $max_rate = Entity::getUsedConfig(
                            'inquest_config',
                            0,
                            'inquest_max_rate' . TicketSatisfaction::getConfigSufix()
                        );
                        if (!$max_rate) {
                            $max_rate = 5;
                        }
                        // Scale satisfaction accordingly
                        $avgsatisfaction *= $max_rate / 5;
                        $avgsatisfaction = TicketSatisfaction::displaySatisfaction($avgsatisfaction, 0);
                    }
                } else {
                    $avgsatisfaction = '&nbsp;';
                }
                if ($is_html_output) {
                    $html_output .= $output::showItem($avgsatisfaction, $item_num, $row_num); //@phpstan-ignore staticMethod.notFound (see $is_html_output condition)
                } else {
                    $current_row[$itemtype . '_' . (++$colnum)] = ['displayname' => $avgsatisfaction];
                }

                // The average time to take a ticket into account
                $data = self::constructEntryValues(
                    $itemtype,
                    "inter_avgtakeaccount",
                    $date1,
                    $date2,
                    $type,
                    $value[$i]["id"],
                    $value2
                );
                foreach (array_keys($data) as $key2) {
                    $data[$key2] *= $solved[$key2];
                }

                $timedisplay = $nb_solved > 0 ? array_sum($data) / $nb_solved : 0;

                if ($is_html_output || $output instanceof Pdf) {
                    $timedisplay = Html::timestampToString($timedisplay, false, false);
                } elseif ($output instanceof Csv) {
                    $timedisplay = Html::timestampToCsvString($timedisplay);
                }
                $timedisplay = htmlescape($timedisplay);

                if ($is_html_output) {
                    $html_output .= $output::showItem($timedisplay, $item_num, $row_num); //@phpstan-ignore staticMethod.notFound (see $is_html_output condition)
                } else {
                    $current_row[$itemtype . '_' . (++$colnum)] = ['displayname' => $timedisplay];
                }
            }

            // The average time to resolve
            $data = self::constructEntryValues(
                $itemtype,
                "inter_avgsolvedtime",
                $date1,
                $date2,
                $type,
                $value[$i]["id"],
                $value2
            );
            foreach (array_keys($data) as $key2) {
                $data[$key2] = round($data[$key2] * $solved[$key2]);
            }

            if ($nb_solved > 0) {
                $timedisplay = array_sum($data) / $nb_solved;
            } else {
                $timedisplay = 0;
            }
            if ($is_html_output || $output instanceof Pdf) {
                $timedisplay = Html::timestampToString($timedisplay, false, false);
            } elseif ($output instanceof Csv) {
                $timedisplay = Html::timestampToCsvString($timedisplay);
            }
            $timedisplay = htmlescape($timedisplay);

            if ($is_html_output) {
                $html_output .= $output::showItem($timedisplay, $item_num, $row_num); //@phpstan-ignore staticMethod.notFound (see $is_html_output condition)
            } else {
                $current_row[$itemtype . '_' . (++$colnum)] = ['displayname' => $timedisplay];
            }

            // The average time to close
            $data = self::constructEntryValues(
                $itemtype,
                "inter_avgclosedtime",
                $date1,
                $date2,
                $type,
                $value[$i]["id"],
                $value2
            );
            foreach (array_keys($data) as $key2) {
                $data[$key2] = round($data[$key2] * $solved[$key2]);
            }

            if ($nb_closed > 0) {
                $timedisplay = array_sum($data) / $nb_closed;
            } else {
                $timedisplay = 0;
            }
            if ($is_html_output || $output instanceof Pdf) {
                $timedisplay = Html::timestampToString($timedisplay, false, false);
            } elseif ($output instanceof Csv) {
                $timedisplay = Html::timestampToCsvString($timedisplay);
            }
            $timedisplay = htmlescape($timedisplay);

            if ($is_html_output) {
                $html_output .= $output::showItem($timedisplay, $item_num, $row_num); //@phpstan-ignore staticMethod.notFound (see $is_html_output condition)
            } else {
                $current_row[$itemtype . '_' . (++$colnum)] = ['displayname' => $timedisplay];
            }

            //the number of solved interventions with a duration time
            $solved_with_actiontime = self::constructEntryValues(
                $itemtype,
                "inter_solved_with_actiontime",
                $date1,
                $date2,
                $type,
                $value[$i]["id"],
                $value2
            );
            $nb_solved_with_actiontime = array_sum($solved_with_actiontime);

            // The average actiontime to resolve
            $data = self::constructEntryValues(
                $itemtype,
                "inter_avgactiontime",
                $date1,
                $date2,
                $type,
                $value[$i]["id"],
                $value2
            );
            foreach (array_keys($data) as $key2) {
                if (isset($solved_with_actiontime[$key2])) {
                    $data[$key2] *= $solved_with_actiontime[$key2];
                } else {
                    $data[$key2] *= 0;
                }
            }
            $total_actiontime = array_sum($data);

            if ($nb_solved_with_actiontime > 0) {
                $timedisplay = $total_actiontime / $nb_solved_with_actiontime;
            } else {
                $timedisplay = 0;
            }

            if ($is_html_output || $output instanceof Pdf) {
                $timedisplay = Html::timestampToString($timedisplay, false, false);
            } elseif ($output instanceof Csv) {
                $timedisplay = Html::timestampToCsvString($timedisplay);
            }
            $timedisplay = htmlescape($timedisplay);

            if ($is_html_output) {
                $html_output .= $output::showItem($timedisplay, $item_num, $row_num); //@phpstan-ignore staticMethod.notFound (see $is_html_output condition)
            } else {
                $current_row[$itemtype . '_' . (++$colnum)] = ['displayname' => $timedisplay];
            }
            // The total actiontime to resolve
            $timedisplay = $total_actiontime;

            if ($is_html_output || $output instanceof Pdf) {
                $timedisplay = Html::timestampToString($timedisplay, false, false);
            } elseif ($output instanceof Csv) {
                $timedisplay = Html::timestampToCsvString($timedisplay);
            }
            $timedisplay = htmlescape($timedisplay);

            if ($is_html_output) {
                $html_output .= $output::showItem($timedisplay, $item_num, $row_num); //@phpstan-ignore staticMethod.notFound (see $is_html_output condition)
            } else {
                $current_row[$itemtype . '_' . (++$colnum)] = ['displayname' => $timedisplay];
            }

            $rows[$row_num] = $current_row;
            if ($is_html_output) {
                $html_output .= $output::showEndLine(); //@phpstan-ignore staticMethod.notFound (see $is_html_output condition)
            }
        }
        if ($is_html_output) {
            $html_output .= $output::showFooter('', $numrows); //@phpstan-ignore staticMethod.notFound (see $is_html_output condition)
        }

        if ($is_html_output) {
            echo $html_output;
        } else {
            $params = [
                'start' => 0,
                'is_deleted' => 0,
                'as_map' => 0,
                'browse' => 0,
                'unpublished' => 1,
                'criteria' => [],
                'metacriteria' => [],
                'display_type' => 0,
                'hide_controls' => true,
            ];
            $stats_data = SearchEngine::prepareDataForSearch($itemtype, $params);
            $stats_data = array_merge($stats_data, [
                'itemtype' => $itemtype,
                'data' => [
                    'totalcount' => $numrows,
                    'count' => $numrows,
                    'search' => '',
                    'cols' => [],
                    'rows' => $rows,
                ],
            ]);

            $colid = 0;
            foreach ($headers as $header) {
                $stats_data['data']['cols'][] = [
                    'name' => $header,
                    'itemtype' => $itemtype,
                    'id' => ++$colid,
                ];
            }

            $output->displayData($stats_data, []);
        }
    }

    /**
     * @param class-string<CommonITILObject> $itemtype
     * @param string $type
     * @param string $begin
     * @param string $end
     * @param string $param
     * @param string|array $value
     * @param string $value2 (default '')
     * @param $add_criteria          (default [''])
     *
     * @return array|void
     */
    public static function constructEntryValues(
        $itemtype,
        $type,
        $begin = "",
        $end = "",
        $param = "",
        $value = "",
        $value2 = "",
        array $add_criteria = []
    ) {
        global $CFG_GLPI;
        $DB = DBConnection::getReadConnection();

        if (!$item = getItemForItemtype($itemtype)) {
            return;
        }
        /** @var CommonITILObject $item */
        $table          = $item::getTable();
        $fkfield        = $item::getForeignKeyField();

        if (!($userlinkclass = getItemForItemtype($item->userlinkclass))) {
            return;
        }
        $userlinktable  = $userlinkclass::getTable();
        if (!$grouplinkclass = getItemForItemtype($item->grouplinkclass)) {
            return;
        }
        $grouplinktable = $grouplinkclass::getTable();

        if (!($supplierlinkclass = getItemForItemtype($item->supplierlinkclass))) {
            return;
        }
        $supplierlinktable = $supplierlinkclass::getTable();

        $tasktable      = getTableForItemType($item::getTaskClass());

        $closed_status  = $item->getClosedStatusArray();
        $solved_status  = array_merge($closed_status, $item->getSolvedStatusArray());

        $criteria = [];
        $WHERE = [];
        if ($item->maybeDeleted()) {
            $WHERE["$table.is_deleted"] = 0;
        }
        $WHERE += getEntitiesRestrictCriteria($table);
        $LEFTJOIN          = [];
        $INNERJOIN         = [];
        $LEFTJOINUSER      = [
            $userlinktable => [
                'ON' => [
                    $userlinktable => $fkfield,
                    $table         => 'id',
                ],
            ],
        ];
        $LEFTJOINGROUP    = [
            $grouplinktable => [
                'ON' => [
                    $grouplinktable   => $fkfield,
                    $table            => 'id',
                ],
            ],
        ];
        $LEFTJOINSUPPLIER = [
            $supplierlinktable => [
                'ON' => [
                    $supplierlinktable   => $fkfield,
                    $table               => 'id',
                ],
            ],
        ];

        switch ($param) {
            case "technician":
                $LEFTJOIN = $LEFTJOINUSER;
                $WHERE["$userlinktable.users_id"] = $value;
                $WHERE["$userlinktable.type"] = CommonITILActor::ASSIGN;
                break;

<<<<<<< HEAD
            case "technician_followup":
                $WHERE["$tasktable.users_id"] = $value;
=======
            case "technicien_followup":
                $WHERE["$tasktable.users_id_tech"] = $value;
>>>>>>> 17a3b559
                $LEFTJOIN = [
                    $tasktable => [
                        'ON' => [
                            $tasktable  => $fkfield,
                            $table      => 'id',
                        ],
                    ],
                ];
                break;

            case "user":
                $LEFTJOIN = $LEFTJOINUSER;
                $WHERE["$userlinktable.users_id"] = $value;
                $WHERE["$userlinktable.type"] = CommonITILActor::REQUESTER;
                break;

            case "usertitles_id":
                $LEFTJOIN  = $LEFTJOINUSER;
                $LEFTJOIN['glpi_users'] = [
                    'ON' => [
                        $userlinktable => 'users_id',
                        'glpi_users'   => 'id',
                    ],
                ];
                $WHERE["glpi_users.usertitles_id"] = $value;
                $WHERE["$userlinktable.type"] = CommonITILActor::REQUESTER;
                break;

            case "usercategories_id":
                $LEFTJOIN  = $LEFTJOINUSER;
                $LEFTJOIN['glpi_users'] = [
                    'ON' => [
                        $userlinktable => 'users_id',
                        'glpi_users'   => 'id',
                    ],
                ];
                $WHERE["glpi_users.usercategories_id"] = $value;
                $WHERE["$userlinktable.type"] = CommonITILActor::REQUESTER;
                break;

            case "itilcategories_tree":
                if ($value == $value2) {
                    $categories = [$value];
                } else {
                    $categories = getSonsOf("glpi_itilcategories", $value);
                }
                $WHERE["$table.itilcategories_id"] = $categories;
                break;

            case 'locations_tree':
                if ($value == $value2) {
                    $locations = [$value];
                } else {
                    $locations = getSonsOf('glpi_locations', $value);
                }
                $WHERE["$table.locations_id"] = $locations;
                break;

            case 'group_tree':
            case 'groups_tree_assign':
                $grptype = (($param == 'group_tree') ? CommonITILActor::REQUESTER
                                                 : CommonITILActor::ASSIGN);
                if ($value == $value2) {
                    $groups = [$value];
                } else {
                    $groups = getSonsOf("glpi_groups", $value);
                }

                $LEFTJOIN  = $LEFTJOINGROUP;
                $WHERE["$grouplinktable.groups_id"] = $groups;
                $WHERE["$grouplinktable.type"] = $grptype;
                break;

            case "group":
                $LEFTJOIN = $LEFTJOINGROUP;
                $WHERE["$grouplinktable.groups_id"] = $value;
                $WHERE["$grouplinktable.type"] = CommonITILActor::REQUESTER;
                break;

            case "groups_id_assign":
                $LEFTJOIN = $LEFTJOINGROUP;
                $WHERE["$grouplinktable.groups_id"] = $value;
                $WHERE["$grouplinktable.type"] = CommonITILActor::ASSIGN;
                break;

            case "suppliers_id_assign":
                $LEFTJOIN = $LEFTJOINSUPPLIER;
                $WHERE["$supplierlinktable.suppliers_id"] = $value;
                $WHERE["$supplierlinktable.type"] = CommonITILActor::ASSIGN;
                break;

            case "requesttypes_id":
            case "urgency":
            case "impact":
            case "priority":
            case "users_id_recipient":
            case "type":
            case "itilcategories_id":
            case 'locations_id':
                $WHERE["$table.$param"] = $value;
                break;

            case "solutiontypes_id":
                $LEFTJOIN = [
                    'glpi_itilsolutions' => [
                        'ON' => [
                            'glpi_itilsolutions'   => 'items_id',
                            'glpi_tickets'               => 'id', [
                                'AND' => [
                                    'glpi_itilsolutions.itemtype' => 'Ticket',
                                ],
                            ],
                        ],
                    ],
                ];
                $WHERE["glpi_itilsolutions.$param"] = $value;
                break;

            case "device":
                $devtable = getTableForItemType('Item_' . $value2);
                $fkname   = getForeignKeyFieldForTable(getTableForItemType($value2));
                //select computers IDs that are using this device;
                $linkedtable = $table;
                if (in_array($itemtype, $CFG_GLPI['itil_types'], true)) {
                    $linkedtable = $itemtype::getItemsTable();
                    $LEFTJOIN = [
                        $linkedtable => [
                            'ON' => [
                                $linkedtable => $itemtype::getForeignKeyField(),
                                $table => 'id', [
                                    'AND' => [
                                        "$linkedtable.itemtype" => 'Computer',
                                    ],
                                ],
                            ],
                        ],
                    ];
                }
                $INNERJOIN = [
                    'glpi_computers'  => [
                        'ON' => [
                            'glpi_computers'  => 'id',
                            $linkedtable      => 'items_id',
                        ],
                    ],
                    $devtable         => [
                        'ON' => [
                            'glpi_computers'  => 'id',
                            $devtable         => 'items_id', [
                                'AND' => [
                                    "$devtable.itemtype" => Computer::class,
                                    "$devtable.$fkname" => $value,
                                ],
                            ],
                        ],
                    ],
                ];

                $WHERE["glpi_computers.is_template"] = 0;
                break;

            case "comp_champ":
                $ftable   = getTableForItemType($value2);
                $champ    = getForeignKeyFieldForTable($ftable);
                $linkedtable = $table;
                if (in_array($itemtype, $CFG_GLPI['itil_types'], true)) {
                    $linkedtable = $itemtype::getItemsTable();
                    $LEFTJOIN = [
                        $linkedtable => [
                            'ON' => [
                                $linkedtable => $itemtype::getForeignKeyField(),
                                $table => 'id', [
                                    'AND' => [
                                        "$linkedtable.itemtype" => 'Computer',
                                    ],
                                ],
                            ],
                        ],
                    ];
                }
                $INNERJOIN = [
                    'glpi_computers' => [
                        'ON' => [
                            'glpi_computers'  => 'id',
                            $linkedtable      => 'items_id',
                        ],
                    ],
                ];

                $WHERE["glpi_computers.is_template"] = 0;
                if (str_starts_with($champ, 'operatingsystem')) {
                    $INNERJOIN['glpi_items_operatingsystems'] = [
                        'ON' => [
                            'glpi_computers'              => 'id',
                            'glpi_items_operatingsystems' => 'items_id', [
                                'AND' => [
                                    "glpi_items_operatingsystems.itemtype" => 'Computer',
                                ],
                            ],
                        ],
                    ];
                    $WHERE["glpi_items_operatingsystems.$champ"] = $value;
                } else {
                    $WHERE["glpi_computers.$champ"] = $value;
                }
                break;
        }

        $date_unix = QueryFunction::fromUnixtime(
            expression: QueryFunction::unixTimestamp("$table.date"),
            format: new QueryExpression($DB::quoteValue('%Y-%m')),
            alias: 'date_unix'
        );
        $solvedate_unix = QueryFunction::fromUnixtime(
            expression: QueryFunction::unixTimestamp("$table.solvedate"),
            format: new QueryExpression($DB::quoteValue('%Y-%m')),
            alias: 'date_unix'
        );
        $closedate_unix = QueryFunction::fromUnixtime(
            expression: QueryFunction::unixTimestamp("$table.closedate"),
            format: new QueryExpression($DB::quoteValue('%Y-%m')),
            alias: 'date_unix'
        );

        switch ($type) {
            case "inter_total":
                $WHERE[] = getDateCriteria("$table.date", $begin, $end);

                $criteria = [
                    'SELECT'    => [
                        $date_unix,
                        'COUNT DISTINCT' => "$table.id AS total_visites",
                    ],
                    'FROM'      => $table,
                    'WHERE'     => $WHERE,
                    'GROUPBY'   => 'date_unix',
                    'ORDERBY'   => "$table.date",
                ];
                break;

            case "inter_solved":
                $WHERE["$table.status"] = $solved_status;
                $WHERE[] = ['NOT' => ["$table.solvedate" => null]];
                $WHERE[] = getDateCriteria("$table.solvedate", $begin, $end);

                $criteria = [
                    'SELECT'    => [
                        $solvedate_unix,
                        'COUNT DISTINCT'  => "$table.id AS total_visites",
                    ],
                    'FROM'      => $table,
                    'WHERE'     => $WHERE,
                    'GROUPBY'   => 'date_unix',
                    'ORDERBY'   => "$table.solvedate",
                ];
                break;

            case "inter_solved_late":
                $WHERE["$table.status"] = $solved_status;
                $WHERE[] = [
                    'NOT' => [
                        "$table.solvedate"         => null,
                        "$table.time_to_resolve"   => null,
                    ],
                ];
                $WHERE[] = getDateCriteria("$table.solvedate", $begin, $end);
                $WHERE[] = new QueryExpression("$table.solvedate > $table.time_to_resolve");

                $criteria = [
                    'SELECT'    => [
                        $solvedate_unix,
                        'COUNT DISTINCT'  => "$table.id AS total_visites",
                    ],
                    'FROM'      => $table,
                    'WHERE'     => $WHERE,
                    'GROUPBY'   => 'date_unix',
                    'ORDERBY'   => "$table.solvedate",
                ];
                break;

            case "inter_closed":
                $WHERE["$table.status"] = $closed_status;
                $WHERE[] = ['NOT' => ["$table.closedate" => null]];
                $WHERE[] = getDateCriteria("$table.closedate", $begin, $end);

                $criteria = [
                    'SELECT'    => [
                        $closedate_unix,
                        'COUNT DISTINCT'  => "$table.id AS total_visites",
                    ],
                    'FROM'      => $table,
                    'WHERE'     => $WHERE,
                    'GROUPBY'   => 'date_unix',
                    'ORDERBY'   => "$table.closedate",
                ];
                break;

            case "inter_solved_with_actiontime":
                $WHERE["$table.status"] = $solved_status;
                $WHERE["$table.actiontime"] = ['>', 0];
                $WHERE[] = ['NOT' => ["$table.solvedate" => null]];
                $WHERE[] = getDateCriteria("$table.solvedate", $begin, $end);

                $criteria = [
                    'SELECT'    => [
                        $solvedate_unix,
                        'COUNT DISTINCT'  => "$table.id AS total_visites",
                    ],
                    'FROM'      => $table,
                    'WHERE'     => $WHERE,
                    'GROUPBY'   => 'date_unix',
                    'ORDERBY'   => "$table.solvedate",
                ];
                break;

            case "inter_avgsolvedtime":
                $WHERE["$table.status"] = $solved_status;
                $WHERE[] = ['NOT' => ["$table.solvedate" => null]];
                $WHERE[] = getDateCriteria("$table.solvedate", $begin, $end);

                $criteria = [
                    'SELECT'    => [
                        $solvedate_unix,
                        'AVG' => "solve_delay_stat AS total_visites",
                    ],
                    'FROM'      => $table,
                    'WHERE'     => $WHERE,
                    'GROUPBY'   => 'date_unix',
                    'ORDERBY'   => "$table.solvedate",
                ];
                break;

            case "inter_avgclosedtime":
                $WHERE["$table.status"] = $closed_status;
                $WHERE[] = ['NOT' => ["$table.closedate" => null]];
                $WHERE[] = getDateCriteria("$table.closedate", $begin, $end);

                $criteria = [
                    'SELECT'    => [
                        $closedate_unix,
                        'AVG'  => "close_delay_stat AS total_visites",
                    ],
                    'FROM'      => $table,
                    'WHERE'     => $WHERE,
                    'GROUPBY'   => 'date_unix',
                    'ORDERBY'   => "$table.closedate",
                ];
                break;

            case "inter_avgactiontime":
                if ($param === "technician_followup") {
                    $actiontime_table = $tasktable;
                } else {
                    $actiontime_table = $table;
                }
                $WHERE["$actiontime_table.actiontime"] = ['>', 0];
                $WHERE[] = getDateCriteria("$table.solvedate", $begin, $end);

                $criteria = [
                    'SELECT'    => [
                        $solvedate_unix,
                        'AVG'  => "$actiontime_table.actiontime AS total_visites",
                    ],
                    'FROM'      => $table,
                    'WHERE'     => $WHERE,
                    'GROUPBY'   => 'date_unix',
                    'ORDERBY'   => "$table.solvedate",
                ];
                break;

            case "inter_avgtakeaccount":
                $WHERE["$table.status"] = $solved_status;
                $WHERE[] = ['NOT' => ["$table.solvedate" => null]];
                $WHERE[] = getDateCriteria("$table.solvedate", $begin, $end);

                $criteria = [
                    'SELECT'    => [
                        $solvedate_unix,
                        'AVG'  => "$table.takeintoaccount_delay_stat AS total_visites",
                    ],
                    'FROM'      => $table,
                    'WHERE'     => $WHERE,
                    'GROUPBY'   => 'date_unix',
                    'ORDERBY'   => "$table.solvedate",
                ];
                break;

            case "inter_opensatisfaction":
                $WHERE["$table.status"] = $closed_status;
                $WHERE[] = ['NOT' => ["$table.closedate" => null]];
                $WHERE[] = getDateCriteria("$table.closedate", $begin, $end);

                $INNERJOIN['glpi_ticketsatisfactions'] = [
                    'ON' => [
                        'glpi_ticketsatisfactions' => 'tickets_id',
                        $table                     => 'id',
                    ],
                ];

                $criteria = [
                    'SELECT'    => [
                        $closedate_unix,
                        'COUNT DISTINCT'  => "$table.id AS total_visites",
                    ],
                    'FROM'      => $table,
                    'WHERE'     => $WHERE,
                    'GROUPBY'   => 'date_unix',
                    'ORDERBY'   => "$table.closedate",
                ];
                break;

            case "inter_answersatisfaction":
                $WHERE["$table.status"] = $closed_status;
                $WHERE[] = [
                    ['NOT' => ["$table.closedate" => null]],
                    ['NOT' => ["glpi_ticketsatisfactions.date_answered"  => null]],
                ];

                $WHERE[] = getDateCriteria("$table.closedate", $begin, $end);

                $INNERJOIN['glpi_ticketsatisfactions'] = [
                    'ON' => [
                        'glpi_ticketsatisfactions' => 'tickets_id',
                        $table                     => 'id',
                    ],
                ];

                $criteria = [
                    'SELECT'    => [
                        $closedate_unix,
                        'COUNT DISTINCT'  => "$table.id AS total_visites",
                    ],
                    'FROM'      => $table,
                    'WHERE'     => $WHERE,
                    'GROUPBY'   => 'date_unix',
                    'ORDERBY'   => "$table.closedate",
                ];
                break;

            case "inter_avgsatisfaction":
                $WHERE["$table.status"] = $closed_status;
                $WHERE[] = [
                    'NOT' => [
                        "$table.closedate" => null,
                        "glpi_ticketsatisfactions.date_answered" => null,
                    ],
                ];
                $WHERE[] = getDateCriteria("$table.closedate", $begin, $end);

                $INNERJOIN['glpi_ticketsatisfactions'] = [
                    'ON' => [
                        'glpi_ticketsatisfactions' => 'tickets_id',
                        $table                     => 'id',
                    ],
                ];

                $criteria = [
                    'SELECT'    => [
                        $closedate_unix,
                        'AVG'  => "glpi_ticketsatisfactions.satisfaction_scaled_to_5 AS total_visites",
                    ],
                    'FROM'      => $table,
                    'WHERE'     => $WHERE,
                    'GROUPBY'   => 'date_unix',
                    'ORDERBY'   => "$table.closedate",
                ];
                break;
        }

        if (count($LEFTJOIN)) {
            $criteria['LEFT JOIN'] = $LEFTJOIN;
        }

        if (count($INNERJOIN)) {
            $criteria['INNER JOIN'] = $INNERJOIN;
        }

        $entrees = [];
        if (!count($criteria)) {
            return [];
        }

        if (count($add_criteria)) {
            $criteria = array_merge_recursive($criteria, $add_criteria);
        }

        $iterator = $DB->request($criteria);
        foreach ($iterator as $row) {
            $date             = $row['date_unix'];
            $entrees[$date] = $row['total_visites'];
        }

        $end_time   = strtotime(date("Y-m", strtotime($end)) . "-01");
        $begin_time = strtotime(date("Y-m", strtotime($begin)) . "-01");

        $current = $begin_time;

        while ($current <= $end_time) {
            $curentry = date("Y-m", $current);
            if (!isset($entrees[$curentry])) {
                $entrees[$curentry] = 0;
            }
            $month   = date("m", $current);
            $year    = date("Y", $current);
            $current = mktime(0, 0, 0, (int) $month + 1, 1, (int) $year);
        }
        ksort($entrees);

        return $entrees;
    }

    /**
     * @param DateTime|string $start_date
     * @param DateTime|string $end_date
     * @param class-string<CommonITILObject> $itil_type
     * @return array
     */
    public static function getAssetsWithITIL($start_date, $end_date, $itil_type = 'Ticket'): array
    {
        global $DB;

        $itil_table = $itil_type::getTable();
        $itil_fkfield = $itil_type::getForeignKeyField();
        $item_link_table = $itil_type::getItemsTable();

        $iterator = $DB->request([
            'SELECT' => [
                "$item_link_table.itemtype",
                "$item_link_table.items_id",
                'COUNT'  => '* AS NB',
            ],
            'FROM'   => $itil_table,
            'LEFT JOIN' => [
                $item_link_table => [
                    'ON' => [
                        $item_link_table => $itil_fkfield,
                        $itil_table => 'id',
                    ],
                ],
            ],
            'WHERE'  => [
                'date' => ['<=', $end_date],
                "$itil_table.date" => ['>=', $start_date],
                "$item_link_table.itemtype" => ['<>', ''],
                "$item_link_table.items_id" => ['>', 0],
            ] + getEntitiesRestrictCriteria($itil_table),
            'GROUP'  => [
                "$item_link_table.itemtype",
                "$item_link_table.items_id",
            ],
            'ORDER'  => 'NB DESC',
        ]);

        $data = [];
        $view_entities = Session::isMultiEntitiesMode();
        if ($view_entities) {
            $entities = getAllDataFromTable('glpi_entities');
        }

        foreach ($iterator as $row) {
            $itemtype = $row['itemtype'];
            $items_id = $row['items_id'];
            $item     = getItemForItemtype($itemtype);
            $data_row = $row;
            if ($item && $item->getFromDB($items_id)) {
                if ($view_entities) {
                    $ent = $item->getEntityID();
                    $data_row['entities_id'] = $ent;
                    $data_row['entity_name'] = $entities[$ent]['completename'];
                }
                $data_row['name'] = $item->getName();
                $data_row['link'] = $item->getLink();
                $data_row['is_deleted'] = $item->isDeleted();
                $data[] = $data_row;
            }
        }

        return $data;
    }

    /**
     * @param string $target
     * @param string $date1
     * @param string $date2
     * @param integer $start
     * @param class-string<CommonITILObject>|null $itemtype
     **/
    public static function showItems($target, $date1, $date2, $start, $itemtype = null)
    {
        $view_entities = Session::isMultiEntitiesMode();

        $output_type = $_GET["display_type"] ?? Search::HTML_OUTPUT;
        $output = SearchEngine::getOutputForLegacyKey($output_type);
        $is_html_output = $output instanceof HTMLSearchOutput;

        if (empty($date2)) {
            $date2 = date("Y-m-d");
        }
        $date2 .= " 23:59:59";

        // 1 an par defaut
        if (empty($date1)) {
            $date1 = date("Y-m-d", mktime(0, 0, 0, (int) date("m"), (int) date("d"), ((int) date("Y")) - 1));
        }
        $date1 .= " 00:00:00";

        $assets = self::getAssetsWithITIL($date1, $date2, $itemtype ?? 'Ticket');
        $numrows = count($assets);

        if ($numrows > 0) {
            if ($is_html_output) {
                Html::printPager(
                    $start,
                    $numrows,
                    $target,
                    Toolbox::append_params(
                        [
                            'date1'     => $date1,
                            'date2'     => $date2,
                            'type'      => 'hardwares',
                            'start'     => $start,
                        ]
                    ),
                    'Stat'
                );
                echo "<div class='text-center'>";
            }

            $end_display = $start + $_SESSION['glpilist_limit'];
            if (isset($_GET['export_all'])) {
                $end_display = $numrows;
            }

            $header_num = 1;
            if ($is_html_output) {
                echo $output::showHeader($end_display - $start + 1, 2, 1);
                echo $output::showNewLine();
                echo $output::showHeaderItem(_sn('Associated element', 'Associated elements', $numrows), $header_num);
                if ($view_entities) {
                    echo $output::showHeaderItem(htmlescape(Entity::getTypeName(1)), $header_num);
                }
                echo $output::showHeaderItem(__s('Number of tickets'), $header_num);
                echo $output::showEndLine();
            }

            $i = $start;
            if (isset($_GET['export_all'])) {
                $start = 0;
            }

            $i = $start;
            foreach ($assets as $data) {
                $item_num = 1;
                // Get data and increment loop variables
                if ($is_html_output) {
                    echo $output::showNewLine($i % 2 === 1);
                    $link = sprintf(__s('%1$s - %2$s'), htmlescape($data['itemtype']::getTypeName()), $data['link']);
                    echo $output::showItem(
                        $link,
                        $item_num,
                        $i - $start + 1,
                        "class='text-center'" . " " . ($data['is_deleted'] ? " class='deleted' "
                            : "")
                    );
                    if ($view_entities) {
                        echo $output::showItem(
                            htmlescape($data['entity_name']),
                            $item_num,
                            $i - $start + 1,
                            "class='text-center'" . " " . ($data['is_deleted'] ? " class='deleted' "
                                : "")
                        );
                    }
                    echo $output::showItem(
                        htmlescape($data["NB"]),
                        $item_num,
                        $i - $start + 1,
                        "class='center'" . " " . ($data['is_deleted'] ? " class='deleted' "
                            : "")
                    );
                }

                $i++;
                if ($i == $end_display) {
                    break;
                }
            }

            if ($is_html_output) {
                echo $output::showFooter();
            }
        }
    }

    public static function getAvailableStatistics()
    {
        global $CFG_GLPI, $PLUGIN_HOOKS;

        $opt_list["Ticket"]                             = __('Tickets');

        $stat_list = [];

        $stat_list["Ticket"]["Ticket_Global"]["name"]   = __('Global');
        $stat_list["Ticket"]["Ticket_Global"]["file"]   = "stat.global.php?itemtype=Ticket";
        $stat_list["Ticket"]["Ticket_Ticket"]["name"]   = __('By ticket');
        $stat_list["Ticket"]["Ticket_Ticket"]["file"]   = "stat.tracking.php?itemtype=Ticket";
        $stat_list["Ticket"]["Ticket_Location"]["name"] = __('By hardware characteristics');
        $stat_list["Ticket"]["Ticket_Location"]["file"] = "stat.location.php?itemtype=Ticket";
        $stat_list["Ticket"]["Ticket_Item"]["name"]     = __('By hardware');
        $stat_list["Ticket"]["Ticket_Item"]["file"]     = "stat.item.php?itemtype=Ticket";

        if (Problem::canView()) {
            $opt_list["Problem"]                               = Problem::getTypeName(Session::getPluralNumber());

            $stat_list["Problem"]["Problem_Global"]["name"]    = __('Global');
            $stat_list["Problem"]["Problem_Global"]["file"]    = "stat.global.php?itemtype=Problem";
            $stat_list["Problem"]["Problem_Problem"]["name"]   = __('By problem');
            $stat_list["Problem"]["Problem_Problem"]["file"]   = "stat.tracking.php?itemtype=Problem";
            $stat_list["Problem"]["Problem_Location"]["name"] = __('By hardware characteristics');
            $stat_list["Problem"]["Problem_Location"]["file"] = "stat.location.php?itemtype=Problem";
            $stat_list["Problem"]["Problem_Item"]["name"]     = __('By hardware');
            $stat_list["Problem"]["Problem_Item"]["file"]     = "stat.item.php?itemtype=Problem";
        }

        if (Change::canView()) {
            $opt_list["Change"]                             = _n('Change', 'Changes', Session::getPluralNumber());

            $stat_list["Change"]["Change_Global"]["name"]   = __('Global');
            $stat_list["Change"]["Change_Global"]["file"]   = "stat.global.php?itemtype=Change";
            $stat_list["Change"]["Change_Change"]["name"]   = __('By change');
            $stat_list["Change"]["Change_Change"]["file"]   = "stat.tracking.php?itemtype=Change";
            $stat_list["Change"]["Change_Location"]["name"] = __('By hardware characteristics');
            $stat_list["Change"]["Change_Location"]["file"] = "stat.location.php?itemtype=Change";
            $stat_list["Change"]["Change_Item"]["name"]     = __('By hardware');
            $stat_list["Change"]["Change_Item"]["file"]     = "stat.item.php?itemtype=Change";
        }

        $values   = [$CFG_GLPI["root_doc"] . '/front/stat.php' => Dropdown::EMPTY_VALUE];

        foreach ($opt_list as $opt => $group) {
            foreach ($stat_list[$opt] as $data) {
                $name    = $data['name'];
                $file    = $data['file'];
                $key                  = $CFG_GLPI["root_doc"] . "/front/" . $file;
                $values[$group][$key] = $name;
            }
        }

        // Manage plugins
        $names    = [];
        $optgroup = [];
        if (isset($PLUGIN_HOOKS[Hooks::STATS]) && is_array($PLUGIN_HOOKS[Hooks::STATS])) {
            foreach ($PLUGIN_HOOKS[Hooks::STATS] as $plug => $pages) {
                if (!Plugin::isPluginActive($plug)) {
                    continue;
                }
                if (is_array($pages) && count($pages)) {
                    foreach ($pages as $page => $name) {
                        $names["/plugins/{$plug}/{$page}"] = [
                            "name" => $name,
                            "plug" => $plug,
                        ];
                        $optgroup[$plug] = Plugin::getInfo($plug, 'name');
                    }
                }
            }
            asort($names);
        }

        foreach ($optgroup as $opt => $title) {
            $group = $title;
            foreach ($names as $key => $val) {
                if ($opt == $val["plug"]) {
                    $file                  = $CFG_GLPI["root_doc"] . "/" . $key;
                    $values[$group][$file] = $val["name"];
                }
            }
        }

        return $values;
    }

    /**
     * @param class-string<CommonITILObject> $itemtype
     * @return array
     */
    public static function getITILStatFields(string $itemtype): array
    {
        $caract = [
            'itilcategories_id'   => _n('Category', 'Categories', 1),
            'itilcategories_tree' => __('Category tree'),
            'urgency'             => __('Urgency'),
            'impact'              =>  __('Impact'),
            'priority'            => __('Priority'),
            'solutiontypes_id'    => SolutionType::getTypeName(1),
        ];

        if ($itemtype === Ticket::class) {
            $caract['type']            = _n('Type', 'Types', 1);
            $caract['requesttypes_id'] = RequestType::getTypeName(1);
            $caract['locations_id']    = Location::getTypeName(1);
            $caract['locations_tree']  = __('Location tree');
        }

        return [
            _n('Requester', 'Requesters', 1) => [
                'user'               => _n('Requester', 'Requesters', 1),
                'users_id_recipient' => __('Writer'),
                'group'              => Group::getTypeName(1),
                'group_tree'         => __('Group tree'),
                'usertitles_id'      => _x('person', 'Title'),
                'usercategories_id'  => _n('Category', 'Categories', 1),
            ],
            __('Characteristics') => $caract,
            __('Assigned to') => [
                'technician'          => __('Technician as assigned'),
                'technician_followup' => __('Technician in tasks'),
                'groups_id_assign'    => Group::getTypeName(1),
                'groups_tree_assign'  => __('Group tree'),
                'suppliers_id_assign' => Supplier::getTypeName(1),
            ],
        ];
    }

    public static function getItemCharacteristicStatFields(): array
    {
        $values = [
            _n('Dropdown', 'Dropdowns', Session::getPluralNumber()) => [
                'ComputerType'    => _n('Type', 'Types', 1),
                'ComputerModel'   => _n('Model', 'Models', 1),
                'OperatingSystem' => OperatingSystem::getTypeName(1),
                'Location'        => Location::getTypeName(1),
            ],
        ];
        $devices = Dropdown::getDeviceItemTypes();
        foreach ($devices as $label => $dp) {
            foreach ($dp as $i => $name) {
                $values[$label][$i] = $name;
            }
        }
        return $values;
    }

    public static function title()
    {
        $values = self::getAvailableStatistics();
        $selected = -1;

        foreach ($values as $reports) {
            if (is_array($reports)) {
                foreach (array_keys($reports) as $key) {
                    if (stripos($_SERVER['REQUEST_URI'], (string) $key) !== false) {
                        $selected = $key;
                    }
                }
            }
        }

        TemplateRenderer::getInstance()->display('pages/assistance/stats/title.html.twig', [
            'values'   => $values,
            'selected' => $selected,
        ]);
    }

    public function getRights($interface = 'central')
    {
        $values[READ] = __('Read');
        return $values;
    }

    /**
     * Call displayLineGraph with arguments from a StatData object
     * @param StatData $stat_data
     */
    public function displayLineGraphFromData(StatData $stat_data)
    {
        if ($stat_data->isEmpty()) {
            return;
        }

        $this->displayLineGraph(
            $stat_data->getTitle(),
            $stat_data->getLabels(),
            $stat_data->getSeries(),
            $stat_data->getOptions(),
            true,
            $stat_data->getCsvLink()
        );
    }

    /**
     * Display line graph
     *
     * @param string   $title  Graph title
     * @param string[] $labels Labels to display
     * @param array    $series Series data. An array of the form:
     *                 [
     *                    ['name' => 'a name', 'data' => []],
     *                    ['name' => 'another name', 'data' => []]
     *                 ]
     * @param array    $options  Options
     * @param boolean  $display  Whether to display directly; defauts to true
     * @param string|null $csv_link Link to download the dataset as csv
     *
     * @return string|void
     * @phpstan-return ($display is true ? void : string)
     */
    public function displayLineGraph(
        $title,
        $labels,
        $series,
        $options = null,
        $display = true,
        ?string $csv_link = null
    ) {
        $param = [
            'width'   => 800,
            'height'  => 300,
            'tooltip' => true,
            'legend'  => true,
            'animate' => true,
            'csv'     => true,
            'img'     => true,
        ];

        if (is_array($options) && count($options)) {
            foreach ($options as $key => $val) {
                $param[$key] = $val;
            }
        }

        $slug = str_replace('-', '_', Toolbox::slugify($title));
        $this->checkEmptyLabels($labels);

        $chart_options = [
            'title' => ['text' => $title],
            'tooltip' => [
                'trigger'      => 'axis',
                'appendToBody' => true,
            ],
            'grid' => [
                'left'         => '3%',
                'right'        => '4%',
                'bottom'       => '3%',
                'containLabel' => true,
            ],
            'toolbox' => [
                'show'    => true,
                'feature' => [],
            ],
            'legend' => [
                'show' => true,
            ],
            'xAxis' => [
                'type'        => 'category',
                'data'        => $labels,
                'boundaryGap' => false,
            ],
            'yAxis' => [
                'type' => 'value',
            ],
            'series' => [],
        ];

        foreach ($series as $serie) {
            $chart_options['series'][] = [
                'type' => 'line',
                'areaStyle' => [
                    'opacity' => 0.3,
                ],
                'name' => $serie['name'],
                'data' => array_values($serie['data']),
                'smooth'          => 0.4,
                'lineStyle'       => [
                    'width'  => 4,
                ],
                'symbolSize'      => 8,
                'legendHoverLink' => true,
            ];
        }

        if ($param['csv'] && $csv_link) {
            $chart_options['toolbox']['feature']['myCsvExport'] = [
                'icon'    => 'path://M14,3v4a1,1,0,0,0,1,1h4 M17,21h-10a2,2,0,0,1,-2,-2v-14a2,2,0,0,1,2,-2h7l5,5v11a2,2,0,0,1,-2,2z M12,17v-6 M9.5,14.5l2.5,2.5l2.5,-2.5',
                'title'   => __('Export to CSV'),
            ];
        }

        if ($param['img']) {
            $chart_options['toolbox']['feature']['saveAsImage'] = [
                'icon'  => 'path://M15,8L15.01,8 M7,4h10s3,0,3,3v10s0,3,-3,3h-10s-3,0,-3,-3v-10s0,-3,3,-3 M4,15l4,-4a3,5,0,0,1,3,0l5,5 M14,14l1,-1a3,5,0,0,1,3,0l2,2',
                'title' => __('Save as image'),
            ];
        }

        $height = ((int) $param['height']) . "px";
        $width  = ((int) $param['width']) . "px";
        $html = <<<HTML
        <div class="card mb-3 d-inline-flex">
            <div class="card-body">
                <div class="chart" id='$slug' ></div>
            </div>
        </div>

        <style>
        #$slug {
            width: $width;
            height: $height;
        }
        </style>
HTML;

        $twig_params = [
            'slug' => $slug,
            'chart_options' => $chart_options,
            'csv_link' => $csv_link,
        ];
        // language=Twig
        $js = TemplateRenderer::getInstance()->renderFromStringTemplate(<<<TWIG
            <script type="module">
                function exportToCSV() {
                    location.href = '{{ csv_link|e('js') }}';
                }
                const chart_options = {{ chart_options|json_encode|raw }};
                const myChart = echarts.init(document.getElementById('{{ slug }}'));

                $.each(chart_options.series, function (index, serie) {
                    serie.symbol = (value) => value > 0 ? 'circle': 'none';
                });
                if (chart_options['toolbox']['feature']['myCsvExport'] !== undefined) {
                    chart_options['toolbox']['feature']['myCsvExport']['onclick'] = exportToCSV;
                }
                myChart.setOption(chart_options);
            </script>
TWIG, $twig_params);

        $out = $html . $js;

        if ($display) {
            echo $out;
            return;
        }
        return $out;
    }

    /**
     * Call displayPieGraph with arguments from a StatData object
     */
    public function displayPieGraphFromData(StatData $stat_data)
    {
        if ($stat_data->isEmpty()) {
            return;
        }

        $this->displayPieGraph(
            $stat_data->getTitle(),
            $stat_data->getLabels(),
            $stat_data->getSeries(),
            $stat_data->getOptions(),
            true,
            $stat_data->getCsvLink()
        );
    }

    /**
     * Display pie graph
     *
     * @param string   $title  Graph title
     * @param string[] $labels Labels to display
     * @param array    $series Series data. An array of the form:
     *                 [
     *                    ['name' => 'a name', 'data' => []],
     *                    ['name' => 'another name', 'data' => []]
     *                 ]
     * @param array    $options  Options
     * @param boolean  $display  Whether to display directly; defauts to true
     * @param string|null $csv_link Link to download the dataset as csv
     *
     * @return string|void
     * @phpstan-return ($display is true ? void : string)
     */
    public function displayPieGraph(
        $title,
        $labels,
        $series,
        $options = [],
        $display = true,
        ?string $csv_link = null
    ) {
        $param = [
            'csv'     => true,
        ];

        if (is_array($options) && count($options)) {
            foreach ($options as $key => $val) {
                $param[$key] = $val;
            }
        }

        $slug = str_replace('-', '_', Toolbox::slugify($title));
        $this->checkEmptyLabels($labels);

        $chart_options = [
            'title' => [
                'text' => $title,
                'left' => 'center',
            ],
            'tooltip' => [
                'trigger'      => 'item',
                'appendToBody' => true,
            ],
            'toolbox' => [
                'show'    => true,
                'feature' => [
                    'myCsvExport'    => [
                        'icon'    => 'path://M14,3v4a1,1,0,0,0,1,1h4 M17,21h-10a2,2,0,0,1,-2,-2v-14a2,2,0,0,1,2,-2h7l5,5v11a2,2,0,0,1,-2,2z M12,17v-6 M9.5,14.5l2.5,2.5l2.5,-2.5',
                        'title'   => __('Export to CSV'),
                    ],
                    'saveAsImage' => [
                        'icon'  => 'path://M15,8L15.01,8 M7,4h10s3,0,3,3v10s0,3,-3,3h-10s-3,0,-3,-3v-10s0,-3,3,-3 M4,15l4,-4a3,5,0,0,1,3,0l5,5 M14,14l1,-1a3,5,0,0,1,3,0l2,2',
                        'title' => __('Save as image'),
                    ],
                ],
            ],
            'series' => [
                [
                    'type'              => 'pie',
                    'avoidLabelOverlap' => true,
                    'data'              => [],
                    'radius'            => ['35%', '60%'],
                    'itemStyle'         => [
                        'borderRadius' => 2,
                        'borderColor'  => 'rgba(255, 255, 255, 0.5)',
                        'borderWidth'  => 2,
                    ],
                    'selectedMode'      => 'single',
                    'selectedOffset'    => 10,
                    'startAngle'        => 180,
                    'label'             => [
                        'show' => count($labels) < 10,
                    ],
                    'labelLine'         => [
                        'showAbove' => true,
                    ],
                ],
            ],
        ];

        foreach ($series as $serie) {
            $chart_options['series'][0]['data'][] = [
                'name' => $serie['name'],
                'value' => $serie['data'],
            ];
        }

        $html = <<<HTML
        <div class="card d-inline-flex mx-auto mb-1">
            <div class="card-body">
                <div id='$slug' class='chart'></div>
            </div>
        </div>

        <style>
        #$slug {
            width: 475px;
            height: 300px;
        }
        </style>
HTML;

        $twig_params = [
            'slug' => $slug,
            'chart_options' => $chart_options,
            'csv_link' => $csv_link,
        ];
        // language=Twig
        $js = TemplateRenderer::getInstance()->renderFromStringTemplate(<<<TWIG
            <script type="module">
                function exportToCSV() {
                    location.href = '{{ csv_link|e('js') }}';
                }
                const chart_options = {{ chart_options|json_encode|raw }};
                const myChart = echarts.init(document.getElementById('{{ slug }}'));

                if (chart_options['toolbox']['feature']['myCsvExport'] !== undefined) {
                    chart_options['toolbox']['feature']['myCsvExport']['onclick'] = exportToCSV;
                }
                myChart.setOption(chart_options);
            </script>
TWIG, $twig_params);

        $out = $html . $js;

        if ($display) {
            echo $out;
            return;
        }
        return $out;
    }

    /**
     * Display search form
     *
     * @param string  $itemtype Item type
     * @param string  $date1    First date
     * @param string  $date2    Second date
     * @param boolean $display  Whether to display directly; defauts to true
     *
     * @return void|string
     * @phpstan-return ($display is true ? void : string)
     */
    public function displaySearchForm($itemtype, $date1, $date2, $display = true)
    {
        $out = TemplateRenderer::getInstance()->render('pages/assistance/stats/global_form.html.twig', [
            'itemtype' => $itemtype,
            'date1'    => $date1,
            'date2'    => $date2,
        ]);

        if ($display) {
            echo $out;
            return;
        }
        return $out;
    }

    /**
     * Check and replace empty labels
     *
     * @param array $labels Labels
     *
     * @return void
     */
    private function checkEmptyLabels(&$labels)
    {
        foreach ($labels as &$label) {
            if (empty($label)) {
                $label = '-';
            }
        }
    }

    public static function getIcon()
    {
        return "ti ti-chart-pie";
    }
}<|MERGE_RESOLUTION|>--- conflicted
+++ resolved
@@ -1013,13 +1013,8 @@
                 $WHERE["$userlinktable.type"] = CommonITILActor::ASSIGN;
                 break;
 
-<<<<<<< HEAD
             case "technician_followup":
-                $WHERE["$tasktable.users_id"] = $value;
-=======
-            case "technicien_followup":
                 $WHERE["$tasktable.users_id_tech"] = $value;
->>>>>>> 17a3b559
                 $LEFTJOIN = [
                     $tasktable => [
                         'ON' => [
