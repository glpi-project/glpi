<?php

/**
 * ---------------------------------------------------------------------
 *
 * GLPI - Gestionnaire Libre de Parc Informatique
 *
 * http://glpi-project.org
 *
 * @copyright 2015-2023 Teclib' and contributors.
 * @copyright 2003-2014 by the INDEPNET Development Team.
 * @licence   https://www.gnu.org/licenses/gpl-3.0.html
 *
 * ---------------------------------------------------------------------
 *
 * LICENSE
 *
 * This file is part of GLPI.
 *
 * This program is free software: you can redistribute it and/or modify
 * it under the terms of the GNU General Public License as published by
 * the Free Software Foundation, either version 3 of the License, or
 * (at your option) any later version.
 *
 * This program is distributed in the hope that it will be useful,
 * but WITHOUT ANY WARRANTY; without even the implied warranty of
 * MERCHANTABILITY or FITNESS FOR A PARTICULAR PURPOSE.  See the
 * GNU General Public License for more details.
 *
 * You should have received a copy of the GNU General Public License
 * along with this program.  If not, see <https://www.gnu.org/licenses/>.
 *
 * ---------------------------------------------------------------------
 */

use Glpi\Application\View\TemplateRenderer;
use Glpi\Plugin\Hooks;
use Glpi\RichText\RichText;
use Glpi\Search\Input\QueryBuilder;
use Glpi\Search\Output\AbstractSearchOutput;
use Glpi\Search\Output\CSVSearchOutput;
use Glpi\Search\Output\ExportSearchOutput;
use Glpi\Search\Output\HTMLSearchOutput;
use Glpi\Search\Output\MapSearchOutput;
use Glpi\Search\Output\PDFSearchOutput;
use Glpi\Search\Output\SYLKSearchOutput;
use Glpi\Search\Provider\SQLProvider;
use Glpi\Search\SearchEngine;
use Glpi\Search\SearchOption;
use Glpi\Search\Output\PDFLandscapeSearchOutput;
use Glpi\Search\Output\PDFPortraitSearchOutput;
use Glpi\Search\Output\NamesListSearchOutput;
use Glpi\Search\Output\GlobalSearchOutput;

/**
 * Search Class
 *
 * Generic class for Search Engine
 * <hr>
 * Many of the methods in this class are now stubs.
 * This is still the correct way to interact with the Search Engine but the
 * logic is being moved over to the new Glpi\Search namespace and split into
 * multiple classes.
 * <br>
 * THE NEW CLASSES SHOULD NOT BE USED DIRECTLY!
 **/
class Search
{
    /**
     * Default number of items displayed in global search
     * @var int
     * @see GLOBAL_SEARCH
     */
    const GLOBAL_DISPLAY_COUNT = 10;

   // EXPORT TYPE
    /**
     * The global search view (Search across many item types).
     * This is NOT the same as the AllAssets view which is just a special itemtype.
     * @var int
     */
    const GLOBAL_SEARCH        = -1;

    /**
     * The standard view.
     * This includes the following sub-views:
     * - Table/List
     * - Map
     * - Browse
     * @var int
     */
    const HTML_OUTPUT          = 0;

    /**
     * SYLK export format
     * @var int
     */
    const SYLK_OUTPUT          = 1;

    /**
     * PDF export format (Landscape mode)
     * @var int
     */
    const PDF_OUTPUT_LANDSCAPE = 2;

    /**
     * CSV export format
     * @var int
     */
    const CSV_OUTPUT           = 3;

    /**
     * PDF export format (Portrait mode)
     * @var int
     */
    const PDF_OUTPUT_PORTRAIT  = 4;

    /**
     * Names list export format
     * @var int
     */
    const NAMES_OUTPUT         = 5;

    /**
     * Placeholder for a <br> line break
     * @var string
     */
    const LBBR = '#LBBR#';

    /**
     * Placeholder for a <hr> line break
     * @var string
     */
    const LBHR = '#LBHR#';

    /**
     * Separator used to separate values of a same element in CONCAT MySQL function.
     *
     * @var string
     * @see LONGSEP
     */
    const SHORTSEP = '$#$';

    /**
     * Separator used to separate each element in GROUP_CONCAT MySQL function.
     *
     * @var string
     * @see SHORTSEP
     */
    const LONGSEP  = '$$##$$';

    /**
     * Placeholder for a null value
     * @var string
     */
    const NULLVALUE = '__NULL__';

    /**
     * The output format for the search results
     * @var int
     */
    public static $output_type = self::HTML_OUTPUT;
    public static $search = [];

    /**
     * Display search engine for an type
     *
     * @param string  $itemtype Item type to manage
     *
     * @return void
     **/
    public static function show($itemtype)
    {
        SearchEngine::show($itemtype, []);
    }


    /**
     * Display result table for search engine for an type
     *
     * @param class-string<CommonDBTM> $itemtype Item type to manage
     * @param array  $params       Search params passed to
     *                             prepareDatasForSearch function
     * @param array  $forcedisplay Array of columns to display (default empty
     *                             = use display pref and search criteria)
     *
     * @return void
     **/
    public static function showList(
        $itemtype,
        $params,
        array $forcedisplay = []
    ) {
        SearchEngine::showOutput($itemtype, $params, $forcedisplay);
    }

    /**
     * Display result table for search engine for an type as a map
     *
     * @param class-string<CommonDBTM> $itemtype Item type to manage
     * @param array  $params   Search params passed to prepareDatasForSearch function
     *
     * @return void
     **/
    public static function showMap($itemtype, $params)
    {
        $params = MapSearchOutput::prepareInputParams($itemtype, $params);

        $data = SearchEngine::getData($itemtype, $params);
        $data['as_map'] = true;
        \Search::displayData($data);
    }


    /**
     * Get data based on search parameters
     *
     * @since 0.85
     *
     * @param class-string<CommonDBTM> $itemtype Item type to manage
     * @param array  $params        Search params passed to prepareDatasForSearch function
     * @param array  $forcedisplay  Array of columns to display (default empty = empty use display pref and search criteria)
     *
     * @return array The data
     **/
    public static function getDatas($itemtype, $params, array $forcedisplay = [])
    {
        return SearchEngine::getData($itemtype, $params, $forcedisplay);
    }


    /**
     * Prepare search criteria to be used for a search
     *
     * @since 0.85
     *
     * @param class-string<CommonDBTM> $itemtype Item type
     * @param array  $params        Array of parameters
     *                               may include sort, order, start, list_limit, deleted, criteria, metacriteria
     * @param array  $forcedisplay  Array of columns to display (default empty = empty use display pref and search criterias)
     *
     * @return array prepare to be used for a search (include criteria and others needed information)
     **/
    public static function prepareDatasForSearch($itemtype, array $params, array $forcedisplay = [])
    {
        return SearchEngine::prepareDataForSearch($itemtype, $params, $forcedisplay);
    }


    /**
     * Construct SQL request depending of search parameters
     *
     * Add to data array a field sql containing an array of requests :
     *      search : request to get items limited to wanted ones
     *      count : to count all items based on search criterias
     *                    may be an array a request : need to add counts
     *                    maybe empty : use search one to count
     *
     * @since 0.85
     *
     * @param array $data  Array of search datas prepared to generate SQL
     *
     * @return void|false May return false if the search request data is invalid
     **/
    public static function constructSQL(array &$data)
    {
        return SQLProvider::constructSQL($data);
    }

    /**
     * Construct WHERE (or HAVING) part of the sql based on passed criteria
     *
     * @since 9.4
     *
     * @param  array   $criteria  list of search criterion, we should have these keys:
     *                               - link (optionnal): AND, OR, NOT AND, NOT OR
     *                               - field: id of the searchoption
     *                               - searchtype: how to match value (contains, equals, etc)
     *                               - value
     * @param  array   $data      common array used by search engine,
     *                            contains all the search part (sql, criteria, params, itemtype etc)
     *                            TODO: should be a property of the class
     * @param  array   $searchopt Search options for the current itemtype
     * @param  boolean $is_having Do we construct sql WHERE or HAVING part
     *
     * @return string             the sql sub string
     */
    public static function constructCriteriaSQL($criteria = [], $data = [], $searchopt = [], $is_having = false)
    {
        return SQLProvider::constructCriteriaSQL($criteria, $data, $searchopt, $is_having);
    }

    /**
     * Construct aditionnal SQL (select, joins, etc) for meta-criteria
     *
     * @since 9.4
     *
     * @param  array  $criteria             list of search criterion
     * @param  string &$SELECT              TODO: should be a class property (output parameter)
     * @param  string &$FROM                TODO: should be a class property (output parameter)
     * @param  array  &$already_link_tables TODO: should be a class property (output parameter)
     * @param  array  &$data                TODO: should be a class property (output parameter)
     *
     * @return void
     */
    public static function constructAdditionalSqlForMetacriteria(
        $criteria = [],
        &$SELECT = "",
        &$FROM = "",
        &$already_link_tables = [],
        &$data = []
    ) {
        SQLProvider::constructAdditionalSqlForMetacriteria($criteria, $SELECT, $FROM, $already_link_tables, $data);
    }


    /**
     * Retrieve datas from DB : construct data array containing columns definitions and rows datas
     *
     * add to data array a field data containing :
     *      cols : columns definition
     *      rows : rows data
     *
     * @since 0.85
     *
     * @param array   $data      array of search data prepared to get data
     * @param boolean $onlycount If we just want to count results
     *
     * @return void|false May return false if the SQL data in $data is not valid
     **/
    public static function constructData(array &$data, $onlycount = false)
    {
        return SQLProvider::constructData($data, $onlycount);
    }


    /**
     * Display datas extracted from DB
     *
     * @param array $data Array of search datas prepared to get datas
     *
     * @return void
     **/
    public static function displayData(array $data)
    {
        /** @var HTMLSearchOutput $output */
        $output = SearchEngine::getOutputForLegacyKey($data['display_type'], $data);
        return $output::displayData($data);
    }

    /**
     * Get meta types available for search engine
     *
     * @param class-string<CommonDBTM> $itemtype Type to display the form
     *
     * @return array Array of available itemtype
     **/
    public static function getMetaItemtypeAvailable($itemtype)
    {
        return SearchEngine::getMetaItemtypeAvailable($itemtype);
    }


    /**
     * Print generic search form
     *
     * Params need to parsed before using Search::manageParams function
     *
     * @param class-string<CommonDBTM> $itemtype  Type to display the form
     * @param array  $params    Array of parameters may include sort, is_deleted, criteria, metacriteria
     *
     * @return void
     **/
    public static function showGenericSearch($itemtype, array $params)
    {
        QueryBuilder::showGenericSearch($itemtype, $params);
    }

    /**
     * Display a criteria field set, this function should be called by ajax/search.php
     *
     * @since 9.4
     *
     * @param  array  $request we should have these keys of parameters:
     *                            - itemtype: main itemtype for criteria, sub one for metacriteria
     *                            - num: index of the criteria
     *                            - p: params of showGenericSearch method
     *
     * @return void
     */
    public static function displayCriteria($request = [])
    {
        QueryBuilder::displayCriteria($request);
    }

    /**
     * Display a meta-criteria field set, this function should be called by ajax/search.php
     * Call displayCriteria method after displaying its itemtype field
     *
     * @since 9.4
     *
     * @param  array  $request @see displayCriteria method
     *
     * @return void
     */
    public static function displayMetaCriteria($request = [])
    {
        QueryBuilder::displayMetaCriteria($request);
    }

    /**
     * Display a group of nested criteria.
     * A group (parent) criteria  can contains children criteria (who also cantains children, etc)
     *
     * @since 9.4
     *
     * @param  array  $request @see displayCriteria method
     *
     * @return void
     */
    public static function displayCriteriaGroup($request = [])
    {
        QueryBuilder::displayCriteriaGroup($request);
    }

    /**
     * Display first part of criteria (field + searchtype, just after link)
     * will call displaySearchoptionValue for the next part (value)
     *
     * @since 9.4
     *
     * @param  array  $request we should have these keys of parameters:
     *                            - itemtype: main itemtype for criteria, sub one for metacriteria
     *                            - num: index of the criteria
     *                            - field: field key of the criteria
     *                            - p: params of showGenericSearch method
     *
     * @return void
     */
    public static function displaySearchoption($request = [])
    {
        QueryBuilder::displaySearchoption($request);
    }

    /**
     * Display last part of criteria (value, just after searchtype)
     * called by displaySearchoptionValue
     *
     * @since 9.4
     *
     * @param  array  $request we should have these keys of parameters:
     *                            - searchtype: (contains, equals) passed by displaySearchoption
     *
     * @return void|string
     */
    public static function displaySearchoptionValue($request = [])
    {
        return QueryBuilder::displaySearchoptionValue($request);
    }


    /**
     * Generic Function to add to a HAVING clause
     *
     * @since 9.4: $num param has been dropped
     *
     * @param string  $LINK           link to use
     * @param string  $NOT            is is a negative search ?
     * @param string  $itemtype       item type
     * @param integer $ID             ID of the item to search
     * @param string  $searchtype     search type ('contains' or 'equals')
     * @param string  $val            value search
     *
     * @return string|false HAVING clause sub-string (Does not include the "HAVING" keyword).
     *                      May return false if the related search option is not valid for SQL searching.
     **/
    public static function addHaving($LINK, $NOT, $itemtype, $ID, $searchtype, $val)
    {
        global $DB;
        $criteria = SQLProvider::getHavingCriteria($LINK, $NOT, $itemtype, $ID, $searchtype, $val);
        if (count($criteria) === 0) {
            return '';
        }
        $iterator = new DBmysqlIterator($DB);
        $iterator->buildQuery([
            'FROM' => 'table',
            'HAVING' => $criteria,
        ]);
        $sql = $iterator->getSql();
        // Remove HAVING and everything before it
        $sql = substr($sql, strpos($sql, 'HAVING ') + 6);

        $link = trim($LINK);
        if (empty($link)) {
            return " $sql";
        }
        return " $link $sql";
    }


    /**
     * Generic Function to add ORDER BY to a request
     *
     * @since 9.4: $key param has been dropped
     * @since 10.0.0: Parameters changed to allow multiple sort fields.
     *    Old functionality maintained by checking the type of the first parameter.
     *    This backwards compatibility will be removed in a later version.
     *
     * @param class-string<CommonDBTM> $itemtype The itemtype
     * @param array  $sort_fields The search options to order on. This array should contain one or more associative arrays containing:
     *    - id: The search option ID
     *    - order: The sort direction (Default: ASC). Invalid sort directions will be replaced with the default option
     *
     * @return string ORDER BY query string
     *
     **/
    public static function addOrderBy($itemtype, $sort_fields)
    {
        $order = SQLProvider::getOrderByCriteria($itemtype, $sort_fields);
        if (empty($order)) {
            return '';
        }
        return (new DBmysqlIterator(null))->handleOrderClause($order);
    }


    /**
     * Generic Function to add default columns to view
     *
     * @param class-string<CommonDBTM> $itemtype  Item type
     * @param array  $params   array of parameters
     *
     * @return array Array of search option IDs to be shown in the results
     **/
    public static function addDefaultToView($itemtype, $params)
    {
        return SearchEngine::addDefaultToView($itemtype, $params);
    }


    /**
     * Generic Function to add default select to a request
     *
     * @param class-string<CommonDBTM> $itemtype device type
     *
     * @return string Select string
     **/
    public static function addDefaultSelect($itemtype)
    {
        $select_criteria = SQLProvider::getDefaultSelectCriteria($itemtype);
        $select_string = '';
        foreach ($select_criteria as $criteria) {
            if (is_a($criteria, QueryExpression::class)) {
                $select_string .= $criteria->getValue() . ', ';
            } else {
                $select_string .= $criteria . ', ';
            }
        }
        return $select_string;
    }


    /**
     * Generic Function to add select to a request
     *
     * @since 9.4: $num param has been dropped
     *
     * @param string  $itemtype     item type
     * @param integer $ID           ID of the item to add
     * @param boolean $meta         boolean is a meta
     * @param integer $meta_type    meta type table ID (default 0)
     *
     * @return string Select string
     **/
    public static function addSelect($itemtype, $ID, $meta = 0, $meta_type = 0)
    {
        if ($meta_type === 0) {
            $meta_type = '';
        }
        $select_criteria = SQLProvider::getSelectCriteria((string) $itemtype, (int) $ID, (bool) $meta, (string) $meta_type);
        $select_string = '';
        foreach ($select_criteria as $criteria) {
            if (is_a($criteria, QueryExpression::class)) {
                $select_string .= $criteria->getValue() . ', ';
            } else {
                $select_string .= $criteria . ', ';
            }
        }
        return $select_string;
    }


    /**
     * Generic Function to add default where to a request
     *
     * @param class-string<CommonDBTM> $itemtype device type
     *
     * @return string Where string
     **/
    public static function addDefaultWhere($itemtype)
    {
        global $DB;
        $criteria = SQLProvider::getDefaultWhereCriteria($itemtype);
        if (count($criteria) === 0) {
            return '';
        }
        $iterator = new DBmysqlIterator($DB);
        $iterator->buildQuery([
            'FROM' => 'table',
            'WHERE' => $criteria,
        ]);
        $sql = $iterator->getSql();
        // Remove WHERE and everything before it
        return substr($sql, strpos($sql, 'WHERE ') + 6);
    }

    /**
     * Generic Function to add where to a request
     *
     * @param string  $link         Link string
     * @param boolean $nott         Is it a negative search ?
     * @param class-string<CommonDBTM>  $itemtype     Item type
     * @param integer $ID           ID of the item to search
     * @param string  $searchtype   Searchtype used (equals or contains)
     * @param string  $val          Item num in the request
     * @param integer $meta         Is a meta search (meta=2 in search.class.php) (default 0)
     *
     * @return string|false Where string or false if an error occured or if there was no valid WHERE string that could be created.
     **/
    public static function addWhere($link, $nott, $itemtype, $ID, $searchtype, $val, $meta = 0)
    {
        global $DB;
        $criteria = SQLProvider::getWhereCriteria($nott, $itemtype, $ID, $searchtype, $val, $meta);
        if (count($criteria) === 0) {
            return '';
        }
        $iterator = new DBmysqlIterator($DB);
        $iterator->buildQuery([
            'FROM' => 'table',
            'WHERE' => $criteria,
        ]);
        $sql = $iterator->getSql();
        // Remove WHERE and everything before it
        $sql = substr($sql, strpos($sql, 'WHERE ') + 6);

        $link = trim($link);
        if (empty($link)) {
            return " $sql";
        }
        return " $link $sql";
    }

    /**
     * Generic Function to add Default left join to a request
     *
     * @param class-string<CommonDBTM> $itemtype Reference item type
     * @param string $ref_table            Reference table
     * @param array &$already_link_tables  Array of tables already joined
     *
     * @return string Left join string
     **/
    public static function addDefaultJoin($itemtype, $ref_table, array &$already_link_tables)
    {
        global $DB;
        $criteria = SQLProvider::getDefaultJoinCriteria($itemtype, $ref_table, $already_link_tables);
        $iterator = new DBmysqlIterator($DB);
        $iterator->buildQuery([
            'FROM' => 'table',
        ] + $criteria);
        $sql = $iterator->getSql();
        // Remove FROM $table clause and everything before it
        $prefix = 'SELECT * FROM `table` ';
        $sql = substr($sql, strlen($prefix));
        return $sql . ' ';
    }


    /**
     * Generic Function to add left join to a request
     *
     * @param string  $itemtype             Item type
     * @param string  $ref_table            Reference table
     * @param array   $already_link_tables  Array of tables already joined
     * @param string  $new_table            New table to join
     * @param string  $linkfield            Linkfield for LeftJoin
     * @param boolean $meta                 Is it a meta item ? (default 0)
     * @param integer $meta_type            Meta type table (default 0)
     * @param array   $joinparams           Array join parameters (condition / joinbefore...)
     * @param string  $field                Field to display (needed for translation join) (default '')
     *
     * @return string Left join string
     **/
    public static function addLeftJoin(
        $itemtype,
        $ref_table,
        array &$already_link_tables,
        $new_table,
        $linkfield,
        $meta = 0,
        $meta_type = 0,
        $joinparams = [],
        $field = ''
    ) {
        global $DB;
        $criteria = SQLProvider::getLeftJoinCriteria(
            $itemtype,
            $ref_table,
            $already_link_tables,
            $new_table,
            $linkfield,
            (bool) $meta,
            $meta_type ?? '',
            $joinparams,
            $field
        );
        $iterator = new DBmysqlIterator($DB);
        $iterator->buildQuery([
            'FROM' => 'table',
        ] + $criteria);
        $sql = $iterator->getSql();
        // Remove FROM $table clause and everything before it
        $prefix = 'SELECT * FROM `table` ';
        $sql = substr($sql, strlen($prefix));
        return $sql . ' ';
    }


    /**
     * Generic Function to add left join for meta items
     *
     * @param string $from_type             Reference item type ID
     * @param string $to_type               Item type to add
     * @param array  $already_link_tables2  Array of tables already joined
     *showGenericSearch
     * @return string Meta Left join string
     **/
    public static function addMetaLeftJoin(
        $from_type,
        $to_type,
        array &$already_link_tables2,
        $joinparams = []
    ) {
        global $DB;
        $joins = SQLProvider::getMetaLeftJoinCriteria($from_type, $to_type, $already_link_tables2, $joinparams);
        $iterator = new DBmysqlIterator($DB);
        return $iterator->analyseJoins($joins) . ' ';
    }


    /**
     * Generic Function to display Items
     *
     * @since 9.4: $num param has been dropped
     *
     * @param string  $itemtype item type
     * @param integer $ID       ID of the SEARCH_OPTION item
     * @param array   $data     array retrieved data array
     *
     * @return string String to print
     **/
    public static function displayConfigItem($itemtype, $ID, $data = [])
    {
        return ExportSearchOutput::displayConfigItem($itemtype, $ID, $data);
    }


    /**
     * Generic Function to display Items
     *
     * @since 9.4: $num param has been dropped
     *
     * @param string  $itemtype        item type
     * @param integer $ID              ID of the SEARCH_OPTION item
     * @param array   $data            array containing data results
     * @param boolean $meta            is a meta item ? (default 0)
     * @param array   $addobjectparams array added parameters for union search
     * @param string  $orig_itemtype   Original itemtype, used for union_search_type
     *
     * @return string String to print
     **/
    public static function giveItem(
        $itemtype,
        $ID,
        array $data,
        $meta = 0,
        array $addobjectparams = [],
        $orig_itemtype = null
    ) {
<<<<<<< HEAD
        return SQLProvider::giveItem($itemtype, $ID, $data, $meta, $addobjectparams, $orig_itemtype);
=======
        global $CFG_GLPI;

        $searchopt = self::getOptions($itemtype);
        if (
            isset($CFG_GLPI["union_search_type"][$itemtype])
            && ($CFG_GLPI["union_search_type"][$itemtype] == $searchopt[$ID]["table"])
        ) {
            $oparams = [];
            if (
                isset($searchopt[$ID]['addobjectparams'])
                && $searchopt[$ID]['addobjectparams']
            ) {
                $oparams = $searchopt[$ID]['addobjectparams'];
            }

           // Search option may not exists in subtype
           // This is the case for "Inventory number" for a Software listed from ReservationItem search
            $subtype_so = self::getOptions($data["TYPE"]);
            if (!array_key_exists($ID, $subtype_so)) {
                return '';
            }

            return self::giveItem($data["TYPE"], $ID, $data, $meta, $oparams, $itemtype);
        }
        $so = $searchopt[$ID];
        $orig_id = $ID;
        $ID = ($orig_itemtype !== null ? $orig_itemtype : $itemtype) . '_' . $ID;

        if (count($addobjectparams)) {
            $so = array_merge($so, $addobjectparams);
        }
       // Plugin can override core definition for its type
        if ($plug = isPluginItemType($itemtype)) {
            $out = Plugin::doOneHook(
                $plug['plugin'],
                'giveItem',
                $itemtype,
                $orig_id,
                $data,
                $ID
            );
            if (!empty($out)) {
                return $out;
            }
        }

        $html_output = in_array(
            self::$output_type,
            [
                self::HTML_OUTPUT,
                self::GLOBAL_SEARCH, // For a global search, output will be done in HTML context
            ]
        );

        if (isset($so["table"])) {
            $table     = $so["table"];
            $field     = $so["field"];
            $linkfield = $so["linkfield"];

           /// TODO try to clean all specific cases using SpecificToDisplay

            switch ($table . '.' . $field) {
                case "glpi_users.name":
                    // USER search case
                    if (
                        ($itemtype != 'User')
                        && isset($so["forcegroupby"]) && $so["forcegroupby"]
                    ) {
                        $out           = "";
                        $count_display = 0;
                        $added         = [];

                        $showuserlink = 0;
                        if (Session::haveRight('user', READ)) {
                            $showuserlink = 1;
                        }

                        for ($k = 0; $k < $data[$ID]['count']; $k++) {
                            if (
                                (isset($data[$ID][$k]['name']) && ($data[$ID][$k]['name'] > 0))
                                || (isset($data[$ID][$k][2]) && ($data[$ID][$k][2] != ''))
                            ) {
                                if ($count_display) {
                                    $out .= self::LBBR;
                                }

                                if ($itemtype == 'Ticket') {
                                    if (
                                        isset($data[$ID][$k]['name'])
                                        && $data[$ID][$k]['name'] > 0
                                    ) {
                                        if (
                                            Session::getCurrentInterface() == 'helpdesk'
                                            && $orig_id == 5 // -> Assigned user
                                            && !empty($anon_name = User::getAnonymizedNameForUser(
                                                $data[$ID][$k]['name'],
                                                $itemtype::getById($data['id'])->getEntityId()
                                            ))
                                        ) {
                                            $out .= $anon_name;
                                        } else {
                                            $userdata = getUserName($data[$ID][$k]['name'], 2);
                                            $tooltip  = "";
                                            if (Session::haveRight('user', READ)) {
                                                $tooltip = Html::showToolTip(
                                                    $userdata["comment"],
                                                    ['link'    => $userdata["link"],
                                                        'display' => false
                                                    ]
                                                );
                                            }
                                            $out .= sprintf(__('%1$s %2$s'), $userdata['name'], $tooltip);
                                        }

                                        $count_display++;
                                    }
                                } else {
                                    $out .= getUserName($data[$ID][$k]['name'], $showuserlink);
                                    $count_display++;
                                }

                           // Manage alternative_email for tickets_users
                                if (
                                    ($itemtype == 'Ticket')
                                    && isset($data[$ID][$k][2])
                                ) {
                                        $split = explode(self::LONGSEP, $data[$ID][$k][2]);
                                    for ($l = 0; $l < count($split); $l++) {
                                        $split2 = explode(" ", $split[$l]);
                                        if ((count($split2) == 2) && ($split2[0] == 0) && !empty($split2[1])) {
                                            if ($count_display) {
                                                $out .= self::LBBR;
                                            }
                                            $count_display++;
                                            $out .= "<a href='mailto:" . $split2[1] . "'>" . $split2[1] . "</a>";
                                        }
                                    }
                                }
                            }
                        }
                        return $out;
                    }
                    if ($itemtype != 'User') {
                        $toadd = '';
                        if (
                            ($itemtype == 'Ticket')
                            && ($data[$ID][0]['id'] > 0)
                        ) {
                            $userdata = getUserName($data[$ID][0]['id'], 2);
                            $toadd    = Html::showToolTip(
                                $userdata["comment"],
                                ['link'    => $userdata["link"],
                                    'display' => false
                                ]
                            );
                        }
                        $usernameformat = formatUserName(
                            $data[$ID][0]['id'],
                            $data[$ID][0]['name'],
                            $data[$ID][0]['realname'],
                            $data[$ID][0]['firstname'],
                            1
                        );
                        return sprintf(__('%1$s %2$s'), $usernameformat, $toadd);
                    }

                    if ($html_output) {
                        $current_users_id = $data[$ID][0]['id'] ?? 0;
                        if ($current_users_id > 0) {
                            return TemplateRenderer::getInstance()->render('components/user/picture.html.twig', [
                                'users_id'      => $current_users_id,
                                'display_login' => true,
                                'force_login'   => true,
                                'avatar_size'   => "avatar-sm",
                            ]);
                        }
                    }
                    break;

                case "glpi_profiles.name":
                    if (
                        ($itemtype == 'User')
                         && ($orig_id == 20)
                    ) {
                        $out           = "";

                        $count_display = 0;
                        $added         = [];
                        for ($k = 0; $k < $data[$ID]['count']; $k++) {
                            if (
                                strlen(trim($data[$ID][$k]['name'])) > 0
                                && !in_array(
                                    $data[$ID][$k]['name'] . "-" . $data[$ID][$k]['entities_id'],
                                    $added
                                )
                            ) {
                                $text = sprintf(
                                    __('%1$s - %2$s'),
                                    $data[$ID][$k]['name'],
                                    Dropdown::getDropdownName(
                                        'glpi_entities',
                                        $data[$ID][$k]['entities_id']
                                    )
                                );
                                   $comp = '';
                                if ($data[$ID][$k]['is_recursive']) {
                                    $comp = __('R');
                                    if ($data[$ID][$k]['is_dynamic']) {
                                        $comp = sprintf(__('%1$s%2$s'), $comp, ", ");
                                    }
                                }
                                if ($data[$ID][$k]['is_dynamic']) {
                                    $comp = sprintf(__('%1$s%2$s'), $comp, __('D'));
                                }
                                if (!empty($comp)) {
                                    $text = sprintf(__('%1$s %2$s'), $text, "(" . $comp . ")");
                                }
                                if ($count_display) {
                                    $out .= self::LBBR;
                                }
                                $count_display++;
                                $out     .= $text;
                                $added[]  = $data[$ID][$k]['name'] . "-" . $data[$ID][$k]['entities_id'];
                            }
                        }
                        return $out;
                    }
                    break;

                case "glpi_entities.completename":
                    if ($itemtype == 'User') {
                        $out           = "";
                        $added         = [];
                        $count_display = 0;
                        for ($k = 0; $k < $data[$ID]['count']; $k++) {
                            if (
                                isset($data[$ID][$k]['name'])
                                 && (strlen(trim($data[$ID][$k]['name'])) > 0)
                                 && !in_array(
                                     $data[$ID][$k]['name'] . "-" . $data[$ID][$k]['profiles_id'],
                                     $added
                                 )
                            ) {
                                $text = sprintf(
                                    __('%1$s - %2$s'),
                                    Entity::badgeCompletename($data[$ID][$k]['name']),
                                    Dropdown::getDropdownName(
                                        'glpi_profiles',
                                        $data[$ID][$k]['profiles_id']
                                    )
                                );
                                $comp = '';
                                if ($data[$ID][$k]['is_recursive']) {
                                    $comp = __('R');
                                    if ($data[$ID][$k]['is_dynamic']) {
                                        $comp = sprintf(__('%1$s%2$s'), $comp, ", ");
                                    }
                                }
                                if ($data[$ID][$k]['is_dynamic']) {
                                    $comp = sprintf(__('%1$s%2$s'), $comp, __('D'));
                                }
                                if (!empty($comp)) {
                                    $text = sprintf(__('%1$s %2$s'), $text, "(" . $comp . ")");
                                }
                                if ($count_display) {
                                    $out .= self::LBBR;
                                }
                                $count_display++;
                                $out    .= $text;
                                $added[] = $data[$ID][$k]['name'] . "-" . $data[$ID][$k]['profiles_id'];
                            }
                        }
                        return $out;
                    } else if (($so["datatype"] ?? "") != "itemlink" && !empty($data[$ID][0]['name'])) {
                        return Entity::badgeCompletename($data[$ID][0]['name']);
                    }
                    break;

                case "glpi_documenttypes.icon":
                    if (!empty($data[$ID][0]['name'])) {
                        return "<img class='middle' alt='' src='" . $CFG_GLPI["typedoc_icon_dir"] . "/" .
                           $data[$ID][0]['name'] . "'>";
                    }
                    return "&nbsp;";

                case "glpi_documents.filename":
                    $doc = new Document();
                    if ($doc->getFromDB($data['id'])) {
                        return $doc->getDownloadLink();
                    }
                    return NOT_AVAILABLE;

                case "glpi_tickets_tickets.tickets_id_1":
                    $out        = "";
                    $displayed  = [];
                    for ($k = 0; $k < $data[$ID]['count']; $k++) {
                        $linkid = ($data[$ID][$k]['tickets_id_2'] == $data['id'])
                                 ? $data[$ID][$k]['name']
                                 : $data[$ID][$k]['tickets_id_2'];

                        // If link ID is int or integer string, force conversion to int. Coversion to int and then string to compare is needed to ensure it isn't a decimal
                        if (is_numeric($linkid) && ((string)(int)$linkid === (string)$linkid)) {
                            $linkid = (int) $linkid;
                        }
                        if ((is_int($linkid) && $linkid > 0) && !isset($displayed[$linkid])) {
                             $text  = "<a ";
                             $text .= "href=\"" . Ticket::getFormURLWithID($linkid) . "\">";
                             $text .= Dropdown::getDropdownName('glpi_tickets', $linkid) . "</a>";
                            if (count($displayed)) {
                                $out .= self::LBBR;
                            }
                            $displayed[$linkid] = $linkid;
                            $out               .= $text;
                        }
                    }
                    return $out;

                case "glpi_problems.id":
                    if ($so["datatype"] == 'count') {
                        if (
                            ($data[$ID][0]['name'] > 0)
                            && Session::haveRight("problem", Problem::READALL)
                        ) {
                            if ($itemtype == 'ITILCategory') {
                                $options['criteria'][0]['field']      = 7;
                                $options['criteria'][0]['searchtype'] = 'equals';
                                $options['criteria'][0]['value']      = $data['id'];
                                $options['criteria'][0]['link']       = 'AND';
                            } else {
                                $options['criteria'][0]['field']       = 12;
                                $options['criteria'][0]['searchtype']  = 'equals';
                                $options['criteria'][0]['value']       = 'all';
                                $options['criteria'][0]['link']        = 'AND';

                                $options['metacriteria'][0]['itemtype']   = $itemtype;
                                $options['metacriteria'][0]['field']      = self::getOptionNumber(
                                    $itemtype,
                                    'name'
                                );
                                $options['metacriteria'][0]['searchtype'] = 'equals';
                                $options['metacriteria'][0]['value']      = $data['id'];
                                $options['metacriteria'][0]['link']       = 'AND';
                            }

                            $options['reset'] = 'reset';

                            $out  = "<a id='problem$itemtype" . $data['id'] . "' ";
                            $out .= "href=\"" . $CFG_GLPI["root_doc"] . "/front/problem.php?" .
                              Toolbox::append_params($options, '&amp;') . "\">";
                            $out .= $data[$ID][0]['name'] . "</a>";
                            return $out;
                        }
                    }
                    break;

                case "glpi_tickets.id":
                    if ($so["datatype"] == 'count') {
                        if (
                            ($data[$ID][0]['name'] > 0)
                            && Session::haveRight("ticket", Ticket::READALL)
                        ) {
                            if ($itemtype == 'User') {
                            // Requester
                                if ($ID == 'User_60') {
                                    $options['criteria'][0]['field']      = 4;
                                    $options['criteria'][0]['searchtype'] = 'equals';
                                    $options['criteria'][0]['value']      = $data['id'];
                                    $options['criteria'][0]['link']       = 'AND';
                                }

                            // Writer
                                if ($ID == 'User_61') {
                                    $options['criteria'][0]['field']      = 22;
                                    $options['criteria'][0]['searchtype'] = 'equals';
                                    $options['criteria'][0]['value']      = $data['id'];
                                    $options['criteria'][0]['link']       = 'AND';
                                }
                            // Assign
                                if ($ID == 'User_64') {
                                    $options['criteria'][0]['field']      = 5;
                                    $options['criteria'][0]['searchtype'] = 'equals';
                                    $options['criteria'][0]['value']      = $data['id'];
                                    $options['criteria'][0]['link']       = 'AND';
                                }
                            } else if ($itemtype == 'ITILCategory') {
                                $options['criteria'][0]['field']      = 7;
                                $options['criteria'][0]['searchtype'] = 'equals';
                                $options['criteria'][0]['value']      = $data['id'];
                                $options['criteria'][0]['link']       = 'AND';
                            } else {
                                $options['criteria'][0]['field']       = 12;
                                $options['criteria'][0]['searchtype']  = 'equals';
                                $options['criteria'][0]['value']       = 'all';
                                $options['criteria'][0]['link']        = 'AND';

                                $options['metacriteria'][0]['itemtype']   = $itemtype;
                                $options['metacriteria'][0]['field']      = self::getOptionNumber(
                                    $itemtype,
                                    'name'
                                );
                                $options['metacriteria'][0]['searchtype'] = 'equals';
                                $options['metacriteria'][0]['value']      = $data['id'];
                                $options['metacriteria'][0]['link']       = 'AND';
                            }

                            $options['reset'] = 'reset';

                            $out  = "<a id='ticket$itemtype" . $data['id'] . "' ";
                            $out .= "href=\"" . $CFG_GLPI["root_doc"] . "/front/ticket.php?" .
                              Toolbox::append_params($options, '&amp;') . "\">";
                            $out .= $data[$ID][0]['name'] . "</a>";
                            return $out;
                        }
                    }
                    break;

                case "glpi_tickets.time_to_resolve":
                case "glpi_problems.time_to_resolve":
                case "glpi_changes.time_to_resolve":
                case "glpi_tickets.time_to_own":
                case "glpi_tickets.internal_time_to_own":
                case "glpi_tickets.internal_time_to_resolve":
                   // Due date + progress
                    if (in_array($orig_id, [151, 158, 181, 186])) {
                        $out = Html::convDateTime($data[$ID][0]['name']);

                       // No due date in waiting status
                        if ($data[$ID][0]['status'] == CommonITILObject::WAITING) {
                             return '';
                        }
                        if (empty($data[$ID][0]['name'])) {
                            return '';
                        }
                        if (
                            ($data[$ID][0]['status'] == Ticket::SOLVED)
                            || ($data[$ID][0]['status'] == Ticket::CLOSED)
                        ) {
                            return $out;
                        }

                        $itemtype = getItemTypeForTable($table);
                        $item = new $itemtype();
                        $item->getFromDB($data['id']);
                        $percentage  = 0;
                        $totaltime   = 0;
                        $currenttime = 0;
                        $slaField    = 'slas_id';

                       // define correct sla field
                        switch ($table . '.' . $field) {
                            case "glpi_tickets.time_to_resolve":
                                $slaField = 'slas_id_ttr';
                                $sla_class = 'SLA';
                                break;
                            case "glpi_tickets.time_to_own":
                                $slaField = 'slas_id_tto';
                                $sla_class = 'SLA';
                                break;
                            case "glpi_tickets.internal_time_to_own":
                                $slaField = 'olas_id_tto';
                                $sla_class = 'OLA';
                                break;
                            case "glpi_tickets.internal_time_to_resolve":
                                $slaField = 'olas_id_ttr';
                                $sla_class = 'OLA';
                                break;
                        }

                        switch ($table . '.' . $field) {
                           // If ticket has been taken into account : no progression display
                            case "glpi_tickets.time_to_own":
                            case "glpi_tickets.internal_time_to_own":
                                if (($item->fields['takeintoaccount_delay_stat'] > 0)) {
                                     return $out;
                                }
                                break;
                        }

                        if ($item->isField($slaField) && $item->fields[$slaField] != 0) { // Have SLA
                            $sla = new $sla_class();
                            $sla->getFromDB($item->fields[$slaField]);
                            $currenttime = $sla->getActiveTimeBetween(
                                $item->fields['date'],
                                date('Y-m-d H:i:s')
                            );
                            $totaltime   = $sla->getActiveTimeBetween(
                                $item->fields['date'],
                                $data[$ID][0]['name']
                            );
                        } else {
                            $calendars_id = Entity::getUsedConfig(
                                'calendars_strategy',
                                $item->fields['entities_id'],
                                'calendars_id',
                                0
                            );
                            $calendar = new Calendar();
                            if ($calendars_id > 0 && $calendar->getFromDB($calendars_id)) { // Ticket entity have calendar
                                $currenttime = $calendar->getActiveTimeBetween(
                                    $item->fields['date'],
                                    date('Y-m-d H:i:s')
                                );
                                $totaltime   = $calendar->getActiveTimeBetween(
                                    $item->fields['date'],
                                    $data[$ID][0]['name']
                                );
                            } else { // No calendar
                                $currenttime = strtotime(date('Y-m-d H:i:s'))
                                                 - strtotime($item->fields['date']);
                                $totaltime   = strtotime($data[$ID][0]['name'])
                                                 - strtotime($item->fields['date']);
                            }
                        }
                        if ($totaltime != 0) {
                            $percentage  = round((100 * $currenttime) / $totaltime);
                        } else {
                           // Total time is null : no active time
                            $percentage = 100;
                        }
                        if ($percentage > 100) {
                            $percentage = 100;
                        }
                        $percentage_text = $percentage;

                        if ($_SESSION['glpiduedatewarning_unit'] == '%') {
                            $less_warn_limit = $_SESSION['glpiduedatewarning_less'];
                            $less_warn       = (100 - $percentage);
                        } else if ($_SESSION['glpiduedatewarning_unit'] == 'hour') {
                            $less_warn_limit = $_SESSION['glpiduedatewarning_less'] * HOUR_TIMESTAMP;
                            $less_warn       = ($totaltime - $currenttime);
                        } else if ($_SESSION['glpiduedatewarning_unit'] == 'day') {
                            $less_warn_limit = $_SESSION['glpiduedatewarning_less'] * DAY_TIMESTAMP;
                            $less_warn       = ($totaltime - $currenttime);
                        }

                        if ($_SESSION['glpiduedatecritical_unit'] == '%') {
                            $less_crit_limit = $_SESSION['glpiduedatecritical_less'];
                            $less_crit       = (100 - $percentage);
                        } else if ($_SESSION['glpiduedatecritical_unit'] == 'hour') {
                            $less_crit_limit = $_SESSION['glpiduedatecritical_less'] * HOUR_TIMESTAMP;
                            $less_crit       = ($totaltime - $currenttime);
                        } else if ($_SESSION['glpiduedatecritical_unit'] == 'day') {
                            $less_crit_limit = $_SESSION['glpiduedatecritical_less'] * DAY_TIMESTAMP;
                            $less_crit       = ($totaltime - $currenttime);
                        }

                        $color = $_SESSION['glpiduedateok_color'];
                        if ($less_crit < $less_crit_limit) {
                            $color = $_SESSION['glpiduedatecritical_color'];
                        } else if ($less_warn < $less_warn_limit) {
                            $color = $_SESSION['glpiduedatewarning_color'];
                        }

                        if (!isset($so['datatype'])) {
                            $so['datatype'] = 'progressbar';
                        }

                        $progressbar_data = [
                            'text'         => Html::convDateTime($data[$ID][0]['name']),
                            'percent'      => $percentage,
                            'percent_text' => $percentage_text,
                            'color'        => $color
                        ];
                    }
                    break;

                case "glpi_softwarelicenses.number":
                    if ($data[$ID][0]['min'] == -1) {
                        return __('Unlimited');
                    }
                    if (empty($data[$ID][0]['name'])) {
                        return 0;
                    }
                    return $data[$ID][0]['name'];

                case "glpi_auth_tables.name":
                    return Auth::getMethodName(
                        $data[$ID][0]['name'],
                        $data[$ID][0]['auths_id'],
                        1,
                        $data[$ID][0]['ldapname'] . $data[$ID][0]['mailname']
                    );

                case "glpi_reservationitems.comment":
                    if (empty($data[$ID][0]['name'])) {
                        $text = __('None');
                    } else {
                        $text = Html::resume_text($data[$ID][0]['name']);
                    }
                    if (Session::haveRight('reservation', UPDATE)) {
                        return "<a title=\"" . __s('Modify the comment') . "\"
                           href='" . ReservationItem::getFormURLWithID($data['refID']) . "' >" . $text . "</a>";
                    }
                    return $text;

                case 'glpi_crontasks.description':
                    $tmp = new CronTask();
                    return $tmp->getDescription($data[$ID][0]['name']);

                case 'glpi_changes.status':
                    $status = Change::getStatus($data[$ID][0]['name']);
                    return "<span class='text-nowrap'>" .
                      Change::getStatusIcon($data[$ID][0]['name']) . "&nbsp;$status" .
                      "</span>";

                case 'glpi_problems.status':
                    $status = Problem::getStatus($data[$ID][0]['name']);
                    return "<span class='text-nowrap'>" .
                      Problem::getStatusIcon($data[$ID][0]['name']) . "&nbsp;$status" .
                      "</span>";

                case 'glpi_tickets.status':
                    $status = Ticket::getStatus($data[$ID][0]['name']);
                    return "<span class='text-nowrap'>" .
                      Ticket::getStatusIcon($data[$ID][0]['name']) . "&nbsp;$status" .
                      "</span>";

                case 'glpi_projectstates.name':
                    $out = '';
                    $name = $data[$ID][0]['name'];
                    if (isset($data[$ID][0]['trans'])) {
                        $name = $data[$ID][0]['trans'];
                    }
                    if ($itemtype == 'ProjectState') {
                        $out =   "<a href='" . ProjectState::getFormURLWithID($data[$ID][0]["id"]) . "'>" . $name . "</a></div>";
                    } else {
                        $out = $name;
                    }
                    return $out;

                case 'glpi_items_tickets.items_id':
                case 'glpi_items_problems.items_id':
                case 'glpi_changes_items.items_id':
                case 'glpi_certificates_items.items_id':
                case 'glpi_appliances_items.items_id':
                    if (!empty($data[$ID])) {
                        $items = [];
                        foreach ($data[$ID] as $key => $val) {
                            if (is_numeric($key)) {
                                if (
                                    !empty($val['itemtype'])
                                    && ($item = getItemForItemtype($val['itemtype']))
                                ) {
                                    if ($item->getFromDB($val['name'])) {
                                        $items[] = $item->getLink(['comments' => true]);
                                    }
                                }
                            }
                        }
                        if (!empty($items)) {
                            return implode("<br>", $items);
                        }
                    }
                    return '&nbsp;';

                case 'glpi_items_tickets.itemtype':
                case 'glpi_items_problems.itemtype':
                    if (!empty($data[$ID])) {
                        $itemtypes = [];
                        foreach ($data[$ID] as $key => $val) {
                            if (is_numeric($key)) {
                                if (
                                    !empty($val['name'])
                                    && ($item = getItemForItemtype($val['name']))
                                ) {
                                    $item = new $val['name']();
                                    $name = $item->getTypeName();
                                    $itemtypes[] = __($name);
                                }
                            }
                        }
                        if (!empty($itemtypes)) {
                            return implode("<br>", $itemtypes);
                        }
                    }

                    return '&nbsp;';

                case 'glpi_tickets.name':
                case 'glpi_problems.name':
                case 'glpi_changes.name':
                    if (
                        isset($data[$ID][0]['content'])
                        && isset($data[$ID][0]['id'])
                        && isset($data[$ID][0]['status'])
                    ) {
                        $link = $itemtype::getFormURLWithID($data[$ID][0]['id']);

                        $out  = "<a id='$itemtype" . $data[$ID][0]['id'] . "' href=\"" . $link;
                       // Force solution tab if solved
                        if ($item = getItemForItemtype($itemtype)) {
                            if (in_array($data[$ID][0]['status'], $item->getSolvedStatusArray())) {
                                $out .= "&amp;forcetab=$itemtype$2";
                            }
                        }
                        $out .= "\">";
                        $name = $data[$ID][0]['name'];
                        if (
                            $_SESSION["glpiis_ids_visible"]
                            || empty($data[$ID][0]['name'])
                        ) {
                            $name = sprintf(__('%1$s (%2$s)'), $name, $data[$ID][0]['id']);
                        }
                        $out    .= $name . "</a>";
                        $out     = sprintf(
                            __('%1$s %2$s'),
                            $out,
                            Html::showToolTip(
                                RichText::getEnhancedHtml($data[$ID][0]['content']),
                                [
                                    'applyto'        => $itemtype . $data[$ID][0]['id'],
                                    'display'        => false,
                                    'images_gallery' => false, // don't show photoswipe gallery in tooltips
                                ]
                            )
                        );
                        return $out;
                    }
                    break;

                case 'glpi_ticketvalidations.status':
                    $out   = '';
                    for ($k = 0; $k < $data[$ID]['count']; $k++) {
                        if ($data[$ID][$k]['name']) {
                             $status  = TicketValidation::getStatus($data[$ID][$k]['name']);
                             $bgcolor = TicketValidation::getStatusColor($data[$ID][$k]['name']);
                             $out    .= (empty($out) ? '' : self::LBBR) .
                                 "<div style=\"background-color:" . $bgcolor . ";\">" . $status . '</div>';
                        }
                    }
                    return $out;

                case 'glpi_cables.color':
                   //do not display 'real' value (#.....)
                    return "";

                case 'glpi_ticketsatisfactions.satisfaction':
                    if ($html_output) {
                        return TicketSatisfaction::displaySatisfaction($data[$ID][0]['name']);
                    }
                    break;

                case 'glpi_projects._virtual_planned_duration':
                    return Html::timestampToString(
                        ProjectTask::getTotalPlannedDurationForProject($data["id"]),
                        false
                    );

                case 'glpi_projects._virtual_effective_duration':
                    return Html::timestampToString(
                        ProjectTask::getTotalEffectiveDurationForProject($data["id"]),
                        false
                    );

                case 'glpi_cartridgeitems._virtual':
                    return Cartridge::getCount(
                        $data["id"],
                        $data[$ID][0]['alarm_threshold'],
                        !$html_output
                    );

                case 'glpi_printers._virtual':
                    return Cartridge::getCountForPrinter(
                        $data["id"],
                        !$html_output
                    );

                case 'glpi_consumableitems._virtual':
                    return Consumable::getCount(
                        $data["id"],
                        $data[$ID][0]['alarm_threshold'],
                        !$html_output
                    );

                case 'glpi_links._virtual':
                     $out = '';
                     $link = new Link();
                    if (
                        ($item = getItemForItemtype($itemtype))
                         && $item->getFromDB($data['id'])
                    ) {
                        $data = Link::getLinksDataForItem($item);
                        $count_display = 0;
                        foreach ($data as $val) {
                            $links = Link::getAllLinksFor($item, $val);
                            foreach ($links as $link) {
                                if ($count_display) {
                                    $out .=  self::LBBR;
                                }
                                $out .= $link;
                                $count_display++;
                            }
                        }
                    }
                    return $out;

                case 'glpi_reservationitems._virtual':
                    if ($data[$ID][0]['is_active']) {
                        return "<a href='reservation.php?reservationitems_id=" .
                                          $data["refID"] . "' title=\"" . __s('See planning') . "\">" .
                                          "<i class='far fa-calendar-alt'></i><span class='sr-only'>" . __('See planning') . "</span></a>";
                    } else {
                        return "&nbsp;";
                    }

                case "glpi_tickets.priority":
                case "glpi_problems.priority":
                case "glpi_changes.priority":
                case "glpi_projects.priority":
                    $index = $data[$ID][0]['name'];
                    $color = $_SESSION["glpipriority_$index"];
                    $name  = CommonITILObject::getPriorityName($index);
                    return "<div class='priority_block' style='border-color: $color'>
                        <span style='background: $color'></span>&nbsp;$name
                       </div>";
            }
        }

       //// Default case

        if (
            $itemtype == 'Ticket'
            && Session::getCurrentInterface() == 'helpdesk'
            && $orig_id == 8
            && !empty($anon_name = Group::getAnonymizedName(
                $itemtype::getById($data['id'])->getEntityId()
            ))
        ) {
           // Assigned groups
            return $anon_name;
        }

       // Link with plugin tables : need to know left join structure
        if (isset($table)) {
            if (preg_match("/^glpi_plugin_([a-z0-9]+)/", $table . '.' . $field, $matches)) {
                if (count($matches) == 2) {
                    $plug     = $matches[1];
                    $out = Plugin::doOneHook(
                        $plug,
                        'giveItem',
                        $itemtype,
                        $orig_id,
                        $data,
                        $ID
                    );
                    if (!empty($out)) {
                        return $out;
                    }
                }
            }
        }
        $unit = '';
        if (isset($so['unit'])) {
            $unit = $so['unit'];
        }

       // Preformat items
        if (isset($so["datatype"])) {
            switch ($so["datatype"]) {
                case "itemlink":
                    $linkitemtype  = getItemTypeForTable($so["table"]);

                    $out           = "";
                    $count_display = 0;
                    $separate      = self::LBBR;
                    if (isset($so['splititems']) && $so['splititems']) {
                        $separate = self::LBHR;
                    }

                    for ($k = 0; $k < $data[$ID]['count']; $k++) {
                        if (isset($data[$ID][$k]['id'])) {
                            if ($count_display) {
                                $out .= $separate;
                            }
                            $count_display++;
                            $page  = $linkitemtype::getFormURLWithID($data[$ID][$k]['id']);
                            $name  = $data[$ID][$k]['name'];
                            if ($_SESSION["glpiis_ids_visible"] || empty($data[$ID][$k]['name'])) {
                                 $name = sprintf(__('%1$s (%2$s)'), $name, $data[$ID][$k]['id']);
                            }
                            if ($field === 'completename') {
                                $chunks = preg_split('/ > /', $name);
                                $completename = '';
                                foreach ($chunks as $key => $element_name) {
                                    $class = $key === array_key_last($chunks) ? '' : 'class="text-muted"';
                                    $separator = $key === array_key_last($chunks) ? '' : ' &gt; ';
                                    $completename .= sprintf('<span %s>%s</span>%s', $class, $element_name, $separator);
                                }
                                $name = $completename;
                            }

                            $out  .= "<a id='" . $linkitemtype . "_" . $data['id'] . "_" .
                                $data[$ID][$k]['id'] . "' href='$page'>" .
                               $name . "</a>";
                        }
                    }
                    return $out;

                case "text":
                    $separate = self::LBBR;
                    if (isset($so['splititems']) && $so['splititems']) {
                        $separate = self::LBHR;
                    }

                    $out           = '';
                    $count_display = 0;
                    for ($k = 0; $k < $data[$ID]['count']; $k++) {
                        if (strlen(trim((string)$data[$ID][$k]['name'])) > 0) {
                            if ($count_display) {
                                $out .= $separate;
                            }
                            $count_display++;

                            $plaintext = '';
                            if (isset($so['htmltext']) && $so['htmltext']) {
                                $plaintext = RichText::getTextFromHtml($data[$ID][$k]['name'], false, true, $html_output);
                            } else {
                                $plaintext = nl2br($data[$ID][$k]['name']);
                            }

                            if ($html_output && (Toolbox::strlen($plaintext) > $CFG_GLPI['cut'])) {
                                $rand = mt_rand();
                                $popup_params = [
                                    'display'       => false,
                                    'awesome-class' => 'fa-comments',
                                    'autoclose'     => false,
                                    'onclick'       => true,
                                ];
                                $out .= sprintf(
                                    __('%1$s %2$s'),
                                    "<span id='text$rand'>" . Html::resume_text($plaintext, $CFG_GLPI['cut']) . '</span>',
                                    Html::showToolTip(
                                        '<div class="fup-popup">' . RichText::getEnhancedHtml($data[$ID][$k]['name']) . '</div>',
                                        $popup_params
                                    )
                                );
                            } else {
                                $out .= $plaintext;
                            }
                        }
                    }
                    return $out;

                case "date":
                case "date_delay":
                    $out   = '';
                    for ($k = 0; $k < $data[$ID]['count']; $k++) {
                        if (
                            is_null($data[$ID][$k]['name'])
                            && isset($so['emptylabel']) && $so['emptylabel']
                        ) {
                            $out .= (empty($out) ? '' : self::LBBR) . $so['emptylabel'];
                        } else {
                            $out .= (empty($out) ? '' : self::LBBR) . Html::convDate($data[$ID][$k]['name']);
                        }
                    }
                    $out = "<span class='text-nowrap'>$out</span>";
                    return $out;

                case "datetime":
                    $out   = '';
                    for ($k = 0; $k < $data[$ID]['count']; $k++) {
                        if (
                            is_null($data[$ID][$k]['name'])
                            && isset($so['emptylabel']) && $so['emptylabel']
                        ) {
                            $out .= (empty($out) ? '' : self::LBBR) . $so['emptylabel'];
                        } else {
                            $out .= (empty($out) ? '' : self::LBBR) . Html::convDateTime($data[$ID][$k]['name']);
                        }
                    }
                    $out = "<span class='text-nowrap'>$out</span>";
                    return $out;

                case "timestamp":
                    $withseconds = false;
                    if (isset($so['withseconds'])) {
                        $withseconds = $so['withseconds'];
                    }
                    $withdays = true;
                    if (isset($so['withdays'])) {
                        $withdays = $so['withdays'];
                    }

                    $out   = '';
                    for ($k = 0; $k < $data[$ID]['count']; $k++) {
                        $out .= (empty($out) ? '' : '<br>') . Html::timestampToString(
                            $data[$ID][$k]['name'],
                            $withseconds,
                            $withdays
                        );
                    }
                    $out = "<span class='text-nowrap'>$out</span>";
                    return $out;

                case "email":
                    $out           = '';
                    $count_display = 0;
                    for ($k = 0; $k < $data[$ID]['count']; $k++) {
                        if ($count_display) {
                             $out .= self::LBBR;
                        }
                        $count_display++;
                        if (!empty($data[$ID][$k]['name'])) {
                            $out .= (empty($out) ? '' : self::LBBR);
                            $out .= "<a href='mailto:" . Html::entities_deep($data[$ID][$k]['name']) . "'>" . $data[$ID][$k]['name'];
                            $out .= "</a>";
                        }
                    }
                    return (empty($out) ? "&nbsp;" : $out);

                case "weblink":
                    $orig_link = trim((string)$data[$ID][0]['name']);
                    if (!empty($orig_link) && Toolbox::isValidWebUrl($orig_link)) {
                       // strip begin of link
                        $link = preg_replace('/https?:\/\/(www[^\.]*\.)?/', '', $orig_link);
                        $link = preg_replace('/\/$/', '', $link);
                        if (Toolbox::strlen($link) > $CFG_GLPI["url_maxlength"]) {
                             $link = Toolbox::substr($link, 0, $CFG_GLPI["url_maxlength"]) . "...";
                        }
                        return "<a href=\"" . Toolbox::formatOutputWebLink($orig_link) . "\" target='_blank'>$link</a>";
                    }
                    return "&nbsp;";

                case "count":
                case "number":
                case "mio":
                    $out           = "";
                    $count_display = 0;
                    for ($k = 0; $k < $data[$ID]['count']; $k++) {
                        if (strlen(trim((string)$data[$ID][$k]['name'])) > 0) {
                            if ($count_display) {
                                $out .= self::LBBR;
                            }
                            $count_display++;
                            if (
                                isset($so['toadd'])
                                && isset($so['toadd'][$data[$ID][$k]['name']])
                            ) {
                                $out .= $so['toadd'][$data[$ID][$k]['name']];
                            } else {
                                $out .= Dropdown::getValueWithUnit($data[$ID][$k]['name'], $unit);
                            }
                        }
                    }
                    $out = "<span class='text-nowrap'>$out</span>";
                    return $out;

                case "decimal":
                    $out           = "";
                    $count_display = 0;
                    for ($k = 0; $k < $data[$ID]['count']; $k++) {
                        if (strlen(trim((string)$data[$ID][$k]['name'])) > 0) {
                            if ($count_display) {
                                $out .= self::LBBR;
                            }
                            $count_display++;
                            if (
                                isset($so['toadd'])
                                && isset($so['toadd'][$data[$ID][$k]['name']])
                            ) {
                                $out .= $so['toadd'][$data[$ID][$k]['name']];
                            } else {
                                $out .= Dropdown::getValueWithUnit($data[$ID][$k]['name'], $unit, $CFG_GLPI["decimal_number"]);
                            }
                        }
                    }
                    $out = "<span class='text-nowrap'>$out</span>";
                    return $out;

                case "bool":
                    $out           = "";
                    $count_display = 0;
                    for ($k = 0; $k < $data[$ID]['count']; $k++) {
                        if (strlen(trim((string)$data[$ID][$k]['name'])) > 0) {
                            if ($count_display) {
                                $out .= self::LBBR;
                            }
                            $count_display++;
                            $out .= Dropdown::getYesNo($data[$ID][$k]['name']);
                        }
                    }
                    return $out;

                case "itemtypename":
                    if ($obj = getItemForItemtype($data[$ID][0]['name'])) {
                        return $obj->getTypeName();
                    }
                    return $data[$ID][0]['name'];

                case "language":
                    if (isset($CFG_GLPI['languages'][$data[$ID][0]['name']])) {
                        return $CFG_GLPI['languages'][$data[$ID][0]['name']][0];
                    }
                    return __('Default value');
                case 'progressbar':
                    if (!isset($progressbar_data)) {
                        $bar_color = 'green';
                        $percent   = ltrim(($data[$ID][0]['name'] ?? ""), 0);
                        $progressbar_data = [
                            'percent'      => $percent,
                            'percent_text' => $percent,
                            'color'        => $bar_color,
                            'text'         => ''
                        ];
                    }

                    $out = "";
                    if ($progressbar_data['percent'] !== null) {
                        $out = <<<HTML
                  <span class='text-nowrap'>
                     {$progressbar_data['text']}
                  </span>
                  <div class="progress" style="height: 16px">
                     <div class="progress-bar progress-bar-striped" role="progressbar"
                          style="width: {$progressbar_data['percent']}%; background-color: {$progressbar_data['color']};"
                          aria-valuenow="{$progressbar_data['percent']}"
                          aria-valuemin="0" aria-valuemax="100">
                        {$progressbar_data['percent_text']}%
                     </div>
                  </div>
HTML;
                    }

                    return $out;
                break;
            }
        }
       // Manage items with need group by / group_concat
        $out           = "";
        $count_display = 0;
        $separate      = self::LBBR;
        if (isset($so['splititems']) && $so['splititems']) {
            $separate = self::LBHR;
        }
        for ($k = 0; $k < $data[$ID]['count']; $k++) {
            if ($count_display) {
                $out .= $separate;
            }
            $count_display++;
           // Get specific display if available
            if (isset($table)) {
                $itemtype = getItemTypeForTable($table);
                if ($item = getItemForItemtype($itemtype)) {
                    $tmpdata  = $data[$ID][$k];
                   // Copy name to real field
                    $tmpdata[$field] = $data[$ID][$k]['name'] ?? '';

                    $specific = $item->getSpecificValueToDisplay(
                        $field,
                        $tmpdata,
                        [
                            'html'      => true,
                            'searchopt' => $so,
                            'raw_data'  => $data
                        ]
                    );
                }
            }
            if (!empty($specific)) {
                $out .= $specific;
            } else {
                if (
                    isset($so['toadd'])
                    && isset($so['toadd'][$data[$ID][$k]['name']])
                ) {
                    $out .= $so['toadd'][$data[$ID][$k]['name']];
                } else {
                   // Empty is 0 or empty
                    if (empty($split[0]) && isset($so['emptylabel'])) {
                        $out .= $so['emptylabel'];
                    } else {
                       // Trans field exists
                        if (isset($data[$ID][$k]['trans']) && !empty($data[$ID][$k]['trans'])) {
                            $out .= $data[$ID][$k]['trans'];
                        } elseif (isset($data[$ID][$k]['trans_completename']) && !empty($data[$ID][$k]['trans_completename'])) {
                            $out .= CommonTreeDropdown::sanitizeSeparatorInCompletename($data[$ID][$k]['trans_completename']);
                        } elseif (isset($data[$ID][$k]['trans_name']) && !empty($data[$ID][$k]['trans_name'])) {
                            $out .= $data[$ID][$k]['trans_name'];
                        } else {
                            $value = $data[$ID][$k]['name'];
                            $out .= $so['field'] === 'completename'
                                ? CommonTreeDropdown::sanitizeSeparatorInCompletename($value)
                                : $value;
                        }
                    }
                }
            }
        }
        return $out;
>>>>>>> 75120ade
    }


    /**
     * Reset save searches
     *
     * @return void
     **/
    public static function resetSaveSearch()
    {
        SearchEngine::resetSaveSearch();
    }


    /**
     * Completion of the URL $_GET values with the $_SESSION values or define default values
     *
     * @param string  $itemtype        Item type to manage
     * @param array   $params          Params to parse
     * @param boolean $usesession      Use datas save in session (true by default)
     * @param boolean $forcebookmark   Force trying to load parameters from default bookmark:
     *                                  used for global search (false by default)
     *
     * @return array parsed params
     **/
    public static function manageParams(
        $itemtype,
        $params = [],
        $usesession = true,
        $forcebookmark = false
    ) {
        return QueryBuilder::manageParams($itemtype, $params, $usesession, $forcebookmark);
    }


    /**
     * Clean search options depending of user active profile
     *
     * @param string  $itemtype     Item type to manage
     * @param integer $action       Action which is used to manupulate searchoption
     *                               (default READ)
     * @param boolean $withplugins  Get plugins options (true by default)
     *
     * @return array Clean $SEARCH_OPTION array
     **/
    public static function getCleanedOptions($itemtype, $action = READ, $withplugins = true)
    {
        return SearchOption::getCleanedOptions($itemtype, $action, $withplugins);
    }


    /**
     *
     * Get an option number in the SEARCH_OPTION array
     *
     * @param class-string<CommonDBTM> $itemtype  Item type
     * @param string $field     Name
     *
     * @return integer
     **/
    public static function getOptionNumber($itemtype, $field)
    {

        return SearchOption::getOptionNumber($itemtype, $field);
    }


    /**
     * Get the SEARCH_OPTION array
     *
     * @param string  $itemtype     Item type
     * @param boolean $withplugins  Get search options from plugins (true by default)
     *
     * @return array The array of search options for the given item type
     **/
    public static function getOptions($itemtype, $withplugins = true)
    {
        return SearchOption::getOptionsForItemtype($itemtype, $withplugins);
    }

    /**
     * Is the search item related to infocoms
     *
     * @param string  $itemtype  Item type
     * @param integer $searchID  ID of the element in $SEARCHOPTION
     *
     * @return boolean
     **/
    public static function isInfocomOption($itemtype, $searchID)
    {
        return SearchOption::isInfocomOption($itemtype, $searchID);
    }


    /**
     * @param string  $itemtype
     * @param integer $field_num
     **/
    public static function getActionsFor($itemtype, $field_num)
    {
        return SearchOption::getActionsFor($itemtype, $field_num);
    }


    /**
     * Print generic Header Column
     *
     * @param integer          $type     Display type (0=HTML, 1=Sylk, 2=PDF, 3=CSV)
     * @param string           $value    Value to display
     * @param integer          &$num     Column number
     * @param string           $linkto   Link display element (HTML specific) (default '')
     * @param boolean|integer  $issort   Is the sort column ? (default 0)
     * @param string           $order    Order type ASC or DESC (defaut '')
     * @param string           $options  Options to add (default '')
     *
     * @return string HTML to display
     **/
    public static function showHeaderItem(
        $type,
        $value,
        &$num,
        $linkto = "",
        $issort = 0,
        $order = "",
        $options = ""
    ) {
        $output = SearchEngine::getOutputForLegacyKey($type);
        return $output::showHeaderItem($value, $num, $linkto, $issort, $order, $options);
    }


    /**
     * Print generic normal Item Cell
     *
     * @param integer $type        Display type (0=HTML, 1=Sylk, 2=PDF, 3=CSV)
     * @param string  $value       Value to display
     * @param integer &$num        Column number
     * @param integer $row         Row number
     * @param string  $extraparam  Extra parameters for display (default '')
     *
     * @return string HTML to display
     **/
    public static function showItem($type, $value, &$num, $row, $extraparam = '')
    {

        $out = "";
        // Handle null values
        if ($value === null) {
            $value = '';
        }

        $output = SearchEngine::getOutputForLegacyKey($type);
        return $output::showItem($value, $num, $row, $extraparam);
    }


    /**
     * Print generic error
     *
     * @param integer $type     Display type (0=HTML, 1=Sylk, 2=PDF, 3=CSV)
     * @param string  $message  Message to display, if empty "no item found" will be displayed
     *
     * @return string HTML to display
     **/
    public static function showError($type, $message = "")
    {
        if (strlen($message) == 0) {
            $message = __('No item found');
        }

        $output = SearchEngine::getOutputForLegacyKey($type);
        return $output::showError($message);
    }


    /**
     * Print generic footer
     *
     * @param integer $type  Display type (0=HTML, 1=Sylk, 2=PDF, 3=CSV)
     * @param string  $title title of file : used for PDF (default '')
     * @param integer $count Total number of results
     *
     * @return string HTML to display
     **/
    public static function showFooter($type, $title = "", $count = null)
    {
        $output = SearchEngine::getOutputForLegacyKey($type);
        return $output::showFooter($title, $count);
    }


    /**
     * Print generic footer
     *
     * @param integer         $type   Display type (0=HTML, 1=Sylk, 2=PDF, 3=CSV)
     * @param integer         $rows   Number of rows
     * @param integer         $cols   Number of columns
     * @param boolean|integer $fixed  Used tab_cadre_fixe table for HTML export ? (default 0)
     *
     * @return string HTML to display
     **/
    public static function showHeader($type, $rows, $cols, $fixed = 0)
    {
        $output = SearchEngine::getOutputForLegacyKey($type);
        return $output::showHeader($rows, $cols, $fixed);
    }


    /**
     * Print begin of header part
     *
     * @param integer $type   Display type (0=HTML, 1=Sylk, 2=PDF, 3=CSV)
     *
     * @since 0.85
     *
     * @return string HTML to display
     **/
    public static function showBeginHeader($type)
    {
        $output = SearchEngine::getOutputForLegacyKey($type);
        return $output::showBeginHeader();
    }


    /**
     * Print end of header part
     *
     * @param integer $type   Display type (0=HTML, 1=Sylk, 2=PDF, 3=CSV)
     *
     * @since 0.85
     *
     * @return string to display
     **/
    public static function showEndHeader($type)
    {
        $output = SearchEngine::getOutputForLegacyKey($type);
        return $output::showEndHeader();
    }


    /**
     * Print generic new line
     *
     * @param integer $type        Display type (0=HTML, 1=Sylk, 2=PDF, 3=CSV)
     * @param boolean $odd         Is it a new odd line ? (false by default)
     * @param boolean $is_deleted  Is it a deleted search ? (false by default)
     *
     * @return string HTML to display
     **/
    public static function showNewLine($type, $odd = false, $is_deleted = false)
    {
        $output = SearchEngine::getOutputForLegacyKey($type);
        return $output::showNewLine($odd, $is_deleted);
    }


    /**
     * Print generic end line
     *
     * @param integer $type  Display type (0=HTML, 1=Sylk, 2=PDF, 3=CSV)
     *
     * @return string HTML to display
     **/
    public static function showEndLine($type, bool $is_header_line = false)
    {
        $output = SearchEngine::getOutputForLegacyKey($type);
        return $output::showEndLine($is_header_line);
    }

    /**
     * @param array $joinparams
     */
    public static function computeComplexJoinID(array $joinparams)
    {
        return SQLProvider::computeComplexJoinID($joinparams);
    }

    /**
     * Create SQL search condition
     *
     * @param string  $field  Nname (should be ` protected)
     * @param string  $val    Value to search
     * @param boolean $not    Is a negative search ? (false by default)
     * @param string  $link   With previous criteria (default 'AND')
     *
     * @return string Search SQL string
     **/
    public static function makeTextCriteria($field, $val, $not = false, $link = 'AND')
    {
        return SQLProvider::makeTextCriteria($field, $val, $not, $link);
    }

    /**
     * Create SQL search value
     *
     * @since 9.4
     *
     * @param string  $val value to search
     *
     * @return string|null
     **/
    public static function makeTextSearchValue($val)
    {
        return SQLProvider::makeTextSearchValue($val);
    }

    /**
     * Create SQL search condition
     *
     * @param string  $val  Value to search
     * @param boolean $not  Is a negative search ? (false by default)
     *
     * @return string Search string
     **/
    public static function makeTextSearch($val, $not = false)
    {
        return SQLProvider::makeTextSearch($val, $not);
    }

    /**
     * @since 0.84
     *
     * @param string $pattern
     * @param string $subject
     * @return string[]|false
     **/
    public static function explodeWithID($pattern, $subject)
    {
        return SQLProvider::explodeWithID($pattern, $subject);
    }

    /**
     * Add join for dropdown translations
     *
     * @param string $alias    Alias for translation table
     * @param string $table    Table to join on
     * @param class-string<CommonDBTM> $itemtype Item type
     * @param string $field    Field name
     *
     * @return string
     */
    public static function joinDropdownTranslations($alias, $table, $itemtype, $field)
    {
        return SQLProvider::joinDropdownTranslations($alias, $table, $itemtype, $field);
    }

    /**
     * Get table name for item type
     *
     * @param class-string<CommonDBTM> $itemtype
     *
     * @return string
     */
    public static function getOrigTableName(string $itemtype): string
    {
        return SearchEngine::getOrigTableName($itemtype);
    }

    /**
     * Check if the given field is virtual (not mapped directly with the database schema)
     * @param string $field The field name
     * @return bool
     */
    public static function isVirtualField(string $field): bool
    {
        return strpos($field, '_virtual') === 0;
    }
}<|MERGE_RESOLUTION|>--- conflicted
+++ resolved
@@ -786,1200 +786,7 @@
         array $addobjectparams = [],
         $orig_itemtype = null
     ) {
-<<<<<<< HEAD
         return SQLProvider::giveItem($itemtype, $ID, $data, $meta, $addobjectparams, $orig_itemtype);
-=======
-        global $CFG_GLPI;
-
-        $searchopt = self::getOptions($itemtype);
-        if (
-            isset($CFG_GLPI["union_search_type"][$itemtype])
-            && ($CFG_GLPI["union_search_type"][$itemtype] == $searchopt[$ID]["table"])
-        ) {
-            $oparams = [];
-            if (
-                isset($searchopt[$ID]['addobjectparams'])
-                && $searchopt[$ID]['addobjectparams']
-            ) {
-                $oparams = $searchopt[$ID]['addobjectparams'];
-            }
-
-           // Search option may not exists in subtype
-           // This is the case for "Inventory number" for a Software listed from ReservationItem search
-            $subtype_so = self::getOptions($data["TYPE"]);
-            if (!array_key_exists($ID, $subtype_so)) {
-                return '';
-            }
-
-            return self::giveItem($data["TYPE"], $ID, $data, $meta, $oparams, $itemtype);
-        }
-        $so = $searchopt[$ID];
-        $orig_id = $ID;
-        $ID = ($orig_itemtype !== null ? $orig_itemtype : $itemtype) . '_' . $ID;
-
-        if (count($addobjectparams)) {
-            $so = array_merge($so, $addobjectparams);
-        }
-       // Plugin can override core definition for its type
-        if ($plug = isPluginItemType($itemtype)) {
-            $out = Plugin::doOneHook(
-                $plug['plugin'],
-                'giveItem',
-                $itemtype,
-                $orig_id,
-                $data,
-                $ID
-            );
-            if (!empty($out)) {
-                return $out;
-            }
-        }
-
-        $html_output = in_array(
-            self::$output_type,
-            [
-                self::HTML_OUTPUT,
-                self::GLOBAL_SEARCH, // For a global search, output will be done in HTML context
-            ]
-        );
-
-        if (isset($so["table"])) {
-            $table     = $so["table"];
-            $field     = $so["field"];
-            $linkfield = $so["linkfield"];
-
-           /// TODO try to clean all specific cases using SpecificToDisplay
-
-            switch ($table . '.' . $field) {
-                case "glpi_users.name":
-                    // USER search case
-                    if (
-                        ($itemtype != 'User')
-                        && isset($so["forcegroupby"]) && $so["forcegroupby"]
-                    ) {
-                        $out           = "";
-                        $count_display = 0;
-                        $added         = [];
-
-                        $showuserlink = 0;
-                        if (Session::haveRight('user', READ)) {
-                            $showuserlink = 1;
-                        }
-
-                        for ($k = 0; $k < $data[$ID]['count']; $k++) {
-                            if (
-                                (isset($data[$ID][$k]['name']) && ($data[$ID][$k]['name'] > 0))
-                                || (isset($data[$ID][$k][2]) && ($data[$ID][$k][2] != ''))
-                            ) {
-                                if ($count_display) {
-                                    $out .= self::LBBR;
-                                }
-
-                                if ($itemtype == 'Ticket') {
-                                    if (
-                                        isset($data[$ID][$k]['name'])
-                                        && $data[$ID][$k]['name'] > 0
-                                    ) {
-                                        if (
-                                            Session::getCurrentInterface() == 'helpdesk'
-                                            && $orig_id == 5 // -> Assigned user
-                                            && !empty($anon_name = User::getAnonymizedNameForUser(
-                                                $data[$ID][$k]['name'],
-                                                $itemtype::getById($data['id'])->getEntityId()
-                                            ))
-                                        ) {
-                                            $out .= $anon_name;
-                                        } else {
-                                            $userdata = getUserName($data[$ID][$k]['name'], 2);
-                                            $tooltip  = "";
-                                            if (Session::haveRight('user', READ)) {
-                                                $tooltip = Html::showToolTip(
-                                                    $userdata["comment"],
-                                                    ['link'    => $userdata["link"],
-                                                        'display' => false
-                                                    ]
-                                                );
-                                            }
-                                            $out .= sprintf(__('%1$s %2$s'), $userdata['name'], $tooltip);
-                                        }
-
-                                        $count_display++;
-                                    }
-                                } else {
-                                    $out .= getUserName($data[$ID][$k]['name'], $showuserlink);
-                                    $count_display++;
-                                }
-
-                           // Manage alternative_email for tickets_users
-                                if (
-                                    ($itemtype == 'Ticket')
-                                    && isset($data[$ID][$k][2])
-                                ) {
-                                        $split = explode(self::LONGSEP, $data[$ID][$k][2]);
-                                    for ($l = 0; $l < count($split); $l++) {
-                                        $split2 = explode(" ", $split[$l]);
-                                        if ((count($split2) == 2) && ($split2[0] == 0) && !empty($split2[1])) {
-                                            if ($count_display) {
-                                                $out .= self::LBBR;
-                                            }
-                                            $count_display++;
-                                            $out .= "<a href='mailto:" . $split2[1] . "'>" . $split2[1] . "</a>";
-                                        }
-                                    }
-                                }
-                            }
-                        }
-                        return $out;
-                    }
-                    if ($itemtype != 'User') {
-                        $toadd = '';
-                        if (
-                            ($itemtype == 'Ticket')
-                            && ($data[$ID][0]['id'] > 0)
-                        ) {
-                            $userdata = getUserName($data[$ID][0]['id'], 2);
-                            $toadd    = Html::showToolTip(
-                                $userdata["comment"],
-                                ['link'    => $userdata["link"],
-                                    'display' => false
-                                ]
-                            );
-                        }
-                        $usernameformat = formatUserName(
-                            $data[$ID][0]['id'],
-                            $data[$ID][0]['name'],
-                            $data[$ID][0]['realname'],
-                            $data[$ID][0]['firstname'],
-                            1
-                        );
-                        return sprintf(__('%1$s %2$s'), $usernameformat, $toadd);
-                    }
-
-                    if ($html_output) {
-                        $current_users_id = $data[$ID][0]['id'] ?? 0;
-                        if ($current_users_id > 0) {
-                            return TemplateRenderer::getInstance()->render('components/user/picture.html.twig', [
-                                'users_id'      => $current_users_id,
-                                'display_login' => true,
-                                'force_login'   => true,
-                                'avatar_size'   => "avatar-sm",
-                            ]);
-                        }
-                    }
-                    break;
-
-                case "glpi_profiles.name":
-                    if (
-                        ($itemtype == 'User')
-                         && ($orig_id == 20)
-                    ) {
-                        $out           = "";
-
-                        $count_display = 0;
-                        $added         = [];
-                        for ($k = 0; $k < $data[$ID]['count']; $k++) {
-                            if (
-                                strlen(trim($data[$ID][$k]['name'])) > 0
-                                && !in_array(
-                                    $data[$ID][$k]['name'] . "-" . $data[$ID][$k]['entities_id'],
-                                    $added
-                                )
-                            ) {
-                                $text = sprintf(
-                                    __('%1$s - %2$s'),
-                                    $data[$ID][$k]['name'],
-                                    Dropdown::getDropdownName(
-                                        'glpi_entities',
-                                        $data[$ID][$k]['entities_id']
-                                    )
-                                );
-                                   $comp = '';
-                                if ($data[$ID][$k]['is_recursive']) {
-                                    $comp = __('R');
-                                    if ($data[$ID][$k]['is_dynamic']) {
-                                        $comp = sprintf(__('%1$s%2$s'), $comp, ", ");
-                                    }
-                                }
-                                if ($data[$ID][$k]['is_dynamic']) {
-                                    $comp = sprintf(__('%1$s%2$s'), $comp, __('D'));
-                                }
-                                if (!empty($comp)) {
-                                    $text = sprintf(__('%1$s %2$s'), $text, "(" . $comp . ")");
-                                }
-                                if ($count_display) {
-                                    $out .= self::LBBR;
-                                }
-                                $count_display++;
-                                $out     .= $text;
-                                $added[]  = $data[$ID][$k]['name'] . "-" . $data[$ID][$k]['entities_id'];
-                            }
-                        }
-                        return $out;
-                    }
-                    break;
-
-                case "glpi_entities.completename":
-                    if ($itemtype == 'User') {
-                        $out           = "";
-                        $added         = [];
-                        $count_display = 0;
-                        for ($k = 0; $k < $data[$ID]['count']; $k++) {
-                            if (
-                                isset($data[$ID][$k]['name'])
-                                 && (strlen(trim($data[$ID][$k]['name'])) > 0)
-                                 && !in_array(
-                                     $data[$ID][$k]['name'] . "-" . $data[$ID][$k]['profiles_id'],
-                                     $added
-                                 )
-                            ) {
-                                $text = sprintf(
-                                    __('%1$s - %2$s'),
-                                    Entity::badgeCompletename($data[$ID][$k]['name']),
-                                    Dropdown::getDropdownName(
-                                        'glpi_profiles',
-                                        $data[$ID][$k]['profiles_id']
-                                    )
-                                );
-                                $comp = '';
-                                if ($data[$ID][$k]['is_recursive']) {
-                                    $comp = __('R');
-                                    if ($data[$ID][$k]['is_dynamic']) {
-                                        $comp = sprintf(__('%1$s%2$s'), $comp, ", ");
-                                    }
-                                }
-                                if ($data[$ID][$k]['is_dynamic']) {
-                                    $comp = sprintf(__('%1$s%2$s'), $comp, __('D'));
-                                }
-                                if (!empty($comp)) {
-                                    $text = sprintf(__('%1$s %2$s'), $text, "(" . $comp . ")");
-                                }
-                                if ($count_display) {
-                                    $out .= self::LBBR;
-                                }
-                                $count_display++;
-                                $out    .= $text;
-                                $added[] = $data[$ID][$k]['name'] . "-" . $data[$ID][$k]['profiles_id'];
-                            }
-                        }
-                        return $out;
-                    } else if (($so["datatype"] ?? "") != "itemlink" && !empty($data[$ID][0]['name'])) {
-                        return Entity::badgeCompletename($data[$ID][0]['name']);
-                    }
-                    break;
-
-                case "glpi_documenttypes.icon":
-                    if (!empty($data[$ID][0]['name'])) {
-                        return "<img class='middle' alt='' src='" . $CFG_GLPI["typedoc_icon_dir"] . "/" .
-                           $data[$ID][0]['name'] . "'>";
-                    }
-                    return "&nbsp;";
-
-                case "glpi_documents.filename":
-                    $doc = new Document();
-                    if ($doc->getFromDB($data['id'])) {
-                        return $doc->getDownloadLink();
-                    }
-                    return NOT_AVAILABLE;
-
-                case "glpi_tickets_tickets.tickets_id_1":
-                    $out        = "";
-                    $displayed  = [];
-                    for ($k = 0; $k < $data[$ID]['count']; $k++) {
-                        $linkid = ($data[$ID][$k]['tickets_id_2'] == $data['id'])
-                                 ? $data[$ID][$k]['name']
-                                 : $data[$ID][$k]['tickets_id_2'];
-
-                        // If link ID is int or integer string, force conversion to int. Coversion to int and then string to compare is needed to ensure it isn't a decimal
-                        if (is_numeric($linkid) && ((string)(int)$linkid === (string)$linkid)) {
-                            $linkid = (int) $linkid;
-                        }
-                        if ((is_int($linkid) && $linkid > 0) && !isset($displayed[$linkid])) {
-                             $text  = "<a ";
-                             $text .= "href=\"" . Ticket::getFormURLWithID($linkid) . "\">";
-                             $text .= Dropdown::getDropdownName('glpi_tickets', $linkid) . "</a>";
-                            if (count($displayed)) {
-                                $out .= self::LBBR;
-                            }
-                            $displayed[$linkid] = $linkid;
-                            $out               .= $text;
-                        }
-                    }
-                    return $out;
-
-                case "glpi_problems.id":
-                    if ($so["datatype"] == 'count') {
-                        if (
-                            ($data[$ID][0]['name'] > 0)
-                            && Session::haveRight("problem", Problem::READALL)
-                        ) {
-                            if ($itemtype == 'ITILCategory') {
-                                $options['criteria'][0]['field']      = 7;
-                                $options['criteria'][0]['searchtype'] = 'equals';
-                                $options['criteria'][0]['value']      = $data['id'];
-                                $options['criteria'][0]['link']       = 'AND';
-                            } else {
-                                $options['criteria'][0]['field']       = 12;
-                                $options['criteria'][0]['searchtype']  = 'equals';
-                                $options['criteria'][0]['value']       = 'all';
-                                $options['criteria'][0]['link']        = 'AND';
-
-                                $options['metacriteria'][0]['itemtype']   = $itemtype;
-                                $options['metacriteria'][0]['field']      = self::getOptionNumber(
-                                    $itemtype,
-                                    'name'
-                                );
-                                $options['metacriteria'][0]['searchtype'] = 'equals';
-                                $options['metacriteria'][0]['value']      = $data['id'];
-                                $options['metacriteria'][0]['link']       = 'AND';
-                            }
-
-                            $options['reset'] = 'reset';
-
-                            $out  = "<a id='problem$itemtype" . $data['id'] . "' ";
-                            $out .= "href=\"" . $CFG_GLPI["root_doc"] . "/front/problem.php?" .
-                              Toolbox::append_params($options, '&amp;') . "\">";
-                            $out .= $data[$ID][0]['name'] . "</a>";
-                            return $out;
-                        }
-                    }
-                    break;
-
-                case "glpi_tickets.id":
-                    if ($so["datatype"] == 'count') {
-                        if (
-                            ($data[$ID][0]['name'] > 0)
-                            && Session::haveRight("ticket", Ticket::READALL)
-                        ) {
-                            if ($itemtype == 'User') {
-                            // Requester
-                                if ($ID == 'User_60') {
-                                    $options['criteria'][0]['field']      = 4;
-                                    $options['criteria'][0]['searchtype'] = 'equals';
-                                    $options['criteria'][0]['value']      = $data['id'];
-                                    $options['criteria'][0]['link']       = 'AND';
-                                }
-
-                            // Writer
-                                if ($ID == 'User_61') {
-                                    $options['criteria'][0]['field']      = 22;
-                                    $options['criteria'][0]['searchtype'] = 'equals';
-                                    $options['criteria'][0]['value']      = $data['id'];
-                                    $options['criteria'][0]['link']       = 'AND';
-                                }
-                            // Assign
-                                if ($ID == 'User_64') {
-                                    $options['criteria'][0]['field']      = 5;
-                                    $options['criteria'][0]['searchtype'] = 'equals';
-                                    $options['criteria'][0]['value']      = $data['id'];
-                                    $options['criteria'][0]['link']       = 'AND';
-                                }
-                            } else if ($itemtype == 'ITILCategory') {
-                                $options['criteria'][0]['field']      = 7;
-                                $options['criteria'][0]['searchtype'] = 'equals';
-                                $options['criteria'][0]['value']      = $data['id'];
-                                $options['criteria'][0]['link']       = 'AND';
-                            } else {
-                                $options['criteria'][0]['field']       = 12;
-                                $options['criteria'][0]['searchtype']  = 'equals';
-                                $options['criteria'][0]['value']       = 'all';
-                                $options['criteria'][0]['link']        = 'AND';
-
-                                $options['metacriteria'][0]['itemtype']   = $itemtype;
-                                $options['metacriteria'][0]['field']      = self::getOptionNumber(
-                                    $itemtype,
-                                    'name'
-                                );
-                                $options['metacriteria'][0]['searchtype'] = 'equals';
-                                $options['metacriteria'][0]['value']      = $data['id'];
-                                $options['metacriteria'][0]['link']       = 'AND';
-                            }
-
-                            $options['reset'] = 'reset';
-
-                            $out  = "<a id='ticket$itemtype" . $data['id'] . "' ";
-                            $out .= "href=\"" . $CFG_GLPI["root_doc"] . "/front/ticket.php?" .
-                              Toolbox::append_params($options, '&amp;') . "\">";
-                            $out .= $data[$ID][0]['name'] . "</a>";
-                            return $out;
-                        }
-                    }
-                    break;
-
-                case "glpi_tickets.time_to_resolve":
-                case "glpi_problems.time_to_resolve":
-                case "glpi_changes.time_to_resolve":
-                case "glpi_tickets.time_to_own":
-                case "glpi_tickets.internal_time_to_own":
-                case "glpi_tickets.internal_time_to_resolve":
-                   // Due date + progress
-                    if (in_array($orig_id, [151, 158, 181, 186])) {
-                        $out = Html::convDateTime($data[$ID][0]['name']);
-
-                       // No due date in waiting status
-                        if ($data[$ID][0]['status'] == CommonITILObject::WAITING) {
-                             return '';
-                        }
-                        if (empty($data[$ID][0]['name'])) {
-                            return '';
-                        }
-                        if (
-                            ($data[$ID][0]['status'] == Ticket::SOLVED)
-                            || ($data[$ID][0]['status'] == Ticket::CLOSED)
-                        ) {
-                            return $out;
-                        }
-
-                        $itemtype = getItemTypeForTable($table);
-                        $item = new $itemtype();
-                        $item->getFromDB($data['id']);
-                        $percentage  = 0;
-                        $totaltime   = 0;
-                        $currenttime = 0;
-                        $slaField    = 'slas_id';
-
-                       // define correct sla field
-                        switch ($table . '.' . $field) {
-                            case "glpi_tickets.time_to_resolve":
-                                $slaField = 'slas_id_ttr';
-                                $sla_class = 'SLA';
-                                break;
-                            case "glpi_tickets.time_to_own":
-                                $slaField = 'slas_id_tto';
-                                $sla_class = 'SLA';
-                                break;
-                            case "glpi_tickets.internal_time_to_own":
-                                $slaField = 'olas_id_tto';
-                                $sla_class = 'OLA';
-                                break;
-                            case "glpi_tickets.internal_time_to_resolve":
-                                $slaField = 'olas_id_ttr';
-                                $sla_class = 'OLA';
-                                break;
-                        }
-
-                        switch ($table . '.' . $field) {
-                           // If ticket has been taken into account : no progression display
-                            case "glpi_tickets.time_to_own":
-                            case "glpi_tickets.internal_time_to_own":
-                                if (($item->fields['takeintoaccount_delay_stat'] > 0)) {
-                                     return $out;
-                                }
-                                break;
-                        }
-
-                        if ($item->isField($slaField) && $item->fields[$slaField] != 0) { // Have SLA
-                            $sla = new $sla_class();
-                            $sla->getFromDB($item->fields[$slaField]);
-                            $currenttime = $sla->getActiveTimeBetween(
-                                $item->fields['date'],
-                                date('Y-m-d H:i:s')
-                            );
-                            $totaltime   = $sla->getActiveTimeBetween(
-                                $item->fields['date'],
-                                $data[$ID][0]['name']
-                            );
-                        } else {
-                            $calendars_id = Entity::getUsedConfig(
-                                'calendars_strategy',
-                                $item->fields['entities_id'],
-                                'calendars_id',
-                                0
-                            );
-                            $calendar = new Calendar();
-                            if ($calendars_id > 0 && $calendar->getFromDB($calendars_id)) { // Ticket entity have calendar
-                                $currenttime = $calendar->getActiveTimeBetween(
-                                    $item->fields['date'],
-                                    date('Y-m-d H:i:s')
-                                );
-                                $totaltime   = $calendar->getActiveTimeBetween(
-                                    $item->fields['date'],
-                                    $data[$ID][0]['name']
-                                );
-                            } else { // No calendar
-                                $currenttime = strtotime(date('Y-m-d H:i:s'))
-                                                 - strtotime($item->fields['date']);
-                                $totaltime   = strtotime($data[$ID][0]['name'])
-                                                 - strtotime($item->fields['date']);
-                            }
-                        }
-                        if ($totaltime != 0) {
-                            $percentage  = round((100 * $currenttime) / $totaltime);
-                        } else {
-                           // Total time is null : no active time
-                            $percentage = 100;
-                        }
-                        if ($percentage > 100) {
-                            $percentage = 100;
-                        }
-                        $percentage_text = $percentage;
-
-                        if ($_SESSION['glpiduedatewarning_unit'] == '%') {
-                            $less_warn_limit = $_SESSION['glpiduedatewarning_less'];
-                            $less_warn       = (100 - $percentage);
-                        } else if ($_SESSION['glpiduedatewarning_unit'] == 'hour') {
-                            $less_warn_limit = $_SESSION['glpiduedatewarning_less'] * HOUR_TIMESTAMP;
-                            $less_warn       = ($totaltime - $currenttime);
-                        } else if ($_SESSION['glpiduedatewarning_unit'] == 'day') {
-                            $less_warn_limit = $_SESSION['glpiduedatewarning_less'] * DAY_TIMESTAMP;
-                            $less_warn       = ($totaltime - $currenttime);
-                        }
-
-                        if ($_SESSION['glpiduedatecritical_unit'] == '%') {
-                            $less_crit_limit = $_SESSION['glpiduedatecritical_less'];
-                            $less_crit       = (100 - $percentage);
-                        } else if ($_SESSION['glpiduedatecritical_unit'] == 'hour') {
-                            $less_crit_limit = $_SESSION['glpiduedatecritical_less'] * HOUR_TIMESTAMP;
-                            $less_crit       = ($totaltime - $currenttime);
-                        } else if ($_SESSION['glpiduedatecritical_unit'] == 'day') {
-                            $less_crit_limit = $_SESSION['glpiduedatecritical_less'] * DAY_TIMESTAMP;
-                            $less_crit       = ($totaltime - $currenttime);
-                        }
-
-                        $color = $_SESSION['glpiduedateok_color'];
-                        if ($less_crit < $less_crit_limit) {
-                            $color = $_SESSION['glpiduedatecritical_color'];
-                        } else if ($less_warn < $less_warn_limit) {
-                            $color = $_SESSION['glpiduedatewarning_color'];
-                        }
-
-                        if (!isset($so['datatype'])) {
-                            $so['datatype'] = 'progressbar';
-                        }
-
-                        $progressbar_data = [
-                            'text'         => Html::convDateTime($data[$ID][0]['name']),
-                            'percent'      => $percentage,
-                            'percent_text' => $percentage_text,
-                            'color'        => $color
-                        ];
-                    }
-                    break;
-
-                case "glpi_softwarelicenses.number":
-                    if ($data[$ID][0]['min'] == -1) {
-                        return __('Unlimited');
-                    }
-                    if (empty($data[$ID][0]['name'])) {
-                        return 0;
-                    }
-                    return $data[$ID][0]['name'];
-
-                case "glpi_auth_tables.name":
-                    return Auth::getMethodName(
-                        $data[$ID][0]['name'],
-                        $data[$ID][0]['auths_id'],
-                        1,
-                        $data[$ID][0]['ldapname'] . $data[$ID][0]['mailname']
-                    );
-
-                case "glpi_reservationitems.comment":
-                    if (empty($data[$ID][0]['name'])) {
-                        $text = __('None');
-                    } else {
-                        $text = Html::resume_text($data[$ID][0]['name']);
-                    }
-                    if (Session::haveRight('reservation', UPDATE)) {
-                        return "<a title=\"" . __s('Modify the comment') . "\"
-                           href='" . ReservationItem::getFormURLWithID($data['refID']) . "' >" . $text . "</a>";
-                    }
-                    return $text;
-
-                case 'glpi_crontasks.description':
-                    $tmp = new CronTask();
-                    return $tmp->getDescription($data[$ID][0]['name']);
-
-                case 'glpi_changes.status':
-                    $status = Change::getStatus($data[$ID][0]['name']);
-                    return "<span class='text-nowrap'>" .
-                      Change::getStatusIcon($data[$ID][0]['name']) . "&nbsp;$status" .
-                      "</span>";
-
-                case 'glpi_problems.status':
-                    $status = Problem::getStatus($data[$ID][0]['name']);
-                    return "<span class='text-nowrap'>" .
-                      Problem::getStatusIcon($data[$ID][0]['name']) . "&nbsp;$status" .
-                      "</span>";
-
-                case 'glpi_tickets.status':
-                    $status = Ticket::getStatus($data[$ID][0]['name']);
-                    return "<span class='text-nowrap'>" .
-                      Ticket::getStatusIcon($data[$ID][0]['name']) . "&nbsp;$status" .
-                      "</span>";
-
-                case 'glpi_projectstates.name':
-                    $out = '';
-                    $name = $data[$ID][0]['name'];
-                    if (isset($data[$ID][0]['trans'])) {
-                        $name = $data[$ID][0]['trans'];
-                    }
-                    if ($itemtype == 'ProjectState') {
-                        $out =   "<a href='" . ProjectState::getFormURLWithID($data[$ID][0]["id"]) . "'>" . $name . "</a></div>";
-                    } else {
-                        $out = $name;
-                    }
-                    return $out;
-
-                case 'glpi_items_tickets.items_id':
-                case 'glpi_items_problems.items_id':
-                case 'glpi_changes_items.items_id':
-                case 'glpi_certificates_items.items_id':
-                case 'glpi_appliances_items.items_id':
-                    if (!empty($data[$ID])) {
-                        $items = [];
-                        foreach ($data[$ID] as $key => $val) {
-                            if (is_numeric($key)) {
-                                if (
-                                    !empty($val['itemtype'])
-                                    && ($item = getItemForItemtype($val['itemtype']))
-                                ) {
-                                    if ($item->getFromDB($val['name'])) {
-                                        $items[] = $item->getLink(['comments' => true]);
-                                    }
-                                }
-                            }
-                        }
-                        if (!empty($items)) {
-                            return implode("<br>", $items);
-                        }
-                    }
-                    return '&nbsp;';
-
-                case 'glpi_items_tickets.itemtype':
-                case 'glpi_items_problems.itemtype':
-                    if (!empty($data[$ID])) {
-                        $itemtypes = [];
-                        foreach ($data[$ID] as $key => $val) {
-                            if (is_numeric($key)) {
-                                if (
-                                    !empty($val['name'])
-                                    && ($item = getItemForItemtype($val['name']))
-                                ) {
-                                    $item = new $val['name']();
-                                    $name = $item->getTypeName();
-                                    $itemtypes[] = __($name);
-                                }
-                            }
-                        }
-                        if (!empty($itemtypes)) {
-                            return implode("<br>", $itemtypes);
-                        }
-                    }
-
-                    return '&nbsp;';
-
-                case 'glpi_tickets.name':
-                case 'glpi_problems.name':
-                case 'glpi_changes.name':
-                    if (
-                        isset($data[$ID][0]['content'])
-                        && isset($data[$ID][0]['id'])
-                        && isset($data[$ID][0]['status'])
-                    ) {
-                        $link = $itemtype::getFormURLWithID($data[$ID][0]['id']);
-
-                        $out  = "<a id='$itemtype" . $data[$ID][0]['id'] . "' href=\"" . $link;
-                       // Force solution tab if solved
-                        if ($item = getItemForItemtype($itemtype)) {
-                            if (in_array($data[$ID][0]['status'], $item->getSolvedStatusArray())) {
-                                $out .= "&amp;forcetab=$itemtype$2";
-                            }
-                        }
-                        $out .= "\">";
-                        $name = $data[$ID][0]['name'];
-                        if (
-                            $_SESSION["glpiis_ids_visible"]
-                            || empty($data[$ID][0]['name'])
-                        ) {
-                            $name = sprintf(__('%1$s (%2$s)'), $name, $data[$ID][0]['id']);
-                        }
-                        $out    .= $name . "</a>";
-                        $out     = sprintf(
-                            __('%1$s %2$s'),
-                            $out,
-                            Html::showToolTip(
-                                RichText::getEnhancedHtml($data[$ID][0]['content']),
-                                [
-                                    'applyto'        => $itemtype . $data[$ID][0]['id'],
-                                    'display'        => false,
-                                    'images_gallery' => false, // don't show photoswipe gallery in tooltips
-                                ]
-                            )
-                        );
-                        return $out;
-                    }
-                    break;
-
-                case 'glpi_ticketvalidations.status':
-                    $out   = '';
-                    for ($k = 0; $k < $data[$ID]['count']; $k++) {
-                        if ($data[$ID][$k]['name']) {
-                             $status  = TicketValidation::getStatus($data[$ID][$k]['name']);
-                             $bgcolor = TicketValidation::getStatusColor($data[$ID][$k]['name']);
-                             $out    .= (empty($out) ? '' : self::LBBR) .
-                                 "<div style=\"background-color:" . $bgcolor . ";\">" . $status . '</div>';
-                        }
-                    }
-                    return $out;
-
-                case 'glpi_cables.color':
-                   //do not display 'real' value (#.....)
-                    return "";
-
-                case 'glpi_ticketsatisfactions.satisfaction':
-                    if ($html_output) {
-                        return TicketSatisfaction::displaySatisfaction($data[$ID][0]['name']);
-                    }
-                    break;
-
-                case 'glpi_projects._virtual_planned_duration':
-                    return Html::timestampToString(
-                        ProjectTask::getTotalPlannedDurationForProject($data["id"]),
-                        false
-                    );
-
-                case 'glpi_projects._virtual_effective_duration':
-                    return Html::timestampToString(
-                        ProjectTask::getTotalEffectiveDurationForProject($data["id"]),
-                        false
-                    );
-
-                case 'glpi_cartridgeitems._virtual':
-                    return Cartridge::getCount(
-                        $data["id"],
-                        $data[$ID][0]['alarm_threshold'],
-                        !$html_output
-                    );
-
-                case 'glpi_printers._virtual':
-                    return Cartridge::getCountForPrinter(
-                        $data["id"],
-                        !$html_output
-                    );
-
-                case 'glpi_consumableitems._virtual':
-                    return Consumable::getCount(
-                        $data["id"],
-                        $data[$ID][0]['alarm_threshold'],
-                        !$html_output
-                    );
-
-                case 'glpi_links._virtual':
-                     $out = '';
-                     $link = new Link();
-                    if (
-                        ($item = getItemForItemtype($itemtype))
-                         && $item->getFromDB($data['id'])
-                    ) {
-                        $data = Link::getLinksDataForItem($item);
-                        $count_display = 0;
-                        foreach ($data as $val) {
-                            $links = Link::getAllLinksFor($item, $val);
-                            foreach ($links as $link) {
-                                if ($count_display) {
-                                    $out .=  self::LBBR;
-                                }
-                                $out .= $link;
-                                $count_display++;
-                            }
-                        }
-                    }
-                    return $out;
-
-                case 'glpi_reservationitems._virtual':
-                    if ($data[$ID][0]['is_active']) {
-                        return "<a href='reservation.php?reservationitems_id=" .
-                                          $data["refID"] . "' title=\"" . __s('See planning') . "\">" .
-                                          "<i class='far fa-calendar-alt'></i><span class='sr-only'>" . __('See planning') . "</span></a>";
-                    } else {
-                        return "&nbsp;";
-                    }
-
-                case "glpi_tickets.priority":
-                case "glpi_problems.priority":
-                case "glpi_changes.priority":
-                case "glpi_projects.priority":
-                    $index = $data[$ID][0]['name'];
-                    $color = $_SESSION["glpipriority_$index"];
-                    $name  = CommonITILObject::getPriorityName($index);
-                    return "<div class='priority_block' style='border-color: $color'>
-                        <span style='background: $color'></span>&nbsp;$name
-                       </div>";
-            }
-        }
-
-       //// Default case
-
-        if (
-            $itemtype == 'Ticket'
-            && Session::getCurrentInterface() == 'helpdesk'
-            && $orig_id == 8
-            && !empty($anon_name = Group::getAnonymizedName(
-                $itemtype::getById($data['id'])->getEntityId()
-            ))
-        ) {
-           // Assigned groups
-            return $anon_name;
-        }
-
-       // Link with plugin tables : need to know left join structure
-        if (isset($table)) {
-            if (preg_match("/^glpi_plugin_([a-z0-9]+)/", $table . '.' . $field, $matches)) {
-                if (count($matches) == 2) {
-                    $plug     = $matches[1];
-                    $out = Plugin::doOneHook(
-                        $plug,
-                        'giveItem',
-                        $itemtype,
-                        $orig_id,
-                        $data,
-                        $ID
-                    );
-                    if (!empty($out)) {
-                        return $out;
-                    }
-                }
-            }
-        }
-        $unit = '';
-        if (isset($so['unit'])) {
-            $unit = $so['unit'];
-        }
-
-       // Preformat items
-        if (isset($so["datatype"])) {
-            switch ($so["datatype"]) {
-                case "itemlink":
-                    $linkitemtype  = getItemTypeForTable($so["table"]);
-
-                    $out           = "";
-                    $count_display = 0;
-                    $separate      = self::LBBR;
-                    if (isset($so['splititems']) && $so['splititems']) {
-                        $separate = self::LBHR;
-                    }
-
-                    for ($k = 0; $k < $data[$ID]['count']; $k++) {
-                        if (isset($data[$ID][$k]['id'])) {
-                            if ($count_display) {
-                                $out .= $separate;
-                            }
-                            $count_display++;
-                            $page  = $linkitemtype::getFormURLWithID($data[$ID][$k]['id']);
-                            $name  = $data[$ID][$k]['name'];
-                            if ($_SESSION["glpiis_ids_visible"] || empty($data[$ID][$k]['name'])) {
-                                 $name = sprintf(__('%1$s (%2$s)'), $name, $data[$ID][$k]['id']);
-                            }
-                            if ($field === 'completename') {
-                                $chunks = preg_split('/ > /', $name);
-                                $completename = '';
-                                foreach ($chunks as $key => $element_name) {
-                                    $class = $key === array_key_last($chunks) ? '' : 'class="text-muted"';
-                                    $separator = $key === array_key_last($chunks) ? '' : ' &gt; ';
-                                    $completename .= sprintf('<span %s>%s</span>%s', $class, $element_name, $separator);
-                                }
-                                $name = $completename;
-                            }
-
-                            $out  .= "<a id='" . $linkitemtype . "_" . $data['id'] . "_" .
-                                $data[$ID][$k]['id'] . "' href='$page'>" .
-                               $name . "</a>";
-                        }
-                    }
-                    return $out;
-
-                case "text":
-                    $separate = self::LBBR;
-                    if (isset($so['splititems']) && $so['splititems']) {
-                        $separate = self::LBHR;
-                    }
-
-                    $out           = '';
-                    $count_display = 0;
-                    for ($k = 0; $k < $data[$ID]['count']; $k++) {
-                        if (strlen(trim((string)$data[$ID][$k]['name'])) > 0) {
-                            if ($count_display) {
-                                $out .= $separate;
-                            }
-                            $count_display++;
-
-                            $plaintext = '';
-                            if (isset($so['htmltext']) && $so['htmltext']) {
-                                $plaintext = RichText::getTextFromHtml($data[$ID][$k]['name'], false, true, $html_output);
-                            } else {
-                                $plaintext = nl2br($data[$ID][$k]['name']);
-                            }
-
-                            if ($html_output && (Toolbox::strlen($plaintext) > $CFG_GLPI['cut'])) {
-                                $rand = mt_rand();
-                                $popup_params = [
-                                    'display'       => false,
-                                    'awesome-class' => 'fa-comments',
-                                    'autoclose'     => false,
-                                    'onclick'       => true,
-                                ];
-                                $out .= sprintf(
-                                    __('%1$s %2$s'),
-                                    "<span id='text$rand'>" . Html::resume_text($plaintext, $CFG_GLPI['cut']) . '</span>',
-                                    Html::showToolTip(
-                                        '<div class="fup-popup">' . RichText::getEnhancedHtml($data[$ID][$k]['name']) . '</div>',
-                                        $popup_params
-                                    )
-                                );
-                            } else {
-                                $out .= $plaintext;
-                            }
-                        }
-                    }
-                    return $out;
-
-                case "date":
-                case "date_delay":
-                    $out   = '';
-                    for ($k = 0; $k < $data[$ID]['count']; $k++) {
-                        if (
-                            is_null($data[$ID][$k]['name'])
-                            && isset($so['emptylabel']) && $so['emptylabel']
-                        ) {
-                            $out .= (empty($out) ? '' : self::LBBR) . $so['emptylabel'];
-                        } else {
-                            $out .= (empty($out) ? '' : self::LBBR) . Html::convDate($data[$ID][$k]['name']);
-                        }
-                    }
-                    $out = "<span class='text-nowrap'>$out</span>";
-                    return $out;
-
-                case "datetime":
-                    $out   = '';
-                    for ($k = 0; $k < $data[$ID]['count']; $k++) {
-                        if (
-                            is_null($data[$ID][$k]['name'])
-                            && isset($so['emptylabel']) && $so['emptylabel']
-                        ) {
-                            $out .= (empty($out) ? '' : self::LBBR) . $so['emptylabel'];
-                        } else {
-                            $out .= (empty($out) ? '' : self::LBBR) . Html::convDateTime($data[$ID][$k]['name']);
-                        }
-                    }
-                    $out = "<span class='text-nowrap'>$out</span>";
-                    return $out;
-
-                case "timestamp":
-                    $withseconds = false;
-                    if (isset($so['withseconds'])) {
-                        $withseconds = $so['withseconds'];
-                    }
-                    $withdays = true;
-                    if (isset($so['withdays'])) {
-                        $withdays = $so['withdays'];
-                    }
-
-                    $out   = '';
-                    for ($k = 0; $k < $data[$ID]['count']; $k++) {
-                        $out .= (empty($out) ? '' : '<br>') . Html::timestampToString(
-                            $data[$ID][$k]['name'],
-                            $withseconds,
-                            $withdays
-                        );
-                    }
-                    $out = "<span class='text-nowrap'>$out</span>";
-                    return $out;
-
-                case "email":
-                    $out           = '';
-                    $count_display = 0;
-                    for ($k = 0; $k < $data[$ID]['count']; $k++) {
-                        if ($count_display) {
-                             $out .= self::LBBR;
-                        }
-                        $count_display++;
-                        if (!empty($data[$ID][$k]['name'])) {
-                            $out .= (empty($out) ? '' : self::LBBR);
-                            $out .= "<a href='mailto:" . Html::entities_deep($data[$ID][$k]['name']) . "'>" . $data[$ID][$k]['name'];
-                            $out .= "</a>";
-                        }
-                    }
-                    return (empty($out) ? "&nbsp;" : $out);
-
-                case "weblink":
-                    $orig_link = trim((string)$data[$ID][0]['name']);
-                    if (!empty($orig_link) && Toolbox::isValidWebUrl($orig_link)) {
-                       // strip begin of link
-                        $link = preg_replace('/https?:\/\/(www[^\.]*\.)?/', '', $orig_link);
-                        $link = preg_replace('/\/$/', '', $link);
-                        if (Toolbox::strlen($link) > $CFG_GLPI["url_maxlength"]) {
-                             $link = Toolbox::substr($link, 0, $CFG_GLPI["url_maxlength"]) . "...";
-                        }
-                        return "<a href=\"" . Toolbox::formatOutputWebLink($orig_link) . "\" target='_blank'>$link</a>";
-                    }
-                    return "&nbsp;";
-
-                case "count":
-                case "number":
-                case "mio":
-                    $out           = "";
-                    $count_display = 0;
-                    for ($k = 0; $k < $data[$ID]['count']; $k++) {
-                        if (strlen(trim((string)$data[$ID][$k]['name'])) > 0) {
-                            if ($count_display) {
-                                $out .= self::LBBR;
-                            }
-                            $count_display++;
-                            if (
-                                isset($so['toadd'])
-                                && isset($so['toadd'][$data[$ID][$k]['name']])
-                            ) {
-                                $out .= $so['toadd'][$data[$ID][$k]['name']];
-                            } else {
-                                $out .= Dropdown::getValueWithUnit($data[$ID][$k]['name'], $unit);
-                            }
-                        }
-                    }
-                    $out = "<span class='text-nowrap'>$out</span>";
-                    return $out;
-
-                case "decimal":
-                    $out           = "";
-                    $count_display = 0;
-                    for ($k = 0; $k < $data[$ID]['count']; $k++) {
-                        if (strlen(trim((string)$data[$ID][$k]['name'])) > 0) {
-                            if ($count_display) {
-                                $out .= self::LBBR;
-                            }
-                            $count_display++;
-                            if (
-                                isset($so['toadd'])
-                                && isset($so['toadd'][$data[$ID][$k]['name']])
-                            ) {
-                                $out .= $so['toadd'][$data[$ID][$k]['name']];
-                            } else {
-                                $out .= Dropdown::getValueWithUnit($data[$ID][$k]['name'], $unit, $CFG_GLPI["decimal_number"]);
-                            }
-                        }
-                    }
-                    $out = "<span class='text-nowrap'>$out</span>";
-                    return $out;
-
-                case "bool":
-                    $out           = "";
-                    $count_display = 0;
-                    for ($k = 0; $k < $data[$ID]['count']; $k++) {
-                        if (strlen(trim((string)$data[$ID][$k]['name'])) > 0) {
-                            if ($count_display) {
-                                $out .= self::LBBR;
-                            }
-                            $count_display++;
-                            $out .= Dropdown::getYesNo($data[$ID][$k]['name']);
-                        }
-                    }
-                    return $out;
-
-                case "itemtypename":
-                    if ($obj = getItemForItemtype($data[$ID][0]['name'])) {
-                        return $obj->getTypeName();
-                    }
-                    return $data[$ID][0]['name'];
-
-                case "language":
-                    if (isset($CFG_GLPI['languages'][$data[$ID][0]['name']])) {
-                        return $CFG_GLPI['languages'][$data[$ID][0]['name']][0];
-                    }
-                    return __('Default value');
-                case 'progressbar':
-                    if (!isset($progressbar_data)) {
-                        $bar_color = 'green';
-                        $percent   = ltrim(($data[$ID][0]['name'] ?? ""), 0);
-                        $progressbar_data = [
-                            'percent'      => $percent,
-                            'percent_text' => $percent,
-                            'color'        => $bar_color,
-                            'text'         => ''
-                        ];
-                    }
-
-                    $out = "";
-                    if ($progressbar_data['percent'] !== null) {
-                        $out = <<<HTML
-                  <span class='text-nowrap'>
-                     {$progressbar_data['text']}
-                  </span>
-                  <div class="progress" style="height: 16px">
-                     <div class="progress-bar progress-bar-striped" role="progressbar"
-                          style="width: {$progressbar_data['percent']}%; background-color: {$progressbar_data['color']};"
-                          aria-valuenow="{$progressbar_data['percent']}"
-                          aria-valuemin="0" aria-valuemax="100">
-                        {$progressbar_data['percent_text']}%
-                     </div>
-                  </div>
-HTML;
-                    }
-
-                    return $out;
-                break;
-            }
-        }
-       // Manage items with need group by / group_concat
-        $out           = "";
-        $count_display = 0;
-        $separate      = self::LBBR;
-        if (isset($so['splititems']) && $so['splititems']) {
-            $separate = self::LBHR;
-        }
-        for ($k = 0; $k < $data[$ID]['count']; $k++) {
-            if ($count_display) {
-                $out .= $separate;
-            }
-            $count_display++;
-           // Get specific display if available
-            if (isset($table)) {
-                $itemtype = getItemTypeForTable($table);
-                if ($item = getItemForItemtype($itemtype)) {
-                    $tmpdata  = $data[$ID][$k];
-                   // Copy name to real field
-                    $tmpdata[$field] = $data[$ID][$k]['name'] ?? '';
-
-                    $specific = $item->getSpecificValueToDisplay(
-                        $field,
-                        $tmpdata,
-                        [
-                            'html'      => true,
-                            'searchopt' => $so,
-                            'raw_data'  => $data
-                        ]
-                    );
-                }
-            }
-            if (!empty($specific)) {
-                $out .= $specific;
-            } else {
-                if (
-                    isset($so['toadd'])
-                    && isset($so['toadd'][$data[$ID][$k]['name']])
-                ) {
-                    $out .= $so['toadd'][$data[$ID][$k]['name']];
-                } else {
-                   // Empty is 0 or empty
-                    if (empty($split[0]) && isset($so['emptylabel'])) {
-                        $out .= $so['emptylabel'];
-                    } else {
-                       // Trans field exists
-                        if (isset($data[$ID][$k]['trans']) && !empty($data[$ID][$k]['trans'])) {
-                            $out .= $data[$ID][$k]['trans'];
-                        } elseif (isset($data[$ID][$k]['trans_completename']) && !empty($data[$ID][$k]['trans_completename'])) {
-                            $out .= CommonTreeDropdown::sanitizeSeparatorInCompletename($data[$ID][$k]['trans_completename']);
-                        } elseif (isset($data[$ID][$k]['trans_name']) && !empty($data[$ID][$k]['trans_name'])) {
-                            $out .= $data[$ID][$k]['trans_name'];
-                        } else {
-                            $value = $data[$ID][$k]['name'];
-                            $out .= $so['field'] === 'completename'
-                                ? CommonTreeDropdown::sanitizeSeparatorInCompletename($value)
-                                : $value;
-                        }
-                    }
-                }
-            }
-        }
-        return $out;
->>>>>>> 75120ade
     }
 
 
