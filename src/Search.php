--- conflicted
+++ resolved
@@ -7535,13 +7535,8 @@
                         if (isset($field_data['trans']) && !empty($field_data['trans'])) {
                             $out .= $field_data['trans'];
                         } else {
-<<<<<<< HEAD
                             $value = $field_data['name'];
-                            $out .= $value !== null && $so['field'] === 'completename'
-=======
-                            $value = $data[$ID][$k]['name'];
                             $out .= $so['field'] === 'completename'
->>>>>>> bbce75d0
                                 ? CommonTreeDropdown::sanitizeSeparatorInCompletename($value)
                                 : $value;
                         }
