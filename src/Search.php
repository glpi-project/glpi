--- conflicted
+++ resolved
@@ -450,16 +450,10 @@
      *
      * @since 9.4
      *
-<<<<<<< HEAD
      * @param  array  $request we should have these keys of parameters:
      *                            - searchtype: (contains, equals) passed by displaySearchoption
      *
      * @return void|string
-=======
-     * @param string $itemtype
-     *
-     * @return array criteria
->>>>>>> 6994a3dd
      */
     public static function displaySearchoptionValue($request = [])
     {
@@ -537,10 +531,6 @@
      * @param array  $sort_fields The search options to order on. This array should contain one or more associative arrays containing:
      *    - id: The search option ID
      *    - order: The sort direction (Default: ASC). Invalid sort directions will be replaced with the default option
-<<<<<<< HEAD
-=======
-     * @param string $_id order field (Deprecated)
->>>>>>> 6994a3dd
      *
      * @return string ORDER BY query string
      *
@@ -683,863 +673,6 @@
         return " $link $sql";
     }
 
-<<<<<<< HEAD
-=======
-       // Preparse value
-        if (isset($searchopt[$ID]["datatype"])) {
-            switch ($searchopt[$ID]["datatype"]) {
-                case "datetime":
-                case "date":
-                case "date_delay":
-                    $force_day = true;
-                    if (
-                        $searchopt[$ID]["datatype"] == 'datetime'
-                        && !(strstr($val, 'BEGIN') || strstr($val, 'LAST') || strstr($val, 'DAY'))
-                    ) {
-                        $force_day = false;
-                    }
-
-                    $val = Html::computeGenericDateTimeSearch($val, $force_day);
-
-                    break;
-            }
-        }
-
-        $SEARCH = "";
-
-        // Is the current criteria on a linked children item ? (e.g. search
-        // option 65 for CommonITILObjects)
-        // These search options will need an additionnal subquery in their WHERE
-        // clause to ensure accurate results
-        // See https://github.com/glpi-project/glpi/pull/13684 for detailed examples
-        $should_use_subquery = $searchopt[$ID]["use_subquery"] ?? false;
-
-        // Default mode for most search types that use a subquery
-        $use_subquery_on_id_search = false;
-
-        // Special case for "contains" or "not contains" search type
-        $use_subquery_on_text_search = false;
-
-        // Special case when searching for an user (need to compare with login, firstname, ...)
-        $subquery_specific_username = false;
-        $subquery_specific_username_firstname_real_name = '';
-        $subquery_specific_username_anonymous = '';
-
-        // The subquery operator will be "IN" or "NOT IN" depending on the context and criteria
-        $subquery_operator = "";
-
-        switch ($searchtype) {
-            case "notcontains":
-                $nott = !$nott;
-               //negated, use contains case
-            case "contains":
-                // FIXME
-                // `field LIKE '%test%'` condition is not supposed to be relevant, and can sometimes result in SQL performances issues/warnings/errors,
-                // or at least to unexpected results, when following datatype are used:
-                //  - integer
-                //  - number
-                //  - decimal
-                //  - count
-                //  - mio
-                //  - percentage
-                //  - timestamp
-                //  - datetime
-                //  - date_delay
-                //  - mac
-                //  - color
-                //  - language
-                // Values should be filtered to accept only valid pattern according to given datatype.
-
-                if (isset($searchopt[$ID]["datatype"]) && ($searchopt[$ID]["datatype"] === 'decimal')) {
-                    $matches = [];
-                    if (preg_match('/^(\d+.?\d?)/', $val, $matches)) {
-                        $val = $matches[1];
-                        if (!str_contains($val, '.')) {
-                            $val .= '.';
-                        }
-                    }
-                }
-
-                if ($should_use_subquery) {
-                    // Subquery will be needed to get accurate results
-                    $use_subquery_on_text_search = true;
-
-                    // Potential negation will be handled by the subquery operator
-                    $SEARCH = self::makeTextSearch($val, false);
-                    $subquery_operator = $nott ? "NOT IN" : "IN";
-                } else {
-                    $SEARCH = self::makeTextSearch($val, $nott);
-                }
-                break;
-
-            case "equals":
-                if ($should_use_subquery) {
-                    // Subquery will be needed to get accurate results
-                    $use_subquery_on_id_search = true;
-
-                    // Potential negation will be handled by the subquery operator
-                    $SEARCH = " = " . DBmysql::quoteValue($val);
-                    $subquery_operator = $nott ? "NOT IN" : "IN";
-                } else {
-                    if ($nott) {
-                        $SEARCH = " <> " . DBmysql::quoteValue($val);
-                    } else {
-                        $SEARCH = " = " . DBmysql::quoteValue($val);
-                    }
-                }
-                break;
-
-            case "notequals":
-                if ($should_use_subquery) {
-                    // Subquery will be needed to get accurate results
-                    $use_subquery_on_id_search = true;
-
-                    // Potential negation will be handled by the subquery operator
-                    $SEARCH = " = " . DBmysql::quoteValue($val);
-                    $subquery_operator = $nott ? "IN" : "NOT IN";
-                } else {
-                    if ($nott) {
-                        $SEARCH = " = " . DBmysql::quoteValue($val);
-                    } else {
-                        $SEARCH = " <> " . DBmysql::quoteValue($val);
-                    }
-                }
-
-                break;
-
-            case "under":
-                // Sometimes $val is not numeric (mygroups)
-                // In this case we must set an invalid value and let the related
-                // specific code handle in later on
-                $sons = is_numeric($val) ? implode("','", getSonsOf($inittable, $val)) : 'not yet set';
-                if ($should_use_subquery) {
-                    // Subquery will be needed to get accurate results
-                    $use_subquery_on_id_search = true;
-
-                    // // Potential negation will be handled by the subquery operator
-                    $SEARCH = " IN ('$sons')";
-                    $subquery_operator = $nott ? "NOT IN" : "IN";
-                } else {
-                    if ($nott) {
-                        $SEARCH = " NOT IN ('$sons')";
-                    } else {
-                        $SEARCH = " IN ('$sons')";
-                    }
-                }
-                break;
-
-            case "notunder":
-                // Sometimes $val is not numeric (mygroups)
-                // In this case we must set an invalid value and let the related
-                // specific code handle in later on
-                $sons = is_numeric($val) ? implode("','", getSonsOf($inittable, $val)) : 'not yet set';
-                if ($should_use_subquery) {
-                    // Subquery will be needed to get accurate results
-                    $use_subquery_on_id_search = true;
-
-                    // Potential negation will be handled by the subquery operator
-                    $SEARCH = " IN ('$sons')";
-                    $subquery_operator = $nott ? "IN" : "NOT IN";
-                } else {
-                    if ($nott) {
-                        $SEARCH = " IN ('$sons')";
-                    } else {
-                        $SEARCH = " NOT IN ('$sons')";
-                    }
-                }
-                break;
-        }
-
-       //Check in current item if a specific where is defined
-        if (method_exists($itemtype, 'addWhere')) {
-            $out = $itemtype::addWhere($link, $nott, $itemtype, $ID, $searchtype, $val);
-            if (!empty($out)) {
-                return $out;
-            }
-        }
-
-       // Plugin can override core definition for its type
-        if ($plug = isPluginItemType($itemtype)) {
-            $out = Plugin::doOneHook(
-                $plug['plugin'],
-                'addWhere',
-                $link,
-                $nott,
-                $itemtype,
-                $ID,
-                $val,
-                $searchtype
-            );
-            if (!empty($out)) {
-                return $out;
-            }
-        }
-
-        switch ($inittable . "." . $field) {
-           // case "glpi_users_validation.name" :
-
-            case "glpi_users.name":
-                if ($val === 'myself') {
-                    switch ($searchtype) {
-                        case 'equals':
-                            $SEARCH = " = " . $DB->quoteValue($_SESSION['glpiID']) . " ";
-                            break;
-
-                        case 'notequals':
-                            if ($use_subquery_on_id_search) {
-                                // Potential negation will be handled by the subquery operator
-                                $SEARCH = " = " . $DB->quoteValue($_SESSION['glpiID']) . " ";
-                            } else {
-                                $SEARCH = " <> " . $DB->quoteValue($_SESSION['glpiID']) . " ";
-                            }
-                            break;
-                    }
-                }
-
-                if ($itemtype == 'User') { // glpi_users case / not link table
-                    if (in_array($searchtype, ['equals', 'notequals'])) {
-                        $search_str = "`$table`.`id`" . $SEARCH;
-
-                        if ($searchtype == 'notequals') {
-                            $nott = !$nott;
-                        }
-
-                        // Add NULL if $val = 0 and not negative search
-                        // Or negative search on real value
-                        if ((!$nott && ($val == 0)) || ($nott && ($val != 0))) {
-                            $search_str .= " OR `$table`.`id` IS NULL";
-                        }
-
-                        return " $link ($search_str)";
-                    }
-                    return self::makeTextCriteria("`$table`.`$field`", $val, $nott, $link);
-                }
-                if ($_SESSION["glpinames_format"] == User::FIRSTNAME_BEFORE) {
-                    $name1 = 'firstname';
-                    $name2 = 'realname';
-                } else {
-                    $name1 = 'realname';
-                    $name2 = 'firstname';
-                }
-
-                if (in_array($searchtype, ['equals', 'notequals'])) {
-                    // Seems to be obsolete code that is no longer needed
-                    // We still want to break to get out of this specific section
-                    break;
-                    // return " $link (`$table`.`id`" . $SEARCH .
-                    //            (($val == 0) ? " OR `$table`.`id` IS" .
-                    //                (($searchtype == "notequals") ? " NOT" : "") . " NULL" : '') . ') ';
-                }
-                $toadd   = '';
-
-                $tmplink = 'OR';
-                if ($nott) {
-                    $tmplink = 'AND';
-                }
-
-                if (is_a($itemtype, CommonITILObject::class, true)) {
-                    if (
-                        isset($searchopt[$ID]["joinparams"]["beforejoin"]["table"])
-                        && isset($searchopt[$ID]["joinparams"]["beforejoin"]["joinparams"])
-                        && in_array($searchopt[$ID]['joinparams']['beforejoin']['table'], ['glpi_tickets_users', 'glpi_changes_users', 'glpi_problems_users'])
-                    ) {
-                        $bj        = $searchopt[$ID]["joinparams"]["beforejoin"];
-                        $linktable = $bj['table'] . '_' . self::computeComplexJoinID($bj['joinparams']) . $addmeta;
-                       //$toadd     = "`$linktable`.`alternative_email` $SEARCH $tmplink ";
-                        $toadd     = self::makeTextCriteria(
-                            "`$linktable`.`alternative_email`",
-                            $val,
-                            $nott,
-                            $tmplink
-                        );
-                        // TODO: Should be deleted on next major, same as doing "Is -----"
-                        // No reason to maiting a specific code + syntax for the same thing
-                        if ($val == '^$') {
-                             return $link . " ((`$linktable`.`users_id` IS NULL)
-                            OR `$linktable`.`alternative_email` IS NULL)";
-                        }
-                    }
-                }
-                $toadd2 = '';
-                if (
-                    $nott
-                    && ($val != 'NULL') && ($val != 'null')
-                ) {
-                    $toadd2 = " OR `$table`.`$field` IS NULL";
-                }
-
-                if ($use_subquery_on_text_search) {
-                    $subquery_specific_username = true;
-                    $subquery_specific_username_firstname_real_name = " OR `$name1` $SEARCH "
-                        . "OR `$name2` $SEARCH "
-                        . "OR CONCAT(`$name1`, ' ', `$name2`) $SEARCH";
-                    $subquery_specific_username_anonymous = self::makeTextCriteria(
-                        "`alternative_email`",
-                        $val,
-                        false,
-                        'OR'
-                    );
-                    break;
-                } else {
-                    return $link . " (((`$table`.`$name1` $SEARCH
-                        $tmplink `$table`.`$name2` $SEARCH
-                        $tmplink `$table`.`$field` $SEARCH
-                        $tmplink CONCAT(`$table`.`$name1`, ' ', `$table`.`$name2`) $SEARCH )
-                        $toadd2) $toadd)";
-                }
-
-            case "glpi_groups.completename":
-                if ($val == 'mygroups') {
-                    switch ($searchtype) {
-                        case 'equals':
-                            $SEARCH = "IN ('" . implode("','", $_SESSION['glpigroups']) . "') ";
-                            break;
-
-                        case 'notequals':
-                            if ($use_subquery_on_id_search) {
-                                // Potential negation will be handled by the subquery operator
-                                $SEARCH = "IN ('" . implode("','", $_SESSION['glpigroups']) . "') ";
-                            } else {
-                                $SEARCH = "NOT IN ('" . implode("','", $_SESSION['glpigroups']) . "') ";
-                            }
-                            break;
-
-                        case 'under':
-                            $groups = $_SESSION['glpigroups'];
-                            foreach ($_SESSION['glpigroups'] as $g) {
-                                $groups += getSonsOf($inittable, $g);
-                            }
-                            $groups = array_unique($groups);
-
-                            $SEARCH = "IN ('" . implode("','", $groups) . "') ";
-                            break;
-
-                        case 'notunder':
-                            $groups = $_SESSION['glpigroups'];
-                            foreach ($_SESSION['glpigroups'] as $g) {
-                                 $groups += getSonsOf($inittable, $g);
-                            }
-                            $groups = array_unique($groups);
-
-                            if ($use_subquery_on_id_search) {
-                                // Potential negation will be handled by the subquery operator
-                                $SEARCH = "IN ('" . implode("','", $groups) . "') ";
-                            } else {
-                                $SEARCH = "NOT IN ('" . implode("','", $groups) . "') ";
-                            }
-                            break;
-                    }
-                }
-                break;
-
-            case "glpi_auth_tables.name":
-                $user_searchopt = self::getOptions('User');
-                $tmplink        = 'OR';
-                if ($nott) {
-                    $tmplink = 'AND';
-                }
-                return $link . " (`glpi_authmails" . $addtable . "_" .
-                              self::computeComplexJoinID($user_searchopt[31]['joinparams']) . $addmeta . "`.`name`
-                           $SEARCH
-                           $tmplink `glpi_authldaps" . $addtable . "_" .
-                              self::computeComplexJoinID($user_searchopt[30]['joinparams']) . $addmeta . "`.`name`
-                           $SEARCH ) ";
-
-            case "glpi_ipaddresses.name":
-                $val = Sanitizer::decodeHtmlSpecialChars($val); // Decode "<" and ">" operators
-                if (preg_match("/^\s*([<>])([=]*)[[:space:]]*([0-9\.]+)/", $val, $regs)) {
-                    if ($nott) {
-                        if ($regs[1] == '<') {
-                            $regs[1] = '>';
-                        } else {
-                            $regs[1] = '<';
-                        }
-                    }
-                    $regs[1] .= $regs[2];
-                    return $link . " (INET_ATON(`$table`.`$field`) " . $regs[1] . " INET_ATON('" . $regs[3] . "')) ";
-                }
-                break;
-
-            case "glpi_tickets.status":
-            case "glpi_problems.status":
-            case "glpi_changes.status":
-                $tocheck = [];
-                $item = getItemForItemtype($itemtype);
-                if ($item instanceof CommonITILObject) {
-                    switch ($val) {
-                        case 'process':
-                            $tocheck = $item->getProcessStatusArray();
-                            break;
-
-                        case 'notclosed':
-                            $tocheck = $item->getAllStatusArray();
-                            foreach ($item->getClosedStatusArray() as $status) {
-                                if (isset($tocheck[$status])) {
-                                    unset($tocheck[$status]);
-                                }
-                            }
-                            $tocheck = array_keys($tocheck);
-                            break;
-
-                        case 'old':
-                            $tocheck = array_merge(
-                                $item->getSolvedStatusArray(),
-                                $item->getClosedStatusArray()
-                            );
-                            break;
-
-                        case 'notold':
-                            $tocheck = $item::getNotSolvedStatusArray();
-                            break;
-
-                        case 'all':
-                            $tocheck = array_keys($item->getAllStatusArray());
-                            break;
-                    }
-
-                    if (count($tocheck) == 0) {
-                        $statuses = $item->getAllStatusArray();
-                        if (isset($statuses[$val])) {
-                            $tocheck = [$val];
-                        }
-                    }
-                }
-
-                if (count($tocheck)) {
-                    if ($nott) {
-                        return $link . " `$table`.`$field` NOT IN ('" . implode("','", $tocheck) . "')";
-                    }
-                    return $link . " `$table`.`$field` IN ('" . implode("','", $tocheck) . "')";
-                }
-                break;
-
-            case "glpi_tickets_tickets.tickets_id_1":
-                $tmplink = 'OR';
-                $compare = '=';
-                if ($nott) {
-                    $tmplink = 'AND';
-                    $compare = '<>';
-                }
-                $toadd2 = '';
-                if (
-                    $nott
-                    && ($val != 'NULL') && ($val != 'null')
-                ) {
-                    $toadd2 = " OR `$table`.`$field` IS NULL";
-                }
-
-                return $link . " (((`$table`.`tickets_id_1` $compare '$val'
-                              $tmplink `$table`.`tickets_id_2` $compare '$val')
-                             AND `glpi_tickets`.`id` <> '$val')
-                            $toadd2)";
-
-            case "glpi_tickets.priority":
-            case "glpi_tickets.impact":
-            case "glpi_tickets.urgency":
-            case "glpi_problems.priority":
-            case "glpi_problems.impact":
-            case "glpi_problems.urgency":
-            case "glpi_changes.priority":
-            case "glpi_changes.impact":
-            case "glpi_changes.urgency":
-            case "glpi_projects.priority":
-                if (is_numeric($val)) {
-                    if ($val > 0) {
-                        $compare = ($nott ? '<>' : '=');
-                        return $link . " `$table`.`$field` $compare '$val'";
-                    }
-                    if ($val < 0) {
-                        $compare = ($nott ? '<' : '>=');
-                        return $link . " `$table`.`$field` $compare '" . abs($val) . "'";
-                    }
-                   // Show all
-                    $compare = ($nott ? '<' : '>=');
-                    return $link . " `$table`.`$field` $compare '0' ";
-                }
-                return "";
-
-            case "glpi_tickets.global_validation":
-            case "glpi_ticketvalidations.status":
-            case "glpi_changes.global_validation":
-            case "glpi_changevalidations.status":
-                if ($val == 'all') {
-                    return "";
-                }
-                $tocheck = [];
-                switch ($val) {
-                    case 'can':
-                        $tocheck = CommonITILValidation::getCanValidationStatusArray();
-                        break;
-
-                    case 'all':
-                        $tocheck = CommonITILValidation::getAllValidationStatusArray();
-                        break;
-                }
-                if (count($tocheck) == 0) {
-                    $tocheck = [$val];
-                }
-                if (count($tocheck)) {
-                    if ($nott) {
-                        return $link . " `$table`.`$field` NOT IN ('" . implode("','", $tocheck) . "')";
-                    }
-                    return $link . " `$table`.`$field` IN ('" . implode("','", $tocheck) . "')";
-                }
-                break;
-
-            case "glpi_notifications.event":
-                if (in_array($searchtype, ['equals', 'notequals']) && strpos($val, self::SHORTSEP)) {
-                    $not = 'notequals' === $searchtype ? 'NOT' : '';
-                    list($itemtype_val, $event_val) = explode(self::SHORTSEP, $val);
-                    return " $link $not(`$table`.`event` = '$event_val'
-                               AND `$table`.`itemtype` = '$itemtype_val')";
-                }
-                break;
-        }
-
-       //// Default cases
-
-       // Link with plugin tables
-        if (preg_match("/^glpi_plugin_([a-z0-9]+)/", $inittable, $matches)) {
-            if (count($matches) == 2) {
-                $plug     = $matches[1];
-                $out = Plugin::doOneHook(
-                    $plug,
-                    'addWhere',
-                    $link,
-                    $nott,
-                    $itemtype,
-                    $ID,
-                    $val,
-                    $searchtype
-                );
-                if (!empty($out)) {
-                     return $out;
-                }
-            }
-        }
-
-        $tocompute      = "`$table`.`$field`";
-        $tocomputetrans = "`" . $table . "_trans_" . $field . "`.`value`";
-        if (isset($searchopt[$ID]["computation"])) {
-            $tocompute = $searchopt[$ID]["computation"];
-            $tocompute = str_replace($DB->quoteName('TABLE'), 'TABLE', $tocompute);
-            $tocompute = str_replace("TABLE", $DB->quoteName("$table"), $tocompute);
-        }
-
-       // Preformat items
-        if (isset($searchopt[$ID]["datatype"])) {
-            if ($searchopt[$ID]["datatype"] == "mio") {
-                // Parse value as it may contain a few different formats
-                $val = Toolbox::getMioSizeFromString($val);
-            }
-
-            switch ($searchopt[$ID]["datatype"]) {
-                case "itemtypename":
-                    if (in_array($searchtype, ['equals', 'notequals'])) {
-                        return " $link (`$table`.`$field`" . $SEARCH . ') ';
-                    }
-                    break;
-
-                case "itemlink":
-                    if (in_array($searchtype, ['equals', 'notequals', 'under', 'notunder'])) {
-                        return " $link (`$table`.`id`" . $SEARCH . ') ';
-                    }
-                    break;
-
-                case "datetime":
-                case "date":
-                case "date_delay":
-                    if ($searchopt[$ID]["datatype"] == 'datetime') {
-                       // Specific search for datetime
-                        if (in_array($searchtype, ['equals', 'notequals'])) {
-                             $val = preg_replace("/:00$/", '', $val);
-                             $val = '^' . $val;
-                            if ($searchtype == 'notequals') {
-                                $nott = !$nott;
-                            }
-                            return self::makeTextCriteria("`$table`.`$field`", $val, $nott, $link);
-                        }
-                    }
-                    if ($searchtype == 'lessthan') {
-                        $val = '<' . $val;
-                    }
-                    if ($searchtype == 'morethan') {
-                        $val = '>' . $val;
-                    }
-                    $date_computation = null;
-                    if ($searchtype) {
-                        $date_computation = $tocompute;
-                    }
-                    if (in_array($searchtype, ["contains", "notcontains"])) {
-                        // FIXME `CONVERT` operation should not be necessary if we only allow legitimate date/time chars
-                        $default_charset = DBConnection::getDefaultCharset();
-                        $date_computation = "CONVERT($date_computation USING {$default_charset})";
-                    }
-                    $search_unit = ' MONTH ';
-                    if (isset($searchopt[$ID]['searchunit'])) {
-                        $search_unit = $searchopt[$ID]['searchunit'];
-                    }
-                    if ($searchopt[$ID]["datatype"] == "date_delay") {
-                        $delay_unit = ' MONTH ';
-                        if (isset($searchopt[$ID]['delayunit'])) {
-                            $delay_unit = $searchopt[$ID]['delayunit'];
-                        }
-                        $add_minus = '';
-                        if (isset($searchopt[$ID]["datafields"][3])) {
-                            $add_minus = "-`$table`.`" . $searchopt[$ID]["datafields"][3] . "`";
-                        }
-                        $date_computation = "ADDDATE(`$table`." . $searchopt[$ID]["datafields"][1] . ",
-                                               INTERVAL (`$table`." . $searchopt[$ID]["datafields"][2] . "
-                                                         $add_minus)
-                                               $delay_unit)";
-                    }
-                    if (in_array($searchtype, ['equals', 'notequals'])) {
-                        return " $link ($date_computation " . $SEARCH . ') ';
-                    }
-                    $val = Sanitizer::decodeHtmlSpecialChars($val); // Decode "<" and ">" operators
-                    if (preg_match("/^\s*([<>])(=?)(.+)$/", $val, $regs)) {
-                        $numeric_matches = [];
-                        if (preg_match('/^\s*(-?)\s*([0-9]+(.[0-9]+)?)\s*$/', $regs[3], $numeric_matches)) {
-                            if ($searchtype === "notcontains") {
-                                $nott = !$nott;
-                            }
-                            if ($nott) {
-                                if ($regs[1] == '<') {
-                                    $regs[1] = '>';
-                                } else {
-                                    $regs[1] = '<';
-                                }
-                            }
-                            return $link . " $date_computation " . $regs[1] . $regs[2] . "
-                            ADDDATE(NOW(), INTERVAL " . $numeric_matches[1] . $numeric_matches[2] . " $search_unit) ";
-                        }
-                       // ELSE Reformat date if needed
-                        $regs[3] = preg_replace(
-                            '@(\d{1,2})(-|/)(\d{1,2})(-|/)(\d{4})@',
-                            '\5-\3-\1',
-                            $regs[3]
-                        );
-                        if (preg_match('/[0-9]{2,4}-[0-9]{1,2}-[0-9]{1,2}/', $regs[3])) {
-                             $ret = $link;
-                            if ($nott) {
-                                $ret .= " NOT(";
-                            }
-                             $ret .= " $date_computation {$regs[1]}{$regs[2]} '{$regs[3]}'";
-                            if ($nott) {
-                                $ret .= ")";
-                            }
-                            return $ret;
-                        }
-                        return "";
-                    }
-                   // ELSE standard search
-                   // Date format modification if needed
-                    $val = preg_replace('@(\d{1,2})(-|/)(\d{1,2})(-|/)(\d{4})@', '\5-\3-\1', $val);
-                    if ($date_computation) {
-                        return self::makeTextCriteria($date_computation, $val, $nott, $link);
-                    }
-                    return '';
-
-                case "right":
-                    if ($searchtype == 'notequals') {
-                        $nott = !$nott;
-                    }
-                    return $link . ($nott ? ' NOT' : '') . " ($tocompute & '$val') ";
-
-                case "bool":
-                    if (!is_numeric($val)) {
-                        if (strcasecmp($val, __('No')) == 0) {
-                             $val = 0;
-                        } else if (strcasecmp($val, __('Yes')) == 0) {
-                            $val = 1;
-                        }
-                    }
-                   // No break here : use number comparaison case
-
-                case "count":
-                case "mio":
-                case "number":
-                case "integer":
-                case "decimal":
-                case "timestamp":
-                case "progressbar":
-                    $decimal_contains = $searchopt[$ID]["datatype"] === 'decimal' && $searchtype === 'contains';
-                    $val = Sanitizer::decodeHtmlSpecialChars($val); // Decode "<" and ">" operators
-
-                    if (preg_match("/([<>])(=?)[[:space:]]*(-?)[[:space:]]*([0-9]+(.[0-9]+)?)/", $val, $regs)) {
-                        if (in_array($searchtype, ["notequals", "notcontains"])) {
-                            $nott = !$nott;
-                        }
-                        if ($nott) {
-                            if ($regs[1] == '<') {
-                                $regs[1] = '>';
-                            } else {
-                                $regs[1] = '<';
-                            }
-                        }
-                        $regs[1] .= $regs[2];
-                        return $link . " ($tocompute " . $regs[1] . " " . $regs[3] . $regs[4] . ") ";
-                    }
-
-                    if (is_numeric($val) && !$decimal_contains) {
-                        $numeric_val = floatval($val);
-
-                        if (in_array($searchtype, ["notequals", "notcontains"])) {
-                            $nott = !$nott;
-                        }
-
-                        if (isset($searchopt[$ID]["width"])) {
-                            $ADD = "";
-                            if (
-                                $nott
-                                && ($val != 'NULL') && ($val != 'null')
-                            ) {
-                                $ADD = " OR $tocompute IS NULL";
-                            }
-                            if ($nott) {
-                                return $link . " ($tocompute < " . ($numeric_val - $searchopt[$ID]["width"]) . "
-                                        OR $tocompute > " . ($numeric_val + $searchopt[$ID]["width"]) . "
-                                        $ADD) ";
-                            }
-                            return $link . " (($tocompute >= " . ($numeric_val - $searchopt[$ID]["width"]) . "
-                                      AND $tocompute <= " . ($numeric_val + $searchopt[$ID]["width"]) . ")
-                                     $ADD) ";
-                        }
-                        if (!$nott) {
-                            return " $link ($tocompute = $numeric_val) ";
-                        }
-                        return " $link ($tocompute <> $numeric_val) ";
-                    }
-                    break;
-            }
-        }
-
-        // Using subquery in the WHERE clause
-        if ($use_subquery_on_id_search || $use_subquery_on_text_search) {
-            // Compute tables and fields names
-            $main_table = getTableForItemType($itemtype);
-            $fk = getForeignKeyFieldForTable($main_table);
-            $beforejoin = $searchopt[$ID]['joinparams']['beforejoin'];
-            $child_table = $searchopt[$ID]['table'];
-            $link_table = $beforejoin['table'];
-            $linked_fk = $beforejoin['joinparams']['linkfield'] ?? getForeignKeyFieldForTable($searchopt[$ID]['table']);
-
-            // Handle extra condition (e.g. filtering group type)
-            $addcondition = '';
-            if (isset($beforejoin['joinparams']['condition'])) {
-                $condition = $beforejoin['joinparams']['condition'];
-                if (is_array($condition)) {
-                    $it = new DBmysqlIterator(null);
-                    $condition = ' AND ' . $it->analyseCrit($condition);
-                }
-                $from         = ["`REFTABLE`", "REFTABLE", "`NEWTABLE`", "NEWTABLE"];
-                $to           = ["`$main_table`", "`$main_table`", "`$link_table`", "`$link_table`"];
-                $addcondition = str_replace($from, $to, $condition);
-                $addcondition = $addcondition . " ";
-            }
-
-            if ($use_subquery_on_id_search) {
-                // Subquery for "Is not", "Not + is", "Not under" and "Not + Under" search types
-                // As an example, when looking for tickets that don't have a
-                // given observer group (id = 4), $out will look like this:
-                //
-                // AND `glpi_tickets`.`id` NOT IN (
-                //     SELECT `tickets_id`
-                //     FROM `glpi_groups_tickets`
-                //     WHERE `groups_id` = '4' AND `glpi_groups_tickets`.`type` = '3'
-                // )
-                if (is_numeric($val) && (int)$val === 0) {
-                    // Special case, search criteria is empty
-                    $subquery_operator = $subquery_operator == "IN" ? "NOT IN" : "IN";
-                    $out = " $link `$main_table`.`id` $subquery_operator (
-                        SELECT `$fk`
-                        FROM `$link_table`
-                        WHERE 1 $addcondition
-                    )";
-                } else {
-                    $out = " $link `$main_table`.`id` $subquery_operator (
-                        SELECT `$fk`
-                        FROM `$link_table`
-                        WHERE `$linked_fk` $SEARCH $addcondition
-                    )";
-                }
-            } elseif ($use_subquery_on_text_search) {
-                // Subquery for "Not contains" and "Not + contains" search types
-                // As an example, when looking for tickets that don't have a
-                // given observer group (name = "groupname"), $out will look like this:
-                //
-                // AND `glpi_tickets`.`id` NOT IN (
-                //      SELECT `tickets_id`
-                //      FROM `glpi_groups_tickets`
-                //      WHERE `groups_id` IN (
-                //          SELECT `id`
-                //          FROM `glpi_groups`
-                //          WHERE `completename`LIKE '%groupname%'
-                //      ) AND `glpi_groups_tickets`.`type` = '3'
-                // )
-
-                if ($subquery_specific_username) {
-                    $out = " $link `$main_table`.`id` $subquery_operator (
-                        SELECT `$fk`
-                        FROM `$link_table`
-                        WHERE (`$linked_fk` IN (
-                            SELECT `id`
-                            FROM `$child_table`
-                            WHERE `$field` $SEARCH $subquery_specific_username_firstname_real_name
-                        ) $subquery_specific_username_anonymous) $addcondition
-                    )";
-                } else {
-                    $out = " $link `$main_table`.`id` $subquery_operator (
-                        SELECT `$fk`
-                        FROM `$link_table`
-                        WHERE `$linked_fk` IN (
-                            SELECT `id`
-                            FROM `$child_table`
-                            WHERE `$field` $SEARCH
-                        ) $addcondition
-                    )";
-                }
-            }
-            return $out;
-        }
-
-       // Default case
-        if (in_array($searchtype, ['equals', 'notequals','under', 'notunder'])) {
-            if (
-                (!isset($searchopt[$ID]['searchequalsonfield'])
-                || !$searchopt[$ID]['searchequalsonfield'])
-                && ($itemtype == AllAssets::getType()
-                || $table != $itemtype::getTable())
-            ) {
-                $out = " $link (`$table`.`id`" . $SEARCH;
-            } else {
-                $out = " $link (`$table`.`$field`" . $SEARCH;
-            }
-            if ($searchtype == 'notequals') {
-                $nott = !$nott;
-            }
-           // Add NULL if $val = 0 and not negative search
-           // Or negative search on real value
-            if (
-                (!$nott && ($val == 0))
-                || ($nott && ($val != 0))
-            ) {
-                $out .= " OR `$table`.`id` IS NULL";
-            }
-            $out .= ')';
-            return $out;
-        }
-        $transitemtype = getItemTypeForTable($inittable);
-        if (Session::haveTranslations($transitemtype, $field)) {
-            return " $link (" . self::makeTextCriteria($tocompute, $val, $nott, '') . "
-                          OR " . self::makeTextCriteria($tocomputetrans, $val, $nott, '') . ")";
-        }
-
-        return self::makeTextCriteria($tocompute, $val, $nott, $link);
-    }
-
-
->>>>>>> 6994a3dd
     /**
      * Generic Function to add Default left join to a request
      *
@@ -1551,7 +684,6 @@
      **/
     public static function addDefaultJoin($itemtype, $ref_table, array &$already_link_tables)
     {
-<<<<<<< HEAD
         /** @var \DBmysql $DB */
         global $DB;
         $criteria = SQLProvider::getDefaultJoinCriteria($itemtype, $ref_table, $already_link_tables);
@@ -1564,312 +696,6 @@
         $prefix = 'SELECT * FROM `table` ';
         $sql = substr($sql, strlen($prefix));
         return $sql . ' ';
-=======
-        $out = '';
-
-        switch ($itemtype) {
-           // No link
-            case 'User':
-                $out = self::addLeftJoin(
-                    $itemtype,
-                    $ref_table,
-                    $already_link_tables,
-                    "glpi_profiles_users",
-                    "profiles_users_id",
-                    0,
-                    0,
-                    ['jointype' => 'child']
-                );
-                break;
-
-            case 'Reservation':
-                $out .= self::addLeftJoin(
-                    $itemtype,
-                    $ref_table,
-                    $already_link_tables,
-                    ReservationItem::getTable(),
-                    ReservationItem::getForeignKeyField(),
-                );
-                break;
-
-            case 'Reminder':
-                $out = Reminder::addVisibilityJoins();
-                break;
-
-            case 'RSSFeed':
-                $out = RSSFeed::addVisibilityJoins();
-                break;
-
-            case 'ProjectTask':
-               // Same structure in addDefaultWhere
-                $out .= self::addLeftJoin(
-                    $itemtype,
-                    $ref_table,
-                    $already_link_tables,
-                    "glpi_projects",
-                    "projects_id"
-                );
-                $out .= self::addLeftJoin(
-                    $itemtype,
-                    $ref_table,
-                    $already_link_tables,
-                    "glpi_projecttaskteams",
-                    "projecttaskteams_id",
-                    0,
-                    0,
-                    ['jointype' => 'child']
-                );
-                break;
-
-            case 'Project':
-               // Same structure in addDefaultWhere
-                if (!Session::haveRight("project", Project::READALL)) {
-                    $out .= self::addLeftJoin(
-                        $itemtype,
-                        $ref_table,
-                        $already_link_tables,
-                        "glpi_projectteams",
-                        "projectteams_id",
-                        0,
-                        0,
-                        ['jointype' => 'child']
-                    );
-                }
-                break;
-
-            case 'Ticket':
-               // Same structure in addDefaultWhere
-                if (!Session::haveRight("ticket", Ticket::READALL)) {
-                    $searchopt = self::getOptions($itemtype);
-
-                   // show mine : requester
-                    $out .= self::addLeftJoin(
-                        $itemtype,
-                        $ref_table,
-                        $already_link_tables,
-                        "glpi_tickets_users",
-                        "tickets_users_id",
-                        0,
-                        0,
-                        $searchopt[4]['joinparams']['beforejoin']['joinparams']
-                    );
-
-                    if (Session::haveRight("ticket", Ticket::READGROUP)) {
-                        if (count($_SESSION['glpigroups'])) {
-                            $out .= self::addLeftJoin(
-                                $itemtype,
-                                $ref_table,
-                                $already_link_tables,
-                                "glpi_groups_tickets",
-                                "groups_tickets_id",
-                                0,
-                                0,
-                                $searchopt[71]['joinparams']['beforejoin']
-                                ['joinparams']
-                            );
-                        }
-                    }
-
-                   // show mine : observer
-                    $out .= self::addLeftJoin(
-                        $itemtype,
-                        $ref_table,
-                        $already_link_tables,
-                        "glpi_tickets_users",
-                        "tickets_users_id",
-                        0,
-                        0,
-                        $searchopt[66]['joinparams']['beforejoin']['joinparams']
-                    );
-
-                    if (count($_SESSION['glpigroups'])) {
-                           $out .= self::addLeftJoin(
-                               $itemtype,
-                               $ref_table,
-                               $already_link_tables,
-                               "glpi_groups_tickets",
-                               "groups_tickets_id",
-                               0,
-                               0,
-                               $searchopt[65]['joinparams']['beforejoin']['joinparams']
-                           );
-                    }
-
-                    if (Session::haveRight("ticket", Ticket::OWN)) { // Can own ticket : show assign to me
-                        $out .= self::addLeftJoin(
-                            $itemtype,
-                            $ref_table,
-                            $already_link_tables,
-                            "glpi_tickets_users",
-                            "tickets_users_id",
-                            0,
-                            0,
-                            $searchopt[5]['joinparams']['beforejoin']['joinparams']
-                        );
-                    }
-
-                    if (Session::haveRightsOr("ticket", [Ticket::READMY, Ticket::READASSIGN])) { // show mine + assign to me
-                        $out .= self::addLeftJoin(
-                            $itemtype,
-                            $ref_table,
-                            $already_link_tables,
-                            "glpi_tickets_users",
-                            "tickets_users_id",
-                            0,
-                            0,
-                            $searchopt[5]['joinparams']['beforejoin']['joinparams']
-                        );
-
-                        if (count($_SESSION['glpigroups'])) {
-                              $out .= self::addLeftJoin(
-                                  $itemtype,
-                                  $ref_table,
-                                  $already_link_tables,
-                                  "glpi_groups_tickets",
-                                  "groups_tickets_id",
-                                  0,
-                                  0,
-                                  $searchopt[8]['joinparams']['beforejoin']
-                                  ['joinparams']
-                              );
-                        }
-                    }
-
-                    if (
-                        Session::haveRightsOr(
-                            'ticketvalidation',
-                            [TicketValidation::VALIDATEINCIDENT,
-                                TicketValidation::VALIDATEREQUEST
-                            ]
-                        )
-                    ) {
-                        $out .= self::addLeftJoin(
-                            $itemtype,
-                            $ref_table,
-                            $already_link_tables,
-                            "glpi_ticketvalidations",
-                            "ticketvalidations_id",
-                            0,
-                            0,
-                            $searchopt[58]['joinparams']['beforejoin']['joinparams']
-                        );
-                    }
-                }
-                break;
-
-            case 'Change':
-            case 'Problem':
-                if ($itemtype == 'Change') {
-                    $right       = 'change';
-                    $table       = 'changes';
-                    $groupetable = "glpi_changes_groups";
-                    $linkfield   = "changes_groups_id";
-                } else if ($itemtype == 'Problem') {
-                    $right       = 'problem';
-                    $table       = 'problems';
-                    $groupetable = "glpi_groups_problems";
-                    $linkfield   = "groups_problems_id";
-                }
-
-               // Same structure in addDefaultWhere
-                $out = '';
-                if (!Session::haveRight("$right", $itemtype::READALL)) {
-                    $searchopt = self::getOptions($itemtype);
-
-                    if (Session::haveRight("$right", $itemtype::READMY)) {
-                       // show mine : requester
-                        $out .= self::addLeftJoin(
-                            $itemtype,
-                            $ref_table,
-                            $already_link_tables,
-                            "glpi_" . $table . "_users",
-                            $table . "_users_id",
-                            0,
-                            0,
-                            $searchopt[4]['joinparams']['beforejoin']['joinparams']
-                        );
-                        if (count($_SESSION['glpigroups'])) {
-                              $out .= self::addLeftJoin(
-                                  $itemtype,
-                                  $ref_table,
-                                  $already_link_tables,
-                                  $groupetable,
-                                  $linkfield,
-                                  0,
-                                  0,
-                                  $searchopt[71]['joinparams']['beforejoin']['joinparams']
-                              );
-                        }
-
-                       // show mine : observer
-                        $out .= self::addLeftJoin(
-                            $itemtype,
-                            $ref_table,
-                            $already_link_tables,
-                            "glpi_" . $table . "_users",
-                            $table . "_users_id",
-                            0,
-                            0,
-                            $searchopt[66]['joinparams']['beforejoin']['joinparams']
-                        );
-                        if (count($_SESSION['glpigroups'])) {
-                              $out .= self::addLeftJoin(
-                                  $itemtype,
-                                  $ref_table,
-                                  $already_link_tables,
-                                  $groupetable,
-                                  $linkfield,
-                                  0,
-                                  0,
-                                  $searchopt[65]['joinparams']['beforejoin']['joinparams']
-                              );
-                        }
-
-                       // show mine : assign
-                        $out .= self::addLeftJoin(
-                            $itemtype,
-                            $ref_table,
-                            $already_link_tables,
-                            "glpi_" . $table . "_users",
-                            $table . "_users_id",
-                            0,
-                            0,
-                            $searchopt[5]['joinparams']['beforejoin']['joinparams']
-                        );
-                        if (count($_SESSION['glpigroups'])) {
-                              $out .= self::addLeftJoin(
-                                  $itemtype,
-                                  $ref_table,
-                                  $already_link_tables,
-                                  $groupetable,
-                                  $linkfield,
-                                  0,
-                                  0,
-                                  $searchopt[8]['joinparams']['beforejoin']['joinparams']
-                              );
-                        }
-                    }
-                }
-                break;
-
-            default:
-               // Plugin can override core definition for its type
-                if ($plug = isPluginItemType($itemtype)) {
-                    $plugin_name   = $plug['plugin'];
-                    $hook_function = 'plugin_' . strtolower($plugin_name) . '_addDefaultJoin';
-                    $hook_closure  = function () use ($hook_function, $itemtype, $ref_table, &$already_link_tables) {
-                        if (is_callable($hook_function)) {
-                              return $hook_function($itemtype, $ref_table, $already_link_tables);
-                        }
-                    };
-                    $out = Plugin::doOneHook($plugin_name, $hook_closure);
-                }
-                break;
-        }
-
-        list($itemtype, $out) = Plugin::doHookFunction('add_default_join', [$itemtype, $out]);
-        return $out;
->>>>>>> 6994a3dd
     }
 
 
@@ -1986,7 +812,6 @@
         array $addobjectparams = [],
         $orig_itemtype = null
     ) {
-<<<<<<< HEAD
         return SQLProvider::giveItem($itemtype, $ID, $data, $meta, $addobjectparams, $orig_itemtype);
     }
 
@@ -2000,1407 +825,6 @@
     {
         SearchEngine::resetSaveSearch();
     }
-=======
-        /** @var array $CFG_GLPI */
-        global $CFG_GLPI;
-
-        $searchopt = self::getOptions($itemtype);
-        if (
-            isset($CFG_GLPI["union_search_type"][$itemtype])
-            && ($CFG_GLPI["union_search_type"][$itemtype] == $searchopt[$ID]["table"])
-        ) {
-            $oparams = [];
-            if (
-                isset($searchopt[$ID]['addobjectparams'])
-                && $searchopt[$ID]['addobjectparams']
-            ) {
-                $oparams = $searchopt[$ID]['addobjectparams'];
-            }
-
-           // Search option may not exists in subtype
-           // This is the case for "Inventory number" for a Software listed from ReservationItem search
-            $subtype_so = self::getOptions($data["TYPE"]);
-            if (!array_key_exists($ID, $subtype_so)) {
-                return '';
-            }
-
-            return self::giveItem($data["TYPE"], $ID, $data, $meta, $oparams, $itemtype);
-        }
-        $so = $searchopt[$ID];
-        $orig_id = $ID;
-        $ID = ($orig_itemtype !== null ? $orig_itemtype : $itemtype) . '_' . $ID;
-
-        if (count($addobjectparams)) {
-            $so = array_merge($so, $addobjectparams);
-        }
-       // Plugin can override core definition for its type
-        if ($plug = isPluginItemType($itemtype)) {
-            $out = Plugin::doOneHook(
-                $plug['plugin'],
-                'giveItem',
-                $itemtype,
-                $orig_id,
-                $data,
-                $ID
-            );
-            if (!empty($out)) {
-                return $out;
-            }
-        }
-
-        $html_output = in_array(
-            self::$output_type,
-            [
-                self::HTML_OUTPUT,
-                self::GLOBAL_SEARCH, // For a global search, output will be done in HTML context
-            ]
-        );
-
-        if (isset($so["table"])) {
-            $table     = $so["table"];
-            $field     = $so["field"];
-            $linkfield = $so["linkfield"];
-
-           /// TODO try to clean all specific cases using SpecificToDisplay
-            switch ($table . '.' . $field) {
-                case "glpi_users.name":
-                    // USER search case
-                    if (
-                        ($itemtype != 'User')
-                        && isset($so["forcegroupby"]) && $so["forcegroupby"]
-                    ) {
-                        $out           = "";
-                        $count_display = 0;
-                        $added         = [];
-
-                        $showuserlink = 0;
-                        if (Session::haveRight('user', READ)) {
-                            $showuserlink = 1;
-                        }
-
-                        for ($k = 0; $k < $data[$ID]['count']; $k++) {
-                            if (
-                                (isset($data[$ID][$k]['name']) && ($data[$ID][$k]['name'] > 0))
-                                || (isset($data[$ID][$k][2]) && ($data[$ID][$k][2] != ''))
-                            ) {
-                                if ($count_display) {
-                                    $out .= self::LBBR;
-                                }
-
-                                if ($itemtype == 'Ticket') {
-                                    if (
-                                        isset($data[$ID][$k]['name'])
-                                        && $data[$ID][$k]['name'] > 0
-                                    ) {
-                                        if (
-                                            Session::getCurrentInterface() == 'helpdesk'
-                                            && $orig_id == 5 // -> Assigned user
-                                            && !empty($anon_name = User::getAnonymizedNameForUser(
-                                                $data[$ID][$k]['name'],
-                                                $itemtype::getById($data['id'])->getEntityId()
-                                            ))
-                                        ) {
-                                            $out .= $anon_name;
-                                        } else {
-                                            $userdata = getUserName($data[$ID][$k]['name'], 2);
-                                            $tooltip  = "";
-                                            if (Session::haveRight('user', READ)) {
-                                                $tooltip = Html::showToolTip(
-                                                    $userdata["comment"],
-                                                    ['link'    => $userdata["link"],
-                                                        'display' => false
-                                                    ]
-                                                );
-                                            }
-                                            $out .= sprintf(__('%1$s %2$s'), $userdata['name'], $tooltip);
-                                        }
-
-                                        $count_display++;
-                                    }
-                                } else {
-                                    $out .= getUserName($data[$ID][$k]['name'], $showuserlink);
-                                    $count_display++;
-                                }
-
-                           // Manage alternative_email for tickets_users
-                                if (
-                                    ($itemtype == 'Ticket')
-                                    && isset($data[$ID][$k][2])
-                                ) {
-                                        $split = explode(self::LONGSEP, $data[$ID][$k][2]);
-                                    for ($l = 0; $l < count($split); $l++) {
-                                        $split2 = explode(" ", $split[$l]);
-                                        if ((count($split2) == 2) && ($split2[0] == 0) && !empty($split2[1])) {
-                                            if ($count_display) {
-                                                $out .= self::LBBR;
-                                            }
-                                            $count_display++;
-                                            $out .= "<a href='mailto:" . $split2[1] . "'>" . $split2[1] . "</a>";
-                                        }
-                                    }
-                                }
-                            }
-                        }
-                        return $out;
-                    }
-                    if ($itemtype != 'User') {
-                        $toadd = '';
-                        if (
-                            ($itemtype == 'Ticket')
-                            && ($data[$ID][0]['id'] > 0)
-                        ) {
-                            $userdata = getUserName($data[$ID][0]['id'], 2);
-                            $toadd    = Html::showToolTip(
-                                $userdata["comment"],
-                                ['link'    => $userdata["link"],
-                                    'display' => false
-                                ]
-                            );
-                        }
-                        $usernameformat = formatUserName(
-                            $data[$ID][0]['id'],
-                            $data[$ID][0]['name'],
-                            $data[$ID][0]['realname'],
-                            $data[$ID][0]['firstname'],
-                            1
-                        );
-                        return sprintf(__('%1$s %2$s'), $usernameformat, $toadd);
-                    }
-
-                    if ($html_output) {
-                        $current_users_id = $data[$ID][0]['id'] ?? 0;
-                        if ($current_users_id > 0) {
-                            return TemplateRenderer::getInstance()->render('components/user/picture.html.twig', [
-                                'users_id'      => $current_users_id,
-                                'display_login' => true,
-                                'force_login'   => true,
-                                'avatar_size'   => "avatar-sm",
-                            ]);
-                        }
-                    }
-                    break;
-
-                case "glpi_profiles.name":
-                    if (
-                        ($itemtype == 'User')
-                         && ($orig_id == 20)
-                    ) {
-                        $out           = "";
-
-                        $count_display = 0;
-                        $added         = [];
-                        for ($k = 0; $k < $data[$ID]['count']; $k++) {
-                            if (
-                                isset($data[$ID][$k]['name'])
-                                && strlen(trim($data[$ID][$k]['name'])) > 0
-                                && !in_array(
-                                    $data[$ID][$k]['name'] . "-" . $data[$ID][$k]['entities_id'],
-                                    $added
-                                )
-                            ) {
-                                $text = sprintf(
-                                    __('%1$s - %2$s'),
-                                    $data[$ID][$k]['name'],
-                                    Dropdown::getDropdownName(
-                                        'glpi_entities',
-                                        $data[$ID][$k]['entities_id']
-                                    )
-                                );
-                                   $comp = '';
-                                if ($data[$ID][$k]['is_recursive']) {
-                                    $comp = __('R');
-                                    if ($data[$ID][$k]['is_dynamic']) {
-                                        $comp = sprintf(__('%1$s%2$s'), $comp, ", ");
-                                    }
-                                }
-                                if ($data[$ID][$k]['is_dynamic']) {
-                                    $comp = sprintf(__('%1$s%2$s'), $comp, __('D'));
-                                }
-                                if (!empty($comp)) {
-                                    $text = sprintf(__('%1$s %2$s'), $text, "(" . $comp . ")");
-                                }
-                                if ($count_display) {
-                                    $out .= self::LBBR;
-                                }
-                                $count_display++;
-                                $out     .= $text;
-                                $added[]  = $data[$ID][$k]['name'] . "-" . $data[$ID][$k]['entities_id'];
-                            }
-                        }
-                        return $out;
-                    }
-                    break;
-
-                case "glpi_entities.completename":
-                    if ($itemtype == 'User') {
-                        $out           = "";
-                        $added         = [];
-                        $count_display = 0;
-                        for ($k = 0; $k < $data[$ID]['count']; $k++) {
-                            if (
-                                isset($data[$ID][$k]['name'])
-                                 && (strlen(trim($data[$ID][$k]['name'])) > 0)
-                                 && !in_array(
-                                     $data[$ID][$k]['name'] . "-" . $data[$ID][$k]['profiles_id'],
-                                     $added
-                                 )
-                            ) {
-                                $text = sprintf(
-                                    __('%1$s - %2$s'),
-                                    Entity::badgeCompletename($data[$ID][$k]['name']),
-                                    Dropdown::getDropdownName(
-                                        'glpi_profiles',
-                                        $data[$ID][$k]['profiles_id']
-                                    )
-                                );
-                                $comp = '';
-                                if ($data[$ID][$k]['is_recursive']) {
-                                    $comp = __('R');
-                                    if ($data[$ID][$k]['is_dynamic']) {
-                                        $comp = sprintf(__('%1$s%2$s'), $comp, ", ");
-                                    }
-                                }
-                                if ($data[$ID][$k]['is_dynamic']) {
-                                    $comp = sprintf(__('%1$s%2$s'), $comp, __('D'));
-                                }
-                                if (!empty($comp)) {
-                                    $text = sprintf(__('%1$s %2$s'), $text, "(" . $comp . ")");
-                                }
-                                if ($count_display) {
-                                    $out .= self::LBBR;
-                                }
-                                $count_display++;
-                                $out    .= $text;
-                                $added[] = $data[$ID][$k]['name'] . "-" . $data[$ID][$k]['profiles_id'];
-                            }
-                        }
-                        return $out;
-                    } elseif (($so["datatype"] ?? "") != "itemlink" && !empty($data[$ID][0]['name'])) {
-                        $completename = $data[$ID][0]['name'];
-                        if ($html_output) {
-                            if (!$_SESSION['glpiuse_flat_dropdowntree_on_search_result']) {
-                                $split_name = explode(">", $completename);
-                                $entity_name = trim(end($split_name));
-                                return Entity::badgeCompletename($entity_name, CommonTreeDropdown::sanitizeSeparatorInCompletename($completename));
-                            }
-                            return Entity::badgeCompletename($completename);
-                        } else { //export
-                            if (!$_SESSION['glpiuse_flat_dropdowntree_on_search_result']) {
-                                $split_name = explode(">", $completename);
-                                $entity_name = trim(end($split_name));
-                                return $entity_name;
-                            }
-                            return Entity::sanitizeSeparatorInCompletename($completename);
-                        }
-                    }
-                    break;
-                case $table . ".completename":
-                    if (
-                        $itemtype != getItemTypeForTable($table)
-                        && $data[$ID][0]['name'] != null //column have value in DB
-                        && !$_SESSION['glpiuse_flat_dropdowntree_on_search_result'] //user doesn't want the completename
-                    ) {
-                        $split_name = explode(">", $data[$ID][0]['name']);
-                        return trim(end($split_name));
-                    }
-                    break;
-                case "glpi_documenttypes.icon":
-                    if (!empty($data[$ID][0]['name'])) {
-                        return "<img class='middle' alt='' src='" . $CFG_GLPI["typedoc_icon_dir"] . "/" .
-                           $data[$ID][0]['name'] . "'>";
-                    }
-                    return '';
-
-                case "glpi_documents.filename":
-                    $doc = new Document();
-                    if ($doc->getFromDB($data['id'])) {
-                        return $doc->getDownloadLink();
-                    }
-                    return NOT_AVAILABLE;
-
-                case "glpi_tickets_tickets.tickets_id_1":
-                    $out        = "";
-                    $displayed  = [];
-                    for ($k = 0; $k < $data[$ID]['count']; $k++) {
-                        $linkid = ($data[$ID][$k]['tickets_id_2'] == $data['id'])
-                                 ? $data[$ID][$k]['name']
-                                 : $data[$ID][$k]['tickets_id_2'];
-
-                        // If link ID is int or integer string, force conversion to int. Coversion to int and then string to compare is needed to ensure it isn't a decimal
-                        if (is_numeric($linkid) && ((string)(int)$linkid === (string)$linkid)) {
-                            $linkid = (int) $linkid;
-                        }
-                        if ((is_int($linkid) && $linkid > 0) && !isset($displayed[$linkid])) {
-                            $link_text = Dropdown::getDropdownName('glpi_tickets', $linkid);
-                            if ($_SESSION["glpiis_ids_visible"] || empty($link_text)) {
-                                $link_text = sprintf(__('%1$s (%2$s)'), $link_text, $linkid);
-                            }
-                            $text  = "<a ";
-                            $text .= "href=\"" . Ticket::getFormURLWithID($linkid) . "\">";
-                            $text .= $link_text . "</a>";
-                            if (count($displayed)) {
-                                $out .= self::LBBR;
-                            }
-                            $displayed[$linkid] = $linkid;
-                            $out               .= $text;
-                        }
-                    }
-                    return $out;
-
-                case "glpi_problems.id":
-                    if ($so["datatype"] == 'count') {
-                        if (
-                            ($data[$ID][0]['name'] > 0)
-                            && Session::haveRight("problem", Problem::READALL)
-                        ) {
-                            if ($itemtype == 'ITILCategory') {
-                                $options['criteria'][0]['field']      = 7;
-                                $options['criteria'][0]['searchtype'] = 'equals';
-                                $options['criteria'][0]['value']      = $data['id'];
-                                $options['criteria'][0]['link']       = 'AND';
-                            } else {
-                                $options['criteria'][0]['field']       = 12;
-                                $options['criteria'][0]['searchtype']  = 'equals';
-                                $options['criteria'][0]['value']       = 'all';
-                                $options['criteria'][0]['link']        = 'AND';
-
-                                $options['metacriteria'][0]['itemtype']   = $itemtype;
-                                $options['metacriteria'][0]['field']      = self::getOptionNumber(
-                                    $itemtype,
-                                    'name'
-                                );
-                                $options['metacriteria'][0]['searchtype'] = 'equals';
-                                $options['metacriteria'][0]['value']      = $data['id'];
-                                $options['metacriteria'][0]['link']       = 'AND';
-                            }
-
-                            $options['reset'] = 'reset';
-
-                            $out  = "<a id='problem$itemtype" . $data['id'] . "' ";
-                            $out .= "href=\"" . $CFG_GLPI["root_doc"] . "/front/problem.php?" .
-                              Toolbox::append_params($options, '&amp;') . "\">";
-                            $out .= $data[$ID][0]['name'] . "</a>";
-                            return $out;
-                        }
-                    }
-                    break;
-
-                case "glpi_tickets.id":
-                    if ($so["datatype"] == 'count') {
-                        if (
-                            ($data[$ID][0]['name'] > 0)
-                            && Session::haveRight("ticket", Ticket::READALL)
-                        ) {
-                            if ($itemtype == 'User') {
-                            // Requester
-                                if ($ID == 'User_60') {
-                                    $options['criteria'][0]['field']      = 4;
-                                    $options['criteria'][0]['searchtype'] = 'equals';
-                                    $options['criteria'][0]['value']      = $data['id'];
-                                    $options['criteria'][0]['link']       = 'AND';
-                                }
-
-                            // Writer
-                                if ($ID == 'User_61') {
-                                    $options['criteria'][0]['field']      = 22;
-                                    $options['criteria'][0]['searchtype'] = 'equals';
-                                    $options['criteria'][0]['value']      = $data['id'];
-                                    $options['criteria'][0]['link']       = 'AND';
-                                }
-                            // Assign
-                                if ($ID == 'User_64') {
-                                    $options['criteria'][0]['field']      = 5;
-                                    $options['criteria'][0]['searchtype'] = 'equals';
-                                    $options['criteria'][0]['value']      = $data['id'];
-                                    $options['criteria'][0]['link']       = 'AND';
-                                }
-                            } else if ($itemtype == 'ITILCategory') {
-                                $options['criteria'][0]['field']      = 7;
-                                $options['criteria'][0]['searchtype'] = 'equals';
-                                $options['criteria'][0]['value']      = $data['id'];
-                                $options['criteria'][0]['link']       = 'AND';
-                            } else {
-                                $options['criteria'][0]['field']       = 12;
-                                $options['criteria'][0]['searchtype']  = 'equals';
-                                $options['criteria'][0]['value']       = 'all';
-                                $options['criteria'][0]['link']        = 'AND';
-
-                                $options['metacriteria'][0]['itemtype']   = $itemtype;
-                                $options['metacriteria'][0]['field']      = self::getOptionNumber(
-                                    $itemtype,
-                                    'name'
-                                );
-                                $options['metacriteria'][0]['searchtype'] = 'equals';
-                                $options['metacriteria'][0]['value']      = $data['id'];
-                                $options['metacriteria'][0]['link']       = 'AND';
-                            }
-
-                            $options['reset'] = 'reset';
-
-                            $out  = "<a id='ticket$itemtype" . $data['id'] . "' ";
-                            $out .= "href=\"" . $CFG_GLPI["root_doc"] . "/front/ticket.php?" .
-                              Toolbox::append_params($options, '&amp;') . "\">";
-                            $out .= $data[$ID][0]['name'] . "</a>";
-                            return $out;
-                        }
-                    }
-                    break;
-
-                case "glpi_tickets.time_to_resolve":
-                case "glpi_problems.time_to_resolve":
-                case "glpi_changes.time_to_resolve":
-                case "glpi_tickets.time_to_own":
-                case "glpi_tickets.internal_time_to_own":
-                case "glpi_tickets.internal_time_to_resolve":
-                   // Due date + progress
-                    if (in_array($orig_id, [151, 158, 181, 186])) {
-                        $out = Html::convDateTime($data[$ID][0]['name']);
-
-                       // No due date in waiting status
-                        if ($data[$ID][0]['status'] == CommonITILObject::WAITING) {
-                             return '';
-                        }
-                        if (empty($data[$ID][0]['name'])) {
-                            return '';
-                        }
-                        if (
-                            ($data[$ID][0]['status'] == Ticket::SOLVED)
-                            || ($data[$ID][0]['status'] == Ticket::CLOSED)
-                        ) {
-                            return $out;
-                        }
-
-                        $itemtype = getItemTypeForTable($table);
-                        $item = new $itemtype();
-                        $item->getFromDB($data['id']);
-                        $percentage  = 0;
-                        $totaltime   = 0;
-                        $currenttime = 0;
-                        $slaField    = 'slas_id';
-                        $sla_class   = 'SLA';
-
-                       // define correct sla field
-                        switch ($table . '.' . $field) {
-                            case "glpi_tickets.time_to_resolve":
-                                $slaField = 'slas_id_ttr';
-                                $sla_class = 'SLA';
-                                break;
-                            case "glpi_tickets.time_to_own":
-                                $slaField = 'slas_id_tto';
-                                $sla_class = 'SLA';
-                                break;
-                            case "glpi_tickets.internal_time_to_own":
-                                $slaField = 'olas_id_tto';
-                                $sla_class = 'OLA';
-                                break;
-                            case "glpi_tickets.internal_time_to_resolve":
-                                $slaField = 'olas_id_ttr';
-                                $sla_class = 'OLA';
-                                break;
-                        }
-
-                        switch ($table . '.' . $field) {
-                           // If ticket has been taken into account : no progression display
-                            case "glpi_tickets.time_to_own":
-                            case "glpi_tickets.internal_time_to_own":
-                                if (($item->fields['takeintoaccount_delay_stat'] > 0)) {
-                                     return $out;
-                                }
-                                break;
-                        }
-
-                        if ($item->isField($slaField) && $item->fields[$slaField] != 0) { // Have SLA
-                            $sla = new $sla_class();
-                            $sla->getFromDB($item->fields[$slaField]);
-                            $currenttime = $sla->getActiveTimeBetween(
-                                $item->fields['date'],
-                                date('Y-m-d H:i:s')
-                            );
-                            $totaltime   = $sla->getActiveTimeBetween(
-                                $item->fields['date'],
-                                $data[$ID][0]['name']
-                            );
-                            $waitingtime = $slaField === 'slas_id_ttr' ? $item->fields['sla_waiting_duration'] : 0;
-                        } else {
-                            $calendars_id = Entity::getUsedConfig(
-                                'calendars_strategy',
-                                $item->fields['entities_id'],
-                                'calendars_id',
-                                0
-                            );
-                            $calendar = new Calendar();
-                            if ($calendars_id > 0 && $calendar->getFromDB($calendars_id)) { // Ticket entity have calendar
-                                $currenttime = $calendar->getActiveTimeBetween(
-                                    $item->fields['date'],
-                                    date('Y-m-d H:i:s')
-                                );
-                                $totaltime   = $calendar->getActiveTimeBetween(
-                                    $item->fields['date'],
-                                    $data[$ID][0]['name']
-                                );
-                            } else { // No calendar
-                                $currenttime = strtotime(date('Y-m-d H:i:s'))
-                                                 - strtotime($item->fields['date']);
-                                $totaltime   = strtotime($data[$ID][0]['name'])
-                                                 - strtotime($item->fields['date']);
-                            }
-                            $waitingtime = 0;
-                        }
-                        if (($totaltime - $waitingtime) != 0) {
-                            $percentage  = round((100 * ($currenttime - $waitingtime)) / ($totaltime - $waitingtime));
-                        } else {
-                           // Total time is null : no active time
-                            $percentage = 100;
-                        }
-                        if ($percentage > 100) {
-                            $percentage = 100;
-                        }
-                        $percentage_text = $percentage;
-
-                        $less_warn_limit = 0;
-                        $less_warn       = 0;
-                        if ($_SESSION['glpiduedatewarning_unit'] == '%') {
-                            $less_warn_limit = $_SESSION['glpiduedatewarning_less'];
-                            $less_warn       = (100 - $percentage);
-                        } else if ($_SESSION['glpiduedatewarning_unit'] == 'hour') {
-                            $less_warn_limit = $_SESSION['glpiduedatewarning_less'] * HOUR_TIMESTAMP;
-                            $less_warn       = ($totaltime - $currenttime);
-                        } else if ($_SESSION['glpiduedatewarning_unit'] == 'day') {
-                            $less_warn_limit = $_SESSION['glpiduedatewarning_less'] * DAY_TIMESTAMP;
-                            $less_warn       = ($totaltime - $currenttime);
-                        }
-
-                        $less_crit_limit = 0;
-                        $less_crit       = 0;
-                        if ($_SESSION['glpiduedatecritical_unit'] == '%') {
-                            $less_crit_limit = $_SESSION['glpiduedatecritical_less'];
-                            $less_crit       = (100 - $percentage);
-                        } else if ($_SESSION['glpiduedatecritical_unit'] == 'hour') {
-                            $less_crit_limit = $_SESSION['glpiduedatecritical_less'] * HOUR_TIMESTAMP;
-                            $less_crit       = ($totaltime - $currenttime);
-                        } else if ($_SESSION['glpiduedatecritical_unit'] == 'day') {
-                            $less_crit_limit = $_SESSION['glpiduedatecritical_less'] * DAY_TIMESTAMP;
-                            $less_crit       = ($totaltime - $currenttime);
-                        }
-
-                        $color = $_SESSION['glpiduedateok_color'];
-                        if ($less_crit < $less_crit_limit) {
-                            $color = $_SESSION['glpiduedatecritical_color'];
-                        } else if ($less_warn < $less_warn_limit) {
-                            $color = $_SESSION['glpiduedatewarning_color'];
-                        }
-
-                        if (!isset($so['datatype'])) {
-                            $so['datatype'] = 'progressbar';
-                        }
-
-                        $progressbar_data = [
-                            'text'         => Html::convDateTime($data[$ID][0]['name']),
-                            'percent'      => $percentage,
-                            'percent_text' => $percentage_text,
-                            'color'        => $color
-                        ];
-                    }
-                    break;
-
-                case "glpi_softwarelicenses.number":
-                    if ($data[$ID][0]['min'] == -1) {
-                        return __('Unlimited');
-                    }
-                    if (empty($data[$ID][0]['name'])) {
-                        return 0;
-                    }
-                    return $data[$ID][0]['name'];
-
-                case "glpi_auth_tables.name":
-                    return Auth::getMethodName(
-                        $data[$ID][0]['name'],
-                        $data[$ID][0]['auths_id'],
-                        1,
-                        $data[$ID][0]['ldapname'] . $data[$ID][0]['mailname']
-                    );
-
-                case "glpi_reservationitems.comment":
-                    if (empty($data[$ID][0]['name'])) {
-                        $text = __('None');
-                    } else {
-                        $text = Html::resume_text($data[$ID][0]['name']);
-                    }
-                    if (Session::haveRight('reservation', UPDATE)) {
-                        return "<a title=\"" . __s('Modify the comment') . "\"
-                           href='" . ReservationItem::getFormURLWithID($data['refID']) . "' >" . $text . "</a>";
-                    }
-                    return $text;
-
-                case 'glpi_crontasks.description':
-                    $tmp = new CronTask();
-                    return $tmp->getDescription($data[$ID][0]['name']);
-
-                case 'glpi_changes.status':
-                    $status = Change::getStatus($data[$ID][0]['name']);
-                    return "<span class='text-nowrap'>" .
-                      Change::getStatusIcon($data[$ID][0]['name']) . "&nbsp;$status" .
-                      "</span>";
-
-                case 'glpi_problems.status':
-                    $status = Problem::getStatus($data[$ID][0]['name']);
-                    return "<span class='text-nowrap'>" .
-                      Problem::getStatusIcon($data[$ID][0]['name']) . "&nbsp;$status" .
-                      "</span>";
-
-                case 'glpi_tickets.status':
-                    $status = Ticket::getStatus($data[$ID][0]['name']);
-                    return "<span class='text-nowrap'>" .
-                      Ticket::getStatusIcon($data[$ID][0]['name']) . "&nbsp;$status" .
-                      "</span>";
-
-                case 'glpi_projectstates.name':
-                    $out = '';
-                    $name = $data[$ID][0]['name'];
-                    if (isset($data[$ID][0]['trans'])) {
-                        $name = $data[$ID][0]['trans'];
-                    }
-                    if ($itemtype == 'ProjectState') {
-                        $out =   "<a href='" . ProjectState::getFormURLWithID($data[$ID][0]["id"]) . "'>" . $name . "</a></div>";
-                    } else {
-                        $out = $name;
-                    }
-                    return $out;
-
-                case 'glpi_items_tickets.items_id':
-                case 'glpi_items_problems.items_id':
-                case 'glpi_changes_items.items_id':
-                case 'glpi_certificates_items.items_id':
-                case 'glpi_appliances_items.items_id':
-                    if (!empty($data[$ID])) {
-                        $items = [];
-                        foreach ($data[$ID] as $key => $val) {
-                            if (is_numeric($key)) {
-                                if (
-                                    !empty($val['itemtype'])
-                                    && ($item = getItemForItemtype($val['itemtype']))
-                                ) {
-                                    if ($item->getFromDB($val['name'])) {
-                                        $items[] = $item->getLink(['comments' => true]);
-                                    }
-                                }
-                            }
-                        }
-                        if (!empty($items)) {
-                            return implode("<br>", $items);
-                        }
-                    }
-                    return '';
-
-                case 'glpi_items_tickets.itemtype':
-                case 'glpi_items_problems.itemtype':
-                    if (!empty($data[$ID])) {
-                        $itemtypes = [];
-                        foreach ($data[$ID] as $key => $val) {
-                            if (is_numeric($key)) {
-                                if (
-                                    !empty($val['name'])
-                                    && ($item = getItemForItemtype($val['name']))
-                                ) {
-                                    $item = new $val['name']();
-                                    $name = $item->getTypeName();
-                                    $itemtypes[] = __($name);
-                                }
-                            }
-                        }
-                        if (!empty($itemtypes)) {
-                            return implode("<br>", $itemtypes);
-                        }
-                    }
-
-                    return '';
-
-                case 'glpi_tickets.name':
-                case 'glpi_problems.name':
-                case 'glpi_changes.name':
-                    if (
-                        isset($data[$ID][0]['id'])
-                        && isset($data[$ID][0]['status'])
-                    ) {
-                        $link = $itemtype::getFormURLWithID($data[$ID][0]['id']);
-
-                        $out  = "<a id='$itemtype" . $data[$ID][0]['id'] . "' href=\"" . $link;
-                        // Force solution tab if solved
-                        if ($item = getItemForItemtype($itemtype)) {
-                            /** @var CommonITILObject $item */
-                            if (in_array($data[$ID][0]['status'], $item->getSolvedStatusArray())) {
-                                $out .= "&amp;forcetab=$itemtype$2";
-                            }
-                        }
-                        $out .= "\">";
-                        $name = $data[$ID][0]['name'];
-                        if (
-                            $_SESSION["glpiis_ids_visible"]
-                            || empty($data[$ID][0]['name'])
-                        ) {
-                            $name = sprintf(__('%1$s (%2$s)'), $name, $data[$ID][0]['id']);
-                        }
-                        $out    .= $name . "</a>";
-
-                        // Add tooltip
-                        $id = $data[$ID][0]['id'];
-                        $itemtype = getItemTypeForTable($table);
-                        $out     = sprintf(
-                            __('%1$s %2$s'),
-                            $out,
-                            Html::showToolTip(
-                                __('Loading...'),
-                                [
-                                    'applyto' => $itemtype . $data[$ID][0]['id'],
-                                    'display' => false,
-                                    'url'     => "/ajax/get_item_content.php?itemtype=$itemtype&items_id=$id"
-                                ]
-                            )
-                        );
-                        return $out;
-                    }
-                    break;
-
-                case 'glpi_ticketvalidations.status':
-                    $out   = '';
-                    for ($k = 0; $k < $data[$ID]['count']; $k++) {
-                        if ($data[$ID][$k]['name']) {
-                             $status  = TicketValidation::getStatus($data[$ID][$k]['name']);
-                             $bgcolor = TicketValidation::getStatusColor($data[$ID][$k]['name']);
-                             $out    .= (empty($out) ? '' : self::LBBR) .
-                                 "<div style=\"background-color:" . $bgcolor . ";\">" . $status . '</div>';
-                        }
-                    }
-                    return $out;
-
-                case 'glpi_changevalidations.status':
-                    $out   = '';
-                    for ($k = 0; $k < $data[$ID]['count']; $k++) {
-                        if ($data[$ID][$k]['name']) {
-                             $status  = ChangeValidation::getStatus($data[$ID][$k]['name']);
-                             $bgcolor = ChangeValidation::getStatusColor($data[$ID][$k]['name']);
-                             $out    .= (empty($out) ? '' : self::LBBR) .
-                                 "<div style=\"background-color:" . $bgcolor . ";\">" . $status . '</div>';
-                        }
-                    }
-                    return $out;
-
-                case 'glpi_cables.color':
-                   //do not display 'real' value (#.....)
-                    return "";
-
-                case 'glpi_ticketsatisfactions.satisfaction':
-                    if ($html_output) {
-                        return TicketSatisfaction::displaySatisfaction($data[$ID][0]['name']);
-                    }
-                    break;
-
-                case 'glpi_projects._virtual_planned_duration':
-                    return Html::timestampToString(
-                        ProjectTask::getTotalPlannedDurationForProject($data["id"]),
-                        false
-                    );
-
-                case 'glpi_projects._virtual_effective_duration':
-                    return Html::timestampToString(
-                        ProjectTask::getTotalEffectiveDurationForProject($data["id"]),
-                        false
-                    );
-
-                case 'glpi_cartridgeitems._virtual':
-                    return Cartridge::getCount(
-                        $data["id"],
-                        $data[$ID][0]['alarm_threshold'],
-                        !$html_output
-                    );
-
-                case 'glpi_printers._virtual':
-                    return Cartridge::getCountForPrinter(
-                        $data["id"],
-                        !$html_output
-                    );
-
-                case 'glpi_consumableitems._virtual':
-                    return Consumable::getCount(
-                        $data["id"],
-                        $data[$ID][0]['alarm_threshold'],
-                        !$html_output
-                    );
-
-                case 'glpi_links._virtual':
-                     $out = '';
-                     $link = new Link();
-                    if (
-                        ($item = getItemForItemtype($itemtype))
-                         && $item->getFromDB($data['id'])
-                    ) {
-                        $data = Link::getLinksDataForItem($item);
-                        $count_display = 0;
-                        foreach ($data as $val) {
-                            $links = Link::getAllLinksFor($item, $val);
-                            foreach ($links as $link) {
-                                if ($count_display) {
-                                    $out .=  self::LBBR;
-                                }
-                                $out .= $link;
-                                $count_display++;
-                            }
-                        }
-                    }
-                    return $out;
-
-                case 'glpi_reservationitems._virtual':
-                    if ($data[$ID][0]['is_active']) {
-                        return "<a href='reservation.php?reservationitems_id=" .
-                                          $data["refID"] . "' title=\"" . __s('See planning') . "\">" .
-                                          "<i class='far fa-calendar-alt'></i><span class='sr-only'>" . __('See planning') . "</span></a>";
-                    } else {
-                        return '';
-                    }
-
-                case "glpi_tickets.priority":
-                case "glpi_problems.priority":
-                case "glpi_changes.priority":
-                case "glpi_projects.priority":
-                    $index = $data[$ID][0]['name'];
-                    $color = $_SESSION["glpipriority_$index"];
-                    $name  = CommonITILObject::getPriorityName($index);
-                    return "<div class='priority_block' style='border-color: $color'>
-                        <span style='background: $color'></span>&nbsp;$name
-                       </div>";
-            }
-        }
-
-       //// Default case
-
-        if (
-            $itemtype == 'Ticket'
-            && Session::getCurrentInterface() == 'helpdesk'
-            && $orig_id == 8
-            && !empty($anon_name = Group::getAnonymizedName(
-                $itemtype::getById($data['id'])->getEntityId()
-            ))
-        ) {
-           // Assigned groups
-            return $anon_name;
-        }
-
-       // Link with plugin tables : need to know left join structure
-        if (isset($table) && isset($field)) {
-            if (preg_match("/^glpi_plugin_([a-z0-9]+)/", $table . '.' . $field, $matches)) {
-                if (count($matches) == 2) {
-                    $plug     = $matches[1];
-                    $out = Plugin::doOneHook(
-                        $plug,
-                        'giveItem',
-                        $itemtype,
-                        $orig_id,
-                        $data,
-                        $ID
-                    );
-                    if (!empty($out)) {
-                        return $out;
-                    }
-                }
-            }
-        }
-        $unit = '';
-        if (isset($so['unit'])) {
-            $unit = $so['unit'];
-        }
-
-       // Preformat items
-        if (isset($so["datatype"])) {
-            switch ($so["datatype"]) {
-                case "itemlink":
-                    $linkitemtype  = getItemTypeForTable($so["table"]);
-
-                    $out           = "";
-                    $count_display = 0;
-                    $separate      = self::LBBR;
-                    if (isset($so['splititems']) && $so['splititems']) {
-                        $separate = self::LBHR;
-                    }
-
-                    for ($k = 0; $k < $data[$ID]['count']; $k++) {
-                        if (isset($data[$ID][$k]['id'])) {
-                            if ($count_display) {
-                                $out .= $separate;
-                            }
-                            $count_display++;
-                            $page  = $linkitemtype::getFormURLWithID($data[$ID][$k]['id']);
-                            $name  = $data[$ID][$k]['name'];
-                            if ($_SESSION["glpiis_ids_visible"] || empty($data[$ID][$k]['name'])) {
-                                 $name = sprintf(__('%1$s (%2$s)'), $name, $data[$ID][$k]['id']);
-                            }
-                            if (isset($field) && $field === 'completename') {
-                                $chunks = preg_split('/ > /', $name);
-                                $completename = '';
-                                foreach ($chunks as $key => $element_name) {
-                                    $class = $key === array_key_last($chunks) ? '' : 'class="text-muted"';
-                                    $separator = $key === array_key_last($chunks) ? '' : ' &gt; ';
-                                    $completename .= sprintf('<span %s>%s</span>%s', $class, $element_name, $separator);
-                                }
-                                $name = $completename;
-                            }
-
-                            $out  .= "<a id='" . $linkitemtype . "_" . $data['id'] . "_" .
-                                $data[$ID][$k]['id'] . "' href='$page'>" .
-                               $name . "</a>";
-                        }
-                    }
-                    return $out;
-
-                case "text":
-                    $separate = self::LBBR;
-                    if (isset($so['splititems']) && $so['splititems']) {
-                        $separate = self::LBHR;
-                    }
-
-                    $out           = '';
-                    $count_display = 0;
-                    for ($k = 0; $k < $data[$ID]['count']; $k++) {
-                        if (strlen(trim((string)$data[$ID][$k]['name'])) > 0) {
-                            if ($count_display) {
-                                $out .= $separate;
-                            }
-                            $count_display++;
-
-                            $plaintext = '';
-                            if (isset($so['htmltext']) && $so['htmltext']) {
-                                if ($html_output) {
-                                    $plaintext = RichText::getTextFromHtml($data[$ID][$k]['name'], false, true, $html_output);
-                                } else {
-                                    $plaintext = RichText::getTextFromHtml($data[$ID][$k]['name'], true, true, $html_output);
-                                }
-                            } else {
-                                $plaintext = nl2br($data[$ID][$k]['name']);
-                            }
-
-                            if ($html_output && (Toolbox::strlen($plaintext) > $CFG_GLPI['cut'])) {
-                                $rand = mt_rand();
-                                $popup_params = [
-                                    'display'       => false,
-                                    'awesome-class' => 'fa-comments',
-                                    'autoclose'     => false,
-                                    'onclick'       => true,
-                                ];
-                                $out .= sprintf(
-                                    __('%1$s %2$s'),
-                                    "<span id='text$rand'>" . Html::resume_text($plaintext, $CFG_GLPI['cut']) . '</span>',
-                                    Html::showToolTip(
-                                        '<div class="fup-popup">' . RichText::getEnhancedHtml($data[$ID][$k]['name']) . '</div>',
-                                        $popup_params
-                                    )
-                                );
-                            } else {
-                                $out .= $plaintext;
-                            }
-                        }
-                    }
-                    return $out;
-
-                case "date":
-                case "date_delay":
-                    $out   = '';
-                    for ($k = 0; $k < $data[$ID]['count']; $k++) {
-                        if (
-                            is_null($data[$ID][$k]['name'])
-                            && isset($so['emptylabel']) && $so['emptylabel']
-                        ) {
-                            $out .= (empty($out) ? '' : self::LBBR) . $so['emptylabel'];
-                        } else {
-                            $out .= (empty($out) ? '' : self::LBBR) . Html::convDate($data[$ID][$k]['name']);
-                        }
-                    }
-                    $out = "<span class='text-nowrap'>$out</span>";
-                    return $out;
-
-                case "datetime":
-                    $out   = '';
-                    for ($k = 0; $k < $data[$ID]['count']; $k++) {
-                        if (
-                            is_null($data[$ID][$k]['name'])
-                            && isset($so['emptylabel']) && $so['emptylabel']
-                        ) {
-                            $out .= (empty($out) ? '' : self::LBBR) . $so['emptylabel'];
-                        } else {
-                            $out .= (empty($out) ? '' : self::LBBR) . Html::convDateTime($data[$ID][$k]['name']);
-                        }
-                    }
-                    $out = "<span class='text-nowrap'>$out</span>";
-                    return $out;
-
-                case "timestamp":
-                    $withseconds = false;
-                    if (isset($so['withseconds'])) {
-                        $withseconds = $so['withseconds'];
-                    }
-                    $withdays = true;
-                    if (isset($so['withdays'])) {
-                        $withdays = $so['withdays'];
-                    }
-
-                    $out   = '';
-                    for ($k = 0; $k < $data[$ID]['count']; $k++) {
-                        $out .= (empty($out) ? '' : '<br>') . Html::timestampToString(
-                            $data[$ID][$k]['name'],
-                            $withseconds,
-                            $withdays
-                        );
-                    }
-                    $out = "<span class='text-nowrap'>$out</span>";
-                    return $out;
-
-                case "email":
-                    $out           = '';
-                    $count_display = 0;
-                    for ($k = 0; $k < $data[$ID]['count']; $k++) {
-                        if ($count_display) {
-                             $out .= self::LBBR;
-                        }
-                        $count_display++;
-                        if (!empty($data[$ID][$k]['name'])) {
-                            $out .= (empty($out) ? '' : self::LBBR);
-                            $out .= "<a href='mailto:" . Html::entities_deep($data[$ID][$k]['name']) . "'>" . $data[$ID][$k]['name'];
-                            $out .= "</a>";
-                        }
-                    }
-                    return (empty($out) ? '' : $out);
-
-                case "weblink":
-                    $orig_link = trim((string)$data[$ID][0]['name']);
-                    if (!empty($orig_link) && Toolbox::isValidWebUrl($orig_link)) {
-                       // strip begin of link
-                        $link = preg_replace('/https?:\/\/(www[^\.]*\.)?/', '', $orig_link);
-                        $link = preg_replace('/\/$/', '', $link);
-                        if (Toolbox::strlen($link) > $CFG_GLPI["url_maxlength"]) {
-                             $link = Toolbox::substr($link, 0, $CFG_GLPI["url_maxlength"]) . "...";
-                        }
-                        return "<a href=\"" . Toolbox::formatOutputWebLink($orig_link) . "\" target='_blank'>$link</a>";
-                    }
-                    return '';
-
-                case "count":
-                case "number":
-                case "integer":
-                case "mio":
-                    $out           = "";
-                    $count_display = 0;
-                    for ($k = 0; $k < $data[$ID]['count']; $k++) {
-                        if (strlen(trim((string)$data[$ID][$k]['name'])) > 0) {
-                            if ($count_display) {
-                                $out .= self::LBBR;
-                            }
-                            $count_display++;
-                            if (
-                                isset($so['toadd'])
-                                && isset($so['toadd'][$data[$ID][$k]['name']])
-                            ) {
-                                $out .= $so['toadd'][$data[$ID][$k]['name']];
-                            } else {
-                                $out .= Dropdown::getValueWithUnit($data[$ID][$k]['name'], $unit);
-                            }
-                        }
-                    }
-                    $out = "<span class='text-nowrap'>$out</span>";
-                    return $out;
-
-                case "decimal":
-                    $out           = "";
-                    $count_display = 0;
-                    for ($k = 0; $k < $data[$ID]['count']; $k++) {
-                        if (strlen(trim((string)$data[$ID][$k]['name'])) > 0) {
-                            if ($count_display) {
-                                $out .= self::LBBR;
-                            }
-                            $count_display++;
-                            if (
-                                isset($so['toadd'])
-                                && isset($so['toadd'][$data[$ID][$k]['name']])
-                            ) {
-                                $out .= $so['toadd'][$data[$ID][$k]['name']];
-                            } else {
-                                $out .= Dropdown::getValueWithUnit($data[$ID][$k]['name'], $unit, $CFG_GLPI["decimal_number"]);
-                            }
-                        }
-                    }
-                    $out = "<span class='text-nowrap'>$out</span>";
-                    return $out;
-
-                case "bool":
-                    $out           = "";
-                    $count_display = 0;
-                    for ($k = 0; $k < $data[$ID]['count']; $k++) {
-                        if (strlen(trim((string)$data[$ID][$k]['name'])) > 0) {
-                            if ($count_display) {
-                                $out .= self::LBBR;
-                            }
-                            $count_display++;
-                            $out .= Dropdown::getYesNo($data[$ID][$k]['name']);
-                        }
-                    }
-                    return $out;
-
-                case "itemtypename":
-                    if ($obj = getItemForItemtype($data[$ID][0]['name'])) {
-                        return $obj->getTypeName();
-                    }
-                    return $data[$ID][0]['name'];
-
-                case "language":
-                    if (isset($CFG_GLPI['languages'][$data[$ID][0]['name']])) {
-                        return $CFG_GLPI['languages'][$data[$ID][0]['name']][0];
-                    }
-                    return __('Default value');
-                case 'progressbar':
-                    if (!isset($progressbar_data)) {
-                        $bar_color = 'green';
-                        $percent   = ltrim(($data[$ID][0]['name'] ?? ""), 0);
-                        $progressbar_data = [
-                            'percent'      => $percent,
-                            'percent_text' => $percent,
-                            'color'        => $bar_color,
-                            'text'         => ''
-                        ];
-                    }
-
-                    $out = "";
-                    if ($progressbar_data['percent'] !== null) {
-                        $out = <<<HTML
-                  <span class='text-nowrap'>
-                     {$progressbar_data['text']}
-                  </span>
-                  <div class="progress" style="height: 16px">
-                     <div class="progress-bar progress-bar-striped" role="progressbar"
-                          style="width: {$progressbar_data['percent']}%; background-color: {$progressbar_data['color']};"
-                          aria-valuenow="{$progressbar_data['percent']}"
-                          aria-valuemin="0" aria-valuemax="100">
-                        {$progressbar_data['percent_text']}%
-                     </div>
-                  </div>
-HTML;
-                    }
-
-                    return $out;
-                break;
-            }
-        }
-       // Manage items with need group by / group_concat
-        $out           = "";
-        $count_display = 0;
-        $separate      = self::LBBR;
-        if (isset($so['splititems']) && $so['splititems']) {
-            $separate = self::LBHR;
-        }
-        for ($k = 0; $k < $data[$ID]['count']; $k++) {
-            if ($count_display) {
-                $out .= $separate;
-            }
-            $count_display++;
-           // Get specific display if available
-            if (isset($table) && isset($field)) {
-                $itemtype = getItemTypeForTable($table);
-                if ($item = getItemForItemtype($itemtype)) {
-                    $tmpdata  = $data[$ID][$k];
-                   // Copy name to real field
-                    $tmpdata[$field] = $data[$ID][$k]['name'] ?? '';
-
-                    $specific = $item->getSpecificValueToDisplay(
-                        $field,
-                        $tmpdata,
-                        [
-                            'html'      => true,
-                            'searchopt' => $so,
-                            'raw_data'  => $data
-                        ]
-                    );
-                }
-            }
-            if (!empty($specific)) {
-                $out .= $specific;
-            } else {
-                if (
-                    isset($so['toadd'])
-                    && isset($so['toadd'][$data[$ID][$k]['name']])
-                ) {
-                    $out .= $so['toadd'][$data[$ID][$k]['name']];
-                } else {
-                    // Trans field exists
-                    if (isset($data[$ID][$k]['trans']) && !empty($data[$ID][$k]['trans'])) {
-                        $out .= $data[$ID][$k]['trans'];
-                    } elseif (isset($data[$ID][$k]['trans_completename']) && !empty($data[$ID][$k]['trans_completename'])) {
-                        $out .= CommonTreeDropdown::sanitizeSeparatorInCompletename($data[$ID][$k]['trans_completename']);
-                    } elseif (isset($data[$ID][$k]['trans_name']) && !empty($data[$ID][$k]['trans_name'])) {
-                        $out .= $data[$ID][$k]['trans_name'];
-                    } else {
-                        $value = $data[$ID][$k]['name'];
-                        $out .= $so['field'] === 'completename'
-                            ? CommonTreeDropdown::sanitizeSeparatorInCompletename($value)
-                            : $value;
-                    }
-                }
-            }
-        }
-        return $out;
-    }
-
-
-    /**
-     * Reset save searches
-     *
-     * @return void
-     **/
-    public static function resetSaveSearch()
-    {
-
-        unset($_SESSION['glpisearch']);
-        $_SESSION['glpisearch']       = [];
-    }
-
-
-    /**
-     * Completion of the URL $_GET values with the $_SESSION values or define default values
-     *
-     * @param string  $itemtype        Item type to manage
-     * @param array   $params          Params to parse
-     * @param boolean $usesession      Use datas save in session (true by default)
-     * @param boolean $forcebookmark   Force trying to load parameters from default bookmark:
-     *                                  used for global search (false by default)
-     *
-     * @return array parsed params
-     **/
-    public static function manageParams(
-        $itemtype,
-        $params = [],
-        $usesession = true,
-        $forcebookmark = false
-    ) {
-        $default_values = [];
-
-        $default_values["start"]       = 0;
-        $default_values["order"]       = "ASC";
-        $default_values["sort"]        = 1;
-        $default_values["is_deleted"]  = 0;
-        $default_values["as_map"]      = 0;
-        $default_values["browse"]      = 0;
-
-        if (isset($params['start'])) {
-            $params['start'] = (int)$params['start'];
-        }
-
-        $default_values["criteria"]     = self::getDefaultCriteria($itemtype);
-        $default_values["metacriteria"] = [];
-
-       // Reorg search array
-       // start
-       // order
-       // sort
-       // is_deleted
-       // itemtype
-       // criteria : array (0 => array (link =>
-       //                               field =>
-       //                               searchtype =>
-       //                               value =>   (contains)
-       // metacriteria : array (0 => array (itemtype =>
-       //                                  link =>
-       //                                  field =>
-       //                                  searchtype =>
-       //                                  value =>   (contains)
-
-        if ($itemtype != AllAssets::getType() && class_exists($itemtype)) {
-           // retrieve default values for current itemtype
-            $itemtype_default_values = [];
-            if (method_exists($itemtype, 'getDefaultSearchRequest')) {
-                $itemtype_default_values = call_user_func([$itemtype, 'getDefaultSearchRequest']);
-            }
-
-           // retrieve default values for the current user
-            $user_default_values = SavedSearch_User::getDefault(Session::getLoginUserID(), $itemtype);
-            if ($user_default_values === false) {
-                $user_default_values = [];
-            }
-
-           // we construct default values in this order:
-           // - general default
-           // - itemtype default
-           // - user default
-           //
-           // The last ones erase values or previous
-           // So, we can combine each part (order from itemtype, criteria from user, etc)
-            $default_values = array_merge(
-                $default_values,
-                $itemtype_default_values,
-                $user_default_values
-            );
-        }
-
-       // First view of the page or force bookmark : try to load a bookmark
-        if (
-            $forcebookmark
-            || ($usesession
-              && !isset($params["reset"])
-              && !isset($_SESSION['glpisearch'][$itemtype]))
-        ) {
-            $user_default_values = SavedSearch_User::getDefault(Session::getLoginUserID(), $itemtype);
-            if ($user_default_values) {
-                $_SESSION['glpisearch'][$itemtype] = [];
-               // Only get datas for bookmarks
-                if ($forcebookmark) {
-                    $params = $user_default_values;
-                } else {
-                    $bookmark = new SavedSearch();
-                    $bookmark->load($user_default_values['savedsearches_id']);
-                }
-            }
-        }
-       // Force reorder criterias
-        if (
-            isset($params["criteria"])
-            && is_array($params["criteria"])
-            && count($params["criteria"])
-        ) {
-            $tmp                = $params["criteria"];
-            $params["criteria"] = [];
-            foreach ($tmp as $val) {
-                $params["criteria"][] = $val;
-            }
-        }
-
-       // transform legacy meta-criteria in criteria (with flag meta=true)
-       // at the end of the array, as before there was only at the end of the query
-        if (
-            isset($params["metacriteria"])
-            && is_array($params["metacriteria"])
-        ) {
-           // as we will append meta to criteria, check the key exists
-            if (!isset($params["criteria"])) {
-                $params["criteria"] = [];
-            }
-            foreach ($params["metacriteria"] as $val) {
-                $params["criteria"][] = $val + ['meta' => 1];
-            }
-            $params["metacriteria"] = [];
-        }
-
-        if (
-            $usesession
-            && isset($params["reset"])
-        ) {
-            if (isset($_SESSION['glpisearch'][$itemtype])) {
-                unset($_SESSION['glpisearch'][$itemtype]);
-            }
-        }
-
-        if (
-            is_array($params)
-            && $usesession
-        ) {
-            foreach ($params as $key => $val) {
-                $_SESSION['glpisearch'][$itemtype][$key] = $val;
-            }
-        }
->>>>>>> 6994a3dd
 
 
     /**
@@ -3540,117 +964,8 @@
             $value = '';
         }
 
-<<<<<<< HEAD
         $output = SearchEngine::getOutputForLegacyKey($type);
         return $output::showItem($value, $num, $row, $extraparam);
-=======
-        switch ($type) {
-            case self::PDF_OUTPUT_LANDSCAPE: //pdf
-            case self::PDF_OUTPUT_PORTRAIT:
-                /** @var string $PDF_TABLE */
-                global $PDF_TABLE;
-                $value = DataExport::normalizeValueForTextExport($value);
-                $value = htmlspecialchars($value);
-                $value = preg_replace('/' . self::LBBR . '/', '<br>', $value);
-                $value = preg_replace('/' . self::LBHR . '/', '<hr>', $value);
-                $PDF_TABLE .= "<td $extraparam valign='top'>";
-                $PDF_TABLE .= $value;
-                $PDF_TABLE .= "</td>";
-
-                break;
-
-            case self::SYLK_OUTPUT: //sylk
-                /**
-                 * @var array $SYLK_ARRAY
-                 * @var array $SYLK_SIZE
-                 */
-                global $SYLK_ARRAY, $SYLK_SIZE;
-                $value = DataExport::normalizeValueForTextExport($value);
-                $value = preg_replace('/' . self::LBBR . '/', '<br>', $value);
-                $value = preg_replace('/' . self::LBHR . '/', '<hr>', $value);
-                $SYLK_ARRAY[$row][$num] = self::sylk_clean($value);
-                $SYLK_SIZE[$num]        = max(
-                    $SYLK_SIZE[$num],
-                    Toolbox::strlen($SYLK_ARRAY[$row][$num])
-                );
-                break;
-
-            case self::CSV_OUTPUT: //csv
-                $value = DataExport::normalizeValueForTextExport($value);
-                $value = preg_replace('/' . self::LBBR . '/', '<br>', $value);
-                $value = preg_replace('/' . self::LBHR . '/', '<hr>', $value);
-                $out   = "\"" . self::csv_clean($value) . "\"" . $_SESSION["glpicsv_delimiter"];
-                break;
-
-            case self::NAMES_OUTPUT:
-               // We only want to display one column (the name of the item).
-               // The name field is always the first column expect for tickets
-               // which have their ids as the first column instead, thus moving the
-               // name to the second column.
-               // We don't have access to the itemtype so we must rely on data
-               // types to figure which column to use :
-               //    - Ticket will have a numeric first column (id) and an HTML
-               //    link containing the name as the second column.
-               //    - Other items will have an HTML link containing the name as
-               //    the first column and a simple string containing the entity
-               //    name as the second column.
-               // -> We can check that the column is the first or second AND is html
-                if (
-                    strip_tags($value) !== $value
-                    && ($num == 1 || $num == 2)
-                ) {
-                   // Use a regex to keep only the link, there may be other content
-                   // after that we don't need (script, tooltips, ...)
-                    if (preg_match('/<a.*<\/a>/', $value, $matches)) {
-                        $out = Sanitizer::decodeHtmlSpecialChars(strip_tags($matches[0]));
-                    }
-                }
-                break;
-
-            default:
-                /** @var array $CFG_GLPI */
-                global $CFG_GLPI;
-                $out = "<td $extraparam valign='top'>";
-
-                if (!preg_match('/' . self::LBHR . '/', $value)) {
-                    $values = preg_split('/' . self::LBBR . '/i', $value);
-                    $line_delimiter = '<br>';
-                } else {
-                    $values = preg_split('/' . self::LBHR . '/i', $value);
-                    $line_delimiter = '<hr>';
-                }
-
-                if (
-                    count($values) > 1
-                    && Toolbox::strlen($value) > $CFG_GLPI['cut']
-                ) {
-                    $value = '';
-                    foreach ($values as $v) {
-                        $value .= $v . $line_delimiter;
-                    }
-                    $value = preg_replace('/' . self::LBBR . '/', '<br>', $value);
-                    $value = preg_replace('/' . self::LBHR . '/', '<hr>', $value);
-                    $value = '<div class="fup-popup">' . $value . '</div>';
-                    $valTip = ' ' . Html::showToolTip(
-                        $value,
-                        [
-                            'awesome-class'   => 'fa-comments',
-                            'display'         => false,
-                            'autoclose'       => false,
-                            'onclick'         => true
-                        ]
-                    );
-                    $out .= $values[0] . $valTip;
-                } else {
-                    $value = preg_replace('/' . self::LBBR . '/', '<br>', $value);
-                    $value = preg_replace('/' . self::LBHR . '/', '<hr>', $value);
-                    $out .= $value;
-                }
-                $out .= "</td>\n";
-        }
-        $num++;
-        return $out;
->>>>>>> 6994a3dd
     }
 
 
@@ -3783,11 +1098,7 @@
      * @param boolean $not    Is a negative search ? (false by default)
      * @param string  $link   With previous criteria (default 'AND')
      *
-<<<<<<< HEAD
      * @return string Search SQL string
-=======
-     * @return string search SQL string
->>>>>>> 6994a3dd
      **/
     public static function makeTextCriteria($field, $val, $not = false, $link = 'AND')
     {
