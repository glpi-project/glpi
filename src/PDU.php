--- conflicted
+++ resolved
@@ -212,11 +212,9 @@
 
         $tab = array_merge($tab, Rack::rawSearchOptionsToAdd(get_class($this)));
 
-<<<<<<< HEAD
         $tab = array_merge($tab, PDUModel::rawSearchOptionsToAdd());
-=======
+
         $tab = array_merge($tab, DCRoom::rawSearchOptionsToAdd());
->>>>>>> aeab9b03
 
         return $tab;
     }
