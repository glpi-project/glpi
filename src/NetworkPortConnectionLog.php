--- conflicted
+++ resolved
@@ -140,14 +140,13 @@
                     htmlescape(trim($cport->fields['name']) === '' ? __('Without name') : $cport->fields['name'])
                 );
 
-<<<<<<< HEAD
                 $entries = [
                     'status' => '<i class="ti ' . $co_class . '" title="' . $title . '"></i>',
                     'date' => $row['date'],
                     'connected_item' => sprintf(
                         '%1$s on %2$s',
                         $cport_link,
-                        $citem->getLink(1)
+                        $citem->getLink()
                     )
                 ];
             } else if ($row['connected'] === 1) {
@@ -156,15 +155,6 @@
                     'date' => $row['date'],
                     'connected_item' => __s('Unknown')
                 ];
-=======
-                echo sprintf(
-                    '%1$s on %2$s',
-                    $cport_link,
-                    $citem->getLink()
-                );
-            } else if ($row['connected'] == 1) {
-                echo __('No longer exists in database');
->>>>>>> 71adc95c
             }
         }
 
