<?php

/**
 * ---------------------------------------------------------------------
 *
 * GLPI - Gestionnaire Libre de Parc Informatique
 *
 * http://glpi-project.org
 *
 * @copyright 2015-2023 Teclib' and contributors.
 * @copyright 2003-2014 by the INDEPNET Development Team.
 * @licence   https://www.gnu.org/licenses/gpl-3.0.html
 *
 * ---------------------------------------------------------------------
 *
 * LICENSE
 *
 * This file is part of GLPI.
 *
 * This program is free software: you can redistribute it and/or modify
 * it under the terms of the GNU General Public License as published by
 * the Free Software Foundation, either version 3 of the License, or
 * (at your option) any later version.
 *
 * This program is distributed in the hope that it will be useful,
 * but WITHOUT ANY WARRANTY; without even the implied warranty of
 * MERCHANTABILITY or FITNESS FOR A PARTICULAR PURPOSE.  See the
 * GNU General Public License for more details.
 *
 * You should have received a copy of the GNU General Public License
 * along with this program.  If not, see <https://www.gnu.org/licenses/>.
 *
 * ---------------------------------------------------------------------
 */

use Glpi\DBAL\QueryExpression;
use Glpi\Application\ErrorHandler;
use Glpi\DBAL\QueryFunction;
use Glpi\Event;
use Glpi\Plugin\Hooks;
use Glpi\Security\TOTPManager;

/**
 *  Identification class used to login
 */
class Auth extends CommonGLPI
{
    /** @var array Array of errors */
    private $errors = [];
    /** @var User User class variable */
    public $user;
    /** @var int External authentication variable */
    public $extauth = 0;
    /** @var array External authentication methods */
    public $authtypes;
    /** @var int Indicates if the user is authenticated or not */
    public $auth_succeded = 0;
    /** @var int Indicates if the user is already present in database */
    public $user_present = 0;
    /** @var int Indicates if the user password expired */
    public $password_expired = false;

    /**
     * Indicated if user was found in the directory.
     * @var boolean
     */
    public $user_found = false;

    /**
<<<<<<< HEAD
     * The user's email found during the validation part of the login workflow.
     * @var ?string
     */
    private ?string $user_email;

    /**
     * The authentication method determined during the validation part of the login workflow.
     * @var int
     */
    private int $auth_type = 0;
=======
     * Indicated if an error occurs during connection to the user LDAP.
     * @var boolean
     */
    public $user_ldap_error = false;
>>>>>>> 078f6529

    /** @var resource|boolean LDAP connection descriptor */
    public $ldap_connection;
    /** @var bool Store user LDAP dn */
    public $user_dn = false;

    const DB_GLPI  = 1;
    const MAIL     = 2;
    const LDAP     = 3;
    const EXTERNAL = 4;
    const CAS      = 5;
    const X509     = 6;
    const API      = 7;
    const COOKIE   = 8;
    const NOT_YET_AUTHENTIFIED = 0;

    const USER_DOESNT_EXIST       = 0;
    const USER_EXISTS_WITH_PWD    = 1;
    const USER_EXISTS_WITHOUT_PWD = 2;

    /**
     * Constructor
     *
     * @return void
     */
    public function __construct()
    {
        $this->user = new User();
    }


    public static function getMenuContent()
    {

        $menu = [];
        if (Config::canUpdate()) {
            $menu['title']                              = __('Authentication');
            $menu['page']                               = '/front/setup.auth.php';
            $menu['icon']                               = self::getIcon();

            $menu['options']['ldap']['icon']            = AuthLDAP::getIcon();
            $menu['options']['ldap']['title']           = AuthLDAP::getTypeName(Session::getPluralNumber());
            $menu['options']['ldap']['page']            = AuthLDAP::getSearchURL(false);
            $menu['options']['ldap']['links']['search'] = AuthLDAP::getSearchURL(false);
            $menu['options']['ldap']['links']['add']    = AuthLDAP::getFormURL(false);

            $menu['options']['imap']['icon']            = AuthMail::getIcon();
            $menu['options']['imap']['title']           = AuthMail::getTypeName(Session::getPluralNumber());
            $menu['options']['imap']['page']            = AuthMail::getSearchURL(false);
            $menu['options']['imap']['links']['search'] = AuthMail::getSearchURL(false);
            $menu['options']['imap']['links']['add']    = AuthMail::getFormURL(false);

            $menu['options']['others']['icon']          = 'ti ti-login';
            $menu['options']['others']['title']         = __('Others');
            $menu['options']['others']['page']          = '/front/auth.others.php';

            $menu['options']['settings']['icon']        = 'ti ti-adjustments';
            $menu['options']['settings']['title']       = __('Setup');
            $menu['options']['settings']['page']        = '/front/auth.settings.php';
        }
        if (count($menu)) {
            return $menu;
        }
        return false;
    }

    /**
     * Check user existence in DB
     *
     * @global DBmysql $DB
     * @param  array   $options conditions : array('name'=>'glpi')
     *                                    or array('email' => 'test at test.com')
     *
     * @return integer {@link Auth::USER_DOESNT_EXIST}, {@link Auth::USER_EXISTS_WITHOUT_PWD} or {@link Auth::USER_EXISTS_WITH_PWD}
     */
    public function userExists($options = [])
    {
        global $DB;

        $result = $DB->request(
            'glpi_users',
            ['WHERE'    => $options,
                'LEFT JOIN' => ['glpi_useremails' => ['FKEY' => ['glpi_users'      => 'id',
                    'glpi_useremails' => 'users_id'
                ]
                ]
                ]
            ]
        );
       // Check if there is a row
        if ($result->numrows() == 0) {
            $this->addToError(__('Incorrect username or password'));
            return self::USER_DOESNT_EXIST;
        } else {
           // Get the first result...
            $row = $result->current();

           // Check if we have a password...
            if (empty($row['password'])) {
                //If the user has an LDAP DN, then store it in the Auth object
                if ($row['user_dn']) {
                    $this->user_dn = $row['user_dn'];
                }
                return self::USER_EXISTS_WITHOUT_PWD;
            }
            return self::USER_EXISTS_WITH_PWD;
        }
    }

    /**
     * Try a IMAP/POP connection
     *
     * @param string $host  IMAP/POP host to connect
     * @param string $login Login to try
     * @param string $pass  Password to try
     *
     * @return boolean connection success
     */
    public function connection_imap($host, $login, $pass)
    {

       // we prevent some delay...
        if (empty($host)) {
            return false;
        }

        $oldlevel = error_reporting(16);
       // No retry (avoid lock account when password is not correct)
        try {
            $config = Toolbox::parseMailServerConnectString($host);

            $ssl = false;
            if ($config['ssl']) {
                $ssl = 'SSL';
            }
            if ($config['tls']) {
                $ssl = 'TLS';
            }

            $protocol = Toolbox::getMailServerProtocolInstance($config['type']);
            if ($protocol === null) {
                throw new \RuntimeException(sprintf(__('Unsupported mail server type:%s.'), $config['type']));
            }
            if ($config['validate-cert'] === false) {
                $protocol->setNoValidateCert(true);
            }
            $protocol->connect(
                $config['address'],
                $config['port'],
                $ssl
            );

            return $protocol->login($login, $pass);
        } catch (\Throwable $e) {
            $this->addToError($e->getMessage());
            return false;
        } finally {
            error_reporting($oldlevel);
        }

        return false;
    }

    /**
     * Find a user in a LDAP and return is BaseDN
     * Based on GRR auth system
     *
     * @param string    $ldap_method ldap_method array to use
     * @param string    $login       User Login
     * @param string    $password    User Password
     * @param bool|null $error       Boolean flag that will be set to `true` if a LDAP error occurs during connection
     *
     * @return string basedn of the user / false if not founded
     */
    public function connection_ldap($ldap_method, $login, $password, ?bool &$error = null)
    {
        $error = false;

       // we prevent some delay...
        if (empty($ldap_method['host'])) {
            $error = true;
            return false;
        }

        $this->ldap_connection   = AuthLDAP::tryToConnectToServer($ldap_method, $login, $password);
        $this->user_found = false;

        if ($this->ldap_connection) {
            $params = [
                'method' => AuthLDAP::IDENTIFIER_LOGIN,
                'fields' => [
                    AuthLDAP::IDENTIFIER_LOGIN => $ldap_method['login_field'],
                ],
            ];
            if (!empty($ldap_method['sync_field'])) {
                $params['fields']['sync_field'] = $ldap_method['sync_field'];
            }
            try {
                $info = AuthLDAP::searchUserDn($this->ldap_connection, [
                    'basedn'            => $ldap_method['basedn'],
                    'login_field'       => $ldap_method['login_field'],
                    'search_parameters' => $params,
                    'user_params'       => [
                        'method' => AuthLDAP::IDENTIFIER_LOGIN,
                        'value'  => $login
                    ],
                    'condition'         => $ldap_method['condition'],
                    'user_dn'           => $this->user_dn
                ]);
            } catch (\Throwable $e) {
                ErrorHandler::getInstance()->handleException($e, true);
                $info = false;
            }

            $ldap_errno = ldap_errno($this->ldap_connection);
            if ($info === false) {
                if ($ldap_errno > 0 && $ldap_errno !== 32) {
                    $this->addToError(__('Unable to connect to the LDAP directory'));
                    $error = true;
                } else {
                    // 32 = LDAP_NO_SUCH_OBJECT => This should not be considered as a connection error, as it just means that user was not found.
                    $this->addToError(__('Incorrect username or password'));
                }
                return false;
            }

            $dn = $info['dn'];
            $this->user_found = $dn != '';

            $bind_result = $this->user_found ? @ldap_bind($this->ldap_connection, $dn, $password) : false;

            if ($this->user_found && $bind_result !== false) {
                //Hook to implement to restrict access by checking the ldap directory
                if (Plugin::doHookFunction(Hooks::RESTRICT_LDAP_AUTH, $info)) {
                    return $info;
                }
                $this->addToError(__('User not authorized to connect in GLPI'));
                //Use is present by has no right to connect because of a plugin
                return false;
            } else {
                // Incorrect login
                $this->addToError(__('Incorrect username or password'));
                //Use is not present anymore in the directory!
                return false;
            }
        } else {
            //Directory is not available
            $this->addToError(__('Unable to connect to the LDAP directory'));
            $error = true;
            return false;
        }
    }

    /**
     * Check is a password match the stored hash
     *
     * @since 0.85
     *
     * @param string $pass Password (pain-text)
     * @param string $hash Hash
     *
     * @return boolean
     */
    public static function checkPassword($pass, $hash)
    {

        $tmp = password_get_info($hash);

        if (isset($tmp['algo']) && $tmp['algo']) {
            $ok = password_verify($pass, $hash);
        } else if (strlen($hash) == 32) {
            $ok = md5($pass) === $hash;
        } else if (strlen($hash) == 40) {
            $ok = sha1($pass) === $hash;
        } else {
            $salt = substr($hash, 0, 8);
            $ok = ($salt . sha1($salt . $pass) === $hash);
        }

        return $ok;
    }

    /**
     * Is the hash stored need to be regenerated
     *
     * @since 0.85
     *
     * @param string $hash Hash
     *
     * @return boolean
     */
    public static function needRehash($hash)
    {

        return password_needs_rehash($hash, PASSWORD_DEFAULT);
    }

    /**
     * Compute the hash for a password
     *
     * @since 0.85
     *
     * @param string $pass Password
     *
     * @return string
     */
    public static function getPasswordHash($pass)
    {

        return password_hash($pass, PASSWORD_DEFAULT);
    }

    /**
     * Find a user in the GLPI DB
     *
     * try to connect to DB
     * update the instance variable user with the user who has the name $name
     * and the password is $password in the DB.
     * If not found or can't connect to DB updates the instance variable err
     * with an eventual error message
     *
     * @global DBmysql $DB
     * @param string $name     User Login
     * @param string $password User Password
     *
     * @return boolean user in GLPI DB with the right password
     */
    public function connection_db($name, $password)
    {
        global $CFG_GLPI, $DB;

        $pass_expiration_delay = (int)$CFG_GLPI['password_expiration_delay'];
        $lock_delay            = (int)$CFG_GLPI['password_expiration_lock_delay'];

       // SQL query
        $result = $DB->request(
            [
                'SELECT' => [
                    'id',
                    'password',
                    QueryFunction::dateAdd(
                        date: 'password_last_update',
                        interval: $pass_expiration_delay,
                        interval_unit: 'DAY',
                        alias: 'password_expiration_date'
                    ),
                    QueryFunction::dateAdd(
                        date: 'password_last_update',
                        interval: $pass_expiration_delay + $lock_delay,
                        interval_unit: 'DAY',
                        alias: 'lock_date'
                    )
                ],
                'FROM'   => User::getTable(),
                'WHERE'  =>  [
                    'name'     => $name,
                    'authtype' => self::DB_GLPI,
                    'auths_id' => 0,
                ]
            ]
        );

       // Have we a result ?
        if ($result->numrows() == 1) {
            $row = $result->current();
            $password_db = $row['password'];

            if (self::checkPassword($password, $password_db)) {
               // Disable account if password expired
                if (
                    -1 !== $pass_expiration_delay && -1 !== $lock_delay
                    && $row['lock_date'] < $_SESSION['glpi_currenttime']
                ) {
                    $user = new User();
                    $user->update(
                        [
                            'id'        => $row['id'],
                            'is_active' => 0,
                        ]
                    );
                }
                if (
                    -1 !== $pass_expiration_delay
                    && $row['password_expiration_date'] < $_SESSION['glpi_currenttime']
                ) {
                    $this->password_expired = 1;
                }

               // Update password if needed
                if (self::needRehash($password_db)) {
                    $input = [
                        'id' => $row['id'],
                    ];
                 // Set glpiID to allow password update
                    $_SESSION['glpiID'] = $input['id'];
                    $input['password'] = $password;
                    $input['password2'] = $password;
                    $user = new User();
                    $user->update($input);
                }
                $this->user->getFromDBByCrit(['id' => $row['id']]);
                $this->extauth                  = 0;
                $this->user_present             = 1;
                $this->user->fields["authtype"] = self::DB_GLPI;
                $this->user->fields["password"] = $password;

             // apply rule rights on local user
                $rules  = new RuleRightCollection();
                $groups = Group_User::getUserGroups($row['id']);
                $groups_id = array_column($groups, 'id');
                $result = $rules->processAllRules(
                    $groups_id,
                    $this->user->fields,
                    [
                        'type'  => Auth::DB_GLPI,
                        'login' => $this->user->fields['name'],
                        'email' => UserEmail::getDefaultForUser($row['id'])
                    ]
                );

                $this->user->fields = $result + [
                    '_ruleright_process' => true,
                ];

                return true;
            }
        }
        $this->addToError(__('Incorrect username or password'));
        return false;
    }

    /**
     * Try to get login of external auth method
     *
     * @param integer $authtype external auth type (default 0)
     *
     * @return boolean user login success
     */
    public function getAlternateAuthSystemsUserLogin($authtype = 0)
    {
        global $CFG_GLPI;

        switch ($authtype) {
            case self::CAS:
<<<<<<< HEAD
                phpCAS::client(
                    constant($CFG_GLPI["cas_version"]),
                    $CFG_GLPI["cas_host"],
                    intval($CFG_GLPI["cas_port"]),
                    $CFG_GLPI["cas_uri"],
                    $CFG_GLPI["url_base"],
                    false
                );
=======
                if (!Toolbox::canUseCAS()) {
                    trigger_error("CAS lib not installed", E_USER_WARNING);
                    return false;
                }

                // Adapt phpCAS::client() signature.
                // A new signature has been introduced in 1.6.0 version of the official package.
                // This new signature has been backported in the `1.3.6-1` version of the debian package,
                // so we have to check for method argument names too.
                $has_service_base_url_arg = version_compare(phpCAS::getVersion(), '1.6.0', '>=')
                    || ((new ReflectionMethod(phpCAS::class, 'client'))->getParameters()[4]->getName() ?? null) === 'service_base_url';
                if (!$has_service_base_url_arg) {
                    // Prior to version 1.6.0, `$service_base_url` argument was not present, and 5th argument was `$changeSessionID`.
                    phpCAS::client(
                        constant($CFG_GLPI["cas_version"]),
                        $CFG_GLPI["cas_host"],
                        intval($CFG_GLPI["cas_port"]),
                        $CFG_GLPI["cas_uri"],
                        false
                    );
                } else {
                    // Starting from version 1.6.0, `$service_base_url` argument was added at 5th position, and `$changeSessionID`
                    // was moved at 6th position.
                    phpCAS::client(
                        constant($CFG_GLPI["cas_version"]),
                        $CFG_GLPI["cas_host"],
                        intval($CFG_GLPI["cas_port"]),
                        $CFG_GLPI["cas_uri"],
                        $CFG_GLPI["url_base"],
                        false
                    );
                }
>>>>>>> 078f6529

                // no SSL validation for the CAS server
                phpCAS::setNoCasServerValidation();

                // force CAS authentication
                phpCAS::forceAuthentication();
                $this->user->fields['name'] = phpCAS::getUser();

                // extract e-mail information
                if (phpCAS::hasAttribute("mail")) {
                    $this->user->fields['_useremails'] = [phpCAS::getAttribute("mail")];
                }

                return true;

            case self::EXTERNAL:
                $ssovariable = Dropdown::getDropdownName(
                    'glpi_ssovariables',
                    $CFG_GLPI["ssovariables_id"]
                );
                $login_string = '';
               // MoYo : checking REQUEST create a security hole for me !
                if (isset($_SERVER[$ssovariable])) {
                      $login_string = $_SERVER[$ssovariable];
                }
               // else {
               //    $login_string = $_REQUEST[$ssovariable];
               // }
                $login        = $login_string;
                $pos          = stripos($login_string, "\\");
                if (!$pos === false) {
                    $login = substr($login_string, $pos + 1);
                }
                if ($CFG_GLPI['existing_auth_server_field_clean_domain']) {
                    $pos = stripos($login, "@");
                    if (!$pos === false) {
                        $login = substr($login, 0, $pos);
                    }
                }
                if (self::isValidLogin($login)) {
                    $this->user->fields['name'] = $login;
                   // Get data from SSO if defined
                    $ret = $this->user->getFromSSO();
                    if (!$ret) {
                        return false;
                    }
                    return true;
                }
                break;

            case self::X509:
               // From eGroupWare  http://www.egroupware.org
               // an X.509 subject looks like:
               // CN=john.doe/OU=Department/O=Company/C=xx/Email=john@comapy.tld/L=City/
                $sslattribs = explode('/', $_SERVER['SSL_CLIENT_S_DN']);
                $sslattributes = [];
                while ($sslattrib = next($sslattribs)) {
                    list($key,$val)      = explode('=', $sslattrib);
                    $sslattributes[$key] = $val;
                }
                if (
                    isset($sslattributes[$CFG_GLPI["x509_email_field"]])
                    && NotificationMailing::isUserAddressValid($sslattributes[$CFG_GLPI["x509_email_field"]])
                    && self::isValidLogin($sslattributes[$CFG_GLPI["x509_email_field"]])
                ) {
                    $restrict = false;
                    $CFG_GLPI["x509_ou_restrict"] = trim($CFG_GLPI["x509_ou_restrict"]);
                    if (!empty($CFG_GLPI["x509_ou_restrict"])) {
                        $split = explode('$', $CFG_GLPI["x509_ou_restrict"]);

                        if (!in_array($sslattributes['OU'], $split)) {
                            $restrict = true;
                        }
                    }
                    $CFG_GLPI["x509_o_restrict"] = trim($CFG_GLPI["x509_o_restrict"]);
                    if (!empty($CFG_GLPI["x509_o_restrict"])) {
                        $split = explode('$', $CFG_GLPI["x509_o_restrict"]);

                        if (!in_array($sslattributes['O'], $split)) {
                            $restrict = true;
                        }
                    }
                    $CFG_GLPI["x509_cn_restrict"] = trim($CFG_GLPI["x509_cn_restrict"]);
                    if (!empty($CFG_GLPI["x509_cn_restrict"])) {
                        $split = explode('$', $CFG_GLPI["x509_cn_restrict"]);

                        if (!in_array($sslattributes['CN'], $split)) {
                            $restrict = true;
                        }
                    }

                    if (!$restrict) {
                        $this->user->fields['name'] = $sslattributes[$CFG_GLPI["x509_email_field"]];

                       // Can do other things if need : only add it here
                        $this->user->fields['email'] = $this->user->fields['name'];
                        return true;
                    }
                }
                break;

            case self::API:
                if ($CFG_GLPI['enable_api_login_external_token']) {
                    $user = new User();
                    if ($user->getFromDBbyToken($_REQUEST['user_token'], 'api_token')) {
                        $this->user->fields['name'] = $user->fields['name'];
                        return true;
                    }
                } else {
                    $this->addToError(__("Login with external token disabled"));
                }
                break;
            case self::COOKIE:
                $cookie_name   = session_name() . '_rememberme';

                if ($CFG_GLPI["login_remember_time"]) {
                    $data = null;
                    if (array_key_exists($cookie_name, $_COOKIE)) {
                        $data = json_decode($_COOKIE[$cookie_name], true);
                    }
                    if (is_array($data) && count($data) === 2) {
                        list ($cookie_id, $cookie_token) = $data;

                        $user = new User();
                        $user->getFromDB($cookie_id);
                        $hash = $user->getAuthToken('cookie_token');

                        if (Auth::checkPassword($cookie_token, $hash)) {
                            $this->user->fields['name'] = $user->fields['name'];
                            return true;
                        } else {
                            $this->addToError(__("Invalid cookie data"));
                        }
                    }
                } else {
                    $this->addToError(__("Auto login disabled"));
                }

               //Remove cookie to allow new login
                Auth::setRememberMeCookie('');
                break;
        }
        return false;
    }

    /**
     * Get the current identification error
     *
     * @return string current identification error
     *
     * @TODO Deprecate this in GLPI 10.1.
     */
    public function getErr()
    {
        return implode("<br>\n", $this->getErrors());
    }

    /**
     * Get errors
     *
     * @since 9.4
     *
     * @return array
     */
    public function getErrors()
    {
        return $this->errors;
    }

    /**
     * Get the current user object
     *
     * @return object current user
     */
    public function getUser()
    {
        return $this->user;
    }

    /**
     * Get all the authentication methods parameters
     * and return it as an array
     *
     * @return void
     */
    public function getAuthMethods()
    {

       //Return all the authentication methods in an array
        $this->authtypes = [
            'ldap' => getAllDataFromTable('glpi_authldaps'),
            'mail' => getAllDataFromTable('glpi_authmails')
        ];
    }

    /**
     * Add a message to the global identification error message
     *
     * @param string $message the message to add
     *
     * @return void
     */
    public function addToError($message)
    {
        if (!in_array($message, $this->errors)) {
            $this->errors[] = $message;
        }
    }

    /**
     * Checks if a user can log in with the given username, password, and auth type without actually logging them in.
     *
     * This process will create the user in GLPI if they are provided by an external source, and runs the LDAP deleted user workflow if needed.
     * This method modifies the Auth object's properties.
     * More information about the login validation can be retreived from those properties.
     * If testing more than one set of credentials, it is best to use a new Auth object for each set of credentials.
     * The {@link user} property may have some updated fields set here, but they will not be saved to the database
     * (unless this function was called by {@link login()} in which case the login function will trigger the update).
     * @param string $login_name Login
     * @param string $login_password Password
     * @param bool $noauto
     * @param string $login_auth Type of auth
     * @return bool True if the user could log in, false otherwise
     */
    public function validateLogin(string $login_name, string $login_password, bool $noauto = false, string $login_auth = ''): bool
    {
        $this->getAuthMethods();
        $this->user_present  = 1;
        $this->auth_succeded = false;
        //In case the user was deleted in the LDAP directory
        $user_deleted_ldap   = false;

        // Trim login_name : avoid LDAP search errors
        $login_name = trim($login_name);

        // manage the $login_auth (force the auth source of the user account)
        $this->user->fields["auths_id"] = 0;
        $authtype = null;
        if ($login_auth == 'local') {
            $this->auth_type = self::DB_GLPI;
            $this->user->fields["authtype"] = self::DB_GLPI;
        } else if (preg_match('/^(?<type>ldap|mail|external)-(?<id>\d+)$/', $login_auth, $auth_matches)) {
            $this->user->fields["auths_id"] = (int)$auth_matches['id'];
            if ($auth_matches['type'] == 'ldap') {
                $this->auth_type = self::LDAP;
            } else if ($auth_matches['type'] == 'mail') {
                $this->auth_type = self::MAIL;
            } else if ($auth_matches['type'] == 'external') {
                $this->auth_type = self::EXTERNAL;
            }
            $this->user->fields['authtype'] = $this->auth_type;
        }
        if (!$noauto && ($this->auth_type = self::checkAlternateAuthSystems())) {
            if (
                $this->getAlternateAuthSystemsUserLogin($this->auth_type)
                && !empty($this->user->fields['name'])
            ) {
                // Used for log when login process failed
                $login_name                        = $this->user->fields['name'];
                $this->auth_succeded               = true;
                $this->user_present                = $this->user->getFromDBbyName($login_name);
                $this->extauth                     = 1;
                $user_dn                           = false;

                if (array_key_exists('_useremails', $this->user->fields)) {
                    $this->user_email = $this->user->fields['_useremails'];
                }

                $ldapservers = [];
                $ldapservers_status = false;
                //if LDAP enabled too, get user's infos from LDAP
                if (Toolbox::canUseLdap()) {
                    //User has already authenticated, at least once: its ldap server is filled
                    if (
                        isset($this->user->fields["auths_id"])
                        && ($this->user->fields["auths_id"] > 0)
                    ) {
                        $authldap = new AuthLDAP();
                        //If ldap server is enabled
                        if (
                            $authldap->getFromDB($this->user->fields["auths_id"])
                            && $authldap->fields['is_active']
                        ) {
                            $ldapservers[] = $authldap->fields;
                        }
                    } else { // User has never been authenticated: try all active ldap server to find the right one
                        foreach (getAllDataFromTable('glpi_authldaps', ['is_active' => 1]) as $ldap_config) {
                            $ldapservers[] = $ldap_config;
                        }
                    }

                    foreach ($ldapservers as $ldap_method) {
                        $ds = AuthLDAP::connectToServer(
                            $ldap_method["host"],
                            $ldap_method["port"],
                            $ldap_method["rootdn"],
                            (new GLPIKey())->decrypt($ldap_method["rootdn_passwd"]),
                            $ldap_method["use_tls"],
                            $ldap_method["deref_option"],
                            $ldap_method["tls_certfile"],
                            $ldap_method["tls_keyfile"],
                            $ldap_method["use_bind"],
                            $ldap_method["timeout"],
                            $ldap_method["tls_version"]
                        );

                        if ($ds) {
                            $ldapservers_status = true;
                            $params = [
                                'method' => AuthLDAP::IDENTIFIER_LOGIN,
                                'fields' => [
                                    AuthLDAP::IDENTIFIER_LOGIN => $ldap_method["login_field"],
                                ],
                            ];
                            try {
                                $user_dn = AuthLDAP::searchUserDn($ds, [
                                    'basedn'            => $ldap_method["basedn"],
                                    'login_field'       => $ldap_method['login_field'],
                                    'search_parameters' => $params,
                                    'condition'         => $ldap_method["condition"],
                                    'user_params'       => [
                                        'method' => AuthLDAP::IDENTIFIER_LOGIN,
                                        'value'  => $login_name
                                    ],
                                ]);
                            } catch (\RuntimeException $e) {
                                ErrorHandler::getInstance()->handleException($e, true);
                                $user_dn = false;
                            }
                            if ($user_dn) {
                                $this->user_found = true;
                                $this->user->fields['auths_id'] = $ldap_method['id'];
                                $this->user->getFromLDAP(
                                    $ds,
                                    $ldap_method,
                                    $user_dn['dn'],
                                    $login_name,
                                    !$this->user_present
                                );
                                break;
                            }
                        }
                    }
                }
                if (
                    (count($ldapservers) == 0)
                    && ($this->auth_type == self::EXTERNAL)
                ) {
                    // Case of using external auth and no LDAP servers, so get data from external auth
                    $this->user->getFromSSO();
                } else {
                    if ($this->user->fields['authtype'] == self::LDAP) {
                        if (!$ldapservers_status) {
                            $this->auth_succeded = false;
                            $this->addToError(_n(
                                'Connection to LDAP directory failed',
                                'Connection to LDAP directories failed',
                                count($ldapservers)
                            ));
                        } else if (!$user_dn && $this->user_present) {
                            //If user is set as present in GLPI but no LDAP DN found : it means that the user
                            //is not present in an ldap directory anymore
                            $user_deleted_ldap = true;
                            $this->addToError(_n(
                                'User not found in LDAP directory',
                                'User not found in LDAP directories',
                                count($ldapservers)
                            ));
                        }
                    }
                }
                // Reset to secure it
                $this->user->fields['name']       = $login_name;
                $this->user->fields["last_login"] = $_SESSION["glpi_currenttime"];
            } else {
                $this->addToError(__('Empty login or password'));
            }
        }

        if (!$this->auth_succeded) {
            if (
                empty($login_name) || strstr($login_name, "\0")
                || empty($login_password) || strstr($login_password, "\0")
            ) {
                $this->addToError(__('Empty login or password'));
            } else {
                // Try connect local user if not yet authenticated
                if (
                    empty($login_auth)
                    || $this->user->fields["authtype"] == $this::DB_GLPI
                ) {
                    $this->auth_succeded = $this->connection_db(
                        $login_name,
                        $login_password
                    );
                }

                // Try to connect LDAP user if not yet authenticated
                if (!$this->auth_succeded) {
                    if (
                        empty($login_auth)
                        || $this->user->fields["authtype"] == $this::CAS
                        || $this->user->fields["authtype"] == $this::EXTERNAL
                        || $this->user->fields["authtype"] == $this::LDAP
                    ) {
                        if (Toolbox::canUseLdap()) {
                            AuthLDAP::tryLdapAuth(
                                $this,
                                $login_name,
                                $login_password,
                                $this->user->fields["auths_id"]
                            );
<<<<<<< HEAD
                            if ($this->ldap_connection !== false && (!$this->auth_succeded && !$this->user_found)) {
                                $search_params = [
                                    'name'     => $login_name,
                                    'authtype' => $this::LDAP
                                ];
                                if (!empty($login_auth)) {
                                    $search_params['auths_id'] = $this->user->fields["auths_id"];
                                }
                                if ($this->user->getFromDBByCrit($search_params)) {
                                    $user_deleted_ldap = true;
                                };
=======
                            if ($this->user_ldap_error === false && !$this->auth_succeded && !$this->user_found) {
                                 // Mark user as deleted, unless an error occured during connection to user LDAP server.
                                 $search_params = [
                                     'name'     => addslashes($login_name),
                                     'authtype' => $this::LDAP
                                 ];
                                 if (!empty($login_auth)) {
                                     $search_params['auths_id'] = $this->user->fields["auths_id"];
                                 }
                                 if ($this->user->getFromDBByCrit($search_params)) {
                                     $user_deleted_ldap = true;
                                 };
>>>>>>> 078f6529
                            }
                        }
                    }
                }

                // Try connect MAIL server if not yet authenticated
                if (!$this->auth_succeded) {
                    if (
                        empty($login_auth)
                        || $this->user->fields["authtype"] == $this::MAIL
                    ) {
                        AuthMail::tryMailAuth(
                            $this,
                            $login_name,
                            $login_password,
                            $this->user->fields["auths_id"]
                        );
                    }
                }
            }
        }

        if ($user_deleted_ldap) {
            User::manageDeletedUserInLdap($this->user->fields["id"]);
            $this->auth_succeded = false;
        }

        return $this->auth_succeded;
    }

    /**
     * Manage use authentication and initialize the session
     *
     * @param string  $login_name      Login
     * @param string  $login_password  Password
     * @param boolean $noauto          (false by default)
     * @param bool    $remember_me
     * @param string  $login_auth      Type of auth - id of the auth
     * @param array   $mfa_params      MFA parameters
     *
     * @return boolean (success)
     */
    public function login($login_name, $login_password, $noauto = false, $remember_me = false, $login_auth = '', array $mfa_params = [])
    {
        global $DB, $CFG_GLPI;

        $mfa_pre_auth = $_SESSION['mfa_pre_auth'] ?? null;
        if ($mfa_pre_auth) {
            $this->user = new User();
            $this->user->fields = $mfa_pre_auth['user'];
            $this->auth_type = $mfa_pre_auth['auth_type'];
            $this->extauth = $mfa_pre_auth['extauth'];
            $remember_me = $mfa_pre_auth['remember_me'];
            $this->auth_succeded = 1;
            unset($_SESSION['mfa_pre_auth']);
        }

        // Ok, we have gathered sufficient data, if the first return false the user
        // is not present on the DB, so we add him.
        // if not, we update him.

        if ($mfa_pre_auth || $this->validateLogin($login_name, $login_password, $noauto, $login_auth)) {
            // Check MFA
            $totp = new TOTPManager();
            $web_access = !isAPI() && !isCommandLine();

            // In some cases, the session is restored from a remember me cookie.
            // This results in a redirect loop because there is no mfa_pre_auth session variable, but the login is revalidated when the username and password passed here are empty.
            // In this case, since the user is technically still logged in, we can just say the login is valid and not process any MFA stuff.
            if ($web_access && $this->auth_type !== self::COOKIE) {
                $enforcement = $totp->get2FAEnforcement($this->user->fields['id']);
                if ($totp->is2FAEnabled($this->user->fields['id'])) {
                    if (!isset($mfa_params['totp_code']) && !isset($mfa_params['backup_code'])) {
                        // Need to remember that this user entered the correct username/password, and then ask for the TOTP token
                        $_SESSION['mfa_pre_auth'] = [
                            'user' => $this->user->fields,
                            'auth_type' => $this->auth_type,
                            'extauth' => $this->extauth,
                            'remember_me' => $remember_me,
                        ];
                        Html::redirect($CFG_GLPI["root_doc"] . '/?mfa=1');
                    } else if (isset($mfa_params['totp_code']) && !$totp->verifyCodeForUser($mfa_params['totp_code'], $this->user->fields['id'])) {
                        $this->addToError(__('Invalid TOTP code'));
                        $this->auth_succeded = false;
                    } else if (isset($mfa_params['backup_code']) && !$totp->verifyBackupCodeForUser($mfa_params['backup_code'], $this->user->fields['id'])) {
                        $this->addToError(__('Invalid backup code'));
                        $this->auth_succeded = false;
                    }
                } else if ($enforcement !== TOTPManager::ENFORCEMENT_OPTIONAL) {
                    if ($enforcement === TOTPManager::ENFORCEMENT_MANDATORY || !isset($_REQUEST['skip_mfa'])) {
                        // If MFA is mandatory the user has not already skipped MFA while in a grace period for this login, then we need to ask for it now
                        $_SESSION['mfa_pre_auth'] = [
                            'user' => $this->user->fields,
                            'auth_type' => $this->auth_type,
                            'extauth' => $this->extauth,
                            'remember_me' => $remember_me,
                        ];
                        Html::redirect($CFG_GLPI["root_doc"] . '/?mfa_setup=1');
                    }
                }
            }

            //Set user an not deleted from LDAP
            $this->user->fields['is_deleted_ldap'] = 0;

            // Prepare data
            $this->user->fields["last_login"] = $_SESSION["glpi_currenttime"];
            if ($this->extauth) {
                $this->user->fields["_extauth"] = 1;
            }

            if ($DB->isSlave()) {
                if (!$this->user_present) { // Can't add in slave mode
                    $this->addToError(__('User not authorized to connect in GLPI'));
                    $this->auth_succeded = false;
                }
            } else {
                if ($this->user_present) {
                    // Add the user e-mail if present
                    if (isset($this->user_email)) {
                        $this->user->fields['_useremails'] = $this->user_email;
                    }
                    $this->user->update($this->user->fields);
                } else if ($CFG_GLPI["is_users_auto_add"]) {
                    // Auto add user
                    $input = $this->user->fields;
                    unset($this->user->fields);
                    if ($this->auth_type == self::EXTERNAL && !isset($input["authtype"])) {
                        $input["authtype"] = $this->auth_type;
                    }
                    $this->user->add($input);
                } else {
                    // Auto add not enable so auth failed
                    $this->addToError(__('User not authorized to connect in GLPI'));
                    $this->auth_succeded = false;
                }
            }
        }

        // Log Event (if possible)
        if (!$DB->isSlave()) {
            // GET THE IP OF THE CLIENT
            $ip = getenv("HTTP_X_FORWARDED_FOR") ?? getenv("REMOTE_ADDR");

            if ($this->auth_succeded) {
                if (GLPI_DEMO_MODE) {
                    // not translation in GLPI_DEMO_MODE
                    Event::log(0, "system", 3, "login", $login_name . " log in from " . $ip);
                } else {
                    //TRANS: %1$s is the login of the user and %2$s its IP address
                    Event::log(0, "system", 3, "login", sprintf(
                        __('%1$s log in from IP %2$s'),
                        $login_name,
                        $ip
                    ));
                }
            } else {
                if (GLPI_DEMO_MODE) {
                    Event::log(
                        0,
                        "system",
                        3,
                        "login",
                        "Connection failed for " . $login_name . " ($ip)"
                    );
                } else {
                    //TRANS: %1$s is the login of the user and %2$s its IP address
                    Event::log(0, "system", 3, "login", sprintf(
                        __('Failed login for %1$s from IP %2$s'),
                        $login_name,
                        $ip
                    ));
                }
            }
        }

        Session::init($this);

        if ($noauto) {
            $_SESSION["noAUTO"] = 1;
        }

        if ($this->auth_succeded && $CFG_GLPI['login_remember_time'] > 0 && $remember_me) {
            $token = $this->user->getAuthToken('cookie_token', true);

            if ($token) {
                $data = json_encode([
                    $this->user->fields['id'],
                    $token,
                ]);

                //Send cookie to browser
                Auth::setRememberMeCookie($data);
            }
        }

        if ($this->auth_succeded && !empty($this->user->fields['timezone']) && 'null' !== strtolower($this->user->fields['timezone'])) {
            //set user timezone, if any
            $_SESSION['glpi_tz'] = $this->user->fields['timezone'];
            $DB->setTimezone($this->user->fields['timezone']);
        }

        return $this->auth_succeded;
    }

    /**
     * Print all the authentication methods
     *
     * @param array $options Possible options:
     * - name : Name of the select (default is auths_id)
     * - value : Selected value (default 0)
     * - display : If true, the dropdown is displayed instead of returned (default true)
     * - display_emptychoice : If true, an empty option is added (default true)
     * - hide_if_no_elements  : boolean / hide dropdown if there is no elements (default false)
     *
     * @return void|string (Based on 'display' option)
     */
    public static function dropdown($options = [])
    {
        global $DB;

        $p = [
            'name'                => 'auths_id',
            'value'               => 0,
            'display'             => true,
            'display_emptychoice' => true,
            'hide_if_no_elements' => false,
        ];

        if (is_array($options) && count($options)) {
            foreach ($options as $key => $val) {
                $p[$key] = $val;
            }
        }

        $methods = [
            self::DB_GLPI  => __('Authentication on GLPI database'),
            self::EXTERNAL => __('External authentications'),
        ];

        $result = $DB->request([
            'FROM'   => 'glpi_authldaps',
            'COUNT'  => 'cpt',
            'WHERE'  => [
                'is_active' => 1
            ]
        ])->current();

        if ($result['cpt'] > 0) {
            $methods[self::LDAP] = __('Authentication on a LDAP directory');
        }

        $result = $DB->request([
            'FROM'   => 'glpi_authmails',
            'COUNT'  => 'cpt',
            'WHERE'  => [
                'is_active' => 1
            ]
        ])->current();

        if ($result['cpt'] > 0) {
            $methods[self::MAIL] = __('Authentication on mail server');
        }

        return Dropdown::showFromArray($p['name'], $methods, $p);
    }

    /**
     * Builds CAS versions dropdown
     * @param string $value (default 'CAS_VERSION_2_0')
     *
     * @return string
     */
    public static function dropdownCasVersion($value = 'CAS_VERSION_2_0')
    {
        $options['CAS_VERSION_1_0'] = __('Version 1');
        $options['CAS_VERSION_2_0'] = __('Version 2');
        $options['CAS_VERSION_3_0'] = __('Version 3+');
        return Dropdown::showFromArray('cas_version', $options, ['value' => $value]);
    }

    /**
     * Get name of an authentication method
     *
     * @param integer $authtype Authentication method
     * @param integer $auths_id Authentication method ID
     * @param integer $link     show links to config page? (default 0)
     * @param string  $name     override the name if not empty (default '')
     *
     * @return string
     */
    public static function getMethodName($authtype, $auths_id, $link = 0, $name = '')
    {

        switch ($authtype) {
            case self::LDAP:
                $auth = new AuthLDAP();
                if ($auth->getFromDB($auths_id)) {
                   //TRANS: %1$s is the auth method type, %2$s the auth method name or link
                    return sprintf(__('%1$s: %2$s'), AuthLDAP::getTypeName(1), $auth->getLink());
                }
                return sprintf(__('%1$s: %2$s'), AuthLDAP::getTypeName(1), $name);

            case self::MAIL:
                $auth = new AuthMail();
                if ($auth->getFromDB($auths_id)) {
                    //TRANS: %1$s is the auth method type, %2$s the auth method name or link
                    return sprintf(__('%1$s: %2$s'), AuthMail::getTypeName(1), $auth->getLink());
                }
                return sprintf(__('%1$s: %2$s'), __('Email server'), $name);

            case self::CAS:
                if ($auths_id > 0) {
                    $auth = new AuthLDAP();
                    if ($auth->getFromDB($auths_id)) {
                        return sprintf(
                            __('%1$s: %2$s'),
                            sprintf(
                                __('%1$s + %2$s'),
                                __('CAS'),
                                AuthLDAP::getTypeName(1)
                            ),
                            $auth->getLink()
                        );
                    }
                }
                return __('CAS');

            case self::X509:
                if ($auths_id > 0) {
                    $auth = new AuthLDAP();
                    if ($auth->getFromDB($auths_id)) {
                        return sprintf(
                            __('%1$s: %2$s'),
                            sprintf(
                                __('%1$s + %2$s'),
                                __('x509 certificate authentication'),
                                AuthLDAP::getTypeName(1)
                            ),
                            $auth->getLink()
                        );
                    }
                }
                return __('x509 certificate authentication');

            case self::EXTERNAL:
                if ($auths_id > 0) {
                    $auth = new AuthLDAP();
                    if ($auth->getFromDB($auths_id)) {
                        return sprintf(
                            __('%1$s: %2$s'),
                            sprintf(
                                __('%1$s + %2$s'),
                                __('Other'),
                                AuthLDAP::getTypeName(1)
                            ),
                            $auth->getLink()
                        );
                    }
                }
                return __('Other');

            case self::DB_GLPI:
                return __('GLPI internal database');

            case self::API:
                return __("API");

            case self::NOT_YET_AUTHENTIFIED:
                return __('Not yet authenticated');
        }
        return '';
    }

    /**
     * Get all the authentication methods parameters for a specific authtype
     *  and auths_id and return it as an array
     *
     * @param integer $authtype Authentication method
     * @param integer $auths_id Authentication method ID
     *
     * @return mixed
     */
    public static function getMethodsByID($authtype, $auths_id)
    {

        switch ($authtype) {
            case self::X509:
            case self::EXTERNAL:
            case self::CAS:
            case self::LDAP:
                $auth = new AuthLDAP();
                if ($auths_id > 0 && $auth->getFromDB($auths_id)) {
                    return ($auth->fields);
                }
                break;

            case self::MAIL:
                $auth = new AuthMail();
                if ($auths_id > 0 && $auth->getFromDB($auths_id)) {
                    return ($auth->fields);
                }
                break;
        }
        return [];
    }

    /**
     * Is an external authentication used?
     *
     * @return boolean
     */
    public static function useAuthExt()
    {

        global $CFG_GLPI;

       //Get all the ldap directories
        if (AuthLDAP::useAuthLdap()) {
            return true;
        }

        if (AuthMail::useAuthMail()) {
            return true;
        }

        if (!empty($CFG_GLPI["x509_email_field"])) {
            return true;
        }

       // Existing auth method
        if (!empty($CFG_GLPI["ssovariables_id"])) {
            return true;
        }

       // Using CAS server
        if (!empty($CFG_GLPI["cas_host"])) {
            return true;
        }

       // Using API login with personnal token
        if (!empty($_REQUEST['user_token'])) {
            return true;
        }

        return false;
    }

    /**
     * Is an alternate auth?
     *
     * @param integer $authtype auth type
     *
     * @return boolean
     */
    public static function isAlternateAuth($authtype)
    {
        return in_array($authtype, [self::X509, self::CAS, self::EXTERNAL, self::API, self::COOKIE]);
    }

    /**
     * Check alternate authentication systems
     *
     * @param boolean $redirect        need to redirect (true) or get type of Auth system which match
     *                                (false by default)
     * @param string  $redirect_string redirect string if exists (default '')
     *
     * @return void|integer nothing if redirect is true, else Auth system ID
     */
    public static function checkAlternateAuthSystems($redirect = false, $redirect_string = '')
    {
        global $CFG_GLPI;

        if (isset($_GET["noAUTO"]) || isset($_POST["noAUTO"])) {
            return false;
        }
        $redir_string = "";
        if (!empty($redirect_string)) {
            $redir_string = "?redirect=" . rawurlencode($redirect_string);
        }
       // Using x509 server
        if (
            !empty($CFG_GLPI["x509_email_field"])
            && isset($_SERVER['SSL_CLIENT_S_DN'])
            && strstr($_SERVER['SSL_CLIENT_S_DN'], $CFG_GLPI["x509_email_field"])
        ) {
            if ($redirect) {
                Html::redirect($CFG_GLPI["root_doc"] . "/front/login.php" . $redir_string);
            } else {
                return self::X509;
            }
        }
       // Existing auth method
       //Look for the field in $_SERVER AND $_REQUEST
       // MoYo : checking REQUEST create a security hole for me !
        $ssovariable = Dropdown::getDropdownName('glpi_ssovariables', $CFG_GLPI["ssovariables_id"]);
        if (
            $CFG_GLPI["ssovariables_id"]
            && ((isset($_SERVER[$ssovariable]) && !empty($_SERVER[$ssovariable]))
              /*|| (isset($_REQUEST[$ssovariable]) && !empty($_REQUEST[$ssovariable]))*/)
        ) {
            if ($redirect) {
                Html::redirect($CFG_GLPI["root_doc"] . "/front/login.php" . $redir_string);
            } else {
                return self::EXTERNAL;
            }
        }

       // using user token for api login
        if (!empty($_REQUEST['user_token'])) {
            return self::API;
        }

       // Using CAS server
        if (!empty($CFG_GLPI["cas_host"])) {
            if ($redirect) {
                Html::redirect($CFG_GLPI["root_doc"] . "/front/login.php" . $redir_string);
            } else {
                return self::CAS;
            }
        }

        $cookie_name = session_name() . '_rememberme';
        if ($CFG_GLPI["login_remember_time"] && isset($_COOKIE[$cookie_name])) {
            if ($redirect) {
                Html::redirect($CFG_GLPI["root_doc"] . "/front/login.php" . $redir_string);
            } else {
                return self::COOKIE;
            }
        }

        return false;
    }

    /**
     * Redirect user to page if authenticated
     *
     * @param string $redirect redirect string if exists, if null, check in $_POST or $_GET
     *
     * @return void|boolean nothing if redirect is true, else false
     */
    public static function redirectIfAuthenticated($redirect = null)
    {
        global $CFG_GLPI;

        if (!Session::getLoginUserID()) {
            return false;
        }

        if (Session::mustChangePassword()) {
            Html::redirect($CFG_GLPI['root_doc'] . '/front/updatepassword.php');
        }

        if (!$redirect) {
            if (isset($_POST['redirect']) && (strlen($_POST['redirect']) > 0)) {
                $redirect = $_POST['redirect'];
            } else if (isset($_GET['redirect']) && strlen($_GET['redirect']) > 0) {
                $redirect = $_GET['redirect'];
            }
            $redirect = $redirect ?? '';
        }

       //Direct redirect
        if ($redirect) {
            Toolbox::manageRedirect($redirect);
        }

       // Redirect to Command Central if not post-only
        if (Session::getCurrentInterface() == "helpdesk") {
            if ($_SESSION['glpiactiveprofile']['create_ticket_on_login']) {
                Html::redirect($CFG_GLPI['root_doc'] . "/front/helpdesk.public.php?create_ticket=1");
            }
            Html::redirect($CFG_GLPI['root_doc'] . "/front/helpdesk.public.php");
        } else {
            if ($_SESSION['glpiactiveprofile']['create_ticket_on_login']) {
                Html::redirect(Ticket::getFormURL());
            }
            Html::redirect($CFG_GLPI['root_doc'] . "/front/central.php");
        }
    }

    /**
     * Display refresh button in the user page
     *
     * @param User $user User object
     *
     * @return void
     */
    public static function showSynchronizationForm(User $user)
    {
        global $CFG_GLPI;

        if (Session::haveRight("user", User::UPDATEAUTHENT)) {
            echo "<form method='post' action='" . Toolbox::getItemTypeFormURL('User') . "'>";
            echo "<div class='firstbloc'>";
            echo "<input type='hidden' name='id' value='" . $user->getID() . "'>";

            switch ($user->getField('authtype')) {
                case self::CAS:
                case self::EXTERNAL:
                case self::X509:
                case self::LDAP:
                   //Look it the auth server still exists !
                   // <- Bad idea : id not exists unable to change anything
                    $authldap = new AuthLDAP();
                    if (
                        $authldap->getFromDBByCrit([
                            'id'        => $user->getField('auths_id'),
                            'is_active' => 1,
                        ])
                    ) {
                        echo Html::submit("<i class='fas fa-sync-alt'></i><span>" . __s('Force synchronization') . "</span>", [
                            'name' => 'force_ldap_resynch'
                        ]);

                        if (strlen($authldap->fields['sync_field']) > 0) {
                            echo Html::submit("<i class='fas fa-broom'></i><span>" . __s('Clean LDAP fields and force synchronisation') . "</span>", [
                                'name' => 'clean_ldap_fields'
                            ]);
                        }
                    }
                    break;

                case self::DB_GLPI:
                case self::MAIL:
                    break;
            }

            echo "</div>";

            echo "<div class='spaced'>";
            echo "<h3>" . __('Change of the authentication method') . "</h3>";
            $rand             = self::dropdown(['name' => 'authtype']);
            $paramsmassaction = ['authtype' => '__VALUE__',
                'name'     => 'change_auth_method'
            ];
            Ajax::updateItemOnSelectEvent(
                "dropdown_authtype$rand",
                "show_massiveaction_field",
                $CFG_GLPI["root_doc"] . "/ajax/dropdownMassiveActionAuthMethods.php",
                $paramsmassaction
            );
            echo "<span id='show_massiveaction_field'></span>";
            echo "</div>";
            Html::closeForm();
        }
    }

    /**
     * Check if a login is valid
     *
     * @param string $login login to check
     *
     * @return boolean
     */
    public static function isValidLogin($login)
    {
        return $login !== null && preg_match("/^[[:alnum:]'@.\-_ ]+$/iu", $login);
    }

    public function getTabNameForItem(CommonGLPI $item, $withtemplate = 0)
    {

        if (!$withtemplate) {
            switch ($item->getType()) {
                case 'User':
                    if (Session::haveRight("user", User::UPDATEAUTHENT)) {
                        return self::createTabEntry(__('Synchronization'), 0, $item::getType(), 'ti ti-refresh');
                    }
                    break;
            }
        }
        return '';
    }

    /**
     * Show Tab content
     *
     * @since 0.83
     *
     * @param CommonGLPI $item         Item instance
     * @param integer    $tabnum       Unused (default 0)
     * @param integer    $withtemplate Unused (default 0)
     *
     * @return boolean
     */
    public static function displayTabContentForItem(CommonGLPI $item, $tabnum = 1, $withtemplate = 0)
    {

        if ($item->getType() == 'User') {
            self::showSynchronizationForm($item);
        }
        return true;
    }

    /**
     * Show form for authentication configuration.
     *
     * @return void|boolean False if the form is not shown due to right error. Form is directly printed.
     */
    public static function showOtherAuthList()
    {
        global $CFG_GLPI;

        if (!Config::canUpdate()) {
            return false;
        }
        echo "<form name=cas action='" . $CFG_GLPI['root_doc'] . "/front/auth.others.php' method='post'>";
        echo "<div class='card'>";
        echo "<table class='tab_cadre_fixe'>";

        // CAS config
        echo "<tr><th>" . __('CAS authentication') . '</th><th>';
        if (!empty($CFG_GLPI["cas_host"])) {
            echo _x('authentication', 'Enabled');
        }
        echo "</th></tr>";

        //TRANS: for CAS SSO system
        echo "<tr class='tab_bg_2'><td class='center'>" . __('CAS Host') . "</td>";
        echo "<td><input type='text' class='form-control' name='cas_host' value=\"" . $CFG_GLPI["cas_host"] . "\"></td></tr>";
        //TRANS: for CAS SSO system
        echo "<tr class='tab_bg_2'><td class='center'>" . __('CAS Version') . "</td>";
        echo "<td>";
        Auth::dropdownCasVersion($CFG_GLPI["cas_version"] ?? null);
        echo "</td>";
        echo "</tr>";
        //TRANS: for CAS SSO system
        echo "<tr class='tab_bg_2'><td class='center'>" . _n('Port', 'Ports', 1) . "</td>";
        echo "<td><input type='text' class='form-control' name='cas_port' value=\"" . $CFG_GLPI["cas_port"] . "\"></td></tr>";
        //TRANS: for CAS SSO system
        echo "<tr class='tab_bg_2'><td class='center'>" . __('Root directory (optional)') . "</td>";
        echo "<td><input type='text' class='form-control' name='cas_uri' value=\"" . $CFG_GLPI["cas_uri"] . "\"></td></tr>";
        //TRANS: for CAS SSO system
        echo "<tr class='tab_bg_2'><td class='center'>" . __('Log out fallback URL') . "</td>";
        echo "<td><input type='text' class='form-control' name='cas_logout' value=\"" . $CFG_GLPI["cas_logout"] . "\"></td>" .
          "</tr>";

       // X509 config
        echo "<tr><th>" . __('x509 certificate authentication') . "</th><th>";
        if (!empty($CFG_GLPI["x509_email_field"])) {
            echo _x('authentication', 'Enabled');
        }
        echo "</th></tr>";
        echo "<tr class='tab_bg_2'>";
        echo "<td class='center'>" . __('Email attribute for x509 authentication') . "</td>";
        echo "<td><input type='text' class='form-control' name='x509_email_field' value=\"" . $CFG_GLPI["x509_email_field"] . "\">";
        echo "</td></tr>";
        echo "<tr class='tab_bg_2'>";
        echo "<td class='center'>" . sprintf(__('Restrict %s field for x509 authentication (separator $)'), 'OU') . "</td>";
        echo "<td><input type='text' class='form-control' name='x509_ou_restrict' value=\"" . $CFG_GLPI["x509_ou_restrict"] . "\">";
        echo "</td></tr>";
        echo "<tr class='tab_bg_2'>";
        echo "<td class='center'>" . sprintf(__('Restrict %s field for x509 authentication (separator $)'), 'CN') . "</td>";
        echo "<td><input type='text' class='form-control' name='x509_cn_restrict' value=\"" . $CFG_GLPI["x509_cn_restrict"] . "\">";
        echo "</td></tr>";
        echo "<tr class='tab_bg_2'>";
        echo "<td class='center'>" . sprintf(__('Restrict %s field for x509 authentication (separator $)'), 'O') . "</td>";
        echo "<td><input type='text' class='form-control' name='x509_o_restrict' value=\"" . $CFG_GLPI["x509_o_restrict"] . "\">";
        echo "</td></tr>";

       //Other configuration
        echo "<tr><th>" . __('Other authentication sent in the HTTP request') . "</th><th>";
        if (!empty($CFG_GLPI["ssovariables_id"])) {
            echo _x('authentication', 'Enabled');
        }
        echo "</th></tr>";
        echo "<tr class='tab_bg_2'>";
        echo "<td class='center'>" . SsoVariable::getTypeName(1) . "</td>";
        echo "<td>";
        SsoVariable::dropdown(['name'  => 'ssovariables_id',
            'value' => $CFG_GLPI["ssovariables_id"]
        ]);
        echo "</td>";
        echo "</tr>";

        echo "<tr class='tab_bg_2'>";
        echo "<td class='center'>" . __('SSO logout url') . "</td>";
        echo "<td><input type='text' class='form-control' name='ssologout_url' value='" .
                 $CFG_GLPI['ssologout_url'] . "'></td>";
        echo "</tr>";

        echo "<tr class='tab_bg_2'>";
        echo "<td class='center'>" . __('Remove the domain of logins like login@domain') . "</td><td>";
        Dropdown::showYesNo(
            'existing_auth_server_field_clean_domain',
            $CFG_GLPI['existing_auth_server_field_clean_domain']
        );
        echo "</td></tr>";

        echo "<tr class='tab_bg_2'>";
        echo "<td class='center'>" . __('Surname') . "</td>";
        echo "<td><input type='text' class='form-control' name='realname_ssofield' value='" .
                 $CFG_GLPI['realname_ssofield'] . "'></td>";
        echo "</tr>";

        echo "<tr class='tab_bg_2'>";
        echo "<td class='center'>" . __('First name') . "</td>";
        echo "<td><input type='text' class='form-control' name='firstname_ssofield' value='" .
                 $CFG_GLPI['firstname_ssofield'] . "'></td>";
        echo "</tr>";

        echo "<tr class='tab_bg_2'>";
        echo "<td class='center'>" . __('Comments') . "</td>";
        echo "<td><input type='text' class='form-control' name='comment_ssofield' value='" .
                 $CFG_GLPI['comment_ssofield'] . "'>";
        echo "</td>";
        echo "</tr>";

        echo "<tr class='tab_bg_2'>";
        echo "<td class='center'>" . _x('user', 'Administrative number') . "</td>";
        echo "<td><input type='text' class='form-control' name='registration_number_ssofield' value='" .
                  $CFG_GLPI['registration_number_ssofield'] . "'>";
        echo "</td>";
        echo "</tr>";

        echo "<tr class='tab_bg_2'>";
        echo "<td class='center'>" . _n('Email', 'Emails', 1) . "</td>";
        echo "<td><input type='text' class='form-control' name='email1_ssofield' value='" . $CFG_GLPI['email1_ssofield'] . "'>";
        echo "</td>";
        echo "</tr>";

        echo "<tr class='tab_bg_2'>";
        echo "<td class='center'>" . sprintf(__('%1$s %2$s'), _n('Email', 'Emails', 1), '2') . "</td>";
        echo "<td><input type='text' class='form-control' name='email2_ssofield' value='" . $CFG_GLPI['email2_ssofield'] . "'>";
        echo "</td>";
        echo "</tr>";

        echo "<tr class='tab_bg_2'>";
        echo "<td class='center'>" . sprintf(__('%1$s %2$s'), _n('Email', 'Emails', 1), '3') . "</td>";
        echo "<td><input type='text' class='form-control' name='email3_ssofield' value='" . $CFG_GLPI['email3_ssofield'] . "'>";
        echo "</td>";
        echo "</tr>";

        echo "<tr class='tab_bg_2'>";
        echo "<td class='center'>" . sprintf(__('%1$s %2$s'), _n('Email', 'Emails', 1), '4') . "</td>";
        echo "<td><input type='text' class='form-control' name='email4_ssofield' value='" . $CFG_GLPI['email4_ssofield'] . "'>";
        echo "</td>";
        echo "</tr>";

        echo "<tr class='tab_bg_2'>";
        echo "<td class='center'>" . Phone::getTypeName(1) . "</td>";
        echo "<td><input type='text' class='form-control' name='phone_ssofield' value='" . $CFG_GLPI['phone_ssofield'] . "'>";
        echo "</td>";
        echo "</tr>";

        echo "<tr class='tab_bg_2'>";
        echo "<td class='center'>" .  __('Phone 2') . "</td>";
        echo "<td><input type='text' class='form-control' name='phone2_ssofield' value='" . $CFG_GLPI['phone2_ssofield'] . "'>";
        echo "</td>";
        echo "</tr>";

        echo "<tr class='tab_bg_2'>";
        echo "<td class='center'>" . __('Mobile phone') . "</td>";
        echo "<td><input type='text' class='form-control' name='mobile_ssofield' value='" . $CFG_GLPI['mobile_ssofield'] . "'>";
        echo "</td>";
        echo "</tr>";

        echo "<tr class='tab_bg_2'>";
        echo "<td class='center'>" . _x('person', 'Title') . "</td>";
        echo "<td><input type='text' class='form-control' name='title_ssofield' value='" . $CFG_GLPI['title_ssofield'] . "'>";
        echo "</td>";
        echo "</tr>";

        echo "<tr class='tab_bg_2'>";
        echo "<td class='center'>" . _n('Category', 'Categories', 1) . "</td>";
        echo "<td><input type='text' class='form-control' name='category_ssofield' value='" .
                 $CFG_GLPI['category_ssofield'] . "'></td>";
        echo "</tr>";

        echo "<tr class='tab_bg_2'>";
        echo "<td class='center'>" . __('Language') . "</td>";
        echo "<td><input type='text' class='form-control' name='language_ssofield' value='" .
                 $CFG_GLPI['language_ssofield'] . "'></td></tr>";

        echo "<tr class='tab_bg_1'><td class='center' colspan='2'>";
        echo "<input type='submit' name='update' class='btn btn-primary' value=\"" . __s('Save') . "\" >";
        echo "</td></tr>";

        echo "</table></div>";
        Html::closeForm();
    }

    /**
     * Get authentication methods available
     *
     * @return array
     */
    public static function getLoginAuthMethods()
    {
        global $DB;

        $elements = [
            '_default'  => 'local',
            'local'     => __("GLPI internal database")
        ];

       // Get LDAP
        if (Toolbox::canUseLdap()) {
            $iterator = $DB->request([
                'FROM'   => 'glpi_authldaps',
                'WHERE'  => [
                    'is_active' => 1
                ],
                'ORDER'  => ['name']
            ]);
            foreach ($iterator as $data) {
                $elements['ldap-' . $data['id']] = $data['name'];
                if ($data['is_default'] == 1) {
                    $elements['_default'] = 'ldap-' . $data['id'];
                }
            }
        }

       // GET Mail servers
        $iterator = $DB->request([
            'FROM'   => 'glpi_authmails',
            'WHERE'  => [
                'is_active' => 1
            ],
            'ORDER'  => ['name']
        ]);
        foreach ($iterator as $data) {
            $elements['mail-' . $data['id']] = $data['name'];
        }

        return $elements;
    }

    /**
     * Display the authentication source dropdown for login form
     */
    public static function dropdownLogin(bool $display = true, $rand = 1)
    {
        $out = "";
        $elements = self::getLoginAuthMethods();
        $default = $elements['_default'];
        unset($elements['_default']);
       // show dropdown of login src only when multiple src
        $out .= Dropdown::showFromArray('auth', $elements, [
            'display'   => false,
            'rand'      => $rand,
            'value'     => $default,
            'width'     => '100%'
        ]);

        if ($display) {
            echo $out;
            return "";
        }

        return $out;
    }


    public static function getIcon()
    {
        return "ti ti-login";
    }

    /**
     * Defines "rememberme" cookie.
     *
     * @param string $cookie_value
     *
     * @return void
     */
    public static function setRememberMeCookie(string $cookie_value): void
    {
        global $CFG_GLPI;

        $cookie_name     = session_name() . '_rememberme';
        $cookie_lifetime = empty($cookie_value) ? time() - 3600 : time() + $CFG_GLPI['login_remember_time'];
        $cookie_path     = ini_get('session.cookie_path');
        $cookie_domain   = ini_get('session.cookie_domain');
        $cookie_secure   = (bool)ini_get('session.cookie_secure');
        $cookie_httponly = (bool)ini_get('session.cookie_httponly');
        $cookie_samesite = ini_get('session.cookie_samesite');

        if (empty($cookie_value) && !isset($_COOKIE[$cookie_name])) {
            return;
        }

        setcookie(
            $cookie_name,
            $cookie_value,
            [
                'expires'  => $cookie_lifetime,
                'path'     => $cookie_path,
                'domain'   => $cookie_domain,
                'secure'   => $cookie_secure,
                'httponly' => $cookie_httponly,
                'samesite' => $cookie_samesite,
            ]
        );

        if (empty($cookie_value)) {
            unset($_COOKIE[$cookie_name]);
        } else {
            $_COOKIE[$cookie_name] = $cookie_value;
        }
    }
}<|MERGE_RESOLUTION|>--- conflicted
+++ resolved
@@ -67,7 +67,6 @@
     public $user_found = false;
 
     /**
-<<<<<<< HEAD
      * The user's email found during the validation part of the login workflow.
      * @var ?string
      */
@@ -78,12 +77,12 @@
      * @var int
      */
     private int $auth_type = 0;
-=======
-     * Indicated if an error occurs during connection to the user LDAP.
+
+    /**
+     * Indicates if an error occurs during connection to the user LDAP.
      * @var boolean
      */
     public $user_ldap_error = false;
->>>>>>> 078f6529
 
     /** @var resource|boolean LDAP connection descriptor */
     public $ldap_connection;
@@ -528,7 +527,6 @@
 
         switch ($authtype) {
             case self::CAS:
-<<<<<<< HEAD
                 phpCAS::client(
                     constant($CFG_GLPI["cas_version"]),
                     $CFG_GLPI["cas_host"],
@@ -537,40 +535,6 @@
                     $CFG_GLPI["url_base"],
                     false
                 );
-=======
-                if (!Toolbox::canUseCAS()) {
-                    trigger_error("CAS lib not installed", E_USER_WARNING);
-                    return false;
-                }
-
-                // Adapt phpCAS::client() signature.
-                // A new signature has been introduced in 1.6.0 version of the official package.
-                // This new signature has been backported in the `1.3.6-1` version of the debian package,
-                // so we have to check for method argument names too.
-                $has_service_base_url_arg = version_compare(phpCAS::getVersion(), '1.6.0', '>=')
-                    || ((new ReflectionMethod(phpCAS::class, 'client'))->getParameters()[4]->getName() ?? null) === 'service_base_url';
-                if (!$has_service_base_url_arg) {
-                    // Prior to version 1.6.0, `$service_base_url` argument was not present, and 5th argument was `$changeSessionID`.
-                    phpCAS::client(
-                        constant($CFG_GLPI["cas_version"]),
-                        $CFG_GLPI["cas_host"],
-                        intval($CFG_GLPI["cas_port"]),
-                        $CFG_GLPI["cas_uri"],
-                        false
-                    );
-                } else {
-                    // Starting from version 1.6.0, `$service_base_url` argument was added at 5th position, and `$changeSessionID`
-                    // was moved at 6th position.
-                    phpCAS::client(
-                        constant($CFG_GLPI["cas_version"]),
-                        $CFG_GLPI["cas_host"],
-                        intval($CFG_GLPI["cas_port"]),
-                        $CFG_GLPI["cas_uri"],
-                        $CFG_GLPI["url_base"],
-                        false
-                    );
-                }
->>>>>>> 078f6529
 
                 // no SSL validation for the CAS server
                 phpCAS::setNoCasServerValidation();
@@ -983,8 +947,7 @@
                                 $login_password,
                                 $this->user->fields["auths_id"]
                             );
-<<<<<<< HEAD
-                            if ($this->ldap_connection !== false && (!$this->auth_succeded && !$this->user_found)) {
+                            if ($this->user_ldap_error === false && !$this->auth_succeded && !$this->user_found) {
                                 $search_params = [
                                     'name'     => $login_name,
                                     'authtype' => $this::LDAP
@@ -995,20 +958,6 @@
                                 if ($this->user->getFromDBByCrit($search_params)) {
                                     $user_deleted_ldap = true;
                                 };
-=======
-                            if ($this->user_ldap_error === false && !$this->auth_succeded && !$this->user_found) {
-                                 // Mark user as deleted, unless an error occured during connection to user LDAP server.
-                                 $search_params = [
-                                     'name'     => addslashes($login_name),
-                                     'authtype' => $this::LDAP
-                                 ];
-                                 if (!empty($login_auth)) {
-                                     $search_params['auths_id'] = $this->user->fields["auths_id"];
-                                 }
-                                 if ($this->user->getFromDBByCrit($search_params)) {
-                                     $user_deleted_ldap = true;
-                                 };
->>>>>>> 078f6529
                             }
                         }
                     }
