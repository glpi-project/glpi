<?php

/**
 * ---------------------------------------------------------------------
 *
 * GLPI - Gestionnaire Libre de Parc Informatique
 *
 * http://glpi-project.org
 *
 * @copyright 2015-2023 Teclib' and contributors.
 * @copyright 2003-2014 by the INDEPNET Development Team.
 * @licence   https://www.gnu.org/licenses/gpl-3.0.html
 *
 * ---------------------------------------------------------------------
 *
 * LICENSE
 *
 * This file is part of GLPI.
 *
 * This program is free software: you can redistribute it and/or modify
 * it under the terms of the GNU General Public License as published by
 * the Free Software Foundation, either version 3 of the License, or
 * (at your option) any later version.
 *
 * This program is distributed in the hope that it will be useful,
 * but WITHOUT ANY WARRANTY; without even the implied warranty of
 * MERCHANTABILITY or FITNESS FOR A PARTICULAR PURPOSE.  See the
 * GNU General Public License for more details.
 *
 * You should have received a copy of the GNU General Public License
 * along with this program.  If not, see <https://www.gnu.org/licenses/>.
 *
 * ---------------------------------------------------------------------
 */

abstract class NotificationTargetCommonITILObject extends NotificationTarget
{
    public $private_profiles = [];

    /**
     * Keep track of profiles who have acces to the "central" interface
     * Will only be loaded if the source item's entity is using anonymisation
     */
    public $central_profiles = [];

    /**
     * @param $entity          (default '')
     * @param $event           (default '')
     * @param $object          (default null)
     * @param $options   array
     **/
    public function __construct($entity = '', $event = '', $object = null, $options = [])
    {

        parent::__construct($entity, $event, $object, $options);

        if (isset($options['followup_id'])) {
            $this->options['sendprivate'] = $options['is_private'];
        }

        if (isset($options['task_id'])) {
            $this->options['sendprivate'] = $options['is_private'];
        }

        if (isset($options['users_id'])) {
            $this->options['users_id'] = $options['users_id'];
        }
    }


    public function validateSendTo($event, array $infos, $notify_me = false, $emitter = null)
    {

       // Check global ones for notification to myself
        if (!parent::validateSendTo($event, $infos, $notify_me, $emitter)) {
            return false;
        }

       // Private object and no right to see private items : do not send
        if (
            $this->isPrivate()
            && (!isset($infos['additionnaloption']['show_private'])
              || !$infos['additionnaloption']['show_private'])
        ) {
            return false;
        }

        return true;
    }

    protected function canNotificationBeDisabled(string $event): bool
    {
        // Notifications on ITIL objects are relying on `use_notification` property of actors.
        return false;
    }

    /**
     * Get notification subject prefix
     *
     * @param $event Event name (default '')
     *
     * @return string
     **/
    public function getSubjectPrefix($event = '')
    {

        $perso_tag = trim(Entity::getUsedConfig(
            'notification_subject_tag',
            $this->getEntity(),
            '',
            ''
        ));

        if (empty($perso_tag)) {
            $perso_tag = 'GLPI';
        }
        return sprintf("[$perso_tag #%07d] ", $this->obj->getField('id'));
    }

    /**
     * Get events related to Itil Object
     *
     * @since 9.2
     *
     * @return array of events (event key => event label)
     **/
    public function getEvents()
    {

        $events = [
            'requester_user'    => __('New user in requesters'),
            'requester_group'   => __('New group in requesters'),
            'observer_user'     => __('New user in observers'),
            'observer_group'    => __('New group in observers'),
            'assign_user'       => __('New user in assignees'),
            'assign_group'      => __('New group in assignees'),
            'assign_supplier'   => __('New supplier in assignees'),
            'add_task'          => __('New task'),
            'update_task'       => __('Update of a task'),
            'delete_task'       => __('Deletion of a task'),
            'add_followup'      => __("New followup"),
            'update_followup'   => __('Update of a followup'),
            'delete_followup'   => __('Deletion of a followup'),
            'user_mention'      => __('User mentionned'),
            'auto_reminder'    => ITILReminder::getTypeName(1),
        ];

        asort($events);
        return $events;
    }


    /**
     * Add linked users to the notified users list
     *
     * @param integer $type type of linked users
     *
     * @return void
     */
    public function addLinkedUserByType($type)
    {
        global $DB, $CFG_GLPI;

        $userlinktable = getTableForItemType($this->obj->userlinkclass);
        $fkfield       = $this->obj->getForeignKeyField();

       //Look for the user by his id
        $criteria = ['LEFT JOIN' => [
            User::getTable() => [
                'ON' => [
                    $userlinktable    => 'users_id',
                    User::getTable()  => 'id'
                ]
            ]
        ]
        ] + $this->getDistinctUserCriteria() + $this->getProfileJoinCriteria();
        $criteria['FROM'] = $userlinktable;
        $criteria['FIELDS'] = array_merge(
            $criteria['FIELDS'],
            [
                "$userlinktable.use_notification AS notif",
                "$userlinktable.alternative_email AS altemail"
            ]
        );
        $criteria['WHERE']["$userlinktable.$fkfield"] = $this->obj->fields['id'];
        $criteria['WHERE']["$userlinktable.type"] = $type;

        $iterator = $DB->request($criteria);
        foreach ($iterator as $data) {
            //Add the user email and language in the notified users list
            if ($data['notif']) {
                $author_email = UserEmail::getDefaultForUser($data['users_id']);
                $author_lang  = $data["language"];
                $author_id    = $data['users_id'];

                if (
                    !empty($data['altemail'])
                    && ($data['altemail'] != $author_email)
                    && NotificationMailing::isUserAddressValid($data['altemail'])
                ) {
                    $author_email = $data['altemail'];
                }
                if (empty($author_lang)) {
                    $author_lang = $CFG_GLPI["language"];
                }
                if (empty($author_id)) {
                    $author_id = -1;
                }

                $user = [
                    'language' => $author_lang,
                    'users_id' => $author_id
                ];
                if ($this->isMailMode()) {
                    $user['email'] = $author_email;
                }
                $this->addToRecipientsList($user);
            }
        }

       // Anonymous user
        $iterator = $DB->request([
            'SELECT' => 'alternative_email',
            'FROM'   => $userlinktable,
            'WHERE'  => [
                $fkfield             => $this->obj->fields['id'],
                'users_id'           => 0,
                'use_notification'   => 1,
                'type'               => $type
            ]
        ]);
        foreach ($iterator as $data) {
            if ($this->isMailMode()) {
                if (NotificationMailing::isUserAddressValid($data['alternative_email'])) {
                    $this->addToRecipientsList([
                        'email'    => $data['alternative_email'],
                        'language' => $CFG_GLPI["language"],
                        'users_id' => -1
                    ]);
                }
            }
        }
    }


    /**
     * Add linked group to the notified user list
     *
     * @param integer $type type of linked groups
     *
     * @return void
     */
    public function addLinkedGroupByType($type)
    {
        global $DB;

        $grouplinktable = getTableForItemType($this->obj->grouplinkclass);
        $fkfield        = $this->obj->getForeignKeyField();

       //Look for the user by his id
        $iterator = $DB->request([
            'SELECT' => 'groups_id',
            'FROM'   => $grouplinktable,
            'WHERE'  => [
                $fkfield => $this->obj->fields['id'],
                'type'   => $type
            ]
        ]);

        foreach ($iterator as $data) {
            //Add the group in the notified users list
            $this->addForGroup(0, $data['groups_id']);
        }
    }



    /**
     * Add linked group without supervisor to the notified user list
     *
     * @since 0.84.1
     *
     * @param integer $type type of linked groups
     *
     * @return void
     */
    public function addLinkedGroupWithoutSupervisorByType($type)
    {
        global $DB;

        $grouplinktable = getTableForItemType($this->obj->grouplinkclass);
        $fkfield        = $this->obj->getForeignKeyField();

        $iterator = $DB->request([
            'SELECT' => 'groups_id',
            'FROM'   => $grouplinktable,
            'WHERE'  => [
                $fkfield => $this->obj->fields['id'],
                'type'   => $type
            ]
        ]);

        foreach ($iterator as $data) {
            //Add the group in the notified users list
            $this->addForGroup(2, $data['groups_id']);
        }
    }


    /**
     * Add linked group supervisor to the notified user list
     *
     * @param integer $type type of linked groups
     *
     * @return void
     */
    public function addLinkedGroupSupervisorByType($type)
    {
        global $DB;

        $grouplinktable = getTableForItemType($this->obj->grouplinkclass);
        $fkfield        = $this->obj->getForeignKeyField();

        $iterator = $DB->request([
            'SELECT' => 'groups_id',
            'FROM'   => $grouplinktable,
            'WHERE'  => [
                $fkfield => $this->obj->fields['id'],
                'type'   => $type
            ]
        ]);

        foreach ($iterator as $data) {
            //Add the group in the notified users list
            $this->addForGroup(1, $data['groups_id']);
        }
    }


    /**
     * Get the email of the item's user : Overloaded manual address used
     **/
    public function addItemAuthor()
    {
        $this->addLinkedUserByType(CommonITILActor::REQUESTER);
    }


    /**
     * Add previous technician in charge (before reassign)
     *
     * @return void
     */
    public function addOldAssignTechnician()
    {
        global $CFG_GLPI;

        if (
            isset($this->options['_old_user'])
            && ($this->options['_old_user']['type'] == CommonITILActor::ASSIGN)
            && $this->options['_old_user']['use_notification']
        ) {
            $user = new User();
            $user->getFromDB($this->options['_old_user']['users_id']);

            $author_email = UserEmail::getDefaultForUser($user->fields['id']);
            $author_lang  = $user->fields["language"];
            $author_id    = $user->fields['id'];

            if (
                !empty($this->options['_old_user']['alternative_email'])
                && ($this->options['_old_user']['alternative_email'] != $author_email)
                && NotificationMailing::isUserAddressValid($this->options['_old_user']['alternative_email'])
            ) {
                $author_email = $this->options['_old_user']['alternative_email'];
            }
            if (empty($author_lang)) {
                $author_lang = $CFG_GLPI["language"];
            }
            if (empty($author_id)) {
                $author_id = -1;
            }

            $user = [
                'language' => $author_lang,
                'users_id' => $author_id
            ];
            if ($this->isMailMode()) {
                $user['email'] = $author_email;
            }
            $this->addToRecipientsList($user);
        }
    }


    /**
     * Add recipient
     *
     * @return void
     */
    public function addRecipientAddress()
    {
        $this->addUserByField("users_id_recipient");
    }


    /**
     * Get supplier related to the ITIL object
     *
     * @param boolean $sendprivate (false by default)
     *
     * @return void
     */
    public function addSupplier($sendprivate = false)
    {
        global $DB;

        if (
            !$sendprivate
            && $this->obj->countSuppliers(CommonITILActor::ASSIGN)
            && $this->isMailMode()
        ) {
            $supplierlinktable = getTableForItemType($this->obj->supplierlinkclass);
            $fkfield           = $this->obj->getForeignKeyField();

            $iterator = $DB->request([
                'SELECT'          => [
                    'glpi_suppliers.email AS email',
                    'glpi_suppliers.name AS name'
                ],
                'DISTINCT'        => true,
                'FROM'            => $supplierlinktable,
                'LEFT JOIN'       => [
                    'glpi_suppliers'  => [
                        'ON' => [
                            $supplierlinktable   => 'suppliers_id',
                            'glpi_suppliers'     => 'id'
                        ]
                    ]
                ],
                'WHERE'           => [
                    "$supplierlinktable.$fkfield" => $this->obj->getID()
                ]
            ]);

            foreach ($iterator as $data) {
                $this->addToRecipientsList($data);
            }
        }
    }


    /**
     * Add approver related to the ITIL object validation
     *
     * @param $options array
     *
     * @return void
     */
    public function addValidationApprover($options = [])
    {
        global $DB;

        if (isset($options['validation_id'])) {
            $validationtable = getTableForItemType($this->obj->getType() . 'Validation');

            $criteria = ['LEFT JOIN' => [
                User::getTable() => [
                    'ON' => [
                        $validationtable  => 'users_id_validate',
                        User::getTable()  => 'id'
                    ]
                ]
            ]
            ] + $this->getDistinctUserCriteria() + $this->getProfileJoinCriteria();
            $criteria['FROM'] = $validationtable;
            $criteria['WHERE']["$validationtable.id"] = $options['validation_id'];

            $iterator = $DB->request($criteria);
            foreach ($iterator as $data) {
                $this->addToRecipientsList($data);
            }
        }
    }

    /**
     * Add requester related to the ITIL object validation
     *
     * @param array $options Options
     *
     * @return void
     **/
    public function addValidationRequester($options = [])
    {
        global $DB;

        if (isset($options['validation_id'])) {
            $validationtable = getTableForItemType($this->obj->getType() . 'Validation');

            $criteria = ['LEFT JOIN' => [
                User::getTable() => [
                    'ON' => [
                        $validationtable  => 'users_id',
                        User::getTable()  => 'id'
                    ]
                ]
            ]
            ] + $this->getDistinctUserCriteria() + $this->getProfileJoinCriteria();
            $criteria['FROM'] = $validationtable;
            $criteria['WHERE']["$validationtable.id"] = $options['validation_id'];

            $iterator = $DB->request($criteria);
            foreach ($iterator as $data) {
                $this->addToRecipientsList($data);
            }
        }
    }

    /**
     * Add all users and groups who were asked for an approval answer
     *
     * @param array $options Options
     * @return void
     */
    public function addValidationTarget($options = [])
    {
        global $DB;

        if (isset($options['validation_id'])) {
            $validation_type = $this->obj->getType() . 'Validation';
            $validation = new $validation_type();
            $validation->getFromDB($options['validation_id']);
            if ($validation->fields['itemtype_target'] === 'User') {
                $validationtable = getTableForItemType($this->obj->getType() . 'Validation');

                $criteria = [
                    'LEFT JOIN' => [
                        User::getTable() => [
                            'ON' => [
                                $validationtable => 'items_id_target',
                                User::getTable() => 'id'
                            ]
                        ]
                    ]
                ] + $this->getDistinctUserCriteria() + $this->getProfileJoinCriteria();
                $criteria['FROM'] = $validationtable;
                $criteria['WHERE']["$validationtable.id"] = $options['validation_id'];

                $iterator = $DB->request($criteria);
                foreach ($iterator as $data) {
                    $this->addToRecipientsList($data);
                }
            } else if ($validation->fields['itemtype_target'] === 'Group') {
                $this->addForGroup(0, $validation->fields['items_id_target']);
            }
        }
    }


    /**
     * Add author related to the followup
     *
     * @param array $options Options
     *
     * @return void
     */
    public function addFollowupAuthor($options = [])
    {
        global $DB;

        if (isset($options['followup_id'])) {
            $followuptable = ITILFollowup::getTable();

            $criteria = array_merge_recursive(
                ['INNER JOIN' => [
                    User::getTable() => [
                        'ON' => [
                            $followuptable    => 'users_id',
                            User::getTable()  => 'id'
                        ]
                    ]
                ]
                ],
                $this->getDistinctUserCriteria() + $this->getProfileJoinCriteria()
            );
            $criteria['FROM'] = $followuptable;
            $criteria['WHERE']["$followuptable.id"] = $options['followup_id'];

            $iterator = $DB->request($criteria);
            foreach ($iterator as $data) {
                 $this->addToRecipientsList($data);
            }
        }
    }


    /**
     * Add task author
     *
     * @param array $options Options
     *
     * @return void
     */
    public function addTaskAuthor($options = [])
    {
        global $DB;

       // In case of delete task pass user id
        if (isset($options['task_users_id'])) {
            $criteria = $this->getDistinctUserCriteria() + $this->getProfileJoinCriteria();
            $criteria['FROM'] = User::getTable();
            $criteria['WHERE'][User::getTable() . '.id'] = $options['task_users_id'];

            $iterator = $DB->request($criteria);
            foreach ($iterator as $data) {
                $this->addToRecipientsList($data);
            }
        } else if (isset($options['task_id'])) {
            $tasktable = getTableForItemType($this->obj->getType() . 'Task');

            $criteria = array_merge_recursive(
                ['INNER JOIN' => [
                    User::getTable() => [
                        'ON' => [
                            $tasktable        => 'users_id',
                            User::getTable()  => 'id'
                        ]
                    ]
                ]
                ],
                $this->getDistinctUserCriteria() + $this->getProfileJoinCriteria()
            );
            $criteria['FROM'] = $tasktable;
            $criteria['WHERE']["$tasktable.id"] = $options['task_id'];

            $iterator = $DB->request($criteria);
            foreach ($iterator as $data) {
                $this->addToRecipientsList($data);
            }
        }
    }


    /**
     * Add user assigned to task
     *
     * @param array $options Options
     *
     * @return void
     */
    public function addTaskAssignUser($options = [])
    {
        global $DB;

       // In case of delete task pass user id
        if (isset($options['task_users_id_tech'])) {
            $criteria = $this->getDistinctUserCriteria() + $this->getProfileJoinCriteria();
            $criteria['FROM'] = User::getTable();
            $criteria['WHERE'][User::getTable() . '.id'] = $options['task_users_id_tech'];

            $iterator = $DB->request($criteria);
            foreach ($iterator as $data) {
                $this->addToRecipientsList($data);
            }
        } else if (isset($options['task_id'])) {
            $tasktable = getTableForItemType($this->obj->getType() . 'Task');

            $criteria = array_merge_recursive(
                ['INNER JOIN' => [
                    User::getTable() => [
                        'ON' => [
                            $tasktable        => 'users_id_tech',
                            User::getTable()  => 'id'
                        ]
                    ]
                ]
                ],
                $this->getDistinctUserCriteria() + $this->getProfileJoinCriteria()
            );
            $criteria['FROM'] = $tasktable;
            $criteria['WHERE']["$tasktable.id"] = $options['task_id'];

            $iterator = $DB->request($criteria);
            foreach ($iterator as $data) {
                $this->addToRecipientsList($data);
            }
        }
    }


    /**
     * Add group assigned to the task
     *
     * @since 9.1
     *
     * @param array $options Options
     *
     * @return void
     */
    public function addTaskAssignGroup($options = [])
    {
        global $DB;

       // In case of delete task pass user id
        if (isset($options['task_groups_id_tech'])) {
            $this->addForGroup(0, $options['task_groups_id_tech']);
        } else if (isset($options['task_id'])) {
            $tasktable = getTableForItemType($this->obj->getType() . 'Task');
            $iterator = $DB->request([
                'FROM'   => $tasktable,
                'INNER JOIN'   => [
                    'glpi_groups'  => [
                        'ON'  => [
                            'glpi_groups'  => 'id',
                            $tasktable     => 'groups_id_tech'
                        ]
                    ]
                ],
                'WHERE'        => ["$tasktable.id" => $options['task_id']]
            ]);
            foreach ($iterator as $data) {
                $this->addForGroup(0, $data['groups_id_tech']);
            }
        }
    }


    public function addAdditionnalInfosForTarget()
    {
        global $DB;

        $iterator = $DB->request([
            'SELECT' => ['profiles_id'],
            'FROM'   => 'glpi_profilerights',
            'WHERE'  => [
                'name'   => 'followup',
                'rights' => ['&', ITILFollowup::SEEPRIVATE]
            ]
        ]);

        foreach ($iterator as $data) {
            $this->private_profiles[$data['profiles_id']] = $data['profiles_id'];
        }

        $profiles_iterator = $DB->request([
            'SELECT' => ['id'],
            'FROM'   => Profile::getTable(),
            'WHERE'  => [
                'interface' => 'central',
            ]
        ]);

        foreach ($profiles_iterator as $profiles_data) {
            $this->central_profiles[$profiles_data['id']] = $profiles_data['id'];
        }
    }


    public function addAdditionnalUserInfo(array $data)
    {
        return [
            'show_private'    => $this->getShowPrivateInfo($data),
            'is_self_service' => $this->getIsSelfServiceInfo($data),
        ];
    }

    protected function getShowPrivateInfo(array $data)
    {
        global $DB;

        if (!isset($data['users_id']) || count($this->private_profiles) === 0) {
            return false;
        }

        $result = $DB->request([
            'COUNT'  => 'cpt',
            'FROM'   => 'glpi_profiles_users',
            'WHERE'  => [
                'users_id'     => $data['users_id'],
                'profiles_id'  => $this->private_profiles
            ] + getEntitiesRestrictCriteria('glpi_profiles_users', 'entities_id', $this->getEntity(), true)
        ])->current();

        if ($result['cpt']) {
            return true;
        }
        return false;
    }

    protected function getIsSelfServiceInfo(array $data)
    {
        global $DB;

        if (!isset($data['users_id']) || count($this->central_profiles) === 0) {
            return true;
        }

        $result = $DB->request([
            'COUNT'  => 'cpt',
            'FROM'   => Profile_User::getTable(),
            'WHERE'  => [
                'users_id'     => $data['users_id'],
                'profiles_id'  => $this->central_profiles
            ] + getEntitiesRestrictCriteria(Profile_User::getTable(), 'entities_id', $this->getEntity(), true)
        ])->current();

        if ($result['cpt']) {
            return false;
        }
        return true;
    }

    public function getProfileJoinCriteria()
    {
        $criteria = parent::getProfileJoinCriteria();

        if ($this->isPrivate()) {
            $criteria['INNER JOIN'][Profile::getTable()] = [
                'ON' => [
                    Profile::getTable()        => 'id',
                    Profile_User::getTable()   => 'profiles_id'
                ]
            ];
            $criteria['INNER JOIN'][ProfileRight::getTable()] = [
                'ON' => [
                    ProfileRight::getTable()   => 'profiles_id',
                    Profile::getTable()        => 'id'
                ]
            ];
            $criteria['WHERE'][ProfileRight::getTable() . '.name'] = 'followup';
            $criteria['WHERE'][ProfileRight::getTable() . '.rights'] = ['&', ITILFollowup::SEEPRIVATE];
            $criteria['WHERE'][Profile::getTable() . '.interface'] = 'central';
        }
        return $criteria;
    }



    public function isPrivate()
    {

        if (isset($this->options['sendprivate']) && ($this->options['sendprivate'] == 1)) {
            return true;
        }
        return false;
    }


    /**
     * Add additionnals targets for ITIL objects
     *
     * @param string $event specif event to get additional targets (default '')
     *
     * @return void
     **/
    public function addAdditionalTargets($event = '')
    {

        if ($event === 'user_mention') {
            $this->addTarget(Notification::MENTIONNED_USER, __('Mentionned user'));
            return; // Do not propose more targets
        }

        if ($event == 'update') {
            $this->addTarget(
                Notification::OLD_TECH_IN_CHARGE,
                __('Former technician in charge of the ticket')
            );
        }

        if ($event == 'satisfaction') {
            $this->addTarget(Notification::AUTHOR, _n('Requester', 'Requesters', 1));
            $this->addTarget(Notification::RECIPIENT, __('Writer'));
        } else if ($event != 'alertnotclosed') {
            $this->addTarget(Notification::RECIPIENT, __('Writer'));
            $this->addTarget(Notification::SUPPLIER, Supplier::getTypeName(1));
            $this->addTarget(
                Notification::SUPERVISOR_ASSIGN_GROUP,
                __('Manager of the group in charge of the ticket')
            );
            $this->addTarget(
                Notification::ASSIGN_GROUP_WITHOUT_SUPERVISOR,
                __("Group in charge of the ticket except manager users")
            );
            $this->addTarget(Notification::SUPERVISOR_REQUESTER_GROUP, __('Requester group manager'));
            $this->addTarget(
                Notification::REQUESTER_GROUP_WITHOUT_SUPERVISOR,
                __("Requester group except manager users")
            );
            $this->addTarget(Notification::ASSIGN_TECH, __('Technician in charge of the ticket'));
            $this->addTarget(Notification::REQUESTER_GROUP, _n('Requester group', 'Requester groups', 1));
            $this->addTarget(Notification::AUTHOR, _n('Requester', 'Requesters', 1));
            $this->addTarget(Notification::ASSIGN_GROUP, __('Group in charge of the ticket'));
            $this->addTarget(Notification::OBSERVER_GROUP, _n('Observer group', 'Observer groups', 1));
            $this->addTarget(Notification::OBSERVER, _n('Observer', 'Observers', 1));
            $this->addTarget(Notification::SUPERVISOR_OBSERVER_GROUP, __('Observer group manager'));
            $this->addTarget(
                Notification::OBSERVER_GROUP_WITHOUT_SUPERVISOR,
                __("Observer group except manager users")
            );
        }

        if (($event == 'validation') || ($event == 'validation_answer') || ($event == 'validation_reminder')) {
            $this->addTarget(Notification::VALIDATION_REQUESTER, __('Approval requester'));
            $this->addTarget(Notification::VALIDATION_TARGET, __('Approval target'));
            $this->addTarget(Notification::VALIDATION_APPROVER, __('Approver'));
        }

        if (($event == 'update_task') || ($event == 'add_task') || ($event == 'delete_task')) {
            $this->addTarget(Notification::TASK_ASSIGN_TECH, __('Technician in charge of the task'));
            $this->addTarget(Notification::TASK_ASSIGN_GROUP, __('Group in charge of the task'));
            $this->addTarget(Notification::TASK_AUTHOR, __('Task author'));
        }

        if (
            ($event == 'update_followup')
            || ($event == 'add_followup')
            || ($event == 'delete_followup')
        ) {
            $this->addTarget(Notification::FOLLOWUP_AUTHOR, __('Followup author'));
        }
    }


    /**
     * Get specifics targets for ITIL objects
     *
     * @param array $data    Data
     * @param array $options Options
     *
     * @return void
     **/
    public function addSpecificTargets($data, $options)
    {

       //Look for all targets whose type is Notification::ITEM_USER
        switch ($data['type']) {
            case Notification::USER_TYPE:
                switch ($data['items_id']) {
                    case Notification::ASSIGN_TECH:
                        $this->addLinkedUserByType(CommonITILActor::ASSIGN);
                        break;

                  //Send to the supervisor of group in charge of the ITIL object
                    case Notification::SUPERVISOR_ASSIGN_GROUP:
                        $this->addLinkedGroupSupervisorByType(CommonITILActor::ASSIGN);
                        break;

                  //Notification to the group in charge of the ITIL object without supervisor
                    case Notification::ASSIGN_GROUP_WITHOUT_SUPERVISOR:
                        $this->addLinkedGroupWithoutSupervisorByType(CommonITILActor::ASSIGN);
                        break;

                //Send to the user who's got the issue
                    case Notification::RECIPIENT:
                          $this->addRecipientAddress();
                        break;

                //Send to the supervisor of the requester's group
                    case Notification::SUPERVISOR_REQUESTER_GROUP:
                         $this->addLinkedGroupSupervisorByType(CommonITILActor::REQUESTER);
                        break;

                //Send to the technician previously in charge of the ITIL object (before reassignation)
                    case Notification::OLD_TECH_IN_CHARGE:
                        $this->addOldAssignTechnician();
                        break;

               //Assign to a supplier
                    case Notification::SUPPLIER:
                        $this->addSupplier($this->isPrivate());
                        break;

                    case Notification::REQUESTER_GROUP:
                        $this->addLinkedGroupByType(CommonITILActor::REQUESTER);
                        break;

               //Notification to the requester group without supervisor
                    case Notification::REQUESTER_GROUP_WITHOUT_SUPERVISOR:
                        $this->addLinkedGroupWithoutSupervisorByType(CommonITILActor::REQUESTER);
                        break;

                    case Notification::ASSIGN_GROUP:
                        $this->addLinkedGroupByType(CommonITILActor::ASSIGN);
                        break;

                    case Notification::VALIDATION_TARGET:
                        $this->addValidationTarget($options);
                        break;

               //Send to the ITIL object validation approver
                    case Notification::VALIDATION_APPROVER:
                        $this->addValidationApprover($options);
                        break;

               //Send to the ITIL object validation requester
                    case Notification::VALIDATION_REQUESTER:
                        $this->addValidationRequester($options);
                        break;

               //Send to the ITIL object followup author
                    case Notification::FOLLOWUP_AUTHOR:
                        $this->addFollowupAuthor($options);
                        break;

               //Send to the ITIL object followup author
                    case Notification::TASK_AUTHOR:
                        $this->addTaskAuthor($options);
                        break;

               //Send to the ITIL object followup author
                    case Notification::TASK_ASSIGN_TECH:
                        $this->addTaskAssignUser($options);
                        break;

               //Send to the ITIL object task group assigned
                    case Notification::TASK_ASSIGN_GROUP:
                        $this->addTaskAssignGroup($options);
                        break;

               //Notification to the ITIL object's observer group
                    case Notification::OBSERVER_GROUP:
                        $this->addLinkedGroupByType(CommonITILActor::OBSERVER);
                        break;

               //Notification to the ITIL object's observer user
                    case Notification::OBSERVER:
                        $this->addLinkedUserByType(CommonITILActor::OBSERVER);
                        break;

               //Notification to the supervisor of the ITIL object's observer group
                    case Notification::SUPERVISOR_OBSERVER_GROUP:
                        $this->addLinkedGroupSupervisorByType(CommonITILActor::OBSERVER);
                        break;

               //Notification to the observer group without supervisor
                    case Notification::OBSERVER_GROUP_WITHOUT_SUPERVISOR:
                        $this->addLinkedGroupWithoutSupervisorByType(CommonITILActor::OBSERVER);
                        break;

                    case Notification::MENTIONNED_USER:
                        $this->addMentionnedUser($options);
                        break;
                }
        }
    }

    /**
     * Add mentionned user to recipients.
     *
     * @param array $options
     *
     * @return void
     */
    protected function addMentionnedUser(array $options): void
    {
        $user = new User();
        if (array_key_exists('users_id', $options) && $user->getFromDB($options['users_id'])) {
            $this->addToRecipientsList(
                [
                    'language' => $user->fields['language'],
                    'users_id' => $user->fields['id'],
                ]
            );
        }
    }


    public function addDataForTemplate($event, $options = [])
    {
        $events    = $this->getAllEvents();
        $objettype = strtolower($this->obj->getType());

       // Get data from ITIL objects
        if ($event != 'alertnotclosed') {
            $this->data = $this->getDataForObject($this->obj, $options);
        } else {
            if (
                isset($options['entities_id'])
                && isset($options['items'])
            ) {
                $entity = new Entity();
                if ($entity->getFromDB($options['entities_id'])) {
                    $this->data["##$objettype.entity##"]      = $entity->getField('completename');
                    $this->data["##$objettype.shortentity##"] = $entity->getField('name');
                }
                if ($item = getItemForItemtype($objettype)) {
                    $objettypes = Toolbox::strtolower(getPlural($objettype));
                    $items      = [];
                    foreach ($options['items'] as $object) {
                        $item->getFromDB($object['id']);
                        $tmp = $this->getDataForObject($item, $options, true);
                        $this->data[$objettypes][] = $tmp;
                    }
                }
            }
        }

        if (
            ($event == 'validation')
            && isset($options['validation_status'])
        ) {
            $this->data["##$objettype.action##"]
                     //TRANS: %s id of the approval's state
                     = sprintf(
                         __('%1$s - %2$s'),
                         CommonITILValidation::getTypeName(1),
                         TicketValidation::getStatus($options['validation_status'])
                     );
        } else {
            $this->data["##$objettype.action##"] = $events[$event];
        }

        $this->getTags();

        foreach ($this->tag_descriptions[parent::TAG_LANGUAGE] as $tag => $values) {
            if (!isset($this->data[$tag])) {
                $this->data[$tag] = $values['label'];
            }
        }
    }


    /**
     * Get data from an item
     *
     * @param CommonDBTM $item    Object instance
     * @param array      $options Options
     * @param boolean    $simple  (false by default)
     *
     * @return array
     **/
    public function getDataForObject(CommonDBTM $item, array $options, $simple = false)
    {
        global $CFG_GLPI, $DB;

        $is_self_service = $options['additionnaloption']['is_self_service'] ?? true;
        $are_names_anonymized = $is_self_service
            && Entity::getAnonymizeConfig($item->fields['entities_id']) !== Entity::ANONYMIZE_DISABLED;
        $objettype = strtolower($item->getType());

        $data["##$objettype.title##"]        = $item->getField('name');
        $data["##$objettype.content##"]      = $item->getField('content');
        $data["##$objettype.description##"]  = $item->getField('content');
        $data["##$objettype.id##"]           = sprintf("%07d", $item->getField("id"));

        $data["##$objettype.url##"]
                        = $this->formatURL(
                            $options['additionnaloption']['usertype'],
                            $objettype . "_" . $item->getField("id")
                        );

        $tab = '$1';
        $data["##$objettype.urlapprove##"]
                           = $this->formatURL(
                               $options['additionnaloption']['usertype'],
                               $objettype . "_" . $item->getField("id") . "_" .
                               $item->getType() . $tab
                           );

        $entity = new Entity();
        if ($entity->getFromDB($this->getEntity())) {
            $data["##$objettype.entity##"]          = $entity->getField('completename');
            $data["##$objettype.shortentity##"]     = $entity->getField('name');
            $data["##$objettype.entity.phone##"]    = $entity->getField('phonenumber');
            $data["##$objettype.entity.fax##"]      = $entity->getField('fax');
            $data["##$objettype.entity.website##"]  = $entity->getField('website');
            $data["##$objettype.entity.email##"]    = $entity->getField('email');
            $data["##$objettype.entity.address##"]  = $entity->getField('address');
            $data["##$objettype.entity.postcode##"] = $entity->getField('postcode');
            $data["##$objettype.entity.town##"]     = $entity->getField('town');
            $data["##$objettype.entity.state##"]    = $entity->getField('state');
            $data["##$objettype.entity.country##"]  = $entity->getField('country');
            $data["##$objettype.entity.registration_number##"] = $entity->getField('registration_number');
        }

        $data["##$objettype.storestatus##"]  = $item->getField('status');
        $data["##$objettype.status##"]       = $item->getStatus($item->getField('status'));

        $data["##$objettype.urgency##"]      = $item->getUrgencyName($item->getField('urgency'));
        $data["##$objettype.impact##"]       = $item->getImpactName($item->getField('impact'));
        $data["##$objettype.priority##"]     = $item->getPriorityName($item->getField('priority'));
        $data["##$objettype.time##"]         = $item->getActionTime($item->getField('actiontime'));

        $data["##$objettype.creationdate##"] = Html::convDateTime($item->getField('date'));
        $data["##$objettype.closedate##"]    = Html::convDateTime($item->getField('closedate'));
        $data["##$objettype.solvedate##"]    = Html::convDateTime($item->getField('solvedate'));
        $data["##$objettype.duedate##"]      = Html::convDateTime($item->getField('time_to_resolve'));

        $data["##$objettype.category##"] = '';
        if ($item->getField('itilcategories_id')) {
            $data["##$objettype.category##"]
                              = Dropdown::getDropdownName(
                                  'glpi_itilcategories',
                                  $item->getField('itilcategories_id')
                              );
        }
        $data['actors']                = [];

        $data["##$objettype.authors##"] = '';
        $data['authors']                = [];
        if ($item->countUsers(CommonITILActor::REQUESTER)) {
            $users = [];
            foreach ($item->getUsers(CommonITILActor::REQUESTER) as $tmpusr) {
                $uid = (int)$tmpusr['users_id'];
                $user_tmp = new User();
                if ($uid > 0 && $user_tmp->getFromDB($uid)) {
                    $users[] = $user_tmp->getName();

                    // Legacy authors data
                    $actor_data = self::getActorData($user_tmp, CommonITILActor::REQUESTER, 'author');
                    $actor_data['##author.title##'] = $actor_data['##author.usertitle##'];
                    $actor_data['##author.category##'] = $actor_data['##author.usercategory##'];
                    $data['authors'][] = $actor_data;

                    $data['actors'][]  = self::getActorData($user_tmp, CommonITILActor::REQUESTER, 'actor');
                } elseif ($uid === 0) {
                    // Anonymous users only in xxx.authors, not in authors
                    $users[] = $tmpusr['alternative_email'];

                    // Anonymous user in actors
                    $user_tmp->getEmpty();
                    $actor_data = self::getActorData($user_tmp, CommonITILActor::REQUESTER, 'actor');
                    $actor_data['##actor.name##'] = $tmpusr['alternative_email'];
                }
            }
            $data["##$objettype.authors##"] = implode(', ', $users);
        }

        $data["##$objettype.suppliers##"] = '';
        $data["##$objettype.assigntosupplier##"] = '';
        $data['suppliers'] = [];
        if ($item->countSuppliers(CommonITILActor::ASSIGN)) {
            $suppliers = [];
            foreach ($item->getSuppliers(CommonITILActor::ASSIGN) as $supplier_data) {
                $sid      = $supplier_data['suppliers_id'];
                $supplier = new Supplier();
                if ($sid > 0 && $supplier->getFromDB($sid)) {
                    $suppliers[] = $supplier->getName();

                    // Legacy suppliers data
                    $actor_data = self::getActorData($supplier, CommonITILActor::ASSIGN, 'supplier');
                    $actor_data['##supplier.type##'] = $actor_data['##supplier.suppliertype##'];
                    $data['suppliers'][] = $actor_data;

                    $data['actors'][]    = self::getActorData($supplier, CommonITILActor::ASSIGN, 'actor');
                }
            }
            $data["##$objettype.suppliers##"] = implode(', ', $suppliers);
            $data["##$objettype.assigntosupplier##"] = implode(', ', $suppliers);
        }

        $data["##$objettype.openbyuser##"] = '';
        if ($item->getField('users_id_recipient')) {
            $user_tmp = new User();
            $user_tmp->getFromDB($item->getField('users_id_recipient'));
            $data["##$objettype.openbyuser##"] = $user_tmp->getName();
        }

        $data["##$objettype.lastupdater##"] = '';
        if ($item->getField('users_id_lastupdater')) {
            $user_tmp = new User();
            $user_tmp->getFromDB($item->getField('users_id_lastupdater'));
            $data["##$objettype.lastupdater##"] = $user_tmp->getName();
        }

        $data["##$objettype.assigntousers##"] = '';
        if ($item->countUsers(CommonITILActor::ASSIGN)) {
            $users = [];
            foreach ($item->getUsers(CommonITILActor::ASSIGN) as $tmp) {
                $uid      = $tmp['users_id'];
                $user_tmp = new User();

                if ($user_tmp->getFromDB($uid)) {
                    // Check if the user need to be anonymized
                    if ($are_names_anonymized) {
                        $users[$uid] = User::getAnonymizedNameForUser($uid, $item->fields['entities_id']);
                    } else {
                        $users[$uid] = $user_tmp->getName();
                    }

                    $actor_data = self::getActorData($user_tmp, CommonITILActor::ASSIGN, 'actor');
                    $actor_data['##actor.name##'] = $users[$uid]; // Use anonymized name
                    $data['actors'][] = $actor_data;
                }
            }
            $data["##$objettype.assigntousers##"] = implode(', ', $users);
        }

        $data["##$objettype.groups##"] = '';
        if ($item->countGroups(CommonITILActor::REQUESTER)) {
            $groups = [];
            foreach ($item->getGroups(CommonITILActor::REQUESTER) as $group_data) {
                $gid = $group_data['groups_id'];

                $group = new Group();
                if ($gid > 0 && $group->getFromDB($gid)) {
                    $groups[$gid] = Dropdown::getDropdownName('glpi_groups', $gid);
                    $data['actors'][] = self::getActorData($group, CommonITILActor::REQUESTER, 'actor');
                }
            }
            $data["##$objettype.groups##"] = implode(', ', $groups);
        }

        $data["##$objettype.observergroups##"] = '';
        if ($item->countGroups(CommonITILActor::OBSERVER)) {
            $groups = [];
            foreach ($item->getGroups(CommonITILActor::OBSERVER) as $group_data) {
                $gid = $group_data['groups_id'];

                $group = new Group();
                if ($gid > 0 && $group->getFromDB($gid)) {
                    $groups[$gid] = Dropdown::getDropdownName('glpi_groups', $gid);
                    $data['actors'][] = self::getActorData($group, CommonITILActor::OBSERVER, 'actor');
                }
            }
            $data["##$objettype.observergroups##"] = implode(', ', $groups);
        }

        $data["##$objettype.observerusers##"] = '';
        if ($item->countUsers(CommonITILActor::OBSERVER)) {
            $users = [];
            foreach ($item->getUsers(CommonITILActor::OBSERVER) as $tmp) {
                $uid      = $tmp['users_id'];
                $user_tmp = new User();
                if (
                    $uid
                    && $user_tmp->getFromDB($uid)
                ) {
                    $users[] = $user_tmp->getName();

                    $data['actors'][] = self::getActorData($user_tmp, CommonITILActor::OBSERVER, 'actor');
                } else {
                    $users[] = $tmp['alternative_email'];
                }
            }
            $data["##$objettype.observerusers##"] = implode(', ', $users);
        }

        $data["##$objettype.assigntogroups##"] = '';
        if ($item->countGroups(CommonITILActor::ASSIGN)) {
            $groups = [];
            foreach ($item->getGroups(CommonITILActor::ASSIGN) as $group_data) {
                $gid = $group_data['groups_id'];

                $group = new Group();
                if ($gid > 0 && $group->getFromDB($gid)) {
                    $groups[$gid] = Dropdown::getDropdownName('glpi_groups', $gid);
                    $data['actors'][] = self::getActorData($group, CommonITILActor::ASSIGN, 'actor');
                }
            }
            $data["##$objettype.assigntogroups##"] = implode(', ', $groups);
        }

        $data["##$objettype.solution.type##"] = '';
        $data["##$objettype.solution.description##"] = '';
        $data["##$objettype.solution.author##"] = '';

        $itilsolution = new ITILSolution();
        $solution = $itilsolution->getFromDBByRequest([
            'WHERE'  => [
                'itemtype'  => $objettype,
                'items_id'  => $item->fields['id']
            ],
            'ORDER'  => 'date_creation DESC',
            'LIMIT'  => 1
        ]);

        if ($solution) {
            $data["##$objettype.solution.type##"] = '';
            if ($itilsolution->getField('solutiontypes_id')) {
                $data["##$objettype.solution.type##"] = Dropdown::getDropdownName(
                    'glpi_solutiontypes',
                    $itilsolution->getField('solutiontypes_id')
                );
            }

            $data["##$objettype.solution.author##"] = getUserName($itilsolution->getField('users_id'));
            $data["##$objettype.solution.description##"] = $itilsolution->getField('content');
        }

        $itilreminder = new ITILReminder();
        if (
            $itilreminder->getFromDBByRequest([
                'WHERE'  => [
                    'itemtype'  => $objettype,
                    'items_id'  => $item->fields['id'],
                ],
                'ORDER'  => 'date_creation DESC',
                'LIMIT'  => 1
            ])
        ) {
            $pending_reason = $itilreminder->getPendingReason();
            $pending_reason_item = new PendingReason_Item();
            $followup_template = ITILFollowupTemplate::getById($pending_reason->fields['itilfollowuptemplates_id']);
            if (
                $pending_reason && $pending_reason_item->getFromDBByRequest([
                    'WHERE'  => [
                        'itemtype'  => $objettype,
                        'items_id'  => $item->fields['id'],
                        'pendingreasons_id' => $pending_reason->getID(),
                    ],
                    'ORDER'  => 'last_bump_date DESC',
                    'LIMIT'  => 1
                ])
            ) {
                $data["##$objettype.reminder.bumpcounter##"]   = $pending_reason_item->getField('bump_count');
                $data["##$objettype.reminder.bumpremaining##"] = $pending_reason_item->getField('followups_before_resolution') - $pending_reason_item->getField('bump_count');
                $data["##$objettype.reminder.bumptotal##"]     = $pending_reason_item->getField('followups_before_resolution');
                $data["##$objettype.reminder.deadline##"]      = $pending_reason_item->getAutoResolvedate();
                $data["##$objettype.reminder.text##"]          = $followup_template !== false ? $followup_template->getRenderedContent($item) : '';
                $data["##$objettype.reminder.name##"]          = $pending_reason->getField('name');
            }
        }

       // Complex mode
        if (!$simple) {
            $linked = CommonITILObject_CommonITILObject::getAllLinkedTo($item->getType(), $item->getField('id'));
            $data['linkedtickets'] = [];
            $data['linkedchanges'] = [];
            $data['linkedproblems'] = [];

            foreach ($linked as $link) {
                $itemtype = $link['itemtype'];
                $link_item = new $link['itemtype']();
                if ($link_item->getFromDB($link['items_id'])) {
                    $tmp = [];
                    $tmp['##linked' . strtolower($itemtype) . '.id##'] = $link['items_id'];
                    $tmp['##linked' . strtolower($itemtype) . '.link##'] = CommonITILObject_CommonITILObject::getLinkName($link['link']);
                    $tmp['##linked' . strtolower($itemtype) . '.url##'] = $this->formatURL(
                        $options['additionnaloption']['usertype'],
                        strtolower($itemtype) . "_" . $link['items_id']
                    );

                    $tmp['##linked' . strtolower($itemtype) . '.title##'] = $link_item->getField('name');
                    $tmp['##linked' . strtolower($itemtype) . '.content##'] = $link_item->getField('content');

                    switch ($itemtype) {
                        case 'Ticket':
                            $data['linkedtickets'][] = $tmp;
                            break;
                        case 'Change':
                            $data['linkedchanges'][] = $tmp;
                            break;
                        case 'Problem':
                            $data['linkedproblems'][] = $tmp;
                            break;
                    }
                }
            }

            $data['##ticket.numberoflinkedtickets##'] = count($data['linkedtickets']);
            $data['##ticket.numberoflinkedchanges##'] = count($data['linkedchanges']);
            $data['##ticket.numberoflinkedproblems##'] = count($data['linkedproblems']);

            $show_private = $options['additionnaloption']['show_private'] ?? false;
            $followup_restrict = [];
            $followup_restrict['items_id'] = $item->getField('id');
            if (!$show_private) {
                $followup_restrict['is_private'] = 0;
            }
            $followup_restrict['itemtype'] = $objettype;

           //Followup infos
            $followups          = getAllDataFromTable(
                'glpi_itilfollowups',
                [
                    'WHERE'  => $followup_restrict,
                    'ORDER'  => ['date_mod DESC', 'id ASC']
                ]
            );
            $data['followups'] = [];
            foreach ($followups as $followup) {
                 $tmp                             = [];
                 $tmp['##followup.isprivate##']   = Dropdown::getYesNo($followup['is_private']);

                 // Check if the author need to be anonymized
                if ($are_names_anonymized && ITILFollowup::getById($followup['id'])->isFromSupportAgent()) {
                    $tmp['##followup.author##'] = User::getAnonymizedNameForUser(
                        $followup['users_id'],
                        $item->fields['entities_id']
                    );
                } else {
                    $tmp['##followup.author##'] = getUserName($followup['users_id']);
                }

                $user_tmp = new User();
                if ($user_tmp->getFromDB($followup['users_id'])) {
                    $tmp = array_merge($tmp, self::getActorData($user_tmp, 0, 'followup.author'));
                }

                $tmp['##followup.requesttype##'] = '';
                if ($followup['requesttypes_id']) {
                     $tmp['##followup.requesttype##'] = Dropdown::getDropdownName(
                         'glpi_requesttypes',
                         $followup['requesttypes_id']
                     );
                }
                $tmp['##followup.date##']        = Html::convDateTime($followup['date']);
                $tmp['##followup.description##'] = $followup['content'];

                $data['followups'][] = $tmp;
            }

            $data["##$objettype.numberoffollowups##"] = count($data['followups']);

            $data['log'] = [];
           // Use list_limit_max or load the full history ?
            foreach (Log::getHistoryData($item, 0, $CFG_GLPI['list_limit_max']) as $log) {
                $tmp                               = [];
                $tmp["##$objettype.log.date##"]    = $log['date_mod'];
                $tmp["##$objettype.log.user##"]    = $log['user_name'];
                $tmp["##$objettype.log.field##"]   = $log['field'];
                $tmp["##$objettype.log.content##"] = $log['change'];
                $data['log'][]                    = $tmp;
            }

            $data["##$objettype.numberoflogs##"] = count($data['log']);

           // Get unresolved items
            $restrict = [
                'NOT' => [
                    $item->getTable() . '.status' => array_merge(
                        $item->getSolvedStatusArray(),
                        $item->getClosedStatusArray()
                    )
                ]
            ];

            if ($item->maybeDeleted()) {
                $restrict[$item->getTable() . '.is_deleted'] = 0;
            }

            $data["##$objettype.numberofunresolved##"]
               = countElementsInTableForEntity($item->getTable(), $this->getEntity(), $restrict, false);

           // Document
            $iterator = $DB->request([
                'SELECT'    => 'glpi_documents.*',
                'FROM'      => 'glpi_documents',
                'LEFT JOIN' => [
                    'glpi_documents_items'  => [
                        'ON' => [
                            'glpi_documents_items'  => 'documents_id',
                            'glpi_documents'        => 'id'
                        ]
                    ]
                ],
                'WHERE'     => [
                    $item->getAssociatedDocumentsCriteria(),
                    'timeline_position' => ['>', CommonITILObject::NO_TIMELINE], // skip inlined images
                ]
            ]);

            $data["documents"] = [];
            $addtodownloadurl   = '';
            if ($item->getType() == 'Ticket') {
                 $addtodownloadurl = "&tickets_id=" . $item->fields['id'];
            }
            foreach ($iterator as $row) {
                $tmp                      = [];
                $tmp['##document.id##']   = $row['id'];
                $tmp['##document.name##'] = $row['name'];
                $tmp['##document.weblink##']
                                       = $row['link'];

                $tmp['##document.url##']  = $this->formatURL(
                    $options['additionnaloption']['usertype'],
                    "document_" . $row['id']
                );
                $downloadurl              = "/front/document.send.php?docid=" . $row['id'];

                $tmp['##document.downloadurl##']
                                       = $this->formatURL(
                                           $options['additionnaloption']['usertype'],
                                           $downloadurl . $addtodownloadurl
                                       );

                $tmp['##document.heading##'] = '';
                if ($row['documentcategories_id']) {
                     $tmp['##document.heading##']
                                          = Dropdown::getDropdownName(
                                              'glpi_documentcategories',
                                              $row['documentcategories_id']
                                          );
                }

                $tmp['##document.filename##']
                                       = $row['filename'];

                $data['documents'][]     = $tmp;
            }

            $data["##$objettype.urldocument##"]
                        = $this->formatURL(
                            $options['additionnaloption']['usertype'],
                            $objettype . "_" . $item->getField("id") . '_Document_Item$1'
                        );

            $data["##$objettype.numberofdocuments##"]
                        = count($data['documents']);

           //costs infos
            $costtype = $item->getType() . 'Cost';
            $costs    = $costtype::getCostsSummary($costtype, $item->getField("id"));

            $data["##$objettype.costfixed##"]    = $costs['costfixed'];
            $data["##$objettype.costmaterial##"] = $costs['costmaterial'];
            $data["##$objettype.costtime##"]     = $costs['costtime'];
            $data["##$objettype.totalcost##"]    = $costs['totalcost'];

            $costs          = getAllDataFromTable(
                getTableForItemType($costtype),
                [
                    'WHERE'  => [$item->getForeignKeyField() => $item->getField('id')],
                    'ORDER'  => ['begin_date DESC', 'id ASC']
                ]
            );
            $data['costs'] = [];
            foreach ($costs as $cost) {
                 $tmp = [];
                 $tmp['##cost.name##']         = $cost['name'];
                 $tmp['##cost.comment##']      = $cost['comment'];
                 $tmp['##cost.datebegin##']    = Html::convDate($cost['begin_date']);
                 $tmp['##cost.dateend##']      = Html::convDate($cost['end_date']);
                 $tmp['##cost.time##']         = $item->getActionTime($cost['actiontime']);
                 $tmp['##cost.costtime##']     = Html::formatNumber($cost['cost_time']);
                 $tmp['##cost.costfixed##']    = Html::formatNumber($cost['cost_fixed']);
                 $tmp['##cost.costmaterial##'] = Html::formatNumber($cost['cost_material']);
                 $tmp['##cost.totalcost##']    = CommonITILCost::computeTotalCost(
                     $cost['actiontime'],
                     $cost['cost_time'],
                     $cost['cost_fixed'],
                     $cost['cost_material']
                 );
                 $tmp['##cost.budget##']       = '';
                if ($cost['budgets_id']) {
                     $tmp['##cost.budget##'] = Dropdown::getDropdownName('glpi_budgets', $cost['budgets_id']);
                }
                 $data['costs'][]             = $tmp;
            }
            $data["##$objettype.numberofcosts##"] = count($data['costs']);

           //Task infos
            $tasktype = $item->getType() . 'Task';
            $taskobj  = new $tasktype();
            $restrict = [$item->getForeignKeyField() => $item->getField('id')];
            if (
                $taskobj->maybePrivate()
                && (!isset($options['additionnaloption']['show_private'])
                || !$options['additionnaloption']['show_private'])
            ) {
                $restrict['is_private'] = 0;
            }

            $tasks          = getAllDataFromTable(
                $taskobj->getTable(),
                [
                    'WHERE'  => $restrict,
                    'ORDER'  => ['date_mod DESC', 'id ASC']
                ]
            );
            $data['tasks'] = [];
            foreach ($tasks as $task) {
                 $tmp                          = [];
                 $tmp['##task.id##']           = $task['id'];
                if ($taskobj->maybePrivate()) {
                    $tmp['##task.isprivate##'] = Dropdown::getYesNo($task['is_private']);
                }
                 $tmp['##task.author##']       = getUserName($task['users_id']);

                 $tmp_taskcatinfo = Dropdown::getDropdownName(
                     'glpi_taskcategories',
                     $task['taskcategories_id'],
                     true,
                     true,
                     false,
                     ''
                 );
                 $tmp['##task.categoryid##']      = $task['taskcategories_id'];
                 $tmp['##task.category##']        = $tmp_taskcatinfo['name'];
                 $tmp['##task.categorycomment##'] = $tmp_taskcatinfo['comment'];

                 $tmp['##task.date##']         = Html::convDateTime($task['date']);
                 $tmp['##task.description##']  = $task['content'];
                 $tmp['##task.time##']         = Ticket::getActionTime($task['actiontime']);
                 $tmp['##task.status##']       = Planning::getState($task['state']);

                 $tmp['##task.user##']         = getUserName($task['users_id_tech']);
                 $tmp['##task.group##'] = '';
                if ($task['groups_id_tech']) {
                     $tmp['##task.group##'] = Dropdown::getDropdownName("glpi_groups", $task['groups_id_tech']);
                }
                 $tmp['##task.begin##']        = "";
                 $tmp['##task.end##']          = "";
                if (!is_null($task['begin'])) {
                    $tmp['##task.begin##']     = Html::convDateTime($task['begin']);
                    $tmp['##task.end##']       = Html::convDateTime($task['end']);
                }

                 $data['tasks'][]             = $tmp;
            }

            $data["##$objettype.numberoftasks##"] = count($data['tasks']);

            $data['timelineitems'] = [];

<<<<<<< HEAD
            $timeline = $item->getTimelineItems(
                [
                    'with_documents'    => false,
                    'with_logs'         => false,
                    'with_validations'  => false,
                    'expose_private'    => $show_private,
                    'bypass_rights'     => true,
                    'sort_by_date_desc' => true,
                    'is_self_service'   => $is_self_service,
                ]
            );
=======
            $options = [
                'with_documents'     => false,
                'with_logs'          => false,
                'with_validations'   => false,
                'sort_by_date_desc'  => true,

                'check_view_rights'  => false,
                'hide_private_items' => $is_self_service || !$show_private,
            ];

            $timeline = $item->getTimelineItems($options);
>>>>>>> e57bf452

            foreach ($timeline as $timeline_data) {
                $tmptimelineitem = [];

                $tmptimelineitem['##timelineitems.type##']        = $timeline_data['type']::getType();
                $tmptimelineitem['##timelineitems.typename##']    = $tmptimelineitem['##timelineitems.type##']::getTypeName(0);
                $tmptimelineitem['##timelineitems.date##']        = Html::convDateTime($timeline_data['item']['date']);
                $tmptimelineitem['##timelineitems.description##'] = $timeline_data['item']['content'];
                $tmptimelineitem['##timelineitems.position##']    = $this->getUserPositionFromTimelineItemPosition($timeline_data['item']['timeline_position']);

                $item_users_id = (int)$timeline_data['item']['users_id'];

                // Check if the author need to be anonymized
                if (
                    $item_users_id > 0
                    && $timeline_data['type'] == ITILFollowup::getType()
                    && $are_names_anonymized
                    && ITILFollowup::getById($timeline_data['item']['id'])->isFromSupportAgent()
                ) {
                    $tmptimelineitem['##timelineitems.author##'] = User::getAnonymizedNameForUser(
                        $item_users_id,
                        $item->fields['entities_id']
                    );
                } elseif ($item_users_id > 0) {
                    $tmptimelineitem['##timelineitems.author##'] = getUserName($item_users_id);
                } else {
                    $tmptimelineitem['##timelineitems.author##'] = '';
                }
                $data['timelineitems'][] = $tmptimelineitem;
            }

            /** @var CommonITILObject $item */
            $inquest_type = $item::getSatisfactionClass();
            if ($inquest_type !== null) {
                $inquest = new $inquest_type();
                $data['##satisfaction.type##'] = '';
                $data['##satisfaction.datebegin##'] = '';
                $data['##satisfaction.dateanswered##'] = '';
                $data['##satisfaction.satisfaction##'] = '';
                $data['##satisfaction.description##'] = '';

                if ($inquest->getFromDB($item->getField('id'))) {
                    // internal inquest
                    if ($inquest->fields['type'] == 1) {
                        $user_type = $options['additionnaloption']['usertype'];
                        $redirect = "{$objettype}_" . $item->getField("id") . '_' . $item::getType() . '$3';
                        $data["##{$objettype}.urlsatisfaction##"] = $this->formatURL($user_type, $redirect);
                    } else if ($inquest->fields['type'] == 2) { // external inquest
                        $data["##{$objettype}.urlsatisfaction##"] = Entity::generateLinkSatisfaction($item);
                    }

                    $data['##satisfaction.type##']
                        = $inquest->getTypeInquestName($inquest->getfield('type'));
                    $data['##satisfaction.datebegin##']
                        = Html::convDateTime($inquest->fields['date_begin']);
                    $data['##satisfaction.dateanswered##']
                        = Html::convDateTime($inquest->fields['date_answered']);
                    $data['##satisfaction.satisfaction##']
                        = $inquest->fields['satisfaction'];
                    $data['##satisfaction.description##']
                        = $inquest->fields['comment'];
                }
            }
        }
        return $data;
    }

    protected function getActorData(CommonDBTM $actor, int $actortype, string $key_prefix): array
    {
        $data = [
            sprintf('##%s.itemtype##', $key_prefix)     => get_class($actor),
            sprintf('##%s.actortype##', $key_prefix)    => $actortype,
            sprintf('##%s.id##', $key_prefix)           => $actor->getID(),
            sprintf('##%s.name##', $key_prefix)         => '',
            sprintf('##%s.comments##', $key_prefix)     => $actor->getField('comment'),
            sprintf('##%s.location##', $key_prefix)     => '',
            sprintf('##%s.usertitle##', $key_prefix)    => '',
            sprintf('##%s.usercategory##', $key_prefix) => '',
            sprintf('##%s.email##', $key_prefix)        => '',
            sprintf('##%s.mobile##', $key_prefix)       => '',
            sprintf('##%s.phone##', $key_prefix)        => '',
            sprintf('##%s.phone2##', $key_prefix)       => '',
            sprintf('##%s.fax##', $key_prefix)          => '',
            sprintf('##%s.website##', $key_prefix)      => '',
            sprintf('##%s.address##', $key_prefix)      => '',
            sprintf('##%s.postcode##', $key_prefix)     => '',
            sprintf('##%s.town##', $key_prefix)         => '',
            sprintf('##%s.state##', $key_prefix)        => '',
            sprintf('##%s.country##', $key_prefix)      => '',
            sprintf('##%s.suppliertype##', $key_prefix) => '',
        ];
        switch (get_class($actor)) {
            case User::class:
                $data[sprintf('##%s.name##', $key_prefix)] = $actor->getName();

                $location = new Location();
                if ($actor->fields['locations_id'] > 0 && $location->getFromDB($actor->fields['locations_id'])) {
                    $data[sprintf('##%s.location##', $key_prefix)] = Dropdown::getDropdownName(
                        'glpi_locations',
                        $actor->fields['locations_id']
                    );
                    $data[sprintf('##%s.address##', $key_prefix)]  = $location->getField('address');
                    $data[sprintf('##%s.postcode##', $key_prefix)] = $location->getField('postcode');
                    $data[sprintf('##%s.town##', $key_prefix)]     = $location->getField('town');
                }

                if ($actor->fields['usertitles_id'] > 0) {
                    $data[sprintf('##%s.usertitle##', $key_prefix)] = Dropdown::getDropdownName(
                        'glpi_usertitles',
                        $actor->fields['usertitles_id']
                    );
                }

                if ($actor->fields['usercategories_id'] > 0) {
                    $data[sprintf('##%s.usercategory##', $key_prefix)] = Dropdown::getDropdownName(
                        'glpi_usercategories',
                        $actor->fields['usercategories_id']
                    );
                }

                $data[sprintf('##%s.email##', $key_prefix)]      = $actor->getDefaultEmail();
                $data[sprintf('##%s.mobile##', $key_prefix)]     = $actor->getField('mobile');
                $data[sprintf('##%s.phone##', $key_prefix)]      = $actor->getField('phone');
                $data[sprintf('##%s.phone2##', $key_prefix)]     = $actor->getField('phone2');
                break;
            case Group::class:
                $data[sprintf('##%s.name##', $key_prefix)]       = Dropdown::getDropdownName('glpi_groups', $actor->getID());
                break;
            case Supplier::class:
                $data[sprintf('##%s.name##', $key_prefix)]       = $actor->getName();
                $data[sprintf('##%s.email##', $key_prefix)]      = $actor->getField('email');
                $data[sprintf('##%s.phone##', $key_prefix)]      = $actor->getField('phonenumber');
                $data[sprintf('##%s.fax##', $key_prefix)]        = $actor->getField('fax');
                $data[sprintf('##%s.website##', $key_prefix)]    = $actor->getField('website');
                $data[sprintf('##%s.address##', $key_prefix)]    = $actor->getField('address');
                $data[sprintf('##%s.postcode##', $key_prefix)]   = $actor->getField('postcode');
                $data[sprintf('##%s.town##', $key_prefix)]       = $actor->getField('town');
                $data[sprintf('##%s.state##', $key_prefix)]      = $actor->getField('state');
                $data[sprintf('##%s.country##', $key_prefix)]    = $actor->getField('country');
                if ($actor->getField('suppliertypes_id')) {
                    $data[sprintf('##%s.type##', $key_prefix)]
                               = Dropdown::getDropdownName(
                                   'glpi_suppliertypes',
                                   $actor->getField('suppliertypes_id')
                               );
                    $data[sprintf('##%s.suppliertype##', $key_prefix)]
                               = Dropdown::getDropdownName(
                                   'glpi_suppliertypes',
                                   $actor->getField('suppliertypes_id')
                               );
                }
                break;
        }
        return $data;
    }

    public function getTags()
    {

        $itemtype  = $this->obj->getType();
        $objettype = strtolower($itemtype);

       //Locales
        $tags = [$objettype . '.id'                    => __('ID'),
            $objettype . '.title'                 => __('Title'),
            $objettype . '.url'                   => __('URL'),
            $objettype . '.category'              => _n('Category', 'Categories', 1),
            $objettype . '.content'               => __('Description'),
            $objettype . '.description'           => sprintf(
                __('%1$s: %2$s'),
                $this->obj->getTypeName(1),
                __('Description')
            ),
            $objettype . '.status'                => __('Status'),
            $objettype . '.urgency'               => __('Urgency'),
            $objettype . '.impact'                => __('Impact'),
            $objettype . '.priority'              => __('Priority'),
            $objettype . '.time'                  => __('Total duration'),
            $objettype . '.creationdate'          => __('Opening date'),
            $objettype . '.closedate'             => __('Closing date'),
            $objettype . '.solvedate'             => __('Date of solving'),
            $objettype . '.duedate'               => __('Time to resolve'),
            $objettype . '.authors'               => _n('Requester', 'Requesters', Session::getPluralNumber()),
            'author.id'                         => __('Requester ID'),
            'author.name'                       => _n('Requester', 'Requesters', 1),
            'author.location'                   => __('Requester location'),
            'author.mobile'                     => __('Mobile phone'),
            'author.phone'                      => Phone::getTypeName(1),
            'author.phone2'                     => __('Phone 2'),
            'author.email'                      => _n('Email', 'Emails', 1),
            'author.title'                      => _x('person', 'Title'),
            'author.category'                   => _n('Category', 'Categories', 1),
            $objettype . '.suppliers'             => _n('Supplier', 'Suppliers', Session::getPluralNumber()),
            'supplier.id'                       => __('Supplier ID'),
            'supplier.name'                     => Supplier::getTypeName(1),
            'supplier.phone'                    => Phone::getTypeName(1),
            'supplier.fax'                      => __('Fax'),
            'supplier.website'                  => __('Website'),
            'supplier.email'                    => _n('Email', 'Emails', 1),
            'supplier.address'                  => __('Address'),
            'supplier.postcode'                 => __('Postal code'),
            'supplier.town'                     => __('City'),
            'supplier.state'                    => _x('location', 'State'),
            'supplier.country'                  => __('Country'),
            'supplier.comments'                 => _n('Comment', 'Comments', Session::getPluralNumber()),
            'supplier.type'                     => SupplierType::getTypeName(1),
            $objettype . '.openbyuser'            => __('Writer'),
            $objettype . '.lastupdater'           => __('Last updater'),
            $objettype . '.assigntousers'         => __('Assigned to technicians'),
            'actor.itemtype'     => __('Internal type'),
            'actor.actortype'    => __('Actor type'),
            'actor.id'           => __('ID'),
            'actor.name'         => __('Name'),
            'actor.location'     => __('User location'),
            'actor.usertitle'    => _x('person', 'Title'),
            'actor.usercategory' => _n('Category', 'Categories', 1),
            'actor.email'        => _n('Email', 'Emails', 1),
            'actor.mobile'       => __('Mobile phone'),
            'actor.phone'        => Phone::getTypeName(1),
            'actor.phone2'       => __('Phone 2'),
            'actor.fax'          => __('Fax'),
            'actor.website'      => __('Website'),
            'actor.address'      => __('Address'),
            'actor.postcode'     => __('Postal code'),
            'actor.town'         => __('City'),
            'actor.state'        => _x('location', 'State'),
            'actor.country'      => __('Country'),
            'actor.comments'     => _n('Comment', 'Comments', Session::getPluralNumber()),
            'actor.suppliertype' => SupplierType::getTypeName(1),
            $objettype . '.assigntosupplier'      => __('Assigned to a supplier'),
            $objettype . '.groups'                => _n(
                'Requester group',
                'Requester groups',
                Session::getPluralNumber()
            ),
            $objettype . '.observergroups'        => _n('Observer group', 'Observer groups', Session::getPluralNumber()),
            $objettype . '.assigntogroups'        => __('Assigned to groups'),
            $objettype . '.solution.type'         => SolutionType::getTypeName(1),
            $objettype . '.solution.description'  => ITILSolution::getTypeName(1),
            $objettype . '.solution.author'       => __('Writer'),
            $objettype . '.observerusers'         => _n('Observer', 'Observers', Session::getPluralNumber()),
            $objettype . '.action'                => _n('Event', 'Events', 1),
            'followup.date'                     => __('Opening date'),
            'followup.isprivate'                => __('Private'),
            'followup.author'                   => __('Writer'),
            'followup.author.itemtype'          => __('Internal type'),
            'followup.author.actortype'         => __('Actor type'),
            'followup.author.id'                => __('ID'),
            'followup.author.name'              => __('Name'),
            'followup.author.location'          => __('User location'),
            'followup.author.usertitle'         => _x('person', 'Title'),
            'followup.author.usercategory'      => _n('Category', 'Categories', 1),
            'followup.author.email'             => _n('Email', 'Emails', 1),
            'followup.author.mobile'            => __('Mobile phone'),
            'followup.author.phone'             => Phone::getTypeName(1),
            'followup.author.phone2'            => __('Phone 2'),
            'followup.author.fax'               => __('Fax'),
            'followup.author.website'           => __('Website'),
            'followup.author.address'           => __('Address'),
            'followup.author.postcode'          => __('Postal code'),
            'followup.author.town'              => __('City'),
            'followup.author.state'             => _x('location', 'State'),
            'followup.author.country'           => __('Country'),
            'followup.author.comments'          => _n('Comment', 'Comments', Session::getPluralNumber()),
            'followup.author.suppliertype'      => SupplierType::getTypeName(1),
            'followup.description'              => __('Description'),
            'followup.requesttype'              => RequestType::getTypeName(1),
            $objettype . '.numberoffollowups'     => _x('quantity', 'Number of followups'),
            $objettype . '.numberofunresolved'    => __('Number of unresolved items'),
            $objettype . '.numberofdocuments'     => _x('quantity', 'Number of documents'),
            $objettype . '.costtime'              => __('Time cost'),
            $objettype . '.costfixed'             => __('Fixed cost'),
            $objettype . '.costmaterial'          => __('Material cost'),
            $objettype . '.totalcost'             => __('Total cost'),
            $objettype . '.numberofcosts'         => __('Number of costs'),
            'cost.name'                         => sprintf(
                __('%1$s: %2$s'),
                _n('Cost', 'Costs', 1),
                __('Name')
            ),
            'cost.comment'                      => sprintf(
                __('%1$s: %2$s'),
                _n('Cost', 'Costs', 1),
                __('Comments')
            ),
            'cost.datebegin'                    => sprintf(
                __('%1$s: %2$s'),
                _n('Cost', 'Costs', 1),
                __('Begin date')
            ),
            'cost.dateend'                      => sprintf(
                __('%1$s: %2$s'),
                _n('Cost', 'Costs', 1),
                __('End date')
            ),
            'cost.time'                         => sprintf(
                __('%1$s: %2$s'),
                _n('Cost', 'Costs', 1),
                __('Duration')
            ),
            'cost.costtime'                     => sprintf(
                __('%1$s: %2$s'),
                _n('Cost', 'Costs', 1),
                __('Time cost')
            ),
            'cost.costfixed'                    => sprintf(
                __('%1$s: %2$s'),
                _n('Cost', 'Costs', 1),
                __('Fixed cost')
            ),
            'cost.costmaterial'                 => sprintf(
                __('%1$s: %2$s'),
                _n('Cost', 'Costs', 1),
                __('Material cost')
            ),
            'cost.totalcost'                    => sprintf(
                __('%1$s: %2$s'),
                _n('Cost', 'Costs', 1),
                __('Total cost')
            ),
            'cost.budget'                       => sprintf(
                __('%1$s: %2$s'),
                _n('Cost', 'Costs', 1),
                Budget::getTypeName(1)
            ),
            'task.author'                       => __('Writer'),
            'task.isprivate'                    => __('Private'),
            'task.date'                         => __('Opening date'),
            'task.description'                  => __('Description'),
            'task.categoryid'                   => __('Category id'),
            'task.category'                     => _n('Category', 'Categories', 1),
            'task.categorycomment'              => __('Category comment'),
            'task.time'                         => __('Total duration'),
            'task.user'                         => __('User assigned to task'),
            'task.group'                        => __('Group assigned to task'),
            'task.begin'                        => __('Start date'),
            'task.end'                          => __('End date'),
            'task.status'                       => __('Status'),
            $objettype . '.numberoftasks'         => _x('quantity', 'Number of tasks'),
            $objettype . '.entity.phone'          => sprintf(
                __('%1$s (%2$s)'),
                Entity::getTypeName(1),
                Phone::getTypeName(1)
            ),
            $objettype . '.entity.fax'            => sprintf(
                __('%1$s (%2$s)'),
                Entity::getTypeName(1),
                __('Fax')
            ),
            $objettype . '.entity.website'        => sprintf(
                __('%1$s (%2$s)'),
                Entity::getTypeName(1),
                __('Website')
            ),
            $objettype . '.entity.email'          => sprintf(
                __('%1$s (%2$s)'),
                Entity::getTypeName(1),
                _n('Email', 'Emails', 1)
            ),
            $objettype . '.entity.address'        => sprintf(
                __('%1$s (%2$s)'),
                Entity::getTypeName(1),
                __('Address')
            ),
            $objettype . '.entity.postcode'       => sprintf(
                __('%1$s (%2$s)'),
                Entity::getTypeName(1),
                __('Postal code')
            ),
            $objettype . '.entity.town'           => sprintf(
                __('%1$s (%2$s)'),
                Entity::getTypeName(1),
                __('City')
            ),
            $objettype . '.entity.state'          => sprintf(
                __('%1$s (%2$s)'),
                Entity::getTypeName(1),
                _x('location', 'State')
            ),
            $objettype . '.entity.country'        => sprintf(
                __('%1$s (%2$s)'),
                Entity::getTypeName(1),
                __('Country')
            ),
            $objettype . '.entity.registration_number'        => sprintf(
                __('%1$s (%2$s)'),
                Entity::getTypeName(1),
                __('Administrative Number')
            ),
            'timelineitems.author'              => __('Writer'),
            'timelineitems.date'                => __('Opening date'),
            'timelineitems.type'                => __('Internal type'),
            'timelineitems.typename'            => _n('Type', 'Types', 1),
            'timelineitems.description'         => __('Description'),
            'timelineitems.position'            => __('Position'),
            $objettype . '.numberoflinkedtickets' => _x('quantity', 'Number of linked tickets'),
            $objettype . '.numberoflinkedchanges' => _x('quantity', 'Number of linked changes'),
            $objettype . '.numberoflinkedproblems' => _x('quantity', 'Number of linked problems'),
            $objettype . '.reminder.bumpcounter' => __('Number of sent reminders since status is pending'),
            $objettype . '.reminder.bumpremaining' => __('Number of remaining reminders before automatic resolution'),
            $objettype . '.reminder.bumptotal'  => __('Total number of reminders before automatic resolution'),
            $objettype . '.reminder.deadline'   => __('Auto resolution deadline'),
            $objettype . '.reminder.text'   => __('Reminder text'),
            $objettype . '.reminder.name' => __('Pending reason name'),
        ];

        foreach ($tags as $tag => $label) {
            $this->addTagToList(['tag'    => $tag,
                'label'  => $label,
                'value'  => true,
                'events' => parent::TAG_FOR_ALL_EVENTS
            ]);
        }

       //Foreach global tags
        $tags = ['log'       => __('Historical'),
            'followups' => _n('Followup', 'Followups', Session::getPluralNumber()),
            'tasks'     => _n('Task', 'Tasks', Session::getPluralNumber()),
            'costs'     => _n('Cost', 'Costs', Session::getPluralNumber()),
            'authors'   => _n('Requester', 'Requesters', Session::getPluralNumber()),
            'suppliers' => _n('Supplier', 'Suppliers', Session::getPluralNumber()),
            'actors' => __('Actors'),
            'timelineitems' => sprintf(__('Processing %1$s'), strtolower($objettype)),
            'linkedtickets' => _n('Linked ticket', 'Linked tickets', Session::getPluralNumber()),
            'linkedchanges' => _n('Linked change', 'Linked changes', Session::getPluralNumber()),
            'linkedproblems' => _n('Linked problem', 'Linked problems', Session::getPluralNumber()),
        ];

        foreach ($tags as $tag => $label) {
            $this->addTagToList(['tag'     => $tag,
                'label'   => $label,
                'value'   => false,
                'foreach' => true
            ]);
        }

       //Tags with just lang
        $tags = [
            $objettype . '.days'                => _n('Day', 'Days', Session::getPluralNumber()),
            $objettype . '.attribution'         => __('Assigned to'),
            $objettype . '.entity'              => Entity::getTypeName(1),
            $objettype . '.nocategoryassigned'  => __('No defined category'),
            $objettype . '.log'                 => __('Historical'),
            $objettype . '.tasks'               => _n('Task', 'Tasks', Session::getPluralNumber()),
            $objettype . '.costs'               => _n('Cost', 'Costs', Session::getPluralNumber()),
            $objettype . '.timelineitems'       => sprintf(__('Processing %1$s'), strtolower($objettype)),
            $objettype . '.linkedtickets'       => _n('Linked ticket', 'Linked tickets', Session::getPluralNumber()),
            $objettype . '.linkedchanges'       => _n('Linked change', 'Linked changes', Session::getPluralNumber()),
            $objettype . '.linkedproblems'      => _n('Linked problem', 'Linked problems', Session::getPluralNumber()),
        ];

        foreach ($tags as $tag => $label) {
            $this->addTagToList(['tag'   => $tag,
                'label' => $label,
                'value' => false,
                'lang'  => true
            ]);
        }

       //Tags without lang
        $tags = [$objettype . '.urlapprove'     => __('Web link to approval the solution'),
            $objettype . '.entity'         => sprintf(
                __('%1$s (%2$s)'),
                Entity::getTypeName(1),
                __('Complete name')
            ),
            $objettype . '.shortentity'    => sprintf(
                __('%1$s (%2$s)'),
                Entity::getTypeName(1),
                __('Name')
            ),
            $objettype . '.numberoflogs'   => sprintf(
                __('%1$s: %2$s'),
                __('Historical'),
                _x('quantity', 'Number of items')
            ),
            $objettype . '.log.date'       => sprintf(
                __('%1$s: %2$s'),
                __('Historical'),
                _n('Date', 'Dates', 1)
            ),
            $objettype . '.log.user'       => sprintf(
                __('%1$s: %2$s'),
                __('Historical'),
                User::getTypeName(1)
            ),
            $objettype . '.log.field'      => sprintf(
                __('%1$s: %2$s'),
                __('Historical'),
                _n('Field', 'Fields', 1)
            ),
            $objettype . '.log.content'    => sprintf(
                __('%1$s: %2$s'),
                __('Historical'),
                _x('name', 'Update')
            ),
            'document.url'               => sprintf(
                __('%1$s: %2$s'),
                Document::getTypeName(1),
                __('URL')
            ),
            'document.downloadurl'       => sprintf(
                __('%1$s: %2$s'),
                Document::getTypeName(1),
                __('Download URL')
            ),
            'document.heading'           => sprintf(
                __('%1$s: %2$s'),
                Document::getTypeName(1),
                __('Heading')
            ),
            'document.id'                => sprintf(
                __('%1$s: %2$s'),
                Document::getTypeName(1),
                __('ID')
            ),
            'document.filename'          => sprintf(
                __('%1$s: %2$s'),
                Document::getTypeName(1),
                __('File')
            ),
            'document.weblink'           => sprintf(
                __('%1$s: %2$s'),
                Document::getTypeName(1),
                __('Web link')
            ),
            'document.name'              => sprintf(
                __('%1$s: %2$s'),
                Document::getTypeName(1),
                __('Name')
            ),
            $objettype . '.urldocument'   => sprintf(
                __('%1$s: %2$s'),
                Document::getTypeName(Session::getPluralNumber()),
                __('URL')
            ),
            'linkedticket.id'         => sprintf(
                __('%1$s: %2$s'),
                _n('Linked ticket', 'Linked tickets', 1),
                __('ID')
            ),
            'linkedticket.link'       => sprintf(
                __('%1$s: %2$s'),
                _n('Linked ticket', 'Linked tickets', 1),
                Link::getTypeName(1)
            ),
            'linkedticket.url'        => sprintf(
                __('%1$s: %2$s'),
                _n('Linked ticket', 'Linked tickets', 1),
                __('URL')
            ),
            'linkedticket.title'      => sprintf(
                __('%1$s: %2$s'),
                _n('Linked ticket', 'Linked tickets', 1),
                __('Title')
            ),
            'linkedticket.content'    => sprintf(
                __('%1$s: %2$s'),
                _n('Linked ticket', 'Linked tickets', 1),
                __('Description')
            ),
            'linkedchange.id'         => sprintf(
                __('%1$s: %2$s'),
                _n('Linked change', 'Linked changes', 1),
                __('ID')
            ),
            'linkedchange.link'       => sprintf(
                __('%1$s: %2$s'),
                _n('Linked change', 'Linked changes', 1),
                Link::getTypeName(1)
            ),
            'linkedchange.url'        => sprintf(
                __('%1$s: %2$s'),
                _n('Linked change', 'Linked changes', 1),
                __('URL')
            ),
            'linkedchange.title'      => sprintf(
                __('%1$s: %2$s'),
                _n('Linked change', 'Linked changes', 1),
                __('Title')
            ),
            'linkedchange.content'    => sprintf(
                __('%1$s: %2$s'),
                _n('Linked change', 'Linked changes', 1),
                __('Description')
            ),
            'linkedproblem.id'         => sprintf(
                __('%1$s: %2$s'),
                _n('Linked problem', 'Linked problems', 1),
                __('ID')
            ),
            'linkedproblem.link'       => sprintf(
                __('%1$s: %2$s'),
                _n('Linked problem', 'Linked problems', 1),
                Link::getTypeName(1)
            ),
            'linkedproblem.url'        => sprintf(
                __('%1$s: %2$s'),
                _n('Linked problem', 'Linked problems', 1),
                __('URL')
            ),
            'linkedproblem.title'      => sprintf(
                __('%1$s: %2$s'),
                _n('Linked problem', 'Linked problems', 1),
                __('Title')
            ),
            'linkedproblem.content'    => sprintf(
                __('%1$s: %2$s'),
                _n('Linked problem', 'Linked problems', 1),
                __('Description')
            ),
        ];

        foreach ($tags as $tag => $label) {
            $this->addTagToList(['tag'   => $tag,
                'label' => $label,
                'value' => true,
                'lang'  => false
            ]);
        }

       //Tickets with a fixed set of values
        $status         = $this->obj->getAllStatusArray(false);
        $allowed_ticket = [];
        foreach ($status as $key => $value) {
            $allowed_ticket[] = $key;
        }

        $tags = [$objettype . '.storestatus' => ['text'     => __('Status value in database'),
            'allowed_values'
                                                                  => $allowed_ticket
        ]
        ];
        foreach ($tags as $tag => $label) {
            $this->addTagToList(['tag'            => $tag,
                'label'          => $label['text'],
                'value'          => true,
                'lang'           => false,
                'allowed_values' => $label['allowed_values']
            ]);
        }

        $inquest_type = $this->obj::getSatisfactionClass();
        if ($inquest_type !== null) {
            $tags = ['satisfaction.datebegin' => __('Creation date of the satisfaction survey'),
                'satisfaction.dateanswered' => __('Response date to the satisfaction survey'),
                'satisfaction.satisfaction' => __('Satisfaction'),
                'satisfaction.description' => __('Comments to the satisfaction survey')
            ];

            foreach ($tags as $tag => $label) {
                $this->addTagToList(['tag' => $tag,
                    'label' => $label,
                    'value' => true,
                    'events' => ['satisfaction']
                ]);
            }

            $tags = ['satisfaction.type' => __('Survey type'),];

            foreach ($tags as $tag => $label) {
                $this->addTagToList(['tag' => $tag,
                    'label' => $label,
                    'value' => true,
                    'lang' => false,
                    'events' => ['satisfaction']
                ]);
            }

            $tags = ['satisfaction.text' => __('Invitation to fill out the survey')];

            foreach ($tags as $tag => $label) {
                $this->addTagToList(['tag' => $tag,
                    'label' => $label,
                    'value' => false,
                    'lang' => true,
                    'events' => ['satisfaction']
                ]);
            }

            $this->addTagToList([
                'tag' => $objettype . '.urlsatisfaction',
                'label' => sprintf(
                    __('%1$s: %2$s'),
                    __('Satisfaction'),
                    __('URL')
                ),
                'value' => true,
                'lang' => false,
            ]);
        }
    }

    private function getUserPositionFromTimelineItemPosition($position)
    {

        switch ($position) {
            case CommonITILObject::TIMELINE_LEFT:
                $user_position = 'left';
                break;
            case CommonITILObject::TIMELINE_MIDLEFT:
                $user_position = 'left middle';
                break;
            case CommonITILObject::TIMELINE_MIDRIGHT:
                $user_position = 'right middle';
                break;
            case CommonITILObject::TIMELINE_RIGHT:
                $user_position = 'right';
                break;
            default:
                $user_position = 'left';
                break;
        }

        return $user_position;
    }
}<|MERGE_RESOLUTION|>--- conflicted
+++ resolved
@@ -1705,31 +1705,18 @@
 
             $data['timelineitems'] = [];
 
-<<<<<<< HEAD
+
             $timeline = $item->getTimelineItems(
                 [
-                    'with_documents'    => false,
-                    'with_logs'         => false,
-                    'with_validations'  => false,
-                    'expose_private'    => $show_private,
-                    'bypass_rights'     => true,
-                    'sort_by_date_desc' => true,
-                    'is_self_service'   => $is_self_service,
+                    'with_documents'     => false,
+                    'with_logs'          => false,
+                    'with_validations'   => false,
+                    'sort_by_date_desc'  => true,
+
+                    'check_view_rights'  => false,
+                    'hide_private_items' => $is_self_service || !$show_private,
                 ]
             );
-=======
-            $options = [
-                'with_documents'     => false,
-                'with_logs'          => false,
-                'with_validations'   => false,
-                'sort_by_date_desc'  => true,
-
-                'check_view_rights'  => false,
-                'hide_private_items' => $is_self_service || !$show_private,
-            ];
-
-            $timeline = $item->getTimelineItems($options);
->>>>>>> e57bf452
 
             foreach ($timeline as $timeline_data) {
                 $tmptimelineitem = [];
