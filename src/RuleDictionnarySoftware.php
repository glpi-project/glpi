<?php

/**
 * ---------------------------------------------------------------------
 *
 * GLPI - Gestionnaire Libre de Parc Informatique
 *
 * http://glpi-project.org
 *
 * @copyright 2015-2025 Teclib' and contributors.
 * @copyright 2003-2014 by the INDEPNET Development Team.
 * @licence   https://www.gnu.org/licenses/gpl-3.0.html
 *
 * ---------------------------------------------------------------------
 *
 * LICENSE
 *
 * This file is part of GLPI.
 *
 * This program is free software: you can redistribute it and/or modify
 * it under the terms of the GNU General Public License as published by
 * the Free Software Foundation, either version 3 of the License, or
 * (at your option) any later version.
 *
 * This program is distributed in the hope that it will be useful,
 * but WITHOUT ANY WARRANTY; without even the implied warranty of
 * MERCHANTABILITY or FITNESS FOR A PARTICULAR PURPOSE.  See the
 * GNU General Public License for more details.
 *
 * You should have received a copy of the GNU General Public License
 * along with this program.  If not, see <https://www.gnu.org/licenses/>.
 *
 * ---------------------------------------------------------------------
 */

use Glpi\Application\View\TemplateRenderer;

/**
 * Rule class store all information about a GLPI rule :
 *   - description
 *   - criterias
 *   - actions
 **/
class RuleDictionnarySoftware extends Rule
{
    public $additional_fields_for_dictionnary = ['manufacturer'];

    public static $rightname                         = 'rule_dictionnary_software';


    public function getTitle()
    {
        //TRANS: plural for software
        return __('Dictionary of software');
    }

    public function getCriterias()
    {
        static $criterias = [];

        if (count($criterias)) {
            return $criterias;
        }

        $criterias['name']['field']         = 'name';
        $criterias['name']['name']          = _n('Software', 'Software', 1);
        $criterias['name']['table']         = 'glpi_softwares';

        $criterias['manufacturer']['field'] = 'name';
        $criterias['manufacturer']['name']  = __('Publisher');
        $criterias['manufacturer']['table'] = 'glpi_manufacturers';

        $criterias['entities_id']['field']  = 'completename';
        $criterias['entities_id']['name']   = Entity::getTypeName(1);
        $criterias['entities_id']['table']  = 'glpi_entities';
        $criterias['entities_id']['type']   = 'dropdown';

        $criterias['_system_category']['field'] = 'name';
        $criterias['_system_category']['name']  = __('Category from inventory tool');

        return $criterias;
    }

    public function getActions()
    {
        $actions                                  = parent::getActions();

        $actions['name']['name']                  = _n('Software', 'Software', 1);
        $actions['name']['force_actions']         = ['assign', 'regex_result'];

        $actions['_ignore_import']['name']        = __('To be unaware of import');
        $actions['_ignore_import']['type']        = 'yesonly';

        $actions['version']['name']               = _n('Version', 'Versions', 1);
        $actions['version']['force_actions']      = ['assign','regex_result',
            'append_regex_result'
        ];

        $actions['manufacturer']['name']          = __('Publisher');
        $actions['manufacturer']['table']         = 'glpi_manufacturers';
        $actions['manufacturer']['force_actions'] = ['append_regex_result', 'assign','regex_result'];

        $actions['is_helpdesk_visible']['name']   = __('Associable to a ticket');
        $actions['is_helpdesk_visible']['table']  = 'glpi_softwares';
        $actions['is_helpdesk_visible']['type']   = 'yesno';

        $actions['new_entities_id']['name']       = Entity::getTypeName(1);
        $actions['new_entities_id']['table']      = 'glpi_entities';
        $actions['new_entities_id']['type']       = 'dropdown';

        $actions['softwarecategories_id']['name']  = _n('Category', 'Categories', 1);
        $actions['softwarecategories_id']['type']  = 'dropdown';
        $actions['softwarecategories_id']['table'] = 'glpi_softwarecategories';
        $actions['softwarecategories_id']['force_actions'] = ['assign','regex_result'];

        return $actions;
    }

    public function addSpecificParamsForPreview($params)
    {
        if (isset($_POST["version"])) {
            $params["version"] = $_POST["version"];
        }
        return $params;
    }

    public function showSpecificCriteriasForPreview($fields)
    {
        if (isset($this->fields['id'])) {
            $this->getRuleWithCriteriasAndActions($this->fields['id'], 0, 1);
        }

<<<<<<< HEAD
        $twig_params = [
            'actions' => $this->actions,
            'fields' => $fields,
            'action_names' => [],
            'type_match'          => $this->fields['match'] === Rule::AND_MATCHING ? __('AND') : __('OR'),
        ];
        $actions = $this->getActions();
        foreach ($actions as $key => $action) {
            $twig_params['action_names'][$key] = $action['name'];
=======
       //if there's a least one action with type == append_regex_result, then need to display
       //this field as a criteria
        foreach ($this->actions as $action) {
            if ($action->fields["action_type"] == "append_regex_result") {
                $value = (isset($fields[$action->fields['field']]) ? $fields[$action->fields['field']] : '');
               //Get actions for this type of rule
                $actions = $this->getAllActions();

               //display the additionnal field
                echo "<tr class='tab_bg_1'>";
                echo "<td>" . $this->fields['match'] . "</td>";
                echo "<td>" . $actions[$action->fields['field']]['name'] . "</td>";
                echo "<td><input type='text' name='version' value='$value'></td></tr>";
            }
>>>>>>> c017f5b0
        }

        // language=Twig
        echo TemplateRenderer::getInstance()->renderFromStringTemplate(<<<TWIG
            {% import 'components/form/fields_macros.html.twig' as fields %}
            {% for action in actions %}
                {% if action.fields['action_type'] == 'append_regex_result' %}
                    {{ fields.htmlField('', type_match|e, '', {
                        no_label: true,
                        field_class: 'col-2',
                        input_class: 'col-12'
                    }) }}
                    {{ fields.textField('version', fields[action.fields['field']]|default(''), action_names[action.fields['field']], {
                        field_class: 'col-10',
                        label_class: 'col-5',
                        input_class: 'col-7'
                    }) }}
                {% endif %}
            {% endfor %}
TWIG, $twig_params);
    }
}<|MERGE_RESOLUTION|>--- conflicted
+++ resolved
@@ -130,32 +130,15 @@
             $this->getRuleWithCriteriasAndActions($this->fields['id'], 0, 1);
         }
 
-<<<<<<< HEAD
         $twig_params = [
             'actions' => $this->actions,
             'fields' => $fields,
             'action_names' => [],
             'type_match'          => $this->fields['match'] === Rule::AND_MATCHING ? __('AND') : __('OR'),
         ];
-        $actions = $this->getActions();
+        $actions = $this->getAllActions();
         foreach ($actions as $key => $action) {
             $twig_params['action_names'][$key] = $action['name'];
-=======
-       //if there's a least one action with type == append_regex_result, then need to display
-       //this field as a criteria
-        foreach ($this->actions as $action) {
-            if ($action->fields["action_type"] == "append_regex_result") {
-                $value = (isset($fields[$action->fields['field']]) ? $fields[$action->fields['field']] : '');
-               //Get actions for this type of rule
-                $actions = $this->getAllActions();
-
-               //display the additionnal field
-                echo "<tr class='tab_bg_1'>";
-                echo "<td>" . $this->fields['match'] . "</td>";
-                echo "<td>" . $actions[$action->fields['field']]['name'] . "</td>";
-                echo "<td><input type='text' name='version' value='$value'></td></tr>";
-            }
->>>>>>> c017f5b0
         }
 
         // language=Twig
