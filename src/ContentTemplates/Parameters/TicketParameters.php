--- conflicted
+++ resolved
@@ -94,13 +94,8 @@
     {
         /** @var array $CFG_GLPI */
         global $CFG_GLPI;
-<<<<<<< HEAD
 
         $fields = $ticket->fields;
-=======
-        // Output "unsanitized" values
-        $fields = Sanitizer::unsanitize($ticket->fields);
->>>>>>> 6994a3dd
 
         $values = parent::defineValues($ticket);
 
