--- conflicted
+++ resolved
@@ -1021,12 +1021,6 @@
 
     public function prepareInputForUpdate($input)
     {
-<<<<<<< HEAD
-=======
-        /** @var \DBmysql $DB */
-        global $DB;
-
->>>>>>> d35432b7
         $input = $this->transformActorsInput($input);
 
        // Get ticket : need for comparison
@@ -1929,53 +1923,7 @@
      **/
     public function getActiveOrSolvedLastDaysTicketsForItem($itemtype, $items_id, $days)
     {
-<<<<<<< HEAD
         return $this->getActiveOrSolvedLastDaysForItem($itemtype, $items_id, $days);
-=======
-        /** @var \DBmysql $DB */
-        global $DB;
-
-        $result = [];
-
-        $iterator = $DB->request([
-            'FROM'      => $this->getTable(),
-            'LEFT JOIN' => [
-                'glpi_items_tickets' => [
-                    'ON' => [
-                        'glpi_items_tickets' => 'tickets_id',
-                        $this->getTable()    => 'id'
-                    ]
-                ]
-            ],
-            'WHERE'     => [
-                'glpi_items_tickets.items_id' => $items_id,
-                'glpi_items_tickets.itemtype' => $itemtype,
-                'OR'                          => [
-                    [
-                        'NOT' => [
-                            $this->getTable() . '.status' => array_merge(
-                                $this->getClosedStatusArray(),
-                                $this->getSolvedStatusArray()
-                            )
-                        ]
-                    ],
-                    [
-                        'NOT' => [$this->getTable() . '.solvedate' => null],
-                        new \QueryExpression(
-                            "ADDDATE(" . $DB->quoteName($this->getTable()) .
-                            "." . $DB->quoteName('solvedate') . ", INTERVAL $days DAY) > NOW()"
-                        )
-                    ]
-                ]
-            ]
-        ]);
-
-        foreach ($iterator as $tick) {
-            $result[$tick['id']] = $tick['name'];
-        }
-
-        return $result;
->>>>>>> d35432b7
     }
 
 
@@ -5038,12 +4986,6 @@
      **/
     public static function showListForItem(CommonDBTM $item, $withtemplate = 0)
     {
-<<<<<<< HEAD
-=======
-        /** @var \DBmysql $DB */
-        global $DB;
-
->>>>>>> d35432b7
         if (
             !Session::haveRightsOr(
                 self::$rightname,
@@ -5527,134 +5469,6 @@
         return ($tot > 0 ? 1 : 0);
     }
 
-<<<<<<< HEAD
-=======
-
-    /**
-     * Cron for ticketsatisfaction's automatic generated
-     *
-     * @param CronTask $task
-     *
-     * @return integer (0 : nothing done - 1 : done)
-     **/
-    public static function cronCreateInquest($task)
-    {
-        /** @var \DBmysql $DB */
-        global $DB;
-
-        $conf        = new Entity();
-        $inquest     = new TicketSatisfaction();
-        $tot         = 0;
-        $maxentity   = [];
-        $tabentities = [];
-
-        $rate = Entity::getUsedConfig('inquest_config', 0, 'inquest_rate');
-        if ($rate > 0) {
-            $tabentities[0] = $rate;
-        }
-
-        foreach ($DB->request('glpi_entities') as $entity) {
-            $rate   = Entity::getUsedConfig('inquest_config', $entity['id'], 'inquest_rate');
-            $parent = Entity::getUsedConfig('inquest_config', $entity['id'], 'entities_id');
-
-            if ($rate > 0) {
-                $tabentities[$entity['id']] = $rate;
-            }
-        }
-
-        foreach ($tabentities as $entity => $rate) {
-            $parent        = Entity::getUsedConfig('inquest_config', $entity, 'entities_id');
-            $delay         = Entity::getUsedConfig('inquest_config', $entity, 'inquest_delay');
-            $duration      = Entity::getUsedConfig('inquest_config', $entity, 'inquest_duration');
-            $type          = Entity::getUsedConfig('inquest_config', $entity);
-            $max_closedate = Entity::getUsedConfig('inquest_config', $entity, 'max_closedate');
-
-            $table = self::getTable();
-            $iterator = $DB->request([
-                'SELECT'    => [
-                    "$table.id",
-                    "$table.closedate",
-                    "$table.entities_id"
-                ],
-                'FROM'      => $table,
-                'LEFT JOIN' => [
-                    'glpi_ticketsatisfactions' => [
-                        'ON' => [
-                            'glpi_ticketsatisfactions' => 'tickets_id',
-                            'glpi_tickets'             => 'id'
-                        ]
-                    ],
-                    'glpi_entities'            => [
-                        'ON' => [
-                            'glpi_tickets'    => 'entities_id',
-                            'glpi_entities'   => 'id'
-                        ]
-                    ]
-                ],
-                'WHERE'     => [
-                    "$table.entities_id"          => $entity,
-                    "$table.is_deleted"           => 0,
-                    "$table.status"               => self::CLOSED,
-                    "$table.closedate"            => ['>', $max_closedate],
-                    new QueryExpression("ADDDATE(" . $DB->quoteName("$table.closedate") . ", INTERVAL $delay DAY) <= NOW()"),
-                    new QueryExpression("ADDDATE(" . $DB->quoteName("glpi_entities.max_closedate") . ", INTERVAL $duration DAY) <= NOW()"),
-                    "glpi_ticketsatisfactions.id" => null
-                ],
-                'ORDERBY'   => 'closedate ASC'
-            ]);
-
-            $nb            = 0;
-            $max_closedate = '';
-
-            foreach ($iterator as $tick) {
-                $max_closedate = $tick['closedate'];
-                if (mt_rand(1, 100) <= $rate) {
-                    if (
-                        $inquest->add(['tickets_id'  => $tick['id'],
-                            'date_begin'  => $_SESSION["glpi_currenttime"],
-                            'entities_id' => $tick['entities_id'],
-                            'type'        => $type
-                        ])
-                    ) {
-                        $nb++;
-                    }
-                }
-            }
-
-           // conservation de toutes les max_closedate des entites filles
-            if (
-                !empty($max_closedate)
-                && (!isset($maxentity[$parent])
-                 || ($max_closedate > $maxentity[$parent]))
-            ) {
-                $maxentity[$parent] = $max_closedate;
-            }
-
-            if ($nb) {
-                $tot += $nb;
-                $task->addVolume($nb);
-                $task->log(sprintf(
-                    __('%1$s: %2$s'),
-                    Dropdown::getDropdownName('glpi_entities', $entity),
-                    $nb
-                ));
-            }
-        }
-
-       // Sauvegarde du max_closedate pour ne pas tester les m??me tickets 2 fois
-        foreach ($maxentity as $parent => $maxdate) {
-            $conf->getFromDB($parent);
-            $conf->update(['id'            => $conf->fields['id'],
-                             //'entities_id'   => $parent,
-                'max_closedate' => $maxdate
-            ]);
-        }
-
-        return ($tot > 0 ? 1 : 0);
-    }
-
-
->>>>>>> d35432b7
     /**
      * Cron for ticket's automatic purge
      *
@@ -5982,39 +5796,7 @@
 
     protected function fillInputForBusinessRules(array &$input)
     {
-<<<<<<< HEAD
         parent::fillInputForBusinessRules($input);
-=======
-        /** @var \DBmysql $DB */
-        global $DB;
-
-        $entities_id = isset($input['entities_id'])
-         ? $input['entities_id']
-         : $this->fields['entities_id'];
-
-       // If creation date is not set, then we're called during ticket creation
-        $creation_date = !empty($this->fields['date_creation'])
-         ? strtotime($this->fields['date_creation'])
-         : time();
-
-       // add calendars matching date creation (for business rules)
-        $calendars = [];
-        $ite_calendar = $DB->request([
-            'SELECT' => ['id'],
-            'FROM'   => Calendar::getTable(),
-            'WHERE'  => getEntitiesRestrictCriteria('', '', $entities_id, true)
-        ]);
-        foreach ($ite_calendar as $calendar_data) {
-            $calendar = new Calendar();
-            $calendar->getFromDB($calendar_data['id']);
-            if ($calendar->isAWorkingHour($creation_date)) {
-                $calendars[] = $calendar_data['id'];
-            }
-        }
-        if (count($calendars)) {
-            $input['_date_creation_calendars_id'] = $calendars;
-        }
->>>>>>> d35432b7
 
         // add SLA/OLA (for business rules)
         if (!$this->isNewItem()) {
