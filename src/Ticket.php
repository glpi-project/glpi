<?php

/**
 * ---------------------------------------------------------------------
 *
 * GLPI - Gestionnaire Libre de Parc Informatique
 *
 * http://glpi-project.org
 *
 * @copyright 2015-2023 Teclib' and contributors.
 * @copyright 2003-2014 by the INDEPNET Development Team.
 * @licence   https://www.gnu.org/licenses/gpl-3.0.html
 *
 * ---------------------------------------------------------------------
 *
 * LICENSE
 *
 * This file is part of GLPI.
 *
 * This program is free software: you can redistribute it and/or modify
 * it under the terms of the GNU General Public License as published by
 * the Free Software Foundation, either version 3 of the License, or
 * (at your option) any later version.
 *
 * This program is distributed in the hope that it will be useful,
 * but WITHOUT ANY WARRANTY; without even the implied warranty of
 * MERCHANTABILITY or FITNESS FOR A PARTICULAR PURPOSE.  See the
 * GNU General Public License for more details.
 *
 * You should have received a copy of the GNU General Public License
 * along with this program.  If not, see <https://www.gnu.org/licenses/>.
 *
 * ---------------------------------------------------------------------
 */

use Glpi\Application\View\TemplateRenderer;
use Glpi\ContentTemplates\Parameters\TicketParameters;
use Glpi\ContentTemplates\ParametersPreset;
use Glpi\ContentTemplates\TemplateManager;
use Glpi\DBAL\QueryExpression;
use Glpi\DBAL\QueryFunction;
use Glpi\DBAL\QuerySubQuery;
use Glpi\Event;
use Glpi\RichText\RichText;

/**
 * Ticket Class
 **/
class Ticket extends CommonITILObject
{
   // From CommonDBTM
    public $dohistory                   = true;
    protected static $forward_entity_to = ['TicketValidation', 'TicketCost'];

   // From CommonITIL
    public $userlinkclass               = 'Ticket_User';
    public $grouplinkclass              = 'Group_Ticket';
    public $supplierlinkclass           = 'Supplier_Ticket';

    public static $rightname                   = 'ticket';

    protected $userentity_oncreate      = true;

    const MATRIX_FIELD                  = 'priority_matrix';
    const URGENCY_MASK_FIELD            = 'urgency_mask';
    const IMPACT_MASK_FIELD             = 'impact_mask';
    const STATUS_MATRIX_FIELD           = 'ticket_status';

   // HELPDESK LINK HARDWARE DEFINITION : CHECKSUM SYSTEM : BOTH=1*2^0+1*2^1=3
    const HELPDESK_MY_HARDWARE  = 0;
    const HELPDESK_ALL_HARDWARE = 1;

   // Specific ones
   /// Hardware datas used by getFromDBwithData
    public $hardwaredatas = [];
   /// Is a hardware found in getHardwareData / getFromDBwithData : hardware link to the job
    public $computerfound = 0;

   // Request type
    const INCIDENT_TYPE = 1;
   // Demand type
    const DEMAND_TYPE   = 2;

    const READMY           =      1;
    const READALL          =   1024;
    const READGROUP        =   2048;
    const READASSIGN       =   4096;
    const ASSIGN           =   8192;
    const STEAL            =  16384;
    const OWN              =  32768;
    const CHANGEPRIORITY   =  65536;
    const READNEWTICKET    = 262144;

    public function getForbiddenStandardMassiveAction()
    {

        $forbidden = parent::getForbiddenStandardMassiveAction();

        if (!Session::haveRightsOr(self::$rightname, [DELETE, PURGE])) {
            $forbidden[] = 'delete';
            $forbidden[] = 'purge';
            $forbidden[] = 'restore';
        }

        return $forbidden;
    }


    public static function getTypeName($nb = 0)
    {
        return _n('Ticket', 'Tickets', $nb);
    }


    public static function getMenuShorcut()
    {
        return 't';
    }


    public static function getAdditionalMenuContent()
    {

        if (static::canCreate()) {
            $menu = [
                'create_ticket' => [
                    'title' => __('Create ticket'),
                    'page'  => static::getFormURL(false),
                    'icon'  => 'ti ti-plus',
                ],
            ];
            return $menu;
        } else {
            return self::getAdditionalMenuOptions();
        }
    }


    public static function getAdditionalMenuLinks()
    {
        /** @var array $CFG_GLPI */
        global $CFG_GLPI;

        $links = parent::getAdditionalMenuLinks();
        if (Session::haveRightsOr('ticketvalidation', TicketValidation::getValidateRights())) {
            $opt = [];
            $opt['reset']         = 'reset';
            $opt['criteria'][0]['field']      = 55; // validation status
            $opt['criteria'][0]['searchtype'] = 'equals';
            $opt['criteria'][0]['value']      = CommonITILValidation::WAITING;
            $opt['criteria'][0]['link']       = 'AND';

            $opt['criteria'][1]['field']      = 59; // validation aprobator
            $opt['criteria'][1]['searchtype'] = 'equals';
            $opt['criteria'][1]['value']      = Session::getLoginUserID();
            $opt['criteria'][1]['link']       = 'AND';

            $opt['criteria'][2]['field']      = 52; // global validation status
            $opt['criteria'][2]['searchtype'] = 'equals';
            $opt['criteria'][2]['value']      = CommonITILValidation::WAITING;
            $opt['criteria'][2]['link']       = 'AND';

            $opt['criteria'][3]['field']      = 12; // ticket status
            $opt['criteria'][3]['searchtype'] = 'equals';
            $opt['criteria'][3]['value']      = Ticket::CLOSED;
            $opt['criteria'][3]['link']       = 'AND NOT';

            $opt['criteria'][4]['field']      = 12; // ticket status
            $opt['criteria'][4]['searchtype'] = 'equals';
            $opt['criteria'][4]['value']      = Ticket::SOLVED;
            $opt['criteria'][4]['link']       = 'AND NOT';

            $pic_validate = '
            <i class="ti ti-eye-check" title="' . __s('Tickets waiting for your approval') . '"></i>
            <span class="d-none d-xxl-block">
               ' . __s('Tickets waiting for your approval') . '
            </span>
         ';

            $links[$pic_validate] = Ticket::getSearchURL(false) . '?' . Toolbox::append_params($opt);
        }

        return $links;
    }


    public function canAssign()
    {
        if (
            isset($this->fields['is_deleted']) && ($this->fields['is_deleted'] == 1)
            || isset($this->fields['status']) && in_array($this->fields['status'], $this->getClosedStatusArray())
        ) {
            return false;
        }
        return Session::haveRight(static::$rightname, self::ASSIGN);
    }


    public function canAssignToMe()
    {

        if (
            isset($this->fields['is_deleted']) && $this->fields['is_deleted'] == 1
            || isset($this->fields['status']) && in_array($this->fields['status'], $this->getClosedStatusArray())
        ) {
            return false;
        }
        return (Session::haveRight(self::$rightname, self::STEAL)
              || (Session::haveRight(self::$rightname, self::OWN)
                  && ($this->countUsers(CommonITILActor::ASSIGN) == 0)));
    }


    public static function assignToMe($ticket_id, $user_id)
    {
        $ticket = new Ticket();
        if ($ticket->getFromDB($ticket_id)) {
            $ticket_user = new \Ticket_User();
            $ticket_user = $ticket_user->find([
                'tickets_id' => $ticket_id,
                'users_id'   => $user_id,
            ]);
            if (!count($ticket_user) && $ticket->canAssignToMe()) {
                $ticket->update([
                    'id' => $ticket_id,
                    '_users_id_assign' => $user_id
                ]);
            }
        }
    }


    public static function canUpdate()
    {

       // To allow update of urgency and category for post-only
        if (Session::getCurrentInterface() == "helpdesk") {
            return Session::haveRight(self::$rightname, CREATE);
        }

        return Session::haveRightsOr(
            self::$rightname,
            [UPDATE,
                self::ASSIGN,
                self::STEAL,
                self::OWN,
                self::CHANGEPRIORITY
            ]
        );
    }


    public static function canView()
    {
        return (Session::haveRightsOr(
            self::$rightname,
            [self::READALL, self::READMY, UPDATE, self::READASSIGN,
                self::READGROUP,
                self::OWN,
                self::READNEWTICKET
            ]
        )
              || Session::haveRightsOr('ticketvalidation', TicketValidation::getValidateRights()));
    }


    /**
     * Is the current user have right to show the current ticket ?
     *
     * @return boolean
     **/
    public function canViewItem()
    {
        if (!Session::haveAccessToEntity($this->getEntityID())) {
            return false;
        }

        // Can see all tickets
        if (Session::haveRight(self::$rightname, self::READALL)) {
            return true;
        }

        // Can see my tickets
        if (
            Session::haveRight(self::$rightname, self::READMY)
            && (
                $this->fields["users_id_recipient"] === Session::getLoginUserID()
                || $this->isUser(CommonITILActor::REQUESTER, Session::getLoginUserID())
                || $this->isUser(CommonITILActor::OBSERVER, Session::getLoginUserID())
            )
        ) {
            return true;
        }

        // Can see my groups tickets
        if (
            Session::haveRight(self::$rightname, self::READGROUP)
            && isset($_SESSION["glpigroups"])
            && (
                $this->haveAGroup(CommonITILActor::REQUESTER, $_SESSION["glpigroups"])
                || $this->haveAGroup(CommonITILActor::OBSERVER, $_SESSION["glpigroups"])
            )
        ) {
            return true;
        }

        // Can see incoming tickets
        if (
            Session::haveRight(self::$rightname, self::READNEWTICKET)
            && ($this->fields["status"] == self::INCOMING)
        ) {
            return true;
        }

        // Can see assigned tickets
        if (
            Session::haveRight(self::$rightname, self::READASSIGN)
            && (
                $this->isUser(CommonITILActor::ASSIGN, Session::getLoginUserID())
                || (
                    isset($_SESSION["glpigroups"])
                    && $this->haveAGroup(CommonITILActor::ASSIGN, $_SESSION["glpigroups"])
                )
            )
        ) {
            return true;
        }

        // Can validate tickets
        if (
            Session::haveRightsOr('ticketvalidation', TicketValidation::getValidateRights())
            && TicketValidation::canValidate($this->fields["id"])
        ) {
            return true;
        }

        return false;
    }


    /**
     * Is the current user have right to approve solution of the current ticket ?
     *
     * @return boolean
     **/
    public function canApprove()
    {

        return ((($this->fields["users_id_recipient"] === Session::getLoginUserID())
               &&  Session::haveRight('ticket', Ticket::SURVEY))
              || $this->isUser(CommonITILActor::REQUESTER, Session::getLoginUserID())
              || (isset($_SESSION["glpigroups"])
                  && $this->haveAGroup(CommonITILActor::REQUESTER, $_SESSION["glpigroups"])));
    }


    public function canMassiveAction($action, $field, $value)
    {

        switch ($action) {
            case 'update':
                switch ($field) {
                    case 'itilcategories_id':
                        $cat = new ITILCategory();
                        if ($cat->getFromDB($value)) {
                            switch ($this->fields['type']) {
                                case self::INCIDENT_TYPE:
                                    if (!$cat->fields['is_incident']) {
                                        return false;
                                    }
                                    break;
                                case self::DEMAND_TYPE:
                                    if (!$cat->fields['is_request']) {
                                        return false;
                                    }
                                    break;
                                default:
                                    break;
                            }
                        }
                        break;
                }
                break;
        }
        return parent::canMassiveAction($action, $field, $value);
    }

    /**
     * Check if current user can take into account the ticket.
     *
     * @return boolean
     */
    public function canTakeIntoAccount()
    {

       // Can take into account if user is assigned user
        if (
            $this->isUser(CommonITILActor::ASSIGN, Session::getLoginUserID())
            || (isset($_SESSION["glpigroups"])
             && $this->haveAGroup(CommonITILActor::ASSIGN, $_SESSION['glpigroups']))
        ) {
            return true;
        }

       // Cannot take into account if user is a requester (and not assigned)
        if (
            $this->isUser(CommonITILActor::REQUESTER, Session::getLoginUserID())
            || (isset($_SESSION["glpigroups"])
             && $this->haveAGroup(CommonITILActor::REQUESTER, $_SESSION['glpigroups']))
        ) {
            return false;
        }

        $canAddTask = Session::haveRight("task", CommonITILTask::ADDALLITEM);
        $canAddFollowup = Session::haveRightsOr(
            'followup',
            [
                ITILFollowup::ADDALLTICKET,
                ITILFollowup::ADDMYTICKET,
                ITILFollowup::ADDGROUPTICKET,
            ]
        );

       // Can take into account if user has rights to add tasks or followups,
       // assuming that users that does not have those rights cannot treat the ticket.
        return $canAddTask || $canAddFollowup;
    }

    /**
     * Check if ticket has already been taken into account.
     *
     * @return boolean
     */
    public function isAlreadyTakenIntoAccount()
    {

        return array_key_exists('takeintoaccount_delay_stat', $this->fields)
          && $this->fields['takeintoaccount_delay_stat'] != 0;
    }

    /**
     * Get Datas to be added for SLA add
     *
     * @param $slas_id      SLA id
     * @param $entities_id  entity ID of the ticket
     * @param $date         begin date of the ticket
     * @param $type         type of SLA
     *
     * @since 9.1 (before getDatasToAddSla without type parameter)
     *
     * @return array of datas to add in ticket
     **/
    public function getDatasToAddSLA($slas_id, $entities_id, $date, $type)
    {

        list($dateField, $slaField) = SLA::getFieldNames($type);

        $data         = [];

        $sla = new SLA();
        if ($sla->getFromDB($slas_id)) {
            $calendars_id = Entity::getUsedConfig(
                'calendars_strategy',
                $entities_id,
                'calendars_id',
                0
            );
            $sla->setTicketCalendar($calendars_id);
            if ($sla->fields['type'] == SLM::TTR) {
                $data["slalevels_id_ttr"] = SlaLevel::getFirstSlaLevel($slas_id);
            }
           // Compute time_to_resolve
            $data[$dateField]             = $sla->computeDate($date);
            $data['sla_waiting_duration'] = 0;
        } else {
            $data["slalevels_id_ttr"]     = 0;
            $data[$slaField]              = 0;
            $data['sla_waiting_duration'] = 0;
        }
        return $data;
    }

    /**
     * Get Datas to be added for OLA add
     *
     * @param $olas_id      OLA id
     * @param $entities_id  entity ID of the ticket
     * @param $date         begin date of the ticket
     * @param $type         type of OLA
     *
     * @since 9.2 (before getDatasToAddOla without type parameter)
     *
     * @return array of datas to add in ticket
     **/
    public function getDatasToAddOLA($olas_id, $entities_id, $date, $type)
    {

        list($dateField, $olaField) = OLA::getFieldNames($type);

        $data         = [];

        $ola = new OLA();
        if ($ola->getFromDB($olas_id)) {
            $calendars_id = Entity::getUsedConfig(
                'calendars_strategy',
                $entities_id,
                'calendars_id',
                0
            );
            $ola->setTicketCalendar($calendars_id);
            if ($ola->fields['type'] == SLM::TTR) {
                $data["olalevels_id_ttr"] = OlaLevel::getFirstOlaLevel($olas_id);
                $data['ola_ttr_begin_date'] = $date;
            } elseif ($ola->fields['type'] == SLM::TTO) {
                $data['ola_tto_begin_date'] = $date;
            }
           // Compute time_to_resolve
            $data[$dateField]             = $ola->computeDate($date);
            $data['ola_waiting_duration'] = 0;
        } else {
            $data["olalevels_id_ttr"]     = 0;
            $data[$olaField]              = 0;
            $data['ola_waiting_duration'] = 0;
        }
        return $data;
    }


    /**
     * Delete Level Agreement for the ticket
     *
     * @since 9.2
     *
     * @param string  $laType (SLA | OLA)
     * @param integer $la_id the sla/ola id
     * @param integer $subtype (SLM::TTR | SLM::TTO)
     * @param bool    $delete_date (default false)
     *
     * @return bool
     **/
    public function deleteLevelAgreement($laType, $la_id, $subtype, $delete_date = false)
    {
        switch ($laType) {
            case "SLA":
                $prefix        = "sla";
                $prefix_ticket = "";
                $level_ticket  = new SlaLevel_Ticket();
                break;
            case "OLA":
                $prefix        = "ola";
                $prefix_ticket = "internal_";
                $level_ticket  = new OlaLevel_Ticket();
                break;
            default:
                return false;
        }

        $input = [];
        switch ($subtype) {
            case SLM::TTR:
                $input[$prefix . 's_id_ttr'] = 0;
                if ($delete_date) {
                    $input[$prefix_ticket . 'time_to_resolve'] = '';
                }
                break;

            case SLM::TTO:
                $input[$prefix . 's_id_tto'] = 0;
                if ($delete_date) {
                    $input[$prefix_ticket . 'time_to_own'] = '';
                }
                break;
            default:
                return false;
        }

        $input[$prefix . '_waiting_duration'] = 0;
        $input['id'] = $la_id;
        $level_ticket->deleteForTicket($la_id, $subtype);

        return $this->update($input);
    }


    /**
     * Is the current user have right to create the current ticket ?
     *
     * @return boolean
     **/
    public function canCreateItem()
    {

        if (!Session::haveAccessToEntity($this->getEntityID())) {
            return false;
        }
        return self::canCreate();
    }


    /**
     * Is the current user have right to update the current ticket ?
     *
     * @return boolean
     **/
    public function canUpdateItem()
    {
        if (!$this->checkEntity()) {
            return false;
        }

       // for all, if no modification in ticket return true
        if ($can_requester = $this->canRequesterUpdateItem()) {
            return true;
        }

       // for self-service only, if modification in ticket, we can't update the ticket
        if (
            Session::getCurrentInterface() == "helpdesk"
            && !$can_requester
        ) {
            return false;
        }

       // if we don't have global UPDATE right, maybe we can own the current ticket
        if (
            !Session::haveRight(self::$rightname, UPDATE)
            && !$this->ownItem()
        ) {
           //we always return false, as ownItem() = true is managed by below self::canUpdate
            return false;
        }

        return self::canupdate();
    }


    /**
     * Is the current user is a requester of the current ticket and have the right to update it ?
     *
     * @return boolean
     */
    public function canRequesterUpdateItem()
    {
        return ($this->isUser(CommonITILActor::REQUESTER, Session::getLoginUserID())
               || $this->fields["users_id_recipient"] === Session::getLoginUserID())
              && $this->fields['status'] != self::SOLVED
              && $this->fields['status'] != self::CLOSED
              && $this->numberOfFollowups() == 0
              && $this->numberOfTasks() == 0;
    }

    /**
     * Is the current user have OWN right and is the assigned to the ticket
     *
     * @return boolean
     */
    public function ownItem()
    {
        return Session::haveRight(self::$rightname, self::OWN)
             && $this->isUser(CommonITILActor::ASSIGN, Session::getLoginUserID());
    }


    /**
     * @since 0.85
     **/
    public static function canDelete()
    {

       // to allow delete for self-service only if no action on the ticket
        if (Session::getCurrentInterface() == "helpdesk") {
            return Session::haveRight(self::$rightname, CREATE);
        }
        return Session::haveRight(self::$rightname, DELETE);
    }

    /**
     * is the current user could reopen the current ticket
     * @since  9.2
     * @return boolean
     */
    public function canReopen()
    {
        return Session::haveRight('followup', CREATE)
             && in_array($this->fields["status"], $this->getClosedStatusArray())
             && ($this->isAllowedStatus($this->fields['status'], self::INCOMING)
                 || $this->isAllowedStatus($this->fields['status'], self::ASSIGNED));
    }


    /**
     * Is the current user have right to delete the current ticket ?
     *
     * @return boolean
     **/
    public function canDeleteItem()
    {

        if (!Session::haveAccessToEntity($this->getEntityID())) {
            return false;
        }

       // user can delete his ticket if no action on it
        if (
            Session::getCurrentInterface() == "helpdesk"
            && (!($this->isUser(CommonITILActor::REQUESTER, Session::getLoginUserID())
               || $this->fields["users_id_recipient"] === Session::getLoginUserID())
             || $this->numberOfFollowups() > 0
             || $this->numberOfTasks() > 0
             || $this->fields["date"] != $this->fields["date_mod"])
        ) {
            return false;
        }

        return static::canDelete();
    }


    /**
     * @see CommonITILObject::getDefaultActorRightSearch()
     **/
    public function getDefaultActorRightSearch($type)
    {

        $right = "all";
        if ($type == CommonITILActor::ASSIGN) {
            $right = "own_ticket";
            if (!Session::haveRight(self::$rightname, self::ASSIGN)) {
                $right = 'id';
            }
        }
        return $right;
    }


    public function pre_deleteItem()
    {
        /** @var array $CFG_GLPI */
        global $CFG_GLPI;

        if (!isset($this->input['_disablenotif']) && $CFG_GLPI['use_notifications']) {
            NotificationEvent::raiseEvent('delete', $this);
        }
        return true;
    }


    public function getTabNameForItem(CommonGLPI $item, $withtemplate = 0)
    {
        /** @var CommonDBTM $item */
        if (static::canView()) {
            $nb    = 0;
            $title = self::getTypeName(Session::getPluralNumber());
            if ($_SESSION['glpishow_count_on_tabs']) {
                switch ($item->getType()) {
                    case 'User':
                        $nb = countElementsInTable(
                            ['glpi_tickets', 'glpi_tickets_users'],
                            [
                                'glpi_tickets_users.tickets_id'  => new QueryExpression(DBmysql::quoteName('glpi_tickets.id')),
                                'glpi_tickets_users.users_id'    => $item->getID(),
                                'glpi_tickets_users.type'        => CommonITILActor::REQUESTER,
                                'glpi_tickets.is_deleted'        => 0
                            ] + getEntitiesRestrictCriteria(self::getTable())
                        );
                         $title = __('Created tickets');
                        break;

                    case 'Supplier':
                        $nb = countElementsInTable(
                            ['glpi_tickets', 'glpi_suppliers_tickets'],
                            [
                                'glpi_suppliers_tickets.tickets_id'    => new QueryExpression(DBmysql::quoteName('glpi_tickets.id')),
                                'glpi_suppliers_tickets.suppliers_id'  => $item->getID(),
                                'glpi_tickets.is_deleted'              => 0
                            ] + getEntitiesRestrictCriteria(self::getTable())
                        );
                        break;

                    case 'SLA':
                        $nb = countElementsInTable(
                            'glpi_tickets',
                            [
                                'OR'  => [
                                    'slas_id_tto'  => $item->getID(),
                                    'slas_id_ttr'  => $item->getID()
                                ],
                                'is_deleted' => 0
                            ]
                        );
                        break;
                    case 'OLA':
                        $nb = countElementsInTable(
                            'glpi_tickets',
                            [
                                'OR'  => [
                                    'olas_id_tto'  => $item->getID(),
                                    'olas_id_ttr'  => $item->getID()
                                ],
                                'is_deleted' => 0
                            ]
                        );
                        break;

                    case 'Group':
                          $nb = countElementsInTable(
                              ['glpi_tickets', 'glpi_groups_tickets'],
                              [
                                  'glpi_groups_tickets.tickets_id' => new QueryExpression(DBmysql::quoteName('glpi_tickets.id')),
                                  'glpi_groups_tickets.groups_id'  => $item->getID(),
                                  'glpi_groups_tickets.type'       => CommonITILActor::REQUESTER,
                                  'glpi_tickets.is_deleted'        => 0
                              ] + getEntitiesRestrictCriteria(self::getTable())
                          );
                         $title = __('Created tickets');
                        break;

                    default:
                        // Direct one
                        $nb = countElementsInTable(
                            'glpi_items_tickets',
                            [
                                'INNER JOIN' => [
                                    'glpi_tickets' => [
                                        'FKEY' => [
                                            'glpi_items_tickets' => 'tickets_id',
                                            'glpi_tickets'       => 'id'
                                        ]
                                    ]
                                ],
                                'WHERE' => [
                                    'itemtype' => $item->getType(),
                                    'items_id' => $item->getID(),
                                    'is_deleted' => 0
                                ]
                            ]
                        );

                       // Linked items
                        $linkeditems = $item->getLinkedItems();

                        if (count($linkeditems)) {
                            foreach ($linkeditems as $type => $tab) {
                                $nb += countElementsInTable(
                                    'glpi_items_tickets',
                                    [
                                        'INNER JOIN' => [
                                            'glpi_tickets' => [
                                                'FKEY' => [
                                                    'glpi_items_tickets' => 'tickets_id',
                                                    'glpi_tickets'       => 'id'
                                                ]
                                            ]
                                        ],
                                        'WHERE' => [
                                            'itemtype' => $type,
                                            'items_id' => $tab,
                                            'is_deleted' => 0
                                        ]
                                    ]
                                );
                            }
                        }
                        break;
                }
            }
           // Not for Ticket class
            if ($item->getType() != __CLASS__) {
                return self::createTabEntry($title, $nb, $item::getType());
            }
        }

       // Not check self::READALL for Ticket itself
<<<<<<< HEAD
        switch ($item->getType()) {
            case __CLASS__:
                $ong    = [];

                // enquete si statut clos
                $satisfaction = new TicketSatisfaction();
                if (
                    $satisfaction->getFromDB($item->getID())
                    && $item->fields['status'] == self::CLOSED
                ) {
                    $ong[3] = TicketSatisfaction::createTabEntry(__('Satisfaction'), 0, static::getType());
                }
                if ($item->canView()) {
                    $ong[4] = static::createTabEntry(__('Statistics'), 0, null, 'ti ti-chart-pie');
                }
                return $ong;
=======
        if ($item instanceof self) {
            $ong    = [];
>>>>>>> 30591e75

            // enquete si statut clos
            $satisfaction = new TicketSatisfaction();
            if (
                $satisfaction->getFromDB($item->getID())
                && $item->fields['status'] == self::CLOSED
            ) {
                $ong[3] = __('Satisfaction');
            }
            if ($item->canView()) {
                $ong[4] = __('Statistics');
            }
            return $ong;
        }

        return '';
    }


    public static function displayTabContentForItem(CommonGLPI $item, $tabnum = 1, $withtemplate = 0)
    {

        switch (get_class($item)) {
            case self::class:
                switch ($tabnum) {
                    case 3:
                        self::showSatisfactionTabContent($item);
                        break;

                    case 4:
                        $item->showStats();
                        break;
                }
                break;

            case Group::class:
            case SLA::class:
            case OLA::class:
            default:
                self::showListForItem($item, $withtemplate);
        }
        return true;
    }


    public function defineTabs($options = [])
    {
        $ong = [];
        $this->addDefaultFormTab($ong);
        $this->addStandardTab(__CLASS__, $ong, $options);
        $this->addStandardTab('TicketValidation', $ong, $options);
        $this->addStandardTab('KnowbaseItem_Item', $ong, $options);
        $this->addStandardTab('Item_Ticket', $ong, $options);

        if ($this->hasImpactTab()) {
            $this->addStandardTab('Impact', $ong, $options);
        }

        $this->addStandardTab('TicketCost', $ong, $options);
        $this->addStandardTab('Itil_Project', $ong, $options);
        $this->addStandardTab('ProjectTask_Ticket', $ong, $options);
        $this->addStandardTab('Problem_Ticket', $ong, $options);
        $this->addStandardTab('Change_Ticket', $ong, $options);

        if (Session::getCurrentInterface() == 'central') {
            $this->addStandardTab(Ticket_Contract::class, $ong, $options);
        }

        if (
            Entity::getAnonymizeConfig($this->getEntityID()) == Entity::ANONYMIZE_DISABLED
            || Session::getCurrentInterface() == 'central'
        ) {
            $this->addStandardTab('Log', $ong, $options);
        }

        return $ong;
    }


    /**
     * Retrieve data of the hardware linked to the ticket if exists
     *
     * @return void
     **/
    public function getAdditionalDatas()
    {

        $this->hardwaredatas = [];

        if (!empty($this->fields["id"])) {
            $item_ticket = new Item_Ticket();
            $data = $item_ticket->find(['tickets_id' => $this->fields["id"]]);

            foreach ($data as $val) {
                if (!empty($val["itemtype"]) && ($item = getItemForItemtype($val["itemtype"]))) {
                    if ($item->getFromDB($val["items_id"])) {
                        $this->hardwaredatas[] = $item;
                    }
                }
            }
        }
    }


    public function cleanDBonPurge()
    {

       // OlaLevel_Ticket does not extends CommonDBConnexity
        $olaLevel_ticket = new OlaLevel_Ticket();
        $olaLevel_ticket->deleteForTicket($this->fields['id'], SLM::TTO);
        $olaLevel_ticket->deleteForTicket($this->fields['id'], SLM::TTR);

       // SlaLevel_Ticket does not extends CommonDBConnexity
        $slaLevel_ticket = new SlaLevel_Ticket();
        $slaLevel_ticket->deleteForTicket($this->fields['id'], SLM::TTO);
        $slaLevel_ticket->deleteForTicket($this->fields['id'], SLM::TTR);

       // TicketSatisfaction does not extends CommonDBConnexity
        $tf = new TicketSatisfaction();
        $tf->deleteByCriteria(['tickets_id' => $this->fields['id']]);

       // CommonITILTask does not extends CommonDBConnexity
        $tt = new TicketTask();
        $tt->deleteByCriteria(['tickets_id' => $this->fields['id']]);

        $this->deleteChildrenAndRelationsFromDb(
            [
                Change_Ticket::class,
                Item_Ticket::class,
                Problem_Ticket::class,
                ProjectTask_Ticket::class,
                TicketCost::class,
                Ticket_Contract::class,
                Ticket_Ticket::class,
                TicketValidation::class,
            ]
        );

        parent::cleanDBonPurge();
    }


    public function prepareInputForUpdate($input)
    {
        $input = $this->transformActorsInput($input);

       // Get ticket : need for comparison
        $this->getFromDB($input['id']);

       // Clean new lines before passing to rules
        if (isset($input["content"])) {
            $input["content"] = str_replace("\r\n", "\n", $input['content']);
        }

       // automatic recalculate if user changes urgency or technician change impact
        $canpriority               = Session::haveRight(self::$rightname, self::CHANGEPRIORITY);
        if (
            (isset($input['urgency']) && $input['urgency'] != $this->fields['urgency'])
            || (isset($input['impact']) && $input['impact'] != $this->fields['impact'])
            && ($canpriority && !isset($input['priority']) || !$canpriority)
        ) {
            if (!isset($input['urgency'])) {
                $input['urgency'] = $this->fields['urgency'];
            }
            if (!isset($input['impact'])) {
                $input['impact'] = $this->fields['impact'];
            }
            $input['priority'] = self::computePriority($input['urgency'], $input['impact']);
        }

       // Security checks
        if (
            !Session::isCron()
            && !Session::haveRight(self::$rightname, self::ASSIGN)
        ) {
            if (
                isset($input["_itil_assign"])
                && isset($input['_itil_assign']['_type'])
                && ($input['_itil_assign']['_type'] == 'user')
            ) {
               // must own_ticket to grab a non assign ticket
                if ($this->countUsers(CommonITILActor::ASSIGN) == 0) {
                    if (
                        (!Session::haveRightsOr(self::$rightname, [self::STEAL, self::OWN]))
                        || !isset($input["_itil_assign"]['users_id'])
                        || ($input["_itil_assign"]['users_id'] != Session::getLoginUserID())
                    ) {
                        unset($input["_itil_assign"]);
                    }
                } else {
                   // Can not steal or can steal and not assign to me
                    if (
                        !Session::haveRight(self::$rightname, self::STEAL)
                        || !isset($input["_itil_assign"]['users_id'])
                        || ($input["_itil_assign"]['users_id'] != Session::getLoginUserID())
                    ) {
                        unset($input["_itil_assign"]);
                    }
                }
            }

           // No supplier assign
            if (
                isset($input["_itil_assign"])
                && isset($input['_itil_assign']['_type'])
                && ($input['_itil_assign']['_type'] == 'supplier')
            ) {
                unset($input["_itil_assign"]);
            }

           // No group
            if (
                isset($input["_itil_assign"])
                && isset($input['_itil_assign']['_type'])
                && ($input['_itil_assign']['_type'] == 'group')
            ) {
                unset($input["_itil_assign"]);
            }
        }

        $can_assign_slm = Session::haveRight(SLM::$rightname, SLM::RIGHT_ASSIGN);
        if (!$can_assign_slm) {
            foreach ([SLM::TTR, SLM::TTO] as $slmType) {
                [$dateField, $slaField] = SLA::getFieldNames($slmType);
                unset($input[$dateField], $input[$slaField]);
                [$dateField, $olaField] = OLA::getFieldNames($slmType);
                unset($input[$dateField], $input[$olaField]);
            }
        }

       //must be handled here for tickets. @see CommonITILObject::prepareInputForUpdate()
        $input = $this->handleTemplateFields($input);
        if ($input === false) {
            return false;
        }

        if (isset($input['entities_id'])) {
            $entid = $input['entities_id'];
        } else {
            $entid = $this->fields['entities_id'];
        }

       // Set _contract_type for rules
        $input['_contract_types'] = [];
        $contracts_link = Ticket_Contract::getListForItem($this);
        foreach ($contracts_link as $contract_link) {
           // Load linked contract
            $contract = Contract::getById($contract_link['id']);
            if (!$contract) {
                continue;
            }

           // Check if contract has a linked type
            $contract_type_id = $contract->fields[ContractType::getForeignKeyField()];
            if (!$contract_type_id) {
                continue;
            }

            $input['_contract_types'][$contract_type_id] = $contract_type_id;
        }

        $this->processRules(RuleTicket::ONUPDATE, $input, $entid);

        if (isset($input['content'])) {
            if (isset($input['_filename']) || isset($input['_content'])) {
                $input['_disablenotif'] = true;
            }
        }

        $input = parent::prepareInputForUpdate($input);
        return $input;
    }


    /**
     *  SLA affect by rules : reset time_to_resolve and time_to_own
     *  Manual SLA defined : reset time_to_resolve and time_to_own
     *  No manual SLA and due date defined : reset auto SLA
     *
     *  @since 9.1
     *
     * @param $type
     * @param $input
     * @param $manual_slas_id
     */
    public function slaAffect($type, &$input, $manual_slas_id)
    {

        list($dateField, $slaField) = SLA::getFieldNames($type);

       // Restore slas
        if (
            isset($manual_slas_id[$type])
            && !isset($input['_' . $slaField])
        ) {
            $input[$slaField] = $manual_slas_id[$type];
        }

       // Ticket update
        if (isset($this->fields['id']) && $this->fields['id'] > 0) {
            if (
                !isset($manual_slas_id[$type])
                && isset($input[$slaField]) && ($input[$slaField] > 0)
                && ($input[$slaField] != $this->fields[$slaField])
            ) {
                if (isset($input[$dateField])) {
                   // Unset due date
                    unset($input[$dateField]);
                }
            }

            if (
                isset($input[$slaField]) && ($input[$slaField] > 0)
                && ($input[$slaField] != $this->fields[$slaField])
            ) {
                $date = $this->fields['date'];
               /// Use updated date if also done
                if (isset($input["date"])) {
                    $date = $input["date"];
                }
               // Get datas to initialize SLA and set it
                $sla_data = $this->getDatasToAddSLA(
                    $input[$slaField],
                    $this->fields['entities_id'],
                    $date,
                    $type
                );
                if (count($sla_data)) {
                    foreach ($sla_data as $key => $val) {
                        $input[$key] = $val;
                    }
                }
            }
        } else { // Ticket add
            if (
                !isset($manual_slas_id[$type])
                && isset($input[$dateField]) && ($input[$dateField] != 'NULL')
            ) {
               // Valid due date
                if ($input[$dateField] >= $input['date']) {
                    if (isset($input[$slaField])) {
                        unset($input[$slaField]);
                    }
                } else {
                   // Unset due date
                    unset($input[$dateField]);
                }
            }

            if (isset($input[$slaField]) && ($input[$slaField] > 0)) {
               // Get datas to initialize SLA and set it
                $sla_data = $this->getDatasToAddSLA(
                    $input[$slaField],
                    $input['entities_id'],
                    $input['date'],
                    $type
                );
                if (count($sla_data)) {
                    foreach ($sla_data as $key => $val) {
                        $input[$key] = $val;
                    }
                }
            }
        }
    }

    /**
     *  OLA affect by rules : reset internal_time_to_resolve and internal_time_to_own
     *  Manual OLA defined : reset internal_time_to_resolve and internal_time_to_own
     *  No manual OLA and due date defined : reset auto OLA
     *
     *  @since 9.1
     *
     * @param $type
     * @param $input
     * @param $manual_olas_id
     */
    public function olaAffect($type, &$input, $manual_olas_id)
    {

        list($dateField, $olaField) = OLA::getFieldNames($type);

       // Restore olas
        if (
            isset($manual_olas_id[$type])
            && !isset($input['_' . $olaField])
        ) {
            $input[$olaField] = $manual_olas_id[$type];
        }

       // Ticket update
        if (isset($this->fields['id']) && $this->fields['id'] > 0) {
            if (
                !isset($manual_olas_id[$type])
                && isset($input[$olaField]) && ($input[$olaField] > 0)
                && ($input[$olaField] != $this->fields[$olaField])
            ) {
                if (isset($input[$dateField])) {
                   // Unset due date
                    unset($input[$dateField]);
                }
            }

            if (
                isset($input[$olaField]) && ($input[$olaField] > 0)
                && ($input[$olaField] != $this->fields[$olaField]
                 || isset($input['_' . $olaField]))
            ) {
                $date = $_SESSION['glpi_currenttime'];

               // Get datas to initialize OLA and set it
                $ola_data = $this->getDatasToAddOLA(
                    $input[$olaField],
                    $this->fields['entities_id'],
                    $date,
                    $type
                );
                if (count($ola_data)) {
                    foreach ($ola_data as $key => $val) {
                        $input[$key] = $val;
                    }
                }
            }
        } else { // Ticket add
            if (
                !isset($manual_olas_id[$type])
                && isset($input[$dateField]) && ($input[$dateField] != 'NULL')
            ) {
               // Valid due date
                if ($input[$dateField] >= $input['date']) {
                    if (isset($input[$olaField])) {
                        unset($input[$olaField]);
                    }
                } else {
                   // Unset due date
                    unset($input[$dateField]);
                }
            }

            if (isset($input[$olaField]) && ($input[$olaField] > 0)) {
               // Get datas to initialize OLA and set it
                $ola_data = $this->getDatasToAddOLA(
                    $input[$olaField],
                    $input['entities_id'],
                    $input['date'],
                    $type
                );
                if (count($ola_data)) {
                    foreach ($ola_data as $key => $val) {
                        $input[$key] = $val;
                    }
                }
            }
        }
    }


    /**
     * Manage SLA level escalation
     *
     * @since 9.1
     *
     * @param $slas_id
     **/
    public function manageSlaLevel($slas_id)
    {

       // Add first level in working table
        $slalevels_id = SlaLevel::getFirstSlaLevel($slas_id);

        $sla = new SLA();
        if ($sla->getFromDB($slas_id)) {
            $sla->clearInvalidLevels($this->fields['id']);
            $calendars_id = Entity::getUsedConfig(
                'calendars_strategy',
                $this->fields['entities_id'],
                'calendars_id',
                0
            );
            $sla->setTicketCalendar($calendars_id);
            $sla->addLevelToDo($this, $slalevels_id);
        }
        SlaLevel_Ticket::replayForTicket($this->getID(), $sla->getField('type'));
    }

    /**
     * Manage OLA level escalation
     *
     * @since 9.1
     *
     * @param $slas_id
     **/
    public function manageOlaLevel($slas_id)
    {

       // Add first level in working table
        $olalevels_id = OlaLevel::getFirstOlaLevel($slas_id);

        $ola = new OLA();
        if ($ola->getFromDB($slas_id)) {
            $ola->clearInvalidLevels($this->fields['id']);
            $calendars_id = Entity::getUsedConfig(
                'calendars_strategy',
                $this->fields['entities_id'],
                'calendars_id',
                0
            );
            $ola->setTicketCalendar($calendars_id);
            $ola->addLevelToDo($this, $olalevels_id);
        }
        OlaLevel_Ticket::replayForTicket($this->getID(), $ola->getField('type'));
    }


    public function pre_updateInDB()
    {

        if (
            !$this->isTakeIntoAccountComputationBlocked($this->input)
            && !$this->isAlreadyTakenIntoAccount()
            && $this->canTakeIntoAccount()
            && !$this->isNew()
        ) {
            $this->updates[]                            = "takeintoaccountdate";
            $this->fields['takeintoaccountdate']        = $_SESSION["glpi_currenttime"];
            $this->updates[]                            = "takeintoaccount_delay_stat";
            $this->fields['takeintoaccount_delay_stat'] = $this->computeTakeIntoAccountDelayStat();
        }

        if (
            in_array("takeintoaccount_delay_stat", $this->updates) &&
            $this->fields['takeintoaccount_delay_stat'] == 0
        ) {
            if (!in_array("takeintoaccountdate", $this->updates)) {
                $this->updates[] = "takeintoaccountdate";
            }
            $this->fields["takeintoaccountdate"] = null;
        }

        parent::pre_updateInDB();
    }


    /**
     * Compute take into account stat of the current ticket
     **/
    public function computeTakeIntoAccountDelayStat()
    {

        if (
            isset($this->fields['id'])
            && !empty($this->fields['date'])
        ) {
           // Use SLA TTO calendar
            $calendars_id = $this->getCalendar(SLM::TTO);
            $calendar     = new Calendar();
           // Using calendar
            if (($calendars_id > 0) && $calendar->getFromDB($calendars_id)) {
                return max(1, $calendar->getActiveTimeBetween(
                    $this->fields['date'],
                    $_SESSION["glpi_currenttime"]
                ));
            }
           // Not calendar defined
            return max(1, strtotime($_SESSION["glpi_currenttime"]) - strtotime($this->fields['date']));
        }
        return 0;
    }


    public function post_updateItem($history = true)
    {
        /** @var array $CFG_GLPI */
        global $CFG_GLPI;

        parent::post_updateItem($history);

       // Put same status on duplicated tickets when solving or closing (autoclose on solve)
        if (
            isset($this->input['status'])
            && in_array('status', $this->updates)
            && (in_array($this->input['status'], $this->getSolvedStatusArray())
              || in_array($this->input['status'], $this->getClosedStatusArray()))
        ) {
            CommonITILObject_CommonITILObject::manageLinksOnChange('Ticket', $this->getID(), [
                'status'       => $this->input['status'],
            ]);
        }

        $donotif = count($this->updates);

        if (isset($this->input['_forcenotif'])) {
            $donotif = true;
        }

       // Manage SLA / OLA Level : add actions
        foreach ([SLM::TTR, SLM::TTO] as $slmType) {
            list($dateField, $slaField) = SLA::getFieldNames($slmType);
            if (
                in_array($slaField, $this->updates)
                && ($this->fields[$slaField] > 0)
            ) {
                $this->manageSlaLevel($this->fields[$slaField]);
            }

            list($dateField, $olaField) = OLA::getFieldNames($slmType);
            if (
                in_array($olaField, $this->updates)
                && ($this->fields[$olaField] > 0)
            ) {
                $this->manageOlaLevel($this->fields[$olaField]);
            }
        }

        if (count($this->updates)) {
           // Update Ticket Tco
            if (
                in_array("actiontime", $this->updates)
                || in_array("cost_time", $this->updates)
                || in_array("cost_fixed", $this->updates)
                || in_array("cost_material", $this->updates)
            ) {
                if (!empty($this->input["items_id"])) {
                    foreach ($this->input["items_id"] as $itemtype => $items) {
                        foreach ($items as $items_id) {
                            if ($itemtype && ($item = getItemForItemtype($itemtype))) {
                                if ($item->getFromDB($items_id)) {
                                    $newinput               = [];
                                    $newinput['id']         = $items_id;
                                    $newinput['ticket_tco'] = self::computeTco($item);
                                    $item->update($newinput);
                                }
                            }
                        }
                    }
                }
            }

            $donotif                 = true;
        }

        if (isset($this->input['_disablenotif'])) {
            $donotif = false;
        }

        if ($donotif && $CFG_GLPI["use_notifications"]) {
            $mailtype = "update";

            if (
                isset($this->input["status"])
                && $this->input["status"]
                && in_array("status", $this->updates)
                && in_array($this->input["status"], $this->getSolvedStatusArray())
            ) {
                $mailtype = "solved";
            }

            if (
                isset($this->input["status"])
                && $this->input["status"]
                && in_array("status", $this->updates)
                && in_array($this->input["status"], $this->getClosedStatusArray())
            ) {
                $mailtype = "closed";
            }
           // to know if a solution is approved or not
            if (
                (isset($this->input['solvedate']) && ($this->input['solvedate'] == 'NULL')
                && isset($this->oldvalues['solvedate']) && $this->oldvalues['solvedate'])
                && (isset($this->input['status'])
                 && ($this->input['status'] != $this->oldvalues['status'])
                 && ($this->oldvalues['status'] == self::SOLVED))
            ) {
                $mailtype = "rejectsolution";
            }

           // Read again ticket to be sure that all data are up to date
            $this->getFromDB($this->fields['id']);
            NotificationEvent::raiseEvent($mailtype, $this);
        }

        $this->handleSatisfactionSurveyOnUpdate();

        // Add linked project
        $projects_ids = $this->input['_projects_id'] ?? [];
        foreach ($projects_ids as $projects_id) {
            if ($projects_id) {
                $item_project = new Item_Project();
                $item_project->add([
                    'projects_id' => $projects_id,
                    'itemtype'   => Ticket::class,
                    'items_id'   => $this->getID(),
                ]);
            }
        }
    }


    public function prepareInputForAdd($input)
    {
       // Standard clean datas
        $input =  parent::prepareInputForAdd($input);
        if ($input === false) {
            return false;
        }

       // Check a self-service user can create a ticket for another user.
       // We condition the check with a bool flag set in front/tracking.injector.php (self-service ticket controller).
       // This to avoid plugins having their process broken.
        if (
            isset($input['check_delegatee'], $input['_users_id_requester'])
            && $input['check_delegatee']
        ) {
            $requesters_ids = is_array($input['_users_id_requester'])
                ? $input['_users_id_requester']
                : [$input['_users_id_requester']];
            $can_delegatee_create_ticket = false;
            foreach ($requesters_ids as $requester_id) {
                if (self::canDelegateeCreateTicket($requester_id, ($input['entities_id'] ?? -2))) {
                    $can_delegatee_create_ticket = true;
                    break;
                }
            }
            if (!$can_delegatee_create_ticket) {
                Session::addMessageAfterRedirect(__("You cannot create a ticket for this user"));
                return false;
            }
        }

        if (!isset($input["requesttypes_id"])) {
            $input["requesttypes_id"] = RequestType::getDefault('helpdesk');
        }

        if (!isset($input['global_validation'])) {
            $input['global_validation'] = CommonITILValidation::NONE;
        }

       // Set additional default dropdown
        $dropdown_fields = ['_locations_id_of_requester', '_locations_id_of_item'];
        foreach ($dropdown_fields as $field) {
            if (!isset($input[$field])) {
                $input[$field] = 0;
            }
        }
        if (!isset($input['itemtype']) || !isset($input['items_id']) || !($input['items_id'] > 0)) {
            $input['itemtype'] = '';
        }

       // Get first item location
        $item = null;
        if (
            isset($input["items_id"])
            && is_array($input["items_id"])
            && (count($input["items_id"]) > 0)
        ) {
            $infocom = new Infocom();
            foreach ($input["items_id"] as $itemtype => $items) {
                foreach ($items as $items_id) {
                    if ($item = getItemForItemtype($itemtype)) {
                        $item->getFromDB($items_id);
                        $input['_states_id_of_item']    = $item->fields['states_id'] ?? null;
                        $input['_locations_id_of_item'] = $item->fields['locations_id'] ?? null;
                        if ($infocom->getFromDBforDevice($itemtype, $items_id)) {
                             $input['items_businesscriticities']
                              = Dropdown::getDropdownName(
                                  'glpi_businesscriticities',
                                  $infocom->fields['businesscriticities_id']
                              );
                        }
                        if (isset($item->fields['groups_id'])) {
                            $input['_groups_id_of_item'] = $item->fields['groups_id'];
                        }
                        break(2);
                    }
                }
            }
        }

        $can_assign_slm = Session::haveRight(SLM::$rightname, SLM::RIGHT_ASSIGN);
        if (!$can_assign_slm) {
            foreach ([SLM::TTR, SLM::TTO] as $slmType) {
                [$dateField, $slaField] = SLA::getFieldNames($slmType);
                unset($input[$dateField], $input[$slaField]);
                [$dateField, $olaField] = OLA::getFieldNames($slmType);
                unset($input[$dateField], $input[$olaField]);
            }
        }

        // Set default contract if not specified
        if (
            (!isset($input['_contracts_id']) || (int)$input['_contracts_id'] == 0)
            && (!isset($input['_skip_default_contract']) || $input['_skip_default_contract'] === false)
        ) {
            $input['_contracts_id'] = Entity::getDefaultContract($this->input['entities_id'] ?? 0);
        }

       // Set _contract_type for rules
        $contracts_id = $input['_contracts_id'];
        if ($contracts_id) {
            $contract = Contract::getById($contracts_id);

            if ($contract && $contract_type_id = $contract->fields[ContractType::getForeignKeyField()]) {
                $input['_contract_types'][$contract_type_id] = $contract_type_id;
            }
        }

        $this->processRules(RuleTicket::ONADD, $input);

        if (
            isset($input['_users_id_requester_notif'])
            && isset($input['_users_id_requester_notif']['alternative_email'])
            && is_array($input['_users_id_requester_notif']['alternative_email'])
        ) {
            foreach ($input['_users_id_requester_notif']['alternative_email'] as $email) {
                if ($email && !NotificationMailing::isUserAddressValid($email)) {
                    Session::addMessageAfterRedirect(
                        sprintf(__('Invalid email address %s'), $email),
                        false,
                        ERROR
                    );
                     return false;
                }
            }
        }

        if (!isset($input['_skip_auto_assign']) || $input['_skip_auto_assign'] === false) {
           // Manage auto assign
            $auto_assign_mode = Entity::getUsedConfig('auto_assign_mode', $input['entities_id']);

            switch ($auto_assign_mode) {
                case Entity::CONFIG_NEVER:
                    break;

                case Entity::AUTO_ASSIGN_HARDWARE_CATEGORY:
                   // Auto assign tech/group from hardware
                    $input = $this->setTechAndGroupFromHardware($input, $item);
                   // Auto assign tech/group from Category
                    $input = $this->setTechAndGroupFromItilCategory($input);
                    break;

                case Entity::AUTO_ASSIGN_CATEGORY_HARDWARE:
                   // Auto assign tech/group from Category
                    $input = $this->setTechAndGroupFromItilCategory($input);
                   // Auto assign tech/group from hardware
                    $input = $this->setTechAndGroupFromHardware($input, $item);
                    break;
            }
        }

       // auto set type if not set
        if (!isset($input["type"])) {
            $input['type'] = Entity::getUsedConfig(
                'tickettype',
                $input['entities_id'],
                '',
                Ticket::INCIDENT_TYPE
            );
        }

        return $input;
    }


    public function post_addItem()
    {
       // Log this event
        $username = 'anonymous';
        if (isset($_SESSION["glpiname"])) {
            $username = $_SESSION["glpiname"];
        }
        Event::log(
            $this->fields['id'],
            "ticket",
            4,
            "tracking",
            sprintf(
                __('%1$s adds the item %2$s'),
                $username,
                $this->fields['id']
            )
        );

        if (
            isset($this->input["_followup"])
            && is_array($this->input["_followup"])
            && (strlen($this->input["_followup"]['content']) > 0)
        ) {
            $fup  = new ITILFollowup();
            $type = "new";
            if (isset($this->fields["status"]) && ($this->fields["status"] == self::SOLVED)) {
                $type = "solved";
            }
            $toadd = ['type'       => $type,
                'items_id' => $this->fields['id'],
                'itemtype' => 'Ticket'
            ];

            if (
                isset($this->input["_followup"]['content'])
                && (strlen($this->input["_followup"]['content']) > 0)
            ) {
                $toadd["content"] = $this->input["_followup"]['content'];
            }

            if (isset($this->input["_followup"]['is_private'])) {
                $toadd["is_private"] = $this->input["_followup"]['is_private'];
            }

            $fup->add($toadd);
        }

        if (
            (isset($this->input["plan"]) && count($this->input["plan"]))
            || (isset($this->input["actiontime"]) && ($this->input["actiontime"] > 0))
        ) {
            $task = new TicketTask();
            $type = "new";
            if (isset($this->fields["status"]) && ($this->fields["status"]  == self::SOLVED)) {
                $type = "solved";
            }
            $toadd = ["type"        => $type,
                "tickets_id"   => $this->fields['id'],
                "actiontime"   => $this->input["actiontime"],
                "state"        => Planning::DONE,
                "content"      => __("Auto-created task")
            ];

            if (isset($this->input["plan"]) && count($this->input["plan"])) {
                $toadd["plan"] = $this->input["plan"];
            }

            if (isset($_SESSION['glpitask_private'])) {
                $toadd['is_private'] = $_SESSION['glpitask_private'];
            }

            $task->add($toadd);
        }

        $ticket_ticket = new Ticket_Ticket();
       // From mailcollector : do not check rights
        if (isset($this->input["_linkedto"])) {
            $input2 = [
                'tickets_id_1' => $this->fields['id'],
                'tickets_id_2' => $this->input["_linkedto"],
                'link'         => CommonITILObject_CommonITILObject::LINK_TO,
            ];
            $ticket_ticket->add($input2);
        }

       // Manage SLA / OLA Level : add actions
        foreach ([SLM::TTR, SLM::TTO] as $slmType) {
            list($dateField, $slaField) = SLA::getFieldNames($slmType);
            if (isset($this->input[$slaField]) && ($this->input[$slaField] > 0)) {
                $this->manageSlaLevel($this->input[$slaField]);
            }
            list($dateField, $olaField) = OLA::getFieldNames($slmType);
            if (isset($this->input[$olaField]) && ($this->input[$olaField] > 0)) {
                $this->manageOlaLevel($this->input[$olaField]);
            }
        }

       // Add project task link if needed
        if (isset($this->input['_projecttasks_id'])) {
            $projecttask = new ProjectTask();
            if ($projecttask->getFromDB($this->input['_projecttasks_id'])) {
                $pt = new ProjectTask_Ticket();
                $pt->add(['projecttasks_id' => $this->input['_projecttasks_id'],
                    'tickets_id'      => $this->fields['id'],
                ]);
            }
        }

        if (isset($this->input['_promoted_fup_id']) && $this->input['_promoted_fup_id'] > 0) {
            $fup = new ITILFollowup();
            $fup->getFromDB($this->input['_promoted_fup_id']);
            $fup->update([
                'id'                 => $this->input['_promoted_fup_id'],
                'sourceof_items_id'  => $this->getID()
            ]);
            Event::log(
                $this->getID(),
                "ticket",
                4,
                "tracking",
                sprintf(__('%s promotes a followup from ticket %s'), $_SESSION["glpiname"], $fup->fields['items_id'])
            );
        }

        if (isset($this->input['_promoted_task_id']) && $this->input['_promoted_task_id'] > 0) {
            $tickettask = new TicketTask();
            $tickettask->getFromDB($this->input['_promoted_task_id']);
            $tickettask->update([
                'id'                => $this->input['_promoted_task_id'],
                'sourceof_items_id' => $this->getID()
            ]);
            Event::log(
                $this->getID(),
                "ticket",
                4,
                "tracking",
                sprintf(__('%s promotes a task from ticket %s'), $_SESSION["glpiname"], $tickettask->fields['tickets_id'])
            );
        }

        // Add linked contract
        $contracts_id = $this->input['_contracts_id'] ?? 0;
        if ($contracts_id) {
            $ticketcontract = new Ticket_Contract();
            $ticketcontract->add([
                'contracts_id' => $this->input['_contracts_id'],
                'tickets_id'   => $this->getID(),
            ]);
        }

        // Add linked project
        $projects_ids = $this->input['_projects_id'] ?? [];
        foreach ($projects_ids as $projects_id) {
            if ($projects_id) {
                $item_project = new Item_Project();
                $item_project->add([
                    'projects_id' => $projects_id,
                    'itemtype'   => Ticket::class,
                    'items_id'   => $this->getID(),
                ]);
            }
        }

        parent::post_addItem();

        $this->handleNewItemNotifications();
    }


    /**
     * Get active or solved tickets for an hardware last X days
     *
     * @since 0.83
     *
     * @param $itemtype  string   Item type
     * @param $items_id  integer  ID of the Item
     * @param $days      integer  day number
     *
     * @return array
     **/
    public function getActiveOrSolvedLastDaysTicketsForItem($itemtype, $items_id, $days)
    {
        return $this->getActiveOrSolvedLastDaysForItem($itemtype, $items_id, $days);
    }


    /**
     * Count active tickets for an hardware
     *
     * @since 0.83
     *
     * @param $itemtype  string   Item type
     * @param $items_id  integer  ID of the Item
     *
     * @return integer
     **/
    public function countActiveTicketsForItem($itemtype, $items_id)
    {
        /** @var \DBmysql $DB */
        global $DB;

        $result = $DB->request([
            'COUNT'     => 'cpt',
            'FROM'      => $this->getTable(),
            'LEFT JOIN' => [
                'glpi_items_tickets' => [
                    'ON' => [
                        'glpi_items_tickets' => 'tickets_id',
                        $this->getTable()    => 'id'
                    ]
                ]
            ],
            'WHERE'     => [
                'glpi_items_tickets.itemtype' => $itemtype,
                'glpi_items_tickets.items_id' => $items_id,
                'NOT'                         => [
                    $this->getTable() . '.status' => array_merge(
                        $this->getSolvedStatusArray(),
                        $this->getClosedStatusArray()
                    )
                ]
            ]
        ])->current();
        return $result['cpt'];
    }

    /**
     * Get active tickets for an item
     *
     * @since 9.5
     *
     * @param string $itemtype     Item type
     * @param integer $items_id    ID of the Item
     * @param string $type         Type of the tickets (incident or request)
     *
     * @return DBmysqlIterator
     */
    public function getActiveTicketsForItem($itemtype, $items_id, $type)
    {
        /** @var \DBmysql $DB */
        global $DB;

        return $DB->request([
            'SELECT'    => [
                $this->getTable() . '.id',
                $this->getTable() . '.name',
                $this->getTable() . '.priority',
            ],
            'FROM'      => $this->getTable(),
            'LEFT JOIN' => [
                'glpi_items_tickets' => [
                    'ON' => [
                        'glpi_items_tickets' => 'tickets_id',
                        $this->getTable()    => 'id'
                    ]
                ]
            ],
            'WHERE'     => [
                'glpi_items_tickets.itemtype'    => $itemtype,
                'glpi_items_tickets.items_id'    => $items_id,
                $this->getTable() . '.is_deleted' => 0,
                $this->getTable() . '.type'      => $type,
                'NOT'                         => [
                    $this->getTable() . '.status' => array_merge(
                        $this->getSolvedStatusArray(),
                        $this->getClosedStatusArray()
                    )
                ]
            ]
        ]);
    }

    /**
     * Count solved tickets for an hardware last X days
     *
     * @since 0.83
     *
     * @param $itemtype  string   Item type
     * @param $items_id  integer  ID of the Item
     * @param $days      integer  day number
     *
     * @return integer
     **/
    public function countSolvedTicketsForItemLastDays($itemtype, $items_id, $days)
    {
        /** @var \DBmysql $DB */
        global $DB;

        $result = $DB->request([
            'COUNT'     => 'cpt',
            'FROM'      => $this->getTable(),
            'LEFT JOIN' => [
                'glpi_items_tickets' => [
                    'ON' => [
                        'glpi_items_tickets' => 'tickets_id',
                        $this->getTable()    => 'id'
                    ]
                ]
            ],
            'WHERE'     => [
                'glpi_items_tickets.itemtype' => $itemtype,
                'glpi_items_tickets.items_id' => $items_id,
                $this->getTable() . '.status' => array_merge(
                    $this->getSolvedStatusArray(),
                    $this->getClosedStatusArray()
                ),
                new QueryExpression(
                    QueryFunction::dateAdd(
                        date: static::getTable() . '.solvedate',
                        interval: $days,
                        interval_unit: 'DAY'
                    ) . ' > ' . QueryFunction::now()
                ),
                'NOT'                         => [
                    $this->getTable() . '.solvedate' => null
                ]
            ]
        ])->current();
        return $result['cpt'];
    }


    /**
     * Update date mod of the ticket
     *
     * @since 0.83.3 new proto
     *
     * @param $ID                           ID of the ticket
     * @param $no_stat_computation  boolean do not cumpute take into account stat (false by default)
     * @param $users_id_lastupdater integer to force last_update id (default 0 = not used)
     **/
    public function updateDateMod($ID, $no_stat_computation = false, $users_id_lastupdater = 0)
    {

        if ($this->getFromDB($ID)) {
            if (
                !$no_stat_computation
                && !$this->isAlreadyTakenIntoAccount()
                && ($this->canTakeIntoAccount() || isCommandLine())
            ) {
                return $this->update(
                    [
                        'id'                         => $ID,
                        'takeintoaccount_delay_stat' => $this->computeTakeIntoAccountDelayStat(),
                        'takeintoaccountdate'        => $_SESSION["glpi_currenttime"],
                        '_disablenotif'              => true
                    ]
                );
            }

            parent::updateDateMod($ID, $no_stat_computation, $users_id_lastupdater);
        }
    }


    /**
     * Overloaded from commonDBTM
     *
     * @since 0.83
     *
     * @param $type itemtype of object to add
     *
     * @return boolean
     **/
    public function canAddItem($type)
    {

        if ($type == 'Document') {
            if ($this->getField('status') == self::CLOSED) {
                return false;
            }

            if ($this->canAddFollowups()) {
                return true;
            }
        }

       // as self::canUpdate & $this->canUpdateItem checks more general rights
       // (like STEAL or OWN),
       // we specify only the rights needed for this action
        return $this->checkEntity()
             && (Session::haveRight(self::$rightname, UPDATE)
                 || $this->canRequesterUpdateItem());
    }


    /**
     * Check if user can add followups to the ticket.
     *
     * @param integer $user_id
     *
     * @return boolean
     */
    public function canUserAddFollowups($user_id)
    {

        $entity_id = $this->fields['entities_id'];

        $group_user = new Group_User();
        $user_groups = $group_user->getUserGroups($user_id, ['entities_id' => $entity_id]);
        $user_groups_ids = [];
        foreach ($user_groups as $user_group) {
            $user_groups_ids[] = $user_group['id'];
        }

        $rightname = ITILFollowup::$rightname;

        return (
            Profile::haveUserRight($user_id, $rightname, ITILFollowup::ADDMYTICKET, $entity_id)
            && ($this->isUser(CommonITILActor::REQUESTER, $user_id)
               || (
                  isset($this->fields['users_id_recipient'])
                  && ($this->fields['users_id_recipient'] == $user_id)
               )
            )
         )
         || (
            Profile::haveUserRight($user_id, $rightname, ITILFollowup::ADD_AS_OBSERVER, $entity_id)
            && $this->isUser(CommonITILActor::OBSERVER, $user_id)
         )
         || Profile::haveUserRight($user_id, $rightname, ITILFollowup::ADDALLTICKET, $entity_id)
         || (
            Profile::haveUserRight($user_id, $rightname, ITILFollowup::ADDGROUPTICKET, $entity_id)
            && $this->haveAGroup(CommonITILActor::REQUESTER, $user_groups_ids)
         )
         || $this->isUser(CommonITILActor::ASSIGN, $user_id)
         || $this->haveAGroup(CommonITILActor::ASSIGN, $user_groups_ids);
    }


    /**
     * Check current user can create a ticket for another given user
     *
     * @since 9.5.4
     *
     * @param int $requester_id the user for which we want to create the ticket
     * @param int $entity_restrict check entity when search users
     *            (keep null to check with current session entities)
     *
     * @return bool
     */
    public static function canDelegateeCreateTicket(int $requester_id, ?int $entity_restrict = null): bool
    {
       // if the user is a technician, no need to check delegates
        if (Session::getCurrentInterface() == "central") {
            return true;
        }

       // if the connected user is the ticket requester, we can create
        if ($requester_id == $_SESSION['glpiID']) {
            return true;
        }

        if ($entity_restrict === null) {
            $entity_restrict = $_SESSION["glpiactive_entity"] ?? 0;
        }

       // if user has no delegate groups, he can't create ticket for another user
        $delegate_groups = User::getDelegateGroupsForUser($entity_restrict);
        if (count($delegate_groups) == 0) {
            return false;
        }

       // retrieve users to check if given requester is part of them
        $users_delegatee_iterator = User::getSqlSearchResult(false, 'delegate', $entity_restrict);
        foreach ($users_delegatee_iterator as $user_data) {
            if ($user_data['id'] == $requester_id) {
               // user found
                return true;
            }
        }

       // user not found
        return false;
    }


    /**
     * Get default values to search engine to override
     **/
    public static function getDefaultSearchRequest()
    {

        $search = ['criteria' => [0 => ['field'      => 12,
            'searchtype' => 'equals',
            'value'      => 'notclosed'
        ]
        ],
            'sort'     => 19,
            'order'    => 'DESC'
        ];

        if (Session::haveRight(self::$rightname, self::READALL)) {
            $search['criteria'][0]['value'] = 'notold';
        }
        return $search;
    }


    /**
     * @see CommonDBTM::getSpecificMassiveActions()
     **/
    public function getSpecificMassiveActions($checkitem = null)
    {

        $actions = parent::getSpecificMassiveActions($checkitem);

        if (Session::getCurrentInterface() == 'central') {
            if (Ticket::canUpdate() && Ticket::canDelete()) {
                $actions[__CLASS__ . MassiveAction::CLASS_ACTION_SEPARATOR . 'merge_as_followup']
                 = "<i class='fa-fw ti ti-git-merge'></i>" .
                 __('Merge as Followup');
            }

            if (Item_Ticket::canCreate()) {
                $actions['Item_Ticket' . MassiveAction::CLASS_ACTION_SEPARATOR . 'add_item']
                = "<i class='fa-fw fas fa-plus'></i>" .
                 _x('button', 'Add an item');
            }

            if (ITILFollowup::canCreate()) {
                $icon = ITILFollowup::getIcon();
                $actions['ITILFollowup' . MassiveAction::CLASS_ACTION_SEPARATOR . 'add_followup']
                = "<i class='fa-fw $icon'></i>" .
                 __('Add a new followup');
            }

            if (TicketTask::canCreate()) {
                $icon = TicketTask::getIcon();
                $actions[__CLASS__ . MassiveAction::CLASS_ACTION_SEPARATOR . 'add_task']
                = "<i class='fa-fw $icon'></i>" .
                 __('Add a new task');
            }

            if (TicketValidation::canCreate()) {
                $icon = TicketValidation::getIcon();
                $actions['TicketValidation' . MassiveAction::CLASS_ACTION_SEPARATOR . 'submit_validation']
                = "<i class='fa-fw $icon'></i>" .
                 __('Approval request');
            }

            if (Item_Ticket::canDelete()) {
                $actions['Item_Ticket' . MassiveAction::CLASS_ACTION_SEPARATOR . 'delete_item']
                = _x('button', 'Remove an item');
            }

            if (Session::haveRight(self::$rightname, UPDATE)) {
                $actions[__CLASS__ . MassiveAction::CLASS_ACTION_SEPARATOR . 'add_actor']
                = "<i class='fa-fw ti ti-user'></i>" .
                 __('Add an actor');
                $actions[__CLASS__ . MassiveAction::CLASS_ACTION_SEPARATOR . 'update_notif']
                = __('Set notifications for all actors');
                if (ProjectTask_Ticket::canCreate()) {
                    $actions['ProjectTask_Ticket' . MassiveAction::CLASS_ACTION_SEPARATOR . 'add']
                        = "<i class='fa-fw fas fa-link'></i>" .
                        _x('button', 'Link project task');
                }
                if (Ticket_Contract::canCreate()) {
                    $actions[__CLASS__ . MassiveAction::CLASS_ACTION_SEPARATOR . 'add_contract']
                        = "<i class='fa-fw " . Contract::getIcon() . "'></i>" .
                        _x('button', 'Add contract');
                }

                KnowbaseItem_Item::getMassiveActionsForItemtype($actions, __CLASS__, 0, $checkitem);
            }

            if (self::canUpdate()) {
                $actions[self::getType() . MassiveAction::CLASS_ACTION_SEPARATOR . 'resolve_tickets']
                = "<i class='fa-fw fas fa-check'></i>" .
                __("Resolve selected tickets");
            }
        }

        $actions += parent::getSpecificMassiveActions($checkitem);

        return $actions;
    }


    public static function showMassiveActionsSubForm(MassiveAction $ma)
    {
        /** @var array $CFG_GLPI */
        global $CFG_GLPI;

        switch ($ma->getAction()) {
            case 'merge_as_followup':
                $rand = mt_rand();
                $mergeparam = [
                    'name'         => "_mergeticket",
                    'used'         => $ma->getItems()['Ticket'],
                    'displaywith'  => ['id'],
                    'rand'         => $rand
                ];
                echo "<table class='mx-auto'><tr>";
                echo "<td><label for='dropdown__mergeticket$rand'>" . Ticket::getTypeName(1) . "</label></td><td colspan='3'>";
                Ticket::dropdown($mergeparam);
                echo "</td></tr><tr><td><label for='with_followups'>" . __('Merge followups') . "</label></td><td>";
                Html::showCheckbox([
                    'name'    => 'with_followups',
                    'id'      => 'with_followups',
                    'checked' => true
                ]);
                echo "</td><td><label for='with_documents'>" . __('Merge documents') . "</label></td><td>";
                Html::showCheckbox([
                    'name'    => 'with_documents',
                    'id'      => 'with_documents',
                    'checked' => true
                ]);
                echo "</td></tr><tr><td><label for='with_tasks'>" . __('Merge tasks') . "<label></td><td>";
                Html::showCheckbox([
                    'name'    => 'with_tasks',
                    'id'      => 'with_tasks',
                    'checked' => true
                ]);
                echo "</td><td><label for='with_actors'>" . __('Merge actors') . "</label></td><td>";
                Html::showCheckbox([
                    'name'    => 'with_actors',
                    'id'      => 'with_actors',
                    'checked' => true
                ]);
                echo "</td></tr><tr><td><label for='dropdown_link_type$rand'>" . __('Link type') . "</label></td><td colspan='3'>";
                Dropdown::showFromArray('link_type', [
                    0                                                   => __('None'),
                    CommonITILObject_CommonITILObject::LINK_TO          => __('Linked to'),
                    CommonITILObject_CommonITILObject::DUPLICATE_WITH   => __('Duplicates'),
                    CommonITILObject_CommonITILObject::SON_OF           => __('Son of'),
                    CommonITILObject_CommonITILObject::PARENT_OF        => __('Parent of')
                ], ['value' => CommonITILObject_CommonITILObject::SON_OF, 'rand' => $rand]);
                echo "</td></tr><tr><tr><td colspan='4'>";
                echo Html::submit(_x('button', 'Merge'), [
                    'name'      => 'merge',
                    'confirm'   => __('Confirm the merge? This ticket will be deleted!')
                ]);
                echo "</td></tr></table>";
                return true;

            case 'link_to_problem':
                Toolbox::deprecated('Ticket "link_to_problem" massive action is deprecated. Use CommonITILObject_CommonITILObject "add" massive action.');
                Problem::dropdown([
                    'name'      => 'problems_id',
                    'condition' => Problem::getOpenCriteria()
                ]);
                echo '<br><br>';
                echo Html::submit(_x('button', 'Link'), [
                    'name'      => 'link'
                ]);
                return true;

            case 'resolve_tickets':
                $rand = mt_rand();
                $content_id = "content$rand";

                echo '<div class="horizontal-form">';

                echo '<div class="form-row">';
                $label = SolutionTemplate::getTypeName(1);
                echo "<label for='solution_template'>$label</label>";
                SolutionTemplate::dropdown([
                    'name'     => "solution_template",
                    'value'    => 0,
                    'rand'     => $rand,
                    'on_change' => "solutiontemplate_update{$rand}(this.value)"
                ]);
                echo Html::hidden("_render_twig", ['value' => true]);

                $JS = <<<JAVASCRIPT
               function solutiontemplate_update{$rand}(value) {
                  $.ajax({
                     url: '{$CFG_GLPI['root_doc']}/ajax/solution.php',
                     type: 'POST',
                     data: {
                        solutiontemplates_id: value
                     }
                  }).done(function(data) {
                     setRichTextEditorContent("{$content_id}", data.content);

                     var solutiontypes_id = isNaN(parseInt(data.solutiontypes_id))
                        ? 0
                        : parseInt(data.solutiontypes_id);
                     $("#dropdown_solutiontypes_id{$rand}").trigger("setValue", solutiontypes_id);
                  });
               }
JAVASCRIPT;
                echo Html::scriptBlock($JS);
                echo '</div>'; // .form-row

                echo '<div class="form-row">';
                $label = SolutionType::getTypeName(1);
                echo "<label for='solutiontypes_id'>$label</label>";
                SolutionType::dropdown([
                    'name'  => 'solutiontypes_id',
                    'rand'  => $rand
                ]);
                echo '</div>'; // .form-row

                echo '<div class="form-row-vertical">';
                $label = __('Description');

                echo "<label for='content'>";
                echo "$label&nbsp;&nbsp;";
                echo "</label>";
                Html::textarea(['name'              => 'content',
                    'value'             => '',
                    'rand'              => $rand,
                    'editor_id'         => $content_id,
                    'enable_fileupload' => false,
                    'enable_richtext'   => true,
                            // Uploaded images processing is not able to handle multiple use of same uploaded file, so until this is fixed,
                            // it is preferable to disable image pasting in rich text inside massive actions.
                    'enable_images'     => false,
                    'cols'              => 12,
                    'rows'              => 80
                ]);
                Html::addTemplateDocumentationLink(ParametersPreset::TICKET_SOLUTION);
                $parameters = ParametersPreset::getForTicketSolution();
                Html::activateUserTemplateAutocompletion(
                    'textarea[name=content]',
                    TemplateManager::computeParameters($parameters)
                );

                echo '</div>'; // .form-row

                echo '</div>'; // .horizontal-form

                echo Html::submit(__('Resolve'), [
                    'name' => 'resolve'
                ]);
                return true;

            case 'add_contract':
                Contract::dropdown([
                    'name' => 'contracts_id'
                ]);
                echo '&nbsp;';
                echo Html::submit(__('Add'), [
                    'name' => 'add_contract'
                ]);
                return true;
        }
        return parent::showMassiveActionsSubForm($ma);
    }


    public static function processMassiveActionsForOneItemtype(
        MassiveAction $ma,
        CommonDBTM $item,
        array $ids
    ) {
        switch ($ma->getAction()) {
            case 'merge_as_followup':
                $input = $ma->getInput();
                $status = [];
                $mergeparams = [
                    'linktypes' => [],
                    'link_type'  => $input['link_type']
                ];

                if ($input['with_followups']) {
                    $mergeparams['linktypes'][] = 'ITILFollowup';
                }
                if ($input['with_tasks']) {
                    $mergeparams['linktypes'][] = 'TicketTask';
                }
                if ($input['with_documents']) {
                    $mergeparams['linktypes'][] = 'Document';
                }
                if ($input['with_actors']) {
                    $mergeparams['append_actors'] = [
                        CommonITILActor::REQUESTER,
                        CommonITILActor::OBSERVER,
                        CommonITILActor::ASSIGN
                    ];
                } else {
                    $mergeparams['append_actors'] = [];
                }

                Ticket::merge($input['_mergeticket'], $ids, $status, $mergeparams);
                foreach ($status as $id => $status_code) {
                    if ($status_code == 0) {
                        $ma->itemDone($item->getType(), $id, MassiveAction::ACTION_OK);
                    } else if ($status_code == 2) {
                        $ma->itemDone($item->getType(), $id, MassiveAction::ACTION_NORIGHT);
                        $ma->addMessage($item->getErrorMessage(ERROR_ON_ACTION));
                    } else {
                        $ma->itemDone($item->getType(), $id, MassiveAction::ACTION_KO);
                        $ma->addMessage($item->getErrorMessage(ERROR_ON_ACTION));
                    }
                }
                return;

            case 'link_to_problem':
                Toolbox::deprecated('Ticket "link_to_problem" massive action is deprecated. Use CommonITILObject_CommonITILObject "add" massive action.');
               // Skip if not tickets
                if ($item::getType() !== Ticket::getType()) {
                    $ma->addMessage($item->getErrorMessage(ERROR_COMPAT));
                    return;
                }

               // Skip if missing update rights on problems
                if (!Problem::canUpdate()) {
                    $ma->addMessage($item->getErrorMessage(ERROR_RIGHT));
                    return;
                }

             // Check input
                $input = $ma->getInput();
                if (!isset($input['problems_id'])) {
                    $ma->addMessage(__("Missing input: no Problem selected"));
                    return;
                }

                $problem = new Problem();
                if (!$problem->getFromDB($input['problems_id'])) {
                    $ma->addMessage(__("Selected Problem can't be loaded"));
                    return;
                }

                $em = new Problem_Ticket();
                foreach ($ids as $id) {
                    // Add new link
                    $res = $em->add([
                        'problems_id' => $input['problems_id'],
                        'tickets_id'  => $id,
                    ]);

                   // Check if creation was successful
                    if ($res) {
                        $ma->itemDone($item->getType(), $id, MassiveAction::ACTION_OK);
                    } else {
                        $ma->itemDone($item->getType(), $id, MassiveAction::ACTION_KO);
                        $ma->addMessage($item->getErrorMessage(ERROR_ON_ACTION));
                    }
                }

                return;

            case 'resolve_tickets':
               // Skip if not tickets
                if ($item::getType() !== self::getType()) {
                    $ma->addMessage($item->getErrorMessage(ERROR_COMPAT));
                    return;
                }

               // Skip if missing update rights on problems
                if (!self::canUpdate()) {
                    $ma->addMessage($item->getErrorMessage(ERROR_RIGHT));
                    return;
                }

             // Check input
                $input = $ma->getInput();
                $mandatory_fields = [
                    'solutiontypes_id',
                    'content'
                ];
                $check_mandatory = array_intersect($mandatory_fields, array_keys($input));
                if (count($check_mandatory) != count($mandatory_fields)) {
                    $ma->addMessage(__("Missing mandatory field in input"));
                    return;
                }

                $ticket = new self();
                $em = new ITILSolution();
                foreach ($ids as $id) {
                   // Try to load ticket
                    if (!$ticket->getFromDB($id)) {
                        $ma->itemDone($item->getType(), $id, MassiveAction::ACTION_KO);
                        $ma->addMessage($item->getErrorMessage(ERROR_ON_ACTION));
                    }

                   // Check ticket is not already resolved or closed
                    $invalid_status = [
                        CommonITILObject::SOLVED,
                        CommonITILObject::CLOSED
                    ];
                    if (in_array($ticket->fields['status'], $invalid_status)) {
                        $ma->itemDone($item->getType(), $id, MassiveAction::ACTION_KO);
                        $ma->addMessage($item->getErrorMessage(ERROR_ON_ACTION));
                    }

                   // Add reference to ticket in input
                    $input['itemtype'] = self::getType();
                    $input['items_id'] = $id;

                   // Insert new solution
                    $res = $em->add($input);

                   // Check if creation was successful
                    if ($res) {
                        $ma->itemDone($item->getType(), $id, MassiveAction::ACTION_OK);
                    } else {
                        $ma->itemDone($item->getType(), $id, MassiveAction::ACTION_KO);
                        $ma->addMessage($item->getErrorMessage(ERROR_ON_ACTION));
                    }
                }
                return;

            case 'add_contract':
               // Skip if wrong itemtype
                if ($item::getType() !== self::getType()) {
                    $ma->addMessage($item->getErrorMessage(ERROR_COMPAT));
                    return;
                }

               // Skip if missing update rights
                if (!self::canUpdate()) {
                    $ma->addMessage($item->getErrorMessage(ERROR_RIGHT));
                    return;
                }

             // Check input
                $input = $ma->getInput();
                $contracts_id = $input['contracts_id'] ?? 0;
                if (!$contracts_id) {
                    $ma->addMessage(__("No contract specified"));
                    return;
                }

                $em = new Ticket_Contract();
                foreach ($ids as $id) {
                    $links = $em->find([
                        'contracts_id' => $contracts_id,
                        'tickets_id'   => $id,
                    ]);

                   // Link already exist, skip
                    if (count($links)) {
                        $ma->itemDone($item->getType(), $id, MassiveAction::ACTION_OK);
                        continue;
                    }

                   // Add link
                    $res = $em->add([
                        'contracts_id' => $contracts_id,
                        'tickets_id'   => $id,
                    ]);

                   // Check if creation was successful
                    if ($res) {
                        $ma->itemDone($item->getType(), $id, MassiveAction::ACTION_OK);
                    } else {
                        $ma->itemDone($item->getType(), $id, MassiveAction::ACTION_KO);
                        $ma->addMessage($item->getErrorMessage(ERROR_ON_ACTION));
                    }
                }
                return;
        }
        parent::processMassiveActionsForOneItemtype($ma, $item, $ids);
    }


    public function rawSearchOptions()
    {
        /** @var \DBmysql $DB */
        global $DB;

        $tab = [];

        $tab = array_merge($tab, $this->getSearchOptionsMain());

        $tab[] = [
            'id'                 => '155',
            'table'              => $this->getTable(),
            'field'              => 'time_to_own',
            'name'               => __('Time to own'),
            'datatype'           => 'datetime',
            'maybefuture'        => true,
            'massiveaction'      => false,
            'additionalfields'   => ['date', 'status', 'takeintoaccount_delay_stat', 'takeintoaccountdate']
        ];

        $tab[] = [
            'id'                 => '158',
            'table'              => $this->getTable(),
            'field'              => 'time_to_own',
            'name'               => __('Time to own + Progress'),
            'massiveaction'      => false,
            'nosearch'           => true,
            'additionalfields'   => ['status']
        ];

        $tab[] = [
            'id'                 => '159',
            'table'              => 'glpi_tickets',
            'field'              => 'is_late',
            'name'               => __('Time to own exceeded'),
            'datatype'           => 'bool',
            'massiveaction'      => false,
            'computation'        => self::generateSLAOLAComputation('time_to_own')
        ];

        $tab[] = [
            'id'                 => '180',
            'table'              => $this->getTable(),
            'field'              => 'internal_time_to_resolve',
            'name'               => __('Internal time to resolve'),
            'datatype'           => 'datetime',
            'maybefuture'        => true,
            'massiveaction'      => false,
            'additionalfields'   => ['solvedate', 'status']
        ];

        $tab[] = [
            'id'                 => '181',
            'table'              => $this->getTable(),
            'field'              => 'internal_time_to_resolve',
            'name'               => __('Internal time to resolve + Progress'),
            'massiveaction'      => false,
            'nosearch'           => true,
            'additionalfields'   => ['status']
        ];

        $tab[] = [
            'id'                 => '182',
            'table'              => $this->getTable(),
            'field'              => 'is_late',
            'name'               => __('Internal time to resolve exceeded'),
            'datatype'           => 'bool',
            'massiveaction'      => false,
            'computation'        => self::generateSLAOLAComputation('internal_time_to_resolve')
        ];

        $tab[] = [
            'id'                 => '185',
            'table'              => $this->getTable(),
            'field'              => 'internal_time_to_own',
            'name'               => __('Internal time to own'),
            'datatype'           => 'datetime',
            'maybefuture'        => true,
            'massiveaction'      => false,
            'additionalfields'   => ['date', 'status', 'takeintoaccount_delay_stat', 'takeintoaccountdate'],
        ];

        $tab[] = [
            'id'                 => '186',
            'table'              => $this->getTable(),
            'field'              => 'internal_time_to_own',
            'name'               => __('Internal time to own + Progress'),
            'massiveaction'      => false,
            'nosearch'           => true,
            'additionalfields'   => ['status']
        ];

        $tab[] = [
            'id'                 => '187',
            'table'              => 'glpi_tickets',
            'field'              => 'is_late',
            'name'               => __('Internal time to own exceeded'),
            'datatype'           => 'bool',
            'massiveaction'      => false,
            'computation'        => self::generateSLAOLAComputation('internal_time_to_own')
        ];

        $max_date = new QueryExpression('99999999');
        $tab[] = [
            'id'                 => '188',
            'table'              => $this->getTable(),
            'field'              => 'next_escalation_level',
            'name'               => __('Next escalation level'),
            'datatype'           => 'datetime',
            'usehaving'          => true,
            'maybefuture'        => true,
            'massiveaction'      => false,
         // Get least value from TTO/TTR fields:
         // - use TTO fields only if ticket not already taken into account,
         // - use TTR fields only if ticket not already solved,
         // - replace NULL or not kept values with 99999999 to be sure that they will not be returned by the LEAST function,
         // - replace 99999999 by empty string to keep only valid values.
            'computation'        => QueryFunction::replace(
                expression: QueryFunction::least([
                    QueryFunction::if(
                        condition: ['TABLE.takeintoaccount_delay_stat' => ['<=', 0]],
                        true_expression: QueryFunction::coalesce(['TABLE.time_to_own', $max_date]),
                        false_expression: $max_date
                    ),
                    QueryFunction::if(
                        condition: ['TABLE.takeintoaccount_delay_stat' => ['<=', 0]],
                        true_expression: QueryFunction::coalesce(['TABLE.internal_time_to_own', $max_date]),
                        false_expression: $max_date
                    ),
                    QueryFunction::if(
                        condition: ['TABLE.solvedate' => null],
                        true_expression: QueryFunction::coalesce(['TABLE.time_to_resolve', $max_date]),
                        false_expression: $max_date
                    ),
                    QueryFunction::if(
                        condition: ['TABLE.solvedate' => null],
                        true_expression: QueryFunction::coalesce(['TABLE.internal_time_to_resolve', $max_date]),
                        false_expression: $max_date
                    ),
                ]),
                search: new QueryExpression($DB::quoteValue($max_date)),
                replace: new QueryExpression($DB::quoteValue(''))
            ),
        ];

        $tab[] = [
            'id'                 => '14',
            'table'              => $this->getTable(),
            'field'              => 'type',
            'name'               => _n('Type', 'Types', 1),
            'searchtype'         => 'equals',
            'datatype'           => 'specific'
        ];

        $tab[] = [
            'id'                 => '13',
            'table'              => 'glpi_items_tickets',
            'field'              => 'items_id',
            'name'               => _n('Associated element', 'Associated elements', Session::getPluralNumber()),
            'datatype'           => 'specific',
            'comments'           => true,
            'nosort'             => true,
            'nosearch'           => true,
            'additionalfields'   => ['itemtype'],
            'joinparams'         => [
                'jointype'           => 'child'
            ],
            'forcegroupby'       => true,
            'massiveaction'      => false
        ];

        $tab[] = [
            'id'                 => '131',
            'table'              => 'glpi_items_tickets',
            'field'              => 'itemtype',
            'name'               => _n('Associated item type', 'Associated item types', Session::getPluralNumber()),
            'datatype'           => 'itemtypename',
            'itemtype_list'      => 'ticket_types',
            'nosort'             => true,
            'additionalfields'   => ['itemtype'],
            'joinparams'         => [
                'jointype'           => 'child'
            ],
            'forcegroupby'       => true,
            'massiveaction'      => false
        ];

        $tab[] = [
            'id'                 => '9',
            'table'              => 'glpi_requesttypes',
            'field'              => 'name',
            'name'               => RequestType::getTypeName(1),
            'datatype'           => 'dropdown'
        ];

        $tab = array_merge($tab, $this->getSearchOptionsActors());

        $tab[] = [
            'id'                 => 'sla',
            'name'               => __('SLA')
        ];

        $tab[] = [
            'id'                 => '37',
            'table'              => 'glpi_slas',
            'field'              => 'name',
            'linkfield'          => 'slas_id_tto',
            'name'               => __('SLA') . ' ' . __('Time to own'),
            'massiveaction'      => false,
            'datatype'           => 'dropdown',
            'joinparams'         => [
                'condition'          => ['NEWTABLE.type' => SLM::TTO]
            ],
            'condition'          => ['glpi_slas.type' => SLM::TTO]
        ];

        $tab[] = [
            'id'                 => '30',
            'table'              => 'glpi_slas',
            'field'              => 'name',
            'linkfield'          => 'slas_id_ttr',
            'name'               => __('SLA') . ' ' . __('Time to resolve'),
            'massiveaction'      => false,
            'datatype'           => 'dropdown',
            'joinparams'         => [
                'condition'          => ['NEWTABLE.type' => SLM::TTR]
            ],
            'condition'          => ['glpi_slas.type' => SLM::TTR]
        ];

        $tab[] = [
            'id'                 => '32',
            'table'              => 'glpi_slalevels',
            'field'              => 'name',
            'name'               => __('SLA') . ' ' . _n('Escalation level', 'Escalation levels', 1),
            'massiveaction'      => false,
            'datatype'           => 'dropdown',
            'joinparams'         => [
                'beforejoin'         => [
                    'table'              => 'glpi_slalevels_tickets',
                    'joinparams'         => [
                        'jointype'           => 'child'
                    ]
                ]
            ],
            'forcegroupby'       => true
        ];

        $tab[] = [
            'id'                 => 'ola',
            'name'               => __('OLA')
        ];

        $tab[] = [
            'id'                 => '190',
            'table'              => 'glpi_olas',
            'field'              => 'name',
            'linkfield'          => 'olas_id_tto',
            'name'               => __('OLA') . ' ' . __('Internal time to own'),
            'massiveaction'      => false,
            'datatype'           => 'dropdown',
            'joinparams'         => [
                'condition'          => ['NEWTABLE.type' => SLM::TTO]
            ],
            'condition'          => ['glpi_olas.type' => SLM::TTO]
        ];

        $tab[] = [
            'id'                 => '191',
            'table'              => 'glpi_olas',
            'field'              => 'name',
            'linkfield'          => 'olas_id_ttr',
            'name'               => __('OLA') . ' ' . __('Internal time to resolve'),
            'massiveaction'      => false,
            'datatype'           => 'dropdown',
            'joinparams'         => [
                'condition'          => ['NEWTABLE.type' => SLM::TTR]
            ],
            'condition'          => ['glpi_olas.type' => SLM::TTR]
        ];

        $tab[] = [
            'id'                 => '192',
            'table'              => 'glpi_olalevels',
            'field'              => 'name',
            'name'               => __('OLA') . ' ' . _n('Escalation level', 'Escalation levels', 1),
            'massiveaction'      => false,
            'datatype'           => 'dropdown',
            'joinparams'         => [
                'beforejoin'         => [
                    'table'              => 'glpi_olalevels_tickets',
                    'joinparams'         => [
                        'jointype'           => 'child'
                    ]
                ]
            ],
            'forcegroupby'       => true
        ];

        $validation_options = TicketValidation::rawSearchOptionsToAdd();
        if (
            !Session::haveRightsOr(
                'ticketvalidation',
                [
                    TicketValidation::CREATEINCIDENT,
                    TicketValidation::CREATEREQUEST
                ]
            )
        ) {
            foreach ($validation_options as &$validation_option) {
                if (isset($validation_option['table'])) {
                    $validation_option['massiveaction'] = false;
                }
            }
        }
        $tab = array_merge($tab, $validation_options);

        $tab = array_merge($tab, TicketSatisfaction::rawSearchOptionsToAdd());

        $tab = array_merge($tab, ITILFollowup::rawSearchOptionsToAdd());

        $tab = array_merge($tab, TicketTask::rawSearchOptionsToAdd());

        $tab = array_merge($tab, $this->getSearchOptionsStats());

        $tab[] = [
            'id'                 => '150',
            'table'              => $this->getTable(),
            'field'              => 'takeintoaccount_delay_stat',
            'name'               => __('Take into account time'),
            'datatype'           => 'timestamp',
            'forcegroupby'       => true,
            'massiveaction'      => false
        ];

        if (
            Session::haveRightsOr(
                self::$rightname,
                [self::READALL, self::READASSIGN, self::OWN]
            )
        ) {
            $tab[] = [
                'id'                 => 'linktickets',
                'name'               => _n('Linked ticket', 'Linked tickets', Session::getPluralNumber())
            ];

            $tab[] = [
                'id'                 => '40',
                'table'              => 'glpi_tickets_tickets',
                'field'              => 'tickets_id_1',
                'name'               => __('All linked tickets'),
                'massiveaction'      => false,
                'forcegroupby'       => true,
                'searchtype'         => 'equals',
                'joinparams'         => [
                    'jointype' => 'item_item'
                ],
                'additionalfields'   => ['tickets_id_2']
            ];

            $tab[] = [
                'id'                 => '47',
                'table'              => 'glpi_tickets_tickets',
                'field'              => 'tickets_id_1',
                'name'               => __('Duplicated tickets'),
                'massiveaction'      => false,
                'searchtype'         => 'equals',
                'joinparams'         => [
                    'jointype'           => 'item_item',
                    'condition'          => ['NEWTABLE.link' => CommonITILObject_CommonITILObject::DUPLICATE_WITH]
                ],
                'additionalfields'   => ['tickets_id_2'],
                'forcegroupby'       => true
            ];

            $tab[] = [
                'id'                 => '41',
                'table'              => 'glpi_tickets_tickets',
                'field'              => 'id',
                'name'               => __('Number of all linked tickets'),
                'massiveaction'      => false,
                'datatype'           => 'count',
                'usehaving'          => true,
                'joinparams'         => [
                    'jointype'           => 'item_item'
                ]
            ];

            $tab[] = [
                'id'                 => '46',
                'table'              => 'glpi_tickets_tickets',
                'field'              => 'id',
                'name'               => __('Number of duplicated tickets'),
                'massiveaction'      => false,
                'datatype'           => 'count',
                'usehaving'          => true,
                'joinparams'         => [
                    'jointype'           => 'item_item',
                    'condition'          => ['NEWTABLE.link' => CommonITILObject_CommonITILObject::DUPLICATE_WITH]
                ]
            ];

            $tab[] = [
                'id'                 => '50',
                'table'              => 'glpi_tickets',
                'field'              => 'id',
                'linkfield'          => 'tickets_id_2',
                'name'               => __('Parent tickets'),
                'massiveaction'      => false,
                'searchtype'         => 'equals',
                'datatype'           => 'itemlink',
                'usehaving'          => true,
                'joinparams'         => [
                    'beforejoin'         => [
                        'table'              => 'glpi_tickets_tickets',
                        'joinparams'         => [
                            'jointype'           => 'child',
                            'linkfield'          => 'tickets_id_1',
                            'condition'          => ['NEWTABLE.link' => CommonITILObject_CommonITILObject::SON_OF]
                        ]
                    ]
                ],
                'forcegroupby'       => true
            ];

            $tab[] = [
                'id'                 => '67',
                'table'              => 'glpi_tickets',
                'field'              => 'id',
                'linkfield'          => 'tickets_id_1',
                'name'               => __('Child tickets'),
                'massiveaction'      => false,
                'searchtype'         => 'equals',
                'datatype'           => 'itemlink',
                'usehaving'          => true,
                'joinparams'         => [
                    'beforejoin'         => [
                        'table'              => 'glpi_tickets_tickets',
                        'joinparams'         => [
                            'jointype'           => 'child',
                            'linkfield'          => 'tickets_id_2',
                            'condition'          => ['NEWTABLE.link' => CommonITILObject_CommonITILObject::SON_OF]
                        ]
                    ]
                ],
                'forcegroupby'       => true
            ];

            $tab[] = [
                'id'                 => '68',
                'table'              => 'glpi_tickets_tickets',
                'field'              => 'id',
                'name'               => __('Number of sons tickets'),
                'massiveaction'      => false,
                'datatype'           => 'count',
                'usehaving'          => true,
                'joinparams'         => [
                    'linkfield'          => 'tickets_id_2',
                    'jointype'           => 'child',
                    'condition'          => ['NEWTABLE.link' => CommonITILObject_CommonITILObject::SON_OF]
                ],
                'forcegroupby'       => true
            ];

            $tab[] = [
                'id'                 => '69',
                'table'              => 'glpi_tickets_tickets',
                'field'              => 'id',
                'name'               => __('Number of parent tickets'),
                'massiveaction'      => false,
                'datatype'           => 'count',
                'usehaving'          => true,
                'joinparams'         => [
                    'linkfield'          => 'tickets_id_1',
                    'jointype'           => 'child',
                    'condition'          => ['NEWTABLE.link' => CommonITILObject_CommonITILObject::SON_OF]
                ],
                'additionalfields'   => ['tickets_id_2']
            ];

            $tab = array_merge($tab, $this->getSearchOptionsSolution());

            if (Session::haveRight('ticketcost', READ)) {
                $tab = array_merge($tab, TicketCost::rawSearchOptionsToAdd());
            }
        }

        if (Session::haveRight('problem', READ)) {
            $tab = array_merge($tab, Problem::rawSearchOptionsToAdd());
        }

        $tab[] = [
            'id'                 => 'tools',
            'name'               => __('Tools')
        ];

        $tab[] = [
            'id'                 => '193',
            'table'              => Contract::getTable(),
            'field'              => 'name',
            'linkfield'          => 'contracts_id',
            'name'               => Contract::getTypeName(1),
            'massiveaction'      => false,
            'searchtype'         => ['equals', 'contains'],
            'datatype'           => 'dropdown',
            'joinparams'         => [
                'beforejoin'         => [
                    'table'              => Ticket_Contract::getTable(),
                    'joinparams'         => [
                        'jointype'           => 'child',
                        'linkfield'          => 'tickets_id',
                    ]
                ]
            ],
        ];

        $tab[] = [
            'id'                 => '194',
            'table'              => ContractType::getTable(),
            'field'              => 'name',
            'linkfield'          => 'contracttypes_id',
            'name'               => ContractType::getTypeName(1),
            'massiveaction'      => false,
            'searchtype'         => ['equals', 'contains'],
            'datatype'           => 'dropdown',
            'joinparams'         => [
                'beforejoin'         => [
                    'table'              => Contract::getTable(),
                    'joinparams'         => [
                        'jointype'           => 'empty',
                        'linkfield'          => 'contracts_id',
                        'beforejoin'   => [
                            'table'        => Ticket_Contract::getTable(),
                            'joinparams'   => [
                                'jointype'   => 'child',
                                'linkfield'  => 'tickets_id',
                            ]
                        ]
                    ]
                ]
            ],
        ];

       // Filter search fields for helpdesk
        if (
            !Session::isCron() // no filter for cron
            && (Session::getCurrentInterface() != 'central')
        ) {
            $tokeep = ['common', 'requester','satisfaction'];
            if (
                Session::haveRightsOr(
                    'ticketvalidation',
                    array_merge(
                        TicketValidation::getValidateRights(),
                        TicketValidation::getCreateRights()
                    )
                )
            ) {
                $tokeep[] = 'validation';
            }
            $keep = false;
            foreach ($tab as $key => &$val) {
                if (!isset($val['table'])) {
                    $keep = in_array($val['id'], $tokeep);
                }
                if (!$keep) {
                    if (isset($val['table'])) {
                        $val['nosearch'] = true;
                    }
                }
            }
        }
        return $tab;
    }


    public static function getSpecificValueToDisplay($field, $values, array $options = [])
    {

        if (!is_array($values)) {
            $values = [$field => $values];
        }
        switch ($field) {
            case 'type':
                return self::getTicketTypeName($values[$field]);
        }
        return parent::getSpecificValueToDisplay($field, $values, $options);
    }


    public static function getSpecificValueToSelect($field, $name = '', $values = '', array $options = [])
    {

        if (!is_array($values)) {
            $values = [$field => $values];
        }
        $options['display'] = false;
        switch ($field) {
            case 'type':
                $options['value'] = $values[$field];
                return self::dropdownType($name, $options);
        }
        return parent::getSpecificValueToSelect($field, $name, $values, $options);
    }


    /**
     * Dropdown of ticket type
     *
     * @param string $name     Select name
     * @param array  $options  Array of options:
     *    - value     : integer / preselected value (default 0)
     *    - toadd     : array / array of specific values to add at the beginning
     *    - on_change : string / value to transmit to "onChange"
     *    - display   : boolean / display or get string (default true)
     *
     * @return string id of the select
     **/
    public static function dropdownType($name, $options = [])
    {

        $params = [
            'value'     => 0,
            'toadd'     => [],
            'on_change' => '',
            'display'   => true,
        ];

        if (is_array($options) && count($options)) {
            foreach ($options as $key => $val) {
                $params[$key] = $val;
            }
        }

        $items = [];
        if (count($params['toadd']) > 0) {
            $items = $params['toadd'];
        }

        $items += self::getTypes();

        return Dropdown::showFromArray($name, $items, $params);
    }


    /**
     * Get ticket types
     *
     * @return array Array of types
     **/
    public static function getTypes()
    {

        $options = [
            self::INCIDENT_TYPE => __('Incident'),
            self::DEMAND_TYPE   => __('Request'),
        ];

        return $options;
    }


    /**
     * Get ticket type Name
     *
     * @param integer $value Type ID
     **/
    public static function getTicketTypeName($value)
    {

        switch ($value) {
            case self::INCIDENT_TYPE:
                return __('Incident');

            case self::DEMAND_TYPE:
                return __('Request');

            default:
               // Return $value if not defined
                return $value;
        }
    }


    /**
     * get the Ticket status list
     *
     * @param boolean $withmetaforsearch  (false by default)
     *
     * @return array
     **/
    public static function getAllStatusArray($withmetaforsearch = false)
    {

       // To be overridden by class
        $tab = [self::INCOMING => _x('status', 'New'),
            self::ASSIGNED => _x('status', 'Processing (assigned)'),
            self::PLANNED  => _x('status', 'Processing (planned)'),
            self::WAITING  => __('Pending'),
            self::SOLVED   => _x('status', 'Solved'),
            self::CLOSED   => _x('status', 'Closed')
        ];

        if ($withmetaforsearch) {
            $tab['notold']    = _x('status', 'Not solved');
            $tab['notclosed'] = _x('status', 'Not closed');
            $tab['process']   = __('Processing');
            $tab['old']       = _x('status', 'Solved + Closed');
            $tab['all']       = __('All');
        }
        return $tab;
    }


    /**
     * Get the ITIL object closed status list
     *
     * @since 0.83
     *
     * @return array
     **/
    public static function getClosedStatusArray()
    {
        return [self::CLOSED];
    }


    /**
     * Get the ITIL object solved status list
     *
     * @since 0.83
     *
     * @return array
     **/
    public static function getSolvedStatusArray()
    {
        return [self::SOLVED];
    }

    /**
     * Get the ITIL object new status list
     *
     * @since 0.83.8
     *
     * @return array
     **/
    public static function getNewStatusArray()
    {
        return [self::INCOMING];
    }

    /**
     * Get the ITIL object assign or plan status list
     *
     * @since 0.83
     *
     * @return array
     **/
    public static function getProcessStatusArray()
    {
        return [self::ASSIGNED, self::PLANNED];
    }


    /**
     * Calculate Ticket TCO for an item
     *
     *@param CommonDBTM $item  Object of the item
     *
     *@return float
     **/
    public static function computeTco(CommonDBTM $item)
    {
        /** @var \DBmysql $DB */
        global $DB;

        $totalcost = 0;

        $iterator = $DB->request([
            'SELECT'    => 'glpi_ticketcosts.*',
            'FROM'      => 'glpi_ticketcosts',
            'LEFT JOIN' => [
                'glpi_items_tickets' => [
                    'ON' => [
                        'glpi_items_tickets' => 'tickets_id',
                        'glpi_ticketcosts'   => 'tickets_id'
                    ]
                ]
            ],
            'WHERE'     => [
                'glpi_items_tickets.itemtype' => get_class($item),
                'glpi_items_tickets.items_id' => $item->getField('id'),
                'OR'                          => [
                    'glpi_ticketcosts.cost_time'     => ['>', 0],
                    'glpi_ticketcosts.cost_fixed'    => ['>', 0],
                    'glpi_ticketcosts.cost_material' => ['>', 0]
                ]
            ]
        ]);

        foreach ($iterator as $data) {
            $totalcost += TicketCost::computeTotalCost(
                $data["actiontime"],
                $data["cost_time"],
                $data["cost_fixed"],
                $data["cost_material"]
            );
        }
        return $totalcost;
    }


    /**
     * Print the helpdesk form
     *
     * @param integer $ID               ID of the user who want to display the Helpdesk
     * @param boolean $ticket_template  Ticket template for preview : false if not used for preview
     *                                  (false by default)
     *
     * @return boolean|void
     **/
    public function showFormHelpdesk($ID, $ticket_template = false)
    {
        if (!self::canCreate()) {
            return false;
        }

        $url_validate = "";
        if (
            !$ticket_template
            && Session::haveRightsOr('ticketvalidation', TicketValidation::getValidateRights())
        ) {
            $opt                  = [];
            $opt['reset']         = 'reset';
            $opt['criteria'][0]['field']      = 55; // validation status
            $opt['criteria'][0]['searchtype'] = 'equals';
            $opt['criteria'][0]['value']      = CommonITILValidation::WAITING;
            $opt['criteria'][0]['link']       = 'AND';

            $opt['criteria'][1]['field']      = 59; // validation aprobator
            $opt['criteria'][1]['searchtype'] = 'equals';
            $opt['criteria'][1]['value']      = Session::getLoginUserID();
            $opt['criteria'][1]['link']       = 'AND';

            $url_validate = Ticket::getSearchURL() . "?" . Toolbox::append_params($opt);
        }

        $email  = UserEmail::getDefaultForUser($ID);
        $default_use_notif = Entity::getUsedConfig('is_notif_enable_default', $_SESSION['glpiactive_entity'], '', 1);

       // Set default values...
        $default_values = [
            '_users_id_requester_notif' => [
                'use_notification' => (($email == "") ? 0 : $default_use_notif)
            ],
            'nodelegate'                => 1,
            '_users_id_requester'       => 0,
            '_users_id_observer'        => 0,
            '_users_id_observer_notif'  => [
                'use_notification' => $default_use_notif
            ],
            'name'                      => '',
            'content'                   => '',
            'itilcategories_id'         => 0,
            'locations_id'              => 0,
            'urgency'                   => 3,
            'items_id'                  => [],
            'entities_id'               => $_SESSION['glpiactive_entity'],
            'plan'                      => [],
            '_add_validation'           => 0,
            'type'                      => Entity::getUsedConfig(
                'tickettype',
                $_SESSION['glpiactive_entity'],
                '',
                Ticket::INCIDENT_TYPE
            ),
            '_right'                    => "id",
            '_content'                  => [],
            '_tag_content'              => [],
            '_filename'                 => [],
            '_tag_filename'             => [],
            '_tasktemplates_id'         => []
        ];
        $options = [];

       // Get default values from posted values on reload form
        if (!$ticket_template) {
            $options = $_POST;
        }

        $this->restoreInputAndDefaults($ID, $options, $default_values, true);

       // Check category / type validity
        if ($options['itilcategories_id']) {
            $cat = new ITILCategory();
            if ($cat->getFromDB($options['itilcategories_id'])) {
                switch ($options['type']) {
                    case self::INCIDENT_TYPE:
                        if (!$cat->getField('is_incident')) {
                             $options['itilcategories_id'] = 0;
                        }
                        break;

                    case self::DEMAND_TYPE:
                        if (!$cat->getField('is_request')) {
                            $options['itilcategories_id'] = 0;
                        }
                        break;

                    default:
                        break;
                }
            }
        }

       // Load ticket template if available :
        $tt = $this->getITILTemplateToUse(
            $ticket_template,
            $options['type'],
            $options['itilcategories_id'],
            $_SESSION["glpiactive_entity"]
        );

        // override current fields in options with template fields and return the array of these predefined fields
        $predefined_fields = $this->setPredefinedFields($tt, $options, $default_values);

        $delegating = User::getDelegateGroupsForUser($options['entities_id']);

        if ($options["_users_id_requester"] == 0) {
            $options['_users_id_requester'] = Session::getLoginUserID();
        } else {
            $options['_right'] = "delegate";
        }

        TemplateRenderer::getInstance()->display('components/itilobject/selfservice.html.twig', [
            'has_tickets_to_validate' => TicketValidation::getNumberToValidate(Session::getLoginUserID()) > 0,
            'url_validate'            => $url_validate,
            'selfservice'             => true,
            'item'                    => $this,
            'params'                  => $options,
            'entities_id'             => $options['entities_id'],
            'itiltemplate_key'        => self::getTemplateFormFieldName(),
            'itiltemplate'            => $tt,
            'delegating'              => $delegating,
            'predefined_fields'       => Toolbox::prepareArrayForInput($predefined_fields),
        ]);
    }

    /**
     * Display a single observer selector
     *
     * @param array $options  Options for default values ($options of showActorAddFormOnCreate)
     **/
    public static function showFormHelpdeskObserver($options = [])
    {
        /** @var array $CFG_GLPI */
        global $CFG_GLPI;

       //default values
        $ticket = new Ticket();
        $params = [
            '_users_id_observer_notif' => [
                'use_notification' => true
            ],
            '_users_id_observer'       => 0,
            'entities_id'              => $_SESSION["glpiactive_entity"],
            '_right'                   => "all",
            'show_first'               => true,
        ];

       // overide default value by function parameters
        if (is_array($options) && count($options)) {
            foreach ($options as $key => $val) {
                $params[$key] = $val;
            }
        }

        if (isset($params['_tickettemplate']) && !($params['_tickettemplate'] instanceof TicketTemplate)) {
           // Replace template ID by object for actor form
            $tt = new TicketTemplate();
            if ($tt->getFromDB($params['_tickettemplate'])) {
                $params['_tickettemplate'] = $tt;
            } else {
                unset($params['_tickettemplate']);
            }
        }

       // add a user selector
        $rand = mt_rand();
        if ($params['show_first']) {
            $rand = $ticket->showActorAddFormOnCreate(CommonITILActor::OBSERVER, $params);
        }

        if (isset($params['_tickettemplate'])) {
           // Replace template object by ID for ajax
            $params['_tickettemplate'] = $params['_tickettemplate']->getID();
        }

       // add an additionnal observer on user selection
        Ajax::updateItemOnSelectEvent(
            "dropdown__users_id_observer[]$rand",
            "observer_$rand",
            $CFG_GLPI["root_doc"] . "/ajax/helpdesk_observer.php",
            $params
        );

       //remove 'new observer' anchor on user selection
        echo Html::scriptBlock("
      $('#dropdown__users_id_observer__$rand').on('change', function(event) {
         $('#addObserver$rand').remove();
      });");

       // add "new observer" anchor
        echo "<a id='addObserver$rand' class='btn btn-sm btn-ghost-secondary mt-2 mb-3' onclick='this.remove()'>
         <i class='fas fa-plus'></i>
      </a>";

       // add an additionnal observer on anchor click
        Ajax::updateItemOnEvent(
            "addObserver$rand",
            "observer_$rand",
            $CFG_GLPI["root_doc"] . "/ajax/helpdesk_observer.php",
            $params,
            ['click']
        );

       // div for an additionnal observer
        echo "<div class='actor_single' id='observer_$rand'></div>";
    }

    public static function getDefaultValues($entity = 0)
    {
        /** @var array $CFG_GLPI */
        global $CFG_GLPI;

        if (is_numeric(Session::getLoginUserID(false))) {
            $users_id_requester = Session::getLoginUserID();
            $users_id_assign    = Session::getLoginUserID();
            $requester_notification_enable = $_SESSION['glpiis_notif_enable_default'];
            $assignee_notification_enable  = $_SESSION['glpiis_notif_enable_default'];

           // No default requester if own ticket right = tech and update_ticket right to update requester
            if (Session::haveRightsOr(self::$rightname, [UPDATE, self::OWN]) && !$_SESSION['glpiset_default_requester']) {
                $users_id_requester = 0;
                $requester_notification_enable = 1; // no default requester reset to true
            }
            if (!Session::haveRight(self::$rightname, self::OWN) || !$_SESSION['glpiset_default_tech']) {
                $users_id_assign = 0;
                $assignee_notification_enable = 1; // no default assign reset to true
            }
            $entity      = $_SESSION['glpiactive_entity'];
            $requesttype = $_SESSION['glpidefault_requesttypes_id'];
        } else {
            $requester_notification_enable = 1;
            $assignee_notification_enable = 1;
            $users_id_requester = 0;
            $users_id_assign    = 0;
            $requesttype        = $CFG_GLPI['default_requesttypes_id'];
        }

        $type = Entity::getUsedConfig('tickettype', $entity, '', Ticket::INCIDENT_TYPE);

        $default_use_notif = Entity::getUsedConfig('is_notif_enable_default', $entity, '', 1);

       // Set default values...
        return  ['_users_id_requester'       => $users_id_requester,
            '_users_id_requester_notif' => ['use_notification'  => [(string) ($default_use_notif & $requester_notification_enable)],
                'alternative_email' => ['']
            ],
            '_groups_id_requester'      => 0,
            '_users_id_assign'          =>  $users_id_assign,
            '_users_id_assign_notif'    => ['use_notification'  => [(string) ($default_use_notif & $assignee_notification_enable)],
                'alternative_email' => ['']
            ],
            '_groups_id_assign'         => 0,
            '_users_id_observer'        => 0,
            '_users_id_observer_notif'  => ['use_notification'  => [$default_use_notif],
                'alternative_email' => ['']
            ],
            '_groups_id_observer'       => 0,
            '_link'                     => [
                'itemtype_1' => Ticket::class,
                'items_id_1' => 0,
                'link'       => ''
            ],
            '_suppliers_id_assign'      => 0,
            '_suppliers_id_assign_notif' => ['use_notification'  => [$default_use_notif],
                'alternative_email' => ['']
            ],
            'name'                      => '',
            'content'                   => '',
            'itilcategories_id'         => 0,
            'urgency'                   => 3,
            'impact'                    => 3,
            'priority'                  => self::computePriority(3, 3),
            'requesttypes_id'           => $requesttype,
            'actiontime'                => 0,
            'date'                      => 'NULL',
            'entities_id'               => $entity,
            'status'                    => self::INCOMING,
            'followup'                  => [],
            'itemtype'                  => '',
            'items_id'                  => 0,
            'locations_id'              => 0,
            'plan'                      => [],
            'global_validation'         => CommonITILValidation::NONE,
            'time_to_resolve'           => 'NULL',
            'time_to_own'               => 'NULL',
            'slas_id_tto'               => 0,
            'slas_id_ttr'               => 0,
            'internal_time_to_resolve'  => 'NULL',
            'internal_time_to_own'      => 'NULL',
            'olas_id_tto'               => 0,
            'olas_id_ttr'               => 0,
            '_add_validation'           => 0,
            '_validation_targets'       => [],
            'type'                      => $type,
            '_documents_id'             => [],
            '_tasktemplates_id'         => [],
            '_content'                  => [],
            '_tag_content'              => [],
            '_filename'                 => [],
            '_tag_filename'             => [],
            '_actors'                   => [],
            '_contracts_id'             => 0,
        ];
    }


    public function showForm($ID, array $options = [])
    {
       // show full create form only to tech users
        if ($ID <= 0 && Session::getCurrentInterface() !== "central") {
            return;
        }

        if (isset($options['_add_fromitem']) && isset($options['itemtype'])) {
            $item = new $options['itemtype']();
            $item->getFromDB($options['items_id'][$options['itemtype']][0]);
            $options['entities_id'] = $item->fields['entities_id'];
        }

        $this->restoreInputAndDefaults($ID, $options, null, true);

        if (!isset($options['_skip_promoted_fields'])) {
            $options['_skip_promoted_fields'] = false;
        }

        if (!$ID) {
            // Override defaut values from projecttask if needed
            if (isset($options['_projecttasks_id'])) {
                $pt = new ProjectTask();
                if ($pt->getFromDB($options['_projecttasks_id'])) {
                    $options['name'] = $pt->getField('name');
                    $options['content'] = $pt->getField('content');
                }
            }
            // Override defaut values from followup if needed
            if (isset($options['_promoted_fup_id']) && !$options['_skip_promoted_fields']) {
                $fup = new ITILFollowup();
                if ($fup->getFromDB($options['_promoted_fup_id'])) {
                    $options['content'] = $fup->getField('content');
                    $options['_users_id_requester'] = $fup->fields['users_id'];
                    // FIXME Use new format
                    $options['_link'] = [
                        'link'         => CommonITILObject_CommonITILObject::SON_OF,
                        'tickets_id_2' => $fup->fields['items_id']
                    ];

                    // Set entity from parent
                    $parent_itemtype = $fup->getField('itemtype');
                    $parent = new $parent_itemtype();
                    if ($parent->getFromDB($fup->getField('items_id'))) {
                        $options['entities_id'] = $parent->getField('entities_id');
                    }
                }
               //Allow overriding the default values
                $options['_skip_promoted_fields'] = true;
            }
            // Override defaut values from task if needed
            if (isset($options['_promoted_task_id']) && !$options['_skip_promoted_fields']) {
                $tickettask = new TicketTask();
                if ($tickettask->getFromDB($options['_promoted_task_id'])) {
                    $options['content'] = $tickettask->getField('content');
                    $options['_users_id_requester'] = $tickettask->fields['users_id'];
                    $options['_users_id_assign'] = $tickettask->fields['users_id_tech'];
                    $options['_groups_id_assign'] = $tickettask->fields['groups_id_tech'];
                    // FIXME Use new format
                    $options['_link'] = [
                        'link'         => CommonITILObject_CommonITILObject::SON_OF,
                        'tickets_id_2' => $tickettask->fields['tickets_id']
                    ];

                    // Set entity from parent
                    $parent = new Ticket();
                    if ($parent->getFromDB($tickettask->getField('tickets_id'))) {
                        $options['entities_id'] = $parent->getField('entities_id');
                    }
                }
                //Allow overriding the default values
                $options['_skip_promoted_fields'] = true;
            }
        }

        // Check category / type validity
        if ($options['itilcategories_id']) {
            $cat = new ITILCategory();
            if ($cat->getFromDB($options['itilcategories_id'])) {
                switch ($options['type']) {
                    case self::INCIDENT_TYPE:
                        if (!$cat->getField('is_incident')) {
                             $options['itilcategories_id'] = 0;
                        }
                        break;

                    case self::DEMAND_TYPE:
                        if (!$cat->getField('is_request')) {
                            $options['itilcategories_id'] = 0;
                        }
                        break;

                    default:
                        break;
                }
            }
        }

        // Default check
        if ($ID > 0) {
            $this->check($ID, READ);
        } else {
            // Create item
            $this->check(-1, CREATE, $options);
        }

        $userentities = [];
        if (!$ID) {
            $userentities = $this->getEntitiesForRequesters($options);

            if (
                count($userentities) > 0
                && !in_array($this->fields["entities_id"], $userentities)
            ) {
                // If entity is not in the list of user's entities,
                // then use as default value the first value of the user's entites list
                $first_entity = current($userentities);
                $this->fields["entities_id"] = $first_entity;
                // Pass to values
                $options['entities_id']      = $first_entity;
            }
        }

        if ($options['type'] <= 0) {
            $options['type'] = Entity::getUsedConfig(
                'tickettype',
                $options['entities_id'],
                '',
                Ticket::INCIDENT_TYPE
            );
        }

        if (!isset($options['_promoted_fup_id'])) {
            $options['_promoted_fup_id'] = 0;
        }

        if (!isset($options['_promoted_task_id'])) {
            $options['_promoted_task_id'] = 0;
        }

       // Load template if available :
        $predefined_template = 0;
        $template_class = static::getTemplateClass();
        if (class_exists($template_class) && (int) $ID > 0 && isset($this->fields[$template_class::getForeignKeyField()])) {
            $predefined_template = $this->fields[$template_class::getForeignKeyField()];
        }
        $tt = $this->getITILTemplateToUse(
            $options['template_preview'] ?? $predefined_template,
            $this->fields['type'],
            ($ID ? $this->fields['itilcategories_id'] : $options['itilcategories_id']),
            ($ID ? $this->fields['entities_id'] : $options['entities_id'])
        );

        // override current fields in options with template fields and return the array of these predefined fields
        $predefined_fields = $this->setPredefinedFields($tt, $options, self::getDefaultValues());

        // check right used for this ticket
        $canupdate     = !$ID
                        || (Session::getCurrentInterface() == "central"
                            && $this->canUpdateItem());
        $can_requester = $this->canRequesterUpdateItem();
        $canassign     = $this->canAssign();
        $canassigntome = $this->canAssignToMe();
        $cancreateuser = (bool) User::canCreate();

        if ($cancreateuser) {
            echo Ajax::createIframeModalWindow('add_' . $ID, User::getFormURL(), [
                'display' => false,
                'extradata' => [
                    'entities_id' => $this->fields['entities_id'],
                    'simplified_form' => 1,
                ]
            ]);
        }

        $item_ticket = null;
        if ($ID && in_array($this->fields['status'], $this->getClosedStatusArray())) {
            $canupdate = false;
            // No update for actors
            $options['_noupdate'] = true;
            $canpriority = false;
        } else {
            $item_ticket = new Item_Ticket();
            $canpriority   = (bool) Session::haveRight(self::$rightname, self::CHANGEPRIORITY);
        }

        $sla = new SLA();
        $ola = new OLA();

        if ($this->isNewItem()) {
            $options['_canupdate'] = Session::haveRight('ticket', CREATE);
        } else {
            $options['_canupdate'] = Session::haveRight('ticket', UPDATE);
        }

        // If a link is specified in the old format, convert it to the new one
        if (isset($options['_link']) && isset($options['_link']['tickets_id_2'])) {
            $options['_link'] = [
                'itemtype_1' => 'Ticket',
                'itemtype_2' => 'Ticket',
                'items_id_2' => $options['_link']['tickets_id_2'],
            ];
        }
        TemplateRenderer::getInstance()->display('components/itilobject/layout.html.twig', [
            'item'               => $this,
            'timeline_itemtypes' => $this->getTimelineItemtypes(),
            'legacy_timeline_actions'  => $this->getLegacyTimelineActionsHTML(),
            'params'             => $options,
            'entities_id'        => $ID ? $this->fields['entities_id'] : $options['entities_id'],
            'timeline'           => $this->getTimelineItems(),
            'itiltemplate_key'   => self::getTemplateFormFieldName(),
            'itiltemplate'       => $tt,
            'predefined_fields'  => Toolbox::prepareArrayForInput($predefined_fields),
            'item_ticket'        => $item_ticket,
            'sla'                => $sla,
            'ola'                => $ola,
            'canupdate'          => $canupdate,
            'can_requester'      => $can_requester,
            'canpriority'        => $canpriority,
            'canassign'          => $canassign,
            'canassigntome'      => $canassigntome,
            'load_kb_sol'        => $options['load_kb_sol'] ?? 0,
            'userentities'       => $userentities,
            'cancreateuser'      => $cancreateuser,
            'canreadnote'        => Session::haveRight('entity', READNOTE),
            'has_pending_reason' => PendingReason_Item::getForItem($this) !== false,
        ]);

        return true;
    }


    /**
     * @param integer $start
     * @param string  $status             (default ''process)
     * @param boolean $showgrouptickets   (true by default)
     * @param boolean $display            set to false to returne html
     */
    public static function showCentralList($start, $status = "process", bool $showgrouptickets = true, bool $display = true)
    {
        /** @var \DBmysql $DB */
        global $DB;

        if (
            !Session::haveRightsOr(self::$rightname, [CREATE, self::READALL, self::READASSIGN])
            && !Session::haveRightsOr('ticketvalidation', TicketValidation::getValidateRights())
        ) {
            return false;
        }

        $JOINS = [];
        $WHERE = [
            'glpi_tickets.is_deleted' => 0
        ];
        $search_users_id = [
            'glpi_tickets_users.users_id' => Session::getLoginUserID(),
            'glpi_tickets_users.type'     => CommonITILActor::REQUESTER
        ];
        $search_assign = [
            'glpi_tickets_users.users_id' => Session::getLoginUserID(),
            'glpi_tickets_users.type'     => CommonITILActor::ASSIGN
        ];
        $search_observer = [
            'glpi_tickets_users.users_id' => Session::getLoginUserID(),
            'glpi_tickets_users.type'     => CommonITILActor::OBSERVER
        ];

        if ($showgrouptickets) {
            $search_users_id  = [0];
            $search_assign = [0];

            if (count($_SESSION['glpigroups'])) {
                $search_assign = [
                    'glpi_groups_tickets.groups_id'  => $_SESSION['glpigroups'],
                    'glpi_groups_tickets.type'       => CommonITILActor::ASSIGN
                ];

                if (Session::haveRight(self::$rightname, self::READGROUP)) {
                    $search_users_id = [
                        'glpi_groups_tickets.groups_id' => $_SESSION['glpigroups'],
                        'glpi_groups_tickets.type'      => CommonITILActor::REQUESTER
                    ];
                    $search_observer = [
                        'glpi_groups_tickets.groups_id' => $_SESSION['glpigroups'],
                        'glpi_groups_tickets.type'      => CommonITILActor::OBSERVER
                    ];
                }
            }
        }

        switch ($status) {
            case "waiting": // waiting tickets
                $WHERE = array_merge(
                    $WHERE,
                    $search_assign,
                    ['glpi_tickets.status' => self::WAITING]
                );
                break;

            case "process": // planned or assigned or incoming tickets
                $WHERE = array_merge(
                    $WHERE,
                    $search_assign,
                    ['glpi_tickets.status' => array_merge(self::getProcessStatusArray(), [self::INCOMING])]
                );

                break;

            case "toapprove": //tickets waiting for approval
                $ORWHERE = ['AND' => $search_users_id];
                if (!$showgrouptickets &&  Session::haveRight('ticket', Ticket::SURVEY)) {
                    $ORWHERE[] = ['glpi_tickets.users_id_recipient' => Session::getLoginUserID()];
                }
                $WHERE[] = ['OR' => $ORWHERE];
                $WHERE['glpi_tickets.status'] = self::SOLVED;
                break;

            case "tovalidate": // tickets waiting for validation
                $JOINS['LEFT JOIN'] = [
                    'glpi_ticketvalidations' => [
                        'ON' => [
                            'glpi_ticketvalidations'   => 'tickets_id',
                            'glpi_tickets'             => 'id'
                        ]
                    ],
                ];
                $WHERE = array_merge(
                    $WHERE,
                    [
                        TicketValidation::getTargetCriteriaForUser(Session::getLoginUserID()),
                        'glpi_ticketvalidations.status'  => CommonITILValidation::WAITING,
                        'glpi_tickets.global_validation' => CommonITILValidation::WAITING,
                        'NOT'                            => [
                            'glpi_tickets.status'   => [self::SOLVED, self::CLOSED]
                        ]
                    ]
                );
                break;

            case "validation.rejected": // tickets with rejected validation (approval)
            case "rejected": //old ambiguous key
                $WHERE = array_merge(
                    $WHERE,
                    $search_assign,
                    [
                        'glpi_tickets.status'            => ['<>', self::CLOSED],
                        'glpi_tickets.global_validation' => CommonITILValidation::REFUSED
                    ]
                );
                break;

            case "solution.rejected": // tickets with rejected solution
                $subq = new QuerySubQuery([
                    'SELECT' => 'last_solution.id',
                    'FROM'   => 'glpi_itilsolutions AS last_solution',
                    'WHERE'  => [
                        'last_solution.items_id'   => new QueryExpression($DB->quoteName('glpi_tickets.id')),
                        'last_solution.itemtype'   => 'Ticket'
                    ],
                    'ORDER'  => 'last_solution.id DESC',
                    'LIMIT'  => 1
                ]);

                $JOINS['LEFT JOIN'] = [
                    'glpi_itilsolutions' => [
                        'ON' => [
                            'glpi_itilsolutions' => 'id',
                            $subq
                        ]
                    ]
                ];

                $WHERE = array_merge(
                    $WHERE,
                    $search_assign,
                    [
                        'glpi_tickets.status'         => ['<>', self::CLOSED],
                        'glpi_itilsolutions.status'   => CommonITILValidation::REFUSED
                    ]
                );
                break;
            case "observed":
                $WHERE = array_merge(
                    $WHERE,
                    $search_observer,
                    [
                        'glpi_tickets.status'   => [
                            self::INCOMING,
                            self::PLANNED,
                            self::ASSIGNED,
                            self::WAITING
                        ],
                        'NOT'                   => [
                            $search_assign,
                            $search_users_id
                        ]
                    ]
                );
                break;

            case "survey": // tickets dont l'enqu??te de satisfaction n'est pas remplie et encore valide
                $JOINS['INNER JOIN'] = [
                    'glpi_ticketsatisfactions' => [
                        'ON' => [
                            'glpi_ticketsatisfactions' => 'tickets_id',
                            'glpi_tickets'             => 'id'
                        ]
                    ],
                    'glpi_entities'            => [
                        'ON' => [
                            'glpi_tickets'    => 'entities_id',
                            'glpi_entities'   => 'id'
                        ]
                    ]
                ];
                $ORWHERE = ['AND' => $search_users_id];
                if (!$showgrouptickets &&  Session::haveRight('ticket', Ticket::SURVEY)) {
                    $ORWHERE[] = ['glpi_tickets.users_id_recipient' => Session::getLoginUserID()];
                }
                $WHERE[] = ['OR' => $ORWHERE];

                $WHERE = array_merge(
                    $WHERE,
                    [
                        'glpi_tickets.status'   => self::CLOSED,
                        ['OR'                   => [
                            'glpi_entities.inquest_duration' => 0,
                            new QueryExpression(
                                QueryFunction::dateDiff(
                                    expression1: QueryFunction::dateAdd(
                                        date: 'glpi_ticketsatisfactions.date_begin',
                                        interval: new QueryExpression($DB::quoteName('glpi_entities.inquest_duration')),
                                        interval_unit: 'DAY'
                                    ),
                                    expression2: QueryFunction::curDate()
                                ) . ' > 0'
                            )
                        ]
                        ],
                        'glpi_ticketsatisfactions.date_answered'  => null
                    ]
                );
                break;

            case "requestbyself": // on affiche les tickets demand??s le user qui sont planifi??s ou assign??s
                // ?? quelqu'un d'autre (exclut les self-tickets)

            default:
                $WHERE = array_merge(
                    $WHERE,
                    $search_users_id,
                    [
                        'glpi_tickets.status'   => [
                            self::INCOMING,
                            self::PLANNED,
                            self::ASSIGNED,
                            self::WAITING
                        ],
                        'NOT' => $search_assign
                    ]
                );
        }

        $criteria = [
            'SELECT'          => ['glpi_tickets.id', 'glpi_tickets.date_mod'],
            'DISTINCT'        => true,
            'FROM'            => 'glpi_tickets',
            'LEFT JOIN'       => [
                'glpi_tickets_users'    => [
                    'ON' => [
                        'glpi_tickets_users' => 'tickets_id',
                        'glpi_tickets'       => 'id'
                    ]
                ],
                'glpi_groups_tickets'   => [
                    'ON' => [
                        'glpi_groups_tickets'   => 'tickets_id',
                        'glpi_tickets'          => 'id'
                    ]
                ]
            ],
            'WHERE'           => $WHERE + getEntitiesRestrictCriteria('glpi_tickets'),
            'ORDERBY'         => 'glpi_tickets.date_mod DESC'
        ];
        if (count($JOINS)) {
            $criteria = array_merge_recursive($criteria, $JOINS);
        }

        $iterator = $DB->request($criteria);
        $total_row_count = count($iterator);
        $displayed_row_count = min((int)$_SESSION['glpidisplay_count_on_home'], $total_row_count);

        if ($total_row_count > 0) {
            $options  = [
                'criteria' => [],
                'reset'    => 'reset',
            ];
            $forcetab = '';
            if ($showgrouptickets) {
                switch ($status) {
                    case "toapprove":
                        $options['criteria'][0]['field']      = 12; // status
                        $options['criteria'][0]['searchtype'] = 'equals';
                        $options['criteria'][0]['value']      = self::SOLVED;
                        $options['criteria'][0]['link']       = 'AND';

                        $options['criteria'][1]['field']      = 71; // groups_id
                        $options['criteria'][1]['searchtype'] = 'equals';
                        $options['criteria'][1]['value']      = 'mygroups';
                        $options['criteria'][1]['link']       = 'AND';
                        $forcetab                 = 'Ticket$2';

                        $main_header = "<a href=\"" . Ticket::getSearchURL() . "?" .
                         Toolbox::append_params($options, '&amp;') . "\">" .
                         Html::makeTitle(__('Your tickets to close'), $displayed_row_count, $total_row_count) . "</a>";
                        break;

                    case "waiting":
                        $options['criteria'][0]['field']      = 12; // status
                        $options['criteria'][0]['searchtype'] = 'equals';
                        $options['criteria'][0]['value']      = self::WAITING;
                        $options['criteria'][0]['link']       = 'AND';

                        $options['criteria'][1]['field']      = 8; // groups_id_assign
                        $options['criteria'][1]['searchtype'] = 'equals';
                        $options['criteria'][1]['value']      = 'mygroups';
                        $options['criteria'][1]['link']       = 'AND';

                        $main_header = "<a href=\"" . Ticket::getSearchURL() . "?" .
                         Toolbox::append_params($options, '&amp;') . "\">" .
                         Html::makeTitle(__('Tickets on pending status'), $displayed_row_count, $total_row_count) . "</a>";
                        break;

                    case "process":
                        $options['criteria'] = [
                            [
                                'field'        => 8,
                                'searchtype'   => 'equals',
                                'value'        => 'mygroups',
                                'link'         => 'AND',
                            ],
                            [
                                'link' => 'AND',
                                'criteria' => [
                                    [
                                        'link'        => 'AND',
                                        'field'       => 12,
                                        'searchtype'  => 'equals',
                                        'value'       => Ticket::INCOMING,
                                    ],
                                    [
                                        'link'        => 'OR',
                                        'field'       => 12,
                                        'searchtype'  => 'equals',
                                        'value'       => 'process',
                                    ]
                                ]
                            ]
                        ];

                        $main_header = "<a href=\"" . Ticket::getSearchURL() . "?" .
                         Toolbox::append_params($options, '&amp;') . "\">" .
                         Html::makeTitle(__('Tickets to be processed'), $displayed_row_count, $total_row_count) . "</a>";
                        break;

                    case "observed":
                        $options['criteria'][0]['field']      = 12; // status
                        $options['criteria'][0]['searchtype'] = 'equals';
                        $options['criteria'][0]['value']      = 'notold';
                        $options['criteria'][0]['link']       = 'AND';

                        $options['criteria'][1]['field']      = 65; // groups_id
                        $options['criteria'][1]['searchtype'] = 'equals';
                        $options['criteria'][1]['value']      = 'mygroups';
                        $options['criteria'][1]['link']       = 'AND';

                        $main_header = "<a href=\"" . Ticket::getSearchURL() . "?" .
                         Toolbox::append_params($options, '&amp;') . "\">" .
                         Html::makeTitle(__('Your observed tickets'), $displayed_row_count, $total_row_count) . "</a>";
                        break;

                    case "requestbyself":
                    default:
                        $options['criteria'][0]['field']      = 12; // status
                        $options['criteria'][0]['searchtype'] = 'equals';
                        $options['criteria'][0]['value']      = 'notold';
                        $options['criteria'][0]['link']       = 'AND';

                        $options['criteria'][1]['field']      = 71; // groups_id
                        $options['criteria'][1]['searchtype'] = 'equals';
                        $options['criteria'][1]['value']      = 'mygroups';
                        $options['criteria'][1]['link']       = 'AND';

                        $main_header = "<a href=\"" . Ticket::getSearchURL() . "?" .
                        Toolbox::append_params($options, '&amp;') . "\">" .
                        Html::makeTitle(__('Your tickets in progress'), $displayed_row_count, $total_row_count) . "</a>";
                }
            } else {
                switch ($status) {
                    case "waiting":
                        $options['criteria'][0]['field']      = 12; // status
                        $options['criteria'][0]['searchtype'] = 'equals';
                        $options['criteria'][0]['value']      = self::WAITING;
                        $options['criteria'][0]['link']       = 'AND';

                        $options['criteria'][1]['field']      = 5; // users_id_assign
                        $options['criteria'][1]['searchtype'] = 'equals';
                        $options['criteria'][1]['value']      = Session::getLoginUserID();
                        $options['criteria'][1]['link']       = 'AND';

                        $main_header = "<a href=\"" . Ticket::getSearchURL() . "?" .
                         Toolbox::append_params($options, '&amp;') . "\">" .
                         Html::makeTitle(__('Tickets on pending status'), $displayed_row_count, $total_row_count) . "</a>";
                        break;

                    case "process":
                        $options['criteria'][0]['field']      = 5; // users_id_assign
                        $options['criteria'][0]['searchtype'] = 'equals';
                        $options['criteria'][0]['value']      = Session::getLoginUserID();
                        $options['criteria'][0]['link']       = 'AND';

                        $options['criteria'][1]['field']      = 12; // status
                        $options['criteria'][1]['searchtype'] = 'equals';
                        $options['criteria'][1]['value']      = 'process';
                        $options['criteria'][1]['link']       = 'AND';

                        $main_header = "<a href=\"" . Ticket::getSearchURL() . "?" .
                         Toolbox::append_params($options, '&amp;') . "\">" .
                         Html::makeTitle(__('Tickets to be processed'), $displayed_row_count, $total_row_count) . "</a>";
                        break;

                    case "tovalidate":
                        $options['criteria'][0]['field']      = 55; // validation status
                        $options['criteria'][0]['searchtype'] = 'equals';
                        $options['criteria'][0]['value']      = CommonITILValidation::WAITING;
                        $options['criteria'][0]['link']       = 'AND';

                        $options['criteria'][1]['criteria'][0]['field']      = 59; // validation aprobator user
                        $options['criteria'][1]['criteria'][0]['searchtype'] = 'equals';
                        $options['criteria'][1]['criteria'][0]['value']      = 'myself'; // Resolved as current user's ID
                        $options['criteria'][1]['criteria'][1]['field']      = 195; // validation aprobator substitute user
                        $options['criteria'][1]['criteria'][1]['searchtype'] = 'equals';
                        $options['criteria'][1]['criteria'][1]['value']      = 'myself'; // Resolved as current user's ID
                        $options['criteria'][1]['criteria'][1]['link']       = 'OR';
                        $options['criteria'][1]['criteria'][2]['field']      = 196; // validation aprobator group
                        $options['criteria'][1]['criteria'][2]['searchtype'] = 'equals';
                        $options['criteria'][1]['criteria'][2]['value']      = 'mygroups'; // Resolved as groups the current user belongs to
                        $options['criteria'][1]['criteria'][2]['link']       = 'OR';
                        $options['criteria'][1]['criteria'][3]['field']      = 197; // validation aprobator group
                        $options['criteria'][1]['criteria'][3]['searchtype'] = 'equals';
                        $options['criteria'][1]['criteria'][3]['value']      = 'myself'; // Resolved as groups the current user belongs to
                        $options['criteria'][1]['criteria'][3]['link']       = 'OR';
                        $options['criteria'][1]['link']       = 'AND';

                        $options['criteria'][2]['field']      = 12; // validation aprobator
                        $options['criteria'][2]['searchtype'] = 'equals';
                        $options['criteria'][2]['value']      = 'old';
                        $options['criteria'][2]['link']       = 'AND NOT';

                        $options['criteria'][3]['field']      = 52; // global validation status
                        $options['criteria'][3]['searchtype'] = 'equals';
                        $options['criteria'][3]['value']      = CommonITILValidation::WAITING;
                        $options['criteria'][3]['link']       = 'AND';
                        $forcetab                         = 'TicketValidation$1';

                        $main_header = "<a href=\"" . Ticket::getSearchURL() . "?" .
                        Toolbox::append_params($options, '&amp;') . "\">" .
                        Html::makeTitle(__('Your tickets to validate'), $displayed_row_count, $total_row_count) . "</a>";

                        break;

                    case "validation.rejected":
                    case "rejected": // old ambiguous key
                        $options['criteria'][0]['field']      = 52; // validation status
                        $options['criteria'][0]['searchtype'] = 'equals';
                        $options['criteria'][0]['value']      = CommonITILValidation::REFUSED;
                        $options['criteria'][0]['link']       = 'AND';

                        $options['criteria'][1]['field']      = 5; // assign user
                        $options['criteria'][1]['searchtype'] = 'equals';
                        $options['criteria'][1]['value']      = Session::getLoginUserID();
                        $options['criteria'][1]['link']       = 'AND';

                        $main_header = "<a href=\"" . Ticket::getSearchURL() . "?" .
                        Toolbox::append_params($options, '&amp;') . "\">" .
                        Html::makeTitle(__('Your tickets having rejected approval status'), $displayed_row_count, $total_row_count) . "</a>";

                        break;

                    case "solution.rejected":
                        $options['criteria'][0]['field']      = 39; // last solution status
                        $options['criteria'][0]['searchtype'] = 'equals';
                        $options['criteria'][0]['value']      = CommonITILValidation::REFUSED;
                        $options['criteria'][0]['link']       = 'AND';

                        $options['criteria'][1]['field']      = 5; // assign user
                        $options['criteria'][1]['searchtype'] = 'equals';
                        $options['criteria'][1]['value']      = Session::getLoginUserID();
                        $options['criteria'][1]['link']       = 'AND';

                        $main_header = "<a href=\"" . Ticket::getSearchURL() . "?" .
                        Toolbox::append_params($options, '&amp;') . "\">" .
                        Html::makeTitle(__('Your tickets having rejected solution'), $displayed_row_count, $total_row_count) . "</a>";

                        break;

                    case "toapprove":
                        $options['criteria'][0]['field']      = 12; // status
                        $options['criteria'][0]['searchtype'] = 'equals';
                        $options['criteria'][0]['value']      = self::SOLVED;
                        $options['criteria'][0]['link']       = 'AND';

                        $options['criteria'][1]['field']      = 4; // users_id_assign
                        $options['criteria'][1]['searchtype'] = 'equals';
                        $options['criteria'][1]['value']      = Session::getLoginUserID();
                        $options['criteria'][1]['link']       = 'AND';

                        $options['criteria'][2]['field']      = 22; // users_id_recipient
                        $options['criteria'][2]['searchtype'] = 'equals';
                        $options['criteria'][2]['value']      = Session::getLoginUserID();
                        $options['criteria'][2]['link']       = 'OR';

                        $options['criteria'][3]['field']      = 12; // status
                        $options['criteria'][3]['searchtype'] = 'equals';
                        $options['criteria'][3]['value']      = self::SOLVED;
                        $options['criteria'][3]['link']       = 'AND';

                        $forcetab                 = 'Ticket$2';

                        $main_header = "<a href=\"" . Ticket::getSearchURL() . "?" .
                        Toolbox::append_params($options, '&amp;') . "\">" .
                        Html::makeTitle(__('Your tickets to close'), $displayed_row_count, $total_row_count) . "</a>";
                        break;

                    case "observed":
                        $options['criteria'][0]['field']      = 66; // users_id
                        $options['criteria'][0]['searchtype'] = 'equals';
                        $options['criteria'][0]['value']      = Session::getLoginUserID();
                        $options['criteria'][0]['link']       = 'AND';

                        $options['criteria'][1]['field']      = 12; // status
                        $options['criteria'][1]['searchtype'] = 'equals';
                        $options['criteria'][1]['value']      = 'notold';
                        $options['criteria'][1]['link']       = 'AND';

                        $main_header = "<a href=\"" . Ticket::getSearchURL() . "?" .
                        Toolbox::append_params($options, '&amp;') . "\">" .
                        Html::makeTitle(__('Your observed tickets'), $displayed_row_count, $total_row_count) . "</a>";
                        break;

                    case "survey":
                        $options['criteria'][0]['field']      = 12; // status
                        $options['criteria'][0]['searchtype'] = 'equals';
                        $options['criteria'][0]['value']      = self::CLOSED;
                        $options['criteria'][0]['link']       = 'AND';

                        $options['criteria'][1]['field']      = 60; // enquete generee
                        $options['criteria'][1]['searchtype'] = 'contains';
                        $options['criteria'][1]['value']      = '^';
                        $options['criteria'][1]['link']       = 'AND';

                        $options['criteria'][2]['field']      = 61; // date_answered
                        $options['criteria'][2]['searchtype'] = 'contains';
                        $options['criteria'][2]['value']      = 'NULL';
                        $options['criteria'][2]['link']       = 'AND';

                        if (Session::haveRight('ticket', Ticket::SURVEY)) {
                            $options['criteria'][3]['link']     = 'AND';
                            $options['criteria'][3]['criteria'] = [
                                [
                                    'link'        => 'AND',
                                    'field'       => 22, // author
                                    'searchtype'  => 'equals',
                                    'value'       => Session::getLoginUserID(),
                                ],
                                [
                                    'link'        => 'OR',
                                    'field'       => 4, // requester
                                    'searchtype'  => 'equals',
                                    'value'       => Session::getLoginUserID(),
                                ]
                            ];
                        } else {
                            $options['criteria'][3]['field']        = 4; // requester
                            $options['criteria'][3]['searchtype']   = 'equals';
                            $options['criteria'][3]['value']        = Session::getLoginUserID();
                            $options['criteria'][3]['link']         = 'AND';
                        }
                        $forcetab                 = 'Ticket$3';

                        $main_header = "<a href=\"" . Ticket::getSearchURL() . "?" .
                         Toolbox::append_params($options, '&amp;') . "\">" .
                         Html::makeTitle(__('Satisfaction survey'), $displayed_row_count, $total_row_count) . "</a>";
                        break;

                    case "requestbyself":
                    default:
                        $options['criteria'][0]['field']      = 4; // users_id
                        $options['criteria'][0]['searchtype'] = 'equals';
                        $options['criteria'][0]['value']      = Session::getLoginUserID();
                        $options['criteria'][0]['link']       = 'AND';

                        $options['criteria'][1]['field']      = 12; // status
                        $options['criteria'][1]['searchtype'] = 'equals';
                        $options['criteria'][1]['value']      = 'notold';
                        $options['criteria'][1]['link']       = 'AND';

                        $main_header = "<a href=\"" . Ticket::getSearchURL() . "?" .
                        Toolbox::append_params($options, '&amp;') . "\">" .
                        Html::makeTitle(__('Your tickets in progress'), $displayed_row_count, $total_row_count) . "</a>";
                }
            }

            $twig_params = [
                'class'        => 'table table-borderless table-striped table-hover card-table',
                'header_rows'  => [
                    [
                        [
                            'colspan'   => 4,
                            'content'   => $main_header
                        ]
                    ]
                ],
                'rows'         => []
            ];

            $i = 0;
            if ($displayed_row_count > 0) {
                $twig_params['header_rows'][] = [
                    [
                        'content'   => __('ID'),
                        'style'     => 'width: 75px'
                    ],
                    [
                        'content'   => _n('Requester', 'Requesters', 1),
                        'style'     => 'width: 20%'
                    ],
                    [
                        'content'   => _n('Associated element', 'Associated elements', Session::getPluralNumber()),
                        'style'     => 'width: 20%'
                    ],
                    __('Description')
                ];
                foreach ($iterator as $data) {
                    $showprivate = false;
                    if (Session::haveRight('followup', ITILFollowup::SEEPRIVATE)) {
                        $showprivate = true;
                    }

                    $job = new self();
                    $rand = mt_rand();
                    $row = [
                        'values' => []
                    ];
                    if ($job->getFromDBwithData($data['id'])) {
                        $bgcolor = $_SESSION["glpipriority_" . $job->fields["priority"]];
                        $name = sprintf(__('%1$s: %2$s'), __('ID'), $job->fields["id"]);
                        $row['values'][] = [
                            'content' => "<div class='priority_block' style='border-color: $bgcolor'><span style='background: $bgcolor'></span>&nbsp;$name</div>"
                        ];

                        $requesters = [];
                        if (
                            isset($job->users[CommonITILActor::REQUESTER])
                            && count($job->users[CommonITILActor::REQUESTER])
                        ) {
                            foreach ($job->users[CommonITILActor::REQUESTER] as $d) {
                                if ($d["users_id"] > 0) {
                                    $userdata = getUserName($d["users_id"], 2);
                                    $name = '<i class="fas fa-sm fa-fw fa-user text-muted me-1"></i>' .
                                        $userdata['name'];
                                    $requesters[] = $name;
                                } else {
                                    $requesters[] = '<i class="fas fa-sm fa-fw fa-envelope text-muted me-1"></i>' .
                                        $d['alternative_email'];
                                }
                            }
                        }

                        if (
                            isset($job->groups[CommonITILActor::REQUESTER])
                            && count($job->groups[CommonITILActor::REQUESTER])
                        ) {
                            foreach ($job->groups[CommonITILActor::REQUESTER] as $d) {
                                $requesters[] = '<i class="fas fa-sm fa-fw fa-users text-muted me-1"></i>' .
                                    Dropdown::getDropdownName("glpi_groups", $d["groups_id"]);
                            }
                        }
                        $row['values'][] = implode('<br>', $requesters);

                        $associated_elements = [];
                        if (!empty($job->hardwaredatas)) {
                            foreach ($job->hardwaredatas as $hardwaredatas) {
                                if ($hardwaredatas->canView()) {
                                    $associated_elements[] = $hardwaredatas->getTypeName() . " - " . "<span class='b'>" . $hardwaredatas->getLink() . "</span>";
                                } else if ($hardwaredatas) {
                                    $associated_elements[] = $hardwaredatas->getTypeName() . " - " . "<span class='b'>" . $hardwaredatas->getNameID() . "</span>";
                                }
                            }
                        } else {
                            $associated_elements[] = __('General');
                        }
                        $row['values'][] = implode('<br>', $associated_elements);

                        $link = "<a id='ticket" . $job->fields["id"] . $rand . "' href='" . Ticket::getFormURLWithID($job->fields["id"]);
                        if ($forcetab != '') {
                            $link .= "&amp;forcetab=" . $forcetab;
                        }
                        $link .= "'>";
                        $link .= "<span class='b'>" . $job->getNameID() . "</span></a>";
                        $link = sprintf(
                            __('%1$s (%2$s)'),
                            $link,
                            sprintf(
                                __('%1$s - %2$s'),
                                $job->numberOfFollowups($showprivate),
                                $job->numberOfTasks($showprivate)
                            )
                        );
                        $link = sprintf(
                            __('%1$s %2$s'),
                            $link,
                            Html::showToolTip(
                                RichText::getEnhancedHtml($job->fields['content']),
                                ['applyto' => 'ticket' . $job->fields["id"] . $rand,
                                    'display' => false
                                ]
                            )
                        );
                        $row['values'][] = $link;
                    } else {
                        $row['class'] = 'tab_bg_2';
                        $row['values'] = [
                            [
                                'colspan' => 6,
                                'content' => "<i>" . __('No ticket in progress.') . "</i>"
                            ]
                        ];
                    }
                    $twig_params['rows'][] = $row;

                    $i++;
                    if ($i == $displayed_row_count) {
                        break;
                    }
                }
            }
            $output = TemplateRenderer::getInstance()->render('components/table.html.twig', $twig_params);
            if ($display) {
                echo $output;
            } else {
                return $output;
            }
        }
    }

    /**
     * Get central count criteria
     *
     * @param boolean $foruser Only for current login user as requester or observer (false by default)
     */
    private static function showCentralCountCriteria(bool $foruser): array
    {
        $table = self::getTable();
        $criteria = [
            'SELECT'    => [
                'glpi_tickets.status',
                'COUNT DISTINCT' => ["$table.id AS COUNT"],
            ],
            'FROM'      => $table,
            'WHERE'     => getEntitiesRestrictCriteria($table),
            'GROUPBY'   => 'status'
        ];

        if ($foruser) {
            $criteria = array_merge_recursive($criteria, self::getCriteriaFromProfile());
        }

        return $criteria;
    }

    /**
     * Get tickets count
     *
     * @param boolean $foruser  Only for current login user as requester or observer (false by default)
     * @param boolean $display  il false return html
     **/
    public static function showCentralCount(bool $foruser = false, bool $display = true)
    {
        /**
         * @var array $CFG_GLPI
         * @var \DBmysql $DB
         */
        global $CFG_GLPI, $DB;

       // show a tab with count of jobs in the central and give link
        if (!Session::haveRight(self::$rightname, self::READALL) && !self::canCreate()) {
            return false;
        }
        if (!Session::haveRight(self::$rightname, self::READALL)) {
            $foruser = true;
        }

        $criteria = self::showCentralCountCriteria($foruser);
        $deleted_criteria = $criteria;
        $criteria['WHERE']['glpi_tickets.is_deleted'] = 0;
        $deleted_criteria['WHERE']['glpi_tickets.is_deleted'] = 1;
        $iterator = $DB->request($criteria);
        $deleted_iterator = $DB->request($deleted_criteria);

        $status = [];
        foreach (self::getAllStatusArray() as $key => $val) {
            $status[$key] = 0;
        }

        foreach ($iterator as $data) {
            $status[$data["status"]] = $data["COUNT"];
        }

        $number_deleted = 0;
        foreach ($deleted_iterator as $data) {
            $number_deleted += $data["COUNT"];
        }

        $options = [
            'criteria' => [],
            'reset'    => 'reset',
        ];
        $options['criteria'][0]['field']      = 12;
        $options['criteria'][0]['searchtype'] = 'equals';
        $options['criteria'][0]['value']      = 'process';
        $options['criteria'][0]['link']       = 'AND';

        $twig_params = [
            'title'  => [
                'text' => self::getTypeName(Session::getPluralNumber()),
                'link' => self::getSearchURL() . "?" . Toolbox::append_params($options),
                'icon'   => self::getIcon(),
            ],
            'items'     => []
        ];

        if (Session::getCurrentInterface() != "central") {
            $twig_params['title']['button'] = [
                'link'   => $CFG_GLPI["root_doc"] . '/front/helpdesk.public.php?create_ticket=1',
                'text'   => __('Create a ticket'),
                'icon'   => 'ti ti-plus',
            ];
        }

        if (Session::haveRightsOr('ticketvalidation', TicketValidation::getValidateRights())) {
            $number_waitapproval = TicketValidation::getNumberToValidate(Session::getLoginUserID());

            $opt = [
                'criteria' => [],
                'reset'    => 'reset',
            ];
            $opt['criteria'][0]['field']      = 55; // validation status
            $opt['criteria'][0]['searchtype'] = 'equals';
            $opt['criteria'][0]['value']      = CommonITILValidation::WAITING;
            $opt['criteria'][0]['link']       = 'AND';

            $opt['criteria'][1]['field']      = 59; // validation aprobator
            $opt['criteria'][1]['searchtype'] = 'equals';
            $opt['criteria'][1]['value']      = Session::getLoginUserID();
            $opt['criteria'][1]['link']       = 'AND';
            $opt['criteria'][1]['criteria'][1]['field']      = 195; // validation aprobator substitute user
            $opt['criteria'][1]['criteria'][1]['searchtype'] = 'equals';
            $opt['criteria'][1]['criteria'][1]['value']      = 'myself'; // Resolved as current user's ID
            $opt['criteria'][1]['criteria'][2]['field']      = 196; // validation aprobator group
            $opt['criteria'][1]['criteria'][2]['searchtype'] = 'equals';
            $opt['criteria'][1]['criteria'][2]['value']      = 'mygroups'; // Resolved as groups the current user belongs to
            $opt['criteria'][1]['criteria'][2]['link']       = 'OR';
            $opt['criteria'][1]['criteria'][3]['field']      = 197; // validation aprobator group
            $opt['criteria'][1]['criteria'][3]['searchtype'] = 'equals';
            $opt['criteria'][1]['criteria'][3]['value']      = 'myself'; // Resolved as groups the current user belongs to
            $opt['criteria'][1]['criteria'][3]['link']       = 'OR';
            $opt['criteria'][1]['link']       = 'AND';

            $twig_params['items'][] = [
                'link'    => self::getSearchURL() . "?" . Toolbox::append_params($opt),
                'text'    => __('Tickets waiting for your approval'),
                'icon'    => 'fas fa-check',
                'count'   => $number_waitapproval
            ];
        }

        foreach ($status as $key => $val) {
            $options['criteria'][0]['value'] = $key;
            $twig_params['items'][] = [
                'link'   => self::getSearchURL() . "?" . Toolbox::append_params($options),
                'text'   => self::getStatus($key),
                'icon'   => self::getStatusClass($key),
                'count'  => $val
            ];
        }

        $options['criteria'][0]['value'] = 'all';
        $options['is_deleted']  = 1;
        $twig_params['items'][] = [
            'link'   => self::getSearchURL() . "?" . Toolbox::append_params($options),
            'text'   => __('Deleted'),
            'icon'   => 'fas fa-trash bg-red-lt',
            'count'  => $number_deleted
        ];

        $output = TemplateRenderer::getInstance()->render('central/lists/itemtype_count.html.twig', $twig_params);
        if ($display) {
            echo $output;
        } else {
            return $output;
        }
    }


    public static function showCentralNewList()
    {
        /** @var \DBmysql $DB */
        global $DB;

        if (!Session::haveRightsOr(self::$rightname, [self::READALL, self::READNEWTICKET])) {
            return false;
        }

        $criteria = self::getCommonCriteria();
        $criteria['WHERE'] = [
            'status'       => self::INCOMING,
            'is_deleted'   => 0
        ] + getEntitiesRestrictCriteria(self::getTable());
        $criteria['LIMIT'] = (int)$_SESSION['glpilist_limit'];
        $iterator = $DB->request($criteria);
        $number = count($iterator);

        if ($number > 0) {
            Session::initNavigateListItems('Ticket');

            $options = [
                'criteria' => [],
                'reset'    => 'reset',
            ];
            $options['criteria'][0]['field']      = 12;
            $options['criteria'][0]['searchtype'] = 'equals';
            $options['criteria'][0]['value']   = self::INCOMING;
            $options['criteria'][0]['link']       = 'AND';

            echo "<div class='center'><table class='tab_cadre_fixe' style='min-width: 85%'>";
           //TRANS: %d is the number of new tickets
            echo "<tr><th colspan='12'>" . sprintf(_n('%d new ticket', '%d new tickets', $number), $number);
            echo "<a href='" . Ticket::getSearchURL() . "?" .
                Toolbox::append_params($options, '&amp;') . "'>" . __('Show all') . "</a>";
            echo "</th></tr>";

            self::commonListHeader(Search::HTML_OUTPUT);

            foreach ($iterator as $data) {
                Session::addToNavigateListItems('Ticket', $data["id"]);
                self::showShort($data["id"]);
            }
            echo "</table></div>";
        } else {
            echo "<div class='center'>";
            echo "<table class='tab_cadre_fixe' style='min-width: 85%'>";
            echo "<tr><th>" . __('No ticket found.') . "</th></tr>";
            echo "</table>";
            echo "</div><br>";
        }
    }

    /**
     * Display tickets for an item
     *
     * Will also display tickets of linked items
     *
     * @param CommonDBTM $item         CommonDBTM object
     * @param integer    $withtemplate (default 0)
     *
     * @return void (display a table)
     **/
    public static function showListForItem(CommonDBTM $item, $withtemplate = 0)
    {
        if (
            !Session::haveRightsOr(
                self::$rightname,
                [self::READALL, self::READMY, self::READASSIGN, CREATE]
            )
        ) {
            return false;
        }

        if ($item->isNewID($item->getID())) {
            return false;
        }


        $options = [
            'metacriteria' => [],
            'restrict' => [],
            'criteria' => [],
            'reset'    => 'reset'
        ];

<<<<<<< HEAD
        switch ($item->getType()) {
            case 'User':
                $options['restrict']['glpi_tickets_users.users_id'] = $item->getID();
                $options['restrict']['glpi_tickets_users.type'] = CommonITILActor::REQUESTER;
=======
        switch (get_class($item)) {
            case User::class:
                $restrict['glpi_tickets_users.users_id'] = $item->getID();
                $restrict['glpi_tickets_users.type'] = CommonITILActor::REQUESTER;
>>>>>>> 30591e75

                $options['criteria'][0]['field']      = 4; // status
                $options['criteria'][0]['searchtype'] = 'equals';
                $options['criteria'][0]['value']      = $item->getID();
                $options['criteria'][0]['link']       = 'AND';
                break;

<<<<<<< HEAD
            case 'SLA':
                $options['restrict'][] = [
=======
            case SLA::class:
                $restrict[] = [
>>>>>>> 30591e75
                    'OR' => [
                        'slas_id_tto'  => $item->getID(),
                        'slas_id_ttr'  => $item->getID()
                    ]
                ];
                $criteria['ORDERBY'] = 'glpi_tickets.time_to_resolve DESC';

                $options['criteria'][0]['field']      = 30;
                $options['criteria'][0]['searchtype'] = 'equals';
                $options['criteria'][0]['value']      = $item->getID();
                $options['criteria'][0]['link']       = 'AND';
                break;

<<<<<<< HEAD
            case 'OLA':
                $options['restrict'][] = [
=======
            case OLA::class:
                $restrict[] = [
>>>>>>> 30591e75
                    'OR' => [
                        'olas_id_tto'  => $item->getID(),
                        'olas_id_ttr'  => $item->getID()
                    ]
                ];
                $criteria['ORDERBY'] = 'glpi_tickets.internal_time_to_resolve DESC';

                $options['criteria'][0]['field']      = 30;
                $options['criteria'][0]['searchtype'] = 'equals';
                $options['criteria'][0]['value']      = $item->getID();
                $options['criteria'][0]['link']       = 'AND';
                break;

<<<<<<< HEAD
            case 'Supplier':
                $options['restrict']['glpi_suppliers_tickets.suppliers_id'] = $item->getID();
                $options['restrict']['glpi_suppliers_tickets.type'] = CommonITILActor::ASSIGN;
=======
            case Supplier::class:
                $restrict['glpi_suppliers_tickets.suppliers_id'] = $item->getID();
                $restrict['glpi_suppliers_tickets.type'] = CommonITILActor::ASSIGN;
>>>>>>> 30591e75

                $options['criteria'][0]['field']      = 6;
                $options['criteria'][0]['searchtype'] = 'equals';
                $options['criteria'][0]['value']      = $item->getID();
                $options['criteria'][0]['link']       = 'AND';
                break;

            case Group::class:
               // Mini search engine
                if ($item->haveChildren()) {
                    $tree = Session::getSavedOption(__CLASS__, 'tree', 0);
                    echo "<table class='tab_cadre_fixe'>";
                    echo "<tr class='tab_bg_1'><th>" . __('Last tickets') . "</th></tr>";
                    echo "<tr class='tab_bg_1'><td class='center'>";
                    echo __('Child groups') . "&nbsp;";
                    Dropdown::showYesNo(
                        'tree',
                        $tree,
                        -1,
                        ['on_change' => 'reloadTab("start=0&tree="+this.value)']
                    );
                } else {
                    $tree = 0;
                }
                echo "</td></tr></table>";

                $options['restrict']['glpi_groups_tickets.groups_id'] = ($tree ? getSonsOf('glpi_groups', $item->getID()) : $item->getID());
                $options['restrict']['glpi_groups_tickets.type'] = CommonITILActor::REQUESTER;

                $options['criteria'][0]['field']      = 71;
                $options['criteria'][0]['searchtype'] = ($tree ? 'under' : 'equals');
                $options['criteria'][0]['value']      = $item->getID();
                $options['criteria'][0]['link']       = 'AND';
                break;

            default:
                $options['restrict']['glpi_items_tickets.items_id'] = $item->getID();
                $options['restrict']['glpi_items_tickets.itemtype'] = $item->getType();

               // you can only see your tickets
                if (!Session::haveRight(self::$rightname, self::READALL)) {
                    $or = [
                        'glpi_tickets.users_id_recipient'   => Session::getLoginUserID(),
                        [
                            'AND' => [
                                'glpi_tickets_users.tickets_id'  => new QueryExpression('glpi_tickets.id'),
                                'glpi_tickets_users.users_id'    => Session::getLoginUserID()
                            ]
                        ]
                    ];
                    if (count($_SESSION['glpigroups'])) {
                        $or['glpi_groups_tickets.groups_id'] = $_SESSION['glpigroups'];
                    }
                    $options['restrict'][] = ['OR' => $or];
                }

                $options['criteria'][0]['field']      = 12;
                $options['criteria'][0]['searchtype'] = 'equals';
                $options['criteria'][0]['value']      = 'all';
                $options['criteria'][0]['link']       = 'AND';

                $options['metacriteria'][0]['itemtype']   = $item->getType();
                $options['metacriteria'][0]['field']      = Search::getOptionNumber(
                    $item->getType(),
                    'id'
                );
                $options['metacriteria'][0]['searchtype'] = 'equals';
                $options['metacriteria'][0]['value']      = $item->getID();
                $options['metacriteria'][0]['link']       = 'AND';
                break;
        }
        Item_Ticket::showListForItem($item, $withtemplate, $options);
    }

    /**
     * @param $ID
     * @param $forcetab  string   name of the tab to force at the display (default '')
     **/
    public static function showVeryShort($ID, $forcetab = '')
    {
       // Prints a job in short form
       // Should be called in a <table>-segment
       // Print links or not in case of user view
       // Make new job object and fill it from database, if success, print it
        $showprivate = false;
        if (Session::haveRight('followup', ITILFollowup::SEEPRIVATE)) {
            $showprivate = true;
        }

        $job  = new self();
        $rand = mt_rand();
        if ($job->getFromDBwithData($ID)) {
            $bgcolor = $_SESSION["glpipriority_" . $job->fields["priority"]];
            $name    = sprintf(__('%1$s: %2$s'), __('ID'), $job->fields["id"]);
           // $rand    = mt_rand();
            echo "<tr class='tab_bg_2'>";
            echo "<td>
            <div class='priority_block' style='border-color: $bgcolor'>
               <span style='background: $bgcolor'></span>&nbsp;$name
            </div>
         </td>";
            echo "<td>";

            if (
                isset($job->users[CommonITILActor::REQUESTER])
                && count($job->users[CommonITILActor::REQUESTER])
            ) {
                foreach ($job->users[CommonITILActor::REQUESTER] as $d) {
                    if ($d["users_id"] > 0) {
                        $userdata = getUserName($d["users_id"], 2);
                        $name     = "<span class='b'>" . $userdata['name'] . "</span>";
                        $name     = sprintf(
                            __('%1$s %2$s'),
                            $name,
                            Html::showToolTip(
                                $userdata["comment"],
                                ['link'    => $userdata["link"],
                                    'display' => false
                                ]
                            )
                        );
                         echo $name;
                    } else {
                        echo $d['alternative_email'] . "&nbsp;";
                    }
                    echo "<br>";
                }
            }

            if (
                isset($job->groups[CommonITILActor::REQUESTER])
                && count($job->groups[CommonITILActor::REQUESTER])
            ) {
                foreach ($job->groups[CommonITILActor::REQUESTER] as $d) {
                    echo Dropdown::getDropdownName("glpi_groups", $d["groups_id"]);
                    echo "<br>";
                }
            }

            echo "</td>";

            echo "<td>";
            if (!empty($job->hardwaredatas)) {
                foreach ($job->hardwaredatas as $hardwaredatas) {
                    if ($hardwaredatas->canView()) {
                        echo $hardwaredatas->getTypeName() . " - ";
                        echo "<span class='b'>" . $hardwaredatas->getLink() . "</span><br/>";
                    } else if ($hardwaredatas) {
                        echo $hardwaredatas->getTypeName() . " - ";
                        echo "<span class='b'>" . $hardwaredatas->getNameID() . "</span><br/>";
                    }
                }
            } else {
                echo __('General');
            }
            echo "<td>";

            $link = "<a id='ticket" . $job->fields["id"] . $rand . "' href='" . Ticket::getFormURLWithID($job->fields["id"]);
            if ($forcetab != '') {
                $link .= "&amp;forcetab=" . $forcetab;
            }
            $link   .= "'>";
            $link   .= "<span class='b'>" . $job->getNameID() . "</span></a>";
            $link    = sprintf(
                __('%1$s (%2$s)'),
                $link,
                sprintf(
                    __('%1$s - %2$s'),
                    $job->numberOfFollowups($showprivate),
                    $job->numberOfTasks($showprivate)
                )
            );
            $link    = printf(
                __('%1$s %2$s'),
                $link,
                Html::showToolTip(
                    RichText::getEnhancedHtml($job->fields['content']),
                    ['applyto' => 'ticket' . $job->fields["id"] . $rand,
                        'display' => false
                    ]
                )
            );
            echo "</td>";

           // Finish Line
            echo "</tr>";
        } else {
            echo "<tr class='tab_bg_2'>";
            echo "<td colspan='6' ><i>" . __('No ticket in progress.') . "</i></td></tr>";
        }
    }


    public static function getCommonCriteria()
    {
        $criteria = parent::getCommonCriteria();

        $criteria['LEFT JOIN']['glpi_tickettasks'] = [
            'ON' => [
                self::getTable()     => 'id',
                'glpi_tickettasks'   => 'tickets_id'
            ]
        ];

        return $criteria;
    }


    /**
     * @param $output
     **/
    public static function showPreviewAssignAction($output)
    {

       //If ticket is assign to an object, display this information first
        if (
            isset($output["entities_id"])
            && isset($output["items_id"])
            && isset($output["itemtype"])
        ) {
            if ($item = getItemForItemtype($output["itemtype"])) {
                if ($item->getFromDB($output["items_id"])) {
                    echo "<tr class='tab_bg_2'>";
                    echo "<td>" . __('Assign equipment') . "</td>";

                    echo "<td>" . $item->getLink(['comments' => true]) . "</td>";
                    echo "</tr>";
                }
            }

            unset($output["items_id"]);
            unset($output["itemtype"]);
        }
        unset($output["entities_id"]);
        return $output;
    }

    /**
     * Give cron information
     *
     * @param string $name  Task's name
     *
     * @return array Array of information
     **/
    public static function cronInfo($name)
    {

        switch ($name) {
            case 'closeticket':
                return ['description' => __('Automatic tickets closing')];

            case 'alertnotclosed':
                return ['description' => __('Not solved tickets')];

            case 'purgeticket':
                return ['description' => __('Automatic closed tickets purge')];
        }
        return parent::cronInfo($name);
    }


    /**
     * Cron for ticket's automatic close
     *
     * @param CronTask $task
     *
     * @return integer (0 : nothing done - 1 : done)
     **/
    public static function cronCloseTicket($task)
    {
        /** @var \DBmysql $DB */
        global $DB;

        $ticket = new self();

       // Recherche des entit??s
        $tot = 0;

        $entities = $DB->request(
            [
                'SELECT' => 'id',
                'FROM'   => Entity::getTable(),
            ]
        );
        foreach ($entities as $entity) {
            $delay  = Entity::getUsedConfig('autoclose_delay', $entity['id'], '', Entity::CONFIG_NEVER);
            if ($delay >= 0) {
                $criteria = [
                    'FROM'   => self::getTable(),
                    'WHERE'  => [
                        'entities_id'  => $entity['id'],
                        'status'       => self::SOLVED,
                        'is_deleted'   => 0
                    ]
                ];

                if ($delay > 0) {
                    $calendars_id = Entity::getUsedConfig(
                        'calendars_strategy',
                        $entity['id'],
                        'calendars_id',
                        0
                    );
                    $calendar = new Calendar();
                    if ($calendars_id > 0 && $calendar->getFromDB($calendars_id) && $calendar->hasAWorkingDay()) {
                        $end_date = $calendar->computeEndDate(
                            date('Y-m-d H:i:s'),
                            - $delay * DAY_TIMESTAMP,
                            0,
                            true
                        );
                        $criteria['WHERE']['solvedate'] = ['<=', $end_date];
                    } else {
                     // no calendar, remove all days
                        $criteria['WHERE'][] = new QueryExpression(
                            QueryFunction::dateAdd(
                                date: 'solvedate',
                                interval: $delay,
                                interval_unit: 'DAY'
                            ) . ' < ' . QueryFunction::now()
                        );
                    }
                }

                $nb = 0;
                $iterator = $DB->request($criteria);
                foreach ($iterator as $tick) {
                    $ticket->update([
                        'id'           => $tick['id'],
                        'status'       => self::CLOSED,
                        '_auto_update' => true
                    ]);
                    $nb++;
                }

                if ($nb) {
                    $tot += $nb;
                    $task->addVolume($nb);
                    $task->log(Dropdown::getDropdownName('glpi_entities', $entity['id']) . " : $nb");
                }
            }
        }

        return ($tot > 0 ? 1 : 0);
    }


    /**
     * Cron for alert old tickets which are not solved
     *
     * @param CronTask $task
     *
     * @return integer (0 : nothing done - 1 : done)
     **/
    public static function cronAlertNotClosed($task)
    {
        /**
         * @var array $CFG_GLPI
         * @var \DBmysql $DB
         */
        global $CFG_GLPI, $DB;

        if (!$CFG_GLPI["use_notifications"]) {
            return 0;
        }
       // Recherche des entit??s
        $tot = 0;
        foreach (Entity::getEntitiesToNotify('notclosed_delay') as $entity => $value) {
            $iterator = $DB->request([
                'FROM'   => self::getTable(),
                'WHERE'  => [
                    'entities_id'  => $entity,
                    'is_deleted'   => 0,
                    'status'       => [
                        self::INCOMING,
                        self::ASSIGNED,
                        self::PLANNED,
                        self::WAITING
                    ],
                    'closedate'    => null,
                    new QueryExpression(
                        QueryFunction::dateAdd(
                            date: 'date',
                            interval: $value,
                            interval_unit: 'DAY'
                        ) . ' < ' . QueryFunction::now()
                    )
                ]
            ]);
            $tickets = [];
            foreach ($iterator as $tick) {
                $tickets[] = $tick;
            }

            if (!empty($tickets)) {
                if (
                    NotificationEvent::raiseEvent(
                        'alertnotclosed',
                        new self(),
                        ['items'       => $tickets,
                            'entities_id' => $entity
                        ]
                    )
                ) {
                    $tot += count($tickets);
                    $task->addVolume(count($tickets));
                    $task->log(sprintf(
                        __('%1$s: %2$s'),
                        Dropdown::getDropdownName('glpi_entities', $entity),
                        count($tickets)
                    ));
                }
            }
        }

        return ($tot > 0 ? 1 : 0);
    }

    /**
     * Cron for ticket's automatic purge
     *
     * @param CronTask $task CronTask object
     *
     * @return integer (0 : nothing done - 1 : done)
     **/
    public static function cronPurgeTicket(CronTask $task)
    {
        /** @var \DBmysql $DB */
        global $DB;

        $ticket = new self();

       //search entities
        $tot = 0;

        $entities = $DB->request(
            [
                'SELECT' => 'id',
                'FROM'   => Entity::getTable(),
            ]
        );

        foreach ($entities as $entity) {
            $delay  = Entity::getUsedConfig('autopurge_delay', $entity['id'], '', Entity::CONFIG_NEVER);
            if ($delay >= 0) {
                $criteria = [
                    'FROM'   => $ticket->getTable(),
                    'WHERE'  => [
                        'entities_id'  => $entity['id'],
                        'status'       => $ticket->getClosedStatusArray(),
                    ]
                ];

                if ($delay > 0) {
                    // remove all days
                    $criteria['WHERE'][] = new QueryExpression(
                        QueryFunction::dateAdd(
                            date: 'closedate',
                            interval: $delay,
                            interval_unit: 'DAY'
                        ) . ' < ' . QueryFunction::now()
                    );
                }

                $iterator = $DB->request($criteria);
                $nb = 0;

                foreach ($iterator as $tick) {
                    $ticket->delete(
                        [
                            'id'           => $tick['id'],
                            '_auto_update' => true
                        ],
                        true
                    );
                    $nb++;
                }

                if ($nb) {
                    $tot += $nb;
                    $task->addVolume($nb);
                    $task->log(Dropdown::getDropdownName('glpi_entities', $entity['id']) . " : $nb");
                }
            }
        }

        return ($tot > 0 ? 1 : 0);
    }

    /**
     * Display debug information for current object
     **/
    public function showDebug()
    {
        NotificationEvent::debugEvent($this);
    }


    /**
     * @since 0.85
     *
     * @see commonDBTM::getRights()
     **/
    public function getRights($interface = 'central')
    {

        $values = parent::getRights();
        unset($values[READ]);
        $values[self::READMY]    = __('See my ticket');
                                                  //TRANS: short for : See tickets created by my groups
        $values[self::READGROUP] = ['short' => __('See group ticket'),
            'long'  => __('See tickets created by my groups')
        ];
        if ($interface == 'central') {
            $values[self::READALL]        = __('See all tickets');
                                                //TRANS: short for : See assigned tickets (group associated)
            $values[self::READASSIGN]     = ['short' => __('See assigned'),
                'long'  => __('See assigned tickets')
            ];
                                               //TRANS: short for : Assign a ticket
            $values[self::ASSIGN]         = ['short' => __('Assign'),
                'long'  => __('Assign a ticket')
            ];
                                               //TRANS: short for : Steal a ticket
            $values[self::STEAL]          = ['short' => __('Steal'),
                'long'  => __('Steal a ticket')
            ];
                                               //TRANS: short for : To be in charge of a ticket
            $values[self::OWN]            = ['short' => __('Beeing in charge'),
                'long'  => __('To be in charge of a ticket')
            ];
            $values[self::CHANGEPRIORITY] = __('Change the priority');
            $values[self::SURVEY]         = ['short' => __('Approve solution/Reply survey (my ticket)'),
                'long'  => __('Approve solution and reply to survey for ticket created by me')
            ];
            $values[self::READNEWTICKET]       = __('View new tickets');
        }
        if ($interface == 'helpdesk') {
            unset($values[UPDATE], $values[DELETE], $values[PURGE]);
        }
        return $values;
    }

    /**
     * Convert img of the collector for ticket
     *
     * @since 0.85
     *
     * @param string $html  html content of input
     * @param array  $files filenames
     * @param array  $tags  image tags
     *
     * @return string html content
     **/
    public static function convertContentForTicket($html, $files, $tags)
    {
        $src_patterns = [
            'src\s*=\s*"[^"]+"',    // src="image.png"
            "src\s*=\s*'[^']+'",    // src='image.png'
            'src\s*=[^\s>]+',       // src=image.png
        ];
        $matches = [];
        if (preg_match_all('/(' . implode('|', $src_patterns) . ')/', $html, $matches, PREG_PATTERN_ORDER) > 0) {
            foreach ($matches[0] as $src_attr) {
                // Set tag if image matches
                foreach ($files as $data => $filename) {
                    if (preg_match("/" . $data . "/i", $src_attr)) {
                        $html = preg_replace("/<img[^>]*" . preg_quote($src_attr, '/') . "[^>]*>/s", "<p>" . Document::getImageTag($tags[$filename]) . "</p>", $html);
                    }
                }
            }
        }

        return $html;
    }

    /**
     * Get correct Calendar: Entity or Sla
     *
     * @since 0.90.4
     * @since 10.0.4 $slm_type parameter added
     *
     * @param int $slm_type Type of SLA, can be SLM::TTO or SLM::TTR
     *
     **/
    public function getCalendar(int $slm_type = SLM::TTR)
    {
        list($date_field, $sla_field) = SLA::getFieldNames($slm_type);

        if (isset($this->fields[$sla_field]) && $this->fields[$sla_field] > 0) {
            $sla = new SLA();
            if ($sla->getFromDB($this->fields[$sla_field])) {
                if (!$sla->fields['use_ticket_calendar']) {
                    return $sla->fields['calendars_id'];
                }
            }
        }
        return parent::getCalendar();
    }


    /**
     * Select a field using standard system
     *
     * @since 9.1
     */
    public function getValueToSelect($field_id_or_search_options, $name = '', $values = '', $options = [])
    {
        if (isset($field_id_or_search_options['linkfield'])) {
            switch ($field_id_or_search_options['linkfield']) {
                case 'requesttypes_id':
                    if (isset($field_id_or_search_options['joinparams']) && Toolbox::in_array_recursive('glpi_itilfollowups', $field_id_or_search_options['joinparams'])) {
                        $opt = ['is_itilfollowup' => 1];
                    } else {
                        $opt = [
                            'OR' => [
                                'is_mail_default' => 1,
                                'is_ticketheader' => 1
                            ]
                        ];
                    }
                    if ($field_id_or_search_options['linkfield']  == $name) {
                        $opt['is_active'] = 1;
                    }
                    if (isset($options['condition'])) {
                        if (!is_array($options['condition'])) {
                            $options['condition'] = [$options['condition']];
                        }
                         $opt = array_merge($opt, $options['condition']);
                    }
                    $options['condition'] = $opt;
                    break;
            }
        }
        return parent::getValueToSelect($field_id_or_search_options, $name, $values, $options);
    }

    public function showStatsDates()
    {
        $now                      = time();
        $date_creation            = strtotime($this->fields['date'] ?? '');
       // Tickets created before 10.0.4 do not have takeintoaccountdate field, use old and incorrect computation for those cases
        $date_takeintoaccount     = 0;
        if ($this->fields['takeintoaccountdate'] !== null) {
            $date_takeintoaccount = strtotime($this->fields['takeintoaccountdate']);
        } elseif ($this->fields['takeintoaccount_delay_stat'] > 0) {
            $date_takeintoaccount = $date_creation + $this->fields['takeintoaccount_delay_stat'];
        }
        $internal_time_to_own     = strtotime($this->fields['internal_time_to_own'] ?? '');
        $time_to_own              = strtotime($this->fields['time_to_own'] ?? '');
        $internal_time_to_resolve = strtotime($this->fields['internal_time_to_resolve'] ?? '');
        $time_to_resolve          = strtotime($this->fields['time_to_resolve'] ?? '');
        $solvedate                = strtotime($this->fields['solvedate'] ?? '');
        $closedate                = strtotime($this->fields['closedate'] ?? '');
        $goal_takeintoaccount     = ($date_takeintoaccount > 0 ? $date_takeintoaccount : $now);
        $goal_solvedate           = ($solvedate > 0 ? $solvedate : $now);

        $sla = new SLA();
        $ola = new OLA();
        $sla_tto_link =
        $sla_ttr_link =
        $ola_tto_link =
        $ola_ttr_link = "";

        if ($sla->getFromDB($this->fields['slas_id_tto'])) {
            $sla_tto_link = "<a href='" . $sla->getLinkURL() . "'>
                          <i class='fas fa-stopwatch slt' title='" . $sla->getName() . "'></i></a>";
        }
        if ($sla->getFromDB($this->fields['slas_id_ttr'])) {
            $sla_ttr_link = "<a href='" . $sla->getLinkURL() . "'>
                          <i class='fas fa-stopwatch slt' title='" . $sla->getName() . "'></i></a>";
        }
        if ($ola->getFromDB($this->fields['olas_id_tto'])) {
            $ola_tto_link = "<a href='" . $ola->getLinkURL() . "'>
                          <i class='fas fa-stopwatch slt' title='" . $ola->getName() . "'></i></a>";
        }
        if ($ola->getFromDB($this->fields['olas_id_ttr'])) {
            $ola_ttr_link = "<a href='" . $ola->getLinkURL() . "'>
                          <i class='fas fa-stopwatch slt' title='" . $ola->getName() . "'></i></a>";
        }

        $dates = [
            $date_creation . '_date_creation' => [
                'timestamp' => $date_creation,
                'label'     => __('Opening date'),
                'class'     => 'creation'
            ],
            $date_takeintoaccount . '_date_takeintoaccount' => [
                'timestamp' => $date_takeintoaccount,
                'label'     => __('Take into account'),
                'class'     => 'checked'
            ],
            $internal_time_to_own . '_internal_time_to_own' => [
                'timestamp' => $internal_time_to_own,
                'label'     => __('Internal time to own') . " " . $ola_tto_link,
                'class'     => ($internal_time_to_own < $goal_takeintoaccount
                               ? 'passed' : '') . " " .
                           ($date_takeintoaccount != ''
                               ? 'checked' : ''),
            ],
            $time_to_own . '_time_to_own' => [
                'timestamp' => $time_to_own,
                'label'     => __('Time to own') . " " . $sla_tto_link,
                'class'     => ($time_to_own < $goal_takeintoaccount
                               ? 'passed' : '') . " " .
                           ($date_takeintoaccount != ''
                               ? 'checked' : ''),
            ],
            $internal_time_to_resolve . '_internal_time_to_resolve' => [
                'timestamp' => $internal_time_to_resolve,
                'label'     => __('Internal time to resolve') . " " . $ola_ttr_link,
                'class'     => ($internal_time_to_resolve < $goal_solvedate
                               ? 'passed' : '') . " " .
                           ($solvedate != ''
                               ? 'checked' : '')
            ],
            $time_to_resolve . '_time_to_resolve' => [
                'timestamp' => $time_to_resolve,
                'label'     => __('Time to resolve') . " " . $sla_ttr_link,
                'class'     => ($time_to_resolve < $goal_solvedate
                               ? 'passed' : '') . " " .
                           ($solvedate != ''
                               ? 'checked' : '')
            ],
            $solvedate . '_solvedate' => [
                'timestamp' => $solvedate,
                'label'     => __('Resolution date'),
                'class'     => 'checked'
            ],
            $closedate . '_closedate' => [
                'timestamp' => $closedate,
                'label'     => __('Closing date'),
                'class'     => 'end'
            ]
        ];

        Html::showDatesTimelineGraph([
            'title'   => _n('Date', 'Dates', Session::getPluralNumber()),
            'dates'   => $dates,
            'add_now' => $this->getField('closedate') == ""
        ]);
    }

    protected function fillInputForBusinessRules(array &$input)
    {
        parent::fillInputForBusinessRules($input);

        // add SLA/OLA (for business rules)
        if (!$this->isNewItem()) {
            foreach ([SLM::TTR, SLM::TTO] as $slmType) {
                list($dateField, $slaField) = SLA::getFieldNames($slmType);
                if (!isset($input[$slaField]) && isset($this->fields[$slaField]) && $this->fields[$slaField] > 0) {
                    $input[$slaField] = $this->fields[$slaField];
                }
                list($dateField, $olaField) = OLA::getFieldNames($slmType);
                if (!isset($input[$olaField]) && isset($this->fields[$olaField]) && $this->fields[$olaField] > 0) {
                    $input[$olaField] = $this->fields[$olaField];
                }
            }
        }
    }

    /**
     * Build parent condition for search
     *
     * @param string $fieldID field used in the condition: tickets_id, items_id
     *
     * @return string
     */
    public static function buildCanViewCondition($fieldID)
    {

        $condition = "";
        $user   = Session::getLoginUserID();
        $groups = "'" . implode("','", $_SESSION['glpigroups']) . "'";

        $requester = CommonITILActor::REQUESTER;
        $assign    = CommonITILActor::ASSIGN;
        $obs       = CommonITILActor::OBSERVER;

       // Avoid empty IN ()
        if ($groups == "''") {
            $groups = '-1';
        }

        if (Session::haveRight("ticket", Ticket::READMY)) {
           // Add tickets where the users is requester, observer or recipient
           // Subquery for requester/observer user
            $user_query = "SELECT `tickets_id`
            FROM `glpi_tickets_users`
            WHERE `users_id` = '$user' AND type IN ($requester, $obs)";
            $condition .= "OR `$fieldID` IN ($user_query) ";

           // Subquery for recipient
            $recipient_query = "SELECT `id`
            FROM `glpi_tickets`
            WHERE `users_id_recipient` = '$user'";
            $condition .= "OR `$fieldID` IN ($recipient_query) ";
        }

        if (Session::haveRight("ticket", Ticket::READGROUP)) {
           // Add tickets where the users is in a requester or observer group
           // Subquery for requester/observer group
            $group_query = "SELECT `tickets_id`
            FROM `glpi_groups_tickets`
            WHERE `groups_id` IN ($groups) AND type IN ($requester, $obs)";
            $condition .= "OR `$fieldID` IN ($group_query) ";
        }

        if (
            Session::haveRightsOr("ticket", [
                Ticket::OWN,
                Ticket::READASSIGN
            ])
        ) {
           // Add tickets where the users is assigned
           // Subquery for assigned user
            $user_query = "SELECT `tickets_id`
            FROM `glpi_tickets_users`
            WHERE `users_id` = '$user' AND type = $assign";
            $condition .= "OR `$fieldID` IN ($user_query) ";
        }

        if (Session::haveRight("ticket", Ticket::READASSIGN)) {
           // Add tickets where the users is part of an assigned group
           // Subquery for assigned group
            $group_query = "SELECT `tickets_id`
            FROM `glpi_groups_tickets`
            WHERE `groups_id` IN ($groups) AND type = $assign";
            $condition .= "OR `$fieldID` IN ($group_query) ";

            if (Session::haveRight('ticket', Ticket::READNEWTICKET)) {
               // Add new tickets
                $tickets_query = "SELECT `id`
               FROM `glpi_tickets`
               WHERE `status` = '" . CommonITILObject::INCOMING . "'";
                $condition .= "OR `$fieldID` IN ($tickets_query) ";
            }
        }

        if (
            Session::haveRightsOr('ticketvalidation', [
                TicketValidation::VALIDATEINCIDENT,
                TicketValidation::VALIDATEREQUEST
            ])
        ) {
           // Add tickets where the users is the validator
           // Subquery for validator
            $validation_query = "SELECT `tickets_id`
            FROM `glpi_ticketvalidations`
            WHERE (`itemtype_target` = 'User' AND `items_id_target` = '$user')
                OR (`itemtype_target` = 'Group' AND `items_id_target` IN (SELECT `glpi_groups_users`.`groups_id` FROM `glpi_groups_users` WHERE `glpi_groups_users`.`users_id` = '$user'))";
            $condition .= "OR `$fieldID` IN ($validation_query) ";
        }

        return $condition;
    }

    public function getForbiddenSingleMassiveActions()
    {
        $excluded = parent::getForbiddenSingleMassiveActions();
        if (in_array($this->fields['status'], $this->getClosedStatusArray())) {
           //for closed Tickets, only keep transfer and unlock
            $excluded[] = 'TicketValidation:submit_validation';
            $excluded[] = 'Ticket:*';
            $excluded[] = 'ITILFollowup:*';
            $excluded[] = 'Document_Item:*';
        }

        $excluded[] = 'Ticket_Ticket:add';
        $excluded[] = 'Ticket:resolve_tickets';

        return $excluded;
    }

    public function getWhitelistedSingleMassiveActions()
    {
        $whitelist = parent::getWhitelistedSingleMassiveActions();

        if (!in_array($this->fields['status'], $this->getClosedStatusArray())) {
            $whitelist[] = 'Item_Ticket:add_item';
        }

        return $whitelist;
    }

    /**
     * Merge one or more tickets into another existing ticket.
     * Optionally sub-items like followups, documents, and tasks can be copied into the merged ticket.
     * If a ticket cannot be merged, the process continues on to the next ticket.
     * @param int   $merge_target_id The ID of the ticket that the other tickets will be merged into
     * @param array $ticket_ids Array of IDs of tickets to merge into the ticket with ID $merge_target_id
     * @param array $params Array of parameters for the ticket merge.
     *       linktypes - Array of itemtypes that will be duplicated into the ticket $merge_target_id.
     *                By default, no sub-items are copied. Currently supported link types are ITILFollowup, Document, and TicketTask.
     *       full_transaction - Boolean value indicating if the entire merge must complete successfully, or if partial merges are allowed.
     *                By default, the full merge must complete. On failure, all database operations performed are rolled back.
     *       link_type - Integer indicating the link type of the merged tickets (See types in Ticket_Ticket).
     *                By default, this is CommonITILObject_CommonITILObject::SON_OF. To disable linking, use 0 or a negative value.
     *       append_actors - Array of actor types to migrate into the ticket $merge_ticket. See types in CommonITILActor.
     *                By default, all actors are added to the ticket.
     * @param array $status Reference array that this function uses to store the status of each ticket attempted to be merged.
     *                   id => status (0 = Success, 1 = Error, 2 = Insufficient Rights).
     * @return boolean  True if the merge was successful if "full_transaction" is true.
     *                      Otherwise, true if any ticket was successfully merged.
     * @since 9.5.0
     */
    public static function merge(int $merge_target_id, array $ticket_ids, array &$status, array $params = [])
    {
        /** @var \DBmysql $DB */
        global $DB;
        $p = [
            'linktypes'          => [],
            'full_transaction'   => true,
            'link_type'          => CommonITILObject_CommonITILObject::SON_OF,
            'append_actors'      => [CommonITILActor::REQUESTER, CommonITILActor::OBSERVER, CommonITILActor::ASSIGN]
        ];
        $p = array_replace($p, $params);
        $ticket = new Ticket();
        $merge_target = new Ticket();
        $merge_target->getFromDB($merge_target_id);
        $fup = new ITILFollowup();
        $document_item = new Document_Item();
        $task = new TicketTask();

        if (!$merge_target->canAddFollowups()) {
            foreach ($ticket_ids as $id) {
                Toolbox::logDebug(sprintf(__('Not enough rights to merge tickets %d and %d'), $merge_target_id, $id));
               // Set status = 2 : Rights issue
                $status[$id] = 2;
            }
            return false;
        }
        $in_transaction = $DB->inTransaction();

        if ($p['full_transaction'] && !$in_transaction) {
            $DB->beginTransaction();
        }
        foreach ($ticket_ids as $id) {
            try {
                if (!$p['full_transaction'] && !$in_transaction) {
                    $DB->beginTransaction();
                }
                if ($merge_target->canUpdateItem() && $ticket->can($id, DELETE)) {
                    if (!$ticket->getFromDB($id)) {
                        //Cannot retrieve ticket. Abort/fail the merge
                        throw new \RuntimeException(sprintf(__('Failed to load ticket %d'), $id), 1);
                    }
                   //Build followup from the original ticket
                    $input = [
                        'itemtype'        => 'Ticket',
                        'items_id'        => $merge_target_id,
                        'content'         => $ticket->fields['name'] . "<br /><br />" . $ticket->fields['content'],
                        'users_id'        => $ticket->fields['users_id_recipient'],
                        'date_creation'   => $ticket->fields['date_creation'],
                        'date_mod'        => $ticket->fields['date_mod'],
                        'date'            => $ticket->fields['date_creation'],
                        'sourceitems_id'  => $ticket->getID()
                    ];
                    if (!$fup->add($input)) {
                       //Cannot add followup. Abort/fail the merge
                        throw new \RuntimeException(sprintf(__('Failed to add followup to ticket %d'), $merge_target_id), 1);
                    }
                    if (in_array('ITILFollowup', $p['linktypes'])) {
                       // Copy any followups to the ticket
                        $tomerge = $fup->find([
                            'items_id' => $id,
                            'itemtype' => 'Ticket'
                        ]);
                        foreach ($tomerge as $fup2) {
                             $fup2['items_id'] = $merge_target_id;
                             $fup2['sourceitems_id'] = $id;
                             $fup2['content'] = $fup2['content'];
                             unset($fup2['id']);
                            if (!$fup->add($fup2)) {
                             // Cannot add followup. Abort/fail the merge
                                 throw new \RuntimeException(sprintf(__('Failed to add followup to ticket %d'), $merge_target_id), 1);
                            }
                        }
                    }
                    if (in_array('TicketTask', $p['linktypes'])) {
                        $merge_tmp = ['tickets_id' => $merge_target_id];
                        if (!$task->can(-1, CREATE, $merge_tmp)) {
                            throw new \RuntimeException(sprintf(__('Not enough rights to merge tickets %d and %d'), $merge_target_id, $id), 2);
                        }
                       // Copy any tasks to the ticket
                        $tomerge = $task->find([
                            'tickets_id' => $id
                        ]);
                        foreach ($tomerge as $task2) {
                             $task2['tickets_id'] = $merge_target_id;
                             $task2['sourceitems_id'] = $id;
                             $task2['content'] = $task2['content'];
                             unset($task2['id']);
                             unset($task2['uuid']);
                            if (!$task->add($task2)) {
                             //Cannot add followup. Abort/fail the merge
                                throw new \RuntimeException(sprintf(__('Failed to add task to ticket %d'), $merge_target_id), 1);
                            }
                        }
                    }
                    if (in_array('Document', $p['linktypes'])) {
                        if (!$merge_target->canAddItem('Document')) {
                            throw new \RuntimeException(sprintf(__('Not enough rights to merge tickets %d and %d'), $merge_target_id, $id), 2);
                        }
                        $tomerge = $document_item->find([
                            'itemtype' => 'Ticket',
                            'items_id' => $id,
                            'NOT' => [
                                'documents_id' => new QuerySubQuery([
                                    'SELECT' => 'documents_id',
                                    'FROM'   => $document_item->getTable(),
                                    'WHERE'  => [
                                        'itemtype' => 'Ticket',
                                        'items_id' => $merge_target_id
                                    ]
                                ])
                            ]
                        ]);

                        foreach ($tomerge as $document_item2) {
                             $document_item2['items_id'] = $merge_target_id;
                             unset($document_item2['id']);
                            if (!$document_item->add($document_item2)) {
                             //Cannot add document. Abort/fail the merge
                                throw new \RuntimeException(sprintf(__('Failed to add document to ticket %d'), $merge_target_id), 1);
                            }
                        }
                    }
                    if ($p['link_type'] > 0 && $p['link_type'] < 5) {
                       //Add relation (this is parent of merge target)
                        $tt = new Ticket_Ticket();
                        $linkparams = [
                            'link'         => $p['link_type'],
                            'tickets_id_1' => $id,
                            'tickets_id_2' => $merge_target_id
                        ];
                        $tt->deleteByCriteria([
                            'OR' => [
                                [
                                    'AND' => [
                                        'tickets_id_1' => $merge_target_id,
                                        'tickets_id_2' => $id
                                    ]
                                ],
                                [
                                    'AND' => [
                                        'tickets_id_2' => $merge_target_id,
                                        'tickets_id_1' => $id
                                    ]
                                ]
                            ]
                        ]);
                        if (!$tt->add($linkparams)) {
                             //Cannot link tickets. Abort/fail the merge
                             throw new \RuntimeException(sprintf(__('Failed to link tickets %d and %d'), $merge_target_id, $id), 1);
                        }
                    }
                    if (isset($p['append_actors'])) {
                        $tu = new Ticket_User();
                        $existing_users = $tu->find(['tickets_id' => $merge_target_id]);
                        $gt = new Group_Ticket();
                        $existing_groups = $gt->find(['tickets_id' => $merge_target_id]);
                        $st = new Supplier_Ticket();
                        $existing_suppliers = $st->find(['tickets_id' => $merge_target_id]);

                        foreach ($p['append_actors'] as $actor_type) {
                            $users = $tu->find([
                                'tickets_id' => $id,
                                'type' => $actor_type
                            ]);
                            $groups = $gt->find([
                                'tickets_id' => $id,
                                'type' => $actor_type
                            ]);
                            $suppliers = $st->find([
                                'tickets_id' => $id,
                                'type' => $actor_type
                            ]);
                            $users = array_filter($users, function ($user) use ($existing_users) {
                                foreach ($existing_users as $existing_user) {
                                    if (
                                        $existing_user['users_id'] > 0 && $user['users_id'] > 0 &&
                                        $existing_user['users_id'] === $user['users_id'] &&
                                        $existing_user['type'] === $user['type']
                                    ) {
                                        // Internal users
                                        return false;
                                    } else if (
                                        $existing_user['users_id'] == 0 && $user['users_id'] == 0 &&
                                        $existing_user['alternative_email'] === $user['alternative_email'] &&
                                        $existing_user['type'] === $user['type']
                                    ) {
                                       // External users
                                        return false;
                                    }
                                }
                                return true;
                            });
                            $groups = array_filter($groups, function ($group) use ($existing_groups) {
                                foreach ($existing_groups as $existing_group) {
                                    if (
                                        $existing_group['groups_id'] === $group['groups_id'] &&
                                        $existing_group['type'] === $group['type']
                                    ) {
                                        return false;
                                    }
                                }
                                return true;
                            });
                            $suppliers = array_filter($suppliers, function ($supplier) use ($existing_suppliers) {
                                foreach ($existing_suppliers as $existing_supplier) {
                                    if (
                                        $existing_supplier['suppliers_id'] > 0 && $supplier['suppliers_id'] > 0 &&
                                        $existing_supplier['suppliers_id'] === $supplier['suppliers_id'] &&
                                        $existing_supplier['type'] === $supplier['type']
                                    ) {
                                        // Internal suppliers
                                        return false;
                                    } else if (
                                        $existing_supplier['suppliers_id'] == 0 && $supplier['suppliers_id'] == 0 &&
                                        $existing_supplier['alternative_email'] === $supplier['alternative_email'] &&
                                        $existing_supplier['type'] === $supplier['type']
                                    ) {
                                       // External suppliers
                                        return false;
                                    }
                                }
                                return true;
                            });
                            foreach ($users as $user) {
                                 $user['tickets_id'] = $merge_target_id;
                                 unset($user['id']);
                                 $tu->add($user);
                            }
                            foreach ($groups as $group) {
                                $group['tickets_id'] = $merge_target_id;
                                unset($group['id']);
                                $gt->add($group);
                            }
                            foreach ($suppliers as $supplier) {
                                $supplier['tickets_id'] = $merge_target_id;
                                unset($supplier['id']);
                                $st->add($supplier);
                            }
                        }
                    }
                   //Delete this ticket
                    if (!$ticket->delete(['id' => $id, '_disablenotif' => true])) {
                        throw new \RuntimeException(sprintf(__('Failed to delete ticket %d'), $id), 1);
                    }
                    if (!$p['full_transaction'] && !$in_transaction) {
                        $DB->commit();
                    }
                    $status[$id] = 0;
                    Event::log(
                        $merge_target_id,
                        'ticket',
                        4,
                        'tracking',
                        sprintf(
                            __('%s merges ticket %s into %s'),
                            $_SESSION['glpiname'],
                            $id,
                            $merge_target_id
                        )
                    );
                } else {
                    throw new \RuntimeException(sprintf(__('Not enough rights to merge tickets %d and %d'), $merge_target_id, $id), 2);
                }
            } catch (\RuntimeException $e) {
                if ($e->getCode() < 1 || $e->getCode() > 2) {
                    $status[$id] = 1;
                } else {
                    $status[$id] = $e->getCode();
                }
                Toolbox::logDebug($e->getMessage());
                if (!$in_transaction) {
                    $DB->rollBack();
                }
                if ($p['full_transaction']) {
                    return false;
                }
            }
        }
        if ($p['full_transaction'] && !$in_transaction) {
            $DB->commit();
        }
        return true;
    }


    /**
     * Check profiles and detect where criteria from existing rights
     *
     * @return array criteria to apply to an iterator query
     */
    public static function getCriteriaFromProfile()
    {
        if (Session::haveRight("ticket", Ticket::READALL)) {
            return [];
        }

        $users  = false;
        $groups = false;
        $valid  = false;

        $where_profile = [];
        if (Session::haveRight("ticket", Ticket::READMY)) {
            $users = true;
            $where_profile[] = [
                'OR' => [
                    [
                        'tu.users_id' => Session::getLoginUserID(),
                        'OR' => [
                            ['tu.type' => CommonITILActor::REQUESTER],
                            ['tu.type' => CommonITILActor::OBSERVER],
                        ]
                    ],
                    "glpi_tickets.users_id_recipient" => Session::getLoginUserID()
                ]
            ];
        }

        if (Session::haveRight("ticket", Ticket::READGROUP) && count($_SESSION['glpigroups'])) {
            $groups = true;
            $where_profile[] = [
                'gt.groups_id' => $_SESSION['glpigroups'],
                'OR' => [
                    ['gt.type' => CommonITILActor::REQUESTER],
                    ['gt.type' => CommonITILActor::OBSERVER],
                ]
            ];
        }

        if (Session::haveRight("ticket", Ticket::OWN)) {
            $users = true;
            $where_profile[] = [
                'tu.users_id' => Session::getLoginUserID(),
                'tu.type'     => CommonITILActor::ASSIGN,
            ];
        }

        if (Session::haveRight("ticket", Ticket::READASSIGN)) {
            $users = true;
            $temp = [
                'OR' => [
                    [
                        'tu.users_id' => Session::getLoginUserID(),
                        'tu.type'     => CommonITILActor::ASSIGN,
                    ]
                ]
            ];

            if (count($_SESSION['glpigroups'])) {
                $groups = true;
                $temp['OR'][] = [
                    'gt.groups_id' => $_SESSION['glpigroups'],
                    'gt.type'      => CommonITILActor::ASSIGN
                ];
            }

            if (Session::haveRight('ticket', Ticket::READNEWTICKET)) {
                $temp['OR'][] = [
                    ['glpi_tickets.status' => CommonITILObject::INCOMING]
                ];
            }

            $where_profile[] = $temp;
        }

        if (
            Session::haveRightsOr('ticketvalidation', [
                TicketValidation::VALIDATEINCIDENT,
                TicketValidation::VALIDATEREQUEST
            ])
        ) {
            $valid = true;
            $where_profile[] = TicketValidation::getTargetCriteriaForUser(Session::getLoginUserID());
        }

       // joins needed tables
        $join_profile  = [];
        if ($users) {
            $join_profile['glpi_tickets_users AS tu'] = [
                'ON' => [
                    'tu'           => 'tickets_id',
                    'glpi_tickets' => 'id'
                ]
            ];
        }
        if ($groups) {
            $join_profile['glpi_groups_tickets AS gt'] = [
                'ON' => [
                    'gt'           => 'tickets_id',
                    'glpi_tickets' => 'id'
                ]
            ];
        }
        if ($valid) {
            $join_profile['glpi_ticketvalidations as tv'] = [
                'ON' => [
                    'tv'           => 'tickets_id',
                    'glpi_tickets' => 'id'
                ]
            ];
        }

        $criteria = [];
        if (count($where_profile)) {
            $criteria['WHERE'] = [['OR' => $where_profile]];
        }
        if (count($join_profile)) {
            $criteria['LEFT JOIN'] = $join_profile;
        }

        return $criteria;
    }


    public static function getIcon()
    {
        return "ti ti-alert-circle";
    }

    public static function getItemLinkClass(): string
    {
        return Item_Ticket::class;
    }

    public static function getTaskClass()
    {
        return TicketTask::class;
    }

    public static function getContentTemplatesParametersClass(): string
    {
        return TicketParameters::class;
    }

    public function processRules(int $condition, array &$input, int $entid = -1): void
    {
        if (isset($input['_skip_rules']) && $input['_skip_rules'] !== false) {
            return;
        }

        $initial_requester = isset($input['_users_id_requester']) && !is_array($input['_users_id_requester']) && (int)$input['_users_id_requester'] > 0
            ? $input['_users_id_requester']
            : 0;

        // Business Rules do not override manual SLA and OLA
        $manual_slas_id = [];
        $manual_olas_id = [];
        foreach ([SLM::TTR, SLM::TTO] as $slmType) {
            [$dateField, $slaField] = SLA::getFieldNames($slmType);
            if (isset($input[$slaField]) && ($input[$slaField] > 0)) {
                $manual_slas_id[$slmType] = $input[$slaField];
            }

            [$dateField, $olaField] = OLA::getFieldNames($slmType);
            if (isset($input[$olaField]) && ($input[$olaField] > 0)) {
                $manual_olas_id[$slmType] = $input[$olaField];
            }
        }

        parent::processRules($condition, $input, $entid);

        if ($condition === RuleCommonITILObject::ONADD) {
            if (
                isset($input['_users_id_requester'])
                && !is_array($input['_users_id_requester'])
                && ($input['_users_id_requester'] != $initial_requester)
            ) {
                // if requester set by rule, clear address from mailcollector
                unset($input['_users_id_requester_notif']);
            }
        }
        if (!isset($input['_skip_sla_assign']) || $input['_skip_sla_assign'] === false) {
            // Manage SLA / OLA asignment
            // Manual SLA / OLA defined : reset due date
            // No manual SLA / OLA and due date defined : reset auto SLA / OLA
            foreach ([SLM::TTR, SLM::TTO] as $slmType) {
                $this->slaAffect($slmType, $input, $manual_slas_id);
                $this->olaAffect($slmType, $input, $manual_olas_id);
            }
        }
    }
}<|MERGE_RESOLUTION|>--- conflicted
+++ resolved
@@ -871,27 +871,8 @@
         }
 
        // Not check self::READALL for Ticket itself
-<<<<<<< HEAD
-        switch ($item->getType()) {
-            case __CLASS__:
-                $ong    = [];
-
-                // enquete si statut clos
-                $satisfaction = new TicketSatisfaction();
-                if (
-                    $satisfaction->getFromDB($item->getID())
-                    && $item->fields['status'] == self::CLOSED
-                ) {
-                    $ong[3] = TicketSatisfaction::createTabEntry(__('Satisfaction'), 0, static::getType());
-                }
-                if ($item->canView()) {
-                    $ong[4] = static::createTabEntry(__('Statistics'), 0, null, 'ti ti-chart-pie');
-                }
-                return $ong;
-=======
         if ($item instanceof self) {
             $ong    = [];
->>>>>>> 30591e75
 
             // enquete si statut clos
             $satisfaction = new TicketSatisfaction();
@@ -899,10 +880,10 @@
                 $satisfaction->getFromDB($item->getID())
                 && $item->fields['status'] == self::CLOSED
             ) {
-                $ong[3] = __('Satisfaction');
+                $ong[3] = TicketSatisfaction::createTabEntry(__('Satisfaction'), 0, static::getType());
             }
             if ($item->canView()) {
-                $ong[4] = __('Statistics');
+                $ong[4] = static::createTabEntry(__('Statistics'), 0, null, 'ti ti-chart-pie');
             }
             return $ong;
         }
@@ -5037,17 +5018,10 @@
             'reset'    => 'reset'
         ];
 
-<<<<<<< HEAD
-        switch ($item->getType()) {
-            case 'User':
+        switch (get_class($item)) {
+            case User::class:
                 $options['restrict']['glpi_tickets_users.users_id'] = $item->getID();
                 $options['restrict']['glpi_tickets_users.type'] = CommonITILActor::REQUESTER;
-=======
-        switch (get_class($item)) {
-            case User::class:
-                $restrict['glpi_tickets_users.users_id'] = $item->getID();
-                $restrict['glpi_tickets_users.type'] = CommonITILActor::REQUESTER;
->>>>>>> 30591e75
 
                 $options['criteria'][0]['field']      = 4; // status
                 $options['criteria'][0]['searchtype'] = 'equals';
@@ -5055,13 +5029,8 @@
                 $options['criteria'][0]['link']       = 'AND';
                 break;
 
-<<<<<<< HEAD
-            case 'SLA':
+            case SLA::class:
                 $options['restrict'][] = [
-=======
-            case SLA::class:
-                $restrict[] = [
->>>>>>> 30591e75
                     'OR' => [
                         'slas_id_tto'  => $item->getID(),
                         'slas_id_ttr'  => $item->getID()
@@ -5075,13 +5044,8 @@
                 $options['criteria'][0]['link']       = 'AND';
                 break;
 
-<<<<<<< HEAD
-            case 'OLA':
+            case OLA::class:
                 $options['restrict'][] = [
-=======
-            case OLA::class:
-                $restrict[] = [
->>>>>>> 30591e75
                     'OR' => [
                         'olas_id_tto'  => $item->getID(),
                         'olas_id_ttr'  => $item->getID()
@@ -5095,15 +5059,9 @@
                 $options['criteria'][0]['link']       = 'AND';
                 break;
 
-<<<<<<< HEAD
-            case 'Supplier':
+            case Supplier::class:
                 $options['restrict']['glpi_suppliers_tickets.suppliers_id'] = $item->getID();
                 $options['restrict']['glpi_suppliers_tickets.type'] = CommonITILActor::ASSIGN;
-=======
-            case Supplier::class:
-                $restrict['glpi_suppliers_tickets.suppliers_id'] = $item->getID();
-                $restrict['glpi_suppliers_tickets.type'] = CommonITILActor::ASSIGN;
->>>>>>> 30591e75
 
                 $options['criteria'][0]['field']      = 6;
                 $options['criteria'][0]['searchtype'] = 'equals';
