--- conflicted
+++ resolved
@@ -755,8 +755,7 @@
                         );
                         break;
 
-<<<<<<< HEAD
-                    case 'Group':
+                    case Group::class:
                           $nb = countElementsInTable(
                               ['glpi_tickets', 'glpi_groups_tickets'],
                               [
@@ -767,19 +766,6 @@
                               ] + getEntitiesRestrictCriteria(self::getTable())
                           );
                          $title = __('Created tickets');
-=======
-                    case Group::class:
-                        $nb = countElementsInTable(
-                            ['glpi_tickets', 'glpi_groups_tickets'],
-                            [
-                                'glpi_groups_tickets.tickets_id' => new \QueryExpression(DBmysql::quoteName('glpi_tickets.id')),
-                                'glpi_groups_tickets.groups_id'  => $item->getID(),
-                                'glpi_groups_tickets.type'       => CommonITILActor::REQUESTER,
-                                'glpi_tickets.is_deleted'        => 0
-                            ] + getEntitiesRestrictCriteria(self::getTable())
-                        );
-                        $title = __('Created tickets');
->>>>>>> 6994a3dd
                         break;
 
                     default:
