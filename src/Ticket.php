--- conflicted
+++ resolved
@@ -1138,159 +1138,7 @@
             $input['_contract_types'][$contract_type_id] = $contract_type_id;
         }
 
-<<<<<<< HEAD
         $this->processRules(RuleTicket::ONUPDATE, $input, $entid);
-=======
-            //handle existing actors: load all existing actors from ticket
-            //to make sure business rules will receive all information, and not just
-            //what have been entered in the html form.
-            //
-            //ref also this actor into $post_added to avoid the filling of $changes
-            //and triggering businness rules when not needed
-            $existing_actors = [
-                User::class     => $this->getUsers($k),
-                Group::class    => $this->getGroups($k),
-                Supplier::class => $this->getSuppliers($k),
-            ];
-            foreach ($existing_actors as $actor_itemtype => $actors) {
-                $field = getForeignKeyFieldForItemType($actor_itemtype);
-                $input_key = '_' . $field . '_' . $t;
-                $deleted_key = $input_key . '_deleted';
-                $deleted_actors = array_key_exists($deleted_key, $input) && is_array($input[$deleted_key]) ? array_column($input[$deleted_key], 'items_id') : [];
-                $tmp_input = $input[$input_key] ?? [];
-                if (!is_array($tmp_input)) {
-                    $tmp_input = [$tmp_input];
-                }
-                $added_actors = array_diff($tmp_input, array_column($actors, $field));
-                if (empty($added_actors) && empty($deleted_actors)) {
-                    $unchanged[] = $input_key;
-                }
-                foreach ($actors as $actor) {
-                    if (
-                        !isset($input[$input_key])
-                        || (is_array($input[$input_key]) && !in_array($actor[$field], $input[$input_key]))
-                        || (is_numeric($input[$input_key]) && $actor[$field] !== $input[$input_key])
-                    ) {
-                        if (
-                            !array_key_exists($input_key, $input)
-                            || (!is_array($input[$input_key]) && !is_numeric($input[$input_key]) && empty($input[$input_key]))
-                        ) {
-                            $input[$input_key] = [];
-                        } elseif (!is_array($input[$input_key])) {
-                            $input[$input_key] = [$input[$input_key]];
-                        }
-                        if (!in_array($actor[$field], $deleted_actors)) {
-                            $input[$input_key][]             = $actor[$field];
-                            $tocleanafterrules[$input_key][] = $actor[$field];
-                        }
-                    }
-                }
-            }
-        }
-
-        foreach ($rule->getCriterias() as $key => $val) {
-            if (
-                array_key_exists($key, $input)
-                && !array_key_exists($key, $post_added)
-            ) {
-                if (
-                    (!isset($this->fields[$key])
-                    || ($DB->escape($this->fields[$key]) != $input[$key]))
-                    && !in_array($key, $unchanged)
-                ) {
-                    $changes[] = $key;
-                }
-            }
-        }
-
-       // Business Rules do not override manual SLA and OLA
-        $manual_slas_id = [];
-        $manual_olas_id = [];
-        foreach ([SLM::TTR, SLM::TTO] as $slmType) {
-            list($dateField, $slaField) = SLA::getFieldNames($slmType);
-            if (isset($input[$slaField]) && ($input[$slaField] > 0)) {
-                $manual_slas_id[$slmType] = $input[$slaField];
-            }
-
-            list($dateField, $olaField) = OLA::getFieldNames($slmType);
-            if (isset($input[$olaField]) && ($input[$olaField] > 0)) {
-                $manual_olas_id[$slmType] = $input[$olaField];
-            }
-        }
-
-       // Only process rules on changes
-        if (count($changes)) {
-            $user = new User();
-            $user_id = null;
-           //try to find user from changes if exist (defined as _itil_requester)
-            if (isset($input["_itil_requester"]["users_id"])) {
-                $user_id = $input["_itil_requester"]["users_id"];
-            } else if (isset($input["_users_id_requester"])) {  //else try to find user from input
-                $user_id = is_array($input["_users_id_requester"]) ? reset($input["_users_id_requester"]) : $input["_users_id_requester"];
-            }
-
-            if ($user_id !== null && $user->getFromDB($user_id)) {
-                $input['_locations_id_of_requester']   = $user->fields['locations_id'];
-                $input['users_default_groups']         = $user->fields['groups_id'];
-                $input['profiles_id']         = $user->fields['profiles_id'];
-                $changes[]                             = '_locations_id_of_requester';
-                $changes[]                             = '_groups_id_of_requester';
-                $changes[]                             = 'profiles_id';
-            }
-
-            $input = $rules->processAllRules(
-                $input,
-                $input,
-                ['recursive'   => true,
-                    'entities_id' => $entid
-                ],
-                ['condition'     => RuleTicket::ONUPDATE,
-                    'only_criteria' => $changes
-                ]
-            );
-            $input = Toolbox::stripslashes_deep($input);
-        }
-
-       // Clean actors fields added for rules
-        foreach ($tocleanafterrules as $key => $values_to_drop) {
-            if (!array_key_exists($key, $input) || !is_array($input[$key])) {
-                // Assign rules may remove input key or replace array by a single value.
-                // In such case, as values were completely redefined by rules, there is no need to filter them.
-                continue;
-            }
-
-            $input[$key] = array_filter(
-                $input[$key],
-                function ($value) use ($values_to_drop) {
-                    return !in_array($value, $values_to_drop);
-                }
-            );
-            if (in_array($key, $post_added) && empty($input[$key])) {
-                unset($input[$key]);
-            }
-        }
-
-        if (isset($input['_link'])) {
-            $ticket_ticket = new Ticket_Ticket();
-            if (!empty($input['_link']['tickets_id_2'])) {
-                if ($ticket_ticket->can(-1, CREATE, $input['_link'])) {
-                    if ($ticket_ticket->add($input['_link'])) {
-                        $input['_forcenotif'] = true;
-                    }
-                } else {
-                    Session::addMessageAfterRedirect(__('Unknown ticket'), false, ERROR);
-                }
-            }
-        }
-
-       // SLA / OLA affect by rules : reset time_to_resolve / internal_time_to_resolve
-       // Manual SLA / OLA defined : reset time_to_resolve / internal_time_to_resolve
-       // No manual SLA / OLA and due date defined : reset auto SLA / OLA
-        foreach ([SLM::TTR, SLM::TTO] as $slmType) {
-            $this->slaAffect($slmType, $input, $manual_slas_id);
-            $this->olaAffect($slmType, $input, $manual_olas_id);
-        }
->>>>>>> de93a65c
 
         if (isset($input['content'])) {
             if (isset($input['_filename']) || isset($input['_content'])) {
@@ -1835,43 +1683,7 @@
             }
         }
 
-<<<<<<< HEAD
         $this->processRules(RuleTicket::ONADD, $input);
-=======
-        $skip_rules = isset($input['_skip_rules']) && $input['_skip_rules'] !== false;
-        $tmprequester = 0;
-        if (!$skip_rules) {
-           // Process Business Rules
-            $this->fillInputForBusinessRules($input);
-
-            $rules = new RuleTicketCollection($input['entities_id']);
-
-           // Set unset variables with are needed
-            $user = new User();
-            if (isset($input["_users_id_requester"])) {
-                if (
-                    !is_array($input["_users_id_requester"])
-                    && $user->getFromDB($input["_users_id_requester"])
-                ) {
-                    $input['_locations_id_of_requester'] = $user->fields['locations_id'];
-                    $input['users_default_groups'] = $user->fields['groups_id'];
-                    $input['profiles_id'] = $user->fields['profiles_id']; //default profile
-                    $tmprequester = $input["_users_id_requester"];
-                } else if (is_array($input["_users_id_requester"]) && ($user_id = reset($input["_users_id_requester"])) !== false) {
-                    if ($user->getFromDB($user_id)) {
-                        $input['_locations_id_of_requester'] = $user->fields['locations_id'];
-                        $input['users_default_groups'] = $user->fields['groups_id'];
-                        $input['profiles_id'] = $user->fields['profiles_id']; //default profile
-                    }
-                }
-            }
-
-           // Clean new lines before passing to rules
-            if (isset($input["content"])) {
-                $input["content"] = preg_replace('/\\\\r\\\\n/', "\\n", $input['content']);
-                $input["content"] = preg_replace('/\\\\n/', "\\n", $input['content']);
-            }
->>>>>>> de93a65c
 
         if (
             isset($input['_users_id_requester_notif'])
