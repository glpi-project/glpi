--- conflicted
+++ resolved
@@ -3953,7 +3953,6 @@
             $options['_canupdate'] = Session::haveRight('ticket', UPDATE);
         }
 
-<<<<<<< HEAD
         // If a link is specified in the old format, convert it to the new one
         if (isset($options['_link']) && isset($options['_link']['tickets_id_2'])) {
             $options['_link'] = [
@@ -3962,13 +3961,12 @@
                 'items_id_2' => $options['_link']['tickets_id_2'],
             ];
         }
-=======
+
         $item_ticket = null;
         if ($options['_canupdate']) {
             $item_ticket = new Item_Ticket();
         }
 
->>>>>>> 1e92184d
         TemplateRenderer::getInstance()->display('components/itilobject/layout.html.twig', [
             'item'               => $this,
             'timeline_itemtypes' => $this->getTimelineItemtypes(),
@@ -5429,137 +5427,6 @@
         return ($tot > 0 ? 1 : 0);
     }
 
-<<<<<<< HEAD
-=======
-
-    /**
-     * Cron for ticketsatisfaction's automatic generated
-     *
-     * @param CronTask $task
-     *
-     * @return integer (0 : nothing done - 1 : done)
-     **/
-    public static function cronCreateInquest($task)
-    {
-        /** @var \DBmysql $DB */
-        global $DB;
-
-        $inquest     = new TicketSatisfaction();
-        $tot         = 0;
-        $maxentity   = [];
-        $tabentities = [];
-
-        $rate = Entity::getUsedConfig('inquest_config', 0, 'inquest_rate');
-        if ($rate > 0) {
-            $tabentities[0] = $rate;
-        }
-
-        foreach ($DB->request('glpi_entities') as $entity) {
-            $rate   = Entity::getUsedConfig('inquest_config', $entity['id'], 'inquest_rate');
-
-            if ($rate > 0) {
-                $tabentities[$entity['id']] = $rate;
-            }
-        }
-
-        foreach ($tabentities as $entity_id => $rate) {
-            $delay         = Entity::getUsedConfig('inquest_config', $entity_id, 'inquest_delay');
-            $duration      = Entity::getUsedConfig('inquest_config', $entity_id, 'inquest_duration');
-            $type          = Entity::getUsedConfig('inquest_config', $entity_id);
-            $max_closedate = Entity::getUsedConfig('inquest_config', $entity_id, 'max_closedate');
-
-            $table = self::getTable();
-            $iterator = $DB->request([
-                'SELECT'    => [
-                    "$table.id",
-                    "$table.closedate",
-                    "$table.entities_id"
-                ],
-                'FROM'      => $table,
-                'LEFT JOIN' => [
-                    'glpi_ticketsatisfactions' => [
-                        'ON' => [
-                            'glpi_ticketsatisfactions' => 'tickets_id',
-                            'glpi_tickets'             => 'id'
-                        ]
-                    ],
-                    'glpi_entities'            => [
-                        'ON' => [
-                            'glpi_tickets'    => 'entities_id',
-                            'glpi_entities'   => 'id'
-                        ]
-                    ]
-                ],
-                'WHERE'     => [
-                    "$table.entities_id"          => $entity_id,
-                    "$table.is_deleted"           => 0,
-                    "$table.status"               => self::CLOSED,
-                    "$table.closedate"            => ['>', $max_closedate],
-                    new QueryExpression("ADDDATE(" . $DB->quoteName("$table.closedate") . ", INTERVAL $delay DAY) <= NOW()"),
-                    new QueryExpression("ADDDATE(" . $DB->quoteName("glpi_entities.max_closedate") . ", INTERVAL $duration DAY) <= NOW()"),
-                    "glpi_ticketsatisfactions.id" => null
-                ],
-                'ORDERBY'   => 'closedate ASC'
-            ]);
-
-            $nb            = 0;
-            $max_closedate = '';
-            foreach ($iterator as $tick) {
-                $max_closedate = $tick['closedate'];
-                if (mt_rand(1, 100) <= $rate) {
-                    if (
-                        $inquest->add(['tickets_id'  => $tick['id'],
-                            'date_begin'  => $_SESSION["glpi_currenttime"],
-                            'entities_id' => $tick['entities_id'],
-                            'type'        => $type
-                        ])
-                    ) {
-                        $nb++;
-                    }
-                }
-            }
-
-            // keep max_closedate
-            if (!empty($max_closedate)) {
-                $entity = new Entity();
-                $entity->getFromDB($entity_id);
-                // If the inquest configuration is inherited, then the `max_closedate` value should be updated
-                // on the entity that hosts the configuration, otherwise, it have to be stored on current entity.
-                // It is necessary to ensure that `Entity::getUsedConfig('inquest_config', $entity_id, 'max_closedate')`
-                // will return the expected value.
-                $target_entity_id = $entity->fields['inquest_config'] === Entity::CONFIG_PARENT
-                    ? Entity::getUsedConfig('inquest_config', $entity_id, 'entities_id', 0)
-                    : $entity_id;
-                if (!array_key_exists($target_entity_id, $maxentity) || $max_closedate > $maxentity[$target_entity_id]) {
-                    $maxentity[$target_entity_id] = $max_closedate;
-                }
-            }
-
-            if ($nb) {
-                $tot += $nb;
-                $task->addVolume($nb);
-                $task->log(sprintf(
-                    __('%1$s: %2$s'),
-                    Dropdown::getDropdownName('glpi_entities', $entity_id),
-                    $nb
-                ));
-            }
-        }
-
-        // Save max_closedate to avoid testing the same tickets twice
-        foreach ($maxentity as $entity_id => $maxdate) {
-            $entity = new Entity();
-            $entity->update([
-                'id'            => $entity_id,
-                'max_closedate' => $maxdate
-            ]);
-        }
-
-        return ($tot > 0 ? 1 : 0);
-    }
-
-
->>>>>>> 1e92184d
     /**
      * Cron for ticket's automatic purge
      *
