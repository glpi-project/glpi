<?php

/**
 * ---------------------------------------------------------------------
 *
 * GLPI - Gestionnaire Libre de Parc Informatique
 *
 * http://glpi-project.org
 *
 * @copyright 2015-2022 Teclib' and contributors.
 * @copyright 2003-2014 by the INDEPNET Development Team.
 * @licence   https://www.gnu.org/licenses/gpl-3.0.html
 *
 * ---------------------------------------------------------------------
 *
 * LICENSE
 *
 * This file is part of GLPI.
 *
 * This program is free software: you can redistribute it and/or modify
 * it under the terms of the GNU General Public License as published by
 * the Free Software Foundation, either version 3 of the License, or
 * (at your option) any later version.
 *
 * This program is distributed in the hope that it will be useful,
 * but WITHOUT ANY WARRANTY; without even the implied warranty of
 * MERCHANTABILITY or FITNESS FOR A PARTICULAR PURPOSE.  See the
 * GNU General Public License for more details.
 *
 * You should have received a copy of the GNU General Public License
 * along with this program.  If not, see <https://www.gnu.org/licenses/>.
 *
 * ---------------------------------------------------------------------
 */

use Glpi\Application\View\TemplateRenderer;
use Glpi\ContentTemplates\Parameters\TicketParameters;
use Glpi\ContentTemplates\ParametersPreset;
use Glpi\ContentTemplates\TemplateManager;
use Glpi\Event;
use Glpi\RichText\RichText;
use Glpi\Toolbox\Sanitizer;

/**
 * Ticket Class
 **/
class Ticket extends CommonITILObject
{
   // From CommonDBTM
    public $dohistory                   = true;
    protected static $forward_entity_to = ['TicketValidation', 'TicketCost'];

   // From CommonITIL
    public $userlinkclass               = 'Ticket_User';
    public $grouplinkclass              = 'Group_Ticket';
    public $supplierlinkclass           = 'Supplier_Ticket';

    public static $rightname                   = 'ticket';

    protected $userentity_oncreate      = true;

    const MATRIX_FIELD                  = 'priority_matrix';
    const URGENCY_MASK_FIELD            = 'urgency_mask';
    const IMPACT_MASK_FIELD             = 'impact_mask';
    const STATUS_MATRIX_FIELD           = 'ticket_status';

   // HELPDESK LINK HARDWARE DEFINITION : CHECKSUM SYSTEM : BOTH=1*2^0+1*2^1=3
    const HELPDESK_MY_HARDWARE  = 0;
    const HELPDESK_ALL_HARDWARE = 1;

   // Specific ones
   /// Hardware datas used by getFromDBwithData
    public $hardwaredatas = [];
   /// Is a hardware found in getHardwareData / getFromDBwithData : hardware link to the job
    public $computerfound = 0;

   // Request type
    const INCIDENT_TYPE = 1;
   // Demand type
    const DEMAND_TYPE   = 2;

    const READMY           =      1;
    const READALL          =   1024;
    const READGROUP        =   2048;
    const READASSIGN       =   4096;
    const ASSIGN           =   8192;
    const STEAL            =  16384;
    const OWN              =  32768;
    const CHANGEPRIORITY   =  65536;

    public function getForbiddenStandardMassiveAction()
    {

        $forbidden = parent::getForbiddenStandardMassiveAction();

        if (!Session::haveRightsOr(self::$rightname, [DELETE, PURGE])) {
            $forbidden[] = 'delete';
            $forbidden[] = 'purge';
            $forbidden[] = 'restore';
        }

        return $forbidden;
    }


    public static function getTypeName($nb = 0)
    {
        return _n('Ticket', 'Tickets', $nb);
    }


    public static function getMenuShorcut()
    {
        return 't';
    }


    public static function getAdditionalMenuContent()
    {

        if (static::canCreate()) {
            $menu = [
                'create_ticket' => [
                    'title' => __('Create ticket'),
                    'page'  => static::getFormURL(false),
                    'icon'  => 'ti ti-plus',
                ],
            ];
            return $menu;
        } else {
            return self::getAdditionalMenuOptions();
        }
    }


    public static function getAdditionalMenuLinks()
    {
        global $CFG_GLPI;

        $links = parent::getAdditionalMenuLinks();
        if (Session::haveRightsOr('ticketvalidation', TicketValidation::getValidateRights())) {
            $opt = [];
            $opt['reset']         = 'reset';
            $opt['criteria'][0]['field']      = 55; // validation status
            $opt['criteria'][0]['searchtype'] = 'equals';
            $opt['criteria'][0]['value']      = CommonITILValidation::WAITING;
            $opt['criteria'][0]['link']       = 'AND';

            $opt['criteria'][1]['field']      = 59; // validation aprobator
            $opt['criteria'][1]['searchtype'] = 'equals';
            $opt['criteria'][1]['value']      = Session::getLoginUserID();
            $opt['criteria'][1]['link']       = 'AND';

            $opt['criteria'][2]['field']      = 52; // global validation status
            $opt['criteria'][2]['searchtype'] = 'equals';
            $opt['criteria'][2]['value']      = CommonITILValidation::WAITING;
            $opt['criteria'][2]['link']       = 'AND';

            $opt['criteria'][3]['field']      = 12; // ticket status
            $opt['criteria'][3]['searchtype'] = 'equals';
            $opt['criteria'][3]['value']      = Ticket::CLOSED;
            $opt['criteria'][3]['link']       = 'AND NOT';

            $opt['criteria'][4]['field']      = 12; // ticket status
            $opt['criteria'][4]['searchtype'] = 'equals';
            $opt['criteria'][4]['value']      = Ticket::SOLVED;
            $opt['criteria'][4]['link']       = 'AND NOT';

            $pic_validate = '
            <i class="ti ti-eye-check" title="' . __s('Tickets waiting for your approval') . '"></i>
            <span class="d-none d-xxl-block">
               ' . __s('Tickets waiting for your approval') . '
            </span>
         ';

            $links[$pic_validate] = Ticket::getSearchURL(false) . '?' . Toolbox::append_params($opt);
        }

        return $links;
    }


    public function canAssign()
    {
        if (
            isset($this->fields['is_deleted']) && ($this->fields['is_deleted'] == 1)
            || isset($this->fields['status']) && in_array($this->fields['status'], $this->getClosedStatusArray())
        ) {
            return false;
        }
        return Session::haveRight(static::$rightname, self::ASSIGN);
    }


    public function canAssignToMe()
    {

        if (
            isset($this->fields['is_deleted']) && $this->fields['is_deleted'] == 1
            || isset($this->fields['status']) && in_array($this->fields['status'], $this->getClosedStatusArray())
        ) {
            return false;
        }
        return (Session::haveRight(self::$rightname, self::STEAL)
              || (Session::haveRight(self::$rightname, self::OWN)
                  && ($this->countUsers(CommonITILActor::ASSIGN) == 0)));
    }


    public static function canUpdate()
    {

       // To allow update of urgency and category for post-only
        if (Session::getCurrentInterface() == "helpdesk") {
            return Session::haveRight(self::$rightname, CREATE);
        }

        return Session::haveRightsOr(
            self::$rightname,
            [UPDATE,
                self::ASSIGN,
                self::STEAL,
                self::OWN,
                self::CHANGEPRIORITY
            ]
        );
    }


    public static function canView()
    {
        return (Session::haveRightsOr(
            self::$rightname,
            [self::READALL, self::READMY, UPDATE, self::READASSIGN,
                self::READGROUP,
                self::OWN
            ]
        )
              || Session::haveRightsOr('ticketvalidation', TicketValidation::getValidateRights()));
    }


    /**
     * Is the current user have right to show the current ticket ?
     *
     * @return boolean
     **/
    public function canViewItem()
    {

        if (!Session::haveAccessToEntity($this->getEntityID())) {
            return false;
        }
        return (Session::haveRight(self::$rightname, self::READALL)
              || (Session::haveRight(self::$rightname, self::READMY)
                  && (($this->fields["users_id_recipient"] === Session::getLoginUserID())
                      || $this->isUser(CommonITILActor::REQUESTER, Session::getLoginUserID())
                      || $this->isUser(CommonITILActor::OBSERVER, Session::getLoginUserID())))
              || (Session::haveRight(self::$rightname, self::READGROUP)
                  && isset($_SESSION["glpigroups"])
                  && ($this->haveAGroup(CommonITILActor::REQUESTER, $_SESSION["glpigroups"])
                      || $this->haveAGroup(CommonITILActor::OBSERVER, $_SESSION["glpigroups"])))
              || (Session::haveRight(self::$rightname, self::READASSIGN)
                  && ($this->isUser(CommonITILActor::ASSIGN, Session::getLoginUserID())
                      || (isset($_SESSION["glpigroups"])
                          && $this->haveAGroup(CommonITILActor::ASSIGN, $_SESSION["glpigroups"]))
                      || (Session::haveRight(self::$rightname, self::ASSIGN)
                          && ($this->fields["status"] == self::INCOMING))))
              || (Session::haveRightsOr('ticketvalidation', TicketValidation::getValidateRights())
                  && TicketValidation::canValidate($this->fields["id"])));
    }


    /**
     * Is the current user have right to approve solution of the current ticket ?
     *
     * @return boolean
     **/
    public function canApprove()
    {

        return ((($this->fields["users_id_recipient"] === Session::getLoginUserID())
               &&  Session::haveRight('ticket', Ticket::SURVEY))
              || $this->isUser(CommonITILActor::REQUESTER, Session::getLoginUserID())
              || (isset($_SESSION["glpigroups"])
                  && $this->haveAGroup(CommonITILActor::REQUESTER, $_SESSION["glpigroups"])));
    }


    public function canMassiveAction($action, $field, $value)
    {

        switch ($action) {
            case 'update':
                switch ($field) {
                    case 'itilcategories_id':
                        $cat = new ITILCategory();
                        if ($cat->getFromDB($value)) {
                            switch ($this->fields['type']) {
                                case self::INCIDENT_TYPE:
                                    if (!$cat->fields['is_incident']) {
                                        return false;
                                    }
                                    break;
                                case self::DEMAND_TYPE:
                                    if (!$cat->fields['is_request']) {
                                        return false;
                                    }
                                    break;
                                default:
                                    break;
                            }
                        }
                        break;
                }
                break;
        }
        return parent::canMassiveAction($action, $field, $value);
    }

    /**
     * Check if current user can take into account the ticket.
     *
     * @return boolean
     */
    public function canTakeIntoAccount()
    {

       // Can take into account if user is assigned user
        if (
            $this->isUser(CommonITILActor::ASSIGN, Session::getLoginUserID())
            || (isset($_SESSION["glpigroups"])
             && $this->haveAGroup(CommonITILActor::ASSIGN, $_SESSION['glpigroups']))
        ) {
            return true;
        }

       // Cannot take into account if user is a requester (and not assigned)
        if (
            $this->isUser(CommonITILActor::REQUESTER, Session::getLoginUserID())
            || (isset($_SESSION["glpigroups"])
             && $this->haveAGroup(CommonITILActor::REQUESTER, $_SESSION['glpigroups']))
        ) {
            return false;
        }

        $canAddTask = Session::haveRight("task", CommonITILTask::ADDALLITEM);
        $canAddFollowup = Session::haveRightsOr(
            'followup',
            [
                ITILFollowup::ADDALLTICKET,
                ITILFollowup::ADDMYTICKET,
                ITILFollowup::ADDGROUPTICKET,
            ]
        );

       // Can take into account if user has rights to add tasks or followups,
       // assuming that users that does not have those rights cannot treat the ticket.
        return $canAddTask || $canAddFollowup;
    }

    /**
     * Check if ticket has already been taken into account.
     *
     * @return boolean
     */
    public function isAlreadyTakenIntoAccount()
    {

        return array_key_exists('takeintoaccount_delay_stat', $this->fields)
          && $this->fields['takeintoaccount_delay_stat'] != 0;
    }

    /**
     * Get Datas to be added for SLA add
     *
     * @param $slas_id      SLA id
     * @param $entities_id  entity ID of the ticket
     * @param $date         begin date of the ticket
     * @param $type         type of SLA
     *
     * @since 9.1 (before getDatasToAddSla without type parameter)
     *
     * @return array of datas to add in ticket
     **/
    public function getDatasToAddSLA($slas_id, $entities_id, $date, $type)
    {

        list($dateField, $slaField) = SLA::getFieldNames($type);

        $data         = [];

        $sla = new SLA();
        if ($sla->getFromDB($slas_id)) {
            $calendars_id = Entity::getUsedConfig(
                'calendars_strategy',
                $entities_id,
                'calendars_id',
                0
            );
            $sla->setTicketCalendar($calendars_id);
            if ($sla->fields['type'] == SLM::TTR) {
                $data["slalevels_id_ttr"] = SlaLevel::getFirstSlaLevel($slas_id);
            }
           // Compute time_to_resolve
            $data[$dateField]             = $sla->computeDate($date);
            $data['sla_waiting_duration'] = 0;
        } else {
            $data["slalevels_id_ttr"]     = 0;
            $data[$slaField]              = 0;
            $data['sla_waiting_duration'] = 0;
        }
        return $data;
    }

    /**
     * Get Datas to be added for OLA add
     *
     * @param $olas_id      OLA id
     * @param $entities_id  entity ID of the ticket
     * @param $date         begin date of the ticket
     * @param $type         type of OLA
     *
     * @since 9.2 (before getDatasToAddOla without type parameter)
     *
     * @return array of datas to add in ticket
     **/
    public function getDatasToAddOLA($olas_id, $entities_id, $date, $type)
    {

        list($dateField, $olaField) = OLA::getFieldNames($type);

        $data         = [];

        $ola = new OLA();
        if ($ola->getFromDB($olas_id)) {
            $calendars_id = Entity::getUsedConfig(
                'calendars_strategy',
                $entities_id,
                'calendars_id',
                0
            );
            $ola->setTicketCalendar($calendars_id);
            if ($ola->fields['type'] == SLM::TTR) {
                $data["olalevels_id_ttr"] = OlaLevel::getFirstOlaLevel($olas_id);
                $data['ola_ttr_begin_date'] = $date;
            }
           // Compute time_to_resolve
            $data[$dateField]             = $ola->computeDate($date);
            $data['ola_waiting_duration'] = 0;
        } else {
            $data["olalevels_id_ttr"]     = 0;
            $data[$olaField]              = 0;
            $data['ola_waiting_duration'] = 0;
        }
        return $data;
    }


    /**
     * Delete Level Agreement for the ticket
     *
     * @since 9.2
     *
     * @param string  $laType (SLA | OLA)
     * @param integer $id the sla/ola id
     * @param integer $subtype (SLM::TTR | SLM::TTO)
     * @param bool    $delete_date (default false)
     *
     * @return bool
     **/
    public function deleteLevelAgreement($laType, $la_id, $subtype, $delete_date = false)
    {
        switch ($laType) {
            case "SLA":
                $prefix        = "sla";
                $prefix_ticket = "";
                $level_ticket  = new SlaLevel_Ticket();
                break;
            case "OLA":
                $prefix        = "ola";
                $prefix_ticket = "internal_";
                $level_ticket  = new OlaLevel_Ticket();
                break;
        }

        $input = [];
        switch ($subtype) {
            case SLM::TTR:
                $input[$prefix . 's_id_ttr'] = 0;
                if ($delete_date) {
                    $input[$prefix_ticket . 'time_to_resolve'] = '';
                }
                break;

            case SLM::TTO:
                $input[$prefix . 's_id_tto'] = 0;
                if ($delete_date) {
                    $input[$prefix_ticket . 'time_to_own'] = '';
                }
                break;
        }

        $input[$prefix . '_waiting_duration'] = 0;
        $input['id'] = $la_id;
        $level_ticket->deleteForTicket($la_id, $subtype);

        return $this->update($input);
    }


    /**
     * Is the current user have right to create the current ticket ?
     *
     * @return boolean
     **/
    public function canCreateItem()
    {

        if (!Session::haveAccessToEntity($this->getEntityID())) {
            return false;
        }
        return self::canCreate();
    }


    /**
     * Is the current user have right to update the current ticket ?
     *
     * @return boolean
     **/
    public function canUpdateItem()
    {
        if (!$this->checkEntity()) {
            return false;
        }

       // for all, if no modification in ticket return true
        if ($can_requester = $this->canRequesterUpdateItem()) {
            return true;
        }

       // for self-service only, if modification in ticket, we can't update the ticket
        if (
            Session::getCurrentInterface() == "helpdesk"
            && !$can_requester
        ) {
            return false;
        }

       // if we don't have global UPDATE right, maybe we can own the current ticket
        if (
            !Session::haveRight(self::$rightname, UPDATE)
            && !$this->ownItem()
        ) {
           //we always return false, as ownItem() = true is managed by below self::canUpdate
            return false;
        }

        return self::canupdate();
    }


    /**
     * Is the current user is a requester of the current ticket and have the right to update it ?
     *
     * @return boolean
     */
    public function canRequesterUpdateItem()
    {
        return ($this->isUser(CommonITILActor::REQUESTER, Session::getLoginUserID())
               || $this->fields["users_id_recipient"] === Session::getLoginUserID())
              && $this->fields['status'] != self::SOLVED
              && $this->fields['status'] != self::CLOSED
              && $this->numberOfFollowups() == 0
              && $this->numberOfTasks() == 0;
    }

    /**
     * Is the current user have OWN right and is the assigned to the ticket
     *
     * @return boolean
     */
    public function ownItem()
    {
        return Session::haveRight(self::$rightname, self::OWN)
             && $this->isUser(CommonITILActor::ASSIGN, Session::getLoginUserID());
    }


    /**
     * @since 0.85
     **/
    public static function canDelete()
    {

       // to allow delete for self-service only if no action on the ticket
        if (Session::getCurrentInterface() == "helpdesk") {
            return Session::haveRight(self::$rightname, CREATE);
        }
        return Session::haveRight(self::$rightname, DELETE);
    }

    /**
     * is the current user could reopen the current ticket
     * @since  9.2
     * @return boolean
     */
    public function canReopen()
    {
        return Session::haveRight('followup', CREATE)
             && in_array($this->fields["status"], $this->getClosedStatusArray())
             && ($this->isAllowedStatus($this->fields['status'], self::INCOMING)
                 || $this->isAllowedStatus($this->fields['status'], self::ASSIGNED));
    }


    /**
     * Is the current user have right to delete the current ticket ?
     *
     * @return boolean
     **/
    public function canDeleteItem()
    {

        if (!Session::haveAccessToEntity($this->getEntityID())) {
            return false;
        }

       // user can delete his ticket if no action on it
        if (
            Session::getCurrentInterface() == "helpdesk"
            && (!($this->isUser(CommonITILActor::REQUESTER, Session::getLoginUserID())
               || $this->fields["users_id_recipient"] === Session::getLoginUserID())
             || $this->numberOfFollowups() > 0
             || $this->numberOfTasks() > 0
             || $this->fields["date"] != $this->fields["date_mod"])
        ) {
            return false;
        }

        return static::canDelete();
    }


    /**
     * @see CommonITILObject::getDefaultActorRightSearch()
     **/
    public function getDefaultActorRightSearch($type)
    {

        $right = "all";
        if ($type == CommonITILActor::ASSIGN) {
            $right = "own_ticket";
            if (!Session::haveRight(self::$rightname, self::ASSIGN)) {
                $right = 'id';
            }
        }
        return $right;
    }


    public function pre_deleteItem()
    {
        global $CFG_GLPI;

        if (!isset($this->input['_disablenotif']) && $CFG_GLPI['use_notifications']) {
            NotificationEvent::raiseEvent('delete', $this);
        }
        return true;
    }


    public function getTabNameForItem(CommonGLPI $item, $withtemplate = 0)
    {

        if (static::canView()) {
            $nb    = 0;
            $title = self::getTypeName(Session::getPluralNumber());
            if ($_SESSION['glpishow_count_on_tabs']) {
                switch ($item->getType()) {
                    case 'User':
                        $nb = countElementsInTable(
                            ['glpi_tickets', 'glpi_tickets_users'],
                            [
                                'glpi_tickets_users.tickets_id'  => new \QueryExpression(DBmysql::quoteName('glpi_tickets.id')),
                                'glpi_tickets_users.users_id'    => $item->getID(),
                                'glpi_tickets_users.type'        => CommonITILActor::REQUESTER
                            ] + getEntitiesRestrictCriteria(self::getTable())
                        );
                         $title = __('Created tickets');
                        break;

                    case 'Supplier':
                        $nb = countElementsInTable(
                            ['glpi_tickets', 'glpi_suppliers_tickets'],
                            [
                                'glpi_suppliers_tickets.tickets_id'    => new \QueryExpression(DBmysql::quoteName('glpi_tickets.id')),
                                'glpi_suppliers_tickets.suppliers_id'  => $item->getID()
                            ] + getEntitiesRestrictCriteria(self::getTable())
                        );
                        break;

                    case 'SLA':
                        $nb = countElementsInTable(
                            'glpi_tickets',
                            [
                                'OR'  => [
                                    'slas_id_tto'  => $item->getID(),
                                    'slas_id_ttr'  => $item->getID()
                                ]
                            ]
                        );
                        break;
                    case 'OLA':
                        $nb = countElementsInTable(
                            'glpi_tickets',
                            [
                                'OR'  => [
                                    'olas_id_tto'  => $item->getID(),
                                    'olas_id_ttr'  => $item->getID()
                                ]
                            ]
                        );
                        break;

                    case 'Group':
                          $nb = countElementsInTable(
                              ['glpi_tickets', 'glpi_groups_tickets'],
                              [
                                  'glpi_groups_tickets.tickets_id' => new \QueryExpression(DBmysql::quoteName('glpi_tickets.id')),
                                  'glpi_groups_tickets.groups_id'  => $item->getID(),
                                  'glpi_groups_tickets.type'       => CommonITILActor::REQUESTER
                              ] + getEntitiesRestrictCriteria(self::getTable())
                          );
                         $title = __('Created tickets');
                        break;

                    default:
                        // Direct one
                        $nb = countElementsInTable(
                            'glpi_items_tickets',
                            [
                                'INNER JOIN' => [
                                    'glpi_tickets' => [
                                        'FKEY' => [
                                            'glpi_items_tickets' => 'tickets_id',
                                            'glpi_tickets'       => 'id'
                                        ]
                                    ]
                                ],
                                'WHERE' => [
                                    'itemtype' => $item->getType(),
                                    'items_id' => $item->getID(),
                                    'is_deleted' => 0
                                ]
                            ]
                        );

                       // Linked items
                        $linkeditems = $item->getLinkedItems();

                        if (count($linkeditems)) {
                            foreach ($linkeditems as $type => $tab) {
                                $nb += countElementsInTable(
                                    'glpi_items_tickets',
                                    [
                                        'INNER JOIN' => [
                                            'glpi_tickets' => [
                                                'FKEY' => [
                                                    'glpi_items_tickets' => 'tickets_id',
                                                    'glpi_tickets'       => 'id'
                                                ]
                                            ]
                                        ],
                                        'WHERE' => [
                                            'itemtype' => $type,
                                            'items_id' => $tab,
                                            'is_deleted' => 0
                                        ]
                                    ]
                                );
                            }
                        }
                        break;
                }
            }
           // Not for Ticket class
            if ($item->getType() != __CLASS__) {
                return self::createTabEntry($title, $nb);
            }
        }

       // Not check self::READALL for Ticket itself
        switch ($item->getType()) {
            case __CLASS__:
                $ong    = [];

               // enquete si statut clos
                $satisfaction = new TicketSatisfaction();
                if (
                    $satisfaction->getFromDB($item->getID())
                    && $item->fields['status'] == self::CLOSED
                ) {
                    $ong[3] = __('Satisfaction');
                }
                if ($item->canView()) {
                    $ong[4] = __('Statistics');
                }
                return $ong;

           //   default :
           //      return _n('Ticket','Tickets', Session::getPluralNumber());
        }

        return '';
    }


    public static function displayTabContentForItem(CommonGLPI $item, $tabnum = 1, $withtemplate = 0)
    {

        switch ($item->getType()) {
            case __CLASS__:
                switch ($tabnum) {
                    case 3:
                        self::showSatisfactionTabContent($item);
                        break;

                    case 4:
                        $item->showStats();
                        break;
                }
                break;

            case 'Group':
            case 'SLA':
            case 'OLA':
            default:
                self::showListForItem($item, $withtemplate);
        }
        return true;
    }


    public function defineTabs($options = [])
    {
        $ong = [];
        $this->addDefaultFormTab($ong);
        $this->addStandardTab(__CLASS__, $ong, $options);
        $this->addStandardTab('TicketValidation', $ong, $options);
        $this->addStandardTab('KnowbaseItem_Item', $ong, $options);
        $this->addStandardTab('Item_Ticket', $ong, $options);

        if ($this->hasImpactTab()) {
            $this->addStandardTab('Impact', $ong, $options);
        }

        $this->addStandardTab('TicketCost', $ong, $options);
        $this->addStandardTab('Itil_Project', $ong, $options);
        $this->addStandardTab('ProjectTask_Ticket', $ong, $options);
        $this->addStandardTab('Problem_Ticket', $ong, $options);
        $this->addStandardTab('Change_Ticket', $ong, $options);

        if (Session::getCurrentInterface() == 'central') {
            $this->addStandardTab(Ticket_Contract::class, $ong, $options);
        }

        if (
            Entity::getAnonymizeConfig($this->getEntityID()) == Entity::ANONYMIZE_DISABLED
            || Session::getCurrentInterface() == 'central'
        ) {
            $this->addStandardTab('Log', $ong, $options);
        }

        return $ong;
    }


    /**
     * Retrieve data of the hardware linked to the ticket if exists
     *
     * @return void
     **/
    public function getAdditionalDatas()
    {

        $this->hardwaredatas = [];

        if (!empty($this->fields["id"])) {
            $item_ticket = new Item_Ticket();
            $data = $item_ticket->find(['tickets_id' => $this->fields["id"]]);

            foreach ($data as $val) {
                if (!empty($val["itemtype"]) && ($item = getItemForItemtype($val["itemtype"]))) {
                    if ($item->getFromDB($val["items_id"])) {
                        $this->hardwaredatas[] = $item;
                    }
                }
            }
        }
    }


    public function cleanDBonPurge()
    {

       // OlaLevel_Ticket does not extends CommonDBConnexity
        $olaLevel_ticket = new OlaLevel_Ticket();
        $olaLevel_ticket->deleteForTicket($this->fields['id'], SLM::TTO);
        $olaLevel_ticket->deleteForTicket($this->fields['id'], SLM::TTR);

       // SlaLevel_Ticket does not extends CommonDBConnexity
        $slaLevel_ticket = new SlaLevel_Ticket();
        $slaLevel_ticket->deleteForTicket($this->fields['id'], SLM::TTO);
        $slaLevel_ticket->deleteForTicket($this->fields['id'], SLM::TTR);

       // TicketSatisfaction does not extends CommonDBConnexity
        $tf = new TicketSatisfaction();
        $tf->deleteByCriteria(['tickets_id' => $this->fields['id']]);

       // CommonITILTask does not extends CommonDBConnexity
        $tt = new TicketTask();
        $tt->deleteByCriteria(['tickets_id' => $this->fields['id']]);

        $this->deleteChildrenAndRelationsFromDb(
            [
                Change_Ticket::class,
                Item_Ticket::class,
                Problem_Ticket::class,
                ProjectTask_Ticket::class,
                TicketCost::class,
                Ticket_Ticket::class,
                TicketValidation::class,
            ]
        );

        parent::cleanDBonPurge();
    }


    public function prepareInputForUpdate($input)
    {
        global $DB;

        $input = $this->transformActorsInput($input);

       // Get ticket : need for comparison
        $this->getFromDB($input['id']);

       // Clean new lines before passing to rules
        if (isset($input["content"])) {
            $input["content"] = preg_replace('/\\\\r\\\\n/', "\\n", $input['content']);
            $input["content"] = preg_replace('/\\\\n/', "\\n", $input['content']);
        }

       // automatic recalculate if user changes urgence or technician change impact
        $canpriority               = Session::haveRight(self::$rightname, self::CHANGEPRIORITY);
        if (
            (isset($input['urgency']) && $input['urgency'] != $this->fields['urgency'])
            || (isset($input['impact']) && $input['impact'] != $this->fields['impact'])
            && ($canpriority && !isset($input['priority']) || !$canpriority)
        ) {
            if (!isset($input['urgency'])) {
                $input['urgency'] = $this->fields['urgency'];
            }
            if (!isset($input['impact'])) {
                $input['impact'] = $this->fields['impact'];
            }
            $input['priority'] = self::computePriority($input['urgency'], $input['impact']);
        }

       // Security checks
        if (
            !Session::isCron()
            && !Session::haveRight(self::$rightname, self::ASSIGN)
        ) {
            if (
                isset($input["_itil_assign"])
                && isset($input['_itil_assign']['_type'])
                && ($input['_itil_assign']['_type'] == 'user')
            ) {
               // must own_ticket to grab a non assign ticket
                if ($this->countUsers(CommonITILActor::ASSIGN) == 0) {
                    if (
                        (!Session::haveRightsOr(self::$rightname, [self::STEAL, self::OWN]))
                        || !isset($input["_itil_assign"]['users_id'])
                        || ($input["_itil_assign"]['users_id'] != Session::getLoginUserID())
                    ) {
                        unset($input["_itil_assign"]);
                    }
                } else {
                   // Can not steal or can steal and not assign to me
                    if (
                        !Session::haveRight(self::$rightname, self::STEAL)
                        || !isset($input["_itil_assign"]['users_id'])
                        || ($input["_itil_assign"]['users_id'] != Session::getLoginUserID())
                    ) {
                        unset($input["_itil_assign"]);
                    }
                }
            }

           // No supplier assign
            if (
                isset($input["_itil_assign"])
                && isset($input['_itil_assign']['_type'])
                && ($input['_itil_assign']['_type'] == 'supplier')
            ) {
                unset($input["_itil_assign"]);
            }

           // No group
            if (
                isset($input["_itil_assign"])
                && isset($input['_itil_assign']['_type'])
                && ($input['_itil_assign']['_type'] == 'group')
            ) {
                unset($input["_itil_assign"]);
            }
        }

        $can_assign_slm = Session::haveRight(SLM::$rightname, SLM::RIGHT_ASSIGN);
        if (!$can_assign_slm) {
            foreach ([SLM::TTR, SLM::TTO] as $slmType) {
                [$dateField, $slaField] = SLA::getFieldNames($slmType);
                unset($input[$dateField], $input[$slaField]);
                [$dateField, $olaField] = OLA::getFieldNames($slmType);
                unset($input[$dateField], $input[$olaField]);
            }
        }

       //must be handled here for tickets. @see CommonITILObject::prepareInputForUpdate()
        $input = $this->handleTemplateFields($input);
        if ($input === false) {
            return false;
        }

        if (isset($input['entities_id'])) {
            $entid = $input['entities_id'];
        } else {
            $entid = $this->fields['entities_id'];
        }

       // Set _contract_type for rules
        $input['_contract_types'] = [];
        $contracts_link = Ticket_Contract::getListForItem($this);
        foreach ($contracts_link as $contract_link) {
           // Load linked contract
            $contract = Contract::getById($contract_link['id']);
            if (!$contract) {
                continue;
            }

           // Check if contract has a linked type
            $contract_type_id = $contract->fields[ContractType::getForeignKeyField()];
            if (!$contract_type_id) {
                continue;
            }

            $input['_contract_types'][$contract_type_id] = $contract_type_id;
        }
       // Process Business Rules
        $this->fillInputForBusinessRules($input);

       // Add actors on standard input
        $rules               = new RuleTicketCollection($entid);
        $rule                = $rules->getRuleClass();
        $changes             = [];
        $post_added          = [];
        $tocleanafterrules   = [];
        $usertypes           = [
            CommonITILActor::ASSIGN    => 'assign',
            CommonITILActor::REQUESTER => 'requester',
            CommonITILActor::OBSERVER  => 'observer'
        ];
        foreach ($usertypes as $k => $t) {
           //handle new input
            if (isset($input['_itil_' . $t]) && isset($input['_itil_' . $t]['_type'])) {
                // FIXME Deprecate these keys in GLPI 10.1.
                $field = $input['_itil_' . $t]['_type'] . 's_id';
                if (
                    isset($input['_itil_' . $t][$field])
                    && !isset($input[$field . '_' . $t])
                ) {
                    $input['_' . $field . '_' . $t][]             = $input['_itil_' . $t][$field];
                    $tocleanafterrules['_' . $field . '_' . $t][] = $input['_itil_' . $t][$field];
                }
            }

            //handle existing actors: load all existing actors from ticket
            //to make sure business rules will receive all information, and not just
            //what have been entered in the html form.
            //
            //ref also this actor into $post_added to avoid the filling of $changes
            //and triggering businness rules when not needed
            $existing_actors = [
                User::class     => $this->getUsers($k),
                Group::class    => $this->getGroups($k),
                Supplier::class => $this->getSuppliers($k),
            ];
            foreach ($existing_actors as $actor_itemtype => $actors) {
                $field = getForeignKeyFieldForItemType($actor_itemtype);
                $input_key = '_' . $field . '_' . $t;
                $deleted_key = $input_key . '_deleted';
                $deleted_actors = array_key_exists($deleted_key, $input) && is_array($input[$deleted_key]) ? array_column($input[$deleted_key], 'items_id') : [];
                foreach ($actors as $actor) {
                    if (
                        !isset($input[$input_key])
                        || (is_array($input[$input_key]) && !in_array($actor[$field], $input[$input_key]))
                        || (is_numeric($input[$input_key]) && $actor[$field] !== $input[$input_key])
                    ) {
                        if (
                            !array_key_exists($input_key, $input)
                            || (!is_array($input[$input_key]) && !is_numeric($input[$input_key]) && empty($input[$input_key]))
                        ) {
                            $input[$input_key] = [];
                        } elseif (!is_array($input[$input_key])) {
                            $input[$input_key] = [$input[$input_key]];
                        }
                        if (!in_array($actor[$field], $deleted_actors)) {
                            $input[$input_key][]             = $actor[$field];
                            $tocleanafterrules[$input_key][] = $actor[$field];
                        }
                    }
                }
            }
        }

        foreach ($rule->getCriterias() as $key => $val) {
            if (
                array_key_exists($key, $input)
                && !array_key_exists($key, $post_added)
            ) {
                if (
                    !isset($this->fields[$key])
                    || ($DB->escape($this->fields[$key]) != $input[$key])
                ) {
                    $changes[] = $key;
                }
            }
        }

       // Business Rules do not override manual SLA and OLA
        $manual_slas_id = [];
        $manual_olas_id = [];
        foreach ([SLM::TTR, SLM::TTO] as $slmType) {
            list($dateField, $slaField) = SLA::getFieldNames($slmType);
            if (isset($input[$slaField]) && ($input[$slaField] > 0)) {
                $manual_slas_id[$slmType] = $input[$slaField];
            }

            list($dateField, $olaField) = OLA::getFieldNames($slmType);
            if (isset($input[$olaField]) && ($input[$olaField] > 0)) {
                $manual_olas_id[$slmType] = $input[$olaField];
            }
        }

       // Only process rules on changes
        if (count($changes)) {
            $user = new User();
            $user_id = null;
           //try to find user from changes if exist (defined as _itil_requester)
            if (isset($input["_itil_requester"]["users_id"])) {
                $user_id = $input["_itil_requester"]["users_id"];
            } else if (isset($input["_users_id_requester"])) {  //else try to find user from input
                $user_id = is_array($input["_users_id_requester"]) ? reset($input["_users_id_requester"]) : $input["_users_id_requester"];
            }

            if ($user_id !== null && $user->getFromDB($user_id)) {
                $input['_locations_id_of_requester']   = $user->fields['locations_id'];
                $input['users_default_groups']         = $user->fields['groups_id'];
                $changes[]                             = '_locations_id_of_requester';
                $changes[]                             = '_groups_id_of_requester';
            }

           // Special case to make sure rule depending on category completename are also executed
            if (in_array('itilcategories_id', $changes)) {
                $changes[] = 'itilcategories_id_cn';
            }

            $input = $rules->processAllRules(
                $input,
                $input,
                ['recursive'   => true,
                    'entities_id' => $entid
                ],
                ['condition'     => RuleTicket::ONUPDATE,
                    'only_criteria' => $changes
                ]
            );
            $input = Toolbox::stripslashes_deep($input);
        }

       // Clean actors fields added for rules
        foreach ($tocleanafterrules as $key => $values_to_drop) {
            if (!array_key_exists($key, $input) || !is_array($input[$key])) {
                // Assign rules may remove input key or replace array by a single value.
                // In such case, as values were completely redefined by rules, there is no need to filter them.
                continue;
            }

            $input[$key] = array_filter(
                $input[$key],
                function ($value) use ($values_to_drop) {
                    return !in_array($value, $values_to_drop);
                }
            );
            if (in_array($key, $post_added) && empty($input[$key])) {
                unset($input[$key]);
            }
        }

       // SLA / OLA affect by rules : reset time_to_resolve / internal_time_to_resolve
       // Manual SLA / OLA defined : reset time_to_resolve / internal_time_to_resolve
       // No manual SLA / OLA and due date defined : reset auto SLA / OLA
        foreach ([SLM::TTR, SLM::TTO] as $slmType) {
            $this->slaAffect($slmType, $input, $manual_slas_id);
            $this->olaAffect($slmType, $input, $manual_olas_id);
        }

        if (isset($input['content'])) {
            if (isset($input['_filename']) || isset($input['_content'])) {
                $input['_disablenotif'] = true;
            }
        }

        $input = parent::prepareInputForUpdate($input);
        return $input;
    }


    /**
     *  SLA affect by rules : reset time_to_resolve and time_to_own
     *  Manual SLA defined : reset time_to_resolve and time_to_own
     *  No manual SLA and due date defined : reset auto SLA
     *
     *  @since 9.1
     *
     * @param $type
     * @param $input
     * @param $manual_slas_id
     */
    public function slaAffect($type, &$input, $manual_slas_id)
    {

        list($dateField, $slaField) = SLA::getFieldNames($type);

       // Restore slas
        if (
            isset($manual_slas_id[$type])
            && !isset($input['_' . $slaField])
        ) {
            $input[$slaField] = $manual_slas_id[$type];
        }

       // Ticket update
        if (isset($this->fields['id']) && $this->fields['id'] > 0) {
            if (
                !isset($manual_slas_id[$type])
                && isset($input[$slaField]) && ($input[$slaField] > 0)
                && ($input[$slaField] != $this->fields[$slaField])
            ) {
                if (isset($input[$dateField])) {
                   // Unset due date
                    unset($input[$dateField]);
                }
            }

            if (
                isset($input[$slaField]) && ($input[$slaField] > 0)
                && ($input[$slaField] != $this->fields[$slaField])
            ) {
                $date = $this->fields['date'];
               /// Use updated date if also done
                if (isset($input["date"])) {
                    $date = $input["date"];
                }
               // Get datas to initialize SLA and set it
                $sla_data = $this->getDatasToAddSLA(
                    $input[$slaField],
                    $this->fields['entities_id'],
                    $date,
                    $type
                );
                if (count($sla_data)) {
                    foreach ($sla_data as $key => $val) {
                        $input[$key] = $val;
                    }
                }
            }
        } else { // Ticket add
            if (
                !isset($manual_slas_id[$type])
                && isset($input[$dateField]) && ($input[$dateField] != 'NULL')
            ) {
               // Valid due date
                if ($input[$dateField] >= $input['date']) {
                    if (isset($input[$slaField])) {
                        unset($input[$slaField]);
                    }
                } else {
                   // Unset due date
                    unset($input[$dateField]);
                }
            }

            if (isset($input[$slaField]) && ($input[$slaField] > 0)) {
               // Get datas to initialize SLA and set it
                $sla_data = $this->getDatasToAddSLA(
                    $input[$slaField],
                    $input['entities_id'],
                    $input['date'],
                    $type
                );
                if (count($sla_data)) {
                    foreach ($sla_data as $key => $val) {
                        $input[$key] = $val;
                    }
                }
            }
        }
    }

    /**
     *  OLA affect by rules : reset internal_time_to_resolve and internal_time_to_own
     *  Manual OLA defined : reset internal_time_to_resolve and internal_time_to_own
     *  No manual OLA and due date defined : reset auto OLA
     *
     *  @since 9.1
     *
     * @param $type
     * @param $input
     * @param $manual_olas_id
     */
    public function olaAffect($type, &$input, $manual_olas_id)
    {

        list($dateField, $olaField) = OLA::getFieldNames($type);

       // Restore olas
        if (
            isset($manual_olas_id[$type])
            && !isset($input['_' . $olaField])
        ) {
            $input[$olaField] = $manual_olas_id[$type];
        }

       // Ticket update
        if (isset($this->fields['id']) && $this->fields['id'] > 0) {
            if (
                !isset($manual_olas_id[$type])
                && isset($input[$olaField]) && ($input[$olaField] > 0)
                && ($input[$olaField] != $this->fields[$olaField])
            ) {
                if (isset($input[$dateField])) {
                   // Unset due date
                    unset($input[$dateField]);
                }
            }

            if (
                isset($input[$olaField]) && ($input[$olaField] > 0)
                && ($input[$olaField] != $this->fields[$olaField]
                 || isset($input['_' . $olaField]))
            ) {
                $date = $_SESSION['glpi_currenttime'];

               // Get datas to initialize OLA and set it
                $ola_data = $this->getDatasToAddOLA(
                    $input[$olaField],
                    $this->fields['entities_id'],
                    $date,
                    $type
                );
                if (count($ola_data)) {
                    foreach ($ola_data as $key => $val) {
                        $input[$key] = $val;
                    }
                }
            }
        } else { // Ticket add
            if (
                !isset($manual_olas_id[$type])
                && isset($input[$dateField]) && ($input[$dateField] != 'NULL')
            ) {
               // Valid due date
                if ($input[$dateField] >= $input['date']) {
                    if (isset($input[$olaField])) {
                        unset($input[$olaField]);
                    }
                } else {
                   // Unset due date
                    unset($input[$dateField]);
                }
            }

            if (isset($input[$olaField]) && ($input[$olaField] > 0)) {
               // Get datas to initialize OLA and set it
                $ola_data = $this->getDatasToAddOLA(
                    $input[$olaField],
                    $input['entities_id'],
                    $input['date'],
                    $type
                );
                if (count($ola_data)) {
                    foreach ($ola_data as $key => $val) {
                        $input[$key] = $val;
                    }
                }
            }
        }
    }


    /**
     * Manage SLA level escalation
     *
     * @since 9.1
     *
     * @param $slas_id
     **/
    public function manageSlaLevel($slas_id)
    {

       // Add first level in working table
        $slalevels_id = SlaLevel::getFirstSlaLevel($slas_id);

        $sla = new SLA();
        if ($sla->getFromDB($slas_id)) {
            $calendars_id = Entity::getUsedConfig(
                'calendars_strategy',
                $this->fields['entities_id'],
                'calendars_id',
                0
            );
            $sla->setTicketCalendar($calendars_id);
            $sla->addLevelToDo($this, $slalevels_id);
        }
        SlaLevel_Ticket::replayForTicket($this->getID(), $sla->getField('type'));
    }

    /**
     * Manage OLA level escalation
     *
     * @since 9.1
     *
     * @param $slas_id
     **/
    public function manageOlaLevel($slas_id)
    {

       // Add first level in working table
        $olalevels_id = OlaLevel::getFirstOlaLevel($slas_id);

        $ola = new OLA();
        if ($ola->getFromDB($slas_id)) {
            $calendars_id = Entity::getUsedConfig(
                'calendars_strategy',
                $this->fields['entities_id'],
                'calendars_id',
                0
            );
            $ola->setTicketCalendar($calendars_id);
            $ola->addLevelToDo($this, $olalevels_id);
        }
        OlaLevel_Ticket::replayForTicket($this->getID(), $ola->getField('type'));
    }


    public function pre_updateInDB()
    {

        if (
            !$this->isTakeIntoAccountComputationBlocked($this->input)
            && !$this->isAlreadyTakenIntoAccount()
            && $this->canTakeIntoAccount()
            && !$this->isNew()
        ) {
            $this->updates[]                            = "takeintoaccountdate";
            $this->fields['takeintoaccountdate']        = $_SESSION["glpi_currenttime"];
            $this->updates[]                            = "takeintoaccount_delay_stat";
            $this->fields['takeintoaccount_delay_stat'] = $this->computeTakeIntoAccountDelayStat();
        }

        if (
            in_array("takeintoaccount_delay_stat", $this->updates) &&
            $this->fields['takeintoaccount_delay_stat'] == 0
        ) {
            if (!in_array("takeintoaccountdate", $this->updates)) {
                $this->updates[] = "takeintoaccountdate";
            }
            $this->fields["takeintoaccountdate"] = null;
        }

        parent::pre_updateInDB();
    }


    /**
     * Compute take into account stat of the current ticket
     **/
    public function computeTakeIntoAccountDelayStat()
    {

        if (
            isset($this->fields['id'])
            && !empty($this->fields['date'])
        ) {
           // Use SLA TTO calendar
            $calendars_id = $this->getCalendar(SLM::TTO);
            $calendar     = new Calendar();
           // Using calendar
            if (($calendars_id > 0) && $calendar->getFromDB($calendars_id)) {
                return max(1, $calendar->getActiveTimeBetween(
                    $this->fields['date'],
                    $_SESSION["glpi_currenttime"]
                ));
            }
           // Not calendar defined
            return max(1, strtotime($_SESSION["glpi_currenttime"]) - strtotime($this->fields['date']));
        }
        return 0;
    }


    public function post_updateItem($history = 1)
    {
        global $CFG_GLPI;

        parent::post_updateItem($history);

       // Put same status on duplicated tickets when solving or closing (autoclose on solve)
        if (
            isset($this->input['status'])
            && in_array('status', $this->updates)
            && (in_array($this->input['status'], $this->getSolvedStatusArray())
              || in_array($this->input['status'], $this->getClosedStatusArray()))
        ) {
            CommonITILObject_CommonITILObject::manageLinksOnChange('Ticket', $this->getID(), [
                'status'       => $this->input['status'],
            ]);
        }

        $donotif = count($this->updates);

        if (isset($this->input['_forcenotif'])) {
            $donotif = true;
        }

       // Manage SLA / OLA Level : add actions
        foreach ([SLM::TTR, SLM::TTO] as $slmType) {
            list($dateField, $slaField) = SLA::getFieldNames($slmType);
            if (
                in_array($slaField, $this->updates)
                && ($this->fields[$slaField] > 0)
            ) {
                $this->manageSlaLevel($this->fields[$slaField]);
            }

            list($dateField, $olaField) = OLA::getFieldNames($slmType);
            if (
                in_array($olaField, $this->updates)
                && ($this->fields[$olaField] > 0)
            ) {
                $this->manageOlaLevel($this->fields[$olaField]);
            }
        }

        if (count($this->updates)) {
           // Update Ticket Tco
            if (
                in_array("actiontime", $this->updates)
                || in_array("cost_time", $this->updates)
                || in_array("cost_fixed", $this->updates)
                || in_array("cost_material", $this->updates)
            ) {
                if (!empty($this->input["items_id"])) {
                    foreach ($this->input["items_id"] as $itemtype => $items) {
                        foreach ($items as $items_id) {
                            if ($itemtype && ($item = getItemForItemtype($itemtype))) {
                                if ($item->getFromDB($items_id)) {
                                    $newinput               = [];
                                    $newinput['id']         = $items_id;
                                    $newinput['ticket_tco'] = self::computeTco($item);
                                    $item->update($newinput);
                                }
                            }
                        }
                    }
                }
            }

            $donotif                 = true;
        }

        if (isset($this->input['_disablenotif'])) {
            $donotif = false;
        }

        if ($donotif && $CFG_GLPI["use_notifications"]) {
            $mailtype = "update";

            if (
                isset($this->input["status"])
                && $this->input["status"]
                && in_array("status", $this->updates)
                && in_array($this->input["status"], $this->getSolvedStatusArray())
            ) {
                $mailtype = "solved";
            }

            if (
                isset($this->input["status"])
                && $this->input["status"]
                && in_array("status", $this->updates)
                && in_array($this->input["status"], $this->getClosedStatusArray())
            ) {
                $mailtype = "closed";
            }
           // to know if a solution is approved or not
            if (
                (isset($this->input['solvedate']) && ($this->input['solvedate'] == 'NULL')
                && isset($this->oldvalues['solvedate']) && $this->oldvalues['solvedate'])
                && (isset($this->input['status'])
                 && ($this->input['status'] != $this->oldvalues['status'])
                 && ($this->oldvalues['status'] == self::SOLVED))
            ) {
                $mailtype = "rejectsolution";
            }

           // Read again ticket to be sure that all data are up to date
            $this->getFromDB($this->fields['id']);
            NotificationEvent::raiseEvent($mailtype, $this);
            $this->input['_disablenotif'] = true;
        }

        $this->handleSatisfactionSurveyOnUpdate();
    }


    public function prepareInputForAdd($input)
    {
       // Standard clean datas
        $input =  parent::prepareInputForAdd($input);
        if ($input === false) {
            return false;
        }

       // Check a self-service user can create a ticket for another user.
       // We condition the check with a bool flag set in front/tracking.injector.php (self-service ticket controller).
       // This to avoid plugins having their process broken.
        if (
            isset($input['check_delegatee'], $input['_users_id_requester'])
            && $input['check_delegatee']
        ) {
            $requesters_ids = is_array($input['_users_id_requester'])
                ? $input['_users_id_requester']
                : [$input['_users_id_requester']];
            $can_delegatee_create_ticket = false;
            foreach ($requesters_ids as $requester_id) {
                if (self::canDelegateeCreateTicket($requester_id, ($input['entities_id'] ?? -2))) {
                    $can_delegatee_create_ticket = true;
                    break;
                }
            }
            if (!$can_delegatee_create_ticket) {
                Session::addMessageAfterRedirect(__("You cannot create a ticket for this user"));
                return false;
            }
        }

        if (!isset($input["requesttypes_id"])) {
            $input["requesttypes_id"] = RequestType::getDefault('helpdesk');
        }

        if (!isset($input['global_validation'])) {
            $input['global_validation'] = CommonITILValidation::NONE;
        }

       // Set additional default dropdown
        $dropdown_fields = ['_locations_id_of_requester', '_locations_id_of_item'];
        foreach ($dropdown_fields as $field) {
            if (!isset($input[$field])) {
                $input[$field] = 0;
            }
        }
        if (!isset($input['itemtype']) || !isset($input['items_id']) || !($input['items_id'] > 0)) {
            $input['itemtype'] = '';
        }

       // Get first item location
        $item = null;
        if (
            isset($input["items_id"])
            && is_array($input["items_id"])
            && (count($input["items_id"]) > 0)
        ) {
            $infocom = new Infocom();
            foreach ($input["items_id"] as $itemtype => $items) {
                foreach ($items as $items_id) {
                    if ($item = getItemForItemtype($itemtype)) {
                        $item->getFromDB($items_id);
                        $input['_states_id_of_item']    = $item->fields['states_id'] ?? null;
                        $input['_locations_id_of_item'] = $item->fields['locations_id'] ?? null;
                        if ($infocom->getFromDBforDevice($itemtype, $items_id)) {
                             $input['items_businesscriticities']
                              = Dropdown::getDropdownName(
                                  'glpi_businesscriticities',
                                  $infocom->fields['businesscriticities_id']
                              );
                        }
                        if (isset($item->fields['groups_id'])) {
                            $input['_groups_id_of_item'] = $item->fields['groups_id'];
                        }
                        break(2);
                    }
                }
            }
        }

        $can_assign_slm = Session::haveRight(SLM::$rightname, SLM::RIGHT_ASSIGN);
        if (!$can_assign_slm) {
            foreach ([SLM::TTR, SLM::TTO] as $slmType) {
                [$dateField, $slaField] = SLA::getFieldNames($slmType);
                unset($input[$dateField], $input[$slaField]);
                [$dateField, $olaField] = OLA::getFieldNames($slmType);
                unset($input[$dateField], $input[$olaField]);
            }
        }

       // Business Rules do not override manual SLA and OLA
        $manual_slas_id = [];
        $manual_olas_id = [];
        foreach ([SLM::TTR, SLM::TTO] as $slmType) {
            list($dateField, $slaField) = SLA::getFieldNames($slmType);
            if (isset($input[$slaField]) && ($input[$slaField] > 0)) {
                $manual_slas_id[$slmType] = $input[$slaField];
            }
            list($dateField, $olaField) = OLA::getFieldNames($slmType);
            if (isset($input[$olaField]) && ($input[$olaField] > 0)) {
                $manual_olas_id[$slmType] = $input[$olaField];
            }
        }

<<<<<<< HEAD
       // Set default contract if not specified
=======
        $cat_id = $input['itilcategories_id'] ?? 0;
        if ($cat_id) {
            $input['itilcategories_id_code'] = ITILCategory::getById($cat_id)->fields['code'];
        }

        // Set default contract if not specified
>>>>>>> 55f68db7
        if (
            (!isset($input['_contracts_id']) || (int)$input['_contracts_id'] == 0)
            && (!isset($input['_skip_default_contract']) || $input['_skip_default_contract'] === false)
        ) {
            $input['_contracts_id'] = Entity::getDefaultContract($this->input['entities_id'] ?? 0);
        }

       // Set _contract_type for rules
        $contracts_id = $input['_contracts_id'];
        if ($contracts_id) {
            $contract = Contract::getById($contracts_id);

            if ($contract && $contract_type_id = $contract->fields[ContractType::getForeignKeyField()]) {
                $input['_contract_types'][$contract_type_id] = $contract_type_id;
            }
        }

        $initial_requester = isset($input['_users_id_requester']) && !is_array($input['_users_id_requester']) && (int)$input['_users_id_requester'] > 0
            ? $input['_users_id_requester']
            : 0;

        if (!isset($input['_skip_rules']) || $input['_skip_rules'] === false) {
           // Process Business Rules
            $this->fillInputForBusinessRules($input);

            $rules = new RuleTicketCollection($input['entities_id']);

            $input = $rules->processAllRules(
                $input,
                $input,
                ['recursive' => true],
                ['condition' => RuleTicket::ONADD]
            );
            $input = Toolbox::stripslashes_deep($input);

            // Recompute default values based on values computed by rules
            $input = $this->computeDefaultValuesForAdd($input);

            if (
                isset($input['_users_id_requester'])
                && !is_array($input['_users_id_requester'])
                && ($input['_users_id_requester'] != $initial_requester)
            ) {
               // if requester set by rule, clear address from mailcollector
                unset($input['_users_id_requester_notif']);
            }
        }

        if (
            isset($input['_users_id_requester_notif'])
            && isset($input['_users_id_requester_notif']['alternative_email'])
            && is_array($input['_users_id_requester_notif']['alternative_email'])
        ) {
            foreach ($input['_users_id_requester_notif']['alternative_email'] as $email) {
                if ($email && !NotificationMailing::isUserAddressValid($email)) {
                    Session::addMessageAfterRedirect(
                        sprintf(__('Invalid email address %s'), $email),
                        false,
                        ERROR
                    );
                     return false;
                }
            }
        }

        if (!isset($input['_skip_auto_assign']) || $input['_skip_auto_assign'] === false) {
           // Manage auto assign
            $auto_assign_mode = Entity::getUsedConfig('auto_assign_mode', $input['entities_id']);

            switch ($auto_assign_mode) {
                case Entity::CONFIG_NEVER:
                    break;

                case Entity::AUTO_ASSIGN_HARDWARE_CATEGORY:
                   // Auto assign tech/group from hardware
                    $input = $this->setTechAndGroupFromHardware($input, $item);
                   // Auto assign tech/group from Category
                    $input = $this->setTechAndGroupFromItilCategory($input);
                    break;

                case Entity::AUTO_ASSIGN_CATEGORY_HARDWARE:
                   // Auto assign tech/group from Category
                    $input = $this->setTechAndGroupFromItilCategory($input);
                   // Auto assign tech/group from hardware
                    $input = $this->setTechAndGroupFromHardware($input, $item);
                    break;
            }
        }

        if (!isset($input['_skip_sla_assign']) || $input['_skip_sla_assign'] === false) {
           // Manage SLA / OLA asignment
           // Manual SLA / OLA defined : reset due date
           // No manual SLA / OLA and due date defined : reset auto SLA / OLA
            foreach ([SLM::TTR, SLM::TTO] as $slmType) {
                $this->slaAffect($slmType, $input, $manual_slas_id);
                $this->olaAffect($slmType, $input, $manual_olas_id);
            }
        }

       // auto set type if not set
        if (!isset($input["type"])) {
            $input['type'] = Entity::getUsedConfig(
                'tickettype',
                $input['entities_id'],
                '',
                Ticket::INCIDENT_TYPE
            );
        }

        return $input;
    }


    public function post_addItem()
    {
       // Log this event
        $username = 'anonymous';
        if (isset($_SESSION["glpiname"])) {
            $username = $_SESSION["glpiname"];
        }
        Event::log(
            $this->fields['id'],
            "ticket",
            4,
            "tracking",
            sprintf(
                __('%1$s adds the item %2$s'),
                $username,
                $this->fields['id']
            )
        );

        if (
            isset($this->input["_followup"])
            && is_array($this->input["_followup"])
            && (strlen($this->input["_followup"]['content']) > 0)
        ) {
            $fup  = new ITILFollowup();
            $type = "new";
            if (isset($this->fields["status"]) && ($this->fields["status"] == self::SOLVED)) {
                $type = "solved";
            }
            $toadd = ['type'       => $type,
                'items_id' => $this->fields['id'],
                'itemtype' => 'Ticket'
            ];

            if (
                isset($this->input["_followup"]['content'])
                && (strlen($this->input["_followup"]['content']) > 0)
            ) {
                $toadd["content"] = $this->input["_followup"]['content'];
            }

            if (isset($this->input["_followup"]['is_private'])) {
                $toadd["is_private"] = $this->input["_followup"]['is_private'];
            }

            $fup->add($toadd);
        }

        if (
            (isset($this->input["plan"]) && count($this->input["plan"]))
            || (isset($this->input["actiontime"]) && ($this->input["actiontime"] > 0))
        ) {
            $task = new TicketTask();
            $type = "new";
            if (isset($this->fields["status"]) && ($this->fields["status"]  == self::SOLVED)) {
                $type = "solved";
            }
            $toadd = ["type"        => $type,
                "tickets_id"   => $this->fields['id'],
                "actiontime"   => $this->input["actiontime"],
                "state"        => Planning::DONE,
                "content"      => __("Auto-created task")
            ];

            if (isset($this->input["plan"]) && count($this->input["plan"])) {
                $toadd["plan"] = $this->input["plan"];
            }

            if (isset($_SESSION['glpitask_private'])) {
                $toadd['is_private'] = $_SESSION['glpitask_private'];
            }

            $task->add($toadd);
        }

        $ticket_ticket = new Ticket_Ticket();
       // From mailcollector : do not check rights
        if (isset($this->input["_linkedto"])) {
            $input2 = [
                'tickets_id_1' => $this->fields['id'],
                'tickets_id_2' => $this->input["_linkedto"],
                'link'         => CommonITILObject_CommonITILObject::LINK_TO,
            ];
            $ticket_ticket->add($input2);
        }

       // Manage SLA / OLA Level : add actions
        foreach ([SLM::TTR, SLM::TTO] as $slmType) {
            list($dateField, $slaField) = SLA::getFieldNames($slmType);
            if (isset($this->input[$slaField]) && ($this->input[$slaField] > 0)) {
                $this->manageSlaLevel($this->input[$slaField]);
            }
            list($dateField, $olaField) = OLA::getFieldNames($slmType);
            if (isset($this->input[$olaField]) && ($this->input[$olaField] > 0)) {
                $this->manageOlaLevel($this->input[$olaField]);
            }
        }

       // Add project task link if needed
        if (isset($this->input['_projecttasks_id'])) {
            $projecttask = new ProjectTask();
            if ($projecttask->getFromDB($this->input['_projecttasks_id'])) {
                $pt = new ProjectTask_Ticket();
                $pt->add(['projecttasks_id' => $this->input['_projecttasks_id'],
                    'tickets_id'      => $this->fields['id'],
                ]);
            }
        }

        if (isset($this->input['_promoted_fup_id']) && $this->input['_promoted_fup_id'] > 0) {
            $fup = new ITILFollowup();
            $fup->getFromDB($this->input['_promoted_fup_id']);
            $fup->update([
                'id'                 => $this->input['_promoted_fup_id'],
                'sourceof_items_id'  => $this->getID()
            ]);
            Event::log(
                $this->getID(),
                "ticket",
                4,
                "tracking",
                sprintf(__('%s promotes a followup from ticket %s'), $_SESSION["glpiname"], $fup->fields['items_id'])
            );
        }

        if (isset($this->input['_promoted_task_id']) && $this->input['_promoted_task_id'] > 0) {
            $tickettask = new TicketTask();
            $tickettask->getFromDB($this->input['_promoted_task_id']);
            $tickettask->update([
                'id'                => $this->input['_promoted_task_id'],
                'sourceof_items_id' => $this->getID()
            ]);
            Event::log(
                $this->getID(),
                "ticket",
                4,
                "tracking",
                sprintf(__('%s promotes a task from ticket %s'), $_SESSION["glpiname"], $tickettask->fields['tickets_id'])
            );
        }

       // Add linked contract
        $contracts_id = $this->input['_contracts_id'] ?? 0;
        if ($contracts_id) {
            $ticketcontract = new Ticket_Contract();
            $ticketcontract->add([
                'contracts_id' => $this->input['_contracts_id'],
                'tickets_id'   => $this->getID(),
            ]);
        }

        parent::post_addItem();

        $this->handleNewItemNotifications();
    }


    /**
     * Get active or solved tickets for an hardware last X days
     *
     * @since 0.83
     *
     * @param $itemtype  string   Item type
     * @param $items_id  integer  ID of the Item
     * @param $days      integer  day number
     *
     * @return array
     **/
    public function getActiveOrSolvedLastDaysTicketsForItem($itemtype, $items_id, $days)
    {
        return $this->getActiveOrSolvedLastDaysForItem($itemtype, $items_id, $days);
    }


    /**
     * Count active tickets for an hardware
     *
     * @since 0.83
     *
     * @param $itemtype  string   Item type
     * @param $items_id  integer  ID of the Item
     *
     * @return integer
     **/
    public function countActiveTicketsForItem($itemtype, $items_id)
    {
        global $DB;

        $result = $DB->request([
            'COUNT'     => 'cpt',
            'FROM'      => $this->getTable(),
            'LEFT JOIN' => [
                'glpi_items_tickets' => [
                    'ON' => [
                        'glpi_items_tickets' => 'tickets_id',
                        $this->getTable()    => 'id'
                    ]
                ]
            ],
            'WHERE'     => [
                'glpi_items_tickets.itemtype' => $itemtype,
                'glpi_items_tickets.items_id' => $items_id,
                'NOT'                         => [
                    $this->getTable() . '.status' => array_merge(
                        $this->getSolvedStatusArray(),
                        $this->getClosedStatusArray()
                    )
                ]
            ]
        ])->current();
        return $result['cpt'];
    }

    /**
     * Get active tickets for an item
     *
     * @since 9.5
     *
     * @param string $itemtype     Item type
     * @param integer $items_id    ID of the Item
     * @param string $type         Type of the tickets (incident or request)
     *
     * @return DBmysqlIterator
     */
    public function getActiveTicketsForItem($itemtype, $items_id, $type)
    {
        global $DB;

        return $DB->request([
            'SELECT'    => [
                $this->getTable() . '.id',
                $this->getTable() . '.name',
                $this->getTable() . '.priority',
            ],
            'FROM'      => $this->getTable(),
            'LEFT JOIN' => [
                'glpi_items_tickets' => [
                    'ON' => [
                        'glpi_items_tickets' => 'tickets_id',
                        $this->getTable()    => 'id'
                    ]
                ]
            ],
            'WHERE'     => [
                'glpi_items_tickets.itemtype'    => $itemtype,
                'glpi_items_tickets.items_id'    => $items_id,
                $this->getTable() . '.is_deleted' => 0,
                $this->getTable() . '.type'      => $type,
                'NOT'                         => [
                    $this->getTable() . '.status' => array_merge(
                        $this->getSolvedStatusArray(),
                        $this->getClosedStatusArray()
                    )
                ]
            ]
        ]);
    }

    /**
     * Count solved tickets for an hardware last X days
     *
     * @since 0.83
     *
     * @param $itemtype  string   Item type
     * @param $items_id  integer  ID of the Item
     * @param $days      integer  day number
     *
     * @return integer
     **/
    public function countSolvedTicketsForItemLastDays($itemtype, $items_id, $days)
    {
        global $DB;

        $result = $DB->request([
            'COUNT'     => 'cpt',
            'FROM'      => $this->getTable(),
            'LEFT JOIN' => [
                'glpi_items_tickets' => [
                    'ON' => [
                        'glpi_items_tickets' => 'tickets_id',
                        $this->getTable()    => 'id'
                    ]
                ]
            ],
            'WHERE'     => [
                'glpi_items_tickets.itemtype' => $itemtype,
                'glpi_items_tickets.items_id' => $items_id,
                $this->getTable() . '.status' => array_merge(
                    $this->getSolvedStatusArray(),
                    $this->getClosedStatusArray()
                ),
                new \QueryExpression(
                    "ADDDATE(" . $DB->quoteName($this->getTable() . ".solvedate") . ", INTERVAL $days DAY) > NOW()"
                ),
                'NOT'                         => [
                    $this->getTable() . '.solvedate' => null
                ]
            ]
        ])->current();
        return $result['cpt'];
    }


    /**
     * Update date mod of the ticket
     *
     * @since 0.83.3 new proto
     *
     * @param $ID                           ID of the ticket
     * @param $no_stat_computation  boolean do not cumpute take into account stat (false by default)
     * @param $users_id_lastupdater integer to force last_update id (default 0 = not used)
     **/
    public function updateDateMod($ID, $no_stat_computation = false, $users_id_lastupdater = 0)
    {

        if ($this->getFromDB($ID)) {
            if (
                !$no_stat_computation
                && !$this->isAlreadyTakenIntoAccount()
                && ($this->canTakeIntoAccount() || isCommandLine())
            ) {
                return $this->update(
                    [
                        'id'                         => $ID,
                        'takeintoaccount_delay_stat' => $this->computeTakeIntoAccountDelayStat(),
                        'takeintoaccountdate'        => $_SESSION["glpi_currenttime"],
                        '_disablenotif'              => true
                    ]
                );
            }

            parent::updateDateMod($ID, $no_stat_computation, $users_id_lastupdater);
        }
    }


    /**
     * Overloaded from commonDBTM
     *
     * @since 0.83
     *
     * @param $type itemtype of object to add
     *
     * @return rights
     **/
    public function canAddItem($type)
    {

        if ($type == 'Document') {
            if ($this->getField('status') == self::CLOSED) {
                return false;
            }

            if ($this->canAddFollowups()) {
                return true;
            }
        }

       // as self::canUpdate & $this->canUpdateItem checks more general rights
       // (like STEAL or OWN),
       // we specify only the rights needed for this action
        return $this->checkEntity()
             && (Session::haveRight(self::$rightname, UPDATE)
                 || $this->canRequesterUpdateItem());
    }


    /**
     * Check if user can add followups to the ticket.
     *
     * @param integer $user_id
     *
     * @return boolean
     */
    public function canUserAddFollowups($user_id)
    {

        $entity_id = $this->fields['entities_id'];

        $group_user = new Group_User();
        $user_groups = $group_user->getUserGroups($user_id, ['entities_id' => $entity_id]);
        $user_groups_ids = [];
        foreach ($user_groups as $user_group) {
            $user_groups_ids[] = $user_group['id'];
        }

        $rightname = ITILFollowup::$rightname;

        return (
            Profile::haveUserRight($user_id, $rightname, ITILFollowup::ADDMYTICKET, $entity_id)
            && ($this->isUser(CommonITILActor::REQUESTER, $user_id)
               || (
                  isset($this->fields['users_id_recipient'])
                  && ($this->fields['users_id_recipient'] == $user_id)
               )
            )
         )
         || (
            Profile::haveUserRight($user_id, $rightname, ITILFollowup::ADD_AS_OBSERVER, $entity_id)
            && $this->isUser(CommonITILActor::OBSERVER, $user_id)
         )
         || Profile::haveUserRight($user_id, $rightname, ITILFollowup::ADDALLTICKET, $entity_id)
         || (
            Profile::haveUserRight($user_id, $rightname, ITILFollowup::ADDGROUPTICKET, $entity_id)
            && $this->haveAGroup(CommonITILActor::REQUESTER, $user_groups_ids)
         )
         || $this->isUser(CommonITILActor::ASSIGN, $user_id)
         || $this->haveAGroup(CommonITILActor::ASSIGN, $user_groups_ids);
    }


    /**
     * Check current user can create a ticket for another given user
     *
     * @since 9.5.4
     *
     * @param int $requester_id the user for which we want to create the ticket
     * @param int $entity_restrict check entity when search users
     *            (keep null to check with current session entities)
     *
     * @return bool
     */
    public static function canDelegateeCreateTicket(int $requester_id, ?int $entity_restrict = null): bool
    {
       // if the user is a technician, no need to check delegates
        if (Session::getCurrentInterface() == "central") {
            return true;
        }

       // if the connected user is the ticket requester, we can create
        if ($requester_id == $_SESSION['glpiID']) {
            return true;
        }

        if ($entity_restrict === null) {
            $entity_restrict = $_SESSION["glpiactive_entity"] ?? 0;
        }

       // if user has no delegate groups, he can't create ticket for another user
        $delegate_groups = User::getDelegateGroupsForUser($entity_restrict);
        if (count($delegate_groups) == 0) {
            return false;
        }

       // retrieve users to check if given requester is part of them
        $users_delegatee_iterator = User::getSqlSearchResult(false, 'delegate', $entity_restrict);
        foreach ($users_delegatee_iterator as $user_data) {
            if ($user_data['id'] == $requester_id) {
               // user found
                return true;
            }
        }

       // user not found
        return false;
    }


    /**
     * Get default values to search engine to override
     **/
    public static function getDefaultSearchRequest()
    {

        $search = ['criteria' => [0 => ['field'      => 12,
            'searchtype' => 'equals',
            'value'      => 'notclosed'
        ]
        ],
            'sort'     => 19,
            'order'    => 'DESC'
        ];

        if (Session::haveRight(self::$rightname, self::READALL)) {
            $search['criteria'][0]['value'] = 'notold';
        }
        return $search;
    }


    /**
     * @see CommonDBTM::getSpecificMassiveActions()
     **/
    public function getSpecificMassiveActions($checkitem = null)
    {

        $actions = parent::getSpecificMassiveActions($checkitem);

        if (Session::getCurrentInterface() == 'central') {
            if (Ticket::canUpdate() && Ticket::canDelete()) {
                $actions[__CLASS__ . MassiveAction::CLASS_ACTION_SEPARATOR . 'merge_as_followup']
                 = "<i class='fa-fw ti ti-git-merge'></i>" .
                 __('Merge as Followup');
            }

            if (Item_Ticket::canCreate()) {
                $actions['Item_Ticket' . MassiveAction::CLASS_ACTION_SEPARATOR . 'add_item']
                = "<i class='fa-fw fas fa-plus'></i>" .
                 _x('button', 'Add an item');
            }

            if (ITILFollowup::canCreate()) {
                $actions['ITILFollowup' . MassiveAction::CLASS_ACTION_SEPARATOR . 'add_followup']
                = "<i class='fa-fw ti ti-message-circle'></i>" .
                 __('Add a new followup');
            }

            if (TicketTask::canCreate()) {
                $actions[__CLASS__ . MassiveAction::CLASS_ACTION_SEPARATOR . 'add_task']
                = "<i class='fa-fw ti ti-checkbox'></i>" .
                 __('Add a new task');
            }

            if (TicketValidation::canCreate()) {
                $actions['TicketValidation' . MassiveAction::CLASS_ACTION_SEPARATOR . 'submit_validation']
                = "<i class='fa-fw fas fa-check'></i>" .
                 __('Approval request');
            }

            if (Item_Ticket::canDelete()) {
                $actions['Item_Ticket' . MassiveAction::CLASS_ACTION_SEPARATOR . 'delete_item']
                = _x('button', 'Remove an item');
            }

            if (Session::haveRight(self::$rightname, UPDATE)) {
                $actions[__CLASS__ . MassiveAction::CLASS_ACTION_SEPARATOR . 'add_actor']
                = "<i class='fa-fw ti ti-user'></i>" .
                 __('Add an actor');
                $actions[__CLASS__ . MassiveAction::CLASS_ACTION_SEPARATOR . 'update_notif']
                = __('Set notifications for all actors');
                if (ProjectTask_Ticket::canCreate()) {
                    $actions['ProjectTask_Ticket' . MassiveAction::CLASS_ACTION_SEPARATOR . 'add']
                        = "<i class='fa-fw fas fa-link'></i>" .
                        _x('button', 'Link project task');
                }
                if (Ticket_Contract::canCreate()) {
                    $actions[__CLASS__ . MassiveAction::CLASS_ACTION_SEPARATOR . 'add_contract']
                        = "<i class='fa-fw " . Contract::getIcon() . "'></i>" .
                        _x('button', 'Add contract');
                }

                KnowbaseItem_Item::getMassiveActionsForItemtype($actions, __CLASS__, 0, $checkitem);
            }

            if (self::canUpdate()) {
                $actions[self::getType() . MassiveAction::CLASS_ACTION_SEPARATOR . 'resolve_tickets']
                = "<i class='fa-fw fas fa-check'></i>" .
                __("Resolve selected tickets");
            }
        }

        $actions += parent::getSpecificMassiveActions($checkitem);

        return $actions;
    }


    public static function showMassiveActionsSubForm(MassiveAction $ma)
    {
        global $CFG_GLPI;

        switch ($ma->getAction()) {
            case 'merge_as_followup':
                $rand = mt_rand();
                $mergeparam = [
                    'name'         => "_mergeticket",
                    'used'         => $ma->items['Ticket'],
                    'displaywith'  => ['id'],
                    'rand'         => $rand
                ];
                echo "<table class='mx-auto'><tr>";
                echo "<td><label for='dropdown__mergeticket$rand'>" . Ticket::getTypeName(1) . "</label></td><td colspan='3'>";
                Ticket::dropdown($mergeparam);
                echo "</td></tr><tr><td><label for='with_followups'>" . __('Merge followups') . "</label></td><td>";
                Html::showCheckbox([
                    'name'    => 'with_followups',
                    'id'      => 'with_followups',
                    'checked' => true
                ]);
                echo "</td><td><label for='with_documents'>" . __('Merge documents') . "</label></td><td>";
                Html::showCheckbox([
                    'name'    => 'with_documents',
                    'id'      => 'with_documents',
                    'checked' => true
                ]);
                echo "</td></tr><tr><td><label for='with_tasks'>" . __('Merge tasks') . "<label></td><td>";
                Html::showCheckbox([
                    'name'    => 'with_tasks',
                    'id'      => 'with_tasks',
                    'checked' => true
                ]);
                echo "</td><td><label for='with_actors'>" . __('Merge actors') . "</label></td><td>";
                Html::showCheckbox([
                    'name'    => 'with_actors',
                    'id'      => 'with_actors',
                    'checked' => true
                ]);
                echo "</td></tr><tr><td><label for='dropdown_link_type$rand'>" . __('Link type') . "</label></td><td colspan='3'>";
                Dropdown::showFromArray('link_type', [
                    0                                                   => __('None'),
                    CommonITILObject_CommonITILObject::LINK_TO          => __('Linked to'),
                    CommonITILObject_CommonITILObject::DUPLICATE_WITH   => __('Duplicates'),
                    CommonITILObject_CommonITILObject::SON_OF           => __('Son of'),
                    CommonITILObject_CommonITILObject::PARENT_OF        => __('Parent of')
                ], ['value' => CommonITILObject_CommonITILObject::SON_OF, 'rand' => $rand]);
                echo "</td></tr><tr><tr><td colspan='4'>";
                echo Html::submit(_x('button', 'Merge'), [
                    'name'      => 'merge',
                    'confirm'   => __('Confirm the merge? This ticket will be deleted!')
                ]);
                echo "</td></tr></table>";
                return true;

            case 'link_to_problem':
                Toolbox::deprecated('Ticket "link_to_problem" massive action is deprecated. Use CommonITILObject_CommonITILObject "add" massive action.');
                Problem::dropdown([
                    'name'      => 'problems_id',
                    'condition' => Problem::getOpenCriteria()
                ]);
                echo '<br><br>';
                echo Html::submit(_x('button', 'Link'), [
                    'name'      => 'link'
                ]);
                return true;

            case 'resolve_tickets':
                $rand = mt_rand();
                $content_id = "content$rand";

                echo '<div class="horizontal-form">';

                echo '<div class="form-row">';
                $label = SolutionTemplate::getTypeName(1);
                echo "<label for='solution_template'>$label</label>";
                SolutionTemplate::dropdown([
                    'name'     => "solution_template",
                    'value'    => 0,
                    'rand'     => $rand,
                    'on_change' => "solutiontemplate_update{$rand}(this.value)"
                ]);
                echo Html::hidden("_render_twig", ['value' => true]);

                $JS = <<<JAVASCRIPT
               function solutiontemplate_update{$rand}(value) {
                  $.ajax({
                     url: '{$CFG_GLPI['root_doc']}/ajax/solution.php',
                     type: 'POST',
                     data: {
                        solutiontemplates_id: value
                     }
                  }).done(function(data) {
                     tinymce.get("{$content_id}").setContent(data.content);

                     var solutiontypes_id = isNaN(parseInt(data.solutiontypes_id))
                        ? 0
                        : parseInt(data.solutiontypes_id);
                     $("#dropdown_solutiontypes_id{$rand}").trigger("setValue", solutiontypes_id);
                  });
               }
JAVASCRIPT;
                echo Html::scriptBlock($JS);
                echo '</div>'; // .form-row

                echo '<div class="form-row">';
                $label = SolutionType::getTypeName(1);
                echo "<label for='solutiontypes_id'>$label</label>";
                SolutionType::dropdown([
                    'name'  => 'solutiontypes_id',
                    'rand'  => $rand
                ]);
                echo '</div>'; // .form-row

                echo '<div class="form-row-vertical">';
                $label = __('Description');

                echo "<label for='content'>";
                echo "$label&nbsp;&nbsp;";
                echo "</label>";
                Html::textarea(['name'              => 'content',
                    'value'             => '',
                    'rand'              => $rand,
                    'editor_id'         => $content_id,
                    'enable_fileupload' => false,
                    'enable_richtext'   => true,
                            // Uploaded images processing is not able to handle multiple use of same uploaded file, so until this is fixed,
                            // it is preferable to disable image pasting in rich text inside massive actions.
                    'enable_images'     => false,
                    'cols'              => 12,
                    'rows'              => 80
                ]);
                Html::addTemplateDocumentationLink(ParametersPreset::TICKET_SOLUTION);
                $parameters = ParametersPreset::getForTicketSolution();
                Html::activateUserTemplateAutocompletion(
                    'textarea[name=content]',
                    TemplateManager::computeParameters($parameters)
                );

                echo '</div>'; // .form-row

                echo '</div>'; // .horizontal-form

                echo Html::submit(__('Resolve'), [
                    'name' => 'resolve'
                ]);
                return true;

            case 'add_contract':
                Contract::dropdown([
                    'name' => 'contracts_id'
                ]);
                echo '&nbsp;';
                echo Html::submit(__('Add'), [
                    'name' => 'add_contract'
                ]);
                return true;
        }
        return parent::showMassiveActionsSubForm($ma);
    }


    public static function processMassiveActionsForOneItemtype(
        MassiveAction $ma,
        CommonDBTM $item,
        array $ids
    ) {
        switch ($ma->getAction()) {
            case 'merge_as_followup':
                $input = $ma->getInput();
                $status = [];
                $mergeparams = [
                    'linktypes' => [],
                    'link_type'  => $input['link_type']
                ];

                if ($input['with_followups']) {
                    $mergeparams['linktypes'][] = 'ITILFollowup';
                }
                if ($input['with_tasks']) {
                    $mergeparams['linktypes'][] = 'TicketTask';
                }
                if ($input['with_documents']) {
                    $mergeparams['linktypes'][] = 'Document';
                }
                if ($input['with_actors']) {
                    $mergeparams['append_actors'] = [
                        CommonITILActor::REQUESTER,
                        CommonITILActor::OBSERVER,
                        CommonITILActor::ASSIGN
                    ];
                } else {
                    $mergeparams['append_actors'] = [];
                }

                Ticket::merge($input['_mergeticket'], $ids, $status, $mergeparams);
                foreach ($status as $id => $status_code) {
                    if ($status_code == 0) {
                        $ma->itemDone($item->getType(), $id, MassiveAction::ACTION_OK);
                    } else if ($status_code == 2) {
                        $ma->itemDone($item->getType(), $id, MassiveAction::ACTION_NORIGHT);
                        $ma->addMessage($item->getErrorMessage(ERROR_ON_ACTION));
                    } else {
                        $ma->itemDone($item->getType(), $id, MassiveAction::ACTION_KO);
                        $ma->addMessage($item->getErrorMessage(ERROR_ON_ACTION));
                    }
                }
                return;

            case 'link_to_problem':
                Toolbox::deprecated('Ticket "link_to_problem" massive action is deprecated. Use CommonITILObject_CommonITILObject "add" massive action.');
               // Skip if not tickets
                if ($item::getType() !== Ticket::getType()) {
                    $ma->addMessage($item->getErrorMessage(ERROR_COMPAT));
                    return;
                }

               // Skip if missing update rights on problems
                if (!Problem::canUpdate()) {
                    $ma->addMessage($item->getErrorMessage(ERROR_RIGHT));
                    return;
                }

             // Check input
                $input = $ma->getInput();
                if (!isset($input['problems_id'])) {
                    $ma->addMessage(__("Missing input: no Problem selected"));
                    return;
                }

                $problem = new Problem();
                if (!$problem->getFromDB($input['problems_id'])) {
                    $ma->addMessage(__("Selected Problem can't be loaded"));
                    return;
                }

                $em = new Problem_Ticket();
                foreach ($ids as $id) {
                    // Add new link
                    $res = $em->add([
                        'problems_id' => $input['problems_id'],
                        'tickets_id'  => $id,
                    ]);

                   // Check if creation was successful
                    if ($res) {
                        $ma->itemDone($item->getType(), $id, MassiveAction::ACTION_OK);
                    } else {
                        $ma->itemDone($item->getType(), $id, MassiveAction::ACTION_KO);
                        $ma->addMessage($item->getErrorMessage(ERROR_ON_ACTION));
                    }
                }

                return;

            case 'resolve_tickets':
               // Skip if not tickets
                if ($item::getType() !== self::getType()) {
                    $ma->addMessage($item->getErrorMessage(ERROR_COMPAT));
                    return;
                }

               // Skip if missing update rights on problems
                if (!self::canUpdate()) {
                    $ma->addMessage($item->getErrorMessage(ERROR_RIGHT));
                    return;
                }

             // Check input
                $input = $ma->getInput();
                $mandatory_fields = [
                    'solutiontypes_id',
                    'content'
                ];
                $check_mandatory = array_intersect($mandatory_fields, array_keys($input));
                if (count($check_mandatory) != count($mandatory_fields)) {
                    $ma->addMessage(__("Missing mandatory field in input"));
                    return;
                }

                $ticket = new self();
                $em = new ITILSolution();
                foreach ($ids as $id) {
                   // Try to load ticket
                    if (!$ticket->getFromDB($id)) {
                        $ma->itemDone($item->getType(), $id, MassiveAction::ACTION_KO);
                        $ma->addMessage($item->getErrorMessage(ERROR_ON_ACTION));
                    }

                   // Check ticket is not already resolved or closed
                    $invalid_status = [
                        CommonITILObject::SOLVED,
                        CommonITILObject::CLOSED
                    ];
                    if (in_array($ticket->fields['status'], $invalid_status)) {
                        $ma->itemDone($item->getType(), $id, MassiveAction::ACTION_KO);
                        $ma->addMessage($item->getErrorMessage(ERROR_ON_ACTION));
                    }

                   // Add reference to ticket in input
                    $input['itemtype'] = self::getType();
                    $input['items_id'] = $id;

                   // Insert new solution
                    $res = $em->add($input);

                   // Check if creation was successful
                    if ($res) {
                        $ma->itemDone($item->getType(), $id, MassiveAction::ACTION_OK);
                    } else {
                        $ma->itemDone($item->getType(), $id, MassiveAction::ACTION_KO);
                        $ma->addMessage($item->getErrorMessage(ERROR_ON_ACTION));
                    }
                }
                return;

            case 'add_contract':
               // Skip if wrong itemtype
                if ($item::getType() !== self::getType()) {
                    $ma->addMessage($item->getErrorMessage(ERROR_COMPAT));
                    return;
                }

               // Skip if missing update rights
                if (!self::canUpdate()) {
                    $ma->addMessage($item->getErrorMessage(ERROR_RIGHT));
                    return;
                }

             // Check input
                $input = $ma->getInput();
                $contracts_id = $input['contracts_id'] ?? 0;
                if (!$contracts_id) {
                    $ma->addMessage(__("No contract specified"));
                    return;
                }

                $em = new Ticket_Contract();
                foreach ($ids as $id) {
                    $links = $em->find([
                        'contracts_id' => $contracts_id,
                        'tickets_id'   => $id,
                    ]);

                   // Link already exist, skip
                    if (count($links)) {
                        $ma->itemDone($item->getType(), $id, MassiveAction::ACTION_OK);
                        continue;
                    }

                   // Add link
                    $res = $em->add([
                        'contracts_id' => $contracts_id,
                        'tickets_id'   => $id,
                    ]);

                   // Check if creation was successful
                    if ($res) {
                        $ma->itemDone($item->getType(), $id, MassiveAction::ACTION_OK);
                    } else {
                        $ma->itemDone($item->getType(), $id, MassiveAction::ACTION_KO);
                        $ma->addMessage($item->getErrorMessage(ERROR_ON_ACTION));
                    }
                }
                return;
        }
        parent::processMassiveActionsForOneItemtype($ma, $item, $ids);
    }


    public function rawSearchOptions()
    {
        global $DB;

        $tab = [];

        $tab = array_merge($tab, $this->getSearchOptionsMain());

        $tab[] = [
            'id'                 => '155',
            'table'              => $this->getTable(),
            'field'              => 'time_to_own',
            'name'               => __('Time to own'),
            'datatype'           => 'datetime',
            'maybefuture'        => true,
            'massiveaction'      => false,
            'additionalfields'   => ['date', 'status', 'takeintoaccount_delay_stat', 'takeintoaccountdate']
        ];

        $tab[] = [
            'id'                 => '158',
            'table'              => $this->getTable(),
            'field'              => 'time_to_own',
            'name'               => __('Time to own + Progress'),
            'massiveaction'      => false,
            'nosearch'           => true,
            'additionalfields'   => ['status']
        ];

        $tab[] = [
            'id'                 => '159',
            'table'              => 'glpi_tickets',
            'field'              => 'is_late',
            'name'               => __('Time to own exceeded'),
            'datatype'           => 'bool',
            'massiveaction'      => false,
            'computation'        => self::generateSLAOLAComputation('time_to_own')
        ];

        $tab[] = [
            'id'                 => '180',
            'table'              => $this->getTable(),
            'field'              => 'internal_time_to_resolve',
            'name'               => __('Internal time to resolve'),
            'datatype'           => 'datetime',
            'maybefuture'        => true,
            'massiveaction'      => false,
            'additionalfields'   => ['solvedate', 'status']
        ];

        $tab[] = [
            'id'                 => '181',
            'table'              => $this->getTable(),
            'field'              => 'internal_time_to_resolve',
            'name'               => __('Internal time to resolve + Progress'),
            'massiveaction'      => false,
            'nosearch'           => true,
            'additionalfields'   => ['status']
        ];

        $tab[] = [
            'id'                 => '182',
            'table'              => $this->getTable(),
            'field'              => 'is_late',
            'name'               => __('Internal time to resolve exceeded'),
            'datatype'           => 'bool',
            'massiveaction'      => false,
            'computation'        => self::generateSLAOLAComputation('internal_time_to_resolve')
        ];

        $tab[] = [
            'id'                 => '185',
            'table'              => $this->getTable(),
            'field'              => 'internal_time_to_own',
            'name'               => __('Internal time to own'),
            'datatype'           => 'datetime',
            'maybefuture'        => true,
            'massiveaction'      => false,
            'additionalfields'   => ['date', 'status', 'takeintoaccount_delay_stat', 'takeintoaccountdate'],
        ];

        $tab[] = [
            'id'                 => '186',
            'table'              => $this->getTable(),
            'field'              => 'internal_time_to_own',
            'name'               => __('Internal time to own + Progress'),
            'massiveaction'      => false,
            'nosearch'           => true,
            'additionalfields'   => ['status']
        ];

        $tab[] = [
            'id'                 => '187',
            'table'              => 'glpi_tickets',
            'field'              => 'is_late',
            'name'               => __('Internal time to own exceeded'),
            'datatype'           => 'bool',
            'massiveaction'      => false,
            'computation'        => self::generateSLAOLAComputation('internal_time_to_own')
        ];

        $max_date = '99999999';
        $tab[] = [
            'id'                 => '188',
            'table'              => $this->getTable(),
            'field'              => 'next_escalation_level',
            'name'               => __('Next escalation level'),
            'datatype'           => 'datetime',
            'usehaving'          => true,
            'maybefuture'        => true,
            'massiveaction'      => false,
         // Get least value from TTO/TTR fields:
         // - use TTO fields only if ticket not already taken into account,
         // - use TTR fields only if ticket not already solved,
         // - replace NULL or not kept values with 99999999 to be sure that they will not be returned by the LEAST function,
         // - replace 99999999 by empty string to keep only valid values.
            'computation'        => "REPLACE(
            LEAST(
               IF(" . $DB->quoteName('TABLE.takeintoaccount_delay_stat') . " <= 0,
                  COALESCE(" . $DB->quoteName('TABLE.time_to_own') . ", $max_date),
                  $max_date),
               IF(" . $DB->quoteName('TABLE.takeintoaccount_delay_stat') . " <= 0,
                  COALESCE(" . $DB->quoteName('TABLE.internal_time_to_own') . ", $max_date),
                  $max_date),
               IF(" . $DB->quoteName('TABLE.solvedate') . " IS NULL,
                  COALESCE(" . $DB->quoteName('TABLE.time_to_resolve') . ", $max_date),
                  $max_date),
               IF(" . $DB->quoteName('TABLE.solvedate') . " IS NULL,
                  COALESCE(" . $DB->quoteName('TABLE.internal_time_to_resolve') . ", $max_date),
                  $max_date)
            ), $max_date, '')"
        ];

        $tab[] = [
            'id'                 => '14',
            'table'              => $this->getTable(),
            'field'              => 'type',
            'name'               => _n('Type', 'Types', 1),
            'searchtype'         => 'equals',
            'datatype'           => 'specific'
        ];

        $tab[] = [
            'id'                 => '13',
            'table'              => 'glpi_items_tickets',
            'field'              => 'items_id',
            'name'               => _n('Associated element', 'Associated elements', Session::getPluralNumber()),
            'datatype'           => 'specific',
            'comments'           => true,
            'nosort'             => true,
            'nosearch'           => true,
            'additionalfields'   => ['itemtype'],
            'joinparams'         => [
                'jointype'           => 'child'
            ],
            'forcegroupby'       => true,
            'massiveaction'      => false
        ];

        $tab[] = [
            'id'                 => '131',
            'table'              => 'glpi_items_tickets',
            'field'              => 'itemtype',
            'name'               => _n('Associated item type', 'Associated item types', Session::getPluralNumber()),
            'datatype'           => 'itemtypename',
            'itemtype_list'      => 'ticket_types',
            'nosort'             => true,
            'additionalfields'   => ['itemtype'],
            'joinparams'         => [
                'jointype'           => 'child'
            ],
            'forcegroupby'       => true,
            'massiveaction'      => false
        ];

        $tab[] = [
            'id'                 => '9',
            'table'              => 'glpi_requesttypes',
            'field'              => 'name',
            'name'               => RequestType::getTypeName(1),
            'datatype'           => 'dropdown'
        ];

        $location_so = Location::rawSearchOptionsToAdd();
        foreach ($location_so as &$so) {
           //duplicated search options :(
            switch ($so['id']) {
                case 3:
                    $so['id'] = 83;
                    break;
                case 91:
                    $so['id'] = 84;
                    break;
                case 92:
                    $so['id'] = 85;
                    break;
                case 93:
                    $so['id'] = 86;
                    break;
            }
        }
        $tab = array_merge($tab, $location_so);

        $tab = array_merge($tab, $this->getSearchOptionsActors());

        $tab[] = [
            'id'                 => 'sla',
            'name'               => __('SLA')
        ];

        $tab[] = [
            'id'                 => '37',
            'table'              => 'glpi_slas',
            'field'              => 'name',
            'linkfield'          => 'slas_id_tto',
            'name'               => __('SLA') . "&nbsp;" . __('Time to own'),
            'massiveaction'      => false,
            'datatype'           => 'dropdown',
            'joinparams'         => [
                'condition'          => ['NEWTABLE.type' => SLM::TTO]
            ],
            'condition'          => ['glpi_slas.type' => SLM::TTO]
        ];

        $tab[] = [
            'id'                 => '30',
            'table'              => 'glpi_slas',
            'field'              => 'name',
            'linkfield'          => 'slas_id_ttr',
            'name'               => __('SLA') . "&nbsp;" . __('Time to resolve'),
            'massiveaction'      => false,
            'datatype'           => 'dropdown',
            'joinparams'         => [
                'condition'          => ['NEWTABLE.type' => SLM::TTR]
            ],
            'condition'          => ['glpi_slas.type' => SLM::TTR]
        ];

        $tab[] = [
            'id'                 => '32',
            'table'              => 'glpi_slalevels',
            'field'              => 'name',
            'name'               => __('SLA') . "&nbsp;" . _n('Escalation level', 'Escalation levels', 1),
            'massiveaction'      => false,
            'datatype'           => 'dropdown',
            'joinparams'         => [
                'beforejoin'         => [
                    'table'              => 'glpi_slalevels_tickets',
                    'joinparams'         => [
                        'jointype'           => 'child'
                    ]
                ]
            ],
            'forcegroupby'       => true
        ];

        $tab[] = [
            'id'                 => 'ola',
            'name'               => __('OLA')
        ];

        $tab[] = [
            'id'                 => '190',
            'table'              => 'glpi_olas',
            'field'              => 'name',
            'linkfield'          => 'olas_id_tto',
            'name'               => __('OLA') . "&nbsp;" . __('Internal time to own'),
            'massiveaction'      => false,
            'datatype'           => 'dropdown',
            'joinparams'         => [
                'condition'          => ['NEWTABLE.type' => SLM::TTO]
            ],
            'condition'          => ['glpi_olas.type' => SLM::TTO]
        ];

        $tab[] = [
            'id'                 => '191',
            'table'              => 'glpi_olas',
            'field'              => 'name',
            'linkfield'          => 'olas_id_ttr',
            'name'               => __('OLA') . "&nbsp;" . __('Internal time to resolve'),
            'massiveaction'      => false,
            'datatype'           => 'dropdown',
            'joinparams'         => [
                'condition'          => ['NEWTABLE.type' => SLM::TTR]
            ],
            'condition'          => ['glpi_olas.type' => SLM::TTR]
        ];

        $tab[] = [
            'id'                 => '192',
            'table'              => 'glpi_olalevels',
            'field'              => 'name',
            'name'               => __('OLA') . "&nbsp;" . _n('Escalation level', 'Escalation levels', 1),
            'massiveaction'      => false,
            'datatype'           => 'dropdown',
            'joinparams'         => [
                'beforejoin'         => [
                    'table'              => 'glpi_olalevels_tickets',
                    'joinparams'         => [
                        'jointype'           => 'child'
                    ]
                ]
            ],
            'forcegroupby'       => true
        ];

        $validation_options = TicketValidation::rawSearchOptionsToAdd();
        if (
            !Session::haveRightsOr(
                'ticketvalidation',
                [
                    TicketValidation::CREATEINCIDENT,
                    TicketValidation::CREATEREQUEST
                ]
            )
        ) {
            foreach ($validation_options as &$validation_option) {
                if (isset($validation_option['table'])) {
                    $validation_option['massiveaction'] = false;
                }
            }
        }
        $tab = array_merge($tab, $validation_options);

        $tab[] = [
            'id'                 => 'satisfaction',
            'name'               => __('Satisfaction survey')
        ];

        $tab[] = [
            'id'                 => '31',
            'table'              => 'glpi_ticketsatisfactions',
            'field'              => 'type',
            'name'               => _n('Type', 'Types', 1),
            'massiveaction'      => false,
            'searchtype'         => ['equals', 'notequals'],
            'searchequalsonfield' => true,
            'joinparams'         => [
                'jointype'           => 'child'
            ],
            'datatype'           => 'specific'
        ];

        $tab[] = [
            'id'                 => '60',
            'table'              => 'glpi_ticketsatisfactions',
            'field'              => 'date_begin',
            'name'               => __('Creation date'),
            'datatype'           => 'datetime',
            'massiveaction'      => false,
            'joinparams'         => [
                'jointype'           => 'child'
            ]
        ];

        $tab[] = [
            'id'                 => '61',
            'table'              => 'glpi_ticketsatisfactions',
            'field'              => 'date_answered',
            'name'               => __('Response date'),
            'datatype'           => 'datetime',
            'massiveaction'      => false,
            'joinparams'         => [
                'jointype'           => 'child'
            ]
        ];

        $tab[] = [
            'id'                 => '62',
            'table'              => 'glpi_ticketsatisfactions',
            'field'              => 'satisfaction',
            'name'               => __('Satisfaction'),
            'datatype'           => 'number',
            'massiveaction'      => false,
            'joinparams'         => [
                'jointype'           => 'child'
            ]
        ];

        $tab[] = [
            'id'                 => '63',
            'table'              => 'glpi_ticketsatisfactions',
            'field'              => 'comment',
            'name'               => __('Comments'),
            'datatype'           => 'text',
            'massiveaction'      => false,
            'joinparams'         => [
                'jointype'           => 'child'
            ]
        ];

        $tab = array_merge($tab, ITILFollowup::rawSearchOptionsToAdd());

        $tab = array_merge($tab, TicketTask::rawSearchOptionsToAdd());

        $tab = array_merge($tab, $this->getSearchOptionsStats());

        $tab[] = [
            'id'                 => '150',
            'table'              => $this->getTable(),
            'field'              => 'takeintoaccount_delay_stat',
            'name'               => __('Take into account time'),
            'datatype'           => 'timestamp',
            'forcegroupby'       => true,
            'massiveaction'      => false
        ];

        if (
            Session::haveRightsOr(
                self::$rightname,
                [self::READALL, self::READASSIGN, self::OWN]
            )
        ) {
            $tab[] = [
                'id'                 => 'linktickets',
                'name'               => _n('Linked ticket', 'Linked tickets', Session::getPluralNumber())
            ];

            $tab[] = [
                'id'                 => '40',
                'table'              => 'glpi_tickets_tickets',
                'field'              => 'tickets_id_1',
                'name'               => __('All linked tickets'),
                'massiveaction'      => false,
                'forcegroupby'       => true,
                'searchtype'         => 'equals',
                'joinparams'         => [
                    'jointype' => 'item_item'
                ],
                'additionalfields'   => ['tickets_id_2']
            ];

            $tab[] = [
                'id'                 => '47',
                'table'              => 'glpi_tickets_tickets',
                'field'              => 'tickets_id_1',
                'name'               => __('Duplicated tickets'),
                'massiveaction'      => false,
                'searchtype'         => 'equals',
                'joinparams'         => [
                    'jointype'           => 'item_item',
                    'condition'          => ['NEWTABLE.link' => CommonITILObject_CommonITILObject::DUPLICATE_WITH]
                ],
                'additionalfields'   => ['tickets_id_2'],
                'forcegroupby'       => true
            ];

            $tab[] = [
                'id'                 => '41',
                'table'              => 'glpi_tickets_tickets',
                'field'              => 'id',
                'name'               => __('Number of all linked tickets'),
                'massiveaction'      => false,
                'datatype'           => 'count',
                'usehaving'          => true,
                'joinparams'         => [
                    'jointype'           => 'item_item'
                ]
            ];

            $tab[] = [
                'id'                 => '46',
                'table'              => 'glpi_tickets_tickets',
                'field'              => 'id',
                'name'               => __('Number of duplicated tickets'),
                'massiveaction'      => false,
                'datatype'           => 'count',
                'usehaving'          => true,
                'joinparams'         => [
                    'jointype'           => 'item_item',
                    'condition'          => ['NEWTABLE.link' => CommonITILObject_CommonITILObject::DUPLICATE_WITH]
                ]
            ];

            $tab[] = [
                'id'                 => '50',
                'table'              => 'glpi_tickets',
                'field'              => 'id',
                'linkfield'          => 'tickets_id_2',
                'name'               => __('Parent tickets'),
                'massiveaction'      => false,
                'searchtype'         => 'equals',
                'datatype'           => 'itemlink',
                'usehaving'          => true,
                'joinparams'         => [
                    'beforejoin'         => [
                        'table'              => 'glpi_tickets_tickets',
                        'joinparams'         => [
                            'jointype'           => 'child',
                            'linkfield'          => 'tickets_id_1',
                            'condition'          => ['NEWTABLE.link' => CommonITILObject_CommonITILObject::SON_OF]
                        ]
                    ]
                ],
                'forcegroupby'       => true
            ];

            $tab[] = [
                'id'                 => '67',
                'table'              => 'glpi_tickets',
                'field'              => 'id',
                'linkfield'          => 'tickets_id_1',
                'name'               => __('Child tickets'),
                'massiveaction'      => false,
                'searchtype'         => 'equals',
                'datatype'           => 'itemlink',
                'usehaving'          => true,
                'joinparams'         => [
                    'beforejoin'         => [
                        'table'              => 'glpi_tickets_tickets',
                        'joinparams'         => [
                            'jointype'           => 'child',
                            'linkfield'          => 'tickets_id_2',
                            'condition'          => ['NEWTABLE.link' => CommonITILObject_CommonITILObject::SON_OF]
                        ]
                    ]
                ],
                'forcegroupby'       => true
            ];

            $tab[] = [
                'id'                 => '68',
                'table'              => 'glpi_tickets_tickets',
                'field'              => 'id',
                'name'               => __('Number of sons tickets'),
                'massiveaction'      => false,
                'datatype'           => 'count',
                'usehaving'          => true,
                'joinparams'         => [
                    'linkfield'          => 'tickets_id_2',
                    'jointype'           => 'child',
                    'condition'          => ['NEWTABLE.link' => CommonITILObject_CommonITILObject::SON_OF]
                ],
                'forcegroupby'       => true
            ];

            $tab[] = [
                'id'                 => '69',
                'table'              => 'glpi_tickets_tickets',
                'field'              => 'id',
                'name'               => __('Number of parent tickets'),
                'massiveaction'      => false,
                'datatype'           => 'count',
                'usehaving'          => true,
                'joinparams'         => [
                    'linkfield'          => 'tickets_id_1',
                    'jointype'           => 'child',
                    'condition'          => ['NEWTABLE.link' => CommonITILObject_CommonITILObject::SON_OF]
                ],
                'additionalfields'   => ['tickets_id_2']
            ];

            $tab = array_merge($tab, $this->getSearchOptionsSolution());

            if (Session::haveRight('ticketcost', READ)) {
                $tab = array_merge($tab, TicketCost::rawSearchOptionsToAdd());
            }
        }

        if (Session::haveRight('problem', READ)) {
            $tab = array_merge($tab, Problem::rawSearchOptionsToAdd());
        }

        $tab[] = [
            'id'                 => 'tools',
            'name'               => __('Tools')
        ];

        $tab[] = [
            'id'                 => '193',
            'table'              => Contract::getTable(),
            'field'              => 'name',
            'linkfield'          => 'contracts_id',
            'name'               => Contract::getTypeName(1),
            'massiveaction'      => false,
            'searchtype'         => ['equals', 'contains'],
            'datatype'           => 'dropdown',
            'joinparams'         => [
                'beforejoin'         => [
                    'table'              => Ticket_Contract::getTable(),
                    'joinparams'         => [
                        'jointype'           => 'child',
                        'linkfield'          => 'tickets_id',
                    ]
                ]
            ],
        ];

        $tab[] = [
            'id'                 => '194',
            'table'              => ContractType::getTable(),
            'field'              => 'name',
            'linkfield'          => 'contracttypes_id',
            'name'               => ContractType::getTypeName(1),
            'massiveaction'      => false,
            'searchtype'         => ['equals', 'contains'],
            'datatype'           => 'dropdown',
            'joinparams'         => [
                'beforejoin'         => [
                    'table'              => Contract::getTable(),
                    'joinparams'         => [
                        'jointype'           => 'empty',
                        'linkfield'          => 'contracts_id',
                        'beforejoin'   => [
                            'table'        => Ticket_Contract::getTable(),
                            'joinparams'   => [
                                'jointype'   => 'child',
                                'linkfield'  => 'tickets_id',
                            ]
                        ]
                    ]
                ]
            ],
        ];

       // Filter search fields for helpdesk
        if (
            !Session::isCron() // no filter for cron
            && (Session::getCurrentInterface() != 'central')
        ) {
            $tokeep = ['common', 'requester','satisfaction'];
            if (
                Session::haveRightsOr(
                    'ticketvalidation',
                    array_merge(
                        TicketValidation::getValidateRights(),
                        TicketValidation::getCreateRights()
                    )
                )
            ) {
                $tokeep[] = 'validation';
            }
            $keep = false;
            foreach ($tab as $key => &$val) {
                if (!isset($val['table'])) {
                    $keep = in_array($val['id'], $tokeep);
                }
                if (!$keep) {
                    if (isset($val['table'])) {
                        $val['nosearch'] = true;
                    }
                }
            }
        }
        return $tab;
    }


    public static function getSpecificValueToDisplay($field, $values, array $options = [])
    {

        if (!is_array($values)) {
            $values = [$field => $values];
        }
        switch ($field) {
            case 'type':
                return self::getTicketTypeName($values[$field]);
        }
        return parent::getSpecificValueToDisplay($field, $values, $options);
    }


    public static function getSpecificValueToSelect($field, $name = '', $values = '', array $options = [])
    {

        if (!is_array($values)) {
            $values = [$field => $values];
        }
        $options['display'] = false;
        switch ($field) {
            case 'type':
                $options['value'] = $values[$field];
                return self::dropdownType($name, $options);
        }
        return parent::getSpecificValueToSelect($field, $name, $values, $options);
    }


    /**
     * Dropdown of ticket type
     *
     * @param string $name     Select name
     * @param array  $options  Array of options:
     *    - value     : integer / preselected value (default 0)
     *    - toadd     : array / array of specific values to add at the beginning
     *    - on_change : string / value to transmit to "onChange"
     *    - display   : boolean / display or get string (default true)
     *
     * @return string id of the select
     **/
    public static function dropdownType($name, $options = [])
    {

        $params = [
            'value'     => 0,
            'toadd'     => [],
            'on_change' => '',
            'display'   => true,
        ];

        if (is_array($options) && count($options)) {
            foreach ($options as $key => $val) {
                $params[$key] = $val;
            }
        }

        $items = [];
        if (count($params['toadd']) > 0) {
            $items = $params['toadd'];
        }

        $items += self::getTypes();

        return Dropdown::showFromArray($name, $items, $params);
    }


    /**
     * Get ticket types
     *
     * @return array Array of types
     **/
    public static function getTypes()
    {

        $options = [
            self::INCIDENT_TYPE => __('Incident'),
            self::DEMAND_TYPE   => __('Request'),
        ];

        return $options;
    }


    /**
     * Get ticket type Name
     *
     * @param integer $value Type ID
     **/
    public static function getTicketTypeName($value)
    {

        switch ($value) {
            case self::INCIDENT_TYPE:
                return __('Incident');

            case self::DEMAND_TYPE:
                return __('Request');

            default:
               // Return $value if not defined
                return $value;
        }
    }


    /**
     * get the Ticket status list
     *
     * @param boolean $withmetaforsearch  (false by default)
     *
     * @return array
     **/
    public static function getAllStatusArray($withmetaforsearch = false)
    {

       // To be overridden by class
        $tab = [self::INCOMING => _x('status', 'New'),
            self::ASSIGNED => _x('status', 'Processing (assigned)'),
            self::PLANNED  => _x('status', 'Processing (planned)'),
            self::WAITING  => __('Pending'),
            self::SOLVED   => _x('status', 'Solved'),
            self::CLOSED   => _x('status', 'Closed')
        ];

        if ($withmetaforsearch) {
            $tab['notold']    = _x('status', 'Not solved');
            $tab['notclosed'] = _x('status', 'Not closed');
            $tab['process']   = __('Processing');
            $tab['old']       = _x('status', 'Solved + Closed');
            $tab['all']       = __('All');
        }
        return $tab;
    }


    /**
     * Get the ITIL object closed status list
     *
     * @since 0.83
     *
     * @return array
     **/
    public static function getClosedStatusArray()
    {
        return [self::CLOSED];
    }


    /**
     * Get the ITIL object solved status list
     *
     * @since 0.83
     *
     * @return array
     **/
    public static function getSolvedStatusArray()
    {
        return [self::SOLVED];
    }

    /**
     * Get the ITIL object new status list
     *
     * @since 0.83.8
     *
     * @return array
     **/
    public static function getNewStatusArray()
    {
        return [self::INCOMING];
    }

    /**
     * Get the ITIL object assign or plan status list
     *
     * @since 0.83
     *
     * @return array
     **/
    public static function getProcessStatusArray()
    {
        return [self::ASSIGNED, self::PLANNED];
    }


    /**
     * Calculate Ticket TCO for an item
     *
     *@param CommonDBTM $item  Object of the item
     *
     *@return float
     **/
    public static function computeTco(CommonDBTM $item)
    {
        global $DB;

        $totalcost = 0;

        $iterator = $DB->request([
            'SELECT'    => 'glpi_ticketcosts.*',
            'FROM'      => 'glpi_ticketcosts',
            'LEFT JOIN' => [
                'glpi_items_tickets' => [
                    'ON' => [
                        'glpi_items_tickets' => 'tickets_id',
                        'glpi_ticketcosts'   => 'tickets_id'
                    ]
                ]
            ],
            'WHERE'     => [
                'glpi_items_tickets.itemtype' => get_class($item),
                'glpi_items_tickets.items_id' => $item->getField('id'),
                'OR'                          => [
                    'glpi_ticketcosts.cost_time'     => ['>', 0],
                    'glpi_ticketcosts.cost_fixed'    => ['>', 0],
                    'glpi_ticketcosts.cost_material' => ['>', 0]
                ]
            ]
        ]);

        foreach ($iterator as $data) {
            $totalcost += TicketCost::computeTotalCost(
                $data["actiontime"],
                $data["cost_time"],
                $data["cost_fixed"],
                $data["cost_material"]
            );
        }
        return $totalcost;
    }


    /**
     * Print the helpdesk form
     *
     * @param integer $ID               ID of the user who want to display the Helpdesk
     * @param boolean $ticket_template  Ticket template for preview : false if not used for preview
     *                                  (false by default)
     *
     * @return boolean|void
     **/
    public function showFormHelpdesk($ID, $ticket_template = false)
    {
        if (!self::canCreate()) {
            return false;
        }

        $url_validate = "";
        if (
            !$ticket_template
            && Session::haveRightsOr('ticketvalidation', TicketValidation::getValidateRights())
        ) {
            $opt                  = [];
            $opt['reset']         = 'reset';
            $opt['criteria'][0]['field']      = 55; // validation status
            $opt['criteria'][0]['searchtype'] = 'equals';
            $opt['criteria'][0]['value']      = CommonITILValidation::WAITING;
            $opt['criteria'][0]['link']       = 'AND';

            $opt['criteria'][1]['field']      = 59; // validation aprobator
            $opt['criteria'][1]['searchtype'] = 'equals';
            $opt['criteria'][1]['value']      = Session::getLoginUserID();
            $opt['criteria'][1]['link']       = 'AND';

            $url_validate = Ticket::getSearchURL() . "?" . Toolbox::append_params($opt);
        }

        $email  = UserEmail::getDefaultForUser($ID);
        $default_use_notif = Entity::getUsedConfig('is_notif_enable_default', $_SESSION['glpiactive_entity'], '', 1);

       // Set default values...
        $default_values = [
            '_users_id_requester_notif' => [
                'use_notification' => (($email == "") ? 0 : $default_use_notif)
            ],
            'nodelegate'                => 1,
            '_users_id_requester'       => 0,
            '_users_id_observer'        => 0,
            '_users_id_observer_notif'  => [
                'use_notification' => $default_use_notif
            ],
            'name'                      => '',
            'content'                   => '',
            'itilcategories_id'         => 0,
            'locations_id'              => 0,
            'urgency'                   => 3,
            'items_id'                  => [],
            'entities_id'               => $_SESSION['glpiactive_entity'],
            'plan'                      => [],
            '_add_validation'           => 0,
            'type'                      => Entity::getUsedConfig(
                'tickettype',
                $_SESSION['glpiactive_entity'],
                '',
                Ticket::INCIDENT_TYPE
            ),
            '_right'                    => "id",
            '_content'                  => [],
            '_tag_content'              => [],
            '_filename'                 => [],
            '_tag_filename'             => [],
            '_tasktemplates_id'         => []
        ];
        $options = [];

       // Get default values from posted values on reload form
        if (!$ticket_template) {
            if (isset($_POST)) {
                $options = $_POST;
            }
        }

        if (isset($options['name'])) {
            $order           = ["\\'", '\\"', "\\\\"];
            $replace         = ["'", '"', "\\"];
            $options['name'] = str_replace($order, $replace, $options['name']);
        }

        $this->restoreInputAndDefaults($ID, $options, $default_values, true);

       // Check category / type validity
        if ($options['itilcategories_id']) {
            $cat = new ITILCategory();
            if ($cat->getFromDB($options['itilcategories_id'])) {
                switch ($options['type']) {
                    case self::INCIDENT_TYPE:
                        if (!$cat->getField('is_incident')) {
                             $options['itilcategories_id'] = 0;
                        }
                        break;

                    case self::DEMAND_TYPE:
                        if (!$cat->getField('is_request')) {
                            $options['itilcategories_id'] = 0;
                        }
                        break;

                    default:
                        break;
                }
            }
        }

       // Load ticket template if available :
        $tt = $this->getITILTemplateToUse(
            $ticket_template,
            $options['type'],
            $options['itilcategories_id'],
            $_SESSION["glpiactive_entity"]
        );

        // override current fields in options with template fields and return the array of these predefined fields
        $predefined_fields = $this->setPredefinedFields($tt, $options, $default_values);

        $delegating = User::getDelegateGroupsForUser($options['entities_id']);

        if ($options["_users_id_requester"] == 0) {
            $options['_users_id_requester'] = Session::getLoginUserID();
        } else {
            $options['_right'] = "delegate";
        }

        TemplateRenderer::getInstance()->display('components/itilobject/selfservice.html.twig', [
            'has_tickets_to_validate' => TicketValidation::getNumberToValidate(Session::getLoginUserID()) > 0,
            'url_validate'            => $url_validate,
            'selfservice'             => true,
            'item'                    => $this,
            'params'                  => $options,
            'entities_id'             => $options['entities_id'],
            'itiltemplate_key'        => self::getTemplateFormFieldName(),
            'itiltemplate'            => $tt,
            'delegating'              => $delegating,
            'predefined_fields'       => Toolbox::prepareArrayForInput($predefined_fields),
        ]);
    }

    /**
     * Display a single observer selector
     *
     * @param array $options  Options for default values ($options of showActorAddFormOnCreate)
     **/
    public static function showFormHelpdeskObserver($options = [])
    {
        global $CFG_GLPI;

       //default values
        $ticket = new Ticket();
        $params = [
            '_users_id_observer_notif' => [
                'use_notification' => true
            ],
            '_users_id_observer'       => 0,
            'entities_id'              => $_SESSION["glpiactive_entity"],
            '_right'                   => "all",
            'show_first'               => true,
        ];

       // overide default value by function parameters
        if (is_array($options) && count($options)) {
            foreach ($options as $key => $val) {
                $params[$key] = $val;
            }
        }

        if (isset($params['_tickettemplate']) && !($params['_tickettemplate'] instanceof TicketTemplate)) {
           // Replace template ID by object for actor form
            $tt = new TicketTemplate();
            if ($tt->getFromDB($params['_tickettemplate'])) {
                $params['_tickettemplate'] = $tt;
            } else {
                unset($params['_tickettemplate']);
            }
        }

       // add a user selector
        $rand = mt_rand();
        if ($params['show_first']) {
            $rand = $ticket->showActorAddFormOnCreate(CommonITILActor::OBSERVER, $params);
        }

        if (isset($params['_tickettemplate'])) {
           // Replace template object by ID for ajax
            $params['_tickettemplate'] = $params['_tickettemplate']->getID();
        }

       // add an additionnal observer on user selection
        Ajax::updateItemOnSelectEvent(
            "dropdown__users_id_observer[]$rand",
            "observer_$rand",
            $CFG_GLPI["root_doc"] . "/ajax/helpdesk_observer.php",
            $params
        );

       //remove 'new observer' anchor on user selection
        echo Html::scriptBlock("
      $('#dropdown__users_id_observer__$rand').on('change', function(event) {
         $('#addObserver$rand').remove();
      });");

       // add "new observer" anchor
        echo "<a id='addObserver$rand' class='btn btn-sm btn-ghost-secondary mt-2 mb-3' onclick='this.remove()'>
         <i class='fas fa-plus'></i>
      </a>";

       // add an additionnal observer on anchor click
        Ajax::updateItemOnEvent(
            "addObserver$rand",
            "observer_$rand",
            $CFG_GLPI["root_doc"] . "/ajax/helpdesk_observer.php",
            $params,
            ['click']
        );

       // div for an additionnal observer
        echo "<div class='actor_single' id='observer_$rand'></div>";
    }

    public static function getDefaultValues($entity = 0)
    {
        global $CFG_GLPI;

        if (is_numeric(Session::getLoginUserID(false))) {
            $users_id_requester = Session::getLoginUserID();
            $users_id_assign    = Session::getLoginUserID();
           // No default requester if own ticket right = tech and update_ticket right to update requester
            if (Session::haveRightsOr(self::$rightname, [UPDATE, self::OWN]) && !$_SESSION['glpiset_default_requester']) {
                $users_id_requester = 0;
            }
            if (!Session::haveRight(self::$rightname, self::OWN) || !$_SESSION['glpiset_default_tech']) {
                $users_id_assign = 0;
            }
            $entity      = $_SESSION['glpiactive_entity'];
            $requesttype = $_SESSION['glpidefault_requesttypes_id'];
        } else {
            $users_id_requester = 0;
            $users_id_assign    = 0;
            $requesttype        = $CFG_GLPI['default_requesttypes_id'];
        }

        $type = Entity::getUsedConfig('tickettype', $entity, '', Ticket::INCIDENT_TYPE);

        $default_use_notif = Entity::getUsedConfig('is_notif_enable_default', $entity, '', 1);

       // Set default values...
        return  ['_users_id_requester'       => $users_id_requester,
            '_users_id_requester_notif' => ['use_notification'  => [$default_use_notif],
                'alternative_email' => ['']
            ],
            '_groups_id_requester'      => 0,
            '_users_id_assign'          =>  $users_id_assign,
            '_users_id_assign_notif'    => ['use_notification'  => [$default_use_notif],
                'alternative_email' => ['']
            ],
            '_groups_id_assign'         => 0,
            '_users_id_observer'        => 0,
            '_users_id_observer_notif'  => ['use_notification'  => [$default_use_notif],
                'alternative_email' => ['']
            ],
            '_groups_id_observer'       => 0,
            '_link'                     => [
                'itemtype_1' => Ticket::class,
                'items_id_1' => 0,
                'link'       => ''
            ],
            '_suppliers_id_assign'      => 0,
            '_suppliers_id_assign_notif' => ['use_notification'  => [$default_use_notif],
                'alternative_email' => ['']
            ],
            'name'                      => '',
            'content'                   => '',
            'itilcategories_id'         => 0,
            'urgency'                   => 3,
            'impact'                    => 3,
            'priority'                  => self::computePriority(3, 3),
            'requesttypes_id'           => $requesttype,
            'actiontime'                => 0,
            'date'                      => 'NULL',
            'entities_id'               => $entity,
            'status'                    => self::INCOMING,
            'followup'                  => [],
            'itemtype'                  => '',
            'items_id'                  => 0,
            'locations_id'              => 0,
            'plan'                      => [],
            'global_validation'         => CommonITILValidation::NONE,
            'time_to_resolve'           => 'NULL',
            'time_to_own'               => 'NULL',
            'slas_id_tto'               => 0,
            'slas_id_ttr'               => 0,
            'internal_time_to_resolve'  => 'NULL',
            'internal_time_to_own'      => 'NULL',
            'olas_id_tto'               => 0,
            'olas_id_ttr'               => 0,
            '_add_validation'           => 0,
            '_validation_targets'       => [],
            'type'                      => $type,
            '_documents_id'             => [],
            '_tasktemplates_id'         => [],
            '_content'                  => [],
            '_tag_content'              => [],
            '_filename'                 => [],
            '_tag_filename'             => [],
            '_actors'                   => [],
            '_contracts_id'             => 0,
        ];
    }


    public function showForm($ID, array $options = [])
    {
       // show full create form only to tech users
        if ($ID <= 0 && Session::getCurrentInterface() !== "central") {
            return;
        }

        if (isset($options['_add_fromitem']) && isset($options['itemtype'])) {
            $item = new $options['itemtype']();
            $item->getFromDB($options['items_id'][$options['itemtype']][0]);
            $options['entities_id'] = $item->fields['entities_id'];
        }

        $this->restoreInputAndDefaults($ID, $options, null, true);

        if (isset($options['content'])) {
            $order              = ["\\'", '\\"', "\\\\"];
            $replace            = ["'", '"', "\\"];
            $options['content'] = str_replace($order, $replace, $options['content']);
        }
        if (isset($options['name'])) {
            $order           = ["\\'", '\\"', "\\\\"];
            $replace         = ["'", '"', "\\"];
            $options['name'] = str_replace($order, $replace, $options['name']);
        }

        if (!isset($options['_skip_promoted_fields'])) {
            $options['_skip_promoted_fields'] = false;
        }

        if (!$ID) {
            // Override defaut values from projecttask if needed
            if (isset($options['_projecttasks_id'])) {
                $pt = new ProjectTask();
                if ($pt->getFromDB($options['_projecttasks_id'])) {
                    $options['name'] = $pt->getField('name');
                    $options['content'] = $pt->getField('name');
                }
            }
            // Override defaut values from followup if needed
            if (isset($options['_promoted_fup_id']) && !$options['_skip_promoted_fields']) {
                $fup = new ITILFollowup();
                if ($fup->getFromDB($options['_promoted_fup_id'])) {
                    $options['content'] = $fup->getField('content');
                    $options['_users_id_requester'] = $fup->fields['users_id'];
                    // FIXME Use new format
                    $options['_link'] = [
                        'link'         => CommonITILObject_CommonITILObject::SON_OF,
                        'tickets_id_2' => $fup->fields['items_id']
                    ];

                    // Set entity from parent
                    $parent_itemtype = $fup->getField('itemtype');
                    $parent = new $parent_itemtype();
                    if ($parent->getFromDB($fup->getField('items_id'))) {
                        $options['entities_id'] = $parent->getField('entities_id');
                    }
                }
               //Allow overriding the default values
                $options['_skip_promoted_fields'] = true;
            }
            // Override defaut values from task if needed
            if (isset($options['_promoted_task_id']) && !$options['_skip_promoted_fields']) {
                $tickettask = new TicketTask();
                if ($tickettask->getFromDB($options['_promoted_task_id'])) {
                    $options['content'] = $tickettask->getField('content');
                    $options['_users_id_requester'] = $tickettask->fields['users_id'];
                    $options['_users_id_assign'] = $tickettask->fields['users_id_tech'];
                    $options['_groups_id_assign'] = $tickettask->fields['groups_id_tech'];
                    // FIXME Use new format
                    $options['_link'] = [
                        'link'         => CommonITILObject_CommonITILObject::SON_OF,
                        'tickets_id_2' => $tickettask->fields['tickets_id']
                    ];

                    // Set entity from parent
                    $parent = new Ticket();
                    if ($parent->getFromDB($tickettask->getField('tickets_id'))) {
                        $options['entities_id'] = $parent->getField('entities_id');
                    }
                }
                //Allow overriding the default values
                $options['_skip_promoted_fields'] = true;
            }
        }

        // Check category / type validity
        if ($options['itilcategories_id']) {
            $cat = new ITILCategory();
            if ($cat->getFromDB($options['itilcategories_id'])) {
                switch ($options['type']) {
                    case self::INCIDENT_TYPE:
                        if (!$cat->getField('is_incident')) {
                             $options['itilcategories_id'] = 0;
                        }
                        break;

                    case self::DEMAND_TYPE:
                        if (!$cat->getField('is_request')) {
                            $options['itilcategories_id'] = 0;
                        }
                        break;

                    default:
                        break;
                }
            }
        }

        // Default check
        if ($ID > 0) {
            $this->check($ID, READ);
        } else {
            // Create item
            $this->check(-1, CREATE, $options);
        }

        $userentities = [];
        if (!$ID) {
            $userentities = $this->getEntitiesForRequesters($options);

            if (
                count($userentities) > 0
                && !in_array($this->fields["entities_id"], $userentities)
            ) {
                // If entity is not in the list of user's entities,
                // then use as default value the first value of the user's entites list
                $first_entity = current($userentities);
                $this->fields["entities_id"] = $first_entity;
                // Pass to values
                $options['entities_id']      = $first_entity;
            }
        }

        if ($options['type'] <= 0) {
            $options['type'] = Entity::getUsedConfig(
                'tickettype',
                $options['entities_id'],
                '',
                Ticket::INCIDENT_TYPE
            );
        }

        if (!isset($options['_promoted_fup_id'])) {
            $options['_promoted_fup_id'] = 0;
        }

        if (!isset($options['_promoted_task_id'])) {
            $options['_promoted_task_id'] = 0;
        }

       // Load template if available :
        $predefined_template = 0;
        $template_class = static::getTemplateClass();
        if (class_exists($template_class) && (int) $ID > 0 && isset($this->fields[$template_class::getForeignKeyField()])) {
            $predefined_template = $this->fields[$template_class::getForeignKeyField()];
        }
        $tt = $this->getITILTemplateToUse(
            $options['template_preview'] ?? $predefined_template,
            $this->fields['type'],
            ($ID ? $this->fields['itilcategories_id'] : $options['itilcategories_id']),
            ($ID ? $this->fields['entities_id'] : $options['entities_id'])
        );

        // override current fields in options with template fields and return the array of these predefined fields
        $predefined_fields = $this->setPredefinedFields($tt, $options, self::getDefaultValues());

        // check right used for this ticket
        $canupdate     = !$ID
                        || (Session::getCurrentInterface() == "central"
                            && $this->canUpdateItem());
        $can_requester = $this->canRequesterUpdateItem();
        $canpriority   = (bool) Session::haveRight(self::$rightname, self::CHANGEPRIORITY);
        $canassign     = $this->canAssign();
        $canassigntome = $this->canAssignToMe();
        $cancreateuser = (bool) User::canCreate();

        if ($cancreateuser) {
            echo Ajax::createIframeModalWindow('add_' . $ID, User::getFormURL(), [
                'display' => false,
                'extradata' => [
                    'entities_id' => $this->fields['entities_id'],
                    'simplified_form' => 1,
                ]
            ]);
        }

        if ($ID && in_array($this->fields['status'], $this->getClosedStatusArray())) {
            $canupdate = false;
            // No update for actors
            $options['_noupdate'] = true;
        }

        $sla = new SLA();
        $ola = new OLA();
        $item_ticket = null;

        $options['_canupdate'] = Session::haveRight('ticket', CREATE);
        if ($options['_canupdate']) {
            $item_ticket = new Item_Ticket();
        }

        // If a link is specified in the old format, convert it to the new one
        if (isset($options['_link']) && isset($options['_link']['tickets_id_2'])) {
            $options['_link'] = [
                'itemtype_1' => 'Ticket',
                'itemtype_2' => 'Ticket',
                'items_id_2' => $options['_link']['tickets_id_2'],
            ];
        }
        TemplateRenderer::getInstance()->display('components/itilobject/layout.html.twig', [
            'item'               => $this,
            'timeline_itemtypes' => $this->getTimelineItemtypes(),
            'legacy_timeline_actions'  => $this->getLegacyTimelineActionsHTML(),
            'params'             => $options,
            'entities_id'        => $ID ? $this->fields['entities_id'] : $options['entities_id'],
            'timeline'           => $this->getTimelineItems(),
            'itiltemplate_key'   => self::getTemplateFormFieldName(),
            'itiltemplate'       => $tt,
            'predefined_fields'  => Toolbox::prepareArrayForInput($predefined_fields),
            'item_ticket'        => $item_ticket,
            'sla'                => $sla,
            'ola'                => $ola,
            'canupdate'          => $canupdate,
            'can_requester'      => $can_requester,
            'canpriority'        => $canpriority,
            'canassign'          => $canassign,
            'canassigntome'      => $canassigntome,
            'load_kb_sol'        => $options['load_kb_sol'] ?? 0,
            'userentities'       => $userentities,
            'cancreateuser'      => $cancreateuser,
            'canreadnote'        => Session::haveRight('entity', READNOTE),
        ]);

        return true;
    }


    /**
     * @param integer $start
     * @param string  $status             (default ''process)
     * @param boolean $showgrouptickets   (true by default)
     * @param boolean $display            set to false to returne html
     */
    public static function showCentralList($start, $status = "process", bool $showgrouptickets = true, bool $display = true)
    {
        global $DB;

        if (
            !Session::haveRightsOr(self::$rightname, [CREATE, self::READALL, self::READASSIGN])
            && !Session::haveRightsOr('ticketvalidation', TicketValidation::getValidateRights())
        ) {
            return false;
        }

        $JOINS = [];
        $WHERE = [
            'glpi_tickets.is_deleted' => 0
        ];
        $search_users_id = [
            'glpi_tickets_users.users_id' => Session::getLoginUserID(),
            'glpi_tickets_users.type'     => CommonITILActor::REQUESTER
        ];
        $search_assign = [
            'glpi_tickets_users.users_id' => Session::getLoginUserID(),
            'glpi_tickets_users.type'     => CommonITILActor::ASSIGN
        ];
        $search_observer = [
            'glpi_tickets_users.users_id' => Session::getLoginUserID(),
            'glpi_tickets_users.type'     => CommonITILActor::OBSERVER
        ];

        if ($showgrouptickets) {
            $search_users_id  = [0];
            $search_assign = [0];

            if (count($_SESSION['glpigroups'])) {
                $search_assign = [
                    'glpi_groups_tickets.groups_id'  => $_SESSION['glpigroups'],
                    'glpi_groups_tickets.type'       => CommonITILActor::ASSIGN
                ];

                if (Session::haveRight(self::$rightname, self::READGROUP)) {
                    $search_users_id = [
                        'glpi_groups_tickets.groups_id' => $_SESSION['glpigroups'],
                        'glpi_groups_tickets.type'      => CommonITILActor::REQUESTER
                    ];
                    $search_observer = [
                        'glpi_groups_tickets.groups_id' => $_SESSION['glpigroups'],
                        'glpi_groups_tickets.type'      => CommonITILActor::OBSERVER
                    ];
                }
            }
        }

        switch ($status) {
            case "waiting": // waiting tickets
                $WHERE = array_merge(
                    $WHERE,
                    $search_assign,
                    ['glpi_tickets.status' => self::WAITING]
                );
                break;

            case "process": // planned or assigned or incoming tickets
                $WHERE = array_merge(
                    $WHERE,
                    $search_assign,
                    ['glpi_tickets.status' => array_merge(self::getProcessStatusArray(), [self::INCOMING])]
                );

                break;

            case "toapprove": //tickets waiting for approval
                $ORWHERE = ['AND' => $search_users_id];
                if (!$showgrouptickets &&  Session::haveRight('ticket', Ticket::SURVEY)) {
                    $ORWHERE[] = ['glpi_tickets.users_id_recipient' => Session::getLoginUserID()];
                }
                $WHERE[] = ['OR' => $ORWHERE];
                $WHERE['glpi_tickets.status'] = self::SOLVED;
                break;

            case "tovalidate": // tickets waiting for validation
                $JOINS['LEFT JOIN'] = [
                    'glpi_ticketvalidations' => [
                        'ON' => [
                            'glpi_ticketvalidations'   => 'tickets_id',
                            'glpi_tickets'             => 'id'
                        ]
                    ],
                ];
                $WHERE = array_merge(
                    $WHERE,
                    [
                        TicketValidation::getTargetCriteriaForUser(Session::getLoginUserID()),
                        'glpi_ticketvalidations.status'  => CommonITILValidation::WAITING,
                        'glpi_tickets.global_validation' => CommonITILValidation::WAITING,
                        'NOT'                            => [
                            'glpi_tickets.status'   => [self::SOLVED, self::CLOSED]
                        ]
                    ]
                );
                break;

            case "validation.rejected": // tickets with rejected validation (approval)
            case "rejected": //old ambiguous key
                $WHERE = array_merge(
                    $WHERE,
                    $search_assign,
                    [
                        'glpi_tickets.status'            => ['<>', self::CLOSED],
                        'glpi_tickets.global_validation' => CommonITILValidation::REFUSED
                    ]
                );
                break;

            case "solution.rejected": // tickets with rejected solution
                $subq = new QuerySubQuery([
                    'SELECT' => 'last_solution.id',
                    'FROM'   => 'glpi_itilsolutions AS last_solution',
                    'WHERE'  => [
                        'last_solution.items_id'   => new QueryExpression($DB->quoteName('glpi_tickets.id')),
                        'last_solution.itemtype'   => 'Ticket'
                    ],
                    'ORDER'  => 'last_solution.id DESC',
                    'LIMIT'  => 1
                ]);

                $JOINS['LEFT JOIN'] = [
                    'glpi_itilsolutions' => [
                        'ON' => [
                            'glpi_itilsolutions' => 'id',
                            $subq
                        ]
                    ]
                ];

                $WHERE = array_merge(
                    $WHERE,
                    $search_assign,
                    [
                        'glpi_tickets.status'         => ['<>', self::CLOSED],
                        'glpi_itilsolutions.status'   => CommonITILValidation::REFUSED
                    ]
                );
                break;
            case "observed":
                $WHERE = array_merge(
                    $WHERE,
                    $search_observer,
                    [
                        'glpi_tickets.status'   => [
                            self::INCOMING,
                            self::PLANNED,
                            self::ASSIGNED,
                            self::WAITING
                        ],
                        'NOT'                   => [
                            $search_assign,
                            $search_users_id
                        ]
                    ]
                );
                break;

            case "survey": // tickets dont l'enqu??te de satisfaction n'est pas remplie et encore valide
                $JOINS['INNER JOIN'] = [
                    'glpi_ticketsatisfactions' => [
                        'ON' => [
                            'glpi_ticketsatisfactions' => 'tickets_id',
                            'glpi_tickets'             => 'id'
                        ]
                    ],
                    'glpi_entities'            => [
                        'ON' => [
                            'glpi_tickets'    => 'entities_id',
                            'glpi_entities'   => 'id'
                        ]
                    ]
                ];
                $ORWHERE = ['AND' => $search_users_id];
                if (!$showgrouptickets &&  Session::haveRight('ticket', Ticket::SURVEY)) {
                    $ORWHERE[] = ['glpi_tickets.users_id_recipient' => Session::getLoginUserID()];
                }
                $WHERE[] = ['OR' => $ORWHERE];

                $WHERE = array_merge(
                    $WHERE,
                    [
                        'glpi_tickets.status'   => self::CLOSED,
                        ['OR'                   => [
                            'glpi_entities.inquest_duration' => 0,
                            new \QueryExpression(
                                'DATEDIFF(ADDDATE(' . $DB->quoteName('glpi_ticketsatisfactions.date_begin') .
                                ', INTERVAL ' . $DB->quoteName('glpi_entities.inquest_duration')  . ' DAY), CURDATE()) > 0'
                            )
                        ]
                        ],
                        'glpi_ticketsatisfactions.date_answered'  => null
                    ]
                );
                break;

            case "requestbyself": // on affiche les tickets demand??s le user qui sont planifi??s ou assign??s
                // ?? quelqu'un d'autre (exclut les self-tickets)

            default:
                $WHERE = array_merge(
                    $WHERE,
                    $search_users_id,
                    [
                        'glpi_tickets.status'   => [
                            self::INCOMING,
                            self::PLANNED,
                            self::ASSIGNED,
                            self::WAITING
                        ],
                        'NOT' => $search_assign
                    ]
                );
        }

        $criteria = [
            'SELECT'          => ['glpi_tickets.id', 'glpi_tickets.date_mod'],
            'DISTINCT'        => true,
            'FROM'            => 'glpi_tickets',
            'LEFT JOIN'       => [
                'glpi_tickets_users'    => [
                    'ON' => [
                        'glpi_tickets_users' => 'tickets_id',
                        'glpi_tickets'       => 'id'
                    ]
                ],
                'glpi_groups_tickets'   => [
                    'ON' => [
                        'glpi_groups_tickets'   => 'tickets_id',
                        'glpi_tickets'          => 'id'
                    ]
                ]
            ],
            'WHERE'           => $WHERE + getEntitiesRestrictCriteria('glpi_tickets'),
            'ORDERBY'         => 'glpi_tickets.date_mod DESC'
        ];
        if (count($JOINS)) {
            $criteria = array_merge_recursive($criteria, $JOINS);
        }

        $iterator = $DB->request($criteria);
        $total_row_count = count($iterator);
        $displayed_row_count = (int)$_SESSION['glpidisplay_count_on_home'] > 0
         ? min((int)$_SESSION['glpidisplay_count_on_home'], $total_row_count)
         : $total_row_count;

        if ($displayed_row_count > 0) {
            $options  = [
                'criteria' => [],
                'reset'    => 'reset',
            ];
            $forcetab = '';
            if ($showgrouptickets) {
                switch ($status) {
                    case "toapprove":
                        $options['criteria'][0]['field']      = 12; // status
                        $options['criteria'][0]['searchtype'] = 'equals';
                        $options['criteria'][0]['value']      = self::SOLVED;
                        $options['criteria'][0]['link']       = 'AND';

                        $options['criteria'][1]['field']      = 71; // groups_id
                        $options['criteria'][1]['searchtype'] = 'equals';
                        $options['criteria'][1]['value']      = 'mygroups';
                        $options['criteria'][1]['link']       = 'AND';
                        $forcetab                 = 'Ticket$2';

                        $main_header = "<a href=\"" . Ticket::getSearchURL() . "?" .
                         Toolbox::append_params($options, '&amp;') . "\">" .
                         Html::makeTitle(__('Your tickets to close'), $displayed_row_count, $total_row_count) . "</a>";
                        break;

                    case "waiting":
                        $options['criteria'][0]['field']      = 12; // status
                        $options['criteria'][0]['searchtype'] = 'equals';
                        $options['criteria'][0]['value']      = self::WAITING;
                        $options['criteria'][0]['link']       = 'AND';

                        $options['criteria'][1]['field']      = 8; // groups_id_assign
                        $options['criteria'][1]['searchtype'] = 'equals';
                        $options['criteria'][1]['value']      = 'mygroups';
                        $options['criteria'][1]['link']       = 'AND';

                        $main_header = "<a href=\"" . Ticket::getSearchURL() . "?" .
                         Toolbox::append_params($options, '&amp;') . "\">" .
                         Html::makeTitle(__('Tickets on pending status'), $displayed_row_count, $total_row_count) . "</a>";
                        break;

                    case "process":
                        $options['criteria'] = [
                            [
                                'field'        => 8,
                                'searchtype'   => 'equals',
                                'value'        => 'mygroups',
                                'link'         => 'AND',
                            ],
                            [
                                'link' => 'AND',
                                'criteria' => [
                                    [
                                        'link'        => 'AND',
                                        'field'       => 12,
                                        'searchtype'  => 'equals',
                                        'value'       => Ticket::INCOMING,
                                    ],
                                    [
                                        'link'        => 'OR',
                                        'field'       => 12,
                                        'searchtype'  => 'equals',
                                        'value'       => 'process',
                                    ]
                                ]
                            ]
                        ];

                        $main_header = "<a href=\"" . Ticket::getSearchURL() . "?" .
                         Toolbox::append_params($options, '&amp;') . "\">" .
                         Html::makeTitle(__('Tickets to be processed'), $displayed_row_count, $total_row_count) . "</a>";
                        break;

                    case "observed":
                        $options['criteria'][0]['field']      = 12; // status
                        $options['criteria'][0]['searchtype'] = 'equals';
                        $options['criteria'][0]['value']      = 'notold';
                        $options['criteria'][0]['link']       = 'AND';

                        $options['criteria'][1]['field']      = 65; // groups_id
                        $options['criteria'][1]['searchtype'] = 'equals';
                        $options['criteria'][1]['value']      = 'mygroups';
                        $options['criteria'][1]['link']       = 'AND';

                        $main_header = "<a href=\"" . Ticket::getSearchURL() . "?" .
                         Toolbox::append_params($options, '&amp;') . "\">" .
                         Html::makeTitle(__('Your observed tickets'), $displayed_row_count, $total_row_count) . "</a>";
                        break;

                    case "requestbyself":
                    default:
                        $options['criteria'][0]['field']      = 12; // status
                        $options['criteria'][0]['searchtype'] = 'equals';
                        $options['criteria'][0]['value']      = 'notold';
                        $options['criteria'][0]['link']       = 'AND';

                        $options['criteria'][1]['field']      = 71; // groups_id
                        $options['criteria'][1]['searchtype'] = 'equals';
                        $options['criteria'][1]['value']      = 'mygroups';
                        $options['criteria'][1]['link']       = 'AND';

                        $main_header = "<a href=\"" . Ticket::getSearchURL() . "?" .
                        Toolbox::append_params($options, '&amp;') . "\">" .
                        Html::makeTitle(__('Your tickets in progress'), $displayed_row_count, $total_row_count) . "</a>";
                }
            } else {
                switch ($status) {
                    case "waiting":
                        $options['criteria'][0]['field']      = 12; // status
                        $options['criteria'][0]['searchtype'] = 'equals';
                        $options['criteria'][0]['value']      = self::WAITING;
                        $options['criteria'][0]['link']       = 'AND';

                        $options['criteria'][1]['field']      = 5; // users_id_assign
                        $options['criteria'][1]['searchtype'] = 'equals';
                        $options['criteria'][1]['value']      = Session::getLoginUserID();
                        $options['criteria'][1]['link']       = 'AND';

                        $main_header = "<a href=\"" . Ticket::getSearchURL() . "?" .
                         Toolbox::append_params($options, '&amp;') . "\">" .
                         Html::makeTitle(__('Tickets on pending status'), $displayed_row_count, $total_row_count) . "</a>";
                        break;

                    case "process":
                        $options['criteria'][0]['field']      = 5; // users_id_assign
                        $options['criteria'][0]['searchtype'] = 'equals';
                        $options['criteria'][0]['value']      = Session::getLoginUserID();
                        $options['criteria'][0]['link']       = 'AND';

                        $options['criteria'][1]['field']      = 12; // status
                        $options['criteria'][1]['searchtype'] = 'equals';
                        $options['criteria'][1]['value']      = 'process';
                        $options['criteria'][1]['link']       = 'AND';

                        $main_header = "<a href=\"" . Ticket::getSearchURL() . "?" .
                         Toolbox::append_params($options, '&amp;') . "\">" .
                         Html::makeTitle(__('Tickets to be processed'), $displayed_row_count, $total_row_count) . "</a>";
                        break;

                    case "tovalidate":
                        $options['criteria'][0]['field']      = 55; // validation status
                        $options['criteria'][0]['searchtype'] = 'equals';
                        $options['criteria'][0]['value']      = CommonITILValidation::WAITING;
                        $options['criteria'][0]['link']       = 'AND';

                        $options['criteria'][1]['criteria'][0]['field']      = 59; // validation aprobator user
                        $options['criteria'][1]['criteria'][0]['searchtype'] = 'equals';
                        $options['criteria'][1]['criteria'][0]['value']      = 'myself'; // Resolved as current user's ID
                        $options['criteria'][1]['criteria'][1]['field']      = 195; // validation aprobator substitute user
                        $options['criteria'][1]['criteria'][1]['searchtype'] = 'equals';
                        $options['criteria'][1]['criteria'][1]['value']      = 'myself'; // Resolved as current user's ID
                        $options['criteria'][1]['criteria'][1]['link']       = 'OR';
                        $options['criteria'][1]['criteria'][2]['field']      = 196; // validation aprobator group
                        $options['criteria'][1]['criteria'][2]['searchtype'] = 'equals';
                        $options['criteria'][1]['criteria'][2]['value']      = 'mygroups'; // Resolved as groups the current user belongs to
                        $options['criteria'][1]['criteria'][2]['link']       = 'OR';
                        $options['criteria'][1]['criteria'][3]['field']      = 197; // validation aprobator group
                        $options['criteria'][1]['criteria'][3]['searchtype'] = 'equals';
                        $options['criteria'][1]['criteria'][3]['value']      = 'myself'; // Resolved as groups the current user belongs to
                        $options['criteria'][1]['criteria'][3]['link']       = 'OR';
                        $options['criteria'][1]['link']       = 'AND';

                        $options['criteria'][2]['field']      = 12; // validation aprobator
                        $options['criteria'][2]['searchtype'] = 'equals';
                        $options['criteria'][2]['value']      = 'old';
                        $options['criteria'][2]['link']       = 'AND NOT';

                        $options['criteria'][3]['field']      = 52; // global validation status
                        $options['criteria'][3]['searchtype'] = 'equals';
                        $options['criteria'][3]['value']      = CommonITILValidation::WAITING;
                        $options['criteria'][3]['link']       = 'AND';
                        $forcetab                         = 'TicketValidation$1';

                        $main_header = "<a href=\"" . Ticket::getSearchURL() . "?" .
                        Toolbox::append_params($options, '&amp;') . "\">" .
                        Html::makeTitle(__('Your tickets to validate'), $displayed_row_count, $total_row_count) . "</a>";

                        break;

                    case "validation.rejected":
                    case "rejected": // old ambiguous key
                        $options['criteria'][0]['field']      = 52; // validation status
                        $options['criteria'][0]['searchtype'] = 'equals';
                        $options['criteria'][0]['value']      = CommonITILValidation::REFUSED;
                        $options['criteria'][0]['link']       = 'AND';

                        $options['criteria'][1]['field']      = 5; // assign user
                        $options['criteria'][1]['searchtype'] = 'equals';
                        $options['criteria'][1]['value']      = Session::getLoginUserID();
                        $options['criteria'][1]['link']       = 'AND';

                        $main_header = "<a href=\"" . Ticket::getSearchURL() . "?" .
                        Toolbox::append_params($options, '&amp;') . "\">" .
                        Html::makeTitle(__('Your tickets having rejected approval status'), $displayed_row_count, $total_row_count) . "</a>";

                        break;

                    case "solution.rejected":
                        $options['criteria'][0]['field']      = 39; // last solution status
                        $options['criteria'][0]['searchtype'] = 'equals';
                        $options['criteria'][0]['value']      = CommonITILValidation::REFUSED;
                        $options['criteria'][0]['link']       = 'AND';

                        $options['criteria'][1]['field']      = 5; // assign user
                        $options['criteria'][1]['searchtype'] = 'equals';
                        $options['criteria'][1]['value']      = Session::getLoginUserID();
                        $options['criteria'][1]['link']       = 'AND';

                        $main_header = "<a href=\"" . Ticket::getSearchURL() . "?" .
                        Toolbox::append_params($options, '&amp;') . "\">" .
                        Html::makeTitle(__('Your tickets having rejected solution'), $displayed_row_count, $total_row_count) . "</a>";

                        break;

                    case "toapprove":
                        $options['criteria'][0]['field']      = 12; // status
                        $options['criteria'][0]['searchtype'] = 'equals';
                        $options['criteria'][0]['value']      = self::SOLVED;
                        $options['criteria'][0]['link']       = 'AND';

                        $options['criteria'][1]['field']      = 4; // users_id_assign
                        $options['criteria'][1]['searchtype'] = 'equals';
                        $options['criteria'][1]['value']      = Session::getLoginUserID();
                        $options['criteria'][1]['link']       = 'AND';

                        $options['criteria'][2]['field']      = 22; // users_id_recipient
                        $options['criteria'][2]['searchtype'] = 'equals';
                        $options['criteria'][2]['value']      = Session::getLoginUserID();
                        $options['criteria'][2]['link']       = 'OR';

                        $options['criteria'][3]['field']      = 12; // status
                        $options['criteria'][3]['searchtype'] = 'equals';
                        $options['criteria'][3]['value']      = self::SOLVED;
                        $options['criteria'][3]['link']       = 'AND';

                        $forcetab                 = 'Ticket$2';

                        $main_header = "<a href=\"" . Ticket::getSearchURL() . "?" .
                        Toolbox::append_params($options, '&amp;') . "\">" .
                        Html::makeTitle(__('Your tickets to close'), $displayed_row_count, $total_row_count) . "</a>";
                        break;

                    case "observed":
                        $options['criteria'][0]['field']      = 66; // users_id
                        $options['criteria'][0]['searchtype'] = 'equals';
                        $options['criteria'][0]['value']      = Session::getLoginUserID();
                        $options['criteria'][0]['link']       = 'AND';

                        $options['criteria'][1]['field']      = 12; // status
                        $options['criteria'][1]['searchtype'] = 'equals';
                        $options['criteria'][1]['value']      = 'notold';
                        $options['criteria'][1]['link']       = 'AND';

                        $main_header = "<a href=\"" . Ticket::getSearchURL() . "?" .
                        Toolbox::append_params($options, '&amp;') . "\">" .
                        Html::makeTitle(__('Your observed tickets'), $displayed_row_count, $total_row_count) . "</a>";
                        break;

                    case "survey":
                        $options['criteria'][0]['field']      = 12; // status
                        $options['criteria'][0]['searchtype'] = 'equals';
                        $options['criteria'][0]['value']      = self::CLOSED;
                        $options['criteria'][0]['link']       = 'AND';

                        $options['criteria'][1]['field']      = 60; // enquete generee
                        $options['criteria'][1]['searchtype'] = 'contains';
                        $options['criteria'][1]['value']      = '^';
                        $options['criteria'][1]['link']       = 'AND';

                        $options['criteria'][2]['field']      = 61; // date_answered
                        $options['criteria'][2]['searchtype'] = 'contains';
                        $options['criteria'][2]['value']      = 'NULL';
                        $options['criteria'][2]['link']       = 'AND';

                        if (Session::haveRight('ticket', Ticket::SURVEY)) {
                            $options['criteria'][3]['field']      = 22; // author
                            $options['criteria'][3]['searchtype'] = 'equals';
                            $options['criteria'][3]['value']      = Session::getLoginUserID();
                            $options['criteria'][3]['link']       = 'AND';
                        } else {
                            $options['criteria'][3]['field']      = 4; // requester
                            $options['criteria'][3]['searchtype'] = 'equals';
                            $options['criteria'][3]['value']      = Session::getLoginUserID();
                            $options['criteria'][3]['link']       = 'AND';
                        }
                        $forcetab                 = 'Ticket$3';

                        $main_header = "<a href=\"" . Ticket::getSearchURL() . "?" .
                         Toolbox::append_params($options, '&amp;') . "\">" .
                         Html::makeTitle(__('Satisfaction survey'), $displayed_row_count, $total_row_count) . "</a>";
                        break;

                    case "requestbyself":
                    default:
                        $options['criteria'][0]['field']      = 4; // users_id
                        $options['criteria'][0]['searchtype'] = 'equals';
                        $options['criteria'][0]['value']      = Session::getLoginUserID();
                        $options['criteria'][0]['link']       = 'AND';

                        $options['criteria'][1]['field']      = 12; // status
                        $options['criteria'][1]['searchtype'] = 'equals';
                        $options['criteria'][1]['value']      = 'notold';
                        $options['criteria'][1]['link']       = 'AND';

                        $main_header = "<a href=\"" . Ticket::getSearchURL() . "?" .
                        Toolbox::append_params($options, '&amp;') . "\">" .
                        Html::makeTitle(__('Your tickets in progress'), $displayed_row_count, $total_row_count) . "</a>";
                }
            }

            $twig_params = [
                'class'        => 'table table-borderless table-striped table-hover card-table',
                'header_rows'  => [
                    [
                        [
                            'colspan'   => 4,
                            'content'   => $main_header
                        ]
                    ],
                    [
                        [
                            'content'   => __('ID'),
                            'style'     => 'width: 75px'
                        ],
                        [
                            'content'   => _n('Requester', 'Requesters', 1),
                            'style'     => 'width: 20%'
                        ],
                        [
                            'content'   => _n('Associated element', 'Associated elements', Session::getPluralNumber()),
                            'style'     => 'width: 20%'
                        ],
                        __('Description')
                    ]
                ],
                'rows'         => []
            ];

            $i = 0;
            foreach ($iterator as $data) {
                $showprivate = false;
                if (Session::haveRight('followup', ITILFollowup::SEEPRIVATE)) {
                    $showprivate = true;
                }

                $job  = new self();
                $rand = mt_rand();
                $row = [
                    'values' => []
                ];
                if ($job->getFromDBwithData($data['id'], 0)) {
                    $bgcolor = $_SESSION["glpipriority_" . $job->fields["priority"]];
                    $name    = sprintf(__('%1$s: %2$s'), __('ID'), $job->fields["id"]);
                    $row['values'][] = [
                        'content' => "<div class='priority_block' style='border-color: $bgcolor'><span style='background: $bgcolor'></span>&nbsp;$name</div>"
                    ];

                    $requesters = [];
                    if (
                        isset($job->users[CommonITILActor::REQUESTER])
                        && count($job->users[CommonITILActor::REQUESTER])
                    ) {
                        foreach ($job->users[CommonITILActor::REQUESTER] as $d) {
                            if ($d["users_id"] > 0) {
                                $userdata = getUserName($d["users_id"], 2);
                                $name     = '<i class="fas fa-sm fa-fw fa-user text-muted me-1"></i>' .
                                    $userdata['name'];
                                $requesters[] = $name;
                            } else {
                                $requesters[] = '<i class="fas fa-sm fa-fw fa-envelope text-muted me-1"></i>' .
                                       $d['alternative_email'];
                            }
                        }
                    }

                    if (
                        isset($job->groups[CommonITILActor::REQUESTER])
                        && count($job->groups[CommonITILActor::REQUESTER])
                    ) {
                        foreach ($job->groups[CommonITILActor::REQUESTER] as $d) {
                            $requesters[] = '<i class="fas fa-sm fa-fw fa-users text-muted me-1"></i>' .
                                     Dropdown::getDropdownName("glpi_groups", $d["groups_id"]);
                        }
                    }
                    $row['values'][] = implode('<br>', $requesters);

                    $associated_elements = [];
                    if (!empty($job->hardwaredatas)) {
                        foreach ($job->hardwaredatas as $hardwaredatas) {
                            if ($hardwaredatas->canView()) {
                                $associated_elements[] = $hardwaredatas->getTypeName() . " - " . "<span class='b'>" . $hardwaredatas->getLink() . "</span>";
                            } else if ($hardwaredatas) {
                                $associated_elements[] = $hardwaredatas->getTypeName() . " - " . "<span class='b'>" . $hardwaredatas->getNameID() . "</span>";
                            }
                        }
                    } else {
                        $associated_elements[] = __('General');
                    }
                    $row['values'][] = implode('<br>', $associated_elements);

                    $link = "<a id='ticket" . $job->fields["id"] . $rand . "' href='" . Ticket::getFormURLWithID($job->fields["id"]);
                    if ($forcetab != '') {
                        $link .= "&amp;forcetab=" . $forcetab;
                    }
                    $link   .= "'>";
                    $link   .= "<span class='b'>" . $job->getNameID() . "</span></a>";
                    $link    = sprintf(
                        __('%1$s (%2$s)'),
                        $link,
                        sprintf(
                            __('%1$s - %2$s'),
                            $job->numberOfFollowups($showprivate),
                            $job->numberOfTasks($showprivate)
                        )
                    );
                    $link    = sprintf(
                        __('%1$s %2$s'),
                        $link,
                        Html::showToolTip(
                            RichText::getEnhancedHtml($job->fields['content']),
                            ['applyto' => 'ticket' . $job->fields["id"] . $rand,
                                'display' => false
                            ]
                        )
                    );
                    $row['values'][] = $link;
                } else {
                    $row['class'] = 'tab_bg_2';
                    $row['values'] = [
                        [
                            'colspan'   => 6,
                            'content'   => "<i>" . __('No ticket in progress.') . "</i>"
                        ]
                    ];
                }
                $twig_params['rows'][] = $row;

                $i++;
                if ($i == $displayed_row_count) {
                    break;
                }
            }
            $output = TemplateRenderer::getInstance()->render('components/table.html.twig', $twig_params);
            if ($display) {
                echo $output;
            } else {
                return $output;
            }
        }
    }

    /**
     * Get tickets count
     *
     * @param boolean $foruser  Only for current login user as requester (false by default)
     * @param boolean $display  il false return html
     **/
    public static function showCentralCount(bool $foruser = false, bool $display = true)
    {
        global $DB, $CFG_GLPI;

       // show a tab with count of jobs in the central and give link
        if (!Session::haveRight(self::$rightname, self::READALL) && !self::canCreate()) {
            return false;
        }
        if (!Session::haveRight(self::$rightname, self::READALL)) {
            $foruser = true;
        }

        $table = self::getTable();
        $criteria = [
            'SELECT'    => [
                'glpi_tickets.status',
                'COUNT DISTINCT' => ["$table.id AS COUNT"],
            ],
            'FROM'      => $table,
            'WHERE'     => getEntitiesRestrictCriteria($table),
            'GROUPBY'   => 'status'
        ];

        if ($foruser) {
            $criteria['LEFT JOIN'] = [
                'glpi_tickets_users' => [
                    'ON' => [
                        'glpi_tickets_users' => 'tickets_id',
                        $table               => 'id', [
                            'AND' => [
                                'glpi_tickets_users.type' => CommonITILActor::REQUESTER
                            ]
                        ]
                    ]
                ],
                'glpi_ticketvalidations' => [
                    'ON' => [
                        'glpi_ticketvalidations'   => 'tickets_id',
                        $table                     => 'id'
                    ]
                ]
            ];

            if (
                Session::haveRight(self::$rightname, self::READGROUP)
                && isset($_SESSION["glpigroups"])
                && count($_SESSION["glpigroups"])
            ) {
                $criteria['LEFT JOIN']['glpi_groups_tickets'] = [
                    'ON' => [
                        'glpi_groups_tickets'   => 'tickets_id',
                        $table                  => 'id', [
                            'AND' => ['glpi_groups_tickets.type' => CommonITILActor::REQUESTER]
                        ]
                    ]
                ];
            }
        }

        if ($foruser) {
            $ORWHERE = ['OR' => [
                'glpi_tickets_users.users_id'     => Session::getLoginUserID(),
                'glpi_tickets.users_id_recipient' => Session::getLoginUserID(),
                TicketValidation::getTargetCriteriaForUser(Session::getLoginUserID()),
            ]
            ];

            if (
                Session::haveRight(self::$rightname, self::READGROUP)
                && isset($_SESSION["glpigroups"])
                && count($_SESSION["glpigroups"])
            ) {
                $ORWHERE['OR']['glpi_groups_tickets.groups_id'] = $_SESSION['glpigroups'];
            }
            $criteria['WHERE'][] = $ORWHERE;
        }

        $deleted_criteria = $criteria;
        $criteria['WHERE']['glpi_tickets.is_deleted'] = 0;
        $deleted_criteria['WHERE']['glpi_tickets.is_deleted'] = 1;
        $iterator = $DB->request($criteria);
        $deleted_iterator = $DB->request($deleted_criteria);

        $status = [];
        foreach (self::getAllStatusArray() as $key => $val) {
            $status[$key] = 0;
        }

        foreach ($iterator as $data) {
            $status[$data["status"]] = $data["COUNT"];
        }

        $number_deleted = 0;
        foreach ($deleted_iterator as $data) {
            $number_deleted += $data["COUNT"];
        }

        $options = [
            'criteria' => [],
            'reset'    => 'reset',
        ];
        $options['criteria'][0]['field']      = 12;
        $options['criteria'][0]['searchtype'] = 'equals';
        $options['criteria'][0]['value']      = 'process';
        $options['criteria'][0]['link']       = 'AND';

        $twig_params = [
            'title'  => [
                'text' => self::getTypeName(Session::getPluralNumber()),
                'link' => self::getSearchURL() . "?" . Toolbox::append_params($options),
                'icon'   => self::getIcon(),
            ],
            'items'     => []
        ];

        if (Session::getCurrentInterface() != "central") {
            $twig_params['title']['button'] = [
                'link'   => $CFG_GLPI["root_doc"] . '/front/helpdesk.public.php?create_ticket=1',
                'text'   => __('Create a ticket'),
                'icon'   => 'ti ti-plus',
            ];
        }

        if (Session::haveRightsOr('ticketvalidation', TicketValidation::getValidateRights())) {
            $number_waitapproval = TicketValidation::getNumberToValidate(Session::getLoginUserID());

            $opt = [
                'criteria' => [],
                'reset'    => 'reset',
            ];
            $opt['criteria'][0]['field']      = 55; // validation status
            $opt['criteria'][0]['searchtype'] = 'equals';
            $opt['criteria'][0]['value']      = CommonITILValidation::WAITING;
            $opt['criteria'][0]['link']       = 'AND';

            $opt['criteria'][1]['field']      = 59; // validation aprobator
            $opt['criteria'][1]['searchtype'] = 'equals';
            $opt['criteria'][1]['value']      = Session::getLoginUserID();
            $opt['criteria'][1]['link']       = 'AND';
            $opt['criteria'][1]['criteria'][1]['field']      = 195; // validation aprobator substitute user
            $opt['criteria'][1]['criteria'][1]['searchtype'] = 'equals';
            $opt['criteria'][1]['criteria'][1]['value']      = 'myself'; // Resolved as current user's ID
            $opt['criteria'][1]['criteria'][2]['field']      = 196; // validation aprobator group
            $opt['criteria'][1]['criteria'][2]['searchtype'] = 'equals';
            $opt['criteria'][1]['criteria'][2]['value']      = 'mygroups'; // Resolved as groups the current user belongs to
            $opt['criteria'][1]['criteria'][2]['link']       = 'OR';
            $opt['criteria'][1]['criteria'][3]['field']      = 197; // validation aprobator group
            $opt['criteria'][1]['criteria'][3]['searchtype'] = 'equals';
            $opt['criteria'][1]['criteria'][3]['value']      = 'myself'; // Resolved as groups the current user belongs to
            $opt['criteria'][1]['criteria'][3]['link']       = 'OR';
            $opt['criteria'][1]['link']       = 'AND';

            $twig_params['items'][] = [
                'link'    => self::getSearchURL() . "?" . Toolbox::append_params($opt),
                'text'    => __('Tickets waiting for your approval'),
                'icon'    => 'fas fa-check',
                'count'   => $number_waitapproval
            ];
        }

        foreach ($status as $key => $val) {
            $options['criteria'][0]['value'] = $key;
            $twig_params['items'][] = [
                'link'   => self::getSearchURL() . "?" . Toolbox::append_params($options),
                'text'   => self::getStatus($key),
                'icon'   => self::getStatusClass($key),
                'count'  => $val
            ];
        }

        $options['criteria'][0]['value'] = 'all';
        $options['is_deleted']  = 1;
        $twig_params['items'][] = [
            'link'   => self::getSearchURL() . "?" . Toolbox::append_params($options),
            'text'   => __('Deleted'),
            'icon'   => 'fas fa-trash bg-red-lt',
            'count'  => $number_deleted
        ];

        $output = TemplateRenderer::getInstance()->render('central/lists/itemtype_count.html.twig', $twig_params);
        if ($display) {
            echo $output;
        } else {
            return $output;
        }
    }


    public static function showCentralNewList()
    {
        global $DB;

        if (!Session::haveRight(self::$rightname, self::READALL)) {
            return false;
        }

        $criteria = self::getCommonCriteria();
        $criteria['WHERE'] = [
            'status'       => self::INCOMING,
            'is_deleted'   => 0
        ] + getEntitiesRestrictCriteria(self::getTable());
        $criteria['LIMIT'] = (int)$_SESSION['glpilist_limit'];
        $iterator = $DB->request($criteria);
        $number = count($iterator);

        if ($number > 0) {
            Session::initNavigateListItems('Ticket');

            $options = [
                'criteria' => [],
                'reset'    => 'reset',
            ];
            $options['criteria'][0]['field']      = 12;
            $options['criteria'][0]['searchtype'] = 'equals';
            $options['criteria'][0]['value']   = self::INCOMING;
            $options['criteria'][0]['link']       = 'AND';

            echo "<div class='center'><table class='tab_cadre_fixe' style='min-width: 85%'>";
           //TRANS: %d is the number of new tickets
            echo "<tr><th colspan='12'>" . sprintf(_n('%d new ticket', '%d new tickets', $number), $number);
            echo "<a href='" . Ticket::getSearchURL() . "?" .
                Toolbox::append_params($options, '&amp;') . "'>" . __('Show all') . "</a>";
            echo "</th></tr>";

            self::commonListHeader(Search::HTML_OUTPUT);

            foreach ($iterator as $data) {
                Session::addToNavigateListItems('Ticket', $data["id"]);
                self::showShort($data["id"]);
            }
            echo "</table></div>";
        } else {
            echo "<div class='center'>";
            echo "<table class='tab_cadre_fixe' style='min-width: 85%'>";
            echo "<tr><th>" . __('No ticket found.') . "</th></tr>";
            echo "</table>";
            echo "</div><br>";
        }
    }

    /**
     * Display tickets for an item
     *
     * Will also display tickets of linked items
     *
     * @param CommonDBTM $item         CommonDBTM object
     * @param integer    $withtemplate (default 0)
     *
     * @return void (display a table)
     **/
    public static function showListForItem(CommonDBTM $item, $withtemplate = 0)
    {
        global $DB;

        if (
            !Session::haveRightsOr(
                self::$rightname,
                [self::READALL, self::READMY, self::READASSIGN, CREATE]
            )
        ) {
            return false;
        }

        if ($item->isNewID($item->getID())) {
            return false;
        }


        $options = [
            'metacriteria' => [],
            'restrict' => [],
            'criteria' => [],
            'reset'    => 'reset'
        ];

        switch ($item->getType()) {
            case 'User':
                $options['restrict']['glpi_tickets_users.users_id'] = $item->getID();
                $options['restrict']['glpi_tickets_users.type'] = CommonITILActor::REQUESTER;

                $options['criteria'][0]['field']      = 4; // status
                $options['criteria'][0]['searchtype'] = 'equals';
                $options['criteria'][0]['value']      = $item->getID();
                $options['criteria'][0]['link']       = 'AND';
                break;

            case 'SLA':
                $options['restrict'][] = [
                    'OR' => [
                        'slas_id_tto'  => $item->getID(),
                        'slas_id_ttr'  => $item->getID()
                    ]
                ];
                $criteria['ORDERBY'] = 'glpi_tickets.time_to_resolve DESC';

                $options['criteria'][0]['field']      = 30;
                $options['criteria'][0]['searchtype'] = 'equals';
                $options['criteria'][0]['value']      = $item->getID();
                $options['criteria'][0]['link']       = 'AND';
                break;

            case 'OLA':
                $options['restrict'][] = [
                    'OR' => [
                        'olas_id_tto'  => $item->getID(),
                        'olas_id_ttr'  => $item->getID()
                    ]
                ];
                $criteria['ORDERBY'] = 'glpi_tickets.internal_time_to_resolve DESC';

                $options['criteria'][0]['field']      = 30;
                $options['criteria'][0]['searchtype'] = 'equals';
                $options['criteria'][0]['value']      = $item->getID();
                $options['criteria'][0]['link']       = 'AND';
                break;

            case 'Supplier':
                $options['restrict']['glpi_suppliers_tickets.suppliers_id'] = $item->getID();
                $options['restrict']['glpi_suppliers_tickets.type'] = CommonITILActor::ASSIGN;

                $options['criteria'][0]['field']      = 6;
                $options['criteria'][0]['searchtype'] = 'equals';
                $options['criteria'][0]['value']      = $item->getID();
                $options['criteria'][0]['link']       = 'AND';
                break;

            case 'Group':
               // Mini search engine
                if ($item->haveChildren()) {
                    $tree = Session::getSavedOption(__CLASS__, 'tree', 0);
                    echo "<table class='tab_cadre_fixe'>";
                    echo "<tr class='tab_bg_1'><th>" . __('Last tickets') . "</th></tr>";
                    echo "<tr class='tab_bg_1'><td class='center'>";
                    echo __('Child groups') . "&nbsp;";
                    Dropdown::showYesNo(
                        'tree',
                        $tree,
                        -1,
                        ['on_change' => 'reloadTab("start=0&tree="+this.value)']
                    );
                } else {
                    $tree = 0;
                }
                echo "</td></tr></table>";

                $options['restrict']['glpi_groups_tickets.groups_id'] = ($tree ? getSonsOf('glpi_groups', $item->getID()) : $item->getID());
                $options['restrict']['glpi_groups_tickets.type'] = CommonITILActor::REQUESTER;

                $options['criteria'][0]['field']      = 71;
                $options['criteria'][0]['searchtype'] = ($tree ? 'under' : 'equals');
                $options['criteria'][0]['value']      = $item->getID();
                $options['criteria'][0]['link']       = 'AND';
                break;

            default:
                $options['restrict']['glpi_items_tickets.items_id'] = $item->getID();
                $options['restrict']['glpi_items_tickets.itemtype'] = $item->getType();

               // you can only see your tickets
                if (!Session::haveRight(self::$rightname, self::READALL)) {
                    $or = [
                        'glpi_tickets.users_id_recipient'   => Session::getLoginUserID(),
                        [
                            'AND' => [
                                'glpi_tickets_users.tickets_id'  => new \QueryExpression('glpi_tickets.id'),
                                'glpi_tickets_users.users_id'    => Session::getLoginUserID()
                            ]
                        ]
                    ];
                    if (count($_SESSION['glpigroups'])) {
                        $or['glpi_groups_tickets.groups_id'] = $_SESSION['glpigroups'];
                    }
                    $options['restrict'][] = ['OR' => $or];
                }

                $options['criteria'][0]['field']      = 12;
                $options['criteria'][0]['searchtype'] = 'equals';
                $options['criteria'][0]['value']      = 'all';
                $options['criteria'][0]['link']       = 'AND';

                $options['metacriteria'][0]['itemtype']   = $item->getType();
                $options['metacriteria'][0]['field']      = Search::getOptionNumber(
                    $item->getType(),
                    'id'
                );
                $options['metacriteria'][0]['searchtype'] = 'equals';
                $options['metacriteria'][0]['value']      = $item->getID();
                $options['metacriteria'][0]['link']       = 'AND';
                break;
        }
        Item_Ticket::showListForItem($item, $withtemplate, $options);
    }

    /**
     * @param $ID
     * @param $forcetab  string   name of the tab to force at the display (default '')
     **/
    public static function showVeryShort($ID, $forcetab = '')
    {
       // Prints a job in short form
       // Should be called in a <table>-segment
       // Print links or not in case of user view
       // Make new job object and fill it from database, if success, print it
        $showprivate = false;
        if (Session::haveRight('followup', ITILFollowup::SEEPRIVATE)) {
            $showprivate = true;
        }

        $job  = new self();
        $rand = mt_rand();
        if ($job->getFromDBwithData($ID)) {
            $bgcolor = $_SESSION["glpipriority_" . $job->fields["priority"]];
            $name    = sprintf(__('%1$s: %2$s'), __('ID'), $job->fields["id"]);
           // $rand    = mt_rand();
            echo "<tr class='tab_bg_2'>";
            echo "<td>
            <div class='priority_block' style='border-color: $bgcolor'>
               <span style='background: $bgcolor'></span>&nbsp;$name
            </div>
         </td>";
            echo "<td>";

            if (
                isset($job->users[CommonITILActor::REQUESTER])
                && count($job->users[CommonITILActor::REQUESTER])
            ) {
                foreach ($job->users[CommonITILActor::REQUESTER] as $d) {
                    if ($d["users_id"] > 0) {
                        $userdata = getUserName($d["users_id"], 2);
                        $name     = "<span class='b'>" . $userdata['name'] . "</span>";
                        $name     = sprintf(
                            __('%1$s %2$s'),
                            $name,
                            Html::showToolTip(
                                $userdata["comment"],
                                ['link'    => $userdata["link"],
                                    'display' => false
                                ]
                            )
                        );
                         echo $name;
                    } else {
                        echo $d['alternative_email'] . "&nbsp;";
                    }
                    echo "<br>";
                }
            }

            if (
                isset($job->groups[CommonITILActor::REQUESTER])
                && count($job->groups[CommonITILActor::REQUESTER])
            ) {
                foreach ($job->groups[CommonITILActor::REQUESTER] as $d) {
                    echo Dropdown::getDropdownName("glpi_groups", $d["groups_id"]);
                    echo "<br>";
                }
            }

            echo "</td>";

            echo "<td>";
            if (!empty($job->hardwaredatas)) {
                foreach ($job->hardwaredatas as $hardwaredatas) {
                    if ($hardwaredatas->canView()) {
                        echo $hardwaredatas->getTypeName() . " - ";
                        echo "<span class='b'>" . $hardwaredatas->getLink() . "</span><br/>";
                    } else if ($hardwaredatas) {
                        echo $hardwaredatas->getTypeName() . " - ";
                        echo "<span class='b'>" . $hardwaredatas->getNameID() . "</span><br/>";
                    }
                }
            } else {
                echo __('General');
            }
            echo "<td>";

            $link = "<a id='ticket" . $job->fields["id"] . $rand . "' href='" . Ticket::getFormURLWithID($job->fields["id"]);
            if ($forcetab != '') {
                $link .= "&amp;forcetab=" . $forcetab;
            }
            $link   .= "'>";
            $link   .= "<span class='b'>" . $job->getNameID() . "</span></a>";
            $link    = sprintf(
                __('%1$s (%2$s)'),
                $link,
                sprintf(
                    __('%1$s - %2$s'),
                    $job->numberOfFollowups($showprivate),
                    $job->numberOfTasks($showprivate)
                )
            );
            $link    = printf(
                __('%1$s %2$s'),
                $link,
                Html::showToolTip(
                    RichText::getEnhancedHtml($job->fields['content']),
                    ['applyto' => 'ticket' . $job->fields["id"] . $rand,
                        'display' => false
                    ]
                )
            );
            echo "</td>";

           // Finish Line
            echo "</tr>";
        } else {
            echo "<tr class='tab_bg_2'>";
            echo "<td colspan='6' ><i>" . __('No ticket in progress.') . "</i></td></tr>";
        }
    }


    public static function getCommonCriteria()
    {
        $criteria = parent::getCommonCriteria();

        $criteria['LEFT JOIN']['glpi_tickettasks'] = [
            'ON' => [
                self::getTable()     => 'id',
                'glpi_tickettasks'   => 'tickets_id'
            ]
        ];

        return $criteria;
    }


    /**
     * @param $output
     **/
    public static function showPreviewAssignAction($output)
    {

       //If ticket is assign to an object, display this information first
        if (
            isset($output["entities_id"])
            && isset($output["items_id"])
            && isset($output["itemtype"])
        ) {
            if ($item = getItemForItemtype($output["itemtype"])) {
                if ($item->getFromDB($output["items_id"])) {
                    echo "<tr class='tab_bg_2'>";
                    echo "<td>" . __('Assign equipment') . "</td>";

                    echo "<td>" . $item->getLink(['comments' => true]) . "</td>";
                    echo "</tr>";
                }
            }

            unset($output["items_id"]);
            unset($output["itemtype"]);
        }
        unset($output["entities_id"]);
        return $output;
    }

    /**
     * Give cron information
     *
     * @param string $name  Task's name
     *
     * @return array Array of information
     **/
    public static function cronInfo($name)
    {

        switch ($name) {
            case 'closeticket':
                return ['description' => __('Automatic tickets closing')];

            case 'alertnotclosed':
                return ['description' => __('Not solved tickets')];

            case 'purgeticket':
                return ['description' => __('Automatic closed tickets purge')];
        }
        return parent::cronInfo($name);
    }


    /**
     * Cron for ticket's automatic close
     *
     * @param CronTask $task
     *
     * @return integer (0 : nothing done - 1 : done)
     **/
    public static function cronCloseTicket($task)
    {
        global $DB;

        $ticket = new self();

       // Recherche des entit??s
        $tot = 0;

        $entities = $DB->request(
            [
                'SELECT' => 'id',
                'FROM'   => Entity::getTable(),
            ]
        );
        foreach ($entities as $entity) {
            $delay  = Entity::getUsedConfig('autoclose_delay', $entity['id'], '', Entity::CONFIG_NEVER);
            if ($delay >= 0) {
                $criteria = [
                    'FROM'   => self::getTable(),
                    'WHERE'  => [
                        'entities_id'  => $entity['id'],
                        'status'       => self::SOLVED,
                        'is_deleted'   => 0
                    ]
                ];

                if ($delay > 0) {
                    $calendars_id = Entity::getUsedConfig(
                        'calendars_strategy',
                        $entity['id'],
                        'calendars_id',
                        0
                    );
                    $calendar = new Calendar();
                    if ($calendars_id > 0 && $calendar->getFromDB($calendars_id) && $calendar->hasAWorkingDay()) {
                        $end_date = $calendar->computeEndDate(
                            date('Y-m-d H:i:s'),
                            - $delay * DAY_TIMESTAMP,
                            0,
                            true
                        );
                        $criteria['WHERE']['solvedate'] = ['<=', $end_date];
                    } else {
                     // no calendar, remove all days
                        $criteria['WHERE'][] = new \QueryExpression(
                            "ADDDATE(" . $DB->quoteName('solvedate') . ", INTERVAL $delay DAY) < NOW()"
                        );
                    }
                }

                $nb = 0;
                $iterator = $DB->request($criteria);
                foreach ($iterator as $tick) {
                    $ticket->update([
                        'id'           => $tick['id'],
                        'status'       => self::CLOSED,
                        '_auto_update' => true
                    ]);
                    $nb++;
                }

                if ($nb) {
                    $tot += $nb;
                    $task->addVolume($nb);
                    $task->log(Dropdown::getDropdownName('glpi_entities', $entity['id']) . " : $nb");
                }
            }
        }

        return ($tot > 0 ? 1 : 0);
    }


    /**
     * Cron for alert old tickets which are not solved
     *
     * @param CronTask $task
     *
     * @return integer (0 : nothing done - 1 : done)
     **/
    public static function cronAlertNotClosed($task)
    {
        global $DB, $CFG_GLPI;

        if (!$CFG_GLPI["use_notifications"]) {
            return 0;
        }
       // Recherche des entit??s
        $tot = 0;
        foreach (Entity::getEntitiesToNotify('notclosed_delay') as $entity => $value) {
            $iterator = $DB->request([
                'FROM'   => self::getTable(),
                'WHERE'  => [
                    'entities_id'  => $entity,
                    'is_deleted'   => 0,
                    'status'       => [
                        self::INCOMING,
                        self::ASSIGNED,
                        self::PLANNED,
                        self::WAITING
                    ],
                    'closedate'    => null,
                    new QueryExpression("ADDDATE(" . $DB->quoteName('date') . ", INTERVAL $value DAY) < NOW()")
                ]
            ]);
            $tickets = [];
            foreach ($iterator as $tick) {
                $tickets[] = $tick;
            }

            if (!empty($tickets)) {
                if (
                    NotificationEvent::raiseEvent(
                        'alertnotclosed',
                        new self(),
                        ['items'       => $tickets,
                            'entities_id' => $entity
                        ]
                    )
                ) {
                    $tot += count($tickets);
                    $task->addVolume(count($tickets));
                    $task->log(sprintf(
                        __('%1$s: %2$s'),
                        Dropdown::getDropdownName('glpi_entities', $entity),
                        count($tickets)
                    ));
                }
            }
        }

        return ($tot > 0 ? 1 : 0);
    }

    /**
     * Cron for ticket's automatic purge
     *
     * @param CronTask $task CronTask object
     *
     * @return integer (0 : nothing done - 1 : done)
     **/
    public static function cronPurgeTicket(CronTask $task)
    {
        global $DB;

        $ticket = new self();

       //search entities
        $tot = 0;

        $entities = $DB->request(
            [
                'SELECT' => 'id',
                'FROM'   => Entity::getTable(),
            ]
        );

        foreach ($entities as $entity) {
            $delay  = Entity::getUsedConfig('autopurge_delay', $entity['id'], '', Entity::CONFIG_NEVER);
            if ($delay >= 0) {
                $criteria = [
                    'FROM'   => $ticket->getTable(),
                    'WHERE'  => [
                        'entities_id'  => $entity['id'],
                        'status'       => $ticket->getClosedStatusArray(),
                    ]
                ];

                if ($delay > 0) {
                   // remove all days
                    $criteria['WHERE'][] = new \QueryExpression("ADDDATE(`closedate`, INTERVAL " . $delay . " DAY) < NOW()");
                }

                $iterator = $DB->request($criteria);
                $nb = 0;

                foreach ($iterator as $tick) {
                    $ticket->delete(
                        [
                            'id'           => $tick['id'],
                            '_auto_update' => true
                        ],
                        true
                    );
                    $nb++;
                }

                if ($nb) {
                    $tot += $nb;
                    $task->addVolume($nb);
                    $task->log(Dropdown::getDropdownName('glpi_entities', $entity['id']) . " : $nb");
                }
            }
        }

        return ($tot > 0 ? 1 : 0);
    }

    /**
     * Display debug information for current object
     **/
    public function showDebug()
    {
        NotificationEvent::debugEvent($this);
    }


    /**
     * @since 0.85
     *
     * @see commonDBTM::getRights()
     **/
    public function getRights($interface = 'central')
    {

        $values = parent::getRights();
        unset($values[READ]);
        $values[self::READMY]    = __('See my ticket');
                                                  //TRANS: short for : See tickets created by my groups
        $values[self::READGROUP] = ['short' => __('See group ticket'),
            'long'  => __('See tickets created by my groups')
        ];
        if ($interface == 'central') {
            $values[self::READALL]        = __('See all tickets');
                                                //TRANS: short for : See assigned tickets (group associated)
            $values[self::READASSIGN]     = ['short' => __('See assigned'),
                'long'  => __('See assigned tickets')
            ];
                                               //TRANS: short for : Assign a ticket
            $values[self::ASSIGN]         = ['short' => __('Assign'),
                'long'  => __('Assign a ticket')
            ];
                                               //TRANS: short for : Steal a ticket
            $values[self::STEAL]          = ['short' => __('Steal'),
                'long'  => __('Steal a ticket')
            ];
                                               //TRANS: short for : To be in charge of a ticket
            $values[self::OWN]            = ['short' => __('Beeing in charge'),
                'long'  => __('To be in charge of a ticket')
            ];
            $values[self::CHANGEPRIORITY] = __('Change the priority');
            $values[self::SURVEY]         = ['short' => __('Approve solution/Reply survey (my ticket)'),
                'long'  => __('Approve solution and reply to survey for ticket created by me')
            ];
        }
        if ($interface == 'helpdesk') {
            unset($values[UPDATE], $values[DELETE], $values[PURGE]);
        }
        return $values;
    }

    /**
     * Convert img of the collector for ticket
     *
     * @since 0.85
     *
     * @param string $html  html content of input
     * @param array  $files filenames
     * @param array  $tags  image tags
     *
     * @return string html content
     **/
    public static function convertContentForTicket($html, $files, $tags)
    {

        preg_match_all("/src\s*=\s*['|\"](.+?)['|\"]/", $html, $matches, PREG_PATTERN_ORDER);
        if (isset($matches[1]) && count($matches[1])) {
           // Get all image src

            foreach ($matches[1] as $src) {
                // Set tag if image matches
                foreach ($files as $data => $filename) {
                    if (preg_match("/" . $data . "/i", $src)) {
                        $html = preg_replace("/<img[^>]*src=['|\"]" . preg_quote($src, '/') . "['|\"][^>]*\>/s", "<p>" . Document::getImageTag($tags[$filename]) . "</p>", $html);
                    }
                }
            }
        }

        return $html;
    }

    /**
     * Get correct Calendar: Entity or Sla
     *
     * @since 0.90.4
     * @since 10.0.4 $slm_type parameter added
     *
     * @param int $slm_type Type of SLA, can be SLM::TTO or SLM::TTR
     *
     **/
    public function getCalendar(int $slm_type = SLM::TTR)
    {
        list($date_field, $sla_field) = SLA::getFieldNames($slm_type);

        if (isset($this->fields[$sla_field]) && $this->fields[$sla_field] > 0) {
            $sla = new SLA();
            if ($sla->getFromDB($this->fields[$sla_field])) {
                if (!$sla->fields['use_ticket_calendar']) {
                    return $sla->fields['calendars_id'];
                }
            }
        }
        return parent::getCalendar();
    }


    /**
     * Select a field using standard system
     *
     * @since 9.1
     */
    public function getValueToSelect($field_id_or_search_options, $name = '', $values = '', $options = [])
    {
        if (isset($field_id_or_search_options['linkfield'])) {
            switch ($field_id_or_search_options['linkfield']) {
                case 'requesttypes_id':
                    if (isset($field_id_or_search_options['joinparams']) && Toolbox::in_array_recursive('glpi_itilfollowups', $field_id_or_search_options['joinparams'])) {
                        $opt = ['is_itilfollowup' => 1];
                    } else {
                        $opt = [
                            'OR' => [
                                'is_mail_default' => 1,
                                'is_ticketheader' => 1
                            ]
                        ];
                    }
                    if ($field_id_or_search_options['linkfield']  == $name) {
                        $opt['is_active'] = 1;
                    }
                    if (isset($options['condition'])) {
                        if (!is_array($options['condition'])) {
                            $options['condition'] = [$options['condition']];
                        }
                         $opt = array_merge($opt, $options['condition']);
                    }
                    $options['condition'] = $opt;
                    break;
            }
        }
        return parent::getValueToSelect($field_id_or_search_options, $name, $values, $options);
    }

    public function showStatsDates()
    {
        $now                      = time();
        $date_creation            = strtotime($this->fields['date'] ?? '');
       // Tickets created before 10.0.4 do not have takeintoaccountdate field, use old and incorrect computation for those cases
        $date_takeintoaccount     = 0;
        if ($this->fields['takeintoaccountdate'] !== null) {
            $date_takeintoaccount = strtotime($this->fields['takeintoaccountdate']);
        } elseif ($this->fields['takeintoaccount_delay_stat'] > 0) {
            $date_takeintoaccount = $date_creation + $this->fields['takeintoaccount_delay_stat'];
        }
        $internal_time_to_own     = strtotime($this->fields['internal_time_to_own'] ?? '');
        $time_to_own              = strtotime($this->fields['time_to_own'] ?? '');
        $internal_time_to_resolve = strtotime($this->fields['internal_time_to_resolve'] ?? '');
        $time_to_resolve          = strtotime($this->fields['time_to_resolve'] ?? '');
        $solvedate                = strtotime($this->fields['solvedate'] ?? '');
        $closedate                = strtotime($this->fields['closedate'] ?? '');
        $goal_takeintoaccount     = ($date_takeintoaccount > 0 ? $date_takeintoaccount : $now);
        $goal_solvedate           = ($solvedate > 0 ? $solvedate : $now);

        $sla = new SLA();
        $ola = new OLA();
        $sla_tto_link =
        $sla_ttr_link =
        $ola_tto_link =
        $ola_ttr_link = "";

        if ($sla->getFromDB($this->fields['slas_id_tto'])) {
            $sla_tto_link = "<a href='" . $sla->getLinkURL() . "'>
                          <i class='fas fa-stopwatch slt' title='" . $sla->getName() . "'></i></a>";
        }
        if ($sla->getFromDB($this->fields['slas_id_ttr'])) {
            $sla_ttr_link = "<a href='" . $sla->getLinkURL() . "'>
                          <i class='fas fa-stopwatch slt' title='" . $sla->getName() . "'></i></a>";
        }
        if ($ola->getFromDB($this->fields['olas_id_tto'])) {
            $ola_tto_link = "<a href='" . $ola->getLinkURL() . "'>
                          <i class='fas fa-stopwatch slt' title='" . $ola->getName() . "'></i></a>";
        }
        if ($ola->getFromDB($this->fields['olas_id_ttr'])) {
            $ola_ttr_link = "<a href='" . $ola->getLinkURL() . "'>
                          <i class='fas fa-stopwatch slt' title='" . $ola->getName() . "'></i></a>";
        }

        $dates = [
            $date_creation . '_date_creation' => [
                'timestamp' => $date_creation,
                'label'     => __('Opening date'),
                'class'     => 'creation'
            ],
            $date_takeintoaccount . '_date_takeintoaccount' => [
                'timestamp' => $date_takeintoaccount,
                'label'     => __('Take into account'),
                'class'     => 'checked'
            ],
            $internal_time_to_own . '_internal_time_to_own' => [
                'timestamp' => $internal_time_to_own,
                'label'     => __('Internal time to own') . " " . $ola_tto_link,
                'class'     => ($internal_time_to_own < $goal_takeintoaccount
                               ? 'passed' : '') . " " .
                           ($date_takeintoaccount != ''
                               ? 'checked' : ''),
            ],
            $time_to_own . '_time_to_own' => [
                'timestamp' => $time_to_own,
                'label'     => __('Time to own') . " " . $sla_tto_link,
                'class'     => ($time_to_own < $goal_takeintoaccount
                               ? 'passed' : '') . " " .
                           ($date_takeintoaccount != ''
                               ? 'checked' : ''),
            ],
            $internal_time_to_resolve . '_internal_time_to_resolve' => [
                'timestamp' => $internal_time_to_resolve,
                'label'     => __('Internal time to resolve') . " " . $ola_ttr_link,
                'class'     => ($internal_time_to_resolve < $goal_solvedate
                               ? 'passed' : '') . " " .
                           ($solvedate != ''
                               ? 'checked' : '')
            ],
            $time_to_resolve . '_time_to_resolve' => [
                'timestamp' => $time_to_resolve,
                'label'     => __('Time to resolve') . " " . $sla_ttr_link,
                'class'     => ($time_to_resolve < $goal_solvedate
                               ? 'passed' : '') . " " .
                           ($solvedate != ''
                               ? 'checked' : '')
            ],
            $solvedate . '_solvedate' => [
                'timestamp' => $solvedate,
                'label'     => __('Resolution date'),
                'class'     => 'checked'
            ],
            $closedate . '_closedate' => [
                'timestamp' => $closedate,
                'label'     => __('Closing date'),
                'class'     => 'end'
            ]
        ];

        Html::showDatesTimelineGraph([
            'title'   => _n('Date', 'Dates', Session::getPluralNumber()),
            'dates'   => $dates,
            'add_now' => $this->getField('closedate') == ""
        ]);
    }

    /**
     * Build parent condition for search
     *
     * @param string $fieldID field used in the condition: tickets_id, items_id
     *
     * @return string
     */
    public static function buildCanViewCondition($fieldID)
    {

        $condition = "";
        $user   = Session::getLoginUserID();
        $groups = "'" . implode("','", $_SESSION['glpigroups']) . "'";

        $requester = CommonITILActor::REQUESTER;
        $assign    = CommonITILActor::ASSIGN;
        $obs       = CommonITILActor::OBSERVER;

       // Avoid empty IN ()
        if ($groups == "''") {
            $groups = '-1';
        }

        if (Session::haveRight("ticket", Ticket::READMY)) {
           // Add tickets where the users is requester, observer or recipient
           // Subquery for requester/observer user
            $user_query = "SELECT `tickets_id`
            FROM `glpi_tickets_users`
            WHERE `users_id` = '$user' AND type IN ($requester, $obs)";
            $condition .= "OR `$fieldID` IN ($user_query) ";

           // Subquery for recipient
            $recipient_query = "SELECT `id`
            FROM `glpi_tickets`
            WHERE `users_id_recipient` = '$user'";
            $condition .= "OR `$fieldID` IN ($recipient_query) ";
        }

        if (Session::haveRight("ticket", Ticket::READGROUP)) {
           // Add tickets where the users is in a requester or observer group
           // Subquery for requester/observer group
            $group_query = "SELECT `tickets_id`
            FROM `glpi_groups_tickets`
            WHERE `groups_id` IN ($groups) AND type IN ($requester, $obs)";
            $condition .= "OR `$fieldID` IN ($group_query) ";
        }

        if (
            Session::haveRightsOr("ticket", [
                Ticket::OWN,
                Ticket::READASSIGN
            ])
        ) {
           // Add tickets where the users is assigned
           // Subquery for assigned user
            $user_query = "SELECT `tickets_id`
            FROM `glpi_tickets_users`
            WHERE `users_id` = '$user' AND type = $assign";
            $condition .= "OR `$fieldID` IN ($user_query) ";
        }

        if (Session::haveRight("ticket", Ticket::READASSIGN)) {
           // Add tickets where the users is part of an assigned group
           // Subquery for assigned group
            $group_query = "SELECT `tickets_id`
            FROM `glpi_groups_tickets`
            WHERE `groups_id` IN ($groups) AND type = $assign";
            $condition .= "OR `$fieldID` IN ($group_query) ";

            if (Session::haveRight('ticket', Ticket::ASSIGN)) {
               // Add new tickets
                $tickets_query = "SELECT `id`
               FROM `glpi_tickets`
               WHERE `status` = '" . CommonITILObject::INCOMING . "'";
                $condition .= "OR `$fieldID` IN ($tickets_query) ";
            }
        }

        if (
            Session::haveRightsOr('ticketvalidation', [
                TicketValidation::VALIDATEINCIDENT,
                TicketValidation::VALIDATEREQUEST
            ])
        ) {
           // Add tickets where the users is the validator
           // Subquery for validator
            $validation_query = "SELECT `tickets_id`
            FROM `glpi_ticketvalidations`
            WHERE (`itemtype_target` = 'User' AND `items_id_target` = '$user')
                OR (`itemtype_target` = 'Group' AND `items_id_target` IN (SELECT `glpi_groups_users`.`groups_id` FROM `glpi_groups_users` WHERE `glpi_groups_users`.`users_id` = '$user'))";
            $condition .= "OR `$fieldID` IN ($validation_query) ";
        }

        return $condition;
    }

    public function getForbiddenSingleMassiveActions()
    {
        $excluded = parent::getForbiddenSingleMassiveActions();
        if (in_array($this->fields['status'], $this->getClosedStatusArray())) {
           //for closed Tickets, only keep transfer and unlock
            $excluded[] = 'TicketValidation:submit_validation';
            $excluded[] = 'Ticket:*';
            $excluded[] = 'ITILFollowup:*';
            $excluded[] = 'Document_Item:*';
        }

        $excluded[] = 'Ticket_Ticket:add';
        $excluded[] = 'Ticket:resolve_tickets';

        return $excluded;
    }

    public function getWhitelistedSingleMassiveActions()
    {
        $whitelist = parent::getWhitelistedSingleMassiveActions();

        if (!in_array($this->fields['status'], $this->getClosedStatusArray())) {
            $whitelist[] = 'Item_Ticket:add_item';
        }

        return $whitelist;
    }

    /**
     * Merge one or more tickets into another existing ticket.
     * Optionally sub-items like followups, documents, and tasks can be copied into the merged ticket.
     * If a ticket cannot be merged, the process continues on to the next ticket.
     * @param int   $merge_target_id The ID of the ticket that the other tickets will be merged into
     * @param array $ticket_ids Array of IDs of tickets to merge into the ticket with ID $merge_target_id
     * @param array $params Array of parameters for the ticket merge.
     *       linktypes - Array of itemtypes that will be duplicated into the ticket $merge_target_id.
     *                By default, no sub-items are copied. Currently supported link types are ITILFollowup, Document, and TicketTask.
     *       full_transaction - Boolean value indicating if the entire merge must complete successfully, or if partial merges are allowed.
     *                By default, the full merge must complete. On failure, all database operations performed are rolled back.
     *       link_type - Integer indicating the link type of the merged tickets (See types in Ticket_Ticket).
     *                By default, this is CommonITILObject_CommonITILObject::SON_OF. To disable linking, use 0 or a negative value.
     *       append_actors - Array of actor types to migrate into the ticket $merge_ticket. See types in CommonITILActor.
     *                By default, all actors are added to the ticket.
     * @param array $status Reference array that this function uses to store the status of each ticket attempted to be merged.
     *                   id => status (0 = Success, 1 = Error, 2 = Insufficient Rights).
     * @return boolean  True if the merge was successful if "full_transaction" is true.
     *                      Otherwise, true if any ticket was successfully merged.
     * @since 9.5.0
     */
    public static function merge(int $merge_target_id, array $ticket_ids, array &$status, array $params = [])
    {
        global $DB;
        $p = [
            'linktypes'          => [],
            'full_transaction'   => true,
            'link_type'          => CommonITILObject_CommonITILObject::SON_OF,
            'append_actors'      => [CommonITILActor::REQUESTER, CommonITILActor::OBSERVER, CommonITILActor::ASSIGN]
        ];
        $p = array_replace($p, $params);
        $ticket = new Ticket();
        $merge_target = new Ticket();
        $merge_target->getFromDB($merge_target_id);
        $fup = new ITILFollowup();
        $document_item = new Document_Item();
        $task = new TicketTask();

        if (!$merge_target->canAddFollowups()) {
            foreach ($ticket_ids as $id) {
                Toolbox::logDebug(sprintf(__('Not enough rights to merge tickets %d and %d'), $merge_target_id, $id));
               // Set status = 2 : Rights issue
                $status[$id] = 2;
            }
            return false;
        }
        $in_transaction = $DB->inTransaction();

        if ($p['full_transaction'] && !$in_transaction) {
            $DB->beginTransaction();
        }
        foreach ($ticket_ids as $id) {
            try {
                if (!$p['full_transaction'] && !$in_transaction) {
                    $DB->beginTransaction();
                }
                if ($merge_target->canUpdateItem() && $ticket->can($id, DELETE)) {
                    if (!$ticket->getFromDB($id)) {
                        //Cannot retrieve ticket. Abort/fail the merge
                        throw new \RuntimeException(sprintf(__('Failed to load ticket %d'), $id), 1);
                    }
                   //Build followup from the original ticket
                    $input = [
                        'itemtype'        => 'Ticket',
                        'items_id'        => $merge_target_id,
                        'content'         => $DB->escape($ticket->fields['name'] . Sanitizer::encodeHtmlSpecialChars("<br /><br />") . $ticket->fields['content']),
                        'users_id'        => $ticket->fields['users_id_recipient'],
                        'date_creation'   => $ticket->fields['date_creation'],
                        'date_mod'        => $ticket->fields['date_mod'],
                        'date'            => $ticket->fields['date_creation'],
                        'sourceitems_id'  => $ticket->getID()
                    ];
                    if (!$fup->add($input)) {
                       //Cannot add followup. Abort/fail the merge
                        throw new \RuntimeException(sprintf(__('Failed to add followup to ticket %d'), $merge_target_id), 1);
                    }
                    if (in_array('ITILFollowup', $p['linktypes'])) {
                       // Copy any followups to the ticket
                        $tomerge = $fup->find([
                            'items_id' => $id,
                            'itemtype' => 'Ticket'
                        ]);
                        foreach ($tomerge as $fup2) {
                             $fup2['items_id'] = $merge_target_id;
                             $fup2['sourceitems_id'] = $id;
                             $fup2['content'] = $DB->escape($fup2['content']);
                             unset($fup2['id']);
                            if (!$fup->add($fup2)) {
                             // Cannot add followup. Abort/fail the merge
                                 throw new \RuntimeException(sprintf(__('Failed to add followup to ticket %d'), $merge_target_id), 1);
                            }
                        }
                    }
                    if (in_array('TicketTask', $p['linktypes'])) {
                        $merge_tmp = ['tickets_id' => $merge_target_id];
                        if (!$task->can(-1, CREATE, $merge_tmp)) {
                            throw new \RuntimeException(sprintf(__('Not enough rights to merge tickets %d and %d'), $merge_target_id, $id), 2);
                        }
                       // Copy any tasks to the ticket
                        $tomerge = $task->find([
                            'tickets_id' => $id
                        ]);
                        foreach ($tomerge as $task2) {
                             $task2['tickets_id'] = $merge_target_id;
                             $task2['sourceitems_id'] = $id;
                             $task2['content'] = $DB->escape($task2['content']);
                             unset($task2['id']);
                             unset($task2['uuid']);
                            if (!$task->add($task2)) {
                             //Cannot add followup. Abort/fail the merge
                                throw new \RuntimeException(sprintf(__('Failed to add task to ticket %d'), $merge_target_id), 1);
                            }
                        }
                    }
                    if (in_array('Document', $p['linktypes'])) {
                        if (!$merge_target->canAddItem('Document')) {
                            throw new \RuntimeException(sprintf(__('Not enough rights to merge tickets %d and %d'), $merge_target_id, $id), 2);
                        }
                        $tomerge = $document_item->find([
                            'itemtype' => 'Ticket',
                            'items_id' => $id,
                            'NOT' => [
                                'documents_id' => new \QuerySubQuery([
                                    'SELECT' => 'documents_id',
                                    'FROM'   => $document_item->getTable(),
                                    'WHERE'  => [
                                        'itemtype' => 'Ticket',
                                        'items_id' => $merge_target_id
                                    ]
                                ])
                            ]
                        ]);

                        foreach ($tomerge as $document_item2) {
                             $document_item2['items_id'] = $merge_target_id;
                             unset($document_item2['id']);
                            if (!$document_item->add($document_item2)) {
                             //Cannot add document. Abort/fail the merge
                                throw new \RuntimeException(sprintf(__('Failed to add document to ticket %d'), $merge_target_id), 1);
                            }
                        }
                    }
                    if ($p['link_type'] > 0 && $p['link_type'] < 5) {
                       //Add relation (this is parent of merge target)
                        $tt = new Ticket_Ticket();
                        $linkparams = [
                            'link'         => $p['link_type'],
                            'tickets_id_1' => $id,
                            'tickets_id_2' => $merge_target_id
                        ];
                        $tt->deleteByCriteria([
                            'OR' => [
                                [
                                    'AND' => [
                                        'tickets_id_1' => $merge_target_id,
                                        'tickets_id_2' => $id
                                    ]
                                ],
                                [
                                    'AND' => [
                                        'tickets_id_2' => $merge_target_id,
                                        'tickets_id_1' => $id
                                    ]
                                ]
                            ]
                        ]);
                        if (!$tt->add($linkparams)) {
                             //Cannot link tickets. Abort/fail the merge
                             throw new \RuntimeException(sprintf(__('Failed to link tickets %d and %d'), $merge_target_id, $id), 1);
                        }
                    }
                    if (isset($p['append_actors'])) {
                        $tu = new Ticket_User();
                        $existing_users = $tu->find(['tickets_id' => $merge_target_id]);
                        $gt = new Group_Ticket();
                        $existing_groups = $gt->find(['tickets_id' => $merge_target_id]);
                        $st = new Supplier_Ticket();
                        $existing_suppliers = $st->find(['tickets_id' => $merge_target_id]);

                        foreach ($p['append_actors'] as $actor_type) {
                            $users = $tu->find([
                                'tickets_id' => $id,
                                'type' => $actor_type
                            ]);
                            $groups = $gt->find([
                                'tickets_id' => $id,
                                'type' => $actor_type
                            ]);
                            $suppliers = $st->find([
                                'tickets_id' => $id,
                                'type' => $actor_type
                            ]);
                            $users = array_filter($users, function ($user) use ($existing_users) {
                                foreach ($existing_users as $existing_user) {
                                    if (
                                        $existing_user['users_id'] > 0 && $user['users_id'] > 0 &&
                                        $existing_user['users_id'] === $user['users_id'] &&
                                        $existing_user['type'] === $user['type']
                                    ) {
                                        // Internal users
                                        return false;
                                    } else if (
                                        $existing_user['users_id'] == 0 && $user['users_id'] == 0 &&
                                        $existing_user['alternative_email'] === $user['alternative_email'] &&
                                        $existing_user['type'] === $user['type']
                                    ) {
                                       // External users
                                        return false;
                                    }
                                }
                                return true;
                            });
                            $groups = array_filter($groups, function ($group) use ($existing_groups) {
                                foreach ($existing_groups as $existing_group) {
                                    if (
                                        $existing_group['groups_id'] === $group['groups_id'] &&
                                        $existing_group['type'] === $group['type']
                                    ) {
                                        return false;
                                    }
                                }
                                return true;
                            });
                            $suppliers = array_filter($suppliers, function ($supplier) use ($existing_suppliers) {
                                foreach ($existing_suppliers as $existing_supplier) {
                                    if (
                                        $existing_supplier['suppliers_id'] > 0 && $supplier['suppliers_id'] > 0 &&
                                        $existing_supplier['suppliers_id'] === $supplier['suppliers_id'] &&
                                        $existing_supplier['type'] === $supplier['type']
                                    ) {
                                        // Internal suppliers
                                        return false;
                                    } else if (
                                        $existing_supplier['suppliers_id'] == 0 && $supplier['suppliers_id'] == 0 &&
                                        $existing_supplier['alternative_email'] === $supplier['alternative_email'] &&
                                        $existing_supplier['type'] === $supplier['type']
                                    ) {
                                       // External suppliers
                                        return false;
                                    }
                                }
                                return true;
                            });
                            foreach ($users as $user) {
                                 $user['tickets_id'] = $merge_target_id;
                                 unset($user['id']);
                                 $tu->add($user);
                            }
                            foreach ($groups as $group) {
                                $group['tickets_id'] = $merge_target_id;
                                unset($group['id']);
                                $gt->add($group);
                            }
                            foreach ($suppliers as $supplier) {
                                $supplier['tickets_id'] = $merge_target_id;
                                unset($supplier['id']);
                                $st->add($supplier);
                            }
                        }
                    }
                   //Delete this ticket
                    if (!$ticket->delete(['id' => $id, '_disablenotif' => true])) {
                        throw new \RuntimeException(sprintf(__('Failed to delete ticket %d'), $id), 1);
                    }
                    if (!$p['full_transaction'] && !$in_transaction) {
                        $DB->commit();
                    }
                    $status[$id] = 0;
                    Event::log(
                        $merge_target_id,
                        'ticket',
                        4,
                        'tracking',
                        sprintf(
                            __('%s merges ticket %s into %s'),
                            $_SESSION['glpiname'],
                            $id,
                            $merge_target_id
                        )
                    );
                } else {
                    throw new \RuntimeException(sprintf(__('Not enough rights to merge tickets %d and %d'), $merge_target_id, $id), 2);
                }
            } catch (\RuntimeException $e) {
                if ($e->getCode() < 1 || $e->getCode() > 2) {
                    $status[$id] = 1;
                } else {
                    $status[$id] = $e->getCode();
                }
                Toolbox::logDebug($e->getMessage());
                if (!$in_transaction) {
                    $DB->rollBack();
                }
                if ($p['full_transaction']) {
                    return false;
                }
            }
        }
        if ($p['full_transaction'] && !$in_transaction) {
            $DB->commit();
        }
        return true;
    }


    /**
     * Check profiles and detect where criteria from existing rights
     *
     * @return array criteria to apply to an iterator query
     */
    public static function getCriteriaFromProfile()
    {
        if (Session::haveRight("ticket", Ticket::READALL)) {
            return [];
        }

        $users  = false;
        $groups = false;
        $valid  = false;

        $where_profile = [];
        if (Session::haveRight("ticket", Ticket::READMY)) {
            $users = true;
            $where_profile[] = [
                'OR' => [
                    [
                        'tu.users_id' => Session::getLoginUserID(),
                        'OR' => [
                            ['tu.type' => CommonITILActor::REQUESTER],
                            ['tu.type' => CommonITILActor::OBSERVER],
                        ]
                    ],
                    "glpi_tickets.users_id_recipient" => Session::getLoginUserID()
                ]
            ];
        }

        if (Session::haveRight("ticket", Ticket::READGROUP) && count($_SESSION['glpigroups'])) {
            $groups = true;
            $where_profile[] = [
                'gt.groups_id' => $_SESSION['glpigroups'],
                'OR' => [
                    ['gt.type' => CommonITILActor::REQUESTER],
                    ['gt.type' => CommonITILActor::OBSERVER],
                ]
            ];
        }

        if (Session::haveRight("ticket", Ticket::OWN)) {
            $users = true;
            $where_profile[] = [
                'tu.users_id' => Session::getLoginUserID(),
                'tu.type'     => CommonITILActor::ASSIGN,
            ];
        }

        if (Session::haveRight("ticket", Ticket::READASSIGN)) {
            $users = true;
            $temp = [
                'OR' => [
                    [
                        'tu.users_id' => Session::getLoginUserID(),
                        'tu.type'     => CommonITILActor::ASSIGN,
                    ]
                ]
            ];

            if (count($_SESSION['glpigroups'])) {
                $groups = true;
                $temp['OR'][] = [
                    'gt.groups_id' => $_SESSION['glpigroups'],
                    'gt.type'      => CommonITILActor::ASSIGN
                ];
            }

            if (Session::haveRight('ticket', Ticket::ASSIGN)) {
                $temp['OR'][] = [
                    ['glpi_tickets.status' => CommonITILObject::INCOMING]
                ];
            }

            $where_profile[] = $temp;
        }

        if (
            Session::haveRightsOr('ticketvalidation', [
                TicketValidation::VALIDATEINCIDENT,
                TicketValidation::VALIDATEREQUEST
            ])
        ) {
            $valid = true;
            $where_profile[] = [
                'tv.users_id_validate' => Session::getLoginUserID(),
            ];
        }

       // joins needed tables
        $join_profile  = [];
        if ($users) {
            $join_profile['glpi_tickets_users AS tu'] = [
                'ON' => [
                    'tu'           => 'tickets_id',
                    'glpi_tickets' => 'id'
                ]
            ];
        }
        if ($groups) {
            $join_profile['glpi_groups_tickets AS gt'] = [
                'ON' => [
                    'gt'           => 'tickets_id',
                    'glpi_tickets' => 'id'
                ]
            ];
        }
        if ($valid) {
            $join_profile['glpi_ticketvalidations as tv'] = [
                'ON' => [
                    'tv'           => 'tickets_id',
                    'glpi_tickets' => 'id'
                ]
            ];
        }

        $criteria = [];
        if (count($where_profile)) {
            $criteria['WHERE'] = [['OR' => $where_profile]];
        }
        if (count($join_profile)) {
            $criteria['LEFT JOIN'] = $join_profile;
        }

        return $criteria;
    }


    public static function getIcon()
    {
        return "ti ti-alert-circle";
    }

    public static function getItemLinkClass(): string
    {
        return Item_Ticket::class;
    }

    public static function getTaskClass()
    {
        return TicketTask::class;
    }

    public static function getContentTemplatesParametersClass(): string
    {
        return TicketParameters::class;
    }
}<|MERGE_RESOLUTION|>--- conflicted
+++ resolved
@@ -1743,16 +1743,7 @@
             }
         }
 
-<<<<<<< HEAD
-       // Set default contract if not specified
-=======
-        $cat_id = $input['itilcategories_id'] ?? 0;
-        if ($cat_id) {
-            $input['itilcategories_id_code'] = ITILCategory::getById($cat_id)->fields['code'];
-        }
-
         // Set default contract if not specified
->>>>>>> 55f68db7
         if (
             (!isset($input['_contracts_id']) || (int)$input['_contracts_id'] == 0)
             && (!isset($input['_skip_default_contract']) || $input['_skip_default_contract'] === false)
