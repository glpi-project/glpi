--- conflicted
+++ resolved
@@ -1803,49 +1803,17 @@
             }
         }
 
-<<<<<<< HEAD
         $initial_requester = isset($input['_users_id_requester']) && !is_array($input['_users_id_requester']) && (int)$input['_users_id_requester'] > 0
             ? $input['_users_id_requester']
             : 0;
 
         if (!isset($input['_skip_rules']) || $input['_skip_rules'] === false) {
-=======
-        $skip_rules = isset($input['_skip_rules']) && $input['_skip_rules'] !== false;
-        $tmprequester = 0;
-        if (!$skip_rules) {
->>>>>>> 8ecc42ad
            // Process Business Rules
             $this->fillInputForBusinessRules($input);
 
             $rules = new RuleTicketCollection($input['entities_id']);
 
-<<<<<<< HEAD
-=======
-           // Set unset variables with are needed
-            $user = new User();
-            if (isset($input["_users_id_requester"])) {
-                if (
-                    !is_array($input["_users_id_requester"])
-                    && $user->getFromDB($input["_users_id_requester"])
-                ) {
-                    $input['_locations_id_of_requester'] = $user->fields['locations_id'];
-                    $input['users_default_groups'] = $user->fields['groups_id'];
-                    $tmprequester = $input["_users_id_requester"];
-                } else if (is_array($input["_users_id_requester"]) && ($user_id = reset($input["_users_id_requester"])) !== false) {
-                    if ($user->getFromDB($user_id)) {
-                        $input['_locations_id_of_requester'] = $user->fields['locations_id'];
-                        $input['users_default_groups'] = $user->fields['groups_id'];
-                    }
-                }
-            }
-
-           // Clean new lines before passing to rules
-            if (isset($input["content"])) {
-                $input["content"] = preg_replace('/\\\\r\\\\n/', "\\n", $input['content']);
-                $input["content"] = preg_replace('/\\\\n/', "\\n", $input['content']);
-            }
-
->>>>>>> 8ecc42ad
+
             $input = $rules->processAllRules(
                 $input,
                 $input,
@@ -1857,7 +1825,6 @@
             // Recompute default values based on values computed by rules
             $input = $this->computeDefaultValuesForAdd($input);
 
-<<<<<<< HEAD
             if (
                 isset($input['_users_id_requester'])
                 && !is_array($input['_users_id_requester'])
@@ -1866,16 +1833,6 @@
                // if requester set by rule, clear address from mailcollector
                 unset($input['_users_id_requester_notif']);
             }
-=======
-        if (
-            !$skip_rules
-            && isset($input['_users_id_requester'])
-            && !is_array($input['_users_id_requester'])
-            && ($input['_users_id_requester'] != $tmprequester)
-        ) {
-           // if requester set by rule, clear address from mailcollector
-            unset($input['_users_id_requester_notif']);
->>>>>>> 8ecc42ad
         }
 
         if (
