--- conflicted
+++ resolved
@@ -1672,44 +1672,7 @@
             NotificationEvent::raiseEvent($mailtype, $this);
         }
 
-<<<<<<< HEAD
         $this->handleSatisfactionSurveyOnUpdate();
-=======
-       // inquest created immediatly if delay = O
-        $inquest       = new TicketSatisfaction();
-        $rate          = Entity::getUsedConfig(
-            'inquest_config',
-            $this->fields['entities_id'],
-            'inquest_rate'
-        );
-        $delay         = Entity::getUsedConfig(
-            'inquest_config',
-            $this->fields['entities_id'],
-            'inquest_delay'
-        );
-        $type          = Entity::getUsedConfig('inquest_config', $this->fields['entities_id']);
-        $max_closedate = $this->fields['closedate'];
-
-        if (
-            in_array("status", $this->updates)
-            && in_array($this->input["status"], $this->getClosedStatusArray())
-            && ($delay == 0)
-            && ($rate > 0)
-            && (mt_rand(1, 100) <= $rate)
-        ) {
-            // For reopened ticket
-            $inquest->delete(['tickets_id' => $this->fields['id']]);
-
-            $inquest->add(
-                [
-                    'tickets_id'    => $this->fields['id'],
-                    'date_begin'    => $_SESSION["glpi_currenttime"],
-                    'entities_id'   => $this->fields['entities_id'],
-                    'type'          => $type,
-                    'max_closedate' => $max_closedate,
-                ]
-            );
-        }
 
         // Add linked project
         $projects_ids = $this->input['_projects_id'] ?? [];
@@ -1723,7 +1686,6 @@
                 ]);
             }
         }
->>>>>>> 4ad55b63
     }
 
 
@@ -2097,8 +2059,6 @@
             ]);
         }
 
-<<<<<<< HEAD
-=======
         // Add linked project
         $projects_ids = $this->input['_projects_id'] ?? [];
         foreach ($projects_ids as $projects_id) {
@@ -2111,9 +2071,7 @@
                 ]);
             }
         }
-        $this->handleItemsIdInput();
-
->>>>>>> 4ad55b63
+
         parent::post_addItem();
 
         $this->handleNewItemNotifications();
