--- conflicted
+++ resolved
@@ -229,35 +229,10 @@
 
     public static function showForItem(CommonGLPI $item, $withtemplate = 0)
     {
-<<<<<<< HEAD
         /**
          * @var \DBmysql $DB
          */
         global $DB;
-=======
-        /** @var array $CFG_GLPI */
-        global $CFG_GLPI;
-
-        if ($item instanceof IPNetwork) {
-            if (isset($_GET["start"])) {
-                $start = $_GET["start"];
-            } else {
-                $start = 0;
-            }
-
-            if (!empty($_GET["order"])) {
-                $table_options['order'] = $_GET["order"];
-            } else {
-                $table_options['order'] = 'ip';
-            }
-
-            $order_by_itemtype             = ($table_options['order'] == 'itemtype');
-
-            $table_options['SQL_options']  = [
-                'LIMIT'  => $_SESSION['glpilist_limit'],
-                'START'  => $start
-            ];
->>>>>>> e0b9650b
 
         if ($item::class !== IPNetwork::class) {
             // Not supported
@@ -380,15 +355,6 @@
         }
     }
 
-<<<<<<< HEAD
-    /**
-     * @param $item           CommonGLPI object
-     * @param $withtemplate   (default 0)
-     *
-     * @return string
-     **/
-=======
->>>>>>> e0b9650b
     public function getTabNameForItem(CommonGLPI $item, $withtemplate = 0)
     {
 
