<?php

/**
 * ---------------------------------------------------------------------
 *
 * GLPI - Gestionnaire Libre de Parc Informatique
 *
 * http://glpi-project.org
 *
 * @copyright 2015-2025 Teclib' and contributors.
 * @copyright 2003-2014 by the INDEPNET Development Team.
 * @licence   https://www.gnu.org/licenses/gpl-3.0.html
 *
 * ---------------------------------------------------------------------
 *
 * LICENSE
 *
 * This file is part of GLPI.
 *
 * This program is free software: you can redistribute it and/or modify
 * it under the terms of the GNU General Public License as published by
 * the Free Software Foundation, either version 3 of the License, or
 * (at your option) any later version.
 *
 * This program is distributed in the hope that it will be useful,
 * but WITHOUT ANY WARRANTY; without even the implied warranty of
 * MERCHANTABILITY or FITNESS FOR A PARTICULAR PURPOSE.  See the
 * GNU General Public License for more details.
 *
 * You should have received a copy of the GNU General Public License
 * along with this program.  If not, see <https://www.gnu.org/licenses/>.
 *
 * ---------------------------------------------------------------------
 */

use Glpi\Application\View\TemplateRenderer;
use Glpi\Event;

/**
 * Common DataBase visibility for items
 */
abstract class CommonDBVisible extends CommonDBTM
{
    /**
     * Types of target available for the itemtype
     * @var string[]
     */
    public static $types = ['Entity', 'Group', 'Profile', 'User'];

    /**
     * Entities on which item is visible.
     * Keys are ID, values are DB fields values.
     * @var array
     */
    protected $entities = [];

    /**
     * Groups for whom item is visible.
     * Keys are ID, values are DB fields values.
     * @var array
     */
    protected $groups = [];

    /**
     * Profiles for whom item is visible.
     * Keys are ID, values are DB fields values.
     * @var array
     */
    protected $profiles = [];

    /**
     * Users for whom item is visible.
     * Keys are ID, values are DB fields values.
     * @var array
     */
    protected $users = [];

<<<<<<< HEAD
    /**
     * Class defining relation to $users
     * @var string
     */
    protected $userClass;

    /**
     * Class defining relation to $profiles
     * @var string
     */
    protected $profileClass;

    /**
     * Class defining relation to $groups
     * @var string
     */
    protected $groupClass;

    /**
     * Class defining relation to entities
     * @var string
     */
    protected $entityClass;

    /**
     * Service for visibility target log
     * @var string
     */
    protected $service;

    public function __construct()
    {
        // define default values
        if (!$this->userClass) {
            $this->userClass = $this->getType() . '_UserTarget';
        }
        if (!$this->groupClass) {
            $this->groupClass = 'Group_' . $this->getType();
        }
        if (!$this->entityClass) {
            $this->entityClass = 'Entity_' . $this->getType();
        }
        if (!$this->profileClass) {
            $this->profileClass = 'Profile_' . $this->getType();
        }
        if (!$this->service) {
            $this->service =  'tools';
        }

        parent::__construct();
    }

    public function __get(string $property)
    {
        // TODO Deprecate access to variables in GLPI 11.0.
        $value = null;
        switch ($property) {
            case 'entities':
            case 'groups':
            case 'profiles':
            case 'users':
                $value = $this->$property;
                break;
            default:
                $trace = debug_backtrace();
                trigger_error(
                    sprintf('Undefined property: %s::%s in %s on line %d', __CLASS__, $property, $trace[0]['file'], $trace[0]['line']),
                    E_USER_WARNING
                );
                break;
        }
        return $value;
    }

    public function __set(string $property, $value)
    {
        // TODO Deprecate access to variables in GLPI 11.0.
        switch ($property) {
            case 'entities':
            case 'groups':
            case 'profiles':
            case 'users':
                $this->$property = $value;
                break;
            default:
                $trace = debug_backtrace();
                trigger_error(
                    sprintf('Undefined property: %s::%s in %s on line %d', __CLASS__, $property, $trace[0]['file'], $trace[0]['line']),
                    E_USER_WARNING
                );
                break;
        }
    }

=======
>>>>>>> bd549c90
    /**
     * Is the login user have access to item based on visibility configuration
     *
     * @since 0.83
     * @since 9.2 moved from each class to parent class
     *
     * @return boolean
     **/
    public function haveVisibilityAccess()
    {
        // Author
        if ($this->fields['users_id'] == Session::getLoginUserID()) {
            return true;
        }
        // Users
        if (isset($this->users[Session::getLoginUserID()])) {
            return true;
        }

        // Groups
        if (
            count($this->groups)
            && isset($_SESSION["glpigroups"]) && count($_SESSION["glpigroups"])
        ) {
            foreach ($this->groups as $data) {
                foreach ($data as $group) {
                    if (in_array($group['groups_id'], $_SESSION["glpigroups"])) {
                        // All the group
                        if ($group['no_entity_restriction']) {
                            return true;
                        }
                        // Restrict to entities
                        if (Session::haveAccessToEntity($group['entities_id'], $group['is_recursive'])) {
                            return true;
                        }
                    }
                }
            }
        }

        // Entities
        if (
            count($this->entities)
            && isset($_SESSION["glpiactiveentities"]) && count($_SESSION["glpiactiveentities"])
        ) {
            foreach ($this->entities as $data) {
                foreach ($data as $entity) {
                    if (Session::haveAccessToEntity($entity['entities_id'], $entity['is_recursive'])) {
                        return true;
                    }
                }
            }
        }

        // Profiles
        if (
            count($this->profiles)
            && isset($_SESSION["glpiactiveprofile"])
            && isset($_SESSION["glpiactiveprofile"]['id'])
        ) {
            if (isset($this->profiles[$_SESSION["glpiactiveprofile"]['id']])) {
                foreach ($this->profiles[$_SESSION["glpiactiveprofile"]['id']] as $profile) {
                    // All the profile
                    if ($profile['no_entity_restriction']) {
                        return true;
                    }
                    // Restrict to entities
                    if (Session::haveAccessToEntity($profile['entities_id'], $profile['is_recursive'])) {
                        return true;
                    }
                }
            }
        }

        return false;
    }

    /**
     * Count visibilities
     *
     * @since 0.83
     * @since 9.2 moved from each class to parent class
     *
     * @return integer
     */
    public function countVisibilities()
    {

        return (count($this->entities)
              + count($this->users)
              + count($this->groups)
              + count($this->profiles));
    }


    /**
     * Get right which will be used to determine which users can be targeted
     * @return string
     */
    public function getVisibilityRight()
    {
        return strtolower($this::getType()) . '_public';
    }

    /**
     * Show visibility configuration
     *
     * @since 9.2 moved from each class to parent class
     *
     * @return void
     **/
    public function showVisibility()
    {
        $ID      = (int) $this->fields['id'];
        $canedit = $this->canEdit($ID);
        $rand    = mt_rand();
        $nb      = $this->countVisibilities();

        if ($canedit) {
            TemplateRenderer::getInstance()->display('components/add_visibility_target.html.twig', [
                'type'  => static::class,
                'types' => static::$types,
                'rand'  => $rand,
                'id'    => $ID,
                'add_target_msg' => __('Add a target'),
                'visiblity_dropdown_params' => $this->getShowVisibilityDropdownParams(),
            ]);
        }

        $entries = [];

        foreach ($this->users as $val) {
            foreach ($val as $data) {
                $entries[] = [
                    'itemtype' => $this instanceof SavedSearch ? SavedSearch_UserTarget::class : static::class . '_User',
                    'id' => $data['id'],
                    'type' => User::getTypeName(1),
                    'recipient' => htmlescape(getUserName($data['users_id'])),
                ];
            }
        }

        foreach ($this->groups as $val) {
            foreach ($val as $data) {
                $name    = Dropdown::getDropdownName('glpi_groups', $data['groups_id']);
                $tooltip = Dropdown::getDropdownComments('glpi_groups', (int) $data['groups_id']);
                $recipient = sprintf(
                    __s('%1$s %2$s'),
                    htmlescape($name),
                    Html::showToolTip($tooltip, ['display' => false])
                );
                if ($data['entities_id'] !== null) {
                    $recipient = sprintf(
                        __s('%1$s / %2$s'),
                        $recipient,
                        htmlescape(
                            Dropdown::getDropdownName(
                                'glpi_entities',
                                $data['entities_id']
                            )
                        )
                    );
                    if ($data['is_recursive']) {
                        $recipient = sprintf(
                            __s('%1$s %2$s'),
                            $recipient,
                            "<span class='fw-bold'>(" . __s('R') . ")</span>"
                        );
                    }
                }
                $entries[] = [
                    'itemtype' => 'Group_' . static::class,
                    'id' => $data['id'],
                    'type' => Group::getTypeName(1),
                    'recipient' => $recipient,
                ];
            }
        }

        foreach ($this->entities as $val) {
            foreach ($val as $data) {
                $name    = Dropdown::getDropdownName('glpi_entities', $data['entities_id']);
                $tooltip = Dropdown::getDropdownComments('glpi_entities', (int) $data['entities_id']);
                $recipient = sprintf(
                    __s('%1$s %2$s'),
                    htmlescape($name),
                    Html::showToolTip($tooltip, ['display' => false])
                );
                if ($data['is_recursive']) {
                    $recipient = sprintf(
                        __s('%1$s %2$s'),
                        $recipient,
                        "<span class='fw-bold'>(" . __s('R') . ")</span>"
                    );
                }
                $entries[] = [
                    'itemtype' => 'Entity_' . static::class,
                    'id' => $data['id'],
                    'type' => Entity::getTypeName(1),
                    'recipient' => $recipient,
                ];
            }
        }

        foreach ($this->profiles as $val) {
            foreach ($val as $data) {
                $name    = Dropdown::getDropdownName('glpi_profiles', $data['profiles_id']);
                $tooltip = Dropdown::getDropdownComments('glpi_profiles', (int) $data['profiles_id']);
                $recipient = sprintf(
                    __s('%1$s %2$s'),
                    htmlescape($name),
                    Html::showToolTip($tooltip, ['display' => false])
                );
                if ($data['entities_id'] !== null) {
                    $recipient = sprintf(
                        __s('%1$s / %2$s'),
                        $recipient,
                        htmlescape(
                            Dropdown::getDropdownName(
                                'glpi_entities',
                                $data['entities_id']
                            )
                        )
                    );
                    if ($data['is_recursive']) {
                        $recipient = sprintf(
                            __s('%1$s %2$s'),
                            $recipient,
                            "<span class='fw-bold'>(" . __s('R') . ")</span>"
                        );
                    }
                }
                $entries[] = [
                    'itemtype' => static::class === KnowbaseItem::class ? (static::class . '_Profile') : ('Profile_' . static::class),
                    'id' => $data['id'],
                    'type' => Profile::getTypeName(1),
                    'recipient' => $recipient,
                ];
            }
        }

        echo "</table>";

        $massiveactionparams = [
            'num_displayed' => count($entries),
            'container' => 'mass' . static::class . $rand,
            'specific_actions' => ['delete' => _x('button', 'Delete permanently')],
        ];
        if ($this->fields['users_id'] !== Session::getLoginUserID()) {
            $massiveactionparams['confirm'] = __('Caution! You are not the author of this item. Deleting targets can result in loss of access.');
        }

        TemplateRenderer::getInstance()->display('components/datatable.html.twig', [
            'is_tab' => true,
            'nofilter' => true,
            'nosort' => true,
            'columns' => [
                'type' => _n('Type', 'Types', 1),
                'recipient' => _n('Recipient', 'Recipients', 1),
            ],
            'formatters' => [
                'recipient' => 'raw_html',
            ],
            'entries' => $entries,
            'total_number' => count($entries),
            'filtered_number' => count($entries),
            'showmassiveactions' => $canedit,
            'massiveactionparams' => $massiveactionparams,
        ]);

        return true;
    }

    /**
     * Get dropdown parameters from showVisibility method
     *
     * @return array
     */
    protected function getShowVisibilityDropdownParams()
    {
        $params = ['type' => '__VALUE__'];
        if ($right = $this->getVisibilityRight()) {
            $params['right'] = $right;
        }
        if (isset($this->fields['entities_id'])) {
            $params['entity'] = $this->fields['entities_id'];
        }
        if (isset($this->fields['is_recursive'])) {
            $params['is_recursive'] = $this->fields['is_recursive'];
        }
        return $params;
    }

    /**
     * Add a visibility target to the item
     * @param array $inputs key '_type' determine the type of target
     * @return void
     */
    public function addVisibility(array $inputs)
    {
        $fkField = getForeignKeyFieldForItemType($this->getType());
        $item = null;
        switch ($inputs['_type']) {
            case User::class:
                $class = $this->getType() . '_UserTarget';
                if (is_a($class, CommonDBRelation::class, true)) {
                    $item = new $class();
                }
                break;
            case Group::class:
                $class = 'Group_' . $this->getType();
                if (is_a($class, CommonDBRelation::class, true)) {
                    $item = new $class();
                }
                break;
            case Entity::class:
                $class = 'Entity_' . $this->getType();
                if (is_a($class, CommonDBRelation::class, true)) {
                    $item = new $class();
                }
                break;
            case Profile::class:
                $class = 'Profile_' . $this->getType();
                if (is_a($class, CommonDBRelation::class, true)) {
                    $item = new $class();
                }
                break;
        }
        if (array_key_exists('entities_id', $inputs) && $inputs['entities_id'] == -1) {
            // "No restriction" value selected
            $inputs['entities_id'] = 'NULL';
            $inputs['no_entity_restriction'] = 1;
        }
        if (!is_null($item)) {
            $item->add($inputs);
            Event::log(
                $inputs[$fkField],
                $this->getType(),
                4,
                $this->service,
                //TRANS: %s is the user login
                sprintf(__('%s adds a target'), $_SESSION["glpiname"])
            );
        }
    }
}<|MERGE_RESOLUTION|>--- conflicted
+++ resolved
@@ -75,7 +75,6 @@
      */
     protected $users = [];
 
-<<<<<<< HEAD
     /**
      * Class defining relation to $users
      * @var string
@@ -128,50 +127,6 @@
         parent::__construct();
     }
 
-    public function __get(string $property)
-    {
-        // TODO Deprecate access to variables in GLPI 11.0.
-        $value = null;
-        switch ($property) {
-            case 'entities':
-            case 'groups':
-            case 'profiles':
-            case 'users':
-                $value = $this->$property;
-                break;
-            default:
-                $trace = debug_backtrace();
-                trigger_error(
-                    sprintf('Undefined property: %s::%s in %s on line %d', __CLASS__, $property, $trace[0]['file'], $trace[0]['line']),
-                    E_USER_WARNING
-                );
-                break;
-        }
-        return $value;
-    }
-
-    public function __set(string $property, $value)
-    {
-        // TODO Deprecate access to variables in GLPI 11.0.
-        switch ($property) {
-            case 'entities':
-            case 'groups':
-            case 'profiles':
-            case 'users':
-                $this->$property = $value;
-                break;
-            default:
-                $trace = debug_backtrace();
-                trigger_error(
-                    sprintf('Undefined property: %s::%s in %s on line %d', __CLASS__, $property, $trace[0]['file'], $trace[0]['line']),
-                    E_USER_WARNING
-                );
-                break;
-        }
-    }
-
-=======
->>>>>>> bd549c90
     /**
      * Is the login user have access to item based on visibility configuration
      *
