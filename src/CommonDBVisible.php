--- conflicted
+++ resolved
@@ -75,7 +75,7 @@
      */
     protected $users = [];
 
-<<<<<<< HEAD
+
     /**
      * Class defining relation to $users
      * @var string
@@ -128,8 +128,7 @@
         parent::__construct();
     }
 
-=======
->>>>>>> a2fb20f1
+
     /**
      * Is the login user have access to item based on visibility configuration
      *
