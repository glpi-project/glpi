<?php

/**
 * ---------------------------------------------------------------------
 *
 * GLPI - Gestionnaire Libre de Parc Informatique
 *
 * http://glpi-project.org
 *
 * @copyright 2015-2023 Teclib' and contributors.
 * @copyright 2003-2014 by the INDEPNET Development Team.
 * @licence   https://www.gnu.org/licenses/gpl-3.0.html
 *
 * ---------------------------------------------------------------------
 *
 * LICENSE
 *
 * This file is part of GLPI.
 *
 * This program is free software: you can redistribute it and/or modify
 * it under the terms of the GNU General Public License as published by
 * the Free Software Foundation, either version 3 of the License, or
 * (at your option) any later version.
 *
 * This program is distributed in the hope that it will be useful,
 * but WITHOUT ANY WARRANTY; without even the implied warranty of
 * MERCHANTABILITY or FITNESS FOR A PARTICULAR PURPOSE.  See the
 * GNU General Public License for more details.
 *
 * You should have received a copy of the GNU General Public License
 * along with this program.  If not, see <https://www.gnu.org/licenses/>.
 *
 * ---------------------------------------------------------------------
 */

use Glpi\Event;
use Glpi\Plugin\Hooks;
use Glpi\Toolbox\Sanitizer;

/**
 * Entity class
 */
class Entity extends CommonTreeDropdown
{
    use Glpi\Features\Clonable;
    use MapGeolocation;

    public $must_be_replace              = true;
    public $dohistory                    = true;

    public $first_level_menu             = "admin";
    public $second_level_menu            = "entity";

    public static $rightname                    = 'entity';
    protected $usenotepad                = true;

    const READHELPDESK                   = 1024;
    const UPDATEHELPDESK                 = 2048;

    const CONFIG_AUTO                    = -1;
    const CONFIG_PARENT                  = -2;
    const CONFIG_NEVER                   = -10;

    const AUTO_ASSIGN_HARDWARE_CATEGORY  = 1;
    const AUTO_ASSIGN_CATEGORY_HARDWARE  = 2;

    /**
     * Possible values for "anonymize_support_agents" setting
     */
    const ANONYMIZE_DISABLED            = 0;
    const ANONYMIZE_USE_GENERIC         = 1;
    const ANONYMIZE_USE_NICKNAME        = 2;
    const ANONYMIZE_USE_GENERIC_USER    = 3;
    const ANONYMIZE_USE_NICKNAME_USER   = 4;
    const ANONYMIZE_USE_GENERIC_GROUP   = 5;

   // Array of "right required to update" => array of fields allowed
   // Missing field here couldn't be update (no right)
    private static $field_right = [
        'entity' => [
         // Address
            'address', 'country', 'email', 'fax', 'notepad',
            'longitude','latitude','altitude',
            'phonenumber', 'postcode', 'state', 'town',
            'website', 'registration_number',
         // Advanced (could be user_authtype ?)
            'authldaps_id', 'entity_ldapfilter', 'ldap_dn',
            'mail_domain', 'tag',
         // Inventory
            'entities_strategy_software', 'entities_id_software', 'level', 'name',
            'completename', 'entities_id',
            'ancestors_cache', 'sons_cache', 'comment', 'transfers_strategy', 'transfers_id',
            'agent_base_url'
        ],
      // Inventory
        'infocom' => [
            'autofill_buy_date', 'autofill_delivery_date',
            'autofill_order_date', 'autofill_use_date',
            'autofill_warranty_date',
            'autofill_decommission_date'
        ],
      // Notification
        'notification' => [
            'admin_email', 'replyto_email', 'from_email',
            'admin_email_name', 'replyto_email_name', 'from_email_name',
            'noreply_email_name','noreply_email',
            'delay_send_emails',
            'is_notif_enable_default',
            'default_cartridges_alarm_threshold',
            'default_consumables_alarm_threshold',
            'default_contract_alert', 'default_infocom_alert',
            'mailing_signature', 'cartridges_alert_repeat',
            'consumables_alert_repeat', 'notclosed_delay',
            'use_licenses_alert', 'use_certificates_alert',
            'send_licenses_alert_before_delay',
            'send_certificates_alert_before_delay',
            'certificates_alert_repeat_interval',
            'use_contracts_alert',
            'send_contracts_alert_before_delay',
            'use_reservations_alert', 'use_infocoms_alert',
            'send_infocoms_alert_before_delay',
            'notification_subject_tag', 'use_domains_alert',
            'send_domains_alert_close_expiries_delay', 'send_domains_alert_expired_delay',
            'approval_reminder_repeat_interval',
        ],
      // Helpdesk
        'entity_helpdesk' => [
            'calendars_strategy', 'calendars_id', 'tickettype', 'auto_assign_mode',
            'autoclose_delay',
            'inquest_config', 'inquest_rate', 'inquest_delay', 'inquest_duration',
            'inquest_URL', 'inquest_max_rate', 'inquest_default_rate',
            'inquest_mandatory_comment', 'max_closedate',
            'inquest_config_change', 'inquest_rate_change', 'inquest_delay_change', 'inquest_duration_change',
            'inquest_URL_change', 'inquest_max_rate_change', 'inquest_default_rate_change',
            'inquest_mandatory_comment_change', 'max_closedate_change',
            'tickettemplates_strategy', 'tickettemplates_id',
            'changetemplates_strategy', 'changetemplates_id',
            'problemtemplates_strategy', 'problemtemplates_id',
            'suppliers_as_private', 'autopurge_delay', 'anonymize_support_agents', 'display_users_initials',
            'contracts_strategy_default', 'contracts_id_default'
        ],
      // Configuration
        'config' => ['enable_custom_css', 'custom_css_code']
    ];


    public function getForbiddenStandardMassiveAction()
    {

        $forbidden   = parent::getForbiddenStandardMassiveAction();
        $forbidden[] = 'delete';
        $forbidden[] = 'purge';
        $forbidden[] = 'restore';
        $forbidden[] = 'CommonDropdown' . MassiveAction::CLASS_ACTION_SEPARATOR . 'merge';
        return $forbidden;
    }

    public function getCloneRelations(): array
    {
        return [
        ];
    }

    /**
     * @since 0.84
     **/
    public function pre_deleteItem()
    {
        global $GLPI_CACHE;

       // Security do not delete root entity
        if ($this->input['id'] == 0) {
            return false;
        }

       //Cleaning sons calls getAncestorsOf and thus... Re-create cache. Call it before clean.
        $this->cleanParentsSons();
        $ckey = 'ancestors_cache_' . $this->getTable() . '_' . $this->getID();
        $GLPI_CACHE->delete($ckey);

        return true;
    }


    public static function getTypeName($nb = 0)
    {
        return _n('Entity', 'Entities', $nb);
    }


    public function canCreateItem()
    {
       // Check the parent
        return Session::haveRecursiveAccessToEntity($this->getField('entities_id'));
    }


    /**
     * @since 0.84
     **/
    public static function canUpdate()
    {

        return (Session::haveRightsOr(self::$rightname, [UPDATE, self::UPDATEHELPDESK])
              || Session::haveRight('notification', UPDATE));
    }


    public function canUpdateItem()
    {
       // Check the current entity
        return Session::haveAccessToEntity($this->getField('id'));
    }


    public function canViewItem()
    {
       // Check the current entity
        return Session::haveAccessToEntity($this->getField('id'));
    }


    public static function isNewID($ID)
    {
        return (($ID < 0) || !strlen($ID));
    }

    /**
     * Can object have a location
     *
     * @since 9.3
     *
     * @return boolean
     */
    public function maybeLocated()
    {
        return true;
    }

    /**
     * Check right on each field before add / update
     *
     * @since 0.84 (before in entitydata.class)
     *
     * @param $input array (form)
     *
     * @return array (filtered input)
     **/
    private function checkRightDatas($input)
    {

        $tmp = [];

        if (isset($input['id'])) {
            $tmp['id'] = $input['id'];
        }

        foreach (self::$field_right as $right => $fields) {
            if ($right == 'entity_helpdesk') {
                if (Session::haveRight(self::$rightname, self::UPDATEHELPDESK)) {
                    foreach ($fields as $field) {
                        if (isset($input[$field])) {
                             $tmp[$field] = $input[$field];
                        }
                    }
                }
            } else {
                if (Session::haveRight($right, UPDATE)) {
                    foreach ($fields as $field) {
                        if (isset($input[$field])) {
                            $tmp[$field] = $input[$field];
                        }
                    }
                }
            }
        }
       // Add framework  / internal ones
        foreach ($input as $key => $val) {
            if ($key[0] == '_') {
                $tmp[$key] = $input[$key];
            }
        }

        return $tmp;
    }


    /**
     * @since 0.84 (before in entitydata.class)
     **/
    public function prepareInputForAdd($input)
    {
        global $DB;

        $input['name'] = isset($input['name']) ? trim($input['name']) : '';
        if (empty($input["name"])) {
            Session::addMessageAfterRedirect(
                __("You can't add an entity without name"),
                false,
                ERROR
            );
            return false;
        }

        $input = parent::prepareInputForAdd($input);
        if ($input === false) {
            return false;
        }

        $input = $this->handleConfigStrategyFields($input);

        $result = $DB->request([
            'SELECT' => new \QueryExpression(
                'MAX(' . $DB->quoteName('id') . ')+1 AS newID'
            ),
            'FROM'   => $this->getTable()
        ])->current();
        $input['id'] = $result['newID'];

        $input['max_closedate'] = $_SESSION["glpi_currenttime"];

        if (
            empty($input['latitude']) && empty($input['longitude']) && empty($input['altitude']) &&
            !empty($input[static::getForeignKeyField()])
        ) {
            $parent = new static();
            $parent->getFromDB($input[static::getForeignKeyField()]);
            $input['latitude'] = $parent->fields['latitude'];
            $input['longitude'] = $parent->fields['longitude'];
            $input['altitude'] = $parent->fields['altitude'];
        }

        if (!Session::isCron()) { // Filter input for connected
            $input = $this->checkRightDatas($input);
        }
        return $input;
    }


    /**
     * @since 0.84 (before in entitydata.class)
     **/
    public function prepareInputForUpdate($input)
    {
        // Force entities_id = NULL for root entity
        if ($input['id'] == 0) {
            $input['entities_id'] = null;
            $input['level']       = 1;
        }

        $input = parent::prepareInputForUpdate($input);
        if ($input === false) {
            return false;
        }

        $input = $this->handleConfigStrategyFields($input);
        $input = $this->handleSatisfactionSurveyConfigOnUpdate($input);

        if (!Session::isCron()) { // Filter input for connected
            $input = $this->checkRightDatas($input);
        }

        return $input;
    }

    /**
     * Handle foreign key config fields splitting between "id" and "strategy" fields.
     *
     * @param array $input
     *
     * @return array
     */
    private function handleConfigStrategyFields(array $input): array
    {
        global $DB;

        foreach ($input as $field => $value) {
            $strategy_field = str_replace('_id', '_strategy', $field);
            if (preg_match('/_id(_.+)?/', $field) === 1 && $DB->fieldExists($this->getTable(), $strategy_field)) {
                if ($value > 0 || ($value == 0 && preg_match('/^entities_id(_\w+)?/', $field) === 1)) {
                    // Value contains a valid id -> set strategy to 0 (prevent inheritance).
                    $input[$strategy_field] = 0;
                } elseif ($value < 0) {
                    // Value is negative -> move it into strategy field.
                    $input[$field] = 0;
                    $input[$strategy_field] = $value;
                }
            }
        }

        return $input;
    }

    /**
     * Handle satisfaction survey configuration on update.
     *
     * @param array $input
     *
     * @return array
     */
    private function handleSatisfactionSurveyConfigOnUpdate(array $input): array
    {
        foreach (['', '_change'] as $suffix) {
            $config_key = 'inquest_config' . $suffix;
            $rate_key   = 'inquest_rate' . $suffix;
            $max_key    = 'max_closedate' . $suffix;

            // If inquest config or rate change, defines the `max_closedate` config to ensure that new configuration
            // will only be applied to tickets that are not already solved.
            if (
                (
                    isset($input[$rate_key])
                    && ($this->fields[$rate_key] == 0 || is_null($this->fields[$max_key]))
                    && $input[$rate_key] != $this->fields[$rate_key]
                )
                || (
                    isset($input[$config_key])
                    && ($this->fields[$config_key] == self::CONFIG_PARENT || is_null($this->fields[$max_key]))
                    && $input[$config_key] != $this->fields[$config_key]
                )
            ) {
                $input[$max_key] = $_SESSION['glpi_currenttime'];
            }

            // `max_closedate` cannot be empty (cron would not work).
            if (array_key_exists($max_key, $input) && empty($input[$max_key])) {
                unset($input[$max_key]);
            }
        }

        return $input;
    }


    public function defineTabs($options = [])
    {

        $ong = [];
        $this->addDefaultFormTab($ong);
        $this->addImpactTab($ong, $options);
        $this->addStandardTab(__CLASS__, $ong, $options);
        $this->addStandardTab('Profile_User', $ong, $options);
        $this->addStandardTab('Rule', $ong, $options);
        $this->addStandardTab('Document_Item', $ong, $options);
        $this->addStandardTab('Notepad', $ong, $options);
        $this->addStandardTab('KnowbaseItem_Item', $ong, $options);
        $this->addStandardTab('Log', $ong, $options);

        return $ong;
    }


    /**
     * @since 0.84 (before in entitydata.class)
     **/
    public function getTabNameForItem(CommonGLPI $item, $withtemplate = 0)
    {

        if (!$withtemplate) {
            switch ($item->getType()) {
                case __CLASS__:
                    $ong    = [];
                    $ong[1] = self::createTabEntry(self::getTypeName(Session::getPluralNumber()));
                    $ong[2] = self::createTabEntry(__('Address'), 0, $item::getType(), Location::getIcon());
                    $ong[3] = self::createTabEntry(__('Advanced information'));
                    if (Notification::canView()) {
                        $ong[4] = self::createTabEntry(Notification::getTypeName(Session::getPluralNumber()), 0, $item::getType(), Notification::getIcon());
                    }
                    if (
                        Session::haveRightsOr(
                            self::$rightname,
                            [self::READHELPDESK, self::UPDATEHELPDESK]
                        )
                    ) {
                        $ong[5] = self::createTabEntry(__('Assistance'), 0, $item::getType(), 'ti ti-headset');
                    }
                    $ong[6] = self::createTabEntry(_n('Asset', 'Assets', Session::getPluralNumber()), 0, $item::getType(), 'ti ti-package');
                    if (Session::haveRight(Config::$rightname, UPDATE)) {
                        $ong[7] = self::createTabEntry(__('UI customization'), 0, $item::getType(), 'ti ti-palette');
                    }

                    return $ong;
            }
        }
        return '';
    }


    /**
     * @since 0.84 (before in entitydata.class)
     **/
    public static function displayTabContentForItem(CommonGLPI $item, $tabnum = 1, $withtemplate = 0)
    {

        if ($item->getType() == __CLASS__) {
            switch ($tabnum) {
                case 1:
                    $item->showChildren();
                    break;

                case 2:
                    self::showStandardOptions($item);
                    break;

                case 3:
                    self::showAdvancedOptions($item);
                    break;

                case 4:
                    self::showNotificationOptions($item);
                    break;

                case 5:
                    self::showHelpdeskOptions($item);
                    break;

                case 6:
                    self::showInventoryOptions($item);
                    break;

                case 7:
                    self::showUiCustomizationOptions($item);
                    break;
            }
        }
        return true;
    }


    /**
     * Print a good title for entity pages
     *
     *@return void
     **/
    public function title()
    {
       // Empty title for entities
    }

    /**
     * Get the ID of entity assigned to the object
     *
     * simply return ID
     *
     * @return integer ID of the entity
     **/
    public function getEntityID()
    {

        if (isset($this->fields["id"])) {
            return $this->fields["id"];
        }
        return -1;
    }


    public function isEntityAssign()
    {
        return true;
    }


    public function maybeRecursive()
    {
        return true;
    }


    /**
     * Is the object recursive
     *
     * Entity are always recursive
     *
     * @return integer (0/1)
     **/
    public function isRecursive()
    {
        return true;
    }

    public function post_getFromDB()
    {
        // Copy config "strategy" fields in corresponding "id" field
        // when "strategy" is < 0.
        foreach ($this->fields as $field_key => $value) {
            if (preg_match('/_strategy(_.+)?/', $field_key) === 1 && $value < 0) {
                $id_field_key = str_replace('_strategy', '_id', $field_key);
                $this->fields[$id_field_key] = $this->fields[$field_key];
            }
        }
    }

    public function post_addItem()
    {

        parent::post_addItem();

       // Add right to current user - Hack to avoid login/logout
        $_SESSION['glpiactiveentities'][$this->fields['id']] = $this->fields['id'];
        $_SESSION['glpiactiveentities_string']              .= ",'" . $this->fields['id'] . "'";
        // Root entity cannot be deleted, so if we added an entity this means GLPI is now multi-entity
        $_SESSION['glpi_multientitiesmode'] = 1;

       // clean entity tree cache
        $this->cleanEntitySelectorCache();
    }

    public function post_updateItem($history = 1)
    {
        global $GLPI_CACHE;

        parent::post_updateItem($history);

       // clean entity tree cache
        $this->cleanEntitySelectorCache();

        // Delete any cache entry corresponding to an updated entity config
        // for current entities and all its children
        $entities_ids = array_merge([$this->fields['id']], getSonsOf(self::getTable(), $this->fields['id']));
        $ignored_fields = [
            'name',
            'completename',
            'entities_id',
            'level',
            'sons_cache',
            'ancestors_cache',
            'date_mod',
            'date_creation',
        ];
        $cache_entries = [];
        foreach ($this->updates as $field) {
            if (in_array($field, $ignored_fields)) {
                continue; // Ignore fields that cannot be used as config inheritance logic
            }
            foreach ($entities_ids as $entity_id) {
                $cache_entries[] = sprintf('entity_%d_config_%s', $entity_id, $field);
            }
        }
        $GLPI_CACHE->deleteMultiple($cache_entries);
    }


    public function cleanDBonPurge()
    {

       // most use entities_id, RuleDictionnarySoftwareCollection use new_entities_id
        Rule::cleanForItemAction($this, '%entities_id');
        Rule::cleanForItemCriteria($this);

        $pu = new Profile_User();
        $pu->deleteByCriteria(['entities_id' => $this->fields['id']]);

        $this->deleteChildrenAndRelationsFromDb(
            [
                Entity_KnowbaseItem::class,
                Entity_Reminder::class,
                Entity_RSSFeed::class,
            ]
        );

       // clean entity tree cache
        $this->cleanEntitySelectorCache();
    }


    /**
     * Clean caches related to entity selector.
     *
     * @since 10.0
     *
     * @return void
     */
    public function cleanEntitySelectorCache()
    {
        global $GLPI_CACHE;

        $GLPI_CACHE->delete('entity_selector');
    }

    public function rawSearchOptions()
    {
        $tab = [];

        $tab[] = [
            'id'                 => 'common',
            'name'               => __('Characteristics')
        ];

        $tab[] = [
            'id'                 => '1',
            'table'              => $this->getTable(),
            'field'              => 'completename',
            'name'               => __('Complete name'),
            'datatype'           => 'itemlink',
            'massiveaction'      => false
        ];

        $tab[] = [
            'id'                 => '2',
            'table'              => $this->getTable(),
            'field'              => 'id',
            'name'               => __('ID'),
            'massiveaction'      => false,
            'datatype'           => 'number'
        ];

        $tab[] = [
            'id'                 => '14',
            'table'              => $this->getTable(),
            'field'              => 'name',
            'name'               => __('Name'),
            'datatype'           => 'itemlink',
            'massiveaction'      => false
        ];

        $tab[] = [
            'id'                 => '3',
            'table'              => $this->getTable(),
            'field'              => 'address',
            'name'               => __('Address'),
            'massiveaction'      => false,
            'datatype'           => 'text'
        ];

        $tab[] = [
            'id'                 => '4',
            'table'              => $this->getTable(),
            'field'              => 'website',
            'name'               => __('Website'),
            'massiveaction'      => false,
            'datatype'           => 'string',
        ];

        $tab[] = [
            'id'                 => '5',
            'table'              => $this->getTable(),
            'field'              => 'phonenumber',
            'name'               => Phone::getTypeName(1),
            'massiveaction'      => false,
            'datatype'           => 'string',
        ];

        $tab[] = [
            'id'                 => '6',
            'table'              => $this->getTable(),
            'field'              => 'email',
            'name'               => _n('Email', 'Emails', 1),
            'datatype'           => 'email',
            'massiveaction'      => false,
        ];

        $tab[] = [
            'id'                 => '10',
            'table'              => $this->getTable(),
            'field'              => 'fax',
            'name'               => __('Fax'),
            'massiveaction'      => false,
            'datatype'           => 'string',
        ];

        $tab[] = [
            'id'                 => '25',
            'table'              => $this->getTable(),
            'field'              => 'postcode',
            'name'               => __('Postal code'),
            'datatype'           => 'string',
        ];

        $tab[] = [
            'id'                 => '11',
            'table'              => $this->getTable(),
            'field'              => 'town',
            'name'               => __('City'),
            'massiveaction'      => false,
            'datatype'           => 'string',
        ];

        $tab[] = [
            'id'                 => '12',
            'table'              => $this->getTable(),
            'field'              => 'state',
            'name'               => _x('location', 'State'),
            'massiveaction'      => false,
            'datatype'           => 'string',
        ];

        $tab[] = [
            'id'                 => '13',
            'table'              => $this->getTable(),
            'field'              => 'country',
            'name'               => __('Country'),
            'massiveaction'      => false,
            'datatype'           => 'string',
        ];

        $tab[] = [
            'id'                 => '67',
            'table'              => $this->getTable(),
            'field'              => 'latitude',
            'name'               => __('Latitude'),
            'massiveaction'      => false,
            'datatype'           => 'string',
        ];

        $tab[] = [
            'id'                 => '68',
            'table'              => $this->getTable(),
            'field'              => 'longitude',
            'name'               => __('Longitude'),
            'massiveaction'      => false,
            'datatype'           => 'string',
        ];

        $tab[] = [
            'id'                 => '69',
            'table'              => $this->getTable(),
            'field'              => 'altitude',
            'name'               => __('Altitude'),
            'massiveaction'      => false,
            'datatype'           => 'string',
        ];

        $tab[] = [
            'id'                 => '16',
            'table'              => $this->getTable(),
            'field'              => 'comment',
            'name'               => __('Comments'),
            'datatype'           => 'text'
        ];

        $tab[] = [
            'id'                 => '122',
            'table'              => $this->getTable(),
            'field'              => 'date_mod',
            'name'               => __('Last update'),
            'datatype'           => 'datetime',
            'massiveaction'      => false
        ];

        $tab[] = [
            'id'                 => '121',
            'table'              => $this->getTable(),
            'field'              => 'date_creation',
            'name'               => __('Creation date'),
            'datatype'           => 'datetime',
            'massiveaction'      => false
        ];

        $tab[] = [
            'id'                 => '70',
            'table'              => $this->getTable(),
            'field'              => 'registration_number',
            'name'               => _x('infocom', 'Administrative number'),
            'datatype'           => 'string',
            'autocomplete'       => true
        ];

       // add objectlock search options
        $tab = array_merge($tab, ObjectLock::rawSearchOptionsToAdd(get_class($this)));

        $tab = array_merge($tab, Notepad::rawSearchOptionsToAdd());

        $tab[] = [
            'id'                 => 'advanced',
            'name'               => __('Advanced information')
        ];

        $tab[] = [
            'id'                 => '7',
            'table'              => $this->getTable(),
            'field'              => 'ldap_dn',
            'name'               => __('LDAP directory information attribute representing the entity'),
            'massiveaction'      => false,
            'datatype'           => 'string',
        ];

        $tab[] = [
            'id'                 => '8',
            'table'              => $this->getTable(),
            'field'              => 'tag',
            'name'               => __('Information in inventory tool (TAG) representing the entity'),
            'massiveaction'      => false,
            'datatype'           => 'string',
        ];

        $tab[] = [
            'id'                 => '9',
            'table'              => 'glpi_authldaps',
            'field'              => 'name',
            'name'               => __('LDAP directory of an entity'),
            'massiveaction'      => false,
            'datatype'           => 'dropdown'
        ];

        $tab[] = [
            'id'                 => '17',
            'table'              => $this->getTable(),
            'field'              => 'entity_ldapfilter',
            'name'               => __('Search filter (if needed)'),
            'massiveaction'      => false,
            'datatype'           => 'string',
        ];

        $tab[] = [
            'id'                 => '20',
            'table'              => $this->getTable(),
            'field'              => 'mail_domain',
            'name'               => __('Mail domain'),
            'massiveaction'      => false,
            'datatype'           => 'string',
        ];

        $tab[] = [
            'id'                 => 'notif',
            'name'               => __('Notification options')
        ];

        $tab[] = [
            'id'                 => '60',
            'table'              => $this->getTable(),
            'field'              => 'delay_send_emails',
            'name'               => __('Delay to send email notifications'),
            'massiveaction'      => false,
            'nosearch'           => true,
            'datatype'           => 'number',
            'min'                => 0,
            'max'                => 60,
            'step'               => 1,
            'unit'               => 'minute',
            'toadd'              => [self::CONFIG_PARENT => __('Inheritance of the parent entity')]
        ];

        $tab[] = [
            'id'                 => '61',
            'table'              => $this->getTable(),
            'field'              => 'is_notif_enable_default',
            'name'               => __('Enable notifications by default'),
            'massiveaction'      => false,
            'nosearch'           => true,
            'datatype'           => 'string'
        ];

        $tab[] = [
            'id'                 => '18',
            'table'              => $this->getTable(),
            'field'              => 'admin_email',
            'name'               => __('Administrator email address'),
            'massiveaction'      => false,
            'datatype'           => 'string',
        ];

        $tab[] = [
            'id'                 => '19',
            'table'              => $this->getTable(),
            'field'              => 'replyto_email',
            'name'               => __('Reply-To address'),
            'massiveaction'      => false,
            'datatype'           => 'string',
        ];

        $tab[] = [
            'id'                 => '62',
            'table'              => $this->getTable(),
            'field'              => 'from_email',
            'name'               => __('Email sender address'),
            'massiveaction'      => false,
            'datatype'           => 'string',
        ];

        $tab[] = [
            'id'                 => '63',
            'table'              => $this->getTable(),
            'field'              => 'noreply_email',
            'name'               => __('No-Reply address'),
            'massiveaction'      => false,
            'datatype'           => 'string',
        ];

        $tab[] = [
            'id'                 => '21',
            'table'              => $this->getTable(),
            'field'              => 'notification_subject_tag',
            'name'               => __('Prefix for notifications'),
            'datatype'           => 'string',
        ];

        $tab[] = [
            'id'                 => '22',
            'table'              => $this->getTable(),
            'field'              => 'admin_email_name',
            'name'               => __('Administrator name'),
            'datatype'           => 'string',
        ];

        $tab[] = [
            'id'                 => '23',
            'table'              => $this->getTable(),
            'field'              => 'replyto_email_name',
            'name'               => __('Reply-To name'),
            'datatype'           => 'string',
        ];

        $tab[] = [
            'id'                 => '64',
            'table'              => $this->getTable(),
            'field'              => 'from_email_name',
            'name'               => __('Email sender name'),
            'massiveaction'      => false,
            'datatype'           => 'string',
        ];

        $tab[] = [
            'id'                 => '65',
            'table'              => $this->getTable(),
            'field'              => 'noreply_email_name',
            'name'               => __('No-Reply name'),
            'massiveaction'      => false,
            'datatype'           => 'string',
        ];

        $tab[] = [
            'id'                 => '24',
            'table'              => $this->getTable(),
            'field'              => 'mailing_signature',
            'name'               => __('Email signature'),
            'datatype'           => 'text'
        ];

        $tab[] = [
            'id'                 => '26',
            'table'              => $this->getTable(),
            'field'              => 'cartridges_alert_repeat',
            'name'               => __('Alarms on cartridges'),
            'massiveaction'      => false,
            'nosearch'           => true,
            'datatype'           => 'specific'
        ];

        $tab[] = [
            'id'                 => '27',
            'table'              => $this->getTable(),
            'field'              => 'consumables_alert_repeat',
            'name'               => __('Alarms on consumables'),
            'massiveaction'      => false,
            'nosearch'           => true,
            'datatype'           => 'specific'
        ];

        $tab[] = [
            'id'                 => '29',
            'table'              => $this->getTable(),
            'field'              => 'use_licenses_alert',
            'name'               => __('Alarms on expired licenses'),
            'massiveaction'      => false,
            'nosearch'           => true,
            'datatype'           => 'specific'
        ];

        $tab[] = [
            'id'                 => '53',
            'table'              => $this->getTable(),
            'field'              => 'send_licenses_alert_before_delay',
            'name'               => __('Send license alarms before'),
            'massiveaction'      => false,
            'nosearch'           => true,
            'datatype'           => 'specific'
        ];

        $tab[] = [
            'id'                 => '30',
            'table'              => $this->getTable(),
            'field'              => 'use_contracts_alert',
            'name'               => __('Alarms on contracts'),
            'massiveaction'      => false,
            'nosearch'           => true,
            'datatype'           => 'specific'
        ];

        $tab[] = [
            'id'                 => '54',
            'table'              => $this->getTable(),
            'field'              => 'send_contracts_alert_before_delay',
            'name'               => __('Send contract alarms before'),
            'massiveaction'      => false,
            'nosearch'           => true,
            'datatype'           => 'specific'
        ];

        $tab[] = [
            'id'                 => '31',
            'table'              => $this->getTable(),
            'field'              => 'use_infocoms_alert',
            'name'               => __('Alarms on financial and administrative information'),
            'massiveaction'      => false,
            'nosearch'           => true,
            'datatype'           => 'specific'
        ];

        $tab[] = [
            'id'                 => '55',
            'table'              => $this->getTable(),
            'field'              => 'send_infocoms_alert_before_delay',
            'name'               => __('Send financial and administrative information alarms before'),
            'massiveaction'      => false,
            'nosearch'           => true,
            'datatype'           => 'specific'
        ];

        $tab[] = [
            'id'                 => '32',
            'table'              => $this->getTable(),
            'field'              => 'use_reservations_alert',
            'name'               => __('Alerts on reservations'),
            'massiveaction'      => false,
            'nosearch'           => true,
            'datatype'           => 'specific'
        ];

        $tab[] = [
            'id'                 => '48',
            'table'              => $this->getTable(),
            'field'              => 'default_contract_alert',
            'name'               => __('Default value for alarms on contracts'),
            'massiveaction'      => false,
            'nosearch'           => true,
            'datatype'           => 'specific'
        ];

        $tab[] = [
            'id'                 => '49',
            'table'              => $this->getTable(),
            'field'              => 'default_infocom_alert',
            'name'               => __('Default value for alarms on financial and administrative information'),
            'massiveaction'      => false,
            'nosearch'           => true,
            'datatype'           => 'specific'
        ];

        $tab[] = [
            'id'                 => '50',
            'table'              => $this->getTable(),
            'field'              => 'default_cartridges_alarm_threshold',
            'name'               => __('Default threshold for cartridges count'),
            'massiveaction'      => false,
            'nosearch'           => true,
            'datatype'           => 'number'
        ];

        $tab[] = [
            'id'                 => '52',
            'table'              => $this->getTable(),
            'field'              => 'default_consumables_alarm_threshold',
            'name'               => __('Default threshold for consumables count'),
            'massiveaction'      => false,
            'nosearch'           => true,
            'datatype'           => 'number'
        ];

        $tab[] = [
            'id'                 => '57',
            'table'              => $this->getTable(),
            'field'              => 'use_certificates_alert',
            'name'               => __('Alarms on expired certificates'),
            'massiveaction'      => false,
            'nosearch'           => true,
            'datatype'           => 'specific'
        ];

        $tab[] = [
            'id'                 => '58',
            'table'              => $this->getTable(),
            'field'              => 'send_certificates_alert_before_delay',
            'name'               => __('Send Certificate alarms before'),
            'massiveaction'      => false,
            'nosearch'           => true,
            'datatype'           => 'specific'
        ];

        $tab[] = [
            'id'                 => 'helpdesk',
            'name'               => __('Assistance')
        ];

        $tab[] = [
            'id'                 => '47',
            'table'              => $this->getTable(),
            'field'              => 'tickettemplates_id', // not a dropdown because of special value
            'name'               => _n('Ticket template', 'Ticket templates', 1),
            'massiveaction'      => false,
            'nosearch'           => true,
            'datatype'           => 'specific',
            'additionalfields'   => ['tickettemplates_strategy']
        ];

        $tab[] = [
            'id'                 => '33',
            'table'              => $this->getTable(),
            'field'              => 'autoclose_delay',
            'name'               => __('Automatic closing of solved tickets after'),
            'massiveaction'      => false,
            'nosearch'           => true,
            'datatype'           => 'number',
            'min'                => 1,
            'max'                => 99,
            'step'               => 1,
            'unit'               => 'day',
            'toadd'              => [
                self::CONFIG_PARENT  => __('Inheritance of the parent entity'),
                self::CONFIG_NEVER   => __('Never'),
                0                  => __('Immediatly')
            ]
        ];

        $tab[] = [
            'id'                 => '59',
            'table'              => $this->getTable(),
            'field'              => 'autopurge_delay',
            'name'               => __('Automatic purge of closed tickets after'),
            'massiveaction'      => false,
            'nosearch'           => true,
            'datatype'           => 'number',
            'min'                => 1,
            'max'                => 3650,
            'step'               => 1,
            'unit'               => 'day',
            'toadd'              => [
                self::CONFIG_PARENT  => __('Inheritance of the parent entity'),
                self::CONFIG_NEVER   => __('Never'),
                0                  => __('Immediatly')
            ]
        ];

        $tab[] = [
            'id'                 => '34',
            'table'              => $this->getTable(),
            'field'              => 'notclosed_delay',
            'name'               => __('Alerts on tickets which are not solved'),
            'massiveaction'      => false,
            'nosearch'           => true,
            'datatype'           => 'specific'
        ];

        $tab[] = [
            'id'                 => '35',
            'table'              => $this->getTable(),
            'field'              => 'auto_assign_mode',
            'name'               => __('Automatic assignment of tickets'),
            'massiveaction'      => false,
            'nosearch'           => true,
            'datatype'           => 'specific'
        ];

        $tab[] = [
            'id'                 => '36',
            'table'              => $this->getTable(),
            'field'              => 'calendars_id',// not a dropdown because of special valu
            'name'               => _n('Calendar', 'Calendars', 1),
            'massiveaction'      => false,
            'nosearch'           => true,
            'datatype'           => 'specific',
            'additionalfields'   => ['calendars_strategy']
        ];

        $tab[] = [
            'id'                 => '37',
            'table'              => $this->getTable(),
            'field'              => 'tickettype',
            'name'               => __('Tickets default type'),
            'massiveaction'      => false,
            'nosearch'           => true,
            'datatype'           => 'specific'
        ];

        $tab[] = [
            'id'                 => 'assets',
            'name'               => _n('Asset', 'Assets', Session::getPluralNumber())
        ];

        $tab[] = [
            'id'                 => '38',
            'table'              => $this->getTable(),
            'field'              => 'autofill_buy_date',
            'name'               => __('Date of purchase'),
            'massiveaction'      => false,
            'nosearch'           => true,
            'datatype'           => 'specific'
        ];

        $tab[] = [
            'id'                 => '39',
            'table'              => $this->getTable(),
            'field'              => 'autofill_order_date',
            'name'               => __('Order date'),
            'massiveaction'      => false,
            'nosearch'           => true,
            'datatype'           => 'specific'
        ];

        $tab[] = [
            'id'                 => '40',
            'table'              => $this->getTable(),
            'field'              => 'autofill_delivery_date',
            'name'               => __('Delivery date'),
            'massiveaction'      => false,
            'nosearch'           => true,
            'datatype'           => 'specific'
        ];

        $tab[] = [
            'id'                 => '41',
            'table'              => $this->getTable(),
            'field'              => 'autofill_use_date',
            'name'               => __('Startup date'),
            'massiveaction'      => false,
            'nosearch'           => true,
            'datatype'           => 'specific'
        ];

        $tab[] = [
            'id'                 => '42',
            'table'              => $this->getTable(),
            'field'              => 'autofill_warranty_date',
            'name'               => __('Start date of warranty'),
            'massiveaction'      => false,
            'nosearch'           => true,
            'datatype'           => 'specific'
        ];

        $tab[] = [
            'id'                 => '43',
            'table'              => $this->getTable(),
            'field'              => 'inquest_config',
            'name'               => sprintf(__('Satisfaction survey configuration (%s)'), Ticket::getTypeName(1)),
            'massiveaction'      => false,
            'nosearch'           => true,
            'datatype'           => 'specific'
        ];

        $tab[] = [
            'id'                 => '44',
            'table'              => $this->getTable(),
            'field'              => 'inquest_rate',
            'name'               => sprintf(__('Satisfaction survey trigger rate (%s)'), Ticket::getTypeName(1)),
            'massiveaction'      => false,
            'datatype'           => 'number'
        ];

        $tab[] = [
            'id'                 => '45',
            'table'              => $this->getTable(),
            'field'              => 'inquest_delay',
            'name'               => sprintf(__('Create satisfaction survey after (%s)'), Ticket::getTypeName(1)),
            'massiveaction'      => false,
            'datatype'           => 'number'
        ];

        $tab[] = [
            'id'                 => '46',
            'table'              => $this->getTable(),
            'field'              => 'inquest_URL',
            'name'               => sprintf(__('Satisfaction survey URL (%s)'), Ticket::getTypeName(1)),
            'massiveaction'      => false,
            'datatype'           => 'string',
        ];

        $tab[] = [
            'id'                 => '71',
            'table'              => $this->getTable(),
            'field'              => 'inquest_config_change',
            'name'               => sprintf(__('Satisfaction survey configuration (%s)'), Change::getTypeName(1)),
            'massiveaction'      => false,
            'nosearch'           => true,
            'datatype'           => 'specific'
        ];

        $tab[] = [
            'id'                 => '72',
            'table'              => $this->getTable(),
            'field'              => 'inquest_rate_change',
            'name'               => sprintf(__('Satisfaction survey trigger rate (%s)'), Change::getTypeName(1)),
            'massiveaction'      => false,
            'datatype'           => 'number'
        ];

        $tab[] = [
            'id'                 => '73',
            'table'              => $this->getTable(),
            'field'              => 'inquest_delay_change',
            'name'               => sprintf(__('Create satisfaction survey after (%s)'), Change::getTypeName(1)),
            'massiveaction'      => false,
            'datatype'           => 'number'
        ];

        $tab[] = [
            'id'                 => '74',
            'table'              => $this->getTable(),
            'field'              => 'inquest_URL_change',
            'name'               => sprintf(__('Satisfaction survey URL (%s)'), Change::getTypeName(1)),
            'massiveaction'      => false,
            'datatype'           => 'string',
        ];

        $tab[] = [
            'id'                 => '51',
            'table'              => $this->getTable(),
            'field'              => 'name',
            'linkfield'          => 'entities_id_software', // not a dropdown because of special value
                                 //TRANS: software in plural
            'name'               => __('Entity for software creation'),
            'massiveaction'      => false,
            'nosearch'           => true,
            'datatype'           => 'specific',
            'additionalfields'   => ['entities_strategy_software']
        ];

        $tab[] = [
            'id'                 => '56',
            'table'              => $this->getTable(),
            'field'              => 'autofill_decommission_date',
            'name'               => __('Decommission date'),
            'massiveaction'      => false,
            'nosearch'           => true,
            'datatype'           => 'specific'
        ];

        return $tab;
    }


    /**
     * @since 0.83 (before addRule)
     *
     * @param $input array of values
     **/
    public function executeAddRule($input)
    {

        $this->check($_POST["affectentity"], UPDATE);

        $collection = RuleCollection::getClassByType($_POST['sub_type']);
        $rule       = $collection->getRuleClass($_POST['sub_type']);
        $ruleid     = $rule->add($_POST);

        if ($ruleid) {
           //Add an action associated to the rule
            $ruleAction = new RuleAction();

           //Action is : affect computer to this entity
            $ruleAction->addActionByAttributes(
                "assign",
                $ruleid,
                "entities_id",
                $_POST["affectentity"]
            );

            switch ($_POST['sub_type']) {
                case 'RuleRight':
                    if ($_POST["profiles_id"]) {
                        $ruleAction->addActionByAttributes(
                            "assign",
                            $ruleid,
                            "profiles_id",
                            $_POST["profiles_id"]
                        );
                    }
                    $ruleAction->addActionByAttributes(
                        "assign",
                        $ruleid,
                        "is_recursive",
                        $_POST["is_recursive"]
                    );
            }
        }

        Event::log(
            $ruleid,
            "rules",
            4,
            "setup",
            //TRANS: %s is the user login
            sprintf(__('%s adds the item'), $_SESSION["glpiname"])
        );

        Html::back();
    }


    /**
     * get all entities with a notification option set
     * manage CONFIG_PARENT (or NULL) value
     *
     * @param $field  String name of the field to search (>0)
     *
     * @return Array of id => value
     **/
    public static function getEntitiesToNotify($field)
    {
        global $DB;

        $entities = [];

       // root entity first
        $ent = new self();
        if ($ent->getFromDB(0)) {  // always exists
            $val = $ent->getField($field);
            if ($val > 0) {
                $entities[0] = $val;
            }
        }

       // Others entities in level order (parent first)
        $iterator = $DB->request([
            'SELECT' => [
                'id AS entity',
                'entities_id AS parent',
                $field
            ],
            'FROM'   => self::getTable(),
            'ORDER'  => 'level ASC'
        ]);

        foreach ($iterator as $entitydata) {
            if (
                (is_null($entitydata[$field])
                || ($entitydata[$field] == self::CONFIG_PARENT))
                && isset($entities[$entitydata['parent']])
            ) {
                // config inherit from parent
                $entities[$entitydata['entity']] = $entities[$entitydata['parent']];
            } else if ($entitydata[$field] > 0) {
               // config found in entity
                $entities[$entitydata['entity']] = $entitydata[$field];
            }
        }

        return $entities;
    }


    /**
     * @since 0.84
     *
     * @param $entity Entity object
     **/
    public static function showStandardOptions(Entity $entity)
    {

        $con_spotted = false;
        $ID          = $entity->getField('id');
        if (!$entity->can($ID, READ)) {
            return false;
        }

       // Entity right applied
        $canedit = $entity->can($ID, UPDATE);

        echo "<div class='spaced'>";
        if ($canedit) {
            echo "<form method='post' name=form action='" . Toolbox::getItemTypeFormURL(__CLASS__) . "' data-track-changes='true'>";
        }

        echo "<table class='tab_cadre_fixe'>";

        Plugin::doHook(Hooks::PRE_ITEM_FORM, ['item' => $entity, 'options' => []]);

        echo "<tr><th colspan='4'>" . __('Address') . "</th></tr>";

        echo "<tr class='tab_bg_1'>";
        echo "<td>" . Phone::getTypeName(1) . "</td>";
        echo "<td>";
        echo Html::input('phonenumber', ['value' => $entity->fields['phonenumber']]);
        echo "</td>";
        echo "<td>" . _x('infocom', 'Administrative number') . "</td>";
        echo "<td>";
        echo Html::input('registration_number', ['value' => $entity->fields['registration_number']]);
        echo "</td></tr>";

        echo "<tr class='tab_bg_1'>";
        echo "<td>" . __('Fax') . "</td>";
        echo "<td>";
        echo Html::input('fax', ['value' => $entity->fields['fax']]);
        echo "</td>";
        echo "<td rowspan='6'>" . __('Address') . "</td>";
        echo "<td rowspan='6'>";
        echo "<textarea name='address' class='form-control'>" . $entity->fields["address"] . "</textarea>";
        echo "</td></tr>";
        echo "<tr class='tab_bg_1'>";
        echo "<td>" . __('Website') . "</td>";
        echo "<td>";
        echo Html::input('website', ['value' => $entity->fields['website']]);
        echo "</td></tr>";

        echo "<tr class='tab_bg_1'>";
        echo "<td>" . _n('Email', 'Emails', 1) . "</td>";
        echo "<td>";
        echo Html::input('email', ['value' => $entity->fields['email']]);
        echo "</td></tr>";

        echo "<tr class='tab_bg_1'>";
        echo "<td>" . __('Postal code') . "</td>";
        echo "<td>";
        echo Html::input('postcode', ['value' => $entity->fields['postcode'], 'size' => 7]);
        echo "</td></tr>";

        echo "<tr class='tab_bg_1'>";
        echo "<td>" . __('City') . "</td>";
        echo "<td>";
        echo Html::input('town', ['value' => $entity->fields['town'], 'size' => 27]);
        echo "</td></tr>";

        echo "<tr class='tab_bg_1'>";
        echo "<td>" . _x('location', 'State') . "</td>";
        echo "<td>";
        echo Html::input('state', ['value' => $entity->fields['state']]);
        echo "</td></tr>";

        echo "<tr class='tab_bg_1'>";
        echo "<td>" . __('Country') . "</td>";
        echo "<td>";
        echo Html::input('country', ['value' => $entity->fields['country']]);
        echo "</td></tr>";

        echo "<tr class='tab_bg_1'>";
        echo "<td>" . __('Location on map') . "</td>";
        echo "<td>";
        $entity->displaySpecificTypeField($ID, [
            'name'   => 'setlocation',
            'type'   => 'setlocation',
            'label'  => __('Location on map'),
            'list'   => false
        ]);
        echo "</td></tr>";

        echo "<tr class='tab_bg_1'>";
        echo "<td>" . _x('location', 'Longitude') . "</td>";
        echo "<td>";
        echo Html::input('longitude', ['value' => $entity->fields['longitude']]);
        echo "</td></tr>";

        echo "<tr class='tab_bg_1'>";
        echo "<td>" . _x('location', 'Latitude') . "</td>";
        echo "<td>";
        echo Html::input('latitude', ['value' => $entity->fields['latitude']]);
        echo "</td></tr>";

        echo "<tr class='tab_bg_1'>";
        echo "<td>" . _x('location', 'Altitude') . "</td>";
        echo "<td>";
        echo Html::input('altitude', ['value' => $entity->fields['altitude']]);
        echo "</td></tr>";

        Plugin::doHook(Hooks::POST_ITEM_FORM, ['item' => $entity, 'options' => []]);
        echo "</table>";

        if ($canedit) {
            echo "<div class='center'>";
            echo "<input type='hidden' name='id' value='" . $entity->fields["id"] . "'>";
            echo "<input type='submit' name='update' value=\"" . _sx('button', 'Save') . "\" class='btn btn-primary'>";
            echo "</div>";
            Html::closeForm();
        }
        echo "</div>";
    }


    /**
     * @since 0.84 (before in entitydata.class)
     *
     * @param $entity Entity object
     **/
    public static function showAdvancedOptions(Entity $entity)
    {
        $con_spotted = false;
        $ID          = $entity->getField('id');
        if (!$entity->can($ID, READ)) {
            return false;
        }

       // Entity right applied (could be User::UPDATEAUTHENT)
        $canedit = $entity->can($ID, UPDATE);

        if ($canedit) {
            echo "<form method='post' name=form action='" . Toolbox::getItemTypeFormURL(__CLASS__) . "' data-track-changes='true'>";
        }

        echo "<table class='tab_cadre_fixe'>";

        Plugin::doHook(Hooks::PRE_ITEM_FORM, ['item' => $entity, 'options' => []]);

        echo "<tr><th colspan='2'>" . __('Values for the generic rules for assignment to entities') .
           "</th></tr>";

        echo "<tr class='tab_bg_1'><td colspan='2' class='center'>" .
             __('These parameters are used as actions in generic rules for assignment to entities') .
           "</td></tr>";

        echo "<tr class='tab_bg_1'>";
        echo "<td>" . __('Information in inventory tool (TAG) representing the entity') . "</td>";
        echo "<td>";
        echo Html::input('tag', ['value' => $entity->fields['tag'], 'size' => 100]);
        echo "</td></tr>";

        if (Toolbox::canUseLdap()) {
            echo "<tr class='tab_bg_1'>";
            echo "<td>" . __('LDAP directory information attribute representing the entity') . "</td>";
            echo "<td>";
            echo Html::input('ldap_dn', ['value' => $entity->fields['ldap_dn'], 'size' => 100]);
            echo "</td></tr>";
        }

        echo "<tr class='tab_bg_1'>";
        echo "<td>" . __('Mail domain surrogates entity') . "</td>";
        echo "<td>";
        echo Html::input('mail_domain', ['value' => $entity->fields['mail_domain'], 'size' => 100]);
        echo "</td></tr>";

        if (Toolbox::canUseLdap()) {
            echo "<tr><th colspan='2'>" .
                __('Values used in the interface to search users from a LDAP directory') .
              "</th></tr>";

            echo "<tr class='tab_bg_1'>";
            echo "<td>" . __('LDAP directory of an entity') . "</td>";
            echo "<td>";
            AuthLDAP::dropdown([
                'value'      => $entity->fields['authldaps_id'],
                'emptylabel' => __('Default server'),
                'condition'  => ['is_active' => 1]
            ]);
            echo "</td></tr>";

            echo "<tr class='tab_bg_1'>";
            echo "<td>" . __('LDAP filter associated to the entity (if necessary)') . "</td>";
            echo "<td>";
            echo Html::input('entity_ldapfilter', ['value' => $entity->fields['entity_ldapfilter'], 'size' => 100]);
            echo "</td></tr>";
        }

        Plugin::doHook(Hooks::POST_ITEM_FORM, ['item' => $entity, 'options' => []]);

        echo "</table>";

        if ($canedit) {
            echo "<div class='center'>";
            echo "<input type='hidden' name='id' value='" . $entity->fields["id"] . "'>";
            echo "<input type='submit' name='update' value=\"" . _sx('button', 'Save') . "\" class='btn btn-primary'>";
            echo "</div>";
            Html::closeForm();
        }
    }


    /**
     * @since 0.84 (before in entitydata.class)
     *
     * @param $entity Entity object
     **/
    public static function showInventoryOptions(Entity $entity)
    {

        $ID = $entity->getField('id');
        if (!$entity->can($ID, READ)) {
            return false;
        }

       // Notification right applied
        $canedit = (Infocom::canUpdate() && Session::haveAccessToEntity($ID));

        echo "<div class='spaced'>";
        if ($canedit) {
            echo "<form method='post' name=form action='" . Toolbox::getItemTypeFormURL(__CLASS__) . "' data-track-changes='true'>";
        }

        echo "<table class='tab_cadre_fixe'>";

        Plugin::doHook(Hooks::PRE_ITEM_FORM, ['item' => $entity, 'options' => []]);

        echo "<tr><th colspan='4'>" . __('Autofill dates for financial and administrative information') .
           "</th></tr>";

        $options[0] = __('No autofill');
        if ($ID > 0) {
            $options[self::CONFIG_PARENT] = __('Inheritance of the parent entity');
        }

        $states = getAllDataFromTable('glpi_states');
        foreach ($states as $state) {
            $options[Infocom::ON_STATUS_CHANGE . '_' . $state['id']]
                     //TRANS: %s is the name of the state
            = sprintf(__('Fill when shifting to state %s'), $state['name']);
        }

        $options[Infocom::COPY_WARRANTY_DATE] = __('Copy the start date of warranty');
       //Buy date
        echo "<tr class='tab_bg_2'>";
        echo "<td> " . __('Date of purchase') . "</td>";
        echo "<td>";
        Dropdown::showFromArray(
            'autofill_buy_date',
            $options,
            ['value' => $entity->getField('autofill_buy_date')]
        );
        if ($entity->fields['autofill_buy_date'] == self::CONFIG_PARENT) {
            $inherited_value = self::getUsedConfig('autofill_buy_date', $entity->getField('entities_id'));
            self::inheritedValue(self::getSpecificValueToDisplay('autofill_buy_date', $inherited_value));
        }
        echo "</td>";

       //Order date
        echo "<td> " . __('Order date') . "</td>";
        echo "<td>";
        $options[Infocom::COPY_BUY_DATE] = __('Copy the date of purchase');
        Dropdown::showFromArray(
            'autofill_order_date',
            $options,
            ['value' => $entity->getField('autofill_order_date')]
        );
        if ($entity->fields['autofill_order_date'] == self::CONFIG_PARENT) {
            $inherited_value = self::getUsedConfig('autofill_order_date', $entity->getField('entities_id'));
            self::inheritedValue(self::getSpecificValueToDisplay('autofill_order_date', $inherited_value));
        }
        echo "</td></tr>";

       //Delivery date
        echo "<tr class='tab_bg_2'>";
        echo "<td> " . __('Delivery date') . "</td>";
        echo "<td>";
        $options[Infocom::COPY_ORDER_DATE] = __('Copy the order date');
        Dropdown::showFromArray(
            'autofill_delivery_date',
            $options,
            ['value' => $entity->getField('autofill_delivery_date')]
        );
        if ($entity->fields['autofill_delivery_date'] == self::CONFIG_PARENT) {
            $inherited_value = self::getUsedConfig('autofill_delivery_date', $entity->getField('entities_id'));
            self::inheritedValue(self::getSpecificValueToDisplay('autofill_delivery_date', $inherited_value));
        }
        echo "</td>";

       //Use date
        echo "<td> " . __('Startup date') . " </td>";
        echo "<td>";
        $options[Infocom::COPY_DELIVERY_DATE] = __('Copy the delivery date');
        Dropdown::showFromArray(
            'autofill_use_date',
            $options,
            ['value' => $entity->getField('autofill_use_date')]
        );
        if ($entity->fields['autofill_use_date'] == self::CONFIG_PARENT) {
            $inherited_value = self::getUsedConfig('autofill_use_date', $entity->getField('entities_id'));
            self::inheritedValue(self::getSpecificValueToDisplay('autofill_use_date', $inherited_value));
        }
        echo "</td></tr>";

       //Warranty date
        echo "<tr class='tab_bg_2'>";
        echo "<td> " . __('Start date of warranty') . "</td>";
        echo "<td>";
        $options = [0                           => __('No autofill'),
            Infocom::COPY_BUY_DATE      => __('Copy the date of purchase'),
            Infocom::COPY_ORDER_DATE    => __('Copy the order date'),
            Infocom::COPY_DELIVERY_DATE => __('Copy the delivery date')
        ];
        if ($ID > 0) {
            $options[self::CONFIG_PARENT] = __('Inheritance of the parent entity');
        }

        Dropdown::showFromArray(
            'autofill_warranty_date',
            $options,
            ['value' => $entity->getField('autofill_warranty_date')]
        );
        if ($entity->fields['autofill_warranty_date'] == self::CONFIG_PARENT) {
            $inherited_value = self::getUsedConfig('autofill_warranty_date', $entity->getField('entities_id'));
            self::inheritedValue(self::getSpecificValueToDisplay('autofill_warranty_date', $inherited_value));
        }
        echo "</td>";

       //Decommission date
        echo "<td> " . __('Decommission date') . "</td>";
        echo "<td>";

        $options = [0                           => __('No autofill'),
            Infocom::COPY_BUY_DATE      => __('Copy the date of purchase'),
            Infocom::COPY_ORDER_DATE    => __('Copy the order date'),
            Infocom::COPY_DELIVERY_DATE => __('Copy the delivery date')
        ];
        if ($ID > 0) {
            $options[self::CONFIG_PARENT] = __('Inheritance of the parent entity');
        }

        foreach ($states as $state) {
            $options[Infocom::ON_STATUS_CHANGE . '_' . $state['id']]
                     //TRANS: %s is the name of the state
            = sprintf(__('Fill when shifting to state %s'), $state['name']);
        }

        Dropdown::showFromArray(
            'autofill_decommission_date',
            $options,
            ['value' => $entity->getField('autofill_decommission_date')]
        );

        if ($entity->fields['autofill_decommission_date'] == self::CONFIG_PARENT) {
            $inherited_value = self::getUsedConfig('autofill_decommission_date', $entity->getField('entities_id'));
            self::inheritedValue(self::getSpecificValueToDisplay('autofill_decommission_date', $inherited_value));
        }
        echo "</td></tr>";

        echo "<tr><th colspan='4'>" . _n('Software', 'Software', Session::getPluralNumber()) . "</th></tr>";
        echo "<tr class='tab_bg_2'>";
        echo "<td> " . __('Entity for software creation') . "</td>";
        echo "<td>";

        $toadd = [self::CONFIG_NEVER => __('No change of entity')]; // Keep software in PC entity
        $entities = [];
        if ($ID > 0) {
            $toadd[self::CONFIG_PARENT] = __('Inheritance of the parent entity');
            $entities = [$entity->fields['entities_id']];
            foreach (getAncestorsOf('glpi_entities', $entity->fields['entities_id']) as $ent) {
                if (Session::haveAccessToEntity($ent)) {
                    $entities[] = $ent;
                }
            }
        }
        self::dropdown(['name'     => 'entities_id_software',
            'value'    => $entity->fields['entities_id_software'],
            'toadd'    => $toadd,
            'entity'   => $entities,
            'comments' => false
        ]);

        if ($entity->fields['entities_id_software'] == self::CONFIG_PARENT) {
            $inherited_strategy = self::getUsedConfig('entities_strategy_software', $entity->fields['entities_id']);
            $inherited_value    = $inherited_strategy === 0
                ? self::getUsedConfig('entities_strategy_software', $entity->fields['entities_id'], 'entities_id_software')
                : $inherited_strategy;
            self::inheritedValue(self::getSpecificValueToDisplay('entities_id_software', $inherited_value));
        }
        echo "</td><td colspan='2'></td></tr>";

        echo "<tr><th colspan='4'>" . __('Transfer') . "</th></tr>";
        echo "<tr class='tab_bg_2'>";
        echo "<td>";
        echo __('Model for automatic entity transfer on inventories');
        echo "</td>";
        echo "<td>";
        $params = [
            'name'       => 'transfers_id',
            'value'      => $entity->fields['transfers_id'],
            'emptylabel' => __('No automatic transfer')
        ];
        if ($entity->fields['id'] > 0) {
            $params['toadd'] = [self::CONFIG_PARENT => __('Inheritance of the parent entity')];
        }
        Dropdown::show('Transfer', $params);
        if ($entity->fields['transfers_strategy'] == self::CONFIG_PARENT) {
            $inherited_strategy = self::getUsedConfig('transfers_strategy', $entity->fields['entities_id']);
            $inherited_value    = $inherited_strategy === 0
                ? self::getUsedConfig('transfers_strategy', $entity->fields['entities_id'], 'transfers_id')
                : $inherited_strategy;
            self::inheritedValue(self::getSpecificValueToDisplay('transfers_id', $inherited_value));
        }
        echo "</td>";
        echo "</td><td colspan='2'></td></tr>";

        echo "<tr><th colspan='4'>" . __('Automatic inventory') . "</th></tr>";
        echo "<tr class='tab_bg_2'>";
        echo "<td><label for='agent_base_url'>" . __('Agent base URL') . "</label></td>";
        echo "<td>";
        echo Html::input('agent_base_url', ['value' => $entity->fields['agent_base_url']]);
        if (empty($entity->fields['agent_base_url']) && $ID > 0) {
            self::inheritedValue(self::getUsedConfig('agent_base_url', $ID, '', ''));
        }
        echo "</td><td colspan='2'></td></tr>";

        Plugin::doHook(Hooks::POST_ITEM_FORM, ['item' => $entity, 'options' => &$options]);

        echo "</table>";

        if ($canedit) {
            echo "<div class='center'>";
            echo "<input type='hidden' name='id' value='" . $entity->fields["id"] . "'>";
            echo "<input type='submit' name='update' value=\"" . _sx('button', 'Save') . "\" class='btn btn-primary'>";
            echo "</div>";
            Html::closeForm();
        }

        echo "</div>";
    }


    /**
     * @since 0.84 (before in entitydata.class)
     *
     * @param $entity Entity object
     **/
    public static function showNotificationOptions(Entity $entity)
    {

        $ID = $entity->getField('id');
        if (
            !$entity->can($ID, READ)
            || !Notification::canView()
        ) {
            return false;
        }

       // Notification right applied
        $canedit = (Notification::canUpdate()
                  && Session::haveAccessToEntity($ID));

        echo "<div class='spaced'>";
        if ($canedit) {
            echo "<form method='post' name=form action='" . Toolbox::getItemTypeFormURL(__CLASS__) . "' data-track-changes='true'>";
        }

        echo "<table class='tab_cadre_fixe'>";

        Plugin::doHook(Hooks::PRE_ITEM_FORM, ['item' => $entity, 'options' => []]);

        echo "<tr><th colspan='4'>" . __('Notification options') . "</th></tr>";

        echo "<tr class='tab_bg_1'>";
        echo "<td>" . __('Administrator email address') . "</td>";
        echo "<td>";
        echo Html::input('admin_email', ['value' => $entity->fields['admin_email'], 'type' => 'email']);
        if (empty($entity->fields['admin_email']) && $ID > 0) {
            self::inheritedValue(self::getUsedConfig('admin_email', $ID, '', ''));
        }
        if (!empty($entity->fields['admin_email']) && !NotificationMailing::isUserAddressValid($entity->fields['admin_email'])) {
            echo "<span class='red'>" . __('Invalid email address') . "</span>";
        }
        echo "</td>";
        echo "<td>" . __('Administrator name') . "</td><td>";
       // we inherit only if email inherit also
        echo Html::input('admin_email_name', ['value' => $entity->fields['admin_email_name']]);
       // warning, we rely on email field to inherit name field
        if (empty($entity->fields['admin_email']) && $ID > 0) {
            self::inheritedValue(self::getUsedConfig('admin_email_name', $ID, '', ''));
        }
        echo "</td></tr>";

        echo "<tr class='tab_bg_1'>";
        echo "<td>" . __('Email sender address') . "</td>";
        echo "<td>";
        echo Html::input('from_email', ['value' => $entity->fields['from_email'], 'type' => 'email']);
        if (empty($entity->fields['from_email']) && $ID > 0) {
            self::inheritedValue(self::getUsedConfig('from_email', $ID, '', ''));
        }
        if (!empty($entity->fields['from_email']) && !NotificationMailing::isUserAddressValid($entity->fields['from_email'])) {
            echo "<span class='red'>" . __('Invalid email address') . "</span>";
        }
        echo "</td>";
        echo "<td>" . __('Email sender name') . "</td><td>";
        // we inherit only if email inherit also
        echo Html::input('from_email_name', ['value' => $entity->fields['from_email_name']]);
        // warning, we rely on email field to inherit name field
        if (empty($entity->fields['from_email']) && $ID > 0) {
            self::inheritedValue(self::getUsedConfig('from_email_name', $ID, '', ''));
        }
        echo "</td></tr>";

        echo "<tr class='tab_bg_1'>";
        echo "<td>" . __('No-Reply address') . "</td>";
        echo "<td>";
        echo Html::input('noreply_email', ['value' => $entity->fields['noreply_email'], 'type' => 'email']);
        if (empty($entity->fields['noreply_email']) && $ID > 0) {
            self::inheritedValue(self::getUsedConfig('noreply_email', $ID, '', ''));
        }
        if (!empty($entity->fields['noreply_email']) && !NotificationMailing::isUserAddressValid($entity->fields['noreply_email'])) {
            echo "<span class='red'>" . __('Invalid email address') . "</span>";
        }
        echo "</td>";
        echo "<td>" . __('No-Reply name') . "</td><td>";
        // we inherit only if email inherit also
        echo Html::input('noreply_email_name', ['value' => $entity->fields['noreply_email_name']]);
        // warning, we rely on email field to inherit name field
        if (empty($entity->fields['noreply_email']) && $ID > 0) {
            self::inheritedValue(self::getUsedConfig('noreply_email_name', $ID, '', ''));
        }
        echo "</td></tr>";

        echo "<tr class='tab_bg_1'>";
        echo "<td><label for='replyto_email'>" . __('Reply-To address') . "</label></td>";
        echo "<td>";
        echo Html::input('replyto_email', ['value' => $entity->fields['replyto_email'], 'type' => 'email']);
        if (empty($entity->fields['replyto_email']) && $ID > 0) {
            self::inheritedValue(self::getUsedConfig('replyto_email', $ID, '', ''));
        }
        if (!empty($entity->fields['replyto_email']) && !NotificationMailing::isUserAddressValid($entity->fields['replyto_email'])) {
            echo "<span class='red'>" . __('Invalid email address') . "</span>";
        }
        echo "</td>";
        echo "<td><label for='replyto_email_name'>" . __('Reply-To name') . "</label></td>";
        echo "<td>";
        echo Html::input('replyto_email_name', ['value' => $entity->fields['replyto_email_name']]);
       // warning, we rely on email field to inherit name field
        if (empty($entity->fields['replyto_email']) && $ID > 0) {
            self::inheritedValue(self::getUsedConfig('replyto_email_name', $ID, '', ''));
        }
        echo "</td></tr>";

        echo "<tr class='tab_bg_1'>";
        echo "<td>" . __('Prefix for notifications') . "</td>";
        echo "<td>";
        echo Html::input('notification_subject_tag', ['value' => $entity->fields['notification_subject_tag']]);
        if (empty($entity->fields['notification_subject_tag']) && $ID > 0) {
            self::inheritedValue(self::getUsedConfig('notification_subject_tag', $ID, '', ''));
        }
        echo "</td>";
        echo "<td>" . __('Delay to send email notifications') . "</td>";
        echo "<td>";
        $toadd = [];
        if ($ID > 0) {
            $toadd = [self::CONFIG_PARENT => __('Inheritance of the parent entity')];
        }
        Dropdown::showNumber('delay_send_emails', ['value' => $entity->fields["delay_send_emails"],
            'min'   => 0,
            'max'   => 100,
            'unit'  => 'minute',
            'toadd' => $toadd
        ]);

        if ($entity->fields['delay_send_emails'] == self::CONFIG_PARENT) {
            $tid = self::getUsedConfig('delay_send_emails', $entity->getField('entities_id'));
            self::inheritedValue($entity->getValueToDisplay('delay_send_emails', $tid, ['html' => true]));
        }
        echo "</td></tr>";

        echo "<tr class='tab_bg_1'>";
        echo "<td>" . __('Enable notifications by default') . "</td>";
        echo "<td>";

        Alert::dropdownYesNo(['name'           => "is_notif_enable_default",
            'value'          =>  $entity->getField('is_notif_enable_default'),
            'inherit_parent' => ($ID > 0),
        ]);

        if ($entity->fields['is_notif_enable_default'] == self::CONFIG_PARENT) {
            $tid = self::getUsedConfig('is_notif_enable_default', $entity->getField('entities_id'));
            self::inheritedValue(self::getSpecificValueToDisplay('is_notif_enable_default', $tid));
        }
        echo "</td>";
        echo "<td colspan='2'>&nbsp;</td>";

        echo "</tr>";

        echo "<tr class='tab_bg_1'>";
        echo "<td>" . __('Email signature') . "</td>";
        echo "<td colspan='3'>";
        echo "<textarea rows='5' name='mailing_signature' class='form-control'>" .
             $entity->fields["mailing_signature"] . "</textarea>";
        if (empty($entity->fields['mailing_signature']) && $ID > 0) {
            self::inheritedValue(self::getUsedConfig('mailing_signature', $ID, '', ''));
        }
        echo "</td></tr>";
        echo "</table>";

        echo "<table class='tab_cadre_fixe tab_spaced'>";
        echo "<tr><th colspan='4'>" . __('Alarms options') . "</th></tr>";

        echo "<tr class='tab_bg_1'>";
        echo "<th colspan='2' rowspan='2'>";
        echo _n('Cartridge', 'Cartridges', Session::getPluralNumber());
        echo "</th>";
        echo "<td>" . __('Reminders frequency for alarms on cartridges') . "</td><td>";
        $default_value = $entity->fields['cartridges_alert_repeat'];
        Alert::dropdown(['name'           => 'cartridges_alert_repeat',
            'value'          => $default_value,
            'inherit_parent' => (($ID > 0) ? 1 : 0)
        ]);

        if ($entity->fields['cartridges_alert_repeat'] == self::CONFIG_PARENT) {
            $tid = self::getUsedConfig('cartridges_alert_repeat', $entity->getField('entities_id'));
            self::inheritedValue(self::getSpecificValueToDisplay('cartridges_alert_repeat', $tid), true);
        }

        echo "</td></tr>";
        echo "<tr class='tab_bg_1'><td>" . __('Default threshold for cartridges count') . "</td><td>";
        if ($ID > 0) {
            $toadd = [self::CONFIG_PARENT => __('Inheritance of the parent entity'),
                self::CONFIG_NEVER => __('Never')
            ];
        } else {
            $toadd = [self::CONFIG_NEVER => __('Never')];
        }
        Dropdown::showNumber(
            'default_cartridges_alarm_threshold',
            ['value' => $entity->fields["default_cartridges_alarm_threshold"],
                'min'   => 0,
                'max'   => 100,
                'step'  => 1,
                'toadd' => $toadd
            ]
        );
        if ($entity->fields['default_cartridges_alarm_threshold'] == self::CONFIG_PARENT) {
            $tid = self::getUsedConfig(
                'default_cartridges_alarm_threshold',
                $entity->getField('entities_id')
            );
            self::inheritedValue(self::getSpecificValueToDisplay('default_cartridges_alarm_threshold', $tid), true);
        }
        echo "</td></tr>";

        echo "<tr class='tab_bg_1'>";
        echo "<th colspan='2' rowspan='2'>";
        echo _n('Consumable', 'Consumables', Session::getPluralNumber());
        echo "</th>";

        echo "<td>" . __('Reminders frequency for alarms on consumables') . "</td><td>";
        $default_value = $entity->fields['consumables_alert_repeat'];
        Alert::dropdown(['name'           => 'consumables_alert_repeat',
            'value'          => $default_value,
            'inherit_parent' => (($ID > 0) ? 1 : 0)
        ]);
        if ($entity->fields['consumables_alert_repeat'] == self::CONFIG_PARENT) {
            $tid = self::getUsedConfig('consumables_alert_repeat', $entity->getField('entities_id'));
            self::inheritedValue(self::getSpecificValueToDisplay('consumables_alert_repeat', $tid), true);
        }
        echo "</td></tr>";

        echo "<tr class='tab_bg_1'><td>" . __('Default threshold for consumables count') . "</td><td>";
        if ($ID > 0) {
            $toadd = [self::CONFIG_PARENT => __('Inheritance of the parent entity'),
                self::CONFIG_NEVER => __('Never')
            ];
        } else {
            $toadd = [self::CONFIG_NEVER => __('Never')];
        }
        Dropdown::showNumber(
            'default_consumables_alarm_threshold',
            ['value' => $entity->fields["default_consumables_alarm_threshold"],
                'min'   => 0,
                'max'   => 100,
                'step'  => 1,
                'toadd' => $toadd
            ]
        );
        if ($entity->fields['default_consumables_alarm_threshold'] == self::CONFIG_PARENT) {
            $tid = self::getUsedConfig(
                'default_consumables_alarm_threshold',
                $entity->getField('entities_id')
            );
            self::inheritedValue(self::getSpecificValueToDisplay('default_consumables_alarm_threshold', $tid), true);
        }
        echo "</td></tr>";

        echo "<tr class='tab_bg_1'>";
        echo "<th colspan='2' rowspan='3'>";
        echo _n('Contract', 'Contracts', Session::getPluralNumber());
        echo "</th>";
        echo "<td>" . __('Alarms on contracts') . "</td><td>";
        $default_value = $entity->fields['use_contracts_alert'];
        Alert::dropdownYesNo(['name'           => "use_contracts_alert",
            'value'          => $default_value,
            'inherit_parent' => (($ID > 0) ? 1 : 0)
        ]);
        if ($entity->fields['use_contracts_alert'] == self::CONFIG_PARENT) {
            $tid = self::getUsedConfig('use_contracts_alert', $entity->getField('entities_id'));
            self::inheritedValue(self::getSpecificValueToDisplay('use_contracts_alert', $tid), true);
        }
        echo "</td></tr>";

        echo "<tr class='tab_bg_1'><td>" . __('Default value') . "</td><td>";
        Contract::dropdownAlert(['name'           => "default_contract_alert",
            'value'          => $entity->fields["default_contract_alert"],
            'inherit_parent' => (($ID > 0) ? 1 : 0)
        ]);
        if ($entity->fields['default_contract_alert'] == self::CONFIG_PARENT) {
            $tid = self::getUsedConfig('default_contract_alert', $entity->getField('entities_id'));
            self::inheritedValue(self::getSpecificValueToDisplay('default_contract_alert', $tid), true);
        }

        echo "</td></tr>";
        echo "<tr class='tab_bg_1'><td>" . __('Send contract alarms before') . "</td><td>";
        Alert::dropdownIntegerNever(
            'send_contracts_alert_before_delay',
            $entity->fields['send_contracts_alert_before_delay'],
            ['max'            => 99,
                'inherit_parent' => (($ID > 0) ? 1 : 0),
                'unit'           => 'day',
                'never_string'   => __('No')
            ]
        );
        if ($entity->fields['send_contracts_alert_before_delay'] == self::CONFIG_PARENT) {
            $tid = self::getUsedConfig(
                'send_contracts_alert_before_delay',
                $entity->getField('entities_id')
            );
            self::inheritedValue(self::getSpecificValueToDisplay('send_contracts_alert_before_delay', $tid), true);
        }
        echo "</td></tr>";

        echo "<tr class='tab_bg_1'>";
        echo "<th colspan='2' rowspan='3'>";
        echo __('Financial and administrative information');
        echo "</th>";
        echo "<td>" . __('Alarms on financial and administrative information') . "</td><td>";
        $default_value = $entity->fields['use_infocoms_alert'];
        Alert::dropdownYesNo(['name'           => "use_infocoms_alert",
            'value'          => $default_value,
            'inherit_parent' => (($ID > 0) ? 1 : 0)
        ]);
        if ($entity->fields['use_infocoms_alert'] == self::CONFIG_PARENT) {
            $tid = self::getUsedConfig('use_infocoms_alert', $entity->getField('entities_id'));
            self::inheritedValue(self::getSpecificValueToDisplay('use_infocoms_alert', $tid), true);
        }

        echo "</td></tr>";
        echo "<tr class='tab_bg_1'><td>" . __('Default value') . "</td><td>";
        Infocom::dropdownAlert(['name'           => 'default_infocom_alert',
            'value'          => $entity->fields["default_infocom_alert"],
            'inherit_parent' => (($ID > 0) ? 1 : 0)
        ]);
        if ($entity->fields['default_infocom_alert'] == self::CONFIG_PARENT) {
            $tid = self::getUsedConfig('default_infocom_alert', $entity->getField('entities_id'));
            self::inheritedValue(self::getSpecificValueToDisplay('default_infocom_alert', $tid), true);
        }

        echo "</td></tr>";
        echo "<tr class='tab_bg_1'>";
        echo "<td>" . __('Send financial and administrative information alarms before') . "</td><td>";
        Alert::dropdownIntegerNever(
            'send_infocoms_alert_before_delay',
            $entity->fields['send_infocoms_alert_before_delay'],
            ['max'            => 99,
                'inherit_parent' => (($ID > 0) ? 1 : 0),
                'unit'           => 'day',
                'never_string'   => __('No')
            ]
        );
        if ($entity->fields['send_infocoms_alert_before_delay'] == self::CONFIG_PARENT) {
            $tid = self::getUsedConfig(
                'send_infocoms_alert_before_delay',
                $entity->getField('entities_id')
            );
            self::inheritedValue(self::getSpecificValueToDisplay('send_infocoms_alert_before_delay', $tid), true);
        }
        echo "</td></tr>";

        echo "<tr class='tab_bg_1'>";
        echo "<th colspan='2' rowspan='2'>";
        echo SoftwareLicense::getTypeName(Session::getPluralNumber());
        echo "</th>";
        echo "<td>" . __('Alarms on expired licenses') . "</td><td>";
        $default_value = $entity->fields['use_licenses_alert'];
        Alert::dropdownYesNo(['name'           => "use_licenses_alert",
            'value'          => $default_value,
            'inherit_parent' => (($ID > 0) ? 1 : 0)
        ]);
        if ($entity->fields['use_licenses_alert'] == self::CONFIG_PARENT) {
            $tid = self::getUsedConfig('use_licenses_alert', $entity->getField('entities_id'));
            self::inheritedValue(self::getSpecificValueToDisplay('use_licenses_alert', $tid), true);
        }
        echo "</td></tr>";
        echo "<tr class='tab_bg_1'><td>" . __('Send license alarms before') . "</td><td>";
        Alert::dropdownIntegerNever(
            'send_licenses_alert_before_delay',
            $entity->fields['send_licenses_alert_before_delay'],
            ['max'            => 99,
                'inherit_parent' => (($ID > 0) ? 1 : 0),
                'unit'           => 'day',
                'never_string'   => __('No')
            ]
        );
        if ($entity->fields['send_licenses_alert_before_delay'] == self::CONFIG_PARENT) {
            $tid = self::getUsedConfig(
                'send_licenses_alert_before_delay',
                $entity->getField('entities_id')
            );
            self::inheritedValue(self::getSpecificValueToDisplay('send_licenses_alert_before_delay', $tid), true);
        }

        echo "</td></tr>";

        echo "<tr class='tab_bg_1'>";
        echo "<th colspan='2' rowspan='3'>";
        echo _n('Certificate', 'Certificates', Session::getPluralNumber());
        echo "</th>";
        echo "<td>" . __('Alarms on expired certificates') . "</td><td>";
        $default_value = $entity->fields['use_certificates_alert'];
        Alert::dropdownYesNo(['name'           => "use_certificates_alert",
            'value'          => $default_value,
            'inherit_parent' => (($ID > 0) ? 1 : 0)
        ]);
        if ($entity->fields['use_certificates_alert'] == self::CONFIG_PARENT) {
            $tid = self::getUsedConfig('use_certificates_alert', $entity->getField('entities_id'));
            self::inheritedValue(self::getSpecificValueToDisplay('use_certificates_alert', $tid), true);
        }
        echo "</td></tr>";
        echo "<tr class='tab_bg_1'><td>" . __('Send certificates alarms before') . "</td><td>";
        Alert::dropdownIntegerNever(
            'send_certificates_alert_before_delay',
            $entity->fields['send_certificates_alert_before_delay'],
            ['max'            => 99,
                'inherit_parent' => (($ID > 0) ? 1 : 0),
                'unit'           => 'day',
                'never_string'   => __('No')
            ]
        );
        if ($entity->fields['send_certificates_alert_before_delay'] == self::CONFIG_PARENT) {
            $tid = self::getUsedConfig(
                'send_certificates_alert_before_delay',
                $entity->getField('entities_id')
            );
            self::inheritedValue(self::getSpecificValueToDisplay('send_certificates_alert_before_delay', $tid), true);
        }
        echo "</td></tr>";
        echo "<td>" . __('Reminders frequency for alarms on certificates') . "</td><td>";
        $default_value = $entity->fields['certificates_alert_repeat_interval'];
        Alert::dropdown(['name'           => 'certificates_alert_repeat_interval',
            'value'          => $default_value,
            'inherit_parent' => (($ID > 0) ? 1 : 0)
        ]);
        if ($entity->fields['certificates_alert_repeat_interval'] == self::CONFIG_PARENT) {
            $tid = self::getUsedConfig('certificates_alert_repeat_interval', $entity->getField('entities_id'));
            self::inheritedValue(self::getSpecificValueToDisplay('certificates_alert_repeat_interval', $tid), true);
        }

        echo "</td></tr>";

        echo "<tr class='tab_bg_1'>";
        echo "<th colspan='2' rowspan='1'>";
        echo _n('Reservation', 'Reservations', Session::getPluralNumber());
        echo "</th>";
        echo "<td>" . __('Alerts on reservations') . "</td><td>";
        Alert::dropdownIntegerNever(
            'use_reservations_alert',
            $entity->fields['use_reservations_alert'],
            ['max'            => 99,
                'inherit_parent' => (($ID > 0) ? 1 : 0),
                'unit'           => 'hour'
            ]
        );
        if ($entity->fields['use_reservations_alert'] == self::CONFIG_PARENT) {
            $tid = self::getUsedConfig('use_reservations_alert', $entity->getField('entities_id'));
            self::inheritedValue(self::getSpecificValueToDisplay('use_reservations_alert', $tid), true);
        }
        echo "</td></tr>";

        echo "<tr class='tab_bg_1'>";
        echo "<th colspan='2' rowspan='1'>";
        echo _n('Ticket', 'Tickets', Session::getPluralNumber());
        echo "</th>";
        echo "<td >" . __('Alerts on tickets which are not solved since') . "</td><td>";
        Alert::dropdownIntegerNever(
            'notclosed_delay',
            $entity->fields["notclosed_delay"],
            ['max'            => 99,
                'inherit_parent' => (($ID > 0) ? 1 : 0),
                'unit'           => 'day'
            ]
        );
        if ($entity->fields['notclosed_delay'] == self::CONFIG_PARENT) {
            $tid = self::getUsedConfig('notclosed_delay', $entity->getField('entities_id'));
            self::inheritedValue(self::getSpecificValueToDisplay('notclosed_delay', $tid), true);
        }
        echo "</td></tr>";

        echo "<tr class='tab_bg_1'>";
        echo "<th colspan='2' rowspan='1'>";
        echo Ticket::getTypeName(Session::getPluralNumber());
        echo " / ";
        echo Change::getTypeName(Session::getPluralNumber());
        echo "</th>";
        echo "<td>" . __('Approval reminder frequency') . "</td><td>";
        $default_value = $entity->fields['approval_reminder_repeat_interval'];
        Alert::dropdown(['name'           => 'approval_reminder_repeat_interval',
            'value'          => $default_value,
            'inherit_parent' => ($ID > 0),
            'show_hours'     => true,
            'show_days'      => true,
        ]);
        if ($entity->fields['approval_reminder_repeat_interval'] == self::CONFIG_PARENT) {
            $tid = self::getUsedConfig('approval_reminder_repeat_interval', $entity->getField('entities_id'));
            self::inheritedValue(self::getSpecificValueToDisplay('approval_reminder_repeat_interval', $tid), true);
        }
        echo "</td></tr>";

        echo "<tr class='tab_bg_1'>";
        echo "<th colspan='2' rowspan='3'>";
        echo Domain::getTypeName(Session::getPluralNumber());
        echo "</th>";
        echo "<td>" . __('Alarms on domains expiries') . "</td><td>";
        $default_value = $entity->fields['use_domains_alert'];
        Alert::dropdownYesNo(['name'           => "use_domains_alert",
            'value'          => $default_value,
            'inherit_parent' => (($ID > 0) ? 1 : 0)
        ]);
        if ($entity->fields['use_domains_alert'] == self::CONFIG_PARENT) {
            $tid = self::getUsedConfig('use_domains_alert', $entity->getField('entities_id'));
            self::inheritedValue(self::getSpecificValueToDisplay('use_domains_alert', $tid), true);
        }
        echo "</td></tr>";
        echo "<tr class='tab_bg_1'>";

        echo "<td>" . __('Domains closes expiries') . "</td><td>";
        Alert::dropdownIntegerNever(
            'send_domains_alert_close_expiries_delay',
            $entity->fields["send_domains_alert_close_expiries_delay"],
            [
                'max'            => 99,
                'inherit_parent' => (($ID > 0) ? 1 : 0),
                'unit'           => 'day'
            ]
        );
        if ($entity->fields['send_domains_alert_close_expiries_delay'] == self::CONFIG_PARENT) {
            $tid = self::getUsedConfig('send_domains_alert_close_expiries_delay', $entity->getField('entities_id'));
            self::inheritedValue(self::getSpecificValueToDisplay('send_domains_alert_close_expiries_delay', $tid), true);
        }
        echo "</td></tr>";
        echo "<tr class='tab_bg_1'>";
        echo "<td>" . __('Domains expired') . "</td><td>";
        Alert::dropdownIntegerNever(
            'send_domains_alert_expired_delay',
            $entity->fields["send_domains_alert_expired_delay"],
            [
                'max'            => 99,
                'inherit_parent' => (($ID > 0) ? 1 : 0),
                'unit'           => 'day'
            ]
        );
        if ($entity->fields['send_domains_alert_expired_delay'] == self::CONFIG_PARENT) {
            $tid = self::getUsedConfig('send_domains_alert_expired_delay', $entity->getField('entities_id'));
            self::inheritedValue(self::getSpecificValueToDisplay('send_domains_alert_expired_delay', $tid), true);
        }
        echo "</td></tr>";

        Plugin::doHook(Hooks::POST_ITEM_FORM, ['item' => $entity, 'options' => []]);

        echo "</table>";

        if ($canedit) {
            echo "<div class='center'>";
            echo "<input type='hidden' name='id' value='" . $entity->fields["id"] . "'>";
            echo "<input type='submit' name='update' value=\"" . _sx('button', 'Save') . "\" class='btn btn-primary'>";
            echo "</div>";
            Html::closeForm();
        }

        echo "</div>";
    }

    /**
     * UI customization configuration form.
     *
     * @param $entity Entity object
     *
     * @return void
     *
     * @since 9.5.0
     */
    public static function showUiCustomizationOptions(Entity $entity)
    {

        global $CFG_GLPI;

        $ID = $entity->getField('id');
        if (!$entity->can($ID, READ) || !Session::haveRight(Config::$rightname, UPDATE)) {
            return false;
        }

       // Codemirror lib
        echo Html::script("public/lib/codemirror.js");

       // Notification right applied
        $canedit = Session::haveRight(Config::$rightname, UPDATE)
         && Session::haveAccessToEntity($ID);

        echo "<div class='spaced'>";
        if ($canedit) {
            echo "<form method='post' name=form action='" . Toolbox::getItemTypeFormURL(__CLASS__) . "' data-track-changes='true'>";
        }

        echo "<table class='tab_cadre_fixe custom_css_configuration'>";

        Plugin::doHook(Hooks::PRE_ITEM_FORM, ['item' => $entity, 'options' => []]);

        $rand = mt_rand();

        echo "<tr><th colspan='2'>" . __('UI options') . "</th></tr>";

        echo "<tr class='tab_bg_1'>";
        echo "<td>" . __('Enable CSS customization') . "</td>";
        echo "<td>";
        $values = [];
        if (($ID > 0) ? 1 : 0) {
            $values[Entity::CONFIG_PARENT] = __('Inherits configuration from the parent entity');
        }
        $values[0] = __('No');
        $values[1] = __('Yes');
        echo Dropdown::showFromArray(
            'enable_custom_css',
            $values,
            [
                'display' => false,
                'rand'    => $rand,
                'value'   => $entity->fields['enable_custom_css']
            ]
        );
        echo "</td></tr>";

        echo "<tr class='tab_bg_1'>";
        echo "<td colspan='2'>";
        echo "<div id='custom_css_container' class='custom_css_container'>";
        $value = $entity->fields['enable_custom_css'];
       // wrap call in function to prevent modifying variables from current scope
        call_user_func(function () use ($value, $ID) {
            $_POST  = [
                'enable_custom_css' => $value,
                'entities_id'       => $ID
            ];
            include GLPI_ROOT . '/ajax/entityCustomCssCode.php';
        });
        echo "</div>\n";
        echo "</td></tr>";

        Ajax::updateItemOnSelectEvent(
            'dropdown_enable_custom_css' . $rand,
            'custom_css_container',
            $CFG_GLPI['root_doc'] . '/ajax/entityCustomCssCode.php',
            [
                'enable_custom_css' => '__VALUE__',
                'entities_id'       => $ID
            ]
        );

        Plugin::doHook(Hooks::POST_ITEM_FORM, ['item' => $entity, 'options' => []]);

        echo "</table>";

        if ($canedit) {
            echo "<div class='center'>";
            echo "<input type='hidden' name='id' value='" . $entity->fields["id"] . "'>";
            echo "<input type='submit' name='update' value=\"" . _sx('button', 'Save') . "\" class='btn btn-primary'>";
            echo "</div>";
            Html::closeForm();
        }

        echo "</div>";
    }

    /**
     * Returns tag containing custom CSS code applied to entity.
     *
     * @return string
     */
    public function getCustomCssTag()
    {

        $enable_custom_css = self::getUsedConfig(
            'enable_custom_css',
            $this->fields['id']
        );

        if (!$enable_custom_css) {
            return '';
        }

        $custom_css_code = self::getUsedConfig(
            'enable_custom_css',
            $this->fields['id'],
            'custom_css_code'
        );

        if (empty($custom_css_code)) {
            return '';
        }

        return '<style>' . strip_tags($custom_css_code) . '</style>';
    }

    /**
     * @since 0.84 (before in entitydata.class)
     *
     * @param string $field
     * @param string $value  must be addslashes
     **/
    private static function getEntityIDByField($field, $value)
    {
        global $DB;

        $iterator = $DB->request([
            'SELECT' => 'id',
            'FROM'   => self::getTable(),
            'WHERE'  => [$field => $value]
        ]);

        if (count($iterator) == 1) {
            $result = $iterator->current();
            return $result['id'];
        }
        return -1;
    }


    /**
     * @since 0.84 (before in entitydata.class)
     *
     * @param $value
     **/
    public static function getEntityIDByDN($value)
    {
        return self::getEntityIDByField("ldap_dn", $value);
    }


    /**
     * @since 0.84
     *
     * @param $value
     **/
    public static function getEntityIDByCompletename($value)
    {
        return self::getEntityIDByField("completename", $value);
    }


    /**
     * @since 0.84 (before in entitydata.class)
     *
     * @param $value
     **/
    public static function getEntityIDByTag($value)
    {
        return self::getEntityIDByField("tag", $value);
    }


    /**
     * @since 0.84 (before in entitydata.class)
     *
     * @param $value
     **/
    public static function getEntityIDByDomain($value)
    {
        return self::getEntityIDByField("mail_domain", $value);
    }


    /**
     * @since 0.84 (before in entitydata.class)
     *
     * @param $entities_id
     **/
    public static function isEntityDirectoryConfigured($entities_id)
    {

        $entity = new self();

        if (
            $entity->getFromDB($entities_id)
            && ($entity->getField('authldaps_id') > 0)
        ) {
            return true;
        }

       //If there's a directory marked as default
        if (AuthLDAP::getDefault()) {
            return true;
        }
        return false;
    }


    /**
     * @since 0.84 (before in entitydata.class)
     *
     * @param $entity Entity object
     **/
    public static function showHelpdeskOptions(Entity $entity)
    {
        global $CFG_GLPI;

        $ID = $entity->getField('id');
        if (
            !$entity->can($ID, READ)
            || !Session::haveRightsOr(
                self::$rightname,
                [self::READHELPDESK, self::UPDATEHELPDESK]
            )
        ) {
            return false;
        }
        $canedit = (Session::haveRight(self::$rightname, self::UPDATEHELPDESK)
                  && Session::haveAccessToEntity($ID));

        echo "<div class='spaced'>";
        if ($canedit) {
            echo "<form method='post' name=form action='" . Toolbox::getItemTypeFormURL(__CLASS__) . "' data-track-changes='true'>";
        }

        echo "<table class='tab_cadre_fixe'>";

        Plugin::doHook(Hooks::PRE_ITEM_FORM, ['item' => $entity, 'options' => []]);

        echo "<tr><th colspan='4'>" . __('Templates configuration') . "</th></tr>";

        echo "<tr class='tab_bg_1'><td colspan='2'>" . _n('Ticket template', 'Ticket templates', 1) .
           "</td>";
        echo "<td colspan='2'>";
        $toadd = [];
        if ($ID != 0) {
            $toadd = [self::CONFIG_PARENT => __('Inheritance of the parent entity')];
        }

        $options = ['value'  => $entity->fields["tickettemplates_id"],
            'entity' => $ID,
            'toadd'  => $toadd
        ];

        TicketTemplate::dropdown($options);

        if ($entity->fields["tickettemplates_id"] == self::CONFIG_PARENT) {
            $tt  = new TicketTemplate();
            $tid = self::getUsedConfig('tickettemplates_strategy', $ID, 'tickettemplates_id', 0);
            if (!$tid) {
                self::inheritedValue(Dropdown::EMPTY_VALUE, true);
            } else if ($tt->getFromDB($tid)) {
                self::inheritedValue($tt->getLink(), true);
            }
        }
        echo "</td></tr>";

        echo "<tr class='tab_bg_1'><td colspan='2'>" . _n('Change template', 'Change templates', 1) .
           "</td>";
        echo "<td colspan='2'>";
        $toadd = [];
        if ($ID != 0) {
            $toadd = [self::CONFIG_PARENT => __('Inheritance of the parent entity')];
        }

        $options = ['value'  => $entity->fields["changetemplates_id"],
            'entity' => $ID,
            'toadd'  => $toadd
        ];

        ChangeTemplate::dropdown($options);

        if ($entity->fields["changetemplates_id"] == self::CONFIG_PARENT) {
            $tt  = new ChangeTemplate();
            $tid = self::getUsedConfig('changetemplates_strategy', $ID, 'changetemplates_id', 0);
            if (!$tid) {
                self::inheritedValue(Dropdown::EMPTY_VALUE, true);
            } else if ($tt->getFromDB($tid)) {
                self::inheritedValue($tt->getLink(), true);
            }
        }
        echo "</td></tr>";

        echo "<tr class='tab_bg_1'><td colspan='2'>" . _n('Problem template', 'Problem templates', 1) .
           "</td>";
        echo "<td colspan='2'>";
        $toadd = [];
        if ($ID != 0) {
            $toadd = [self::CONFIG_PARENT => __('Inheritance of the parent entity')];
        }

        $options = ['value'  => $entity->fields["problemtemplates_id"],
            'entity' => $ID,
            'toadd'  => $toadd
        ];

        ProblemTemplate::dropdown($options);

        if ($entity->fields["problemtemplates_id"] == self::CONFIG_PARENT) {
            $tt  = new ProblemTemplate();
            $tid = self::getUsedConfig('problemtemplates_strategy', $ID, 'problemtemplates_id', 0);
            if (!$tid) {
                self::inheritedValue(Dropdown::EMPTY_VALUE, true);
            } else if ($tt->getFromDB($tid)) {
                self::inheritedValue($tt->getLink(), true);
            }
        }
        echo "</td></tr>";

        echo "<tr><th colspan='4'>" . __('Tickets configuration') . "</th></tr>";

        echo "<tr class='tab_bg_1'><td colspan='2'>" . _n('Calendar', 'Calendars', 1) . "</td>";
        echo "<td colspan='2'>";
        $options = ['value'      => $entity->fields["calendars_id"],
            'emptylabel' => __('24/7')
        ];

        if ($ID != 0) {
            $options['toadd'] = [self::CONFIG_PARENT => __('Inheritance of the parent entity')];
        }
        Calendar::dropdown($options);

        if ($entity->fields["calendars_id"] == self::CONFIG_PARENT) {
            $calendar = new Calendar();
            $cid = self::getUsedConfig('calendars_strategy', $ID, 'calendars_id', 0);
            if (!$cid) {
                self::inheritedValue(__('24/7'), true);
            } else if ($calendar->getFromDB($cid)) {
                self::inheritedValue($calendar->getLink(), true);
            }
        }
        echo "</td></tr>";

        echo "<tr class='tab_bg_1'><td colspan='2'>" . __('Tickets default type') . "</td>";
        echo "<td colspan='2'>";
        $toadd = [];
        if ($ID != 0) {
            $toadd = [self::CONFIG_PARENT => __('Inheritance of the parent entity')];
        }
        Ticket::dropdownType('tickettype', ['value' => $entity->fields["tickettype"],
            'toadd' => $toadd
        ]);

        if ($entity->fields['tickettype'] == self::CONFIG_PARENT) {
            self::inheritedValue(Ticket::getTicketTypeName(self::getUsedConfig(
                'tickettype',
                $ID,
                '',
                Ticket::INCIDENT_TYPE
            )), true);
        }
        echo "</td></tr>";

       // Auto assign mode
        echo "<tr class='tab_bg_1'><td  colspan='2'>" . __('Automatic assignment of tickets, changes and problems') . "</td>";
        echo "<td colspan='2'>";
        $autoassign = self::getAutoAssignMode();

        if ($ID == 0) {
            unset($autoassign[self::CONFIG_PARENT]);
        }

        Dropdown::showFromArray(
            'auto_assign_mode',
            $autoassign,
            ['value' => $entity->fields["auto_assign_mode"]]
        );

        if ($entity->fields['auto_assign_mode'] == self::CONFIG_PARENT) {
            $auto_assign_mode = self::getUsedConfig('auto_assign_mode', $entity->fields['entities_id']);
            self::inheritedValue($autoassign[$auto_assign_mode], true);
        }
        echo "</td></tr>";

        echo "<tr class='tab_bg_1'><td  colspan='2'>" . __('Mark followup added by a supplier though an email collector as private') . "</td>";
        echo "<td colspan='2'>";
        $supplierValues = self::getSuppliersAsPrivateValues();
        $currentSupplierValue = $entity->fields['suppliers_as_private'];

        if ($ID == 0) { // Remove parent option for root entity
            unset($supplierValues[self::CONFIG_PARENT]);
        }

        Dropdown::showFromArray(
            'suppliers_as_private',
            $supplierValues,
            ['value' => $currentSupplierValue]
        );

       // If the entity is using it's parent value, print it
        if ($currentSupplierValue == self::CONFIG_PARENT) {
            $parentSupplierValue = self::getUsedConfig(
                'suppliers_as_private',
                $entity->fields['entities_id']
            );
            self::inheritedValue($supplierValues[$parentSupplierValue], true);
        }
        echo "</td></tr>";

        echo "<tr class='tab_bg_1'><td  colspan='2'>" . __('Anonymize support agents') . "</td>";
        echo "<td colspan='2'>";
        $anonymize_values = self::getAnonymizeSupportAgentsValues();
        $current_anonymize_value = $entity->fields['anonymize_support_agents'];

        if ($ID == 0) { // Remove parent option for root entity
            unset($anonymize_values[self::CONFIG_PARENT]);
        }

        Dropdown::showFromArray(
            'anonymize_support_agents',
            $anonymize_values,
            ['value' => $current_anonymize_value]
        );

       // If the entity is using it's parent value, print it
        if ($current_anonymize_value == self::CONFIG_PARENT) {
            $parent_helpdesk_value = self::getUsedConfig(
                'anonymize_support_agents',
                $entity->fields['entities_id']
            );
            self::inheritedValue($anonymize_values[$parent_helpdesk_value], true);
        }
        echo "</td></tr>";

        echo "<tr class='tab_bg_1'><td  colspan='2'>" . __("Display initials for users without pictures") . "</td>";
        echo "<td colspan='2'>";
        $initialsValues = self::getDisplayUsersInitialsValues();
        $currentInitialsValue = $entity->fields['display_users_initials'];

        if ($ID == 0) { // Remove parent option for root entity
            unset($initialsValues[self::CONFIG_PARENT]);
        }

        Dropdown::showFromArray(
            'display_users_initials',
            $initialsValues,
            ['value' => $currentInitialsValue]
        );

       // If the entity is using it's parent value, print it
        if ($currentInitialsValue == self::CONFIG_PARENT) {
            $parentSupplierValue = self::getUsedConfig(
                'display_users_initials',
                $entity->fields['entities_id']
            );
            self::inheritedValue($initialsValues[$parentSupplierValue], true);
        }
        echo "</td></tr>";

        echo "<tr class='tab_bg_1'><td  colspan='2'>" . __('Default contract') . "</td>";
        echo "<td colspan='2'>";
        $current_default_contract_value = $entity->fields['contracts_id_default'];

        $toadd = [
            self::CONFIG_PARENT => __('Inheritance of the parent entity'),
            self::CONFIG_AUTO   => __('Contract in ticket entity'),
        ];

        if ($ID == 0) { // Remove parent option for root entity
            unset($toadd[self::CONFIG_PARENT]);
        }

        Contract::dropdown([
            'name'      => 'contracts_id_default',
            'condition' => ['is_template' => 0, 'is_deleted' => 0] + Contract::getExpiredCriteria(),
            'entity'    => $entity->getID(),
            'toadd'     => $toadd,
            'value'     => $current_default_contract_value,
        ]);

        // If the entity is using it's parent value, print it
        if ($current_default_contract_value == self::CONFIG_PARENT) {
            $inherited_default_contract_strategy = self::getUsedConfig(
                'contracts_strategy_default',
                $entity->fields['entities_id']
            );
            $inherited_default_contract_id = self::getUsedConfig(
                'contracts_strategy_default',
                $entity->fields['entities_id'],
                'contracts_id_default',
                0
            );
            $contract = new Contract();
            if ($inherited_default_contract_strategy == self::CONFIG_AUTO) {
                $display_value = __('Contract in ticket entity');
            } elseif ($inherited_default_contract_id > 0 && $contract->getFromDB($inherited_default_contract_id)) {
                $display_value = $contract->fields['name'];
            } else {
                $display_value = Dropdown::EMPTY_VALUE;
            }

            self::inheritedValue($display_value, true);
        }
        echo "</td></tr>";

        echo "<tr><th colspan='4'>" . __('Automatic closing configuration') . "</th></tr>";

        echo "<tr class='tab_bg_1'>" .
         "<td>" . __('Automatic closing of solved tickets after');

       //Check if crontask is disabled
        $crontask = new CronTask();
        $criteria = [
            'itemtype'  => 'Ticket',
            'name'      => 'closeticket',
            'state'     => CronTask::STATE_DISABLE
        ];
        if ($crontask->getFromDBByCrit($criteria)) {
            echo "<br/><strong>" . __('Close ticket action is disabled.') . "</strong>";
        }

        echo "</td>";
        echo "<td>";
        $autoclose = [self::CONFIG_PARENT => __('Inheritance of the parent entity'),
            self::CONFIG_NEVER  => __('Never'),
            0                   => __('Immediatly')
        ];
        if ($ID == 0) {
            unset($autoclose[self::CONFIG_PARENT]);
        }

        Dropdown::showNumber(
            'autoclose_delay',
            ['value' => $entity->fields['autoclose_delay'],
                'min'   => 1,
                'max'   => 99,
                'step'  => 1,
                'toadd' => $autoclose,
                'unit'  => 'day'
            ]
        );

        if ($entity->fields['autoclose_delay'] == self::CONFIG_PARENT) {
            $autoclose_mode = self::getUsedConfig(
                'autoclose_delay',
                $entity->fields['entities_id'],
                '',
                self::CONFIG_NEVER
            );

            if ($autoclose_mode >= 0) {
                self::inheritedValue(sprintf(_n('%d day', '%d days', $autoclose_mode), $autoclose_mode), true);
            } else {
                self::inheritedValue($autoclose[$autoclose_mode], true);
            }
        }
        echo "<td>" . __('Automatic purge of closed tickets after');

       //Check if crontask is disabled
        $crontask = new CronTask();
        $criteria = [
            'itemtype'  => 'Ticket',
            'name'      => 'purgeticket',
            'state'     => CronTask::STATE_DISABLE
        ];
        if ($crontask->getFromDBByCrit($criteria)) {
            echo "<br/><strong>" . __('Purge ticket action is disabled.') . "</strong>";
        }
        echo "</td>";
        echo "<td>";
        $autopurge = [
            self::CONFIG_PARENT => __('Inheritance of the parent entity'),
            self::CONFIG_NEVER  => __('Never')
        ];
        if ($ID == 0) {
            unset($autopurge[self::CONFIG_PARENT]);
        }

        Dropdown::showNumber(
            'autopurge_delay',
            [
                'value' => $entity->fields['autopurge_delay'],
                'min'   => 1,
                'max'   => 3650,
                'step'  => 1,
                'toadd' => $autopurge,
                'unit'  => 'day'
            ]
        );

        if ($entity->fields['autopurge_delay'] == self::CONFIG_PARENT) {
            $autopurge_mode = self::getUsedConfig(
                'autopurge_delay',
                $entity->fields['entities_id'],
                '',
                self::CONFIG_NEVER
            );

            if ($autopurge_mode >= 0) {
                self::inheritedValue(sprintf(_n('%d day', '%d days', $autopurge_mode), $autopurge_mode), true);
            } else {
                self::inheritedValue($autopurge[$autopurge_mode], true);
            }
        }
        echo "</td></tr>";

        $inquest_types = [
            Ticket::class   => TicketSatisfaction::class,
            Change::class   => ChangeSatisfaction::class,
        ];

        /**
         * @var CommonITILObject $itemtype
         * @var CommonITILSatisfaction $inquest_itemtype
         */
        foreach ($inquest_types as $itemtype => $inquest_itemtype) {
            $config_title = sprintf(__('Configuring the satisfaction survey: %s'), $itemtype::getTypeName(Session::getPluralNumber()));
            // Get suffix for entity config fields. For backwards compatibility, ticket values have no suffix.
            $config_suffix = $itemtype::getType() === 'Ticket' ? '' : ('_' . strtolower($itemtype::getType()));

            echo "<tr><th colspan='4'>" . $config_title . "</th></tr>";

            echo "<tr class='tab_bg_1'>" .
                "<td colspan='2'>" . __('Configuring the satisfaction survey') . "</td>";
            echo "<td colspan='2'>";

            /// no inquest case = rate 0
            $typeinquest = [
                self::CONFIG_PARENT => __('Inheritance of the parent entity'),
                CommonITILSatisfaction::TYPE_INTERNAL => __('Internal survey'),
                CommonITILSatisfaction::TYPE_EXTERNAL => __('External survey')
            ];

            // No inherit from parent for root entity
            if ($ID == 0) {
                unset($typeinquest[self::CONFIG_PARENT]);
                if ($entity->fields['inquest_config' . $config_suffix] == self::CONFIG_PARENT) {
                    $entity->fields['inquest_config' . $config_suffix] = 1;
                }
            }
            $rand = Dropdown::showFromArray(
                'inquest_config' . $config_suffix,
                $typeinquest,
                $options = ['value' => $entity->fields['inquest_config' . $config_suffix]]
            );
            echo "</td></tr>\n";

            if ($entity->fields['inquest_config' . $config_suffix] == self::CONFIG_PARENT) {
                $inquestconfig = self::getUsedConfig('inquest_config' . $config_suffix, $entity->fields['entities_id']);
                $inquestrate = self::getUsedConfig(
                    'inquest_config' . $config_suffix,
                    $entity->fields['entities_id'],
                    'inquest_rate' . $config_suffix
                );
                echo "<tr class='tab_bg_1'><td colspan='4'>";

                $inherit = "";
                if ($inquestrate == 0) {
                    $inherit .= __('Disabled');
                } else {
                    $inherit .= $typeinquest[$inquestconfig] . '<br>';
                    $inqconf = self::getUsedConfig(
                        'inquest_config' . $config_suffix,
                        $entity->fields['entities_id'],
                        'inquest_delay' . $config_suffix
                    );

                    $inherit .= sprintf(_n('%d day', '%d days', $inqconf), $inqconf);
                    $inherit .= "<br>";
                    //TRANS: %d is the percentage. %% to display %
                    $inherit .= sprintf(__('%d%%'), $inquestrate);

                    if ($inquestconfig == 2) {
                        $inherit .= "<br>";
                        $inherit .= self::getUsedConfig(
                            'inquest_config' . $config_suffix,
                            $entity->fields['entities_id'],
                            'inquest_URL' . $config_suffix
                        );
                    }
                }
                self::inheritedValue($inherit, true);
                echo "</td></tr>";
            }

            echo "<tr class='tab_bg_1'><td colspan='4'>";

            $_POST = [
                ('inquest_config' . $config_suffix) => $entity->fields['inquest_config' . $config_suffix],
                'entities_id' => $ID
            ];
            $params = [
                ('inquest_config' . $config_suffix) => '__VALUE__',
                'entities_id' => $ID
            ];
            echo "<div id='inquestconfig'>";
            $ajax_file =  GLPI_ROOT . '/ajax/' . strtolower($inquest_itemtype::getType()) . '.php';
            include $ajax_file;
            echo "</div>\n";

            echo "</td></tr>";
        }

        Plugin::doHook(Hooks::POST_ITEM_FORM, ['item' => $entity, 'options' => &$options]);

        echo "</table>";

        if ($canedit) {
            echo "<div class='center'>";
            echo "<input type='hidden' name='id' value='" . $entity->fields["id"] . "'>";
            echo "<input type='submit' name='update' value=\"" . _sx('button', 'Save') . "\"
                  class='btn btn-primary'>";
            echo "</div>";
            Html::closeForm();
        }

        echo "</div>";

        Ajax::updateItemOnSelectEvent(
            "dropdown_inquest_config$rand",
            "inquestconfig",
            $CFG_GLPI["root_doc"] . "/ajax/ticketsatisfaction.php",
            $params
        );
    }


    /**
     * Retrieve data of current entity or parent entity
     *
     * @since 0.84 (before in entitydata.class)
     *
     * @param string  $fieldref       name of the referent field to know if we look at parent entity
     * @param integer $entities_id
     * @param string  $fieldval       name of the field that we want value (default '')
     * @param mixed   $default_value  value to return (default -2)
     **/
    public static function getUsedConfig($fieldref, $entities_id, $fieldval = '', $default_value = -2)
    {
        global $DB, $GLPI_CACHE;

        $id_using_strategy = [
            'calendars_id',
            'changetemplates_id',
            'contracts_id_default',
            'entities_id_software',
            'problemtemplates_id',
            'tickettemplates_id',
            'transfers_id',
        ];
        if (in_array($fieldref, $id_using_strategy)) {
            $fieldval = $fieldref;
            $fieldref = str_replace('_id', '_strategy', $fieldref);
            $default_value = 0;
            trigger_error(
                sprintf(
                    'Entity config "%s" should be get using its reference field "%s" with a "0" default value',
                    $fieldval,
                    $fieldref
                )
            );
        }

        if (empty($fieldval)) {
            $fieldval = $fieldref;
        }

        $ref_cache_key = sprintf('entity_%d_config_%s', $entities_id, $fieldref);
        $val_cache_key = sprintf('entity_%d_config_%s', $entities_id, $fieldval);

        $ref = $GLPI_CACHE->get($ref_cache_key);
        $val = $fieldref === $fieldval ? $ref : $GLPI_CACHE->get($val_cache_key);

        if ($ref === null || $val === null) {
            $entities_query = [
                'SELECT' => ['id', 'entities_id', $fieldref],
                'FROM'   => self::getTable(),
                'WHERE'  => ['id' => array_merge([$entities_id], getAncestorsOf(self::getTable(), $entities_id))]
            ];
            if ($fieldval !== $fieldref) {
                $entities_query['SELECT'][] = $fieldval;
            }
            $entities_data = iterator_to_array($DB->request($entities_query));

            $current_id = $entities_id;
            while ($current_id !== null) {
                if (!array_key_exists($current_id, $entities_data)) {
                    break; // Cannot find entity data, so cannot continue
                }

                $entity_data = $entities_data[$current_id];

                $ref = $entity_data[$fieldref];
                $inherits = (is_numeric($default_value) && $ref == self::CONFIG_PARENT)
                    || (!is_numeric($default_value) && !$ref);
                if (!$inherits) {
                    $val = $entity_data[$fieldval];
                    break;
                }

                // Value inherited: parse parent data
                $current_id = $entity_data['entities_id'];
            }
        }

        $GLPI_CACHE->setMultiple(
            [
                $ref_cache_key => $ref,
                $val_cache_key => $val,
            ]
        );

        return $val ?? $default_value;
    }


    /**
     * Generate link for ITIL Object satisfaction
     *
     * @since 0.84 (before in entitydata.class)
     *
     * @param CommonITILObject $item ITIL Object item to create the survey link for
     *
     * @return string Url contents
     **/
    public static function generateLinkSatisfaction($item)
    {
        $config_suffix = $item::getType() === 'Ticket' ? '' : ('_' . strtolower($item::getType()));
        $url = self::getUsedConfig('inquest_config' . $config_suffix, $item->fields['entities_id'], 'inquest_URL' . $config_suffix);

        $tag_prefix = strtoupper($item::getType());

        if (strstr($url, "[ITEMTYPE]")) {
            $url = str_replace("[ITEMTYPE]", $item::getType(), $url);
        }
        if (strstr($url, "[ITEMTYPE_NAME]")) {
            $url = str_replace("[ITEMTYPE_NAME]", $item::getTypeName(1), $url);
        }

        if (strstr($url, "[{$tag_prefix}_ID]")) {
            $url = str_replace("[{$tag_prefix}_ID]", $item->fields['id'], $url);
        }

        if (strstr($url, "[{$tag_prefix}_NAME]")) {
            $url = str_replace("[{$tag_prefix}_NAME]", urlencode($item->fields['name']), $url);
        }

        if (strstr($url, "[{$tag_prefix}_CREATEDATE]")) {
            $url = str_replace("[{$tag_prefix}_CREATEDATE]", $item->fields['date'], $url);
        }

        if (strstr($url, "[{$tag_prefix}_SOLVEDATE]")) {
            $url = str_replace("[{$tag_prefix}_SOLVEDATE]", $item->fields['solvedate'], $url);
        }

        if ($item::getType() === 'Ticket') {
            if (strstr($url, "[REQUESTTYPE_ID]")) {
                $url = str_replace("[REQUESTTYPE_ID]", $item->fields['requesttypes_id'], $url);
            }

            if (strstr($url, "[REQUESTTYPE_NAME]")) {
                $url = str_replace(
                    "[REQUESTTYPE_NAME]",
                    urlencode(Dropdown::getDropdownName(
                        'glpi_requesttypes',
                        $item->fields['requesttypes_id']
                    )),
                    $url
                );
            }
        }

        if (strstr($url, "[{$tag_prefix}_PRIORITY]")) {
            $url = str_replace("[{$tag_prefix}_PRIORITY]", $item->fields['priority'], $url);
        }

        if (strstr($url, "[{$tag_prefix}_PRIORITYNAME]")) {
            $url = str_replace(
                "[{$tag_prefix}_PRIORITYNAME]",
                urlencode(CommonITILObject::getPriorityName($item->fields['priority'])),
                $url
            );
        }

        if (strstr($url, "[TICKETCATEGORY_ID]")) {
            Toolbox::deprecated('[TICKETCATEGORY_ID] in survey URLs tag are deprecated, use [ITILCATEGORY_ID] instead');
            $url = str_replace("[TICKETCATEGORY_ID]", $item->fields['itilcategories_id'], $url);
        }
        if (strstr($url, "[ITILCATEGORY_ID]")) {
            $url = str_replace("[ITILCATEGORY_ID]", $item->fields['itilcategories_id'], $url);
        }

        if (strstr($url, "[TICKETCATEGORY_NAME]")) {
            Toolbox::deprecated('[TICKETCATEGORY_NAME] in survey URLs tag are deprecated, use [ITILCATEGORY_NAME] instead');
            $url = str_replace(
                "[TICKETCATEGORY_NAME]",
                urlencode(Dropdown::getDropdownName(
                    'glpi_itilcategories',
                    $item->fields['itilcategories_id']
                )),
                $url
            );
        }
        if (strstr($url, "[ITILCATEGORY_NAME]")) {
            $url = str_replace(
                "[ITILCATEGORY_NAME]",
                urlencode(Dropdown::getDropdownName(
                    'glpi_itilcategories',
                    $item->fields['itilcategories_id']
                )),
                $url
            );
        }

        if ($item::getType() === 'Ticket') {
            if (strstr($url, "[TICKETTYPE_ID]")) {
                $url = str_replace("[TICKETTYPE_ID]", $item->fields['type'], $url);
            }

            if (strstr($url, "[TICKET_TYPENAME]")) {
                $url = str_replace(
                    "[TICKET_TYPENAME]",
                    Ticket::getTicketTypeName($item->fields['type']),
                    $url
                );
            }
        }

        if (strstr($url, "[SOLUTIONTYPE_ID]")) {
            $url = str_replace("[SOLUTIONTYPE_ID]", $item->fields['solutiontypes_id'], $url);
        }

        if (strstr($url, "[SOLUTIONTYPE_NAME]")) {
            $url = str_replace(
                "[SOLUTIONTYPE_NAME]",
                urlencode(Dropdown::getDropdownName(
                    'glpi_solutiontypes',
                    $item->fields['solutiontypes_id']
                )),
                $url
            );
        }

        if ($item::getType() === 'Ticket') {
            if (strstr($url, "[SLA_TTO_ID]")) {
                $url = str_replace("[SLA_TTO_ID]", $item->fields['slas_id_tto'], $url);
            }

            if (strstr($url, "[SLA_TTO_NAME]")) {
                $url = str_replace(
                    "[SLA_TTO_NAME]",
                    urlencode(Dropdown::getDropdownName(
                        'glpi_slas',
                        $item->fields['slas_id_tto']
                    )),
                    $url
                );
            }

            if (strstr($url, "[SLA_TTR_ID]")) {
                $url = str_replace("[SLA_TTR_ID]", $item->fields['slas_id_ttr'], $url);
            }

            if (strstr($url, "[SLA_TTR_NAME]")) {
                $url = str_replace(
                    "[SLA_TTR_NAME]",
                    urlencode(Dropdown::getDropdownName(
                        'glpi_slas',
                        $item->fields['slas_id_ttr']
                    )),
                    $url
                );
            }

            if (strstr($url, "[SLALEVEL_ID]")) {
                $url = str_replace("[SLALEVEL_ID]", $item->fields['slalevels_id_ttr'], $url);
            }

            if (strstr($url, "[SLALEVEL_NAME]")) {
                $url = str_replace(
                    "[SLALEVEL_NAME]",
                    urlencode(Dropdown::getDropdownName(
                        'glpi_slalevels',
                        $item->fields['slalevels_id_ttr']
                    )),
                    $url
                );
            }
        }

        return $url;
    }

    /**
     * get value for auto_assign_mode
     *
     * @since 0.84 (created in version 0.83 in entitydata.class)
     *
     * @param integer|null $val if not set, ask for all values, else for 1 value (default NULL)
     *
     * @return string|array
     **/
    public static function getAutoAssignMode($val = null)
    {

        $tab = [
            self::CONFIG_PARENT                  => __('Inheritance of the parent entity'),
            self::CONFIG_NEVER                   => __('No'),
            self::AUTO_ASSIGN_HARDWARE_CATEGORY  => __('Based on the item then the category'),
            self::AUTO_ASSIGN_CATEGORY_HARDWARE  => __('Based on the category then the item'),
        ];

        if (is_null($val)) {
            return $tab;
        }
        if (isset($tab[$val])) {
            return $tab[$val];
        }
        return NOT_AVAILABLE;
    }

    /**
     * get value for display_users_initials
     *
     * @since 10.0.0
     *
     * @param integer|null $val if not set, ask for all values, else for 1 value (default NULL)
     *
     * @return string|array
     **/
    public static function getDisplayUsersInitialsValues()
    {

        return [
            self::CONFIG_PARENT => __('Inheritance of the parent entity'),
            0                   => __('No'),
            1                   => __('Yes'),
        ];
    }


    /**
     * get value for suppliers_as_private
     *
     * @since 9.5
     *
     * @param integer|null $val if not set, ask for all values, else for 1 value (default NULL)
     *
     * @return string|array
     **/
    public static function getSuppliersAsPrivateValues()
    {

        return [
            self::CONFIG_PARENT => __('Inheritance of the parent entity'),
            0                   => __('No'),
            1                   => __('Yes'),
        ];
    }

    /**
     * Get values for anonymize_support_agents
     *
     * @since 9.5
     *
     * @return array
     **/
    public static function getAnonymizeSupportAgentsValues()
    {

        return [
            self::CONFIG_PARENT => __('Inheritance of the parent entity'),
            self::ANONYMIZE_DISABLED => __('Disabled'),
            self::ANONYMIZE_USE_GENERIC => __("Replace the agent and group name with a generic name"),
            self::ANONYMIZE_USE_NICKNAME => __("Replace the agent and group name with a customisable nickname"),
            self::ANONYMIZE_USE_GENERIC_USER => __("Replace the agent's name with a generic name"),
            self::ANONYMIZE_USE_NICKNAME_USER => __("Replace the agent's name with a customisable nickname"),
            self::ANONYMIZE_USE_GENERIC_GROUP => __("Replace the group's name with a generic name"),
        ];
    }

    /**
     * @since 0.84
     *
     * @param $options array
     **/
    public static function dropdownAutoAssignMode(array $options)
    {

        $p['name']    = 'auto_assign_mode';
        $p['value']   = 0;
        $p['display'] = true;

        if (count($options)) {
            foreach ($options as $key => $val) {
                $p[$key] = $val;
            }
        }

        $tab = self::getAutoAssignMode();
        return Dropdown::showFromArray($p['name'], $tab, $p);
    }


    /**
     * @since 0.84 (before in entitydata.class)
     *
     * @param $field
     * @param $values
     * @param $options   array
     **/
    public static function getSpecificValueToDisplay($field, $values, array $options = [])
    {

        if (!is_array($values)) {
            $values = [$field => $values];
        }
        switch ($field) {
            case 'use_licenses_alert':
            case 'use_certificates_alert':
            case 'use_contracts_alert':
            case 'use_domains_alert':
            case 'use_infocoms_alert':
            case 'is_notif_enable_default':
                if ($values[$field] == self::CONFIG_PARENT) {
                    return __('Inheritance of the parent entity');
                }
                return Dropdown::getYesNo($values[$field]);

            case 'use_reservations_alert':
                switch ($values[$field]) {
                    case self::CONFIG_PARENT:
                        return __('Inheritance of the parent entity');

                    case 0:
                        return __('Never');
                }
                return sprintf(_n('%d hour', '%d hours', $values[$field]), $values[$field]);

            case 'default_cartridges_alarm_threshold':
            case 'default_consumables_alarm_threshold':
                switch ($values[$field]) {
                    case self::CONFIG_PARENT:
                        return __('Inheritance of the parent entity');

                    case 0:
                        return __('Never');
                }
                return $values[$field];

            case 'send_contracts_alert_before_delay':
            case 'send_infocoms_alert_before_delay':
            case 'send_licenses_alert_before_delay':
            case 'send_certificates_alert_before_delay':
            case 'send_domains_alert_close_expiries_delay':
            case 'send_domains_alert_expired_delay':
                switch ($values[$field]) {
                    case self::CONFIG_PARENT:
                        return __('Inheritance of the parent entity');

                    case 0:
                        return __('No');
                }
                return sprintf(_n('%d day', '%d days', $values[$field]), $values[$field]);

            case 'cartridges_alert_repeat':
            case 'consumables_alert_repeat':
            case 'approval_reminder_repeat_interval':
                switch ($values[$field]) {
                    case self::CONFIG_PARENT:
                        return __('Inheritance of the parent entity');

                    case self::CONFIG_NEVER:
                    case 0: // For compatibility issue
                        return __('Never');

                    case DAY_TIMESTAMP:
                        return __('Each day');

                    case WEEK_TIMESTAMP:
                        return __('Each week');

                    case MONTH_TIMESTAMP:
                        return __('Each month');

                    default:
                       // Display value if not defined
                        return $values[$field];
                }
                break;

            case 'notclosed_delay':   // 0 means never
                switch ($values[$field]) {
                    case self::CONFIG_PARENT:
                        return __('Inheritance of the parent entity');

                    case 0:
                        return __('Never');
                }
                return sprintf(_n('%d day', '%d days', $values[$field]), $values[$field]);

            case 'auto_assign_mode':
                return self::getAutoAssignMode($values[$field]);

            case 'tickettype':
                if ($values[$field] == self::CONFIG_PARENT) {
                    return __('Inheritance of the parent entity');
                }
                return Ticket::getTicketTypeName($values[$field]);

            case 'autofill_buy_date':
            case 'autofill_order_date':
            case 'autofill_delivery_date':
            case 'autofill_use_date':
            case 'autofill_warranty_date':
            case 'autofill_decommission_date':
                switch ($values[$field]) {
                    case self::CONFIG_PARENT:
                        return __('Inheritance of the parent entity');

                    case Infocom::COPY_WARRANTY_DATE:
                        return __('Copy the start date of warranty');

                    case Infocom::COPY_BUY_DATE:
                        return __('Copy the date of purchase');

                    case Infocom::COPY_ORDER_DATE:
                        return __('Copy the order date');

                    case Infocom::COPY_DELIVERY_DATE:
                        return __('Copy the delivery date');

                    default:
                        if (strstr($values[$field], '_')) {
                            list($type,$sid) = explode('_', $values[$field], 2);
                            if ($type == Infocom::ON_STATUS_CHANGE) {
                                       // TRANS %s is the name of the state
                                return sprintf(
                                    __('Fill when shifting to state %s'),
                                    Dropdown::getDropdownName('glpi_states', $sid)
                                );
                            }
                        }
                }
                return __('No autofill');

            case 'inquest_config':
            case 'inquest_config_change':
                if ($values[$field] == self::CONFIG_PARENT) {
                    return __('Inheritance of the parent entity');
                }
                return CommonITILSatisfaction::getTypeInquestName($values[$field]);

            case 'default_contract_alert':
                return Contract::getAlertName($values[$field]);

            case 'default_infocom_alert':
                return Infocom::getAlertName($values[$field]);

            case 'entities_id_software':
                $strategy = $values['entities_strategy_software'] ?? $values[$field];
                if ($strategy == self::CONFIG_NEVER) {
                    return __('No change of entity');
                }
                if ($strategy == self::CONFIG_PARENT) {
                    return __('Inheritance of the parent entity');
                }
                return Dropdown::getDropdownName('glpi_entities', $values[$field]);

            case 'tickettemplates_id':
                $strategy = $values['tickettemplates_strategy'] ?? $values[$field];
                if ($values['tickettemplates_strategy'] == self::CONFIG_PARENT) {
                    return __('Inheritance of the parent entity');
                }
                return Dropdown::getDropdownName(TicketTemplate::getTable(), $values[$field]);

            case 'calendars_id':
                $strategy = $values['calendars_strategy'] ?? $values[$field];
                if ($strategy == self::CONFIG_PARENT) {
                    return __('Inheritance of the parent entity');
                } elseif ($values[$field] == 0) {
                    return __('24/7');
                }
                return Dropdown::getDropdownName('glpi_calendars', $values[$field]);

            case 'transfers_id':
                $strategy = $values['transfers_strategy'] ?? $values[$field];
                if ($strategy == self::CONFIG_NEVER) {
                }
                if ($strategy == self::CONFIG_PARENT) {
                    return __('Inheritance of the parent entity');
                } elseif ($values[$field] == 0) {
                    return __('No automatic transfer');
                }
                return Dropdown::getDropdownName('glpi_transfers', $values[$field]);
        }
        return parent::getSpecificValueToDisplay($field, $values, $options);
    }


    /**
     * @since 0.84
     *
     * @param $field
     * @param $name               (default '')
     * @param $values             (default '')
     * @param $options      array
     **/
    public static function getSpecificValueToSelect($field, $name = '', $values = '', array $options = [])
    {
        if (!is_array($values)) {
            $values = [$field => $values];
        }
        $options['display'] = false;
        switch ($field) {
            case 'use_licenses_alert':
            case 'use_certificates_alert':
            case 'use_contracts_alert':
            case 'use_infocoms_alert':
                $options['name']  = $name;
                $options['value'] = $values[$field];
                return Alert::dropdownYesNo($options);

            case 'cartridges_alert_repeat':
            case 'consumables_alert_repeat':
            case 'approval_reminder_repeat_interval':
                $options['name']  = $name;
                $options['value'] = $values[$field];
                return Alert::dropdown($options);

            case 'send_contracts_alert_before_delay':
            case 'send_infocoms_alert_before_delay':
            case 'send_licenses_alert_before_delay':
            case 'send_certificates_alert_before_delay':
                $options['unit']         = 'day';
                $options['never_string'] = __('No');
                return Alert::dropdownIntegerNever($name, $values[$field], $options);

            case 'use_reservations_alert':
                $options['unit']  = 'hour';
                return Alert::dropdownIntegerNever($name, $values[$field], $options);

            case 'notclosed_delay':
                $options['unit']  = 'hour';
                return Alert::dropdownIntegerNever($name, $values[$field], $options);

            case 'auto_assign_mode':
                $options['name']  = $name;
                $options['value'] = $values[$field];

                return self::dropdownAutoAssignMode($options);

            case 'tickettype':
                $options['value'] = $values[$field];
                $options['toadd'] = [self::CONFIG_PARENT => __('Inheritance of the parent entity')];
                return Ticket::dropdownType($name, $options);

            case 'autofill_buy_date':
            case 'autofill_order_date':
            case 'autofill_delivery_date':
            case 'autofill_use_date':
            case 'autofill_decommission_date':
                $tab[0]                   = __('No autofill');
                $tab[self::CONFIG_PARENT] = __('Inheritance of the parent entity');
                $states = getAllDataFromTable('glpi_states');
                foreach ($states as $state) {
                    $tab[Infocom::ON_STATUS_CHANGE . '_' . $state['id']]
                           //TRANS: %s is the name of the state
                    = sprintf(__('Fill when shifting to state %s'), $state['name']);
                }
                $tab[Infocom::COPY_WARRANTY_DATE] = __('Copy the start date of warranty');
                if ($field != 'autofill_buy_date') {
                    $tab[Infocom::COPY_BUY_DATE] = __('Copy the date of purchase');
                    if ($field != 'autofill_order_date') {
                        $tab[Infocom::COPY_ORDER_DATE] = __('Copy the order date');
                        if ($field != 'autofill_delivery_date') {
                             $options[Infocom::COPY_DELIVERY_DATE] = __('Copy the delivery date');
                        }
                    }
                }
                $options['value'] = $values[$field];
                return Dropdown::showFromArray($name, $tab, $options);

            case 'autofill_warranty_date':
                $tab = [0                           => __('No autofill'),
                    Infocom::COPY_BUY_DATE      => __('Copy the date of purchase'),
                    Infocom::COPY_ORDER_DATE    => __('Copy the order date'),
                    Infocom::COPY_DELIVERY_DATE => __('Copy the delivery date'),
                    self::CONFIG_PARENT         => __('Inheritance of the parent entity')
                ];
                $options['value'] = $values[$field];
                return Dropdown::showFromArray($name, $tab, $options);

            case 'inquest_config':
            case 'inquest_config_change':
                $typeinquest = [self::CONFIG_PARENT  => __('Inheritance of the parent entity'),
                    1                    => __('Internal survey'),
                    2                    => __('External survey')
                ];
                $options['value'] = $values[$field];
                return Dropdown::showFromArray($name, $typeinquest, $options);

            case 'default_contract_alert':
                $options['name']  = $name;
                $options['value'] = $values[$field];
                return Contract::dropdownAlert($options);

            case 'default_infocom_alert':
                $options['name']  = $name;
                $options['value'] = $values[$field];
                return Infocom::dropdownAlert($options);

            case 'entities_id_software':
                $options['toadd'] = [self::CONFIG_NEVER => __('No change of entity')]; // Keep software in PC entity
                $options['toadd'][self::CONFIG_PARENT] = __('Inheritance of the parent entity');

                return self::dropdown($options);
        }
        return parent::getSpecificValueToSelect($field, $name, $values, $options);
    }


    public function getRights($interface = 'central')
    {

        $values = parent::getRights();
        $values[self::READHELPDESK]   = ['short' => __('Read parameters'),
            'long'  => __('Read helpdesk parameters')
        ];
        $values[self::UPDATEHELPDESK] = ['short' => __('Update parameters'),
            'long'  => __('Update helpdesk parameters')
        ];

        return $values;
    }

    public function displaySpecificTypeField($ID, $field = [], array $options = [])
    {
        switch ($field['type']) {
            case 'setlocation':
                $this->showMap();
                break;
            default:
                throw new \RuntimeException("Unknown {$field['type']}");
        }
    }

    public static function inheritedValue($value = "", bool $inline = false, bool $display = true): string
    {
        if (trim($value) == "") {
            return "";
        }

        $out = "<div class='badge bg-azure-lt m-1 py-3 " . ($inline ? "inline" : "") . "'
                   title='" . __("Value inherited from a parent entity") . "'
                   data-bs-toggle='tooltip'>
         <i class='fas fa-level-down-alt me-1'></i>
         $value
      </div>";

        if ($display) {
            echo $out;
            return "";
        }

        return $out;
    }

    public static function getIcon()
    {
        return "ti ti-stack";
    }

    /**
     * Get values for contracts_id_default field
     *
     * @since 10.0.0
     *
     * @return array
     *
     * @FIXME Remove this method in GLPI 10.1.
     */
    public static function getDefaultContractValues($entities_id): array
    {
        $values = [
            self::CONFIG_PARENT => __('Inheritance of the parent entity'),
            -1 => __('First found valid contract in ticket entity'),
        ];

        $contract = new Contract();
        $criteria = getEntitiesRestrictCriteria('', '', $entities_id, true);
        $criteria['is_deleted'] = 0;
        $criteria['is_template'] = 0;
        $criteria[] = Contract::getExpiredCriteria();
        $contracts = $contract->find($criteria);

        foreach ($contracts as $contract) {
            $values[$contract['id']] = $contract['name'];
        }

        return $values;
    }

    public static function getAnonymizeConfig(?int $entities_id = null)
    {
        if ($entities_id === null) {
            $entities_id = Session::getActiveEntity();
        }
        return Entity::getUsedConfig('anonymize_support_agents', $entities_id);
    }

    public static function getDefaultContract(int $entities_id): int
    {
        $entity_default_contract_strategy = self::getUsedConfig('contracts_strategy_default', $entities_id);

        if ($entity_default_contract_strategy == self::CONFIG_AUTO) {
            // Contract in current entity
            $contract = new Contract();
            $criteria = [
                'entities_id' => $entities_id,
                'is_deleted'  => 0,
                'is_template' => 0,
            ];
            $criteria[] = Contract::getExpiredCriteria();
            $contracts = $contract->find($criteria);

            if ($contracts) {
               // Return first contract found
                return current($contracts)['id'];
            } else {
               // No contract found for this entity
                return 0;
            }
        }

        return self::getUsedConfig('contracts_strategy_default', $entities_id, 'contracts_id_default', 0);
    }

    /**
     * Return HTML code for entity badge showing its completename.
     *
     * @param string $entity_string
     *
     * @return string|null
     */
    public static function badgeCompletename(string $entity_string = ""): string
    {
        // `completename` is expected to be received as it is stored in DB,
        // meaning that `>` separator is not encoded, but `<`, `>` and `&` from self or parent names are encoded.
        $names  = explode(' > ', trim($entity_string));

        // Convert the whole completename into decoded HTML.
        foreach ($names as &$name) {
            $name = Sanitizer::decodeHtmlSpecialChars($name);
        }

        // Construct HTML with special chars encoded.
        $title = htmlspecialchars(implode(' > ', $names));
        $breadcrumbs = implode(
            '<i class="fas fa-caret-right mx-1"></i>',
            array_map(
                function (string $name): string {
                    return '<span class="text-nowrap">' . htmlspecialchars($name) . '</span>';
                },
                $names
            )
        );


        return '<span class="glpi-badge" title="' . $title . '">' . $breadcrumbs . "</span>";
    }

    /**
     * Return HTML code for entity badge showing its completename.
     *
     * @param int $entity_id
     *
     * @return string|null
     */
    public static function badgeCompletenameById(int $entity_id): ?string
    {
        $entity = new self();
        if ($entity->getFromDB($entity_id)) {
            return self::badgeCompletename($entity->fields['completename']);
        }
        return null;
    }

<<<<<<< HEAD
    public static function badgeCompletenameFromID(int $entity_id): string
    {
        $entity = new self();
        $entity->getFromDB($entity_id);
        return self::badgeCompletename($entity->fields['completename']);
=======
    /**
     * Return HTML code for entity badge showing its completename with last entity as HTML link.
     *
     * @param object $entity
     *
     * @return string|null
     */
    public static function badgeCompletenameLink(object $entity): string
    {
        // `completename` is expected to be received as it is stored in DB,
        // meaning that `>` separator is not encoded, but `<`, `>` and `&` from self or parent names are encoded.
        $names = explode(' > ', trim($entity->fields['completename']));
        // Convert the whole completename into decoded HTML.
        foreach ($names as &$name) {
            $name = Sanitizer::decodeHtmlSpecialChars($name);
        }

        // Construct HTML with special chars encoded.
        $title       = htmlspecialchars(implode(' > ', $names));
        $last_name   = array_pop($names);
        $breadcrumbs = implode(
            '<i class="fas fa-caret-right mx-1"></i>',
            array_map(
                function (string $name): string {
                    return '<span class="text-nowrap text-muted">' . htmlspecialchars($name) . '</span>';
                },
                $names
            )
        );

        $last_url  = '<i class="fas fa-caret-right mx-1"></i>' . '<a href="' . $entity->getLinkURL() . '" title="' . $title . '">' . htmlspecialchars($last_name) . '</a>';

        return '<span class="glpi-badge" title="' . $title . '">' . $breadcrumbs . $last_url . '</span>';
    }

    /**
     * Return HTML code for entity badge showing its completename with last entity as HTML link.
     *
     * @param int $entity_id
     *
     * @return string|null
     */
    public static function badgeCompletenameLinkById(int $entity_id): ?string
    {
        $entity = new self();
        if ($entity->getFromDB($entity_id)) {
            return self::badgeCompletenameLink($entity);
        }
        return null;
>>>>>>> 8ecc42ad
    }
}<|MERGE_RESOLUTION|>--- conflicted
+++ resolved
@@ -4144,13 +4144,6 @@
         return null;
     }
 
-<<<<<<< HEAD
-    public static function badgeCompletenameFromID(int $entity_id): string
-    {
-        $entity = new self();
-        $entity->getFromDB($entity_id);
-        return self::badgeCompletename($entity->fields['completename']);
-=======
     /**
      * Return HTML code for entity badge showing its completename with last entity as HTML link.
      *
@@ -4200,6 +4193,5 @@
             return self::badgeCompletenameLink($entity);
         }
         return null;
->>>>>>> 8ecc42ad
     }
 }