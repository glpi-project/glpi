--- conflicted
+++ resolved
@@ -1672,387 +1672,7 @@
         $states = getAllDataFromTable('glpi_states');
         $state_options[0] = __('No autofill');
         if ($ID > 0) {
-<<<<<<< HEAD
             $state_options[self::CONFIG_PARENT] = __('Inheritance of the parent entity');
-=======
-            $toadd[self::CONFIG_PARENT] = __('Inheritance of the parent entity');
-            $entities = [$entity->fields['entities_id']];
-            foreach (getAncestorsOf('glpi_entities', $entity->fields['entities_id']) as $ent) {
-                if (Session::haveAccessToEntity($ent)) {
-                    $entities[] = $ent;
-                }
-            }
-        }
-        self::dropdown(['name'     => 'entities_id_software',
-            'value'    => $entity->fields['entities_id_software'],
-            'toadd'    => $toadd,
-            'entity'   => $entities,
-            'comments' => false
-        ]);
-
-        if ($entity->fields['entities_id_software'] == self::CONFIG_PARENT) {
-            $inherited_strategy = self::getUsedConfig('entities_strategy_software', $entity->fields['entities_id']);
-            $inherited_value    = $inherited_strategy === 0
-                ? self::getUsedConfig('entities_strategy_software', $entity->fields['entities_id'], 'entities_id_software')
-                : $inherited_strategy;
-            self::inheritedValue(self::getSpecificValueToDisplay('entities_id_software', $inherited_value));
-        }
-        echo "</td><td colspan='2'></td></tr>";
-
-        echo "<tr><th colspan='4'>" . __('Transfer') . "</th></tr>";
-        echo "<tr class='tab_bg_2'>";
-        echo "<td>";
-        echo __('Model for automatic entity transfer on inventories');
-        echo "</td>";
-        echo "<td>";
-        $params = [
-            'name'       => 'transfers_id',
-            'value'      => $entity->fields['transfers_id'],
-            'display_emptychoice' => false
-        ];
-        $params['toadd'] = [
-            self::CONFIG_NEVER => __('No automatic transfer')
-        ];
-        if ($entity->fields['id'] > 0) {
-            $params['toadd'][self::CONFIG_PARENT] = __('Inheritance of the parent entity');
-        }
-        Dropdown::show('Transfer', $params);
-        if ($entity->fields['transfers_strategy'] == self::CONFIG_PARENT) {
-            $inherited_strategy = self::getUsedConfig('transfers_strategy', $entity->fields['entities_id']);
-            $inherited_value    = $inherited_strategy === 0
-                ? self::getUsedConfig('transfers_strategy', $entity->fields['entities_id'], 'transfers_id')
-                : $inherited_strategy;
-            self::inheritedValue(self::getSpecificValueToDisplay('transfers_id', $inherited_value));
-        }
-        echo "</td>";
-        echo "</td><td colspan='2'></td></tr>";
-
-        echo "<tr><th colspan='4'>" . __('Automatic inventory') . "</th></tr>";
-        echo "<tr class='tab_bg_2'>";
-        echo "<td><label for='agent_base_url'>" . __('Agent base URL') . "</label></td>";
-        echo "<td>";
-        echo Html::input('agent_base_url', ['value' => $entity->fields['agent_base_url']]);
-        if (empty($entity->fields['agent_base_url']) && $ID > 0) {
-            self::inheritedValue(self::getUsedConfig('agent_base_url', $ID, '', ''));
-        }
-        echo "</td><td colspan='2'></td></tr>";
-
-        Plugin::doHook(Hooks::POST_ITEM_FORM, ['item' => $entity, 'options' => &$options]);
-
-        echo "</table>";
-
-        if ($canedit) {
-            echo "<div class='center'>";
-            echo "<input type='hidden' name='id' value='" . $entity->fields["id"] . "'>";
-            echo "<input type='submit' name='update' value=\"" . _sx('button', 'Save') . "\" class='btn btn-primary'>";
-            echo "</div>";
-            Html::closeForm();
-        }
-
-        echo "</div>";
-    }
-
-
-    /**
-     * @since 0.84 (before in entitydata.class)
-     *
-     * @param $entity Entity object
-     **/
-    public static function showNotificationOptions(Entity $entity)
-    {
-
-        $ID = $entity->getField('id');
-        if (
-            !$entity->can($ID, READ)
-            || !Notification::canView()
-        ) {
-            return false;
-        }
-
-       // Notification right applied
-        $canedit = (Notification::canUpdate()
-                  && Session::haveAccessToEntity($ID));
-
-        echo "<div class='spaced'>";
-        if ($canedit) {
-            echo "<form method='post' name=form action='" . Toolbox::getItemTypeFormURL(__CLASS__) . "' data-track-changes='true'>";
-        }
-
-        echo "<table class='tab_cadre_fixe'>";
-
-        Plugin::doHook(Hooks::PRE_ITEM_FORM, ['item' => $entity, 'options' => []]);
-
-        echo "<tr><th colspan='4'>" . __('Notification options') . "</th></tr>";
-
-        echo "<tr class='tab_bg_1'>";
-        echo "<td>" . __('Administrator email address') . "</td>";
-        echo "<td>";
-        echo Html::input('admin_email', ['value' => $entity->fields['admin_email'], 'type' => 'email']);
-        if (empty($entity->fields['admin_email']) && $ID > 0) {
-            self::inheritedValue(self::getUsedConfig('admin_email', $ID, '', ''));
-        }
-        if (!empty($entity->fields['admin_email']) && !NotificationMailing::isUserAddressValid($entity->fields['admin_email'])) {
-            echo "<span class='red'>" . __('Invalid email address') . "</span>";
-        }
-        echo "</td>";
-        echo "<td>" . __('Administrator name') . "</td><td>";
-       // we inherit only if email inherit also
-        echo Html::input('admin_email_name', ['value' => $entity->fields['admin_email_name']]);
-       // warning, we rely on email field to inherit name field
-        if (empty($entity->fields['admin_email']) && $ID > 0) {
-            self::inheritedValue(self::getUsedConfig('admin_email_name', $ID, '', ''));
-        }
-        echo "</td></tr>";
-
-        echo "<tr class='tab_bg_1'>";
-        echo "<td>" . __('Email sender address') . "</td>";
-        echo "<td>";
-        echo Html::input('from_email', ['value' => $entity->fields['from_email'], 'type' => 'email']);
-        if (empty($entity->fields['from_email']) && $ID > 0) {
-            self::inheritedValue(self::getUsedConfig('from_email', $ID, '', ''));
-        }
-        if (!empty($entity->fields['from_email']) && !NotificationMailing::isUserAddressValid($entity->fields['from_email'])) {
-            echo "<span class='red'>" . __('Invalid email address') . "</span>";
-        }
-        echo "</td>";
-        echo "<td>" . __('Email sender name') . "</td><td>";
-        // we inherit only if email inherit also
-        echo Html::input('from_email_name', ['value' => $entity->fields['from_email_name']]);
-        // warning, we rely on email field to inherit name field
-        if (empty($entity->fields['from_email']) && $ID > 0) {
-            self::inheritedValue(self::getUsedConfig('from_email_name', $ID, '', ''));
-        }
-        echo "</td></tr>";
-
-        echo "<tr class='tab_bg_1'>";
-        echo "<td>" . __('No-Reply address') . "</td>";
-        echo "<td>";
-        echo Html::input('noreply_email', ['value' => $entity->fields['noreply_email'], 'type' => 'email']);
-        if (empty($entity->fields['noreply_email']) && $ID > 0) {
-            self::inheritedValue(self::getUsedConfig('noreply_email', $ID, '', ''));
-        }
-        if (!empty($entity->fields['noreply_email']) && !NotificationMailing::isUserAddressValid($entity->fields['noreply_email'])) {
-            echo "<span class='red'>" . __('Invalid email address') . "</span>";
-        }
-        echo "</td>";
-        echo "<td>" . __('No-Reply name') . "</td><td>";
-        // we inherit only if email inherit also
-        echo Html::input('noreply_email_name', ['value' => $entity->fields['noreply_email_name']]);
-        // warning, we rely on email field to inherit name field
-        if (empty($entity->fields['noreply_email']) && $ID > 0) {
-            self::inheritedValue(self::getUsedConfig('noreply_email_name', $ID, '', ''));
-        }
-        echo "</td></tr>";
-
-        echo "<tr class='tab_bg_1'>";
-        echo "<td><label for='replyto_email'>" . __('Reply-To address') . "</label></td>";
-        echo "<td>";
-        echo Html::input('replyto_email', ['value' => $entity->fields['replyto_email'], 'type' => 'email']);
-        if (empty($entity->fields['replyto_email']) && $ID > 0) {
-            self::inheritedValue(self::getUsedConfig('replyto_email', $ID, '', ''));
-        }
-        if (!empty($entity->fields['replyto_email']) && !NotificationMailing::isUserAddressValid($entity->fields['replyto_email'])) {
-            echo "<span class='red'>" . __('Invalid email address') . "</span>";
-        }
-        echo "</td>";
-        echo "<td><label for='replyto_email_name'>" . __('Reply-To name') . "</label></td>";
-        echo "<td>";
-        echo Html::input('replyto_email_name', ['value' => $entity->fields['replyto_email_name']]);
-       // warning, we rely on email field to inherit name field
-        if (empty($entity->fields['replyto_email']) && $ID > 0) {
-            self::inheritedValue(self::getUsedConfig('replyto_email_name', $ID, '', ''));
-        }
-        echo "</td></tr>";
-
-        echo "<tr class='tab_bg_1'>";
-        echo "<td>" . __('Prefix for notifications') . "</td>";
-        echo "<td>";
-        echo Html::input('notification_subject_tag', ['value' => $entity->fields['notification_subject_tag']]);
-        if (empty($entity->fields['notification_subject_tag']) && $ID > 0) {
-            self::inheritedValue(self::getUsedConfig('notification_subject_tag', $ID, '', ''));
-        }
-        echo "</td>";
-        echo "<td>" . __('Delay to send email notifications') . "</td>";
-        echo "<td>";
-        $toadd = [];
-        if ($ID > 0) {
-            $toadd = [self::CONFIG_PARENT => __('Inheritance of the parent entity')];
-        }
-        Dropdown::showNumber('delay_send_emails', ['value' => $entity->fields["delay_send_emails"],
-            'min'   => 0,
-            'max'   => 100,
-            'unit'  => 'minute',
-            'toadd' => $toadd
-        ]);
-
-        if ($entity->fields['delay_send_emails'] == self::CONFIG_PARENT) {
-            $tid = self::getUsedConfig('delay_send_emails', $entity->getField('entities_id'));
-            self::inheritedValue($entity->getValueToDisplay('delay_send_emails', $tid, ['html' => true]));
-        }
-        echo "</td></tr>";
-
-        echo "<tr class='tab_bg_1'>";
-        echo "<td>" . __('Enable notifications by default') . "</td>";
-        echo "<td>";
-
-        Alert::dropdownYesNo(['name'           => "is_notif_enable_default",
-            'value'          =>  $entity->getField('is_notif_enable_default'),
-            'inherit_parent' => (($ID > 0) ? 1 : 0)
-        ]);
-
-        if ($entity->fields['is_notif_enable_default'] == self::CONFIG_PARENT) {
-            $tid = self::getUsedConfig('is_notif_enable_default', $entity->getField('entities_id'));
-            self::inheritedValue(self::getSpecificValueToDisplay('is_notif_enable_default', $tid));
-        }
-        echo "</td>";
-        echo "<td colspan='2'>&nbsp;</td>";
-
-        echo "</tr>";
-
-        echo "<tr class='tab_bg_1'>";
-        echo "<td>" . __('Email signature') . "</td>";
-        echo "<td colspan='3'>";
-        echo "<textarea rows='5' name='mailing_signature' class='form-control'>" .
-             $entity->fields["mailing_signature"] . "</textarea>";
-        if (empty($entity->fields['mailing_signature']) && $ID > 0) {
-            self::inheritedValue(self::getUsedConfig('mailing_signature', $ID, '', ''));
-        }
-        echo "</td></tr>";
-        echo "</table>";
-
-        echo "<table class='tab_cadre_fixe tab_spaced'>";
-        echo "<tr><th colspan='4'>" . __('Alarms options') . "</th></tr>";
-
-        echo "<tr class='tab_bg_1'>";
-        echo "<th colspan='2' rowspan='2'>";
-        echo _n('Cartridge', 'Cartridges', Session::getPluralNumber());
-        echo "</th>";
-        echo "<td>" . __('Reminders frequency for alarms on cartridges') . "</td><td>";
-        $default_value = $entity->fields['cartridges_alert_repeat'];
-        Alert::dropdown(['name'           => 'cartridges_alert_repeat',
-            'value'          => $default_value,
-            'inherit_parent' => (($ID > 0) ? 1 : 0)
-        ]);
-
-        if ($entity->fields['cartridges_alert_repeat'] == self::CONFIG_PARENT) {
-            $tid = self::getUsedConfig('cartridges_alert_repeat', $entity->getField('entities_id'));
-            self::inheritedValue(self::getSpecificValueToDisplay('cartridges_alert_repeat', $tid), true);
-        }
-
-        echo "</td></tr>";
-        echo "<tr class='tab_bg_1'><td>" . __('Default threshold for cartridges count') . "</td><td>";
-        if ($ID > 0) {
-            $toadd = [self::CONFIG_PARENT => __('Inheritance of the parent entity'),
-                self::CONFIG_NEVER => __('Never')
-            ];
-        } else {
-            $toadd = [self::CONFIG_NEVER => __('Never')];
-        }
-        Dropdown::showNumber(
-            'default_cartridges_alarm_threshold',
-            ['value' => $entity->fields["default_cartridges_alarm_threshold"],
-                'min'   => 0,
-                'max'   => 100,
-                'step'  => 1,
-                'toadd' => $toadd
-            ]
-        );
-        if ($entity->fields['default_cartridges_alarm_threshold'] == self::CONFIG_PARENT) {
-            $tid = self::getUsedConfig(
-                'default_cartridges_alarm_threshold',
-                $entity->getField('entities_id')
-            );
-            self::inheritedValue(self::getSpecificValueToDisplay('default_cartridges_alarm_threshold', $tid), true);
-        }
-        echo "</td></tr>";
-
-        echo "<tr class='tab_bg_1'>";
-        echo "<th colspan='2' rowspan='2'>";
-        echo _n('Consumable', 'Consumables', Session::getPluralNumber());
-        echo "</th>";
-
-        echo "<td>" . __('Reminders frequency for alarms on consumables') . "</td><td>";
-        $default_value = $entity->fields['consumables_alert_repeat'];
-        Alert::dropdown(['name'           => 'consumables_alert_repeat',
-            'value'          => $default_value,
-            'inherit_parent' => (($ID > 0) ? 1 : 0)
-        ]);
-        if ($entity->fields['consumables_alert_repeat'] == self::CONFIG_PARENT) {
-            $tid = self::getUsedConfig('consumables_alert_repeat', $entity->getField('entities_id'));
-            self::inheritedValue(self::getSpecificValueToDisplay('consumables_alert_repeat', $tid), true);
-        }
-        echo "</td></tr>";
-
-        echo "<tr class='tab_bg_1'><td>" . __('Default threshold for consumables count') . "</td><td>";
-        if ($ID > 0) {
-            $toadd = [self::CONFIG_PARENT => __('Inheritance of the parent entity'),
-                self::CONFIG_NEVER => __('Never')
-            ];
-        } else {
-            $toadd = [self::CONFIG_NEVER => __('Never')];
-        }
-        Dropdown::showNumber(
-            'default_consumables_alarm_threshold',
-            ['value' => $entity->fields["default_consumables_alarm_threshold"],
-                'min'   => 0,
-                'max'   => 100,
-                'step'  => 1,
-                'toadd' => $toadd
-            ]
-        );
-        if ($entity->fields['default_consumables_alarm_threshold'] == self::CONFIG_PARENT) {
-            $tid = self::getUsedConfig(
-                'default_consumables_alarm_threshold',
-                $entity->getField('entities_id')
-            );
-            self::inheritedValue(self::getSpecificValueToDisplay('default_consumables_alarm_threshold', $tid), true);
-        }
-        echo "</td></tr>";
-
-        echo "<tr class='tab_bg_1'>";
-        echo "<th colspan='2' rowspan='3'>";
-        echo _n('Contract', 'Contracts', Session::getPluralNumber());
-        echo "</th>";
-        echo "<td>" . __('Alarms on contracts') . "</td><td>";
-        $default_value = $entity->fields['use_contracts_alert'];
-        Alert::dropdownYesNo(['name'           => "use_contracts_alert",
-            'value'          => $default_value,
-            'inherit_parent' => (($ID > 0) ? 1 : 0)
-        ]);
-        if ($entity->fields['use_contracts_alert'] == self::CONFIG_PARENT) {
-            $tid = self::getUsedConfig('use_contracts_alert', $entity->getField('entities_id'));
-            self::inheritedValue(self::getSpecificValueToDisplay('use_contracts_alert', $tid), true);
-        }
-        echo "</td></tr>";
-
-        echo "<tr class='tab_bg_1'><td>" . __('Default value') . "</td><td>";
-        Contract::dropdownAlert(['name'           => "default_contract_alert",
-            'value'          => $entity->fields["default_contract_alert"],
-            'inherit_parent' => (($ID > 0) ? 1 : 0)
-        ]);
-        if ($entity->fields['default_contract_alert'] == self::CONFIG_PARENT) {
-            $tid = self::getUsedConfig('default_contract_alert', $entity->getField('entities_id'));
-            self::inheritedValue(self::getSpecificValueToDisplay('default_contract_alert', $tid), true);
-        }
-
-        echo "</td></tr>";
-        echo "<tr class='tab_bg_1'><td>" . __('Send contract alarms before') . "</td><td>";
-        Alert::dropdownIntegerNever(
-            'send_contracts_alert_before_delay',
-            $entity->fields['send_contracts_alert_before_delay'],
-            ['max'            => 99,
-                'inherit_parent' => (($ID > 0) ? 1 : 0),
-                'unit'           => 'day',
-                'never_string'   => __('No')
-            ]
-        );
-        if ($entity->fields['send_contracts_alert_before_delay'] == self::CONFIG_PARENT) {
-            $tid = self::getUsedConfig(
-                'send_contracts_alert_before_delay',
-                $entity->getField('entities_id')
-            );
-            self::inheritedValue(self::getSpecificValueToDisplay('send_contracts_alert_before_delay', $tid), true);
->>>>>>> 9b08710f
         }
         foreach ($states as $state) {
             $state_options[Infocom::ON_STATUS_CHANGE . '_' . $state['id']] = sprintf(__('Fill when shifting to state %s'), $state['name']);
