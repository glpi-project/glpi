<?php

/**
 * ---------------------------------------------------------------------
 *
 * GLPI - Gestionnaire Libre de Parc Informatique
 *
 * http://glpi-project.org
 *
 * @copyright 2015-2023 Teclib' and contributors.
 * @copyright 2003-2014 by the INDEPNET Development Team.
 * @licence   https://www.gnu.org/licenses/gpl-3.0.html
 *
 * ---------------------------------------------------------------------
 *
 * LICENSE
 *
 * This file is part of GLPI.
 *
 * This program is free software: you can redistribute it and/or modify
 * it under the terms of the GNU General Public License as published by
 * the Free Software Foundation, either version 3 of the License, or
 * (at your option) any later version.
 *
 * This program is distributed in the hope that it will be useful,
 * but WITHOUT ANY WARRANTY; without even the implied warranty of
 * MERCHANTABILITY or FITNESS FOR A PARTICULAR PURPOSE.  See the
 * GNU General Public License for more details.
 *
 * You should have received a copy of the GNU General Public License
 * along with this program.  If not, see <https://www.gnu.org/licenses/>.
 *
 * ---------------------------------------------------------------------
 */

use Glpi\Application\View\TemplateRenderer;
use Glpi\Event;
use Glpi\Plugin\Hooks;

/**
 * Entity class
 */
class Entity extends CommonTreeDropdown
{
    use Glpi\Features\Clonable;
    use MapGeolocation;

    public $must_be_replace              = true;
    public $dohistory                    = true;

    public $first_level_menu             = "admin";
    public $second_level_menu            = "entity";

    public static $rightname                    = 'entity';
    protected $usenotepad                = true;

    const READHELPDESK                   = 1024;
    const UPDATEHELPDESK                 = 2048;

    const CONFIG_AUTO                    = -1;
    const CONFIG_PARENT                  = -2;
    const CONFIG_NEVER                   = -10;

    const AUTO_ASSIGN_HARDWARE_CATEGORY  = 1;
    const AUTO_ASSIGN_CATEGORY_HARDWARE  = 2;

    /**
     * Possible values for "anonymize_support_agents" setting
     */
    const ANONYMIZE_DISABLED            = 0;
    const ANONYMIZE_USE_GENERIC         = 1;
    const ANONYMIZE_USE_NICKNAME        = 2;
    const ANONYMIZE_USE_GENERIC_USER    = 3;
    const ANONYMIZE_USE_NICKNAME_USER   = 4;
    const ANONYMIZE_USE_GENERIC_GROUP   = 5;

   // Array of "right required to update" => array of fields allowed
   // Missing field here couldn't be update (no right)
    private static $field_right = [
        'entity' => [
         // Address
            'address', 'country', 'email', 'fax', 'notepad',
            'longitude','latitude','altitude',
            'phonenumber', 'postcode', 'state', 'town',
            'website', 'registration_number',
         // Advanced (could be user_authtype ?)
            'authldaps_id', 'entity_ldapfilter', 'ldap_dn',
            'mail_domain', 'tag',
         // Inventory
            'entities_strategy_software', 'entities_id_software', 'level', 'name',
            'completename', 'entities_id',
            'ancestors_cache', 'sons_cache', 'comment', 'transfers_strategy', 'transfers_id',
            'agent_base_url', '2fa_enforcement_strategy',
         // Automatically update of the elements related to the computers
            'is_contact_autoupdate', 'is_user_autoupdate', 'is_group_autoupdate', 'is_location_autoupdate', 'state_autoupdate_mode',
            'is_contact_autoclean', 'is_user_autoclean', 'is_group_autoclean', 'is_location_autoclean', 'state_autoclean_mode',
        ],
      // Inventory
        'infocom' => [
            'autofill_buy_date', 'autofill_delivery_date',
            'autofill_order_date', 'autofill_use_date',
            'autofill_warranty_date',
            'autofill_decommission_date'
        ],
      // Notification
        'notification' => [
            'admin_email', 'replyto_email', 'from_email',
            'admin_email_name', 'replyto_email_name', 'from_email_name',
            'noreply_email_name','noreply_email',
            'delay_send_emails',
            'is_notif_enable_default',
            'default_cartridges_alarm_threshold',
            'default_consumables_alarm_threshold',
            'default_contract_alert', 'default_infocom_alert',
            'mailing_signature', 'cartridges_alert_repeat',
            'consumables_alert_repeat', 'notclosed_delay',
            'use_licenses_alert', 'use_certificates_alert',
            'send_licenses_alert_before_delay',
            'send_certificates_alert_before_delay',
            'certificates_alert_repeat_interval',
            'use_contracts_alert',
            'send_contracts_alert_before_delay',
            'use_reservations_alert', 'use_infocoms_alert',
            'send_infocoms_alert_before_delay',
            'notification_subject_tag', 'use_domains_alert',
            'send_domains_alert_close_expiries_delay', 'send_domains_alert_expired_delay',
            'approval_reminder_repeat_interval',
        ],
      // Helpdesk
        'entity_helpdesk' => [
            'calendars_strategy', 'calendars_id', 'tickettype', 'auto_assign_mode',
            'autoclose_delay',
            'inquest_config', 'inquest_rate', 'inquest_delay', 'inquest_duration',
            'inquest_URL', 'inquest_max_rate', 'inquest_default_rate',
            'inquest_mandatory_comment', 'max_closedate',
            'inquest_config_change', 'inquest_rate_change', 'inquest_delay_change', 'inquest_duration_change',
            'inquest_URL_change', 'inquest_max_rate_change', 'inquest_default_rate_change',
            'inquest_mandatory_comment_change', 'max_closedate_change',
            'tickettemplates_strategy', 'tickettemplates_id',
            'changetemplates_strategy', 'changetemplates_id',
            'problemtemplates_strategy', 'problemtemplates_id',
            'suppliers_as_private', 'autopurge_delay', 'anonymize_support_agents', 'display_users_initials',
            'contracts_strategy_default', 'contracts_id_default'
        ],
      // Configuration
        'config' => ['enable_custom_css', 'custom_css_code']
    ];


    public function getForbiddenStandardMassiveAction()
    {

        $forbidden   = parent::getForbiddenStandardMassiveAction();
        $forbidden[] = 'delete';
        $forbidden[] = 'purge';
        $forbidden[] = 'restore';
        $forbidden[] = 'CommonDropdown' . MassiveAction::CLASS_ACTION_SEPARATOR . 'merge';
        return $forbidden;
    }

    public function getCloneRelations(): array
    {
        return [
        ];
    }

    /**
     * @since 0.84
     **/
    public function pre_deleteItem()
    {
        global $GLPI_CACHE;

        // Security do not delete root entity
        if ($this->input['id'] == 0) {
            return false;
        }

        // Security do not delete entity with children
        if (countElementsInTable($this->getTable(), ['entities_id' => $this->input['id']])) {
            Session::addMessageAfterRedirect(
                __('You cannot delete an entity which contains sub-entities.'),
                false,
                ERROR
            );
            return false;
        }

        //Cleaning sons calls getAncestorsOf and thus... Re-create cache. Call it before clean.
        $this->cleanParentsSons();
        $ckey = 'ancestors_cache_' . $this->getTable() . '_' . $this->getID();
        $GLPI_CACHE->delete($ckey);

        return true;
    }


    public static function getTypeName($nb = 0)
    {
        return _n('Entity', 'Entities', $nb);
    }


    public function canCreateItem()
    {
       // Check the parent
        return Session::haveRecursiveAccessToEntity($this->getField('entities_id'));
    }


    /**
     * @since 0.84
     **/
    public static function canUpdate()
    {

        return (Session::haveRightsOr(self::$rightname, [UPDATE, self::UPDATEHELPDESK])
              || Session::haveRight('notification', UPDATE));
    }


    public function canUpdateItem()
    {
       // Check the current entity
        return Session::haveAccessToEntity($this->getField('id'));
    }


    public function canViewItem()
    {
       // Check the current entity
        return Session::haveAccessToEntity($this->getField('id'));
    }


    public static function isNewID($ID)
    {
        return (($ID < 0) || !strlen($ID));
    }

    /**
     * Can object have a location
     *
     * @since 9.3
     *
     * @return boolean
     */
    public function maybeLocated()
    {
        return true;
    }

    /**
     * Check right on each field before add / update
     *
     * @since 0.84 (before in entitydata.class)
     *
     * @param $input array (form)
     *
     * @return array (filtered input)
     **/
    private function checkRightDatas($input)
    {

        $tmp = [];

        if (isset($input['id'])) {
            $tmp['id'] = $input['id'];
        }

        foreach (self::$field_right as $right => $fields) {
            if ($right == 'entity_helpdesk') {
                if (Session::haveRight(self::$rightname, self::UPDATEHELPDESK)) {
                    foreach ($fields as $field) {
                        if (isset($input[$field])) {
                             $tmp[$field] = $input[$field];
                        }
                    }
                }
            } else {
                if (Session::haveRight($right, UPDATE)) {
                    foreach ($fields as $field) {
                        if (isset($input[$field])) {
                            $tmp[$field] = $input[$field];
                        }
                    }
                }
            }
        }
       // Add framework  / internal ones
        foreach ($input as $key => $val) {
            if ($key[0] == '_') {
                $tmp[$key] = $input[$key];
            }
        }

        return $tmp;
    }


    /**
     * @since 0.84 (before in entitydata.class)
     **/
    public function prepareInputForAdd($input)
    {
        global $DB;

        $input['name'] = isset($input['name']) ? trim($input['name']) : '';
        if (empty($input["name"])) {
            Session::addMessageAfterRedirect(
                __("You can't add an entity without name"),
                false,
                ERROR
            );
            return false;
        }

        $input = parent::prepareInputForAdd($input);
        if ($input === false) {
            return false;
        }

        $input = $this->handleConfigStrategyFields($input);

        $result = $DB->request([
            'SELECT' => new \QueryExpression(
                'MAX(' . $DB->quoteName('id') . ')+1 AS newID'
            ),
            'FROM'   => $this->getTable()
        ])->current();
        $input['id'] = $result['newID'];

        $input['max_closedate'] = $_SESSION["glpi_currenttime"];

        if (
            empty($input['latitude']) && empty($input['longitude']) && empty($input['altitude']) &&
            !empty($input[static::getForeignKeyField()])
        ) {
            $parent = new static();
            $parent->getFromDB($input[static::getForeignKeyField()]);
            $input['latitude'] = $parent->fields['latitude'];
            $input['longitude'] = $parent->fields['longitude'];
            $input['altitude'] = $parent->fields['altitude'];
        }

        if (!Session::isCron()) { // Filter input for connected
            $input = $this->checkRightDatas($input);
        }
        return $input;
    }


    /**
     * @since 0.84 (before in entitydata.class)
     **/
    public function prepareInputForUpdate($input)
    {
        // Force entities_id = NULL for root entity
        if ($input['id'] == 0) {
            $input['entities_id'] = null;
            $input['level']       = 1;
        }

        $input = parent::prepareInputForUpdate($input);
        if ($input === false) {
            return false;
        }

        $input = $this->handleConfigStrategyFields($input);
        $input = $this->handleSatisfactionSurveyConfigOnUpdate($input);

        if (!Session::isCron()) { // Filter input for connected
            $input = $this->checkRightDatas($input);
        }

        return $input;
    }

    /**
     * Handle foreign key config fields splitting between "id" and "strategy" fields.
     *
     * @param array $input
     *
     * @return array
     */
    private function handleConfigStrategyFields(array $input): array
    {
        global $DB;

        foreach ($input as $field => $value) {
            $strategy_field = str_replace('_id', '_strategy', $field);
            if (preg_match('/_id(_.+)?/', $field) === 1 && $DB->fieldExists($this->getTable(), $strategy_field)) {
                if ($value > 0 || ($value == 0 && preg_match('/^entities_id(_\w+)?/', $field) === 1)) {
                    // Value contains a valid id -> set strategy to 0 (prevent inheritance).
                    $input[$strategy_field] = 0;
                } elseif ($value < 0) {
                    // Value is negative -> move it into strategy field.
                    $input[$field] = 0;
                    $input[$strategy_field] = $value;
                }
            }
        }

        return $input;
    }

    /**
     * Handle satisfaction survey configuration on update.
     *
     * @param array $input
     *
     * @return array
     */
    private function handleSatisfactionSurveyConfigOnUpdate(array $input): array
    {
        foreach (['', '_change'] as $suffix) {
            $config_key = 'inquest_config' . $suffix;
            $rate_key   = 'inquest_rate' . $suffix;
            $max_key    = 'max_closedate' . $suffix;

            // If inquest config or rate change, defines the `max_closedate` config to ensure that new configuration
            // will only be applied to tickets that are not already solved.
            if (
                (
                    isset($input[$rate_key])
                    && ($this->fields[$rate_key] == 0 || is_null($this->fields[$max_key]))
                    && $input[$rate_key] != $this->fields[$rate_key]
                )
                || (
                    isset($input[$config_key])
                    && ($this->fields[$config_key] == self::CONFIG_PARENT || is_null($this->fields[$max_key]))
                    && $input[$config_key] != $this->fields[$config_key]
                )
            ) {
                $input[$max_key] = $_SESSION['glpi_currenttime'];
            }

            // `max_closedate` cannot be empty (cron would not work).
            if (array_key_exists($max_key, $input) && empty($input[$max_key])) {
                unset($input[$max_key]);
            }
        }

        return $input;
    }


    public function defineTabs($options = [])
    {

        $ong = [];
        $this->addDefaultFormTab($ong);
        $this->addImpactTab($ong, $options);
        $this->addStandardTab(__CLASS__, $ong, $options);
        $this->addStandardTab('Profile_User', $ong, $options);
        $this->addStandardTab('Rule', $ong, $options);
        $this->addStandardTab('Document_Item', $ong, $options);
        $this->addStandardTab('Notepad', $ong, $options);
        $this->addStandardTab('KnowbaseItem_Item', $ong, $options);
        $this->addStandardTab('Log', $ong, $options);

        return $ong;
    }


    /**
     * @since 0.84 (before in entitydata.class)
     **/
    public function getTabNameForItem(CommonGLPI $item, $withtemplate = 0)
    {

        if (!$withtemplate) {
            switch ($item->getType()) {
                case __CLASS__:
                    $ong    = [];
                    $ong[1] = self::createTabEntry(self::getTypeName(Session::getPluralNumber()));
                    $ong[2] = self::createTabEntry(__('Address'), 0, $item::getType(), Location::getIcon());
                    $ong[3] = self::createTabEntry(__('Advanced information'));
                    if (Notification::canView()) {
                        $ong[4] = self::createTabEntry(Notification::getTypeName(Session::getPluralNumber()), 0, $item::getType(), Notification::getIcon());
                    }
                    if (
                        Session::haveRightsOr(
                            self::$rightname,
                            [self::READHELPDESK, self::UPDATEHELPDESK]
                        )
                    ) {
                        $ong[5] = self::createTabEntry(__('Assistance'), 0, $item::getType(), 'ti ti-headset');
                    }
                    $ong[6] = self::createTabEntry(_n('Asset', 'Assets', Session::getPluralNumber()), 0, $item::getType(), 'ti ti-package');
                    if (Session::haveRight(Config::$rightname, UPDATE)) {
                        $ong[7] = self::createTabEntry(__('UI customization'), 0, $item::getType(), 'ti ti-palette');
                    }
                    $ong[8] = self::createTabEntry(__('Security'), 0, $item::getType(), 'ti ti-shield-lock');

                    return $ong;
            }
        }
        return '';
    }


    /**
     * @since 0.84 (before in entitydata.class)
     **/
    public static function displayTabContentForItem(CommonGLPI $item, $tabnum = 1, $withtemplate = 0)
    {

        if ($item->getType() == __CLASS__) {
            switch ($tabnum) {
                case 1:
                    $item->showChildren();
                    break;

                case 2:
                    self::showStandardOptions($item);
                    break;

                case 3:
                    self::showAdvancedOptions($item);
                    break;

                case 4:
                    self::showNotificationOptions($item);
                    break;

                case 5:
                    self::showHelpdeskOptions($item);
                    break;

                case 6:
                    self::showInventoryOptions($item);
                    break;

                case 7:
                    self::showUiCustomizationOptions($item);
                    break;
                case 8:
                    self::showSecurityOptions($item);
                    break;
            }
        }
        return true;
    }


    /**
     * Print a good title for entity pages
     *
     *@return void
     **/
    public function title()
    {
       // Empty title for entities
    }

    /**
     * Get the ID of entity assigned to the object
     *
     * simply return ID
     *
     * @return integer ID of the entity
     **/
    public function getEntityID()
    {

        if (isset($this->fields["id"])) {
            return $this->fields["id"];
        }
        return -1;
    }


    public function isEntityAssign()
    {
        return true;
    }


    public function maybeRecursive()
    {
        return true;
    }


    /**
     * Is the object recursive
     *
     * Entity are always recursive
     *
     * @return integer (0/1)
     **/
    public function isRecursive()
    {
        return true;
    }

    public function post_getFromDB()
    {
        // Copy config "strategy" fields in corresponding "id" field
        // when "strategy" is < 0.
        foreach ($this->fields as $field_key => $value) {
            if (preg_match('/_strategy(_.+)?/', $field_key) === 1 && $value < 0) {
                $id_field_key = str_replace('_strategy', '_id', $field_key);
                $this->fields[$id_field_key] = $this->fields[$field_key];
            }
        }
    }

    public function post_addItem()
    {

        parent::post_addItem();

       // Add right to current user - Hack to avoid login/logout
        $_SESSION['glpiactiveentities'][$this->fields['id']] = $this->fields['id'];
        $_SESSION['glpiactiveentities_string']              .= ",'" . $this->fields['id'] . "'";
        // Root entity cannot be deleted, so if we added an entity this means GLPI is now multi-entity
        $_SESSION['glpi_multientitiesmode'] = 1;

       // clean entity tree cache
        $this->cleanEntitySelectorCache();
    }

    public function post_updateItem($history = 1)
    {
        global $GLPI_CACHE;

        parent::post_updateItem($history);

       // clean entity tree cache
        $this->cleanEntitySelectorCache();

        // Delete any cache entry corresponding to an updated entity config
        // for current entities and all its children
        $entities_ids = array_merge([$this->fields['id']], getSonsOf(self::getTable(), $this->fields['id']));
        $ignored_fields = [
            'name',
            'completename',
            'entities_id',
            'level',
            'sons_cache',
            'ancestors_cache',
            'date_mod',
            'date_creation',
        ];
        $cache_entries = [];
        foreach ($this->updates as $field) {
            if (in_array($field, $ignored_fields)) {
                continue; // Ignore fields that cannot be used as config inheritance logic
            }
            foreach ($entities_ids as $entity_id) {
                $cache_entries[] = sprintf('entity_%d_config_%s', $entity_id, $field);
            }
        }
        $GLPI_CACHE->deleteMultiple($cache_entries);
    }


    public function cleanDBonPurge()
    {

       // most use entities_id, RuleDictionnarySoftwareCollection use new_entities_id
        Rule::cleanForItemAction($this, '%entities_id');
        Rule::cleanForItemCriteria($this);

        $pu = new Profile_User();
        $pu->deleteByCriteria(['entities_id' => $this->fields['id']]);

        $this->deleteChildrenAndRelationsFromDb(
            [
                Entity_KnowbaseItem::class,
                Entity_Reminder::class,
                Entity_RSSFeed::class,
            ]
        );

       // clean entity tree cache
        $this->cleanEntitySelectorCache();
    }


    /**
     * Clean caches related to entity selector.
     *
     * @since 10.0
     *
     * @return void
     */
    public function cleanEntitySelectorCache()
    {
        global $GLPI_CACHE;

        $GLPI_CACHE->delete('entity_selector');
    }

    public function rawSearchOptions()
    {
        $tab = [];

        $tab[] = [
            'id'                 => 'common',
            'name'               => __('Characteristics')
        ];

        $tab[] = [
            'id'                 => '1',
            'table'              => $this->getTable(),
            'field'              => 'completename',
            'name'               => __('Complete name'),
            'datatype'           => 'itemlink',
            'massiveaction'      => false
        ];

        $tab[] = [
            'id'                 => '2',
            'table'              => $this->getTable(),
            'field'              => 'id',
            'name'               => __('ID'),
            'massiveaction'      => false,
            'datatype'           => 'number'
        ];

        $tab[] = [
            'id'                 => '14',
            'table'              => $this->getTable(),
            'field'              => 'name',
            'name'               => __('Name'),
            'datatype'           => 'itemlink',
            'massiveaction'      => false
        ];

        $tab[] = [
            'id'                 => '3',
            'table'              => $this->getTable(),
            'field'              => 'address',
            'name'               => __('Address'),
            'massiveaction'      => false,
            'datatype'           => 'text'
        ];

        $tab[] = [
            'id'                 => '4',
            'table'              => $this->getTable(),
            'field'              => 'website',
            'name'               => __('Website'),
            'massiveaction'      => false,
            'datatype'           => 'string',
        ];

        $tab[] = [
            'id'                 => '5',
            'table'              => $this->getTable(),
            'field'              => 'phonenumber',
            'name'               => Phone::getTypeName(1),
            'massiveaction'      => false,
            'datatype'           => 'string',
        ];

        $tab[] = [
            'id'                 => '6',
            'table'              => $this->getTable(),
            'field'              => 'email',
            'name'               => _n('Email', 'Emails', 1),
            'datatype'           => 'email',
            'massiveaction'      => false,
        ];

        $tab[] = [
            'id'                 => '10',
            'table'              => $this->getTable(),
            'field'              => 'fax',
            'name'               => __('Fax'),
            'massiveaction'      => false,
            'datatype'           => 'string',
        ];

        $tab[] = [
            'id'                 => '25',
            'table'              => $this->getTable(),
            'field'              => 'postcode',
            'name'               => __('Postal code'),
            'datatype'           => 'string',
        ];

        $tab[] = [
            'id'                 => '11',
            'table'              => $this->getTable(),
            'field'              => 'town',
            'name'               => __('City'),
            'massiveaction'      => false,
            'datatype'           => 'string',
        ];

        $tab[] = [
            'id'                 => '12',
            'table'              => $this->getTable(),
            'field'              => 'state',
            'name'               => _x('location', 'State'),
            'massiveaction'      => false,
            'datatype'           => 'string',
        ];

        $tab[] = [
            'id'                 => '13',
            'table'              => $this->getTable(),
            'field'              => 'country',
            'name'               => __('Country'),
            'massiveaction'      => false,
            'datatype'           => 'string',
        ];

        $tab[] = [
            'id'                 => '67',
            'table'              => $this->getTable(),
            'field'              => 'latitude',
            'name'               => __('Latitude'),
            'massiveaction'      => false,
            'datatype'           => 'string',
        ];

        $tab[] = [
            'id'                 => '68',
            'table'              => $this->getTable(),
            'field'              => 'longitude',
            'name'               => __('Longitude'),
            'massiveaction'      => false,
            'datatype'           => 'string',
        ];

        $tab[] = [
            'id'                 => '69',
            'table'              => $this->getTable(),
            'field'              => 'altitude',
            'name'               => __('Altitude'),
            'massiveaction'      => false,
            'datatype'           => 'string',
        ];

        $tab[] = [
            'id'                 => '16',
            'table'              => $this->getTable(),
            'field'              => 'comment',
            'name'               => __('Comments'),
            'datatype'           => 'text'
        ];

        $tab[] = [
            'id'                 => '122',
            'table'              => $this->getTable(),
            'field'              => 'date_mod',
            'name'               => __('Last update'),
            'datatype'           => 'datetime',
            'massiveaction'      => false
        ];

        $tab[] = [
            'id'                 => '121',
            'table'              => $this->getTable(),
            'field'              => 'date_creation',
            'name'               => __('Creation date'),
            'datatype'           => 'datetime',
            'massiveaction'      => false
        ];

        $tab[] = [
            'id'                 => '70',
            'table'              => $this->getTable(),
            'field'              => 'registration_number',
            'name'               => _x('infocom', 'Administrative number'),
            'datatype'           => 'string',
            'autocomplete'       => true
        ];

       // add objectlock search options
        $tab = array_merge($tab, ObjectLock::rawSearchOptionsToAdd(get_class($this)));

        $tab = array_merge($tab, Notepad::rawSearchOptionsToAdd());

        $tab[] = [
            'id'                 => 'advanced',
            'name'               => __('Advanced information')
        ];

        $tab[] = [
            'id'                 => '7',
            'table'              => $this->getTable(),
            'field'              => 'ldap_dn',
            'name'               => __('LDAP directory information attribute representing the entity'),
            'massiveaction'      => false,
            'datatype'           => 'string',
        ];

        $tab[] = [
            'id'                 => '8',
            'table'              => $this->getTable(),
            'field'              => 'tag',
            'name'               => __('Information in inventory tool (TAG) representing the entity'),
            'massiveaction'      => false,
            'datatype'           => 'string',
        ];

        $tab[] = [
            'id'                 => '9',
            'table'              => 'glpi_authldaps',
            'field'              => 'name',
            'name'               => __('LDAP directory of an entity'),
            'massiveaction'      => false,
            'datatype'           => 'dropdown'
        ];

        $tab[] = [
            'id'                 => '17',
            'table'              => $this->getTable(),
            'field'              => 'entity_ldapfilter',
            'name'               => __('Search filter (if needed)'),
            'massiveaction'      => false,
            'datatype'           => 'string',
        ];

        $tab[] = [
            'id'                 => '20',
            'table'              => $this->getTable(),
            'field'              => 'mail_domain',
            'name'               => __('Mail domain'),
            'massiveaction'      => false,
            'datatype'           => 'string',
        ];

        $tab[] = [
            'id'                 => 'notif',
            'name'               => __('Notification options')
        ];

        $tab[] = [
            'id'                 => '60',
            'table'              => $this->getTable(),
            'field'              => 'delay_send_emails',
            'name'               => __('Delay to send email notifications'),
            'massiveaction'      => false,
            'nosearch'           => true,
            'datatype'           => 'number',
            'min'                => 0,
            'max'                => 60,
            'step'               => 1,
            'unit'               => 'minute',
            'toadd'              => [self::CONFIG_PARENT => __('Inheritance of the parent entity')]
        ];

        $tab[] = [
            'id'                 => '61',
            'table'              => $this->getTable(),
            'field'              => 'is_notif_enable_default',
            'name'               => __('Enable notifications by default'),
            'massiveaction'      => false,
            'nosearch'           => true,
            'datatype'           => 'string'
        ];

        $tab[] = [
            'id'                 => '18',
            'table'              => $this->getTable(),
            'field'              => 'admin_email',
            'name'               => __('Administrator email address'),
            'massiveaction'      => false,
            'datatype'           => 'string',
        ];

        $tab[] = [
            'id'                 => '19',
            'table'              => $this->getTable(),
            'field'              => 'replyto_email',
            'name'               => __('Reply-To address'),
            'massiveaction'      => false,
            'datatype'           => 'string',
        ];

        $tab[] = [
            'id'                 => '62',
            'table'              => $this->getTable(),
            'field'              => 'from_email',
            'name'               => __('Email sender address'),
            'massiveaction'      => false,
            'datatype'           => 'string',
        ];

        $tab[] = [
            'id'                 => '63',
            'table'              => $this->getTable(),
            'field'              => 'noreply_email',
            'name'               => __('No-Reply address'),
            'massiveaction'      => false,
            'datatype'           => 'string',
        ];

        $tab[] = [
            'id'                 => '21',
            'table'              => $this->getTable(),
            'field'              => 'notification_subject_tag',
            'name'               => __('Prefix for notifications'),
            'datatype'           => 'string',
        ];

        $tab[] = [
            'id'                 => '22',
            'table'              => $this->getTable(),
            'field'              => 'admin_email_name',
            'name'               => __('Administrator name'),
            'datatype'           => 'string',
        ];

        $tab[] = [
            'id'                 => '23',
            'table'              => $this->getTable(),
            'field'              => 'replyto_email_name',
            'name'               => __('Reply-To name'),
            'datatype'           => 'string',
        ];

        $tab[] = [
            'id'                 => '64',
            'table'              => $this->getTable(),
            'field'              => 'from_email_name',
            'name'               => __('Email sender name'),
            'massiveaction'      => false,
            'datatype'           => 'string',
        ];

        $tab[] = [
            'id'                 => '65',
            'table'              => $this->getTable(),
            'field'              => 'noreply_email_name',
            'name'               => __('No-Reply name'),
            'massiveaction'      => false,
            'datatype'           => 'string',
        ];

        $tab[] = [
            'id'                 => '24',
            'table'              => $this->getTable(),
            'field'              => 'mailing_signature',
            'name'               => __('Email signature'),
            'datatype'           => 'text'
        ];

        $tab[] = [
            'id'                 => '26',
            'table'              => $this->getTable(),
            'field'              => 'cartridges_alert_repeat',
            'name'               => __('Alarms on cartridges'),
            'massiveaction'      => false,
            'nosearch'           => true,
            'datatype'           => 'specific'
        ];

        $tab[] = [
            'id'                 => '27',
            'table'              => $this->getTable(),
            'field'              => 'consumables_alert_repeat',
            'name'               => __('Alarms on consumables'),
            'massiveaction'      => false,
            'nosearch'           => true,
            'datatype'           => 'specific'
        ];

        $tab[] = [
            'id'                 => '29',
            'table'              => $this->getTable(),
            'field'              => 'use_licenses_alert',
            'name'               => __('Alarms on expired licenses'),
            'massiveaction'      => false,
            'nosearch'           => true,
            'datatype'           => 'specific'
        ];

        $tab[] = [
            'id'                 => '53',
            'table'              => $this->getTable(),
            'field'              => 'send_licenses_alert_before_delay',
            'name'               => __('Send license alarms before'),
            'massiveaction'      => false,
            'nosearch'           => true,
            'datatype'           => 'specific'
        ];

        $tab[] = [
            'id'                 => '30',
            'table'              => $this->getTable(),
            'field'              => 'use_contracts_alert',
            'name'               => __('Alarms on contracts'),
            'massiveaction'      => false,
            'nosearch'           => true,
            'datatype'           => 'specific'
        ];

        $tab[] = [
            'id'                 => '54',
            'table'              => $this->getTable(),
            'field'              => 'send_contracts_alert_before_delay',
            'name'               => __('Send contract alarms before'),
            'massiveaction'      => false,
            'nosearch'           => true,
            'datatype'           => 'specific'
        ];

        $tab[] = [
            'id'                 => '31',
            'table'              => $this->getTable(),
            'field'              => 'use_infocoms_alert',
            'name'               => __('Alarms on financial and administrative information'),
            'massiveaction'      => false,
            'nosearch'           => true,
            'datatype'           => 'specific'
        ];

        $tab[] = [
            'id'                 => '55',
            'table'              => $this->getTable(),
            'field'              => 'send_infocoms_alert_before_delay',
            'name'               => __('Send financial and administrative information alarms before'),
            'massiveaction'      => false,
            'nosearch'           => true,
            'datatype'           => 'specific'
        ];

        $tab[] = [
            'id'                 => '32',
            'table'              => $this->getTable(),
            'field'              => 'use_reservations_alert',
            'name'               => __('Alerts on reservations'),
            'massiveaction'      => false,
            'nosearch'           => true,
            'datatype'           => 'specific'
        ];

        $tab[] = [
            'id'                 => '48',
            'table'              => $this->getTable(),
            'field'              => 'default_contract_alert',
            'name'               => __('Default value for alarms on contracts'),
            'massiveaction'      => false,
            'nosearch'           => true,
            'datatype'           => 'specific'
        ];

        $tab[] = [
            'id'                 => '49',
            'table'              => $this->getTable(),
            'field'              => 'default_infocom_alert',
            'name'               => __('Default value for alarms on financial and administrative information'),
            'massiveaction'      => false,
            'nosearch'           => true,
            'datatype'           => 'specific'
        ];

        $tab[] = [
            'id'                 => '50',
            'table'              => $this->getTable(),
            'field'              => 'default_cartridges_alarm_threshold',
            'name'               => __('Default threshold for cartridges count'),
            'massiveaction'      => false,
            'nosearch'           => true,
            'datatype'           => 'number'
        ];

        $tab[] = [
            'id'                 => '52',
            'table'              => $this->getTable(),
            'field'              => 'default_consumables_alarm_threshold',
            'name'               => __('Default threshold for consumables count'),
            'massiveaction'      => false,
            'nosearch'           => true,
            'datatype'           => 'number'
        ];

        $tab[] = [
            'id'                 => '57',
            'table'              => $this->getTable(),
            'field'              => 'use_certificates_alert',
            'name'               => __('Alarms on expired certificates'),
            'massiveaction'      => false,
            'nosearch'           => true,
            'datatype'           => 'specific'
        ];

        $tab[] = [
            'id'                 => '58',
            'table'              => $this->getTable(),
            'field'              => 'send_certificates_alert_before_delay',
            'name'               => __('Send Certificate alarms before'),
            'massiveaction'      => false,
            'nosearch'           => true,
            'datatype'           => 'specific'
        ];

        $tab[] = [
            'id'                 => 'helpdesk',
            'name'               => __('Assistance')
        ];

        $tab[] = [
            'id'                 => '47',
            'table'              => $this->getTable(),
            'field'              => 'tickettemplates_id', // not a dropdown because of special value
            'name'               => _n('Ticket template', 'Ticket templates', 1),
            'massiveaction'      => false,
            'nosearch'           => true,
            'datatype'           => 'specific',
            'additionalfields'   => ['tickettemplates_strategy']
        ];

        $tab[] = [
            'id'                 => '33',
            'table'              => $this->getTable(),
            'field'              => 'autoclose_delay',
            'name'               => __('Automatic closing of solved tickets after'),
            'massiveaction'      => false,
            'nosearch'           => true,
            'datatype'           => 'number',
            'min'                => 1,
            'max'                => 99,
            'step'               => 1,
            'unit'               => 'day',
            'toadd'              => [
                self::CONFIG_PARENT  => __('Inheritance of the parent entity'),
                self::CONFIG_NEVER   => __('Never'),
                0                  => __('Immediatly')
            ]
        ];

        $tab[] = [
            'id'                 => '59',
            'table'              => $this->getTable(),
            'field'              => 'autopurge_delay',
            'name'               => __('Automatic purge of closed tickets after'),
            'massiveaction'      => false,
            'nosearch'           => true,
            'datatype'           => 'number',
            'min'                => 1,
            'max'                => 3650,
            'step'               => 1,
            'unit'               => 'day',
            'toadd'              => [
                self::CONFIG_PARENT  => __('Inheritance of the parent entity'),
                self::CONFIG_NEVER   => __('Never'),
                0                  => __('Immediatly')
            ]
        ];

        $tab[] = [
            'id'                 => '34',
            'table'              => $this->getTable(),
            'field'              => 'notclosed_delay',
            'name'               => __('Alerts on tickets which are not solved'),
            'massiveaction'      => false,
            'nosearch'           => true,
            'datatype'           => 'specific'
        ];

        $tab[] = [
            'id'                 => '35',
            'table'              => $this->getTable(),
            'field'              => 'auto_assign_mode',
            'name'               => __('Automatic assignment of tickets'),
            'massiveaction'      => false,
            'nosearch'           => true,
            'datatype'           => 'specific'
        ];

        $tab[] = [
            'id'                 => '36',
            'table'              => $this->getTable(),
            'field'              => 'calendars_id',// not a dropdown because of special valu
            'name'               => _n('Calendar', 'Calendars', 1),
            'massiveaction'      => false,
            'nosearch'           => true,
            'datatype'           => 'specific',
            'additionalfields'   => ['calendars_strategy']
        ];

        $tab[] = [
            'id'                 => '37',
            'table'              => $this->getTable(),
            'field'              => 'tickettype',
            'name'               => __('Tickets default type'),
            'massiveaction'      => false,
            'nosearch'           => true,
            'datatype'           => 'specific'
        ];

        $tab[] = [
            'id'                 => '75',
            'table'              => self::getTable(),
            'field'              => 'contracts_id_default',
            'name'               => __('Default contract'),
            'datatype'           => 'specific',
            'nosearch'           => true,
            'additionalfields'   => ['contracts_strategy_default'],
            'toadd'              => [
                self::CONFIG_PARENT => __('Inheritance of the parent entity'),
                self::CONFIG_AUTO   => __('Contract in ticket entity'),
            ]
        ];

        $tab[] = [
            'id'                 => 'assets',
            'name'               => _n('Asset', 'Assets', Session::getPluralNumber())
        ];

        $tab[] = [
            'id'                 => '38',
            'table'              => $this->getTable(),
            'field'              => 'autofill_buy_date',
            'name'               => __('Date of purchase'),
            'massiveaction'      => false,
            'nosearch'           => true,
            'datatype'           => 'specific'
        ];

        $tab[] = [
            'id'                 => '39',
            'table'              => $this->getTable(),
            'field'              => 'autofill_order_date',
            'name'               => __('Order date'),
            'massiveaction'      => false,
            'nosearch'           => true,
            'datatype'           => 'specific'
        ];

        $tab[] = [
            'id'                 => '40',
            'table'              => $this->getTable(),
            'field'              => 'autofill_delivery_date',
            'name'               => __('Delivery date'),
            'massiveaction'      => false,
            'nosearch'           => true,
            'datatype'           => 'specific'
        ];

        $tab[] = [
            'id'                 => '41',
            'table'              => $this->getTable(),
            'field'              => 'autofill_use_date',
            'name'               => __('Startup date'),
            'massiveaction'      => false,
            'nosearch'           => true,
            'datatype'           => 'specific'
        ];

        $tab[] = [
            'id'                 => '42',
            'table'              => $this->getTable(),
            'field'              => 'autofill_warranty_date',
            'name'               => __('Start date of warranty'),
            'massiveaction'      => false,
            'nosearch'           => true,
            'datatype'           => 'specific'
        ];

        $tab[] = [
            'id'                 => '43',
            'table'              => $this->getTable(),
            'field'              => 'inquest_config',
            'name'               => sprintf(__('Satisfaction survey configuration (%s)'), Ticket::getTypeName(1)),
            'massiveaction'      => false,
            'nosearch'           => true,
            'datatype'           => 'specific'
        ];

        $tab[] = [
            'id'                 => '44',
            'table'              => $this->getTable(),
            'field'              => 'inquest_rate',
            'name'               => sprintf(__('Satisfaction survey trigger rate (%s)'), Ticket::getTypeName(1)),
            'massiveaction'      => false,
            'datatype'           => 'number'
        ];

        $tab[] = [
            'id'                 => '45',
            'table'              => $this->getTable(),
            'field'              => 'inquest_delay',
            'name'               => sprintf(__('Create satisfaction survey after (%s)'), Ticket::getTypeName(1)),
            'massiveaction'      => false,
            'datatype'           => 'number'
        ];

        $tab[] = [
            'id'                 => '46',
            'table'              => $this->getTable(),
            'field'              => 'inquest_URL',
            'name'               => sprintf(__('Satisfaction survey URL (%s)'), Ticket::getTypeName(1)),
            'massiveaction'      => false,
            'datatype'           => 'string',
        ];

        $tab[] = [
            'id'                 => '71',
            'table'              => $this->getTable(),
            'field'              => 'inquest_config_change',
            'name'               => sprintf(__('Satisfaction survey configuration (%s)'), Change::getTypeName(1)),
            'massiveaction'      => false,
            'nosearch'           => true,
            'datatype'           => 'specific'
        ];

        $tab[] = [
            'id'                 => '72',
            'table'              => $this->getTable(),
            'field'              => 'inquest_rate_change',
            'name'               => sprintf(__('Satisfaction survey trigger rate (%s)'), Change::getTypeName(1)),
            'massiveaction'      => false,
            'datatype'           => 'number'
        ];

        $tab[] = [
            'id'                 => '73',
            'table'              => $this->getTable(),
            'field'              => 'inquest_delay_change',
            'name'               => sprintf(__('Create satisfaction survey after (%s)'), Change::getTypeName(1)),
            'massiveaction'      => false,
            'datatype'           => 'number'
        ];

        $tab[] = [
            'id'                 => '74',
            'table'              => $this->getTable(),
            'field'              => 'inquest_URL_change',
            'name'               => sprintf(__('Satisfaction survey URL (%s)'), Change::getTypeName(1)),
            'massiveaction'      => false,
            'datatype'           => 'string',
        ];

        $tab[] = [
            'id'                 => '51',
            'table'              => $this->getTable(),
            'field'              => 'name',
            'linkfield'          => 'entities_id_software', // not a dropdown because of special value
                                 //TRANS: software in plural
            'name'               => __('Entity for software creation'),
            'massiveaction'      => false,
            'nosearch'           => true,
            'datatype'           => 'specific',
            'additionalfields'   => ['entities_strategy_software']
        ];

        $tab[] = [
            'id'                 => '56',
            'table'              => $this->getTable(),
            'field'              => 'autofill_decommission_date',
            'name'               => __('Decommission date'),
            'massiveaction'      => false,
            'nosearch'           => true,
            'datatype'           => 'specific'
        ];

        return $tab;
    }


    /**
     * @since 0.83 (before addRule)
     *
     * @param $input array of values
     **/
    public function executeAddRule($input)
    {

        $this->check($_POST["affectentity"], UPDATE);

        $collection = RuleCollection::getClassByType($_POST['sub_type']);
        $rule       = $collection->getRuleClass($_POST['sub_type']);
        $ruleid     = $rule->add($_POST);

        if ($ruleid) {
           //Add an action associated to the rule
            $ruleAction = new RuleAction();

           //Action is : affect computer to this entity
            $ruleAction->addActionByAttributes(
                "assign",
                $ruleid,
                "entities_id",
                $_POST["affectentity"]
            );

            switch ($_POST['sub_type']) {
                case 'RuleRight':
                    if ($_POST["profiles_id"]) {
                        $ruleAction->addActionByAttributes(
                            "assign",
                            $ruleid,
                            "profiles_id",
                            $_POST["profiles_id"]
                        );
                    }
                    $ruleAction->addActionByAttributes(
                        "assign",
                        $ruleid,
                        "is_recursive",
                        $_POST["is_recursive"]
                    );
            }
        }

        Event::log(
            $ruleid,
            "rules",
            4,
            "setup",
            //TRANS: %s is the user login
            sprintf(__('%s adds the item'), $_SESSION["glpiname"])
        );

        Html::back();
    }


    /**
     * get all entities with a notification option set
     * manage CONFIG_PARENT (or NULL) value
     *
     * @param $field  String name of the field to search (>0)
     *
     * @return Array of id => value
     **/
    public static function getEntitiesToNotify($field)
    {
        global $DB;

        $entities = [];

       // root entity first
        $ent = new self();
        if ($ent->getFromDB(0)) {  // always exists
            $val = $ent->getField($field);
            if ($val > 0) {
                $entities[0] = $val;
            }
        }

       // Others entities in level order (parent first)
        $iterator = $DB->request([
            'SELECT' => [
                'id AS entity',
                'entities_id AS parent',
                $field
            ],
            'FROM'   => self::getTable(),
            'ORDER'  => 'level ASC'
        ]);

        foreach ($iterator as $entitydata) {
            if (
                (is_null($entitydata[$field])
                || ($entitydata[$field] == self::CONFIG_PARENT))
                && isset($entities[$entitydata['parent']])
            ) {
                // config inherit from parent
                $entities[$entitydata['entity']] = $entities[$entitydata['parent']];
            } else if ($entitydata[$field] > 0) {
               // config found in entity
                $entities[$entitydata['entity']] = $entitydata[$field];
            }
        }

        return $entities;
    }


    /**
     * @since 0.84
     *
     * @param $entity Entity object
     **/
    public static function showStandardOptions(Entity $entity)
    {

        $con_spotted = false;
        $ID          = $entity->getField('id');
        if (!$entity->can($ID, READ)) {
            return false;
        }

       // Entity right applied
        $canedit = $entity->can($ID, UPDATE);

        echo "<div class='spaced'>";
        if ($canedit) {
            echo "<form method='post' name=form action='" . Toolbox::getItemTypeFormURL(__CLASS__) . "' data-track-changes='true'>";
        }

        echo "<table class='tab_cadre_fixe'>";

        Plugin::doHook(Hooks::PRE_ITEM_FORM, ['item' => $entity, 'options' => []]);

        echo "<tr><th colspan='4'>" . __('Address') . "</th></tr>";

        echo "<tr class='tab_bg_1'>";
        echo "<td>" . Phone::getTypeName(1) . "</td>";
        echo "<td>";
        echo Html::input('phonenumber', ['value' => $entity->fields['phonenumber']]);
        echo "</td>";
        echo "<td>" . _x('infocom', 'Administrative number') . "</td>";
        echo "<td>";
        echo Html::input('registration_number', ['value' => $entity->fields['registration_number']]);
        echo "</td></tr>";

        echo "<tr class='tab_bg_1'>";
        echo "<td>" . __('Fax') . "</td>";
        echo "<td>";
        echo Html::input('fax', ['value' => $entity->fields['fax']]);
        echo "</td>";
        echo "<td rowspan='6'>" . __('Address') . "</td>";
        echo "<td rowspan='6'>";
        echo "<textarea name='address' class='form-control'>" . $entity->fields["address"] . "</textarea>";
        echo "</td></tr>";
        echo "<tr class='tab_bg_1'>";
        echo "<td>" . __('Website') . "</td>";
        echo "<td>";
        echo Html::input('website', ['value' => $entity->fields['website']]);
        echo "</td></tr>";

        echo "<tr class='tab_bg_1'>";
        echo "<td>" . _n('Email', 'Emails', 1) . "</td>";
        echo "<td>";
        echo Html::input('email', ['value' => $entity->fields['email']]);
        echo "</td></tr>";

        echo "<tr class='tab_bg_1'>";
        echo "<td>" . __('Postal code') . "</td>";
        echo "<td>";
        echo Html::input('postcode', ['value' => $entity->fields['postcode'], 'size' => 7]);
        echo "</td></tr>";

        echo "<tr class='tab_bg_1'>";
        echo "<td>" . __('City') . "</td>";
        echo "<td>";
        echo Html::input('town', ['value' => $entity->fields['town'], 'size' => 27]);
        echo "</td></tr>";

        echo "<tr class='tab_bg_1'>";
        echo "<td>" . _x('location', 'State') . "</td>";
        echo "<td>";
        echo Html::input('state', ['value' => $entity->fields['state']]);
        echo "</td></tr>";

        echo "<tr class='tab_bg_1'>";
        echo "<td>" . __('Country') . "</td>";
        echo "<td>";
        echo Html::input('country', ['value' => $entity->fields['country']]);
        echo "</td></tr>";

        echo "<tr class='tab_bg_1'>";
        echo "<td>" . __('Location on map') . "</td>";
        echo "<td>";
        $entity->displaySpecificTypeField($ID, [
            'name'   => 'setlocation',
            'type'   => 'setlocation',
            'label'  => __('Location on map'),
            'list'   => false
        ]);
        echo "</td></tr>";

        echo "<tr class='tab_bg_1'>";
        echo "<td>" . _x('location', 'Longitude') . "</td>";
        echo "<td>";
        echo Html::input('longitude', ['value' => $entity->fields['longitude']]);
        echo "</td></tr>";

        echo "<tr class='tab_bg_1'>";
        echo "<td>" . _x('location', 'Latitude') . "</td>";
        echo "<td>";
        echo Html::input('latitude', ['value' => $entity->fields['latitude']]);
        echo "</td></tr>";

        echo "<tr class='tab_bg_1'>";
        echo "<td>" . _x('location', 'Altitude') . "</td>";
        echo "<td>";
        echo Html::input('altitude', ['value' => $entity->fields['altitude']]);
        echo "</td></tr>";

        Plugin::doHook(Hooks::POST_ITEM_FORM, ['item' => $entity, 'options' => []]);
        echo "</table>";

        if ($canedit) {
            echo "<div class='center'>";
            echo "<input type='hidden' name='id' value='" . $entity->fields["id"] . "'>";
            echo "<input type='submit' name='update' value=\"" . _sx('button', 'Save') . "\" class='btn btn-primary'>";
            echo "</div>";
            Html::closeForm();
        }
        echo "</div>";
    }


    /**
     * @since 0.84 (before in entitydata.class)
     *
     * @param $entity Entity object
     **/
    public static function showAdvancedOptions(Entity $entity)
    {
        $con_spotted = false;
        $ID          = $entity->getField('id');
        if (!$entity->can($ID, READ)) {
            return false;
        }

       // Entity right applied (could be User::UPDATEAUTHENT)
        $canedit = $entity->can($ID, UPDATE);

        if ($canedit) {
            echo "<form method='post' name=form action='" . Toolbox::getItemTypeFormURL(__CLASS__) . "' data-track-changes='true'>";
        }

        echo "<table class='tab_cadre_fixe'>";

        Plugin::doHook(Hooks::PRE_ITEM_FORM, ['item' => $entity, 'options' => []]);

        echo "<tr><th colspan='2'>" . __('Values for the generic rules for assignment to entities') .
           "</th></tr>";

        echo "<tr class='tab_bg_1'><td colspan='2' class='center'>" .
             __('These parameters are used as actions in generic rules for assignment to entities') .
           "</td></tr>";

        echo "<tr class='tab_bg_1'>";
        echo "<td>" . __('Information in inventory tool (TAG) representing the entity') . "</td>";
        echo "<td>";
        echo Html::input('tag', ['value' => $entity->fields['tag'], 'size' => 100]);
        echo "</td></tr>";

        if (Toolbox::canUseLdap()) {
            echo "<tr class='tab_bg_1'>";
            echo "<td>" . __('LDAP directory information attribute representing the entity') . "</td>";
            echo "<td>";
            echo Html::input('ldap_dn', ['value' => $entity->fields['ldap_dn'], 'size' => 100]);
            echo "</td></tr>";
        }

        echo "<tr class='tab_bg_1'>";
        echo "<td>" . __('Mail domain surrogates entity') . "</td>";
        echo "<td>";
        echo Html::input('mail_domain', ['value' => $entity->fields['mail_domain'], 'size' => 100]);
        echo "</td></tr>";

        if (Toolbox::canUseLdap()) {
            echo "<tr><th colspan='2'>" .
                __('Values used in the interface to search users from a LDAP directory') .
              "</th></tr>";

            echo "<tr class='tab_bg_1'>";
            echo "<td>" . __('LDAP directory of an entity') . "</td>";
            echo "<td>";
            AuthLDAP::dropdown([
                'value'      => $entity->fields['authldaps_id'],
                'emptylabel' => __('Default server'),
                'condition'  => ['is_active' => 1]
            ]);
            echo "</td></tr>";

            echo "<tr class='tab_bg_1'>";
            echo "<td>" . __('LDAP filter associated to the entity (if necessary)') . "</td>";
            echo "<td>";
            echo Html::input('entity_ldapfilter', ['value' => $entity->fields['entity_ldapfilter'], 'size' => 100]);
            echo "</td></tr>";
        }

        Plugin::doHook(Hooks::POST_ITEM_FORM, ['item' => $entity, 'options' => []]);

        echo "</table>";

        if ($canedit) {
            echo "<div class='center'>";
            echo "<input type='hidden' name='id' value='" . $entity->fields["id"] . "'>";
            echo "<input type='submit' name='update' value=\"" . _sx('button', 'Save') . "\" class='btn btn-primary'>";
            echo "</div>";
            Html::closeForm();
        }
    }


    /**
     * @since 0.84 (before in entitydata.class)
     *
     * @param $entity Entity object
     **/
    public static function showInventoryOptions(Entity $entity)
    {

        $ID = $entity->getField('id');
        if (!$entity->can($ID, READ)) {
            return false;
        }

       // Notification right applied
        $canedit = (Infocom::canUpdate() && Session::haveAccessToEntity($ID));

        echo "<div class='spaced'>";
        if ($canedit) {
            echo "<form method='post' name=form action='" . Toolbox::getItemTypeFormURL(__CLASS__) . "' data-track-changes='true'>";
        }

        echo "<table class='tab_cadre_fixe'>";

        Plugin::doHook(Hooks::PRE_ITEM_FORM, ['item' => $entity, 'options' => []]);

        echo "<tr><th colspan='4'>" . __('Autofill dates for financial and administrative information') .
           "</th></tr>";

        $options[0] = __('No autofill');
        if ($ID > 0) {
            $options[self::CONFIG_PARENT] = __('Inheritance of the parent entity');
        }

        $states = getAllDataFromTable('glpi_states');
        foreach ($states as $state) {
            $options[Infocom::ON_STATUS_CHANGE . '_' . $state['id']]
                     //TRANS: %s is the name of the state
            = sprintf(__('Fill when shifting to state %s'), $state['name']);
        }

        $options[Infocom::COPY_WARRANTY_DATE] = __('Copy the start date of warranty');
       //Buy date
        echo "<tr class='tab_bg_2'>";
        echo "<td> " . __('Date of purchase') . "</td>";
        echo "<td>";
        Dropdown::showFromArray(
            'autofill_buy_date',
            $options,
            ['value' => $entity->getField('autofill_buy_date')]
        );
        if ($entity->fields['autofill_buy_date'] == self::CONFIG_PARENT) {
            $inherited_value = self::getUsedConfig('autofill_buy_date', $entity->getField('entities_id'));
            self::inheritedValue(self::getSpecificValueToDisplay('autofill_buy_date', $inherited_value));
        }
        echo "</td>";

       //Order date
        echo "<td> " . __('Order date') . "</td>";
        echo "<td>";
        $options[Infocom::COPY_BUY_DATE] = __('Copy the date of purchase');
        Dropdown::showFromArray(
            'autofill_order_date',
            $options,
            ['value' => $entity->getField('autofill_order_date')]
        );
        if ($entity->fields['autofill_order_date'] == self::CONFIG_PARENT) {
            $inherited_value = self::getUsedConfig('autofill_order_date', $entity->getField('entities_id'));
            self::inheritedValue(self::getSpecificValueToDisplay('autofill_order_date', $inherited_value));
        }
        echo "</td></tr>";

       //Delivery date
        echo "<tr class='tab_bg_2'>";
        echo "<td> " . __('Delivery date') . "</td>";
        echo "<td>";
        $options[Infocom::COPY_ORDER_DATE] = __('Copy the order date');
        Dropdown::showFromArray(
            'autofill_delivery_date',
            $options,
            ['value' => $entity->getField('autofill_delivery_date')]
        );
        if ($entity->fields['autofill_delivery_date'] == self::CONFIG_PARENT) {
            $inherited_value = self::getUsedConfig('autofill_delivery_date', $entity->getField('entities_id'));
            self::inheritedValue(self::getSpecificValueToDisplay('autofill_delivery_date', $inherited_value));
        }
        echo "</td>";

       //Use date
        echo "<td> " . __('Startup date') . " </td>";
        echo "<td>";
        $options[Infocom::COPY_DELIVERY_DATE] = __('Copy the delivery date');
        Dropdown::showFromArray(
            'autofill_use_date',
            $options,
            ['value' => $entity->getField('autofill_use_date')]
        );
        if ($entity->fields['autofill_use_date'] == self::CONFIG_PARENT) {
            $inherited_value = self::getUsedConfig('autofill_use_date', $entity->getField('entities_id'));
            self::inheritedValue(self::getSpecificValueToDisplay('autofill_use_date', $inherited_value));
        }
        echo "</td></tr>";

       //Warranty date
        echo "<tr class='tab_bg_2'>";
        echo "<td> " . __('Start date of warranty') . "</td>";
        echo "<td>";
        $options = [0                           => __('No autofill'),
            Infocom::COPY_BUY_DATE      => __('Copy the date of purchase'),
            Infocom::COPY_ORDER_DATE    => __('Copy the order date'),
            Infocom::COPY_DELIVERY_DATE => __('Copy the delivery date')
        ];
        if ($ID > 0) {
            $options[self::CONFIG_PARENT] = __('Inheritance of the parent entity');
        }

        Dropdown::showFromArray(
            'autofill_warranty_date',
            $options,
            ['value' => $entity->getField('autofill_warranty_date')]
        );
        if ($entity->fields['autofill_warranty_date'] == self::CONFIG_PARENT) {
            $inherited_value = self::getUsedConfig('autofill_warranty_date', $entity->getField('entities_id'));
            self::inheritedValue(self::getSpecificValueToDisplay('autofill_warranty_date', $inherited_value));
        }
        echo "</td>";

       //Decommission date
        echo "<td> " . __('Decommission date') . "</td>";
        echo "<td>";

        $options = [0                           => __('No autofill'),
            Infocom::COPY_BUY_DATE      => __('Copy the date of purchase'),
            Infocom::COPY_ORDER_DATE    => __('Copy the order date'),
            Infocom::COPY_DELIVERY_DATE => __('Copy the delivery date')
        ];
        if ($ID > 0) {
            $options[self::CONFIG_PARENT] = __('Inheritance of the parent entity');
        }

        foreach ($states as $state) {
            $options[Infocom::ON_STATUS_CHANGE . '_' . $state['id']]
                     //TRANS: %s is the name of the state
            = sprintf(__('Fill when shifting to state %s'), $state['name']);
        }

        Dropdown::showFromArray(
            'autofill_decommission_date',
            $options,
            ['value' => $entity->getField('autofill_decommission_date')]
        );

        if ($entity->fields['autofill_decommission_date'] == self::CONFIG_PARENT) {
            $inherited_value = self::getUsedConfig('autofill_decommission_date', $entity->getField('entities_id'));
            self::inheritedValue(self::getSpecificValueToDisplay('autofill_decommission_date', $inherited_value));
        }
        echo "</td></tr>";

        echo "<tr><th colspan='4'>" . _n('Software', 'Software', Session::getPluralNumber()) . "</th></tr>";
        echo "<tr class='tab_bg_2'>";
        echo "<td> " . __('Entity for software creation') . "</td>";
        echo "<td>";

        $toadd = [self::CONFIG_NEVER => __('No change of entity')]; // Keep software in PC entity
        $entities = [];
        if ($ID > 0) {
            $toadd[self::CONFIG_PARENT] = __('Inheritance of the parent entity');
            $entities = [$entity->fields['entities_id']];
            foreach (getAncestorsOf('glpi_entities', $entity->fields['entities_id']) as $ent) {
                if (Session::haveAccessToEntity($ent)) {
                    $entities[] = $ent;
                }
            }
        }
        self::dropdown(['name'     => 'entities_id_software',
            'value'    => $entity->fields['entities_id_software'],
            'toadd'    => $toadd,
            'entity'   => $entities,
            'comments' => false
        ]);

        if ($entity->fields['entities_id_software'] == self::CONFIG_PARENT) {
            $inherited_strategy = self::getUsedConfig('entities_strategy_software', $entity->fields['entities_id']);
            $inherited_value    = $inherited_strategy === 0
                ? self::getUsedConfig('entities_strategy_software', $entity->fields['entities_id'], 'entities_id_software')
                : $inherited_strategy;
            self::inheritedValue(self::getSpecificValueToDisplay('entities_id_software', $inherited_value));
        }
        echo "</td><td colspan='2'></td></tr>";

        echo "<tr><th colspan='4'>" . __('Transfer') . "</th></tr>";
        echo "<tr class='tab_bg_2'>";
        echo "<td>";
        echo __('Model for automatic entity transfer on inventories');
        echo "</td>";
        echo "<td>";
        $params = [
            'name'       => 'transfers_id',
            'value'      => $entity->fields['transfers_id'],
            'display_emptychoice' => false
        ];
        if ($entity->fields['id'] > 0) {
            $params['toadd'] = [
                self::CONFIG_NEVER => __('No automatic transfer'),
                self::CONFIG_PARENT => __('Inheritance of the parent entity')
            ];
        }
        Dropdown::show('Transfer', $params);
        if ($entity->fields['transfers_strategy'] == self::CONFIG_PARENT) {
            $inherited_strategy = self::getUsedConfig('transfers_strategy', $entity->fields['entities_id']);
            $inherited_value    = $inherited_strategy === 0
                ? self::getUsedConfig('transfers_strategy', $entity->fields['entities_id'], 'transfers_id')
                : $inherited_strategy;
            self::inheritedValue(self::getSpecificValueToDisplay('transfers_id', $inherited_value));
        }
        echo "</td>";
        echo "</td><td colspan='2'></td></tr>";

        echo "<tr><th colspan='4'>" . __('Automatic inventory') . "</th></tr>";
        echo "<tr class='tab_bg_2'>";
        echo "<td><label for='agent_base_url'>" . __('Agent base URL') . "</label></td>";
        echo "<td>";
        echo Html::input('agent_base_url', ['value' => $entity->fields['agent_base_url']]);
        if (empty($entity->fields['agent_base_url']) && $ID > 0) {
            self::inheritedValue(self::getUsedConfig('agent_base_url', $ID, '', ''));
        }
        echo "</td><td colspan='2'></td></tr>";

        echo "</table>";

        echo "<br><table class='tab_cadre_fixe'>";
        echo "<tr>";
        echo "<th colspan='4'>" . __('Automatically update of the elements related to the computers');
        echo "</th><th colspan='2'>" . __('Unit management') . "</th></tr>";

        echo "<tr><th>&nbsp;</th>";
        echo "<th>" . __('Alternate username') . "</th>";
        echo "<th>" . User::getTypeName(1) . "</th>";
        echo "<th>" . Group::getTypeName(1) . "</th>";
        echo "<th>" . Location::getTypeName(1) . "</th>";
        echo "<th>" . __('Status') . "</th>";
        echo "</tr>";

        $fields = ["contact", "user", "group", "location"];
        echo "<tr class='tab_bg_2'>";
        echo "<td> " . __('When connecting or updating') . "</td>";
        $values = [
            0 => __('Do not copy'),
            1 => __('Copy')
        ];

        if ($entity->fields['id'] > 0) {
            $values[self::CONFIG_PARENT] = __('Inheritance of the parent entity');
        }

        foreach ($fields as $field) {
            echo "<td>";
            $fieldname = "is_" . $field . "_autoupdate";
            Dropdown::showFromArray($fieldname, $values, ['value' => $entity->fields[$fieldname]]);
            if ($entity->fields[$fieldname] == self::CONFIG_PARENT) {
                $inherited_value = self::getUsedConfig($fieldname, $entity->fields['entities_id']);
                self::inheritedValue(self::getSpecificValueToDisplay($fieldname, $inherited_value));
            }
            echo "</td>";
        }

        echo "<td>";
        State::dropdownBehaviour(
            "state_autoupdate_mode",
            __('Copy computer status'),
            $entity->fields["state_autoupdate_mode"],
            ($entity->fields['id'] > 0)
        );
        if ($entity->fields["state_autoupdate_mode"] == self::CONFIG_PARENT) {
            $inherited_value = self::getUsedConfig("state_autoupdate_mode", $entity->fields['entities_id']);
            self::inheritedValue(self::getSpecificValueToDisplay("state_autoupdate_mode", $inherited_value));
        }
        echo "</td></tr>";

        echo "<tr class='tab_bg_2'>";
        echo "<td> " . __('When disconnecting') . "</td>";
        $values = [
            0 => __('Do not delete'),
            1 => __('Clear'),
        ];

        if ($entity->fields['id'] > 0) {
            $values[self::CONFIG_PARENT] = __('Inheritance of the parent entity');
        }

        foreach ($fields as $field) {
            echo "<td>";
            $fieldname = "is_" . $field . "_autoclean";
            Dropdown::showFromArray($fieldname, $values, ['value' => $entity->fields[$fieldname]]);
            if ($entity->fields[$fieldname] == self::CONFIG_PARENT) {
                $inherited_value = self::getUsedConfig($fieldname, $entity->fields['entities_id']);
                self::inheritedValue(self::getSpecificValueToDisplay($fieldname, $inherited_value));
            }
            echo "</td>";
        }

        echo "<td>";
        State::dropdownBehaviour(
            "state_autoclean_mode",
            __('Clear status'),
            $entity->fields["state_autoclean_mode"],
            ($entity->fields['id'] > 0)
        );
        if ($entity->fields["state_autoclean_mode"] == self::CONFIG_PARENT) {
            $inherited_value = self::getUsedConfig("state_autoclean_mode", $entity->fields['entities_id']);
            self::inheritedValue(self::getSpecificValueToDisplay("state_autoclean_mode", $inherited_value));
        }
        echo "</td></tr>";

        Plugin::doHook(Hooks::POST_ITEM_FORM, ['item' => $entity, 'options' => &$options]);

        echo "</table>";

        if ($canedit) {
            echo "<div class='center'>";
            echo "<input type='hidden' name='id' value='" . $entity->fields["id"] . "'>";
            echo "<input type='submit' name='update' value=\"" . _sx('button', 'Save') . "\" class='btn btn-primary'>";
            echo "</div>";
            Html::closeForm();
        }

        echo "</div>";
    }


    /**
     * @since 0.84 (before in entitydata.class)
     *
     * @param $entity Entity object
     **/
    public static function showNotificationOptions(Entity $entity)
    {

        $ID = $entity->getField('id');
        if (
            !$entity->can($ID, READ)
            || !Notification::canView()
        ) {
            return false;
        }

       // Notification right applied
        $canedit = (Notification::canUpdate()
                  && Session::haveAccessToEntity($ID));

        echo "<div class='spaced'>";
        if ($canedit) {
            echo "<form method='post' name=form action='" . Toolbox::getItemTypeFormURL(__CLASS__) . "' data-track-changes='true'>";
        }

        echo "<table class='tab_cadre_fixe'>";

        Plugin::doHook(Hooks::PRE_ITEM_FORM, ['item' => $entity, 'options' => []]);

        echo "<tr><th colspan='4'>" . __('Notification options') . "</th></tr>";

        echo "<tr class='tab_bg_1'>";
        echo "<td>" . __('Administrator email address') . "</td>";
        echo "<td>";
        echo Html::input('admin_email', ['value' => $entity->fields['admin_email'], 'type' => 'email']);
        if (empty($entity->fields['admin_email']) && $ID > 0) {
            self::inheritedValue(self::getUsedConfig('admin_email', $ID, '', ''));
        }
        if (!empty($entity->fields['admin_email']) && !NotificationMailing::isUserAddressValid($entity->fields['admin_email'])) {
            echo "<span class='red'>" . __('Invalid email address') . "</span>";
        }
        echo "</td>";
        echo "<td>" . __('Administrator name') . "</td><td>";
       // we inherit only if email inherit also
        echo Html::input('admin_email_name', ['value' => $entity->fields['admin_email_name']]);
       // warning, we rely on email field to inherit name field
        if (empty($entity->fields['admin_email']) && $ID > 0) {
            self::inheritedValue(self::getUsedConfig('admin_email_name', $ID, '', ''));
        }
        echo "</td></tr>";

        echo "<tr class='tab_bg_1'>";
        echo "<td>" . __('Email sender address') . "</td>";
        echo "<td>";
        echo Html::input('from_email', ['value' => $entity->fields['from_email'], 'type' => 'email']);
        if (empty($entity->fields['from_email']) && $ID > 0) {
            self::inheritedValue(self::getUsedConfig('from_email', $ID, '', ''));
        }
        if (!empty($entity->fields['from_email']) && !NotificationMailing::isUserAddressValid($entity->fields['from_email'])) {
            echo "<span class='red'>" . __('Invalid email address') . "</span>";
        }
        echo "</td>";
        echo "<td>" . __('Email sender name') . "</td><td>";
        // we inherit only if email inherit also
        echo Html::input('from_email_name', ['value' => $entity->fields['from_email_name']]);
        // warning, we rely on email field to inherit name field
        if (empty($entity->fields['from_email']) && $ID > 0) {
            self::inheritedValue(self::getUsedConfig('from_email_name', $ID, '', ''));
        }
        echo "</td></tr>";

        echo "<tr class='tab_bg_1'>";
        echo "<td>" . __('No-Reply address') . "</td>";
        echo "<td>";
        echo Html::input('noreply_email', ['value' => $entity->fields['noreply_email'], 'type' => 'email']);
        if (empty($entity->fields['noreply_email']) && $ID > 0) {
            self::inheritedValue(self::getUsedConfig('noreply_email', $ID, '', ''));
        }
        if (!empty($entity->fields['noreply_email']) && !NotificationMailing::isUserAddressValid($entity->fields['noreply_email'])) {
            echo "<span class='red'>" . __('Invalid email address') . "</span>";
        }
        echo "</td>";
        echo "<td>" . __('No-Reply name') . "</td><td>";
        // we inherit only if email inherit also
        echo Html::input('noreply_email_name', ['value' => $entity->fields['noreply_email_name']]);
        // warning, we rely on email field to inherit name field
        if (empty($entity->fields['noreply_email']) && $ID > 0) {
            self::inheritedValue(self::getUsedConfig('noreply_email_name', $ID, '', ''));
        }
        echo "</td></tr>";

        echo "<tr class='tab_bg_1'>";
        echo "<td><label for='replyto_email'>" . __('Reply-To address') . "</label></td>";
        echo "<td>";
        echo Html::input('replyto_email', ['value' => $entity->fields['replyto_email'], 'type' => 'email']);
        if (empty($entity->fields['replyto_email']) && $ID > 0) {
            self::inheritedValue(self::getUsedConfig('replyto_email', $ID, '', ''));
        }
        if (!empty($entity->fields['replyto_email']) && !NotificationMailing::isUserAddressValid($entity->fields['replyto_email'])) {
            echo "<span class='red'>" . __('Invalid email address') . "</span>";
        }
        echo "</td>";
        echo "<td><label for='replyto_email_name'>" . __('Reply-To name') . "</label></td>";
        echo "<td>";
        echo Html::input('replyto_email_name', ['value' => $entity->fields['replyto_email_name']]);
       // warning, we rely on email field to inherit name field
        if (empty($entity->fields['replyto_email']) && $ID > 0) {
            self::inheritedValue(self::getUsedConfig('replyto_email_name', $ID, '', ''));
        }
        echo "</td></tr>";

        echo "<tr class='tab_bg_1'>";
        echo "<td>" . __('Prefix for notifications') . "</td>";
        echo "<td>";
        echo Html::input('notification_subject_tag', ['value' => $entity->fields['notification_subject_tag']]);
        if (empty($entity->fields['notification_subject_tag']) && $ID > 0) {
            self::inheritedValue(self::getUsedConfig('notification_subject_tag', $ID, '', ''));
        }
        echo "</td>";
        echo "<td>" . __('Delay to send email notifications') . "</td>";
        echo "<td>";
        $toadd = [];
        if ($ID > 0) {
            $toadd = [self::CONFIG_PARENT => __('Inheritance of the parent entity')];
        }
        Dropdown::showNumber('delay_send_emails', ['value' => $entity->fields["delay_send_emails"],
            'min'   => 0,
            'max'   => 100,
            'unit'  => 'minute',
            'toadd' => $toadd
        ]);

        if ($entity->fields['delay_send_emails'] == self::CONFIG_PARENT) {
            $tid = self::getUsedConfig('delay_send_emails', $entity->getField('entities_id'));
            self::inheritedValue($entity->getValueToDisplay('delay_send_emails', $tid, ['html' => true]));
        }
        echo "</td></tr>";

        echo "<tr class='tab_bg_1'>";
        echo "<td>" . __('Enable notifications by default') . "</td>";
        echo "<td>";

        Alert::dropdownYesNo(['name'           => "is_notif_enable_default",
            'value'          =>  $entity->getField('is_notif_enable_default'),
            'inherit_parent' => ($ID > 0),
        ]);

        if ($entity->fields['is_notif_enable_default'] == self::CONFIG_PARENT) {
            $tid = self::getUsedConfig('is_notif_enable_default', $entity->getField('entities_id'));
            self::inheritedValue(self::getSpecificValueToDisplay('is_notif_enable_default', $tid));
        }
        echo "</td>";
        echo "<td colspan='2'>&nbsp;</td>";

        echo "</tr>";

        echo "<tr class='tab_bg_1'>";
        echo "<td>" . __('Email signature') . "</td>";
        echo "<td colspan='3'>";
        echo "<textarea rows='5' name='mailing_signature' class='form-control'>" .
             $entity->fields["mailing_signature"] . "</textarea>";
        if (empty($entity->fields['mailing_signature']) && $ID > 0) {
            self::inheritedValue(self::getUsedConfig('mailing_signature', $ID, '', ''));
        }
        echo "</td></tr>";
        echo "</table>";

        echo "<table class='tab_cadre_fixe tab_spaced'>";
        echo "<tr><th colspan='4'>" . __('Alarms options') . "</th></tr>";

        echo "<tr class='tab_bg_1'>";
        echo "<th colspan='2' rowspan='2'>";
        echo _n('Cartridge', 'Cartridges', Session::getPluralNumber());
        echo "</th>";
        echo "<td>" . __('Reminders frequency for alarms on cartridges') . "</td><td>";
        $default_value = $entity->fields['cartridges_alert_repeat'];
        Alert::dropdown(['name'           => 'cartridges_alert_repeat',
            'value'          => $default_value,
            'inherit_parent' => (($ID > 0) ? 1 : 0)
        ]);

        if ($entity->fields['cartridges_alert_repeat'] == self::CONFIG_PARENT) {
            $tid = self::getUsedConfig('cartridges_alert_repeat', $entity->getField('entities_id'));
            self::inheritedValue(self::getSpecificValueToDisplay('cartridges_alert_repeat', $tid), true);
        }

        echo "</td></tr>";
        echo "<tr class='tab_bg_1'><td>" . __('Default threshold for cartridges count') . "</td><td>";
        if ($ID > 0) {
            $toadd = [self::CONFIG_PARENT => __('Inheritance of the parent entity'),
                self::CONFIG_NEVER => __('Never')
            ];
        } else {
            $toadd = [self::CONFIG_NEVER => __('Never')];
        }
        Dropdown::showNumber(
            'default_cartridges_alarm_threshold',
            ['value' => $entity->fields["default_cartridges_alarm_threshold"],
                'min'   => 0,
                'max'   => 100,
                'step'  => 1,
                'toadd' => $toadd
            ]
        );
        if ($entity->fields['default_cartridges_alarm_threshold'] == self::CONFIG_PARENT) {
            $tid = self::getUsedConfig(
                'default_cartridges_alarm_threshold',
                $entity->getField('entities_id')
            );
            self::inheritedValue(self::getSpecificValueToDisplay('default_cartridges_alarm_threshold', $tid), true);
        }
        echo "</td></tr>";

        echo "<tr class='tab_bg_1'>";
        echo "<th colspan='2' rowspan='2'>";
        echo _n('Consumable', 'Consumables', Session::getPluralNumber());
        echo "</th>";

        echo "<td>" . __('Reminders frequency for alarms on consumables') . "</td><td>";
        $default_value = $entity->fields['consumables_alert_repeat'];
        Alert::dropdown(['name'           => 'consumables_alert_repeat',
            'value'          => $default_value,
            'inherit_parent' => (($ID > 0) ? 1 : 0)
        ]);
        if ($entity->fields['consumables_alert_repeat'] == self::CONFIG_PARENT) {
            $tid = self::getUsedConfig('consumables_alert_repeat', $entity->getField('entities_id'));
            self::inheritedValue(self::getSpecificValueToDisplay('consumables_alert_repeat', $tid), true);
        }
        echo "</td></tr>";

        echo "<tr class='tab_bg_1'><td>" . __('Default threshold for consumables count') . "</td><td>";
        if ($ID > 0) {
            $toadd = [self::CONFIG_PARENT => __('Inheritance of the parent entity'),
                self::CONFIG_NEVER => __('Never')
            ];
        } else {
            $toadd = [self::CONFIG_NEVER => __('Never')];
        }
        Dropdown::showNumber(
            'default_consumables_alarm_threshold',
            ['value' => $entity->fields["default_consumables_alarm_threshold"],
                'min'   => 0,
                'max'   => 100,
                'step'  => 1,
                'toadd' => $toadd
            ]
        );
        if ($entity->fields['default_consumables_alarm_threshold'] == self::CONFIG_PARENT) {
            $tid = self::getUsedConfig(
                'default_consumables_alarm_threshold',
                $entity->getField('entities_id')
            );
            self::inheritedValue(self::getSpecificValueToDisplay('default_consumables_alarm_threshold', $tid), true);
        }
        echo "</td></tr>";

        echo "<tr class='tab_bg_1'>";
        echo "<th colspan='2' rowspan='3'>";
        echo _n('Contract', 'Contracts', Session::getPluralNumber());
        echo "</th>";
        echo "<td>" . __('Alarms on contracts') . "</td><td>";
        $default_value = $entity->fields['use_contracts_alert'];
        Alert::dropdownYesNo(['name'           => "use_contracts_alert",
            'value'          => $default_value,
            'inherit_parent' => (($ID > 0) ? 1 : 0)
        ]);
        if ($entity->fields['use_contracts_alert'] == self::CONFIG_PARENT) {
            $tid = self::getUsedConfig('use_contracts_alert', $entity->getField('entities_id'));
            self::inheritedValue(self::getSpecificValueToDisplay('use_contracts_alert', $tid), true);
        }
        echo "</td></tr>";

        echo "<tr class='tab_bg_1'><td>" . __('Default value') . "</td><td>";
        Contract::dropdownAlert(['name'           => "default_contract_alert",
            'value'          => $entity->fields["default_contract_alert"],
            'inherit_parent' => (($ID > 0) ? 1 : 0)
        ]);
        if ($entity->fields['default_contract_alert'] == self::CONFIG_PARENT) {
            $tid = self::getUsedConfig('default_contract_alert', $entity->getField('entities_id'));
            self::inheritedValue(self::getSpecificValueToDisplay('default_contract_alert', $tid), true);
        }

        echo "</td></tr>";
        echo "<tr class='tab_bg_1'><td>" . __('Send contract alarms before') . "</td><td>";
        Alert::dropdownIntegerNever(
            'send_contracts_alert_before_delay',
            $entity->fields['send_contracts_alert_before_delay'],
            ['max'            => 99,
                'inherit_parent' => (($ID > 0) ? 1 : 0),
                'unit'           => 'day',
                'never_string'   => __('No')
            ]
        );
        if ($entity->fields['send_contracts_alert_before_delay'] == self::CONFIG_PARENT) {
            $tid = self::getUsedConfig(
                'send_contracts_alert_before_delay',
                $entity->getField('entities_id')
            );
            self::inheritedValue(self::getSpecificValueToDisplay('send_contracts_alert_before_delay', $tid), true);
        }
        echo "</td></tr>";

        echo "<tr class='tab_bg_1'>";
        echo "<th colspan='2' rowspan='3'>";
        echo __('Financial and administrative information');
        echo "</th>";
        echo "<td>" . __('Alarms on financial and administrative information') . "</td><td>";
        $default_value = $entity->fields['use_infocoms_alert'];
        Alert::dropdownYesNo(['name'           => "use_infocoms_alert",
            'value'          => $default_value,
            'inherit_parent' => (($ID > 0) ? 1 : 0)
        ]);
        if ($entity->fields['use_infocoms_alert'] == self::CONFIG_PARENT) {
            $tid = self::getUsedConfig('use_infocoms_alert', $entity->getField('entities_id'));
            self::inheritedValue(self::getSpecificValueToDisplay('use_infocoms_alert', $tid), true);
        }

        echo "</td></tr>";
        echo "<tr class='tab_bg_1'><td>" . __('Default value') . "</td><td>";
        Infocom::dropdownAlert(['name'           => 'default_infocom_alert',
            'value'          => $entity->fields["default_infocom_alert"],
            'inherit_parent' => (($ID > 0) ? 1 : 0)
        ]);
        if ($entity->fields['default_infocom_alert'] == self::CONFIG_PARENT) {
            $tid = self::getUsedConfig('default_infocom_alert', $entity->getField('entities_id'));
            self::inheritedValue(self::getSpecificValueToDisplay('default_infocom_alert', $tid), true);
        }

        echo "</td></tr>";
        echo "<tr class='tab_bg_1'>";
        echo "<td>" . __('Send financial and administrative information alarms before') . "</td><td>";
        Alert::dropdownIntegerNever(
            'send_infocoms_alert_before_delay',
            $entity->fields['send_infocoms_alert_before_delay'],
            ['max'            => 99,
                'inherit_parent' => (($ID > 0) ? 1 : 0),
                'unit'           => 'day',
                'never_string'   => __('No')
            ]
        );
        if ($entity->fields['send_infocoms_alert_before_delay'] == self::CONFIG_PARENT) {
            $tid = self::getUsedConfig(
                'send_infocoms_alert_before_delay',
                $entity->getField('entities_id')
            );
            self::inheritedValue(self::getSpecificValueToDisplay('send_infocoms_alert_before_delay', $tid), true);
        }
        echo "</td></tr>";

        echo "<tr class='tab_bg_1'>";
        echo "<th colspan='2' rowspan='2'>";
        echo SoftwareLicense::getTypeName(Session::getPluralNumber());
        echo "</th>";
        echo "<td>" . __('Alarms on expired licenses') . "</td><td>";
        $default_value = $entity->fields['use_licenses_alert'];
        Alert::dropdownYesNo(['name'           => "use_licenses_alert",
            'value'          => $default_value,
            'inherit_parent' => (($ID > 0) ? 1 : 0)
        ]);
        if ($entity->fields['use_licenses_alert'] == self::CONFIG_PARENT) {
            $tid = self::getUsedConfig('use_licenses_alert', $entity->getField('entities_id'));
            self::inheritedValue(self::getSpecificValueToDisplay('use_licenses_alert', $tid), true);
        }
        echo "</td></tr>";
        echo "<tr class='tab_bg_1'><td>" . __('Send license alarms before') . "</td><td>";
        Alert::dropdownIntegerNever(
            'send_licenses_alert_before_delay',
            $entity->fields['send_licenses_alert_before_delay'],
            ['max'            => 99,
                'inherit_parent' => (($ID > 0) ? 1 : 0),
                'unit'           => 'day',
                'never_string'   => __('No')
            ]
        );
        if ($entity->fields['send_licenses_alert_before_delay'] == self::CONFIG_PARENT) {
            $tid = self::getUsedConfig(
                'send_licenses_alert_before_delay',
                $entity->getField('entities_id')
            );
            self::inheritedValue(self::getSpecificValueToDisplay('send_licenses_alert_before_delay', $tid), true);
        }

        echo "</td></tr>";

        echo "<tr class='tab_bg_1'>";
        echo "<th colspan='2' rowspan='3'>";
        echo _n('Certificate', 'Certificates', Session::getPluralNumber());
        echo "</th>";
        echo "<td>" . __('Alarms on expired certificates') . "</td><td>";
        $default_value = $entity->fields['use_certificates_alert'];
        Alert::dropdownYesNo(['name'           => "use_certificates_alert",
            'value'          => $default_value,
            'inherit_parent' => (($ID > 0) ? 1 : 0)
        ]);
        if ($entity->fields['use_certificates_alert'] == self::CONFIG_PARENT) {
            $tid = self::getUsedConfig('use_certificates_alert', $entity->getField('entities_id'));
            self::inheritedValue(self::getSpecificValueToDisplay('use_certificates_alert', $tid), true);
        }
        echo "</td></tr>";
        echo "<tr class='tab_bg_1'><td>" . __('Send certificates alarms before') . "</td><td>";
        Alert::dropdownIntegerNever(
            'send_certificates_alert_before_delay',
            $entity->fields['send_certificates_alert_before_delay'],
            ['max'            => 99,
                'inherit_parent' => (($ID > 0) ? 1 : 0),
                'unit'           => 'day',
                'never_string'   => __('No')
            ]
        );
        if ($entity->fields['send_certificates_alert_before_delay'] == self::CONFIG_PARENT) {
            $tid = self::getUsedConfig(
                'send_certificates_alert_before_delay',
                $entity->getField('entities_id')
            );
            self::inheritedValue(self::getSpecificValueToDisplay('send_certificates_alert_before_delay', $tid), true);
        }
        echo "</td></tr>";
        echo "<td>" . __('Reminders frequency for alarms on certificates') . "</td><td>";
        $default_value = $entity->fields['certificates_alert_repeat_interval'];
        Alert::dropdown(['name'           => 'certificates_alert_repeat_interval',
            'value'          => $default_value,
            'inherit_parent' => (($ID > 0) ? 1 : 0)
        ]);
        if ($entity->fields['certificates_alert_repeat_interval'] == self::CONFIG_PARENT) {
            $tid = self::getUsedConfig('certificates_alert_repeat_interval', $entity->getField('entities_id'));
            self::inheritedValue(self::getSpecificValueToDisplay('certificates_alert_repeat_interval', $tid), true);
        }

        echo "</td></tr>";

        echo "<tr class='tab_bg_1'>";
        echo "<th colspan='2' rowspan='1'>";
        echo _n('Reservation', 'Reservations', Session::getPluralNumber());
        echo "</th>";
        echo "<td>" . __('Alerts on reservations') . "</td><td>";
        Alert::dropdownIntegerNever(
            'use_reservations_alert',
            $entity->fields['use_reservations_alert'],
            ['max'            => 99,
                'inherit_parent' => (($ID > 0) ? 1 : 0),
                'unit'           => 'hour'
            ]
        );
        if ($entity->fields['use_reservations_alert'] == self::CONFIG_PARENT) {
            $tid = self::getUsedConfig('use_reservations_alert', $entity->getField('entities_id'));
            self::inheritedValue(self::getSpecificValueToDisplay('use_reservations_alert', $tid), true);
        }
        echo "</td></tr>";

        echo "<tr class='tab_bg_1'>";
        echo "<th colspan='2' rowspan='1'>";
        echo _n('Ticket', 'Tickets', Session::getPluralNumber());
        echo "</th>";
        echo "<td >" . __('Alerts on tickets which are not solved since') . "</td><td>";
        Alert::dropdownIntegerNever(
            'notclosed_delay',
            $entity->fields["notclosed_delay"],
            ['max'            => 99,
                'inherit_parent' => (($ID > 0) ? 1 : 0),
                'unit'           => 'day'
            ]
        );
        if ($entity->fields['notclosed_delay'] == self::CONFIG_PARENT) {
            $tid = self::getUsedConfig('notclosed_delay', $entity->getField('entities_id'));
            self::inheritedValue(self::getSpecificValueToDisplay('notclosed_delay', $tid), true);
        }
        echo "</td></tr>";

        echo "<tr class='tab_bg_1'>";
        echo "<th colspan='2' rowspan='1'>";
        echo Ticket::getTypeName(Session::getPluralNumber());
        echo " / ";
        echo Change::getTypeName(Session::getPluralNumber());
        echo "</th>";
        echo "<td>" . __('Approval reminder frequency') . "</td><td>";
        $default_value = $entity->fields['approval_reminder_repeat_interval'];
        Alert::dropdown(['name'           => 'approval_reminder_repeat_interval',
            'value'          => $default_value,
            'inherit_parent' => ($ID > 0),
            'show_hours'     => true,
            'show_days'      => true,
        ]);
        if ($entity->fields['approval_reminder_repeat_interval'] == self::CONFIG_PARENT) {
            $tid = self::getUsedConfig('approval_reminder_repeat_interval', $entity->getField('entities_id'));
            self::inheritedValue(self::getSpecificValueToDisplay('approval_reminder_repeat_interval', $tid), true);
        }
        echo "</td></tr>";

        echo "<tr class='tab_bg_1'>";
        echo "<th colspan='2' rowspan='3'>";
        echo Domain::getTypeName(Session::getPluralNumber());
        echo "</th>";
        echo "<td>" . __('Alarms on domains expiries') . "</td><td>";
        $default_value = $entity->fields['use_domains_alert'];
        Alert::dropdownYesNo(['name'           => "use_domains_alert",
            'value'          => $default_value,
            'inherit_parent' => (($ID > 0) ? 1 : 0)
        ]);
        if ($entity->fields['use_domains_alert'] == self::CONFIG_PARENT) {
            $tid = self::getUsedConfig('use_domains_alert', $entity->getField('entities_id'));
            self::inheritedValue(self::getSpecificValueToDisplay('use_domains_alert', $tid), true);
        }
        echo "</td></tr>";
        echo "<tr class='tab_bg_1'>";

        echo "<td>" . __('Domains closes expiries') . "</td><td>";
        Alert::dropdownIntegerNever(
            'send_domains_alert_close_expiries_delay',
            $entity->fields["send_domains_alert_close_expiries_delay"],
            [
                'max'            => 99,
                'inherit_parent' => (($ID > 0) ? 1 : 0),
                'unit'           => 'day'
            ]
        );
        if ($entity->fields['send_domains_alert_close_expiries_delay'] == self::CONFIG_PARENT) {
            $tid = self::getUsedConfig('send_domains_alert_close_expiries_delay', $entity->getField('entities_id'));
            self::inheritedValue(self::getSpecificValueToDisplay('send_domains_alert_close_expiries_delay', $tid), true);
        }
        echo "</td></tr>";
        echo "<tr class='tab_bg_1'>";
        echo "<td>" . __('Domains expired') . "</td><td>";
        Alert::dropdownIntegerNever(
            'send_domains_alert_expired_delay',
            $entity->fields["send_domains_alert_expired_delay"],
            [
                'max'            => 99,
                'inherit_parent' => (($ID > 0) ? 1 : 0),
                'unit'           => 'day'
            ]
        );
        if ($entity->fields['send_domains_alert_expired_delay'] == self::CONFIG_PARENT) {
            $tid = self::getUsedConfig('send_domains_alert_expired_delay', $entity->getField('entities_id'));
            self::inheritedValue(self::getSpecificValueToDisplay('send_domains_alert_expired_delay', $tid), true);
        }
        echo "</td></tr>";

        Plugin::doHook(Hooks::POST_ITEM_FORM, ['item' => $entity, 'options' => []]);

        echo "</table>";

        if ($canedit) {
            echo "<div class='center'>";
            echo "<input type='hidden' name='id' value='" . $entity->fields["id"] . "'>";
            echo "<input type='submit' name='update' value=\"" . _sx('button', 'Save') . "\" class='btn btn-primary'>";
            echo "</div>";
            Html::closeForm();
        }

        echo "</div>";
    }

    /**
     * UI customization configuration form.
     *
     * @param $entity Entity object
     *
     * @return void
     *
     * @since 9.5.0
     */
    public static function showUiCustomizationOptions(Entity $entity)
    {

        global $CFG_GLPI;

        $ID = $entity->getField('id');
        if (!$entity->can($ID, READ) || !Session::haveRight(Config::$rightname, UPDATE)) {
            return false;
        }

       // Codemirror lib
        echo Html::script("public/lib/codemirror.js");

       // Notification right applied
        $canedit = Session::haveRight(Config::$rightname, UPDATE)
         && Session::haveAccessToEntity($ID);

        echo "<div class='spaced'>";
        if ($canedit) {
            echo "<form method='post' name=form action='" . Toolbox::getItemTypeFormURL(__CLASS__) . "' data-track-changes='true'>";
        }

        echo "<table class='tab_cadre_fixe custom_css_configuration'>";

        Plugin::doHook(Hooks::PRE_ITEM_FORM, ['item' => $entity, 'options' => []]);

        $rand = mt_rand();

        echo "<tr><th colspan='2'>" . __('UI options') . "</th></tr>";

        echo "<tr class='tab_bg_1'>";
        echo "<td>" . __('Enable CSS customization') . "</td>";
        echo "<td>";
        $values = [];
        if (($ID > 0) ? 1 : 0) {
            $values[Entity::CONFIG_PARENT] = __('Inherits configuration from the parent entity');
        }
        $values[0] = __('No');
        $values[1] = __('Yes');
        echo Dropdown::showFromArray(
            'enable_custom_css',
            $values,
            [
                'display' => false,
                'rand'    => $rand,
                'value'   => $entity->fields['enable_custom_css']
            ]
        );
        echo "</td></tr>";

        echo "<tr class='tab_bg_1'>";
        echo "<td colspan='2'>";
        echo "<div id='custom_css_container' class='custom_css_container'>";
        $value = $entity->fields['enable_custom_css'];
       // wrap call in function to prevent modifying variables from current scope
        call_user_func(function () use ($value, $ID) {
            $_POST  = [
                'enable_custom_css' => $value,
                'entities_id'       => $ID
            ];
            include GLPI_ROOT . '/ajax/entityCustomCssCode.php';
        });
        echo "</div>\n";
        echo "</td></tr>";

        Ajax::updateItemOnSelectEvent(
            'dropdown_enable_custom_css' . $rand,
            'custom_css_container',
            $CFG_GLPI['root_doc'] . '/ajax/entityCustomCssCode.php',
            [
                'enable_custom_css' => '__VALUE__',
                'entities_id'       => $ID
            ]
        );

        Plugin::doHook(Hooks::POST_ITEM_FORM, ['item' => $entity, 'options' => []]);

        echo "</table>";

        if ($canedit) {
            echo "<div class='center'>";
            echo "<input type='hidden' name='id' value='" . $entity->fields["id"] . "'>";
            echo "<input type='submit' name='update' value=\"" . _sx('button', 'Save') . "\" class='btn btn-primary'>";
            echo "</div>";
            Html::closeForm();
        }

        echo "</div>";
    }

    /**
     * Security configuration form.
     *
     * @param Entity $entity The entity
     * @return void|false
     * @since 10.1.0
     */
    public static function showSecurityOptions(Entity $entity)
    {
        $ID = $entity->getField('id');
        if (!$entity->can($ID, READ)) {
            return false;
        }

        $canedit = Session::haveAccessToEntity($ID);

        TemplateRenderer::getInstance()->display('pages/2fa/2fa_config.html.twig', [
            'canedit' => $canedit,
            'item'   => $entity,
            'action' => Toolbox::getItemTypeFormURL(__CLASS__)
        ]);
    }

    /**
     * Returns tag containing custom CSS code applied to entity.
     *
     * @return string
     */
    public function getCustomCssTag()
    {

        $enable_custom_css = self::getUsedConfig(
            'enable_custom_css',
            $this->fields['id']
        );

        if (!$enable_custom_css) {
            return '';
        }

        $custom_css_code = self::getUsedConfig(
            'enable_custom_css',
            $this->fields['id'],
            'custom_css_code'
        );

        if (empty($custom_css_code)) {
            return '';
        }

        return '<style>' . strip_tags($custom_css_code) . '</style>';
    }

    /**
     * @since 0.84 (before in entitydata.class)
     *
     * @param string $field
     * @param string $value
     **/
    private static function getEntityIDByField($field, $value)
    {
        global $DB;

        $iterator = $DB->request([
            'SELECT' => 'id',
            'FROM'   => self::getTable(),
            'WHERE'  => [$field => $value]
        ]);

        if (count($iterator) == 1) {
            $result = $iterator->current();
            return $result['id'];
        }
        return -1;
    }


    /**
     * @since 0.84 (before in entitydata.class)
     *
     * @param $value
     **/
    public static function getEntityIDByDN($value)
    {
        return self::getEntityIDByField("ldap_dn", $value);
    }


    /**
     * @since 0.84
     *
     * @param $value
     **/
    public static function getEntityIDByCompletename($value)
    {
        return self::getEntityIDByField("completename", $value);
    }


    /**
     * @since 0.84 (before in entitydata.class)
     *
     * @param $value
     **/
    public static function getEntityIDByTag($value)
    {
        return self::getEntityIDByField("tag", $value);
    }


    /**
     * @since 0.84 (before in entitydata.class)
     *
     * @param $value
     **/
    public static function getEntityIDByDomain($value)
    {
        return self::getEntityIDByField("mail_domain", $value);
    }


    /**
     * @since 0.84 (before in entitydata.class)
     *
     * @param $entities_id
     **/
    public static function isEntityDirectoryConfigured($entities_id)
    {

        $entity = new self();

        if (
            $entity->getFromDB($entities_id)
            && ($entity->getField('authldaps_id') > 0)
        ) {
            return true;
        }

       //If there's a directory marked as default
        if (AuthLDAP::getDefault()) {
            return true;
        }
        return false;
    }


    /**
     * @since 0.84 (before in entitydata.class)
     *
     * @param $entity Entity object
     **/
    public static function showHelpdeskOptions(Entity $entity)
    {
        global $CFG_GLPI;

        $ID = $entity->getField('id');
        if (
            !$entity->can($ID, READ)
            || !Session::haveRightsOr(
                self::$rightname,
                [self::READHELPDESK, self::UPDATEHELPDESK]
            )
        ) {
            return false;
        }
        $canedit = (Session::haveRight(self::$rightname, self::UPDATEHELPDESK)
                  && Session::haveAccessToEntity($ID));

        echo "<div class='spaced'>";
        if ($canedit) {
            echo "<form method='post' name=form action='" . Toolbox::getItemTypeFormURL(__CLASS__) . "' data-track-changes='true'>";
        }

        echo "<table class='tab_cadre_fixe'>";

        Plugin::doHook(Hooks::PRE_ITEM_FORM, ['item' => $entity, 'options' => []]);

        echo "<tr><th colspan='4'>" . __('Templates configuration') . "</th></tr>";

        echo "<tr class='tab_bg_1'><td colspan='2'>" . _n('Ticket template', 'Ticket templates', 1) .
           "</td>";
        echo "<td colspan='2'>";
        $toadd = [];
        if ($ID != 0) {
            $toadd = [self::CONFIG_PARENT => __('Inheritance of the parent entity')];
        }

        $options = ['value'  => $entity->fields["tickettemplates_id"],
            'entity' => $ID,
            'toadd'  => $toadd
        ];

        TicketTemplate::dropdown($options);

        if ($entity->fields["tickettemplates_id"] == self::CONFIG_PARENT) {
            $tt  = new TicketTemplate();
            $tid = self::getUsedConfig('tickettemplates_strategy', $ID, 'tickettemplates_id', 0);
            if (!$tid) {
                self::inheritedValue(Dropdown::EMPTY_VALUE, true);
            } else if ($tt->getFromDB($tid)) {
                self::inheritedValue($tt->getLink(), true);
            }
        }
        echo "</td></tr>";

        echo "<tr class='tab_bg_1'><td colspan='2'>" . _n('Change template', 'Change templates', 1) .
           "</td>";
        echo "<td colspan='2'>";
        $toadd = [];
        if ($ID != 0) {
            $toadd = [self::CONFIG_PARENT => __('Inheritance of the parent entity')];
        }

        $options = ['value'  => $entity->fields["changetemplates_id"],
            'entity' => $ID,
            'toadd'  => $toadd
        ];

        ChangeTemplate::dropdown($options);

        if ($entity->fields["changetemplates_id"] == self::CONFIG_PARENT) {
            $tt  = new ChangeTemplate();
            $tid = self::getUsedConfig('changetemplates_strategy', $ID, 'changetemplates_id', 0);
            if (!$tid) {
                self::inheritedValue(Dropdown::EMPTY_VALUE, true);
            } else if ($tt->getFromDB($tid)) {
                self::inheritedValue($tt->getLink(), true);
            }
        }
        echo "</td></tr>";

        echo "<tr class='tab_bg_1'><td colspan='2'>" . _n('Problem template', 'Problem templates', 1) .
           "</td>";
        echo "<td colspan='2'>";
        $toadd = [];
        if ($ID != 0) {
            $toadd = [self::CONFIG_PARENT => __('Inheritance of the parent entity')];
        }

        $options = ['value'  => $entity->fields["problemtemplates_id"],
            'entity' => $ID,
            'toadd'  => $toadd
        ];

        ProblemTemplate::dropdown($options);

        if ($entity->fields["problemtemplates_id"] == self::CONFIG_PARENT) {
            $tt  = new ProblemTemplate();
            $tid = self::getUsedConfig('problemtemplates_strategy', $ID, 'problemtemplates_id', 0);
            if (!$tid) {
                self::inheritedValue(Dropdown::EMPTY_VALUE, true);
            } else if ($tt->getFromDB($tid)) {
                self::inheritedValue($tt->getLink(), true);
            }
        }
        echo "</td></tr>";

        echo "<tr><th colspan='4'>" . __('Tickets configuration') . "</th></tr>";

        echo "<tr class='tab_bg_1'><td colspan='2'>" . _n('Calendar', 'Calendars', 1) . "</td>";
        echo "<td colspan='2'>";
        $options = ['value'      => $entity->fields["calendars_id"],
            'emptylabel' => __('24/7')
        ];

        if ($ID != 0) {
            $options['toadd'] = [self::CONFIG_PARENT => __('Inheritance of the parent entity')];
        }
        Calendar::dropdown($options);

        if ($entity->fields["calendars_id"] == self::CONFIG_PARENT) {
            $calendar = new Calendar();
            $cid = self::getUsedConfig('calendars_strategy', $ID, 'calendars_id', 0);
            if (!$cid) {
                self::inheritedValue(__('24/7'), true);
            } else if ($calendar->getFromDB($cid)) {
                self::inheritedValue($calendar->getLink(), true);
            }
        }
        echo "</td></tr>";

        echo "<tr class='tab_bg_1'><td colspan='2'>" . __('Tickets default type') . "</td>";
        echo "<td colspan='2'>";
        $toadd = [];
        if ($ID != 0) {
            $toadd = [self::CONFIG_PARENT => __('Inheritance of the parent entity')];
        }
        Ticket::dropdownType('tickettype', ['value' => $entity->fields["tickettype"],
            'toadd' => $toadd
        ]);

        if ($entity->fields['tickettype'] == self::CONFIG_PARENT) {
            self::inheritedValue(Ticket::getTicketTypeName(self::getUsedConfig(
                'tickettype',
                $ID,
                '',
                Ticket::INCIDENT_TYPE
            )), true);
        }
        echo "</td></tr>";

       // Auto assign mode
        echo "<tr class='tab_bg_1'><td  colspan='2'>" . __('Automatic assignment of tickets, changes and problems') . "</td>";
        echo "<td colspan='2'>";
        $autoassign = self::getAutoAssignMode();

        if ($ID == 0) {
            unset($autoassign[self::CONFIG_PARENT]);
        }

        Dropdown::showFromArray(
            'auto_assign_mode',
            $autoassign,
            ['value' => $entity->fields["auto_assign_mode"]]
        );

        if ($entity->fields['auto_assign_mode'] == self::CONFIG_PARENT) {
            $auto_assign_mode = self::getUsedConfig('auto_assign_mode', $entity->fields['entities_id']);
            self::inheritedValue($autoassign[$auto_assign_mode], true);
        }
        echo "</td></tr>";

        echo "<tr class='tab_bg_1'><td  colspan='2'>" . __('Mark followup added by a supplier though an email collector as private') . "</td>";
        echo "<td colspan='2'>";
        $supplierValues = self::getSuppliersAsPrivateValues();
        $currentSupplierValue = $entity->fields['suppliers_as_private'];

        if ($ID == 0) { // Remove parent option for root entity
            unset($supplierValues[self::CONFIG_PARENT]);
        }

        Dropdown::showFromArray(
            'suppliers_as_private',
            $supplierValues,
            ['value' => $currentSupplierValue]
        );

       // If the entity is using it's parent value, print it
        if ($currentSupplierValue == self::CONFIG_PARENT) {
            $parentSupplierValue = self::getUsedConfig(
                'suppliers_as_private',
                $entity->fields['entities_id']
            );
            self::inheritedValue($supplierValues[$parentSupplierValue], true);
        }
        echo "</td></tr>";

        echo "<tr class='tab_bg_1'><td  colspan='2'>" . __('Anonymize support agents') . "</td>";
        echo "<td colspan='2'>";
        $anonymize_values = self::getAnonymizeSupportAgentsValues();
        $current_anonymize_value = $entity->fields['anonymize_support_agents'];

        if ($ID == 0) { // Remove parent option for root entity
            unset($anonymize_values[self::CONFIG_PARENT]);
        }

        Dropdown::showFromArray(
            'anonymize_support_agents',
            $anonymize_values,
            ['value' => $current_anonymize_value]
        );

       // If the entity is using it's parent value, print it
        if ($current_anonymize_value == self::CONFIG_PARENT) {
            $parent_helpdesk_value = self::getUsedConfig(
                'anonymize_support_agents',
                $entity->fields['entities_id']
            );
            self::inheritedValue($anonymize_values[$parent_helpdesk_value], true);
        }
        echo "</td></tr>";

        echo "<tr class='tab_bg_1'><td  colspan='2'>" . __("Display initials for users without pictures") . "</td>";
        echo "<td colspan='2'>";
        $initialsValues = self::getDisplayUsersInitialsValues();
        $currentInitialsValue = $entity->fields['display_users_initials'];

        if ($ID == 0) { // Remove parent option for root entity
            unset($initialsValues[self::CONFIG_PARENT]);
        }

        Dropdown::showFromArray(
            'display_users_initials',
            $initialsValues,
            ['value' => $currentInitialsValue]
        );

       // If the entity is using it's parent value, print it
        if ($currentInitialsValue == self::CONFIG_PARENT) {
            $parentSupplierValue = self::getUsedConfig(
                'display_users_initials',
                $entity->fields['entities_id']
            );
            self::inheritedValue($initialsValues[$parentSupplierValue], true);
        }
        echo "</td></tr>";

        echo "<tr class='tab_bg_1'><td  colspan='2'>" . __('Default contract') . "</td>";
        echo "<td colspan='2'>";
        $current_default_contract_value = $entity->fields['contracts_id_default'];

        $toadd = [
            self::CONFIG_PARENT => __('Inheritance of the parent entity'),
            self::CONFIG_AUTO   => __('Contract in ticket entity'),
        ];

        if ($ID == 0) { // Remove parent option for root entity
            unset($toadd[self::CONFIG_PARENT]);
        }

        Contract::dropdown([
            'name'      => 'contracts_id_default',
            'condition' => ['is_template' => 0, 'is_deleted' => 0] + Contract::getExpiredCriteria(),
            'entity'    => $entity->getID(),
            'toadd'     => $toadd,
            'value'     => $current_default_contract_value,
        ]);

        // If the entity is using it's parent value, print it
        if ($current_default_contract_value == self::CONFIG_PARENT) {
            $inherited_default_contract_strategy = self::getUsedConfig(
                'contracts_strategy_default',
                $entity->fields['entities_id']
            );
            $inherited_default_contract_id = self::getUsedConfig(
                'contracts_strategy_default',
                $entity->fields['entities_id'],
                'contracts_id_default',
                0
            );
            $contract = new Contract();
            if ($inherited_default_contract_strategy == self::CONFIG_AUTO) {
                $display_value = __('Contract in ticket entity');
            } elseif ($inherited_default_contract_id > 0 && $contract->getFromDB($inherited_default_contract_id)) {
                $display_value = $contract->fields['name'];
            } else {
                $display_value = Dropdown::EMPTY_VALUE;
            }

            self::inheritedValue($display_value, true);
        }
        echo "</td></tr>";

        echo "<tr><th colspan='4'>" . __('Automatic closing configuration') . "</th></tr>";

        echo "<tr class='tab_bg_1'>" .
         "<td>" . __('Automatic closing of solved tickets after');

       //Check if crontask is disabled
        $crontask = new CronTask();
        $criteria = [
            'itemtype'  => 'Ticket',
            'name'      => 'closeticket',
            'state'     => CronTask::STATE_DISABLE
        ];
        if ($crontask->getFromDBByCrit($criteria)) {
            echo "<br/><strong>" . __('Close ticket action is disabled.') . "</strong>";
        }

        echo "</td>";
        echo "<td>";
        $autoclose = [self::CONFIG_PARENT => __('Inheritance of the parent entity'),
            self::CONFIG_NEVER  => __('Never'),
            0                   => __('Immediatly')
        ];
        if ($ID == 0) {
            unset($autoclose[self::CONFIG_PARENT]);
        }

        Dropdown::showNumber(
            'autoclose_delay',
            ['value' => $entity->fields['autoclose_delay'],
                'min'   => 1,
                'max'   => 99,
                'step'  => 1,
                'toadd' => $autoclose,
                'unit'  => 'day'
            ]
        );

        if ($entity->fields['autoclose_delay'] == self::CONFIG_PARENT) {
            $autoclose_mode = self::getUsedConfig(
                'autoclose_delay',
                $entity->fields['entities_id'],
                '',
                self::CONFIG_NEVER
            );

            if ($autoclose_mode >= 0) {
                self::inheritedValue(sprintf(_n('%d day', '%d days', $autoclose_mode), $autoclose_mode), true);
            } else {
                self::inheritedValue($autoclose[$autoclose_mode], true);
            }
        }
        echo "<td>" . __('Automatic purge of closed tickets after');

       //Check if crontask is disabled
        $crontask = new CronTask();
        $criteria = [
            'itemtype'  => 'Ticket',
            'name'      => 'purgeticket',
            'state'     => CronTask::STATE_DISABLE
        ];
        if ($crontask->getFromDBByCrit($criteria)) {
            echo "<br/><strong>" . __('Purge ticket action is disabled.') . "</strong>";
        }
        echo "</td>";
        echo "<td>";
        $autopurge = [
            self::CONFIG_PARENT => __('Inheritance of the parent entity'),
            self::CONFIG_NEVER  => __('Never')
        ];
        if ($ID == 0) {
            unset($autopurge[self::CONFIG_PARENT]);
        }

        Dropdown::showNumber(
            'autopurge_delay',
            [
                'value' => $entity->fields['autopurge_delay'],
                'min'   => 1,
                'max'   => 3650,
                'step'  => 1,
                'toadd' => $autopurge,
                'unit'  => 'day'
            ]
        );

        if ($entity->fields['autopurge_delay'] == self::CONFIG_PARENT) {
            $autopurge_mode = self::getUsedConfig(
                'autopurge_delay',
                $entity->fields['entities_id'],
                '',
                self::CONFIG_NEVER
            );

            if ($autopurge_mode >= 0) {
                self::inheritedValue(sprintf(_n('%d day', '%d days', $autopurge_mode), $autopurge_mode), true);
            } else {
                self::inheritedValue($autopurge[$autopurge_mode], true);
            }
        }
        echo "</td></tr>";

        $inquest_types = [
            Ticket::class   => TicketSatisfaction::class,
            Change::class   => ChangeSatisfaction::class,
        ];

        /**
         * @var CommonITILObject $itemtype
         * @var CommonITILSatisfaction $inquest_itemtype
         */
        foreach ($inquest_types as $itemtype => $inquest_itemtype) {
            $config_title = sprintf(__('Configuring the satisfaction survey: %s'), $itemtype::getTypeName(Session::getPluralNumber()));
            // Get suffix for entity config fields. For backwards compatibility, ticket values have no suffix.
            $config_suffix = $itemtype::getType() === 'Ticket' ? '' : ('_' . strtolower($itemtype::getType()));

            echo "<tr><th colspan='4'>" . $config_title . "</th></tr>";

            echo "<tr class='tab_bg_1'>" .
                "<td colspan='2'>" . __('Configuring the satisfaction survey') . "</td>";
            echo "<td colspan='2'>";

            /// no inquest case = rate 0
            $typeinquest = [
                self::CONFIG_PARENT => __('Inheritance of the parent entity'),
                CommonITILSatisfaction::TYPE_INTERNAL => __('Internal survey'),
                CommonITILSatisfaction::TYPE_EXTERNAL => __('External survey')
            ];

            // No inherit from parent for root entity
            if ($ID == 0) {
                unset($typeinquest[self::CONFIG_PARENT]);
                if ($entity->fields['inquest_config' . $config_suffix] == self::CONFIG_PARENT) {
                    $entity->fields['inquest_config' . $config_suffix] = 1;
                }
            }
            $rand = Dropdown::showFromArray(
                'inquest_config' . $config_suffix,
                $typeinquest,
                $options = ['value' => $entity->fields['inquest_config' . $config_suffix]]
            );
            echo "</td></tr>\n";

            if ($entity->fields['inquest_config' . $config_suffix] == self::CONFIG_PARENT) {
                $inquestconfig = self::getUsedConfig('inquest_config' . $config_suffix, $entity->fields['entities_id']);
                $inquestrate = self::getUsedConfig(
                    'inquest_config' . $config_suffix,
                    $entity->fields['entities_id'],
                    'inquest_rate' . $config_suffix
                );
                echo "<tr class='tab_bg_1'><td colspan='4'>";

                $inherit = "";
                if ($inquestrate == 0) {
                    $inherit .= __('Disabled');
                } else {
                    $inherit .= $typeinquest[$inquestconfig] . '<br>';
                    $inqconf = self::getUsedConfig(
                        'inquest_config' . $config_suffix,
                        $entity->fields['entities_id'],
                        'inquest_delay' . $config_suffix
                    );

                    $inherit .= sprintf(_n('%d day', '%d days', $inqconf), $inqconf);
                    $inherit .= "<br>";
                    //TRANS: %d is the percentage. %% to display %
                    $inherit .= sprintf(__('%d%%'), $inquestrate);

                    if ($inquestconfig == 2) {
                        $inherit .= "<br>";
                        $inherit .= self::getUsedConfig(
                            'inquest_config' . $config_suffix,
                            $entity->fields['entities_id'],
                            'inquest_URL' . $config_suffix
                        );
                    }
                }
                self::inheritedValue($inherit, true);
                echo "</td></tr>";
            }

            echo "<tr class='tab_bg_1'><td colspan='4'>";

            $_POST = [
                ('inquest_config' . $config_suffix) => $entity->fields['inquest_config' . $config_suffix],
                'entities_id' => $ID
            ];
            $params = [
                ('inquest_config' . $config_suffix) => '__VALUE__',
                'entities_id' => $ID
            ];
            echo "<div id='inquestconfig'>";
            $ajax_file =  GLPI_ROOT . '/ajax/' . strtolower($inquest_itemtype::getType()) . '.php';
            include $ajax_file;
            echo "</div>\n";

            echo "</td></tr>";
        }

        Plugin::doHook(Hooks::POST_ITEM_FORM, ['item' => $entity, 'options' => &$options]);

        echo "</table>";

        if ($canedit) {
            echo "<div class='center'>";
            echo "<input type='hidden' name='id' value='" . $entity->fields["id"] . "'>";
            echo "<input type='submit' name='update' value=\"" . _sx('button', 'Save') . "\"
                  class='btn btn-primary'>";
            echo "</div>";
            Html::closeForm();
        }

        echo "</div>";

        Ajax::updateItemOnSelectEvent(
            "dropdown_inquest_config$rand",
            "inquestconfig",
            $CFG_GLPI["root_doc"] . "/ajax/ticketsatisfaction.php",
            $params
        );
    }


    /**
     * Retrieve data of current entity or parent entity
     *
     * @since 0.84 (before in entitydata.class)
     *
     * @param string  $fieldref       name of the referent field to know if we look at parent entity
     * @param integer $entities_id
     * @param string  $fieldval       name of the field that we want value (default '')
     * @param mixed   $default_value  value to return (default -2)
     **/
    public static function getUsedConfig($fieldref, $entities_id, $fieldval = '', $default_value = -2)
    {
        global $DB, $GLPI_CACHE;

        $id_using_strategy = [
            'calendars_id',
            'changetemplates_id',
            'contracts_id_default',
            'entities_id_software',
            'problemtemplates_id',
            'tickettemplates_id',
            'transfers_id',
        ];
        if (in_array($fieldref, $id_using_strategy)) {
            $fieldval = $fieldref;
            $fieldref = str_replace('_id', '_strategy', $fieldref);
            $default_value = 0;
            trigger_error(
                sprintf(
                    'Entity config "%s" should be get using its reference field "%s" with a "0" default value',
                    $fieldval,
                    $fieldref
                )
            );
        }

        if (empty($fieldval)) {
            $fieldval = $fieldref;
        }

        $ref_cache_key = sprintf('entity_%d_config_%s', $entities_id, $fieldref);
        $val_cache_key = sprintf('entity_%d_config_%s', $entities_id, $fieldval);

        $ref = $GLPI_CACHE->get($ref_cache_key);
        $val = $fieldref === $fieldval ? $ref : $GLPI_CACHE->get($val_cache_key);

        if ($ref === null || $val === null) {
            $entities_query = [
                'SELECT' => ['id', 'entities_id', $fieldref],
                'FROM'   => self::getTable(),
                'WHERE'  => ['id' => array_merge([$entities_id], getAncestorsOf(self::getTable(), $entities_id))]
            ];
            if ($fieldval !== $fieldref) {
                $entities_query['SELECT'][] = $fieldval;
            }
            $entities_data = iterator_to_array($DB->request($entities_query));

            $current_id = $entities_id;
            while ($current_id !== null) {
                if (!array_key_exists($current_id, $entities_data)) {
                    break; // Cannot find entity data, so cannot continue
                }

                $entity_data = $entities_data[$current_id];

                $ref = $entity_data[$fieldref];
                $inherits = (is_numeric($default_value) && $ref == self::CONFIG_PARENT)
                    || (!is_numeric($default_value) && !$ref);
                if (!$inherits) {
                    $val = $entity_data[$fieldval];
                    break;
                }

                // Value inherited: parse parent data
                $current_id = $entity_data['entities_id'];
            }
        }

        $GLPI_CACHE->setMultiple(
            [
                $ref_cache_key => $ref,
                $val_cache_key => $val,
            ]
        );

        return $val ?? $default_value;
    }


    /**
     * Generate link for ITIL Object satisfaction
     *
     * @since 0.84 (before in entitydata.class)
     *
     * @param CommonITILObject $item ITIL Object item to create the survey link for
     *
     * @return string Url contents
     **/
    public static function generateLinkSatisfaction($item)
    {
        $config_suffix = $item::getType() === 'Ticket' ? '' : ('_' . strtolower($item::getType()));
        $url = self::getUsedConfig('inquest_config' . $config_suffix, $item->fields['entities_id'], 'inquest_URL' . $config_suffix);

        $tag_prefix = strtoupper($item::getType());

        if (strstr($url, "[ITEMTYPE]")) {
            $url = str_replace("[ITEMTYPE]", $item::getType(), $url);
        }
        if (strstr($url, "[ITEMTYPE_NAME]")) {
            $url = str_replace("[ITEMTYPE_NAME]", $item::getTypeName(1), $url);
        }

        if (strstr($url, "[{$tag_prefix}_ID]")) {
            $url = str_replace("[{$tag_prefix}_ID]", $item->fields['id'], $url);
        }

        if (strstr($url, "[{$tag_prefix}_NAME]")) {
            $url = str_replace("[{$tag_prefix}_NAME]", urlencode($item->fields['name']), $url);
        }

        if (strstr($url, "[{$tag_prefix}_CREATEDATE]")) {
            $url = str_replace("[{$tag_prefix}_CREATEDATE]", $item->fields['date'], $url);
        }

        if (strstr($url, "[{$tag_prefix}_SOLVEDATE]")) {
            $url = str_replace("[{$tag_prefix}_SOLVEDATE]", $item->fields['solvedate'], $url);
        }

        if ($item::getType() === 'Ticket') {
            if (strstr($url, "[REQUESTTYPE_ID]")) {
                $url = str_replace("[REQUESTTYPE_ID]", $item->fields['requesttypes_id'], $url);
            }

            if (strstr($url, "[REQUESTTYPE_NAME]")) {
                $url = str_replace(
                    "[REQUESTTYPE_NAME]",
                    urlencode(Dropdown::getDropdownName(
                        'glpi_requesttypes',
                        $item->fields['requesttypes_id']
                    )),
                    $url
                );
            }
        }

        if (strstr($url, "[{$tag_prefix}_PRIORITY]")) {
            $url = str_replace("[{$tag_prefix}_PRIORITY]", $item->fields['priority'], $url);
        }

        if (strstr($url, "[{$tag_prefix}_PRIORITYNAME]")) {
            $url = str_replace(
                "[{$tag_prefix}_PRIORITYNAME]",
                urlencode(CommonITILObject::getPriorityName($item->fields['priority'])),
                $url
            );
        }

        if (strstr($url, "[TICKETCATEGORY_ID]")) {
            Toolbox::deprecated('[TICKETCATEGORY_ID] in survey URLs tag are deprecated, use [ITILCATEGORY_ID] instead');
            $url = str_replace("[TICKETCATEGORY_ID]", $item->fields['itilcategories_id'], $url);
        }
        if (strstr($url, "[ITILCATEGORY_ID]")) {
            $url = str_replace("[ITILCATEGORY_ID]", $item->fields['itilcategories_id'], $url);
        }

        if (strstr($url, "[TICKETCATEGORY_NAME]")) {
            Toolbox::deprecated('[TICKETCATEGORY_NAME] in survey URLs tag are deprecated, use [ITILCATEGORY_NAME] instead');
            $url = str_replace(
                "[TICKETCATEGORY_NAME]",
                urlencode(Dropdown::getDropdownName(
                    'glpi_itilcategories',
                    $item->fields['itilcategories_id']
                )),
                $url
            );
        }
        if (strstr($url, "[ITILCATEGORY_NAME]")) {
            $url = str_replace(
                "[ITILCATEGORY_NAME]",
                urlencode(Dropdown::getDropdownName(
                    'glpi_itilcategories',
                    $item->fields['itilcategories_id']
                )),
                $url
            );
        }

        if ($item::getType() === 'Ticket') {
            if (strstr($url, "[TICKETTYPE_ID]")) {
                $url = str_replace("[TICKETTYPE_ID]", $item->fields['type'], $url);
            }

            if (strstr($url, "[TICKET_TYPENAME]")) {
                $url = str_replace(
                    "[TICKET_TYPENAME]",
                    Ticket::getTicketTypeName($item->fields['type']),
                    $url
                );
            }
        }

        if (strstr($url, "[SOLUTIONTYPE_ID]")) {
            $url = str_replace("[SOLUTIONTYPE_ID]", $item->fields['solutiontypes_id'], $url);
        }

        if (strstr($url, "[SOLUTIONTYPE_NAME]")) {
            $url = str_replace(
                "[SOLUTIONTYPE_NAME]",
                urlencode(Dropdown::getDropdownName(
                    'glpi_solutiontypes',
                    $item->fields['solutiontypes_id']
                )),
                $url
            );
        }

        if ($item::getType() === 'Ticket') {
            if (strstr($url, "[SLA_TTO_ID]")) {
                $url = str_replace("[SLA_TTO_ID]", $item->fields['slas_id_tto'], $url);
            }

            if (strstr($url, "[SLA_TTO_NAME]")) {
                $url = str_replace(
                    "[SLA_TTO_NAME]",
                    urlencode(Dropdown::getDropdownName(
                        'glpi_slas',
                        $item->fields['slas_id_tto']
                    )),
                    $url
                );
            }

            if (strstr($url, "[SLA_TTR_ID]")) {
                $url = str_replace("[SLA_TTR_ID]", $item->fields['slas_id_ttr'], $url);
            }

            if (strstr($url, "[SLA_TTR_NAME]")) {
                $url = str_replace(
                    "[SLA_TTR_NAME]",
                    urlencode(Dropdown::getDropdownName(
                        'glpi_slas',
                        $item->fields['slas_id_ttr']
                    )),
                    $url
                );
            }

            if (strstr($url, "[SLALEVEL_ID]")) {
                $url = str_replace("[SLALEVEL_ID]", $item->fields['slalevels_id_ttr'], $url);
            }

            if (strstr($url, "[SLALEVEL_NAME]")) {
                $url = str_replace(
                    "[SLALEVEL_NAME]",
                    urlencode(Dropdown::getDropdownName(
                        'glpi_slalevels',
                        $item->fields['slalevels_id_ttr']
                    )),
                    $url
                );
            }
        }

        return $url;
    }

    /**
     * get value for auto_assign_mode
     *
     * @since 0.84 (created in version 0.83 in entitydata.class)
     *
     * @param integer|null $val if not set, ask for all values, else for 1 value (default NULL)
     *
     * @return string|array
     **/
    public static function getAutoAssignMode($val = null)
    {

        $tab = [
            self::CONFIG_PARENT                  => __('Inheritance of the parent entity'),
            self::CONFIG_NEVER                   => __('No'),
            self::AUTO_ASSIGN_HARDWARE_CATEGORY  => __('Based on the item then the category'),
            self::AUTO_ASSIGN_CATEGORY_HARDWARE  => __('Based on the category then the item'),
        ];

        if (is_null($val)) {
            return $tab;
        }
        if (isset($tab[$val])) {
            return $tab[$val];
        }
        return NOT_AVAILABLE;
    }

    /**
     * get value for display_users_initials
     *
     * @since 10.0.0
     *
     * @param integer|null $val if not set, ask for all values, else for 1 value (default NULL)
     *
     * @return string|array
     **/
    public static function getDisplayUsersInitialsValues()
    {

        return [
            self::CONFIG_PARENT => __('Inheritance of the parent entity'),
            0                   => __('No'),
            1                   => __('Yes'),
        ];
    }


    /**
     * get value for suppliers_as_private
     *
     * @since 9.5
     *
     * @param integer|null $val if not set, ask for all values, else for 1 value (default NULL)
     *
     * @return string|array
     **/
    public static function getSuppliersAsPrivateValues()
    {

        return [
            self::CONFIG_PARENT => __('Inheritance of the parent entity'),
            0                   => __('No'),
            1                   => __('Yes'),
        ];
    }

    /**
     * Get values for anonymize_support_agents
     *
     * @since 9.5
     *
     * @return array
     **/
    public static function getAnonymizeSupportAgentsValues()
    {

        return [
            self::CONFIG_PARENT => __('Inheritance of the parent entity'),
            self::ANONYMIZE_DISABLED => __('Disabled'),
            self::ANONYMIZE_USE_GENERIC => __("Replace the agent and group name with a generic name"),
            self::ANONYMIZE_USE_NICKNAME => __("Replace the agent and group name with a customisable nickname"),
            self::ANONYMIZE_USE_GENERIC_USER => __("Replace the agent's name with a generic name"),
            self::ANONYMIZE_USE_NICKNAME_USER => __("Replace the agent's name with a customisable nickname"),
            self::ANONYMIZE_USE_GENERIC_GROUP => __("Replace the group's name with a generic name"),
        ];
    }

    /**
     * @since 0.84
     *
     * @param $options array
     **/
    public static function dropdownAutoAssignMode(array $options)
    {

        $p['name']    = 'auto_assign_mode';
        $p['value']   = 0;
        $p['display'] = true;

        if (count($options)) {
            foreach ($options as $key => $val) {
                $p[$key] = $val;
            }
        }

        $tab = self::getAutoAssignMode();
        return Dropdown::showFromArray($p['name'], $tab, $p);
    }


    /**
     * @since 0.84 (before in entitydata.class)
     *
     * @param $field
     * @param $values
     * @param $options   array
     **/
    public static function getSpecificValueToDisplay($field, $values, array $options = [])
    {

        if (!is_array($values)) {
            $values = [$field => $values];
        }
        switch ($field) {
            case 'use_licenses_alert':
            case 'use_certificates_alert':
            case 'use_contracts_alert':
            case 'use_domains_alert':
            case 'use_infocoms_alert':
            case 'is_notif_enable_default':
                if ($values[$field] == self::CONFIG_PARENT) {
                    return __('Inheritance of the parent entity');
                }
                return Dropdown::getYesNo($values[$field]);

            case 'use_reservations_alert':
                switch ($values[$field]) {
                    case self::CONFIG_PARENT:
                        return __('Inheritance of the parent entity');

                    case 0:
                        return __('Never');
                }
                return sprintf(_n('%d hour', '%d hours', $values[$field]), $values[$field]);

            case 'default_cartridges_alarm_threshold':
            case 'default_consumables_alarm_threshold':
                switch ($values[$field]) {
                    case self::CONFIG_PARENT:
                        return __('Inheritance of the parent entity');

                    case 0:
                        return __('Never');
                }
                return $values[$field];

            case 'send_contracts_alert_before_delay':
            case 'send_infocoms_alert_before_delay':
            case 'send_licenses_alert_before_delay':
            case 'send_certificates_alert_before_delay':
            case 'send_domains_alert_close_expiries_delay':
            case 'send_domains_alert_expired_delay':
                switch ($values[$field]) {
                    case self::CONFIG_PARENT:
                        return __('Inheritance of the parent entity');

                    case 0:
                        return __('No');
                }
                return sprintf(_n('%d day', '%d days', $values[$field]), $values[$field]);

            case 'cartridges_alert_repeat':
            case 'consumables_alert_repeat':
            case 'approval_reminder_repeat_interval':
                switch ($values[$field]) {
                    case self::CONFIG_PARENT:
                        return __('Inheritance of the parent entity');

                    case self::CONFIG_NEVER:
                    case 0: // For compatibility issue
                        return __('Never');

                    case DAY_TIMESTAMP:
                        return __('Each day');

                    case WEEK_TIMESTAMP:
                        return __('Each week');

                    case MONTH_TIMESTAMP:
                        return __('Each month');

                    default:
                       // Display value if not defined
                        return $values[$field];
                }
                break;

            case 'notclosed_delay':   // 0 means never
                switch ($values[$field]) {
                    case self::CONFIG_PARENT:
                        return __('Inheritance of the parent entity');

                    case 0:
                        return __('Never');
                }
                return sprintf(_n('%d day', '%d days', $values[$field]), $values[$field]);

            case 'auto_assign_mode':
                return self::getAutoAssignMode($values[$field]);

            case 'tickettype':
                if ($values[$field] == self::CONFIG_PARENT) {
                    return __('Inheritance of the parent entity');
                }
                return Ticket::getTicketTypeName($values[$field]);

            case 'autofill_buy_date':
            case 'autofill_order_date':
            case 'autofill_delivery_date':
            case 'autofill_use_date':
            case 'autofill_warranty_date':
            case 'autofill_decommission_date':
                switch ($values[$field]) {
                    case self::CONFIG_PARENT:
                        return __('Inheritance of the parent entity');

                    case Infocom::COPY_WARRANTY_DATE:
                        return __('Copy the start date of warranty');

                    case Infocom::COPY_BUY_DATE:
                        return __('Copy the date of purchase');

                    case Infocom::COPY_ORDER_DATE:
                        return __('Copy the order date');

                    case Infocom::COPY_DELIVERY_DATE:
                        return __('Copy the delivery date');

                    default:
                        if (strstr($values[$field], '_')) {
                            list($type,$sid) = explode('_', $values[$field], 2);
                            if ($type == Infocom::ON_STATUS_CHANGE) {
                                       // TRANS %s is the name of the state
                                return sprintf(
                                    __('Fill when shifting to state %s'),
                                    Dropdown::getDropdownName('glpi_states', $sid)
                                );
                            }
                        }
                }
                return __('No autofill');

            case 'inquest_config':
            case 'inquest_config_change':
                if ($values[$field] == self::CONFIG_PARENT) {
                    return __('Inheritance of the parent entity');
                }
                return CommonITILSatisfaction::getTypeInquestName($values[$field]);

            case 'default_contract_alert':
                return Contract::getAlertName($values[$field]);

            case 'default_infocom_alert':
                return Infocom::getAlertName($values[$field]);

            case 'entities_id_software':
                $strategy = $values['entities_strategy_software'] ?? $values[$field];
                if ($strategy == self::CONFIG_NEVER) {
                    return __('No change of entity');
                }
                if ($strategy == self::CONFIG_PARENT) {
                    return __('Inheritance of the parent entity');
                }
                return Dropdown::getDropdownName('glpi_entities', $values[$field]);

            case 'tickettemplates_id':
                $strategy = $values['tickettemplates_strategy'] ?? $values[$field];
                if ($values['tickettemplates_strategy'] == self::CONFIG_PARENT) {
                    return __('Inheritance of the parent entity');
                }
                return Dropdown::getDropdownName(TicketTemplate::getTable(), $values[$field]);

            case 'calendars_id':
                $strategy = $values['calendars_strategy'] ?? $values[$field];
                if ($strategy == self::CONFIG_PARENT) {
                    return __('Inheritance of the parent entity');
                } elseif ($values[$field] == 0) {
                    return __('24/7');
                }
                return Dropdown::getDropdownName('glpi_calendars', $values[$field]);

            case 'transfers_id':
                $strategy = $values['transfers_strategy'] ?? $values[$field];
                if ($strategy == self::CONFIG_NEVER) {
                }
                if ($strategy == self::CONFIG_PARENT) {
                    return __('Inheritance of the parent entity');
                } elseif ($values[$field] == 0) {
                    return __('No automatic transfer');
                }
                return Dropdown::getDropdownName('glpi_transfers', $values[$field]);

<<<<<<< HEAD
            case 'is_contact_autoupdate':
            case 'is_user_autoupdate':
            case 'is_group_autoupdate':
            case 'is_location_autoupdate':
                if ($values[$field] == self::CONFIG_PARENT) {
                    return __('Inheritance of the parent entity');
                } elseif ($values[$field]) {
                    return __('Copy');
                }
                return __('Do not copy');

            case 'is_contact_autoclean':
            case 'is_user_autoclean':
            case 'is_group_autoclean':
            case 'is_location_autoclean':
                if ($values[$field] == self::CONFIG_PARENT) {
                    return __('Inheritance of the parent entity');
                } elseif ($values[$field]) {
                    return __('Clear');
                }
                return __('Do not delete');

            case 'state_autoupdate_mode':
                if ($values[$field] == self::CONFIG_PARENT) {
                    return __('Inheritance of the parent entity');
                }
                $states = State::getBehaviours(
                    __('Copy computer status'),
                );
                return $states[$values[$field]];
            case 'state_autoclean_mode':
                if ($values[$field] == self::CONFIG_PARENT) {
                    return __('Inheritance of the parent entity');
                }
                $states = State::getBehaviours(
                    __('Clear status'),
                );
                return $states[$values[$field]];
=======
            case 'contracts_id_default':
                $strategy = $values['contracts_strategy_default'] ?? $values[$field];
                if ($strategy === self::CONFIG_PARENT) {
                    return __('Inheritance of the parent entity');
                }
                if ($strategy === self::CONFIG_AUTO) {
                    return __('Contract in ticket entity');
                }

                return Dropdown::getDropdownName(Contract::getTable(), $values[$field]);
>>>>>>> d66db7b1
        }
        return parent::getSpecificValueToDisplay($field, $values, $options);
    }


    /**
     * @since 0.84
     *
     * @param $field
     * @param $name               (default '')
     * @param $values             (default '')
     * @param $options      array
     **/
    public static function getSpecificValueToSelect($field, $name = '', $values = '', array $options = [])
    {
        if (!is_array($values)) {
            $values = [$field => $values];
        }
        $options['display'] = false;
        switch ($field) {
            case 'use_licenses_alert':
            case 'use_certificates_alert':
            case 'use_contracts_alert':
            case 'use_infocoms_alert':
                $options['name']  = $name;
                $options['value'] = $values[$field];
                return Alert::dropdownYesNo($options);

            case 'cartridges_alert_repeat':
            case 'consumables_alert_repeat':
            case 'approval_reminder_repeat_interval':
                $options['name']  = $name;
                $options['value'] = $values[$field];
                return Alert::dropdown($options);

            case 'send_contracts_alert_before_delay':
            case 'send_infocoms_alert_before_delay':
            case 'send_licenses_alert_before_delay':
            case 'send_certificates_alert_before_delay':
                $options['unit']         = 'day';
                $options['never_string'] = __('No');
                return Alert::dropdownIntegerNever($name, $values[$field], $options);

            case 'use_reservations_alert':
                $options['unit']  = 'hour';
                return Alert::dropdownIntegerNever($name, $values[$field], $options);

            case 'notclosed_delay':
                $options['unit']  = 'hour';
                return Alert::dropdownIntegerNever($name, $values[$field], $options);

            case 'auto_assign_mode':
                $options['name']  = $name;
                $options['value'] = $values[$field];

                return self::dropdownAutoAssignMode($options);

            case 'tickettype':
                $options['value'] = $values[$field];
                $options['toadd'] = [self::CONFIG_PARENT => __('Inheritance of the parent entity')];
                return Ticket::dropdownType($name, $options);

            case 'autofill_buy_date':
            case 'autofill_order_date':
            case 'autofill_delivery_date':
            case 'autofill_use_date':
            case 'autofill_decommission_date':
                $tab[0]                   = __('No autofill');
                $tab[self::CONFIG_PARENT] = __('Inheritance of the parent entity');
                $states = getAllDataFromTable('glpi_states');
                foreach ($states as $state) {
                    $tab[Infocom::ON_STATUS_CHANGE . '_' . $state['id']]
                           //TRANS: %s is the name of the state
                    = sprintf(__('Fill when shifting to state %s'), $state['name']);
                }
                $tab[Infocom::COPY_WARRANTY_DATE] = __('Copy the start date of warranty');
                if ($field != 'autofill_buy_date') {
                    $tab[Infocom::COPY_BUY_DATE] = __('Copy the date of purchase');
                    if ($field != 'autofill_order_date') {
                        $tab[Infocom::COPY_ORDER_DATE] = __('Copy the order date');
                        if ($field != 'autofill_delivery_date') {
                             $options[Infocom::COPY_DELIVERY_DATE] = __('Copy the delivery date');
                        }
                    }
                }
                $options['value'] = $values[$field];
                return Dropdown::showFromArray($name, $tab, $options);

            case 'autofill_warranty_date':
                $tab = [0                           => __('No autofill'),
                    Infocom::COPY_BUY_DATE      => __('Copy the date of purchase'),
                    Infocom::COPY_ORDER_DATE    => __('Copy the order date'),
                    Infocom::COPY_DELIVERY_DATE => __('Copy the delivery date'),
                    self::CONFIG_PARENT         => __('Inheritance of the parent entity')
                ];
                $options['value'] = $values[$field];
                return Dropdown::showFromArray($name, $tab, $options);

            case 'inquest_config':
            case 'inquest_config_change':
                $typeinquest = [self::CONFIG_PARENT  => __('Inheritance of the parent entity'),
                    1                    => __('Internal survey'),
                    2                    => __('External survey')
                ];
                $options['value'] = $values[$field];
                return Dropdown::showFromArray($name, $typeinquest, $options);

            case 'default_contract_alert':
                $options['name']  = $name;
                $options['value'] = $values[$field];
                return Contract::dropdownAlert($options);

            case 'default_infocom_alert':
                $options['name']  = $name;
                $options['value'] = $values[$field];
                return Infocom::dropdownAlert($options);

            case 'entities_id_software':
                $options['toadd'] = [self::CONFIG_NEVER => __('No change of entity')]; // Keep software in PC entity
                $options['toadd'][self::CONFIG_PARENT] = __('Inheritance of the parent entity');

                return self::dropdown($options);
        }
        return parent::getSpecificValueToSelect($field, $name, $values, $options);
    }


    public function getRights($interface = 'central')
    {

        $values = parent::getRights();
        $values[self::READHELPDESK]   = ['short' => __('Read parameters'),
            'long'  => __('Read helpdesk parameters')
        ];
        $values[self::UPDATEHELPDESK] = ['short' => __('Update parameters'),
            'long'  => __('Update helpdesk parameters')
        ];

        return $values;
    }

    public function displaySpecificTypeField($ID, $field = [], array $options = [])
    {
        switch ($field['type']) {
            case 'setlocation':
                $this->showMap();
                break;
            default:
                throw new \RuntimeException("Unknown {$field['type']}");
        }
    }

    public static function inheritedValue($value = "", bool $inline = false, bool $display = true): string
    {
        if (trim($value) == "") {
            return "";
        }

        $out = "<div class='badge bg-azure-lt m-1 py-3 " . ($inline ? "inline" : "") . "'
                   title='" . __("Value inherited from a parent entity") . "'
                   data-bs-toggle='tooltip'>
         <i class='fas fa-level-down-alt me-1'></i>
         $value
      </div>";

        if ($display) {
            echo $out;
            return "";
        }

        return $out;
    }

    public static function getIcon()
    {
        return "ti ti-stack";
    }

    /**
     * Get values for contracts_id_default field
     *
     * @since 10.0.0
     *
     * @return array
     *
     * @FIXME Remove this method in GLPI 10.1.
     */
    public static function getDefaultContractValues($entities_id): array
    {
        $values = [
            self::CONFIG_PARENT => __('Inheritance of the parent entity'),
            -1 => __('First found valid contract in ticket entity'),
        ];

        $contract = new Contract();
        $criteria = getEntitiesRestrictCriteria('', '', $entities_id, true);
        $criteria['is_deleted'] = 0;
        $criteria['is_template'] = 0;
        $criteria[] = Contract::getExpiredCriteria();
        $contracts = $contract->find($criteria);

        foreach ($contracts as $contract) {
            $values[$contract['id']] = $contract['name'];
        }

        return $values;
    }

    public static function getAnonymizeConfig(?int $entities_id = null)
    {
        if ($entities_id === null) {
            $entities_id = Session::getActiveEntity();
        }
        return Entity::getUsedConfig('anonymize_support_agents', $entities_id);
    }

    public static function getDefaultContract(int $entities_id): int
    {
        $entity_default_contract_strategy = self::getUsedConfig('contracts_strategy_default', $entities_id);

        if ($entity_default_contract_strategy == self::CONFIG_AUTO) {
            // Contract in current entity
            $contract = new Contract();
            $criteria = [
                'entities_id' => $entities_id,
                'is_deleted'  => 0,
                'is_template' => 0,
            ];
            $criteria[] = Contract::getExpiredCriteria();
            $contracts = $contract->find($criteria);

            if ($contracts) {
               // Return first contract found
                return current($contracts)['id'];
            } else {
               // No contract found for this entity
                return 0;
            }
        }

        return self::getUsedConfig('contracts_strategy_default', $entities_id, 'contracts_id_default', 0);
    }

    /**
     * Return HTML code for entity badge showing its completename.
     *
     * @param string $entity_string
     *
     * @return string|null
     */
    public static function badgeCompletename(string $entity_string = ""): string
    {
        $names  = explode(' > ', trim($entity_string));

        // Construct HTML with special chars encoded.
        $title = htmlspecialchars(implode(' > ', $names));
        $breadcrumbs = implode(
            '<i class="fas fa-caret-right mx-1"></i>',
            array_map(
                function (string $name): string {
                    return '<span class="text-nowrap">' . htmlspecialchars($name) . '</span>';
                },
                $names
            )
        );


        return '<span class="glpi-badge" title="' . $title . '">' . $breadcrumbs . "</span>";
    }

    /**
     * Return HTML code for entity badge showing its completename.
     *
     * @param int $entity_id
     *
     * @return string|null
     */
    public static function badgeCompletenameById(int $entity_id): ?string
    {
        $entity = new self();
        if ($entity->getFromDB($entity_id)) {
            return self::badgeCompletename($entity->fields['completename']);
        }
        return null;
    }

    /**
     * Return HTML code for entity badge showing its completename with last entity as HTML link.
     *
     * @param object $entity
     *
     * @return string|null
     */
    public static function badgeCompletenameLink(object $entity): string
    {
        $names = explode(' > ', trim($entity->fields['completename']));

        // Construct HTML with special chars encoded.
        $title       = htmlspecialchars(implode(' > ', $names));
        $last_name   = array_pop($names);
        $breadcrumbs = implode(
            '<i class="fas fa-caret-right mx-1"></i>',
            array_map(
                function (string $name): string {
                    return '<span class="text-nowrap text-muted">' . htmlspecialchars($name) . '</span>';
                },
                $names
            )
        );

        $last_url  = '<i class="fas fa-caret-right mx-1"></i>' . '<a href="' . $entity->getLinkURL() . '" title="' . $title . '">' . htmlspecialchars($last_name) . '</a>';

        return '<span class="glpi-badge" title="' . $title . '">' . $breadcrumbs . $last_url . '</span>';
    }

    /**
     * Return HTML code for entity badge showing its completename with last entity as HTML link.
     *
     * @param int $entity_id
     *
     * @return string|null
     */
    public static function badgeCompletenameLinkById(int $entity_id): ?string
    {
        $entity = new self();
        if ($entity->getFromDB($entity_id)) {
            return self::badgeCompletenameLink($entity);
        }
        return null;
    }
}<|MERGE_RESOLUTION|>--- conflicted
+++ resolved
@@ -3995,7 +3995,17 @@
                 }
                 return Dropdown::getDropdownName('glpi_transfers', $values[$field]);
 
-<<<<<<< HEAD
+            case 'contracts_id_default':
+                $strategy = $values['contracts_strategy_default'] ?? $values[$field];
+                if ($strategy === self::CONFIG_PARENT) {
+                    return __('Inheritance of the parent entity');
+                }
+                if ($strategy === self::CONFIG_AUTO) {
+                    return __('Contract in ticket entity');
+                }
+
+                return Dropdown::getDropdownName(Contract::getTable(), $values[$field]);
+
             case 'is_contact_autoupdate':
             case 'is_user_autoupdate':
             case 'is_group_autoupdate':
@@ -4034,18 +4044,6 @@
                     __('Clear status'),
                 );
                 return $states[$values[$field]];
-=======
-            case 'contracts_id_default':
-                $strategy = $values['contracts_strategy_default'] ?? $values[$field];
-                if ($strategy === self::CONFIG_PARENT) {
-                    return __('Inheritance of the parent entity');
-                }
-                if ($strategy === self::CONFIG_AUTO) {
-                    return __('Contract in ticket entity');
-                }
-
-                return Dropdown::getDropdownName(Contract::getTable(), $values[$field]);
->>>>>>> d66db7b1
         }
         return parent::getSpecificValueToDisplay($field, $values, $options);
     }
