<?php

/**
 * ---------------------------------------------------------------------
 *
 * GLPI - Gestionnaire Libre de Parc Informatique
 *
 * http://glpi-project.org
 *
 * @copyright 2015-2024 Teclib' and contributors.
 * @copyright 2003-2014 by the INDEPNET Development Team.
 * @licence   https://www.gnu.org/licenses/gpl-3.0.html
 *
 * ---------------------------------------------------------------------
 *
 * LICENSE
 *
 * This file is part of GLPI.
 *
 * This program is free software: you can redistribute it and/or modify
 * it under the terms of the GNU General Public License as published by
 * the Free Software Foundation, either version 3 of the License, or
 * (at your option) any later version.
 *
 * This program is distributed in the hope that it will be useful,
 * but WITHOUT ANY WARRANTY; without even the implied warranty of
 * MERCHANTABILITY or FITNESS FOR A PARTICULAR PURPOSE.  See the
 * GNU General Public License for more details.
 *
 * You should have received a copy of the GNU General Public License
 * along with this program.  If not, see <https://www.gnu.org/licenses/>.
 *
 * ---------------------------------------------------------------------
 */

use Glpi\Application\View\TemplateRenderer;

/**
 * LevelAgreementLevel class
 *
 * Abstract class for common code in SlaLevel & OlaLevel
 *
 * @since  9.2.1
 **/
abstract class LevelAgreementLevel extends RuleTicket
{
    public static $rightname            = 'slm';

    /**
     * LevelAgreement parent class.
     * Have to be redefined by concrete class.
     * @var class-string<LevelAgreement>
     */
    protected static $parentclass;
    /**
     * LevelAgreement parent class foreign key.
     * Have to be redefined by concrete class.
     * @var string
     */
    protected static $fkparent;

    /**
     * Constructor
     **/
    public function __construct()
    {
       // Override in order not to use glpi_rules table.
    }

    /**
     * @since 0.85
     **/
    public static function getConditionsArray()
    {
       // Override ruleticket one
        return [];
    }

    /**
     * @since 0.84
     **/
    public function getForbiddenStandardMassiveAction()
    {
        $forbidden   = parent::getForbiddenStandardMassiveAction();
        $forbidden[] = 'update';
        return $forbidden;
    }

    public static function getTypeName($nb = 0)
    {
        return _n('Escalation level', 'Escalation levels', $nb);
    }

    public function rawSearchOptions()
    {
        $tab = [];

        $tab[] = [
            'id'                 => 'common',
            'name'               => __('Characteristics')
        ];

        $tab[] = [
            'id'                 => '1',
            'table'              => static::getTable(),
            'field'              => 'name',
            'name'               => __('Name'),
            'datatype'           => 'itemlink',
            'massiveaction'      => false,
        ];

        $tab[] = [
            'id'                 => '3',
            'table'              => static::getTable(),
            'field'              => 'name',
            'name'               => static::getTypeName(),
            'datatype'           => 'itemlink',
            'massiveaction'      => false
        ];

        $tab[] = [
            'id'                 => '4',
            'table'              => static::getTable(),
            'field'              => 'execution_time',
            'name'               => __('Execution'),
            'massiveaction'      => false,
            'searchtype'         => 'equals',
            'datatype'           => 'specific'
        ];

        $tab[] = [
            'id'                 => '5',
            'table'              => static::getTable(),
            'field'              => 'match',
            'name'               => __('Logical operator'),
            'massiveaction'      => false,
            'searchtype'         => 'equals',
            'datatype'           => 'specific'
        ];

        $tab[] = [
            'id'                 => '8',
            'table'              => static::getTable(),
            'field'              => 'is_active',
            'name'               => __('Active'),
            'datatype'           => 'bool'
        ];

        $tab[] = [
            'id'                 => '80',
            'table'              => Entity::getTable(),
            'field'              => 'completename',
            'name'               => Entity::getTypeName(1),
            'massiveaction'      => false,
            'datatype'           => 'dropdown'
        ];

        $tab[] = [
            'id'                 => '86',
            'table'              => static::getTable(),
            'field'              => 'is_recursive',
            'name'               => __('Child entities'),
            'datatype'           => 'bool',
            'massiveaction'      => false
        ];

        return $tab;
    }

    public static function getSpecificValueToDisplay($field, $values, array $options = [])
    {
        switch ($field) {
            case 'execution_time':
                $possible_values = self::getExecutionTimes();
                if (isset($possible_values[$values[$field]])) {
                    return $possible_values[$values[$field]];
                }
                break;
        }
        return parent::getSpecificValueToDisplay($field, $values, $options);
    }

    public static function getSpecificValueToSelect($field, $name = '', $values = '', array $options = [])
    {
        if (!is_array($values)) {
            $values = [$field => $values];
        }
        $options['display'] = false;
        switch ($field) {
            case 'execution_time':
                return self::dropdownExecutionTime($name, $options);

            case 'match':
                $level = new static();
                $options['value'] = $values[$field];
                return $level->dropdownRulesMatch($options);
        }
        return parent::getSpecificValueToSelect($field, $name, $values, $options);
    }

    public function getActions()
    {
        $actions = parent::getActions();

        // Only append actors
        $actions['_users_id_requester']['force_actions']  = ['append'];
        $actions['_groups_id_requester']['force_actions'] = ['append'];
        $actions['_users_id_assign']['force_actions']     = ['append'];
        $actions['_groups_id_assign']['force_actions']    = ['append'];
        $actions['_suppliers_id_assign']['force_actions'] = ['append'];
        $actions['_users_id_observer']['force_actions']   = ['append'];
        $actions['_groups_id_observer']['force_actions']  = ['append'];

        return $actions;
    }

    public function getCriterias()
    {

        $actions = parent::getActions();

        unset($actions['olas_id']);
        unset($actions['slas_id']);
       // Could not be used as criteria
        unset($actions['users_id_validate_requester_supervisor']);
        unset($actions['users_id_validate_assign_supervisor']);
        unset($actions['affectobject']);
        unset($actions['groups_id_validate']);
        unset($actions['users_id_validate']);
        unset($actions['validation_percent']);
        $actions['status']['name']    = __('Status');
        $actions['status']['type']    = 'dropdown_status';
        return $actions;
    }

    public static function getExecutionTimes($options = [])
    {
        $p = [
            'value'    => '',
            'max_time' => 4 * DAY_TIMESTAMP,
            'used'     => [],
        ];

        if (is_array($options) && count($options)) {
            foreach ($options as $key => $val) {
                $p[$key] = $val;
            }
        }

        $possible_values = [];
        for ($i = 10; $i < 60; $i += 10) {
            if (!in_array($i * MINUTE_TIMESTAMP, $p['used'])) {
                $possible_values[$i * MINUTE_TIMESTAMP] = sprintf(_n('+ %d minute', '+ %d minutes', $i), $i);
            }
            if (!in_array(-$i * MINUTE_TIMESTAMP, $p['used'])) {
                if ($p['max_time'] >= $i * MINUTE_TIMESTAMP) {
                    $possible_values[-$i * MINUTE_TIMESTAMP] = sprintf(_n('- %d minute', '- %d minutes', $i), $i);
                }
            }
        }

        for ($i = 1; $i < 24; $i++) {
            if (!in_array($i * HOUR_TIMESTAMP, $p['used'])) {
                $possible_values[$i * HOUR_TIMESTAMP] = sprintf(_n('+ %d hour', '+ %d hours', $i), $i);
            }
            if (!in_array(-$i * HOUR_TIMESTAMP, $p['used'])) {
                if ($p['max_time'] >= $i * HOUR_TIMESTAMP) {
                    $possible_values[-$i * HOUR_TIMESTAMP] = sprintf(
                        _n('- %d hour', '- %d hours', $i),
                        $i
                    );
                }
            }
        }

        for ($i = 1; $i <= 100; $i++) {
            if (!in_array($i * DAY_TIMESTAMP, $p['used'])) {
                $possible_values[$i * DAY_TIMESTAMP] = sprintf(_n('+ %d day', '+ %d days', $i), $i);
            }
            if (!in_array(-$i * DAY_TIMESTAMP, $p['used'])) {
                if ($p['max_time'] >= $i * DAY_TIMESTAMP) {
                    $possible_values[-$i * DAY_TIMESTAMP] = sprintf(_n('- %d day', '- %d days', $i), $i);
                }
            }
        }

        if (
            !in_array(0, $p['used'])
            && isset($p['type'])
        ) {
            if ($p['type'] == 1) {
                $possible_values[0] = __('Time to own');
            } else {
                $possible_values[0] = __('Time to resolve');
            }
        }
        ksort($possible_values);

        return $possible_values;
    }

    /**
     * Dropdown execution time for SLA
     *
     * @param string $name name of the select
     * @param array $options Array of possible options:
     *       - value : default value
     *       - max_time : max time to use
     *       - used : already used values
     *
     * @return integer|string
     *    integer if option display=true (random part of elements id)
     *    string if option display=false (HTML code)
     **/
    public static function dropdownExecutionTime($name, $options = [])
    {
        $p = [
            'value'    => '',
            'max_time' => 4 * DAY_TIMESTAMP,
            'used'     => [],
        ];

        if (is_array($options) && count($options)) {
            foreach ($options as $key => $val) {
                $p[$key] = $val;
            }
        }

       // Display default value;
        if (($key = array_search($p['value'], $p['used'])) !== false) {
            unset($p['used'][$key]);
        }

        $possible_values = self::getExecutionTimes($p);

        return Dropdown::showFromArray($name, $possible_values, $p);
    }

    /**
     * Get already used execution time for a OLA
     *
     * @param integer $las_id id of the OLA
     *
     * @return array of already used execution times
     **/
    public static function getAlreadyUsedExecutionTime($las_id)
    {
        /** @var \DBmysql $DB */
        global $DB;

        $result = [];

        $iterator = $DB->request([
            'SELECT'          => 'execution_time',
            'DISTINCT'        => true,
            'FROM'            => static::getTable(),
            'WHERE'           => [
                static::$fkparent => $las_id
            ]
        ]);

        foreach ($iterator as $data) {
            $result[$data['execution_time']] = $data['execution_time'];
        }
        return $result;
    }

    public function getTabNameForItem(CommonGLPI $item, $withtemplate = 0)
    {
        if (!$withtemplate) {
            $nb = 0;
            switch ($item->getType()) {
                case static::$parentclass:
                    if ($_SESSION['glpishow_count_on_tabs']) {
                        $nb =  countElementsInTable(static::getTable(), [static::$fkparent => $item->getID()]);
                    }
                    return self::createTabEntry(static::getTypeName(Session::getPluralNumber()), $nb, $item::getType());
            }
        }
        return '';
    }

    public static function displayTabContentForItem(CommonGLPI $item, $tabnum = 1, $withtemplate = 0)
    {
<<<<<<< HEAD
        if ($item::class === static::$parentclass) {
=======

        if ($item->getType() == static::$parentclass) {
            /** @var OlaLevel|SlaLevel $level */
>>>>>>> 137fa6f2
            $level = new static();
            $level->showForParent($item);
        }
        return true;
    }

    /**
     * Should calculation on this LA Level target date be done using
     * the "work_in_day" parameter set to true ?
     *
     * @return bool
     * @used-by LevelAgreement::computeExecutionDate()
     */
    public function shouldUseWorkInDayMode(): bool
    {
        // No definition time here so we must guess the unit from the raw seconds value
        return abs($this->fields['execution_time']) >= DAY_TIMESTAMP;
    }

<<<<<<< HEAD
    /**
     * Show the Level Agreement rule form
     *
     * {@inheritdoc}
     **/
    public function showForm($ID, array $options = [])
    {
        /** @var class-string<LevelAgreement> $parent_class */
        $parent_class = static::$parentclass;
        $canedit = $this->can($parent_class::$rightname, UPDATE);
        if (isset($options['la'])) {
            $la = $options['la'];
        } else {
            $la = new $parent_class();
            $la->getFromDB($this->fields[$parent_class::getForeignKeyField()]);
        }

        TemplateRenderer::getInstance()->display('pages/setup/levelagreement_level.html.twig', [
            'item' => $this,
            'no_header' => $options['no_header'] ?? false,
            'parent_class' => $parent_class,
            'la' => $la,
            'operators' => $this->getRulesMatch(is_string($this->restrict_matching) ? $this->restrict_matching : null),
            'params' => $options + [
                'canedit' => $canedit,
            ],
        ]);
    }

    /**
     * @param LevelAgreement $la The Level Agreement object (SLA or OLA)
     * @return void
     */
    final protected function showForLA(LevelAgreement $la): void
    {
        /** @var \DBmysql $DB */
        global $DB;

        $ID = $la->getField('id');
        if (!$la->can($ID, READ)) {
            return;
        }

        $parent_class = static::$parentclass;
        $canedit = $la->can($ID, UPDATE);

        if ($canedit) {
            $this->showForm(0, [
                'no_header' => true,
                'la' => $la,
            ]);
        }

        $iterator = $DB->request([
            'FROM'   => static::getTable(),
            'WHERE'  => [
                $parent_class::getForeignKeyField()   => $ID
            ],
            'ORDER'  => 'execution_time'
        ]);

        $entries = [];
        $la_level = new static();
        foreach ($iterator as $data) {
            $la_level->getFromResultSet($data);
            $la_level->getRuleWithCriteriasAndActions($la_level->getID(), 1, 1);

            if ($la_level->fields["execution_time"] !== 0) {
                $execution_time = Html::timestampToString($la_level->fields["execution_time"], false);
            } else {
                $execution_time = $la->fields['type'] === 1
                    ? __('Time to own')
                    : __('Time to resolve');
            }

            // language=Twig
            $criteria_list = TemplateRenderer::getInstance()->renderFromStringTemplate(<<<TWIG
                <table class="table table-sm table-borderless table-striped">
                    {% for criterion in la_level.criterias %}
                        <tr>
                            {{ la_level.getMinimalCriteriaText(criterion.fields, 'class="pt-0 pb-2"')|raw }}
                        </tr>
                    {% endfor %}
                </table>
TWIG, ['la_level' => $la_level]);

            // language=Twig
            $actions_list = TemplateRenderer::getInstance()->renderFromStringTemplate(<<<TWIG
                <table class="table table-sm table-borderless table-striped">
                    {% for action in la_level.actions %}
                        <tr>
                            {{ la_level.getMinimalActionText(action.fields, 'class="pt-0 pb-2"')|raw }}
                        </tr>
                    {% endfor %}
                </table>
TWIG, ['la_level' => $la_level]);


            $entries[] = [
                'itemtype' => static::class,
                'id'       => $la_level->getID(),
                'name'     => $la_level->getLink(),
                'execution_time' => $execution_time,
                'is_active' => Dropdown::getYesNo($la_level->fields['is_active']),
                'criteria' => $criteria_list,
                'actions' => $actions_list
            ];
        }

        TemplateRenderer::getInstance()->display('components/datatable.html.twig', [
            'is_tab' => true,
            'nopager' => true,
            'nofilter' => true,
            'nosort' => true,
            'columns' => [
                'name' => __('Name'),
                'execution_time' => __('Execution'),
                'is_active' => __('Active'),
                'criteria' => _n('Criterion', 'Criteria', Session::getPluralNumber()),
                'actions' => _n('Action', 'Actions', Session::getPluralNumber())
            ],
            'formatters' => [
                'name' => 'raw_html',
                'criteria' => 'raw_html',
                'actions' => 'raw_html'
            ],
            'entries' => $entries,
            'total_number' => count($entries),
            'filtered_number' => count($entries),
            'showmassiveactions' => $canedit,
            'massiveactionparams' => [
                'num_displayed' => count($entries),
                'container'     => 'mass' . static::class . mt_rand(),
            ]
        ]);
=======
    public function getSpecificMassiveActions($checkitem = null)
    {
        $actions = parent::getSpecificMassiveActions($checkitem);

        /**
         * Remove the export action
         * A levelAgreementLevel can not be exported
         */
        unset($actions[Rule::class . MassiveAction::CLASS_ACTION_SEPARATOR . 'export']);

        return $actions;
>>>>>>> 137fa6f2
    }
}<|MERGE_RESOLUTION|>--- conflicted
+++ resolved
@@ -382,13 +382,8 @@
 
     public static function displayTabContentForItem(CommonGLPI $item, $tabnum = 1, $withtemplate = 0)
     {
-<<<<<<< HEAD
         if ($item::class === static::$parentclass) {
-=======
-
-        if ($item->getType() == static::$parentclass) {
             /** @var OlaLevel|SlaLevel $level */
->>>>>>> 137fa6f2
             $level = new static();
             $level->showForParent($item);
         }
@@ -408,7 +403,6 @@
         return abs($this->fields['execution_time']) >= DAY_TIMESTAMP;
     }
 
-<<<<<<< HEAD
     /**
      * Show the Level Agreement rule form
      *
@@ -544,7 +538,8 @@
                 'container'     => 'mass' . static::class . mt_rand(),
             ]
         ]);
-=======
+    }
+
     public function getSpecificMassiveActions($checkitem = null)
     {
         $actions = parent::getSpecificMassiveActions($checkitem);
@@ -556,6 +551,5 @@
         unset($actions[Rule::class . MassiveAction::CLASS_ACTION_SEPARATOR . 'export']);
 
         return $actions;
->>>>>>> 137fa6f2
     }
 }