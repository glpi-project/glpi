--- conflicted
+++ resolved
@@ -218,24 +218,6 @@
 
     public function getCriterias()
     {
-
-<<<<<<< HEAD
-        $actions = parent::getActions();
-
-        unset($actions['olas_id']);
-        unset($actions['slas_id']);
-        // Could not be used as criteria
-        unset($actions['users_id_validate_requester_supervisor']);
-        unset($actions['users_id_validate_assign_supervisor']);
-        unset($actions['affectobject']);
-        unset($actions['groups_id_validate']);
-        unset($actions['users_id_validate']);
-        unset($actions['validationsteps_id']);
-        unset($actions['validationsteps_threshold']);
-        $actions['status']['name']    = __('Status');
-        $actions['status']['type']    = 'dropdown_status';
-        return $actions;
-=======
         $criteria = parent::getCriterias();
 
         unset($criteria['olas_id']);
@@ -245,7 +227,6 @@
         $criteria['status']['name']    = __('Status');
         $criteria['status']['type']    = 'dropdown_status';
         return $criteria;
->>>>>>> bec73d3f
     }
 
     public static function getExecutionTimes($options = [])
