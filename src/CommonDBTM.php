<?php

/**
 * ---------------------------------------------------------------------
 *
 * GLPI - Gestionnaire Libre de Parc Informatique
 *
 * http://glpi-project.org
 *
 * @copyright 2015-2023 Teclib' and contributors.
 * @copyright 2003-2014 by the INDEPNET Development Team.
 * @licence   https://www.gnu.org/licenses/gpl-3.0.html
 *
 * ---------------------------------------------------------------------
 *
 * LICENSE
 *
 * This file is part of GLPI.
 *
 * This program is free software: you can redistribute it and/or modify
 * it under the terms of the GNU General Public License as published by
 * the Free Software Foundation, either version 3 of the License, or
 * (at your option) any later version.
 *
 * This program is distributed in the hope that it will be useful,
 * but WITHOUT ANY WARRANTY; without even the implied warranty of
 * MERCHANTABILITY or FITNESS FOR A PARTICULAR PURPOSE.  See the
 * GNU General Public License for more details.
 *
 * You should have received a copy of the GNU General Public License
 * along with this program.  If not, see <https://www.gnu.org/licenses/>.
 *
 * ---------------------------------------------------------------------
 */

use Glpi\Application\View\TemplateRenderer;
use Glpi\DBAL\QueryExpression;
use Glpi\DBAL\QueryFunction;
use Glpi\DBAL\QueryParam;
use Glpi\Event;
use Glpi\Features\CacheableListInterface;
use Glpi\Plugin\Hooks;
use Glpi\RichText\RichText;
use Glpi\RichText\UserMention;
use Glpi\Search\FilterableInterface;
use Glpi\Search\FilterableTrait;
use Glpi\Search\SearchOption;
use Glpi\Socket;

/**
 * Common DataBase Table Manager Class - Persistent Object
 */
class CommonDBTM extends CommonGLPI
{
    /**
     * Data fields of the Item.
     *
     * @var mixed[]
     */
    public $fields = [];

    /**
     * Add/Update fields input. Filled during add/update process.
     *
     * @var mixed[]
     */
    public $input = [];

    /**
     * Updated fields keys. Filled during update process.
     *
     * @var mixed[]
     */
    public $updates = [];

    /**
     * Previous values of updated fields. Filled during update process.
     *
     * @var mixed[]
     */
    public $oldvalues = [];


    /**
     * Flag to determine whether or not changes must be logged into history.
     *
     * @var boolean
     */
    public $dohistory = false;

    /**
     * List of fields that must not be taken into account when logging history or computating last
     * modification date.
     *
     * @var string[]
     */
    public $history_blacklist = [];

    /**
     * Flag to determine whether or not automatic messages must be generated on actions.
     *
     * @var boolean
     */
    public $auto_message_on_action = true;

    /**
     * Flag to determine whether or not a link to item form can be automatically generated via
     * self::getLink() method.
     *
     * @var boolean
     */
    public $no_form_page = false;

    /**
     * Flag to determine whether or not table name of item can be automatically generated via
     * self::getTable() method.
     *
     * @var boolean
     */
    protected static $notable = false;

    /**
     * List of fields that must not be taken into account for dictionary processing.
     *
     * @var string[]
     */
    public $additional_fields_for_dictionnary = [];

    /**
     * List of linked item types on which entities information should be forwarded on update.
     *
     * @var string[]
     */
    protected static $forward_entity_to = [];

    /**
     * Search option of item. Initialized on first call to self::getOptions() and used as cache.
     *
     * @var array
     *
     * @TODO Should be removed and replaced by real cache usage.
     */
    protected $searchopt = false;

    /**
     * {@inheritDoc}
     */
    public $taborientation = 'vertical';

    /**
     * {@inheritDoc}
     */
    public $get_item_to_display_tab = true;

    /**
     * List of linked item types from plugins on which entities information should be forwarded on update.
     *
     * @var array
     */
    protected static $plugins_forward_entity = [];

    /**
     * Flag to determine whether or not table name of item has a notepad.
     *
     * @var boolean
     */
    protected $usenotepad = false;

    /**
     * Computed/forced values of classes tables.
     * @var string[]
     */
    protected static $tables_of = [];

    /**
     * Computed values of classes foreign keys.
     * @var string[]
     */
    protected static $foreign_key_fields_of = [];


    /**
     * Fields to remove when querying data with api
     * @var array
     */
    public static $undisclosedFields = [];

    /**
     * Current right that can be evaluated in "item_can" hook.
     * Variable is set prior to hook call then unset.
     * @var int
     */
    public $right;


    /**
     * Return the table used to store this object
     *
     * @param string $classname Force class (to avoid late_binding on inheritance)
     *
     * @return string
     **/
    public static function getTable($classname = null)
    {
        if ($classname === null) {
            $classname = get_called_class();
        }

        if (!class_exists($classname) || $classname::$notable) {
            return '';
        }

        if (!isset(self::$tables_of[$classname]) || empty(self::$tables_of[$classname])) {
            self::$tables_of[$classname] = getTableForItemType($classname);
        }

        return self::$tables_of[$classname];
    }


    /**
     * force table value (used for config management for old versions)
     *
     * @param string $table name of the table to be forced
     *
     * @return void
     **/
    public static function forceTable($table)
    {
        self::$tables_of[get_called_class()] = $table;
    }


    public static function getForeignKeyField()
    {
        $classname = get_called_class();

        if (
            !isset(self::$foreign_key_fields_of[$classname])
            || empty(self::$foreign_key_fields_of[$classname])
        ) {
            self::$foreign_key_fields_of[$classname] = getForeignKeyFieldForTable(static::getTable());
        }

        return self::$foreign_key_fields_of[$classname];
    }

    /**
     * Return SQL path to access a field.
     *
     * @param string      $field     Name of the field (or SQL keyword like '*')
     * @param string|null $classname Forced classname (to avoid late_binding on inheritance)
     *
     * @return string
     *
     * @throws InvalidArgumentException
     * @throws LogicException
     **/
    public static function getTableField($field, $classname = null)
    {

        if (empty($field)) {
            throw new \InvalidArgumentException('Argument $field cannot be empty.');
        }

        $tablename = self::getTable($classname);
        if (empty($tablename)) {
            throw new \LogicException('Invalid table name.');
        }

        return sprintf('%s.%s', $tablename, $field);
    }

    /**
     * Retrieve an item from the database
     *
     * @param integer $ID ID of the item to get
     *
     * @return boolean true if succeed else false
     **/
    public function getFromDB($ID)
    {
        /** @var \DBmysql $DB */
        global $DB;
       // Make new database object and fill variables

       // != 0 because 0 is considered as empty
        if (strlen((string)$ID) == 0) {
            return false;
        }

        $iterator = $DB->request([
            'FROM'   => $this->getTable(),
            'WHERE'  => [
                $this->getTable() . '.' . $this->getIndexName() => Toolbox::cleanInteger($ID)
            ],
            'LIMIT'  => 1
        ]);

        if (count($iterator) == 1) {
            $this->fields = $iterator->current();
            $this->post_getFromDB();
            return true;
        } else if (count($iterator) > 1) {
            trigger_error(
                sprintf(
                    'getFromDB expects to get one result, %1$s found in query "%2$s".',
                    count($iterator),
                    $iterator->getSql()
                ),
                E_USER_WARNING
            );
        }

        return false;
    }


    /**
     * Hydrate an object from a resultset row
     *
     * @param array $rs The row
     *
     * @return void
     */
    public function getFromResultSet($rs)
    {
       //just set fields!
        $this->fields = $rs;
    }


    /**
     * Generator to browse object from an iterator
     * @see http://php.net/manual/en/language.generators.syntax.php
     *
     * @since 9.2
     *
     * @param DBmysqlIterator $iter Iterator instance
     *
     * @return CommonDBTM
     */
    public static function getFromIter(DBmysqlIterator $iter)
    {
        $item = new static();

        foreach ($iter as $row) {
            if (!isset($row["id"])) {
                continue;
            }
            if ($item->getFromDB($row["id"])) {
                yield $item;
            }
        }
    }


    /**
     * Get an object using some criteria
     *
     * @since 9.2
     *
     * @param array $crit search criteria
     *
     * @return boolean|array
     */
    public function getFromDBByCrit(array $crit)
    {
        /** @var \DBmysql $DB */
        global $DB;

        $crit = ['SELECT' => 'id',
            'FROM'   => $this->getTable(),
            'WHERE'  => $crit
        ];

        $iter = $DB->request($crit);
        if (count($iter) == 1) {
            $row = $iter->current();
            return $this->getFromDB($row['id']);
        } else if (count($iter) > 1) {
            trigger_error(
                sprintf(
                    'getFromDBByCrit expects to get one result, %1$s found in query "%2$s".',
                    count($iter),
                    $iter->getSql()
                ),
                E_USER_WARNING
            );
        }
        return false;
    }


    /**
     * Retrieve an item from the database by request. The request is an array
     * similar to the one expected in DB::request().
     *
     * @since 9.3
     *
     * @see DB::request()
     *
     * @param array $request expression
     *
     * @return boolean true if succeed else false
     **/
    public function getFromDBByRequest(array $request)
    {
        /** @var \DBmysql $DB */
        global $DB;

       // Limit the request to the useful expressions
        $request = array_diff_key($request, [
            'FROM' => '',
            'SELECT' => '',
            'COUNT' => '',
            'GROUPBY' => '',
        ]);
        $request['FROM'] = $this->getTable();
        $request['SELECT'] = $this->getTable() . '.*';

        $iterator = $DB->request($request);
        if (count($iterator) == 1) {
            $this->fields = $iterator->current();
            $this->post_getFromDB();
            return true;
        } else if (count($iterator) > 1) {
            trigger_error(
                sprintf(
                    'getFromDBByRequest expects to get one result, %1$s found in query "%2$s".',
                    count($iterator),
                    $iterator->getSql()
                ),
                E_USER_WARNING
            );
        }
        return false;
    }

    /**
     * Get the identifier of the current item
     *
     * @return integer ID
     **/
    public function getID()
    {

        if (isset($this->fields[static::getIndexName()])) {
            return (int)$this->fields[static::getIndexName()];
        }
        return -1;
    }


    /**
     * Actions done at the end of the getFromDB function
     *
     * @return void
     **/
    public function post_getFromDB()
    {
    }


    /**
     * Print the item generic form
     * Use a twig template to detect automatically fields and display them in a two column layout
     *
     * @param int   $ID        ID of the item
     * @param array $options   possible optional options:
     *     - target for the Form
     *     - withtemplate : 1 for newtemplate, 2 for newobject from template
     *
     * @return bool true if displayed  false if item not found or not right to display
     */
    public function showForm($ID, array $options = [])
    {
        $this->initForm($ID, $options);
        $new_item = static::isNewID($ID);
        $in_modal = (bool) ($_GET['_in_modal'] ?? false);
        TemplateRenderer::getInstance()->display('generic_show_form.html.twig', [
            'item'   => $this,
            'params' => $options,
            'no_header' => !$new_item && !$in_modal
        ]);
        return true;
    }


    public function getSNMPCredential()
    {
        if ($this->isField('snmpcredentials_id') && $this->fields['snmpcredentials_id']) {
            $snmp_credential = new SNMPCredential();
            $snmp_credential->getFromDB($this->fields['snmpcredentials_id']);
            return $snmp_credential;
        }
        return false;
    }


    /**
     * Retrieve locked field for the current item
     *
     * @return array
     */
    public function getLockedFields()
    {
        $locks = [];
        $lockedfield = new Lockedfield();
        if (
            !$this instanceof Lockedfield
            && !$this->isNewItem()
            && $lockedfield->isHandled($this)
        ) {
            $locks = $lockedfield->getLockedValues($this->getType(), $this->fields['id']);
        }

        return $locks;
    }


    /**
     * Actions done to not show some fields when getting a single item from API calls
     *
     * @param array $fields Fields to unset undiscloseds
     *
     * @return void
     */
    public static function unsetUndisclosedFields(&$fields)
    {
        foreach (static::$undisclosedFields as $key) {
            unset($fields[$key]);
        }
    }


    /**
     * Retrieve all items from the database
     *
     * @param array        $condition condition used to search if needed (empty get all) (default '')
     * @param array|string $order     order field if needed (default '')
     * @param integer      $limit     limit retrieved data if needed (default '')
     *
     * @return array all retrieved data in a associative array by id
     **/
    public function find($condition = [], $order = [], $limit = null)
    {
        /** @var \DBmysql $DB */
        global $DB;

        $criteria = [
            'FROM'   => $this->getTable()
        ];

        if (count($condition)) {
            $criteria['WHERE'] = $condition;
        }

        if (!is_array($order)) {
            $order = [$order];
        }
        if (count($order)) {
            $criteria['ORDERBY'] = $order;
        }

        if ((int)$limit > 0) {
            $criteria['LIMIT'] = (int)$limit;
        }

        $data = [];
        $iterator = $DB->request($criteria);
        foreach ($iterator as $line) {
            $data[$line['id']] = $line;
        }

        return $data;
    }


    /**
     * Get the name of the index field
     *
     * @return string name of the index field
     **/
    public static function getIndexName()
    {
        return "id";
    }


    /**
     * Get an empty item
     *
     *@return boolean true if succeed else false
     **/
    public function getEmpty()
    {
        /** @var \DBmysql $DB */
        global $DB;

       //make an empty database object
        $table = $this->getTable();

        if (
            !empty($table) &&
            ($fields = $DB->listFields($table))
        ) {
            foreach (array_keys($fields) as $key) {
                $this->fields[$key] = "";
            }
        } else {
            return false;
        }

        if (
            array_key_exists('entities_id', $this->fields)
            && isset($_SESSION["glpiactive_entity"])
        ) {
            $this->fields['entities_id'] = $_SESSION["glpiactive_entity"];
        }

        $this->post_getEmpty();

       // Call the plugin hook - $this->fields can be altered
        Plugin::doHook(Hooks::ITEM_EMPTY, $this);
        return true;
    }


    /**
     * Actions done at the end of the getEmpty function
     *
     * @return void
     **/
    public function post_getEmpty()
    {
    }


    /**
     * Get type to register log on
     *
     * @since 0.83
     *
     * @return array array of type + ID
     **/
    public function getLogTypeID()
    {
        return [$this->getType(), $this->fields['id']];
    }


    /**
     * Update the item in the database
     *
     * @param string[] $updates   fields to update
     * @param string[] $oldvalues array of old values of the updated fields
     *
     * @return bool
     **/
    public function updateInDB($updates, $oldvalues = [])
    {
        /** @var \DBmysql $DB */
        global $DB;

        $tobeupdated = [];
        foreach ($updates as $field) {
            if (array_key_exists($field, $this->fields)) {
                if (array_key_exists($field, $oldvalues) && $this->fields[$field] == $oldvalues[$field]) {
                    unset($oldvalues[$field]);
                }
                $tobeupdated[$field] = $this->fields[$field];
            } else {
                trigger_error(
                    sprintf('The `%s` field cannot be updated as its value is not defined.', $field),
                    E_USER_WARNING
                );
                // Clean oldvalues
                unset($oldvalues[$field]);
            }
        }
        if (count($tobeupdated) === 0) {
            return false;
        }
        $result = $DB->update(
            $this->getTable(),
            $tobeupdated,
            ['id' => $this->fields['id']]
        );
        if ($result === false) {
            return false;
        }
        $affected_rows = $DB->affectedRows();

        if (count($oldvalues) && $affected_rows > 0) {
            Log::constructHistory($this, $oldvalues, $this->fields);
            $this->getFromDB($this->fields[$this->getIndexName()]);
        }

        return ($affected_rows >= 0);
    }


    /**
     * Add an item to the database
     *
     * @return integer|boolean new ID of the item is insert successful else false
     **/
    public function addToDB()
    {
        /** @var \DBmysql $DB */
        global $DB;

        $nb_fields = count($this->fields);
        if ($nb_fields > 0) {
            $params = [];
            foreach ($this->fields as $key => $value) {
                //FIXME: why is that handled here?
                if (($this->getType() == 'ProfileRight') && ($value == '')) {
                    $value = 0;
                }
                if ($value === 'NULL' || $value === 'null') {
                    $value = null;
                }
                $params[$key] = $value;
            }

            $result = $DB->insert($this->getTable(), $params);
            if ($result) {
                if (
                    !isset($this->fields['id'])
                    || is_null($this->fields['id'])
                    || ($this->fields['id'] == 0)
                ) {
                    $this->fields['id'] = $DB->insertId();
                }

                $this->getFromDB($this->fields[$this->getIndexName()]);

                return $this->fields['id'];
            }
        }
        return false;
    }


    /**
     * Restore item = set deleted flag to 0
     *
     * @return boolean true if succeed else false
     **/
    public function restoreInDB()
    {
        /** @var \DBmysql $DB */
        global $DB;

        if ($this->maybeDeleted()) {
            $params = ['is_deleted' => 0];
           // Auto set date_mod if exsist
            if (isset($this->fields['date_mod'])) {
                $params['date_mod'] = $_SESSION["glpi_currenttime"];
            }

            if ($DB->update($this->getTable(), $params, ['id' => $this->fields['id']])) {
                return true;
            }
        }
        return false;
    }


    /**
     * Mark deleted or purge an item in the database
     *
     * @param boolean $force force the purge of the item (not used if the table do not have a deleted field)
     *               (default 0)
     *
     * @return boolean true if succeed else false
     **/
    public function deleteFromDB($force = 0)
    {
        /** @var \DBmysql $DB */
        global $DB;

        if (
            ($force == 1)
            || !$this->maybeDeleted()
            || ($this->useDeletedToLockIfDynamic()
              && !$this->isDynamic())
        ) {
            $this->cleanDBonPurge();
            if ($this instanceof CommonDropdown) {
                $this->cleanTranslations();
            }
            $this->cleanHistory();
            $this->cleanRelationData();
            $this->cleanRelationTable();

            $result = $DB->delete(
                $this->getTable(),
                [
                    'id' => $this->fields['id']
                ]
            );
            if ($result) {
                $this->post_deleteFromDB();
                if ($this instanceof CacheableListInterface) {
                    $this->invalidateListCache();
                }
                return true;
            }
        } else {
           // Auto set date_mod if exsist
            $toadd = [];
            if (isset($this->fields['date_mod'])) {
                $toadd['date_mod'] = $_SESSION["glpi_currenttime"];
            }

            $result = $DB->update(
                $this->getTable(),
                [
                    'is_deleted' => 1
                ] + $toadd,
                [
                    'id' => $this->fields['id']
                ]
            );
            $this->cleanDBonMarkDeleted();

            if ($result) {
                return true;
            }
        }

        return false;
    }


    /**
     * Clean data in the tables which have linked the deleted item
     *
     * @return void
     **/
    public function cleanHistory()
    {
        /** @var \DBmysql $DB */
        global $DB;

        if ($this->dohistory) {
            $DB->delete(
                'glpi_logs',
                [
                    'itemtype'  => $this->getType(),
                    'items_id'  => $this->fields['id']
                ]
            );
        }
    }


    /**
     * Detach items related to current item.
     * Related items will be either:
     * - attached to replacement item having ID specified in `_replace_by` input;
     * - detached from the item (foreign key field will be set to empty).
     *
     * @FIXME Method should be renamed to reflect its precise role (e.g. `detachRelatedItems()`).
     *
     * @return void
     **/
    public function cleanRelationData()
    {
        /** @var \DBmysql $DB */
        global $DB;

        $RELATION = getDbRelations();
        if (isset($RELATION[$this->getTable()])) {
            $newval = (isset($this->input['_replace_by']) ? (int)$this->input['_replace_by'] : 0);

            foreach ($RELATION[$this->getTable()] as $tablename => $fields) {
                if ($tablename[0] == '_') {
                    // Relation in tables prefixed by `_` are manualy handled.
                    continue;
                }

                $itemtype = getItemTypeForTable($tablename);
                if (!is_a($itemtype, CommonDBTM::class, true)) {
                    trigger_error(
                        sprintf('Unable to update relations between %s and %s tables.', $this->getTable(), $tablename),
                        E_USER_WARNING
                    );
                    continue;
                }

                $id_field = $itemtype::getIndexName();

                foreach ($fields as $field) {
                    if (is_array($field)) {
                        // Relation based on 'itemtype'/'items_id' (polymorphic relationship)
                        if (is_a($itemtype, IPAddress::class, true) && in_array('mainitemtype', $field) && in_array('mainitems_id', $field)) {
                            // glpi_ipaddresses relationship that does not respect naming conventions
                            $itemtype_field = 'mainitemtype';
                            $items_id_field = 'mainitems_id';
                        } else {
                            $itemtype_matches = preg_grep('/^itemtype/', $field);
                            $items_id_matches = preg_grep('/^items_id/', $field);
                            $itemtype_field = reset($itemtype_matches);
                            $items_id_field = reset($items_id_matches);
                        }
                        $criteria = [
                            $itemtype_field => $this->getType(),
                            $items_id_field => $this->getID(),
                        ];
                        $update = [
                            $items_id_field => $newval,
                        ];
                        if ($newval === 0) {
                            $update[$itemtype_field] = 'NULL';
                        }
                    } else {
                        // Relation based on single foreign key
                        $criteria = [
                            $field => $this->getID(),
                        ];
                        $update = [
                            $field => $newval,
                        ];
                    }

                    $result = $DB->request(
                        [
                            'FROM'  => $tablename,
                            'WHERE' => $criteria,
                        ]
                    );
                    foreach ($result as $data) {
                        $item = new $itemtype();
                        $input =  [
                            $id_field       => $data[$id_field],
                            '_disablenotif' => true,
                        ] + $update;

                        //prevent lock if item is dynamic
                        //as the dictionary rules are played out during the inventory anyway
                        if (isset($data['is_dynamic'])) {
                            $input['is_dynamic'] = $data['is_dynamic'];
                        }

                        $item->update($input);
                    }
                }
            }
        }
    }


    /**
     * Actions done after the DELETE of the item in the database
     *
     * @return void
     **/
    public function post_deleteFromDB()
    {
    }


    /**
     * Actions done when item is deleted from the database
     *
     * @return void
     **/
    public function cleanDBonPurge()
    {
    }


    /**
     * Delete children items and relation with other items from database.
     *
     * @param array $relations_classes List of classname on which deletion will be done
     *                                 Classes needs to extends CommonDBConnexity.
     *
     * @return void
     **/
    protected function deleteChildrenAndRelationsFromDb(array $relations_classes)
    {

        foreach ($relations_classes as $classname) {
            if (!is_a($classname, CommonDBConnexity::class, true)) {
                trigger_error(
                    sprintf(
                        'Unable to clean elements of class %s as it does not extends "CommonDBConnexity"',
                        $classname
                    ),
                    E_USER_WARNING
                );
                continue;
            }

            /** @var CommonDBConnexity $relation_item */
            $relation_item = new $classname();
            $relation_item->cleanDBonItemDelete($this->getType(), $this->fields['id']);
        }
    }


    /**
     * Clean translations associated to a dropdown
     *
     * @since 0.85
     *
     * @return void
     **/
    public function cleanTranslations()
    {

       //Do not try to clean is dropdown translation is globally off
        if (DropdownTranslation::isDropdownTranslationActive()) {
            $translation = new DropdownTranslation();
            $translation->deleteByCriteria(['itemtype' => get_class($this),
                'items_id' => $this->getID()
            ]);
        }
    }


    /**
     * Purge items related to current item.
     *
     * @FIXME Method should be renamed to reflect its precise role (e.g. `purgeRelatedItems()`).
     *
     * @return void
     */
    public function cleanRelationTable()
    {
        /**
         * @var array $CFG_GLPI
         * @var \DBmysql $DB
         */
        global $CFG_GLPI, $DB;

        if (in_array($this->getType(), $CFG_GLPI['agent_types'])) {
           // Agent does not extends CommonDBConnexity
            $agent = new Agent();
            $agent->deleteByCriteria(['itemtype' => $this->getType(), 'items_id' => $this->getID()]);
        }

        if (in_array($this->getType(), $CFG_GLPI['itemdevices_types'])) {
            Item_Devices::cleanItemDeviceDBOnItemDelete(
                $this->getType(),
                $this->getID(),
                !empty($this->input['keep_devices'])
            );
        }

        if (in_array($this->getType(), $CFG_GLPI['networkport_types'])) {
            // Manage networkportmigration if exists
            if ($DB->tableExists('glpi_networkportmigrations')) {
                $networkPortMigObject = new NetworkPortMigration();
                $networkPortMigObject->cleanDBonItemDelete($this->getType(), $this->getID());
            }
        }

       // If this type have NOTEPAD, clean one associated to purged item
        if ($this->usenotepad) {
            $note = new Notepad();
            $note->cleanDBonItemDelete($this->getType(), $this->fields['id']);
        }

        if (in_array($this->getType(), $CFG_GLPI['ticket_types'])) {
            // Clean ticket open against the item
            $job         = new Ticket();
            $itemsticket = new Item_Ticket();

            $iterator = $DB->request([
                'FROM'   => 'glpi_items_tickets',
                'WHERE'  => [
                    'items_id'  => $this->getID(),
                    'itemtype'  => $this->getType()
                ]
            ]);

            foreach ($iterator as $data) {
                $cnt = countElementsInTable('glpi_items_tickets', ['tickets_id' => $data['tickets_id']]);
                $itemsticket->delete(["id" => $data["id"]]);
                if ($cnt == 1 && !$CFG_GLPI["keep_tickets_on_delete"]) {
                    $job->delete(["id" => $data["tickets_id"]]);
                }
            }
        }

        if (in_array($this->getType(), $CFG_GLPI['line_types'])) {
            $this->deleteChildrenAndRelationsFromDb([
                Item_Line::class
            ]);
        }

        $lockedfield = new Lockedfield();
        if ($lockedfield->isHandled($this)) {
            $lockedfield->itemDeleted();
        }

        // Delete relation items and child items from DB
        $polymorphic_types_mapping = [
            Appliance_Item::class          => $CFG_GLPI['appliance_types'],
            Appliance_Item_Relation::class => $CFG_GLPI['appliance_relation_types'],
            Certificate_Item::class        => $CFG_GLPI['certificate_types'],
            Change_Item::class             => $CFG_GLPI['ticket_types'],
            Computer_Item::class           => $CFG_GLPI['directconnect_types'],
            Consumable::class              => $CFG_GLPI['consumables_types'],
            Contract_Item::class           => $CFG_GLPI['contract_types'],
            Document_Item::class           => \Document::getItemtypesThatCanHave(),
            Domain_Item::class             => $CFG_GLPI['domain_types'],
            Infocom::class                 => \Infocom::getItemtypesThatCanHave(),
            Item_Cluster::class            => $CFG_GLPI['cluster_types'],
            Item_Disk::class               => $CFG_GLPI['disk_types'],
            Item_Enclosure::class          => $CFG_GLPI['rackable_types'],
            Item_Kanban::class             => $CFG_GLPI['kanban_types'],
            Item_OperatingSystem::class    => $CFG_GLPI['operatingsystem_types'],
            Item_Problem::class            => $CFG_GLPI['ticket_types'],
            Item_Project::class            => $CFG_GLPI['project_asset_types'],
            Item_Rack::class               => $CFG_GLPI['rackable_types'],
            Item_SoftwareLicense::class    => $CFG_GLPI['software_types'],
            Item_SoftwareVersion::class    => $CFG_GLPI['software_types'],
            // specific case, see above Item_Ticket::class             => $CFG_GLPI['ticket_types'],
            KnowbaseItem_Item::class       => $CFG_GLPI['kb_types'],
            NetworkPort::class             => $CFG_GLPI['networkport_types'],
            ReservationItem::class         => $CFG_GLPI['reservation_types'],
            Socket::class                   => $CFG_GLPI['socket_types'],
            VObject::class                 => $CFG_GLPI['planning_types'],
        ];

        $to_delete = [];
        foreach ($polymorphic_types_mapping as $target_itemtype => $source_itemtypes) {
            if (in_array($this->getType(), $source_itemtypes)) {
                $to_delete[] = $target_itemtype;
            }
        }
        $this->deleteChildrenAndRelationsFromDb($to_delete);
    }


    /**
     * Actions done when item flag deleted is set to an item
     *
     * @return void
     **/
    public function cleanDBonMarkDeleted()
    {
    }


    /**
     * Save the input data in the Session
     *
     * @since 0.84
     *
     * @return void
     **/
    protected function saveInput()
    {
        $_SESSION['saveInput'][$this->getType()] = $this->input;
    }


    /**
     * Clear the saved data stored in the session
     *
     * @since 0.84
     *
     * @return void
     **/
    protected function clearSavedInput()
    {
        unset($_SESSION['saveInput'][$this->getType()]);
    }


    /**
     * Get the data saved in the session
     *
     * @since 0.84
     *
     * @param array $default Array of value used if session is empty
     *
     * @return array Array of value
     **/
    protected function restoreInput(array $default = [])
    {

        if (isset($_SESSION['saveInput'][$this->getType()])) {
            $saved = $_SESSION['saveInput'][$this->getType()];

           // clear saved data when restored (only need once)
            $this->clearSavedInput();

            return $saved;
        }

        return $default;
    }

    /**
     * Restore data saved in the session to $this->input
     *
     * @since 9.5.5
     *
     * @param array $saved Array of values saved in session
     *
     * @return void
     **/
    protected function restoreSavedValues(array $saved = [])
    {
        if (count($saved)) {
           //restore saved values as input (to manage uploaded img)
            $this->input = $saved;

            foreach ($saved as $name => $value) {
                if (
                    $this instanceof CommonITILObject
                    && $name === 'status'
                    && !CommonITILObject::isAllowedStatus($this->fields[$name], $value)
                ) {
                    continue;
                }
                if (isset($this->fields[$name])) {
                    $this->fields[$name] = $saved[$name];
                }
            }
        }
    }


   // Common functions
    /**
     * Add an item in the database with all it's items.
     *
     * @param array   $input   the _POST vars returned by the item form when press add
     * @param array   $options with the insert options
     *   - unicity_message : do not display message if item it a duplicate (default is yes)
     * @param boolean $history do history log ? (true by default)
     *
     * @return integer the new ID of the added item (or false if fail)
     **/
    public function add(array $input, $options = [], $history = true)
    {
        /**
         * @var array $CFG_GLPI
         * @var \DBmysql $DB
         */
        global $CFG_GLPI, $DB;

        if ($DB->isSlave()) {
            return false;
        }

        // This means we are not adding a cloned object
        if (
            (!Toolbox::hasTrait($this, \Glpi\Features\Clonable::class) || !isset($input['clone']))
            && method_exists($this, 'clone')
        ) {
            // This means we are asked to clone the object (old way). This will clone the clone method
            // that will set the clone parameter to true
            if (isset($input['_oldID'])) {
                $id_to_clone = $input['_oldID'];
            }
            if (isset($input['id'])) {
                $id_to_clone = $input['id'];
            }
            if (isset($id_to_clone) && $this->getFromDB($id_to_clone)) {
                if ($clone_id = $this->clone($input, $history)) {
                    $this->getFromDB($clone_id); // Load created items fields
                }
                return $clone_id;
            }
        }

        // Store input in the object to be available in all sub-method / hook
        $this->input = $input;

        // Manage the _no_history
        if (!isset($this->input['_no_history'])) {
            $this->input['_no_history'] = !$history;
        }

        if (isset($this->input['add'])) {
            // Input from the interface
            // Save this data to be available if add fail
            $this->saveInput();
        }

        if (isset($this->input['add'])) {
            $this->input['_add'] = $this->input['add'];
            unset($this->input['add']);
        }

        // Call the plugin hook - $this->input can be altered
        // This hook get the data from the form, not yet altered
        Plugin::doHook(Hooks::PRE_ITEM_ADD, $this);

        if ($this->input && is_array($this->input)) {
            $this->input = $this->prepareInputForAdd($this->input);
        }

        if ($this->input && is_array($this->input)) {
            // Call the plugin hook - $this->input can be altered
            // This hook get the data altered by the object method
            Plugin::doHook(Hooks::POST_PREPAREADD, $this);
        }

        if ($this->input && is_array($this->input)) {
           //Check values to inject
            $this->filterValues(!isCommandLine());
        }

        //Process business rules for assets
        $this->assetBusinessRules(\RuleAsset::ONADD);

        if ($this->input && is_array($this->input)) {
            $this->fields = [];
            $table_fields = $DB->listFields($this->getTable());

            $this->pre_addInDB();

            // fill array for add
            $this->cleanLockedsOnAdd();
            foreach (array_keys($this->input) as $key) {
                if (
                    ($key[0] != '_')
                    && isset($table_fields[$key])
                ) {
                    $this->fields[$key] = $this->input[$key];
                }
            }

            // Auto set date_creation if exsist
            if (isset($table_fields['date_creation']) && !isset($this->input['date_creation'])) {
                $this->fields['date_creation'] = $_SESSION["glpi_currenttime"];
            }

            // Auto set date_mod if exsist
            if (isset($table_fields['date_mod']) && !isset($this->input['date_mod'])) {
                $this->fields['date_mod'] = $_SESSION["glpi_currenttime"];
            }

            if ($this->checkUnicity(true, $options)) {
                if ($this->addToDB() !== false) {
                    Webhook::raise('new', $this);
                    $this->post_addItem();
                    if ($this instanceof CacheableListInterface) {
                        $this->invalidateListCache();
                    }
                    $this->addMessageOnAddAction();

                    if ($this->dohistory && $history) {
                        $changes = [
                            0,
                            '',
                            '',
                        ];
                        Log::history(
                            $this->fields["id"],
                            $this->getType(),
                            $changes,
                            0,
                            Log::HISTORY_CREATE_ITEM
                        );
                    }

                    // Auto create infocoms
                    if (
                        isset($CFG_GLPI["auto_create_infocoms"]) && $CFG_GLPI["auto_create_infocoms"]
                        && (!isset($input['clone']) || !$input['clone'])
                        && Infocom::canApplyOn($this)
                    ) {
                        $ic = new Infocom();
                        if (!$ic->getFromDBforDevice($this->getType(), $this->fields['id'])) {
                            $ic->add(['itemtype' => $this->getType(),
                                'items_id' => $this->fields['id']
                            ]);
                        }
                    }

                    // If itemtype is in infocomtype and if states_id field is filled
                    // and item is not a template
                    if (
                        Infocom::canApplyOn($this)
                        && isset($this->input['states_id'])
                            && (!isset($this->input['is_template'])
                                || !$this->input['is_template'])
                    ) {
                        //Check if we have to automatically fill dates
                        Infocom::manageDateOnStatusChange($this);
                    }
                    Plugin::doHook(Hooks::ITEM_ADD, $this);

                    // As add have succeeded, clean the old input value
                    if (isset($this->input['_add'])) {
                        $this->clearSavedInput();
                    }
                    return $this->fields['id'];
                }
            }
        }

        return false;
    }


    /**
     * Get the link to an item
     *
     * @param array $options array of options
     *    - comments     : boolean / display comments
     *    - complete     : boolean / display completename instead of name
     *    - additional   : boolean / display additionals information
     *    - linkoption   : string  / additional options to add to <a>
     *    - icon         : boolean  / display item icon next to label
     *
     * @return string HTML link
     **/
    public function getLink($options = [])
    {

        $p = [
            'linkoption' => '',
        ];

        if (isset($options['linkoption'])) {
            $p['linkoption'] = $options['linkoption'];
        }
        if (isset($options['icon'])) {
            $p['icon'] = $options['icon'];
        }

        if (!isset($this->fields['id'])) {
            return '';
        }

        if (
            $this->no_form_page
            || !$this->can($this->fields['id'], READ)
        ) {
            return $this->getNameID($options);
        }

        $link = $this->getLinkURL();

        $label = $this->getNameID($options);
        $title = '';
        if (!preg_match('/title=/', $p['linkoption'])) {
            $thename = $this->getName(['complete' => true]);
            if ($thename != NOT_AVAILABLE) {
                $title = ' title="' . htmlentities($thename, ENT_QUOTES, 'utf-8') . '"';
            }
        }

        return "<a " . $p['linkoption'] . " href='$link' $title>$label</a>";
    }


    /**
     * Get the link url to an item
     *
     * @return string HTML link
     **/
    public function getLinkURL()
    {

        if (!isset($this->fields['id'])) {
            return '';
        }

        $link  = $this->getFormURLWithID($this->getID());
        $link .= ($this->isTemplate() ? "&withtemplate=1" : "");

        return $link;
    }


    /**
     * Add a message on add action
     *
     * @return void
     **/
    public function addMessageOnAddAction()
    {

        $addMessAfterRedirect = false;
        if (isset($this->input['_add'])) {
            $addMessAfterRedirect = true;
        }

        if (
            isset($this->input['_no_message'])
            || !$this->auto_message_on_action
        ) {
            $addMessAfterRedirect = false;
        }

        if ($addMessAfterRedirect) {
            $link = $this->getFormURL();
            if ($this->getName() == NOT_AVAILABLE) {
               //TRANS: %1$s is the itemtype, %2$d is the id of the item
                $this->fields['name'] = sprintf(
                    __('%1$s - ID %2$d'),
                    $this->getTypeName(1),
                    $this->fields['id']
                );
            }
            $opt = [ 'forceid' => $this instanceof CommonITILObject ];
            $display = (isset($this->input['_no_message_link']) ? $this->getNameID($opt)
                                                            : $this->getLink($opt));

           // Do not display quotes
           //TRANS : %s is the description of the added item
            Session::addMessageAfterRedirect(sprintf(
                __('%1$s: %2$s'),
                __('Item successfully added'),
                $display
            ));
        }
    }


    /**
     * Add needed information to $input (example entities_id)
     *
     * @param array $input datas used to add the item
     *
     * @since 0.84
     *
     * @return array the modified $input array
     **/
    public function addNeededInfoToInput($input)
    {
        return $input;
    }


    /**
     * Prepare input datas for adding the item
     *
     * @param array $input datas used to add the item
     *
     * @return array the modified $input array
     **/
    public function prepareInputForAdd($input)
    {
        return $input;
    }


    /**
     * Actions done after the ADD of the item in the database
     *
     * @return void
     **/
    public function post_addItem()
    {

        UserMention::handleUserMentions($this);
    }


    /**
     * Update some elements of an item in the database.
     *
     * @param array   $input   the _POST vars returned by the item form when press update
     * @param boolean $history do history log ? (default 1)
     * @param array   $options with the insert options
     *
     * @return boolean true on success
     **/
    public function update(array $input, $history = 1, $options = [])
    {
        /**
         * @var \DBmysql $DB
         * @var \Psr\SimpleCache\CacheInterface $GLPI_CACHE
         */
        global $DB, $GLPI_CACHE;

        if ($DB->isSlave()) {
            return false;
        }

        if (!array_key_exists(static::getIndexName(), $input)) {
            return false;
        }

        if (!$this->getFromDB($input[static::getIndexName()])) {
            return false;
        }

        // Store input in the object to be available in all sub-method / hook
        $this->input = $input;

        // Manage the _no_history
        if (!isset($this->input['_no_history'])) {
            $this->input['_no_history'] = !$history;
        }

        if (isset($this->input['update'])) {
            // Input from the interface
            // Save this data to be available if add fail
            $this->saveInput();
        }

        if (isset($this->input['update'])) {
            $this->input['_update'] = $this->input['update'];
            unset($this->input['update']);
        }

        // Plugin hook - $this->input can be altered
        Plugin::doHook(Hooks::PRE_ITEM_UPDATE, $this);
        if ($this->input && is_array($this->input)) {
            $this->input = $this->prepareInputForUpdate($this->input);
            $this->filterValues(!isCommandLine());
        }

        //Process business rules for assets
        $this->assetBusinessRules(\RuleAsset::ONUPDATE);

        // Valid input for update
        if ($this->checkUnicity(false, $options)) {
            if ($this->input && is_array($this->input)) {
               // Fill the update-array with changes
                $x               = 0;
                $this->updates   = [];
                $this->oldvalues = [];

                foreach (array_keys($this->input) as $key) {
                    if ($DB->fieldExists(static::getTable(), $key)) {
                      // Prevent history for date statement (for date for example)
                        if (
                            is_null($this->fields[$key])
                            && ($this->input[$key] == 'NULL')
                        ) {
                             $this->fields[$key] = 'NULL';
                        }
                        // Compare item
                        $ischanged = true;
                        $searchopt = $this->getSearchOptionByField('field', $key, $this->getTable());
                        if (isset($searchopt['datatype'])) {
                            switch ($searchopt['datatype']) {
                                case 'string':
                                case 'text':
                                    $ischanged = (strcmp(
                                        (string)$this->fields[$key],
                                        (string)$this->input[$key]
                                    ) != 0);
                                    break;

                                case 'itemlink':
                                    if ($key == 'name') {
                                        $ischanged = (strcmp(
                                            (string)$this->fields[$key],
                                            (string)$this->input[$key]
                                        ) != 0);
                                        break;
                                    }
                               // else default

                                default:
                                    $ischanged = ($this->fields[$key] != $this->input[$key]);
                                    break;
                            }
                        } else {
                         // No searchoption case
                            $ischanged = ($this->fields[$key] != $this->input[$key]);
                        }
                        if ($ischanged) {
                            if ($key != "id") {
                                // Store old values
                                if (!in_array($key, $this->history_blacklist)) {
                                     $this->oldvalues[$key] = $this->fields[$key];
                                }

                                $this->fields[$key] = $this->input[$key];
                                $this->updates[$x]  = $key;
                                $x++;
                            }
                        }
                    }
                }
                if (count($this->updates)) {
                    if (array_key_exists('date_mod', $this->fields)) {
                        // is a non blacklist field exists
                        if (count(array_diff($this->updates, $this->history_blacklist)) > 0) {
                            $this->fields['date_mod'] = $_SESSION["glpi_currenttime"];
                            $this->updates[$x++]      = 'date_mod';
                        }
                    }
                    $this->pre_updateInDB();

                    $this->cleanLockeds();
                    if (count($this->updates)) {
                        $updated = false;
                        if (
                            $updated = $this->updateInDB(
                                $this->updates,
                                ($this->dohistory && $history ? $this->oldvalues
                                : [])
                            )
                        ) {
                            $this->manageLocks();
                            $this->addMessageOnUpdateAction();
                            Plugin::doHook(Hooks::ITEM_UPDATE, $this);

                            //Fill forward_entity_to array with itemtypes coming from plugins
                            if (isset(self::$plugins_forward_entity[$this->getType()])) {
                                foreach (self::$plugins_forward_entity[$this->getType()] as $itemtype) {
                                    static::$forward_entity_to[] = $itemtype;
                                }
                            }
                           // forward entity information if needed
                            if (
                                count(static::$forward_entity_to)
                                && (in_array("entities_id", $this->updates)
                                || in_array("is_recursive", $this->updates))
                            ) {
                                 $this->forwardEntityInformations();
                            }

                           // If itemtype is in infocomtype and if states_id field is filled
                           // and item not a template
                            if (
                                Infocom::canApplyOn($this)
                                && in_array('states_id', $this->updates)
                                && ($this->getField('is_template') != NOT_AVAILABLE)
                            ) {
                               //Check if we have to automatical fill dates
                                Infocom::manageDateOnStatusChange($this, false);
                            }
                        }

                        if (!$updated) {
                            $this->restoreInput();
                            return $updated;
                        }
                    }
                }

                // As update have suceed, clean the old input value
                if (isset($this->input['_update'])) {
                    $this->clearSavedInput();
                }

                Webhook::raise('update', $this);
                $this->post_updateItem($history);
                if ($this instanceof CacheableListInterface) {
                    $this->invalidateListCache();
                }

                return true;
            }
        }

        return false;
    }

    /**
     * Clean locked fields from add, if needed
     *
     * @return void
     */
    protected function cleanLockedsOnAdd()
    {
        if (isset($this->input['is_dynamic']) && $this->input['is_dynamic'] == true) {
            $lockedfield = new Lockedfield();
            $config = Config::getConfigurationValues('inventory');
            $locks = $lockedfield->getLockedNames($this->getType(), 0);
            foreach ($locks as $lock) {
                //bypass for states_id if default value is define from inventory conf
                if ($lock == 'states_id' && $config['states_id_default']) {
                    continue;
                }
                //bypass for entities_id // default inventory conf is 0 'root entity')
                if ($lock == 'entities_id') {
                    continue;
                }

                if (array_key_exists($lock, $this->input)) {
                    unset($this->input[$lock]);
                }
            }
        }
    }


    /**
     * Clean locked fields from update, if needed
     *
     * @return void
     */
    protected function cleanLockeds()
    {
        if (
            (
                (
                    isset($this->input['_transfer'])
                    // lock updated fields in transfer only if requested
                    && (isset($this->input['_lock_updated_fields']) && $this->input['_lock_updated_fields'])
                )
                || !isset($this->input['_transfer'])
            )
            && $this->isDynamic()
            && (in_array('is_dynamic', $this->updates) || isset($this->input['is_dynamic'])
            && $this->input['is_dynamic'] == true)
        ) {
            $lockedfield = new Lockedfield();
            $locks = $lockedfield->getFullLockedFields($this->getType(), $this->fields['id']);
            foreach ($locks as $lock) {
                $lock_field = $lock['field'];
                $idx = array_search($lock_field, $this->updates);
                if ($idx !== false) {
                    //do not update global lock value
                    if (!$lock['is_global']) {
                        $lockedfield->setLastValue($this->getType(), $this->fields['id'], $lock_field, $this->input[$lock_field]);
                    }
                    unset($this->updates[$idx]);
                    unset($this->input[$lock_field]);
                    $this->fields[$lock_field] = $this->oldvalues[$lock_field];
                    unset($this->oldvalues[$lock_field]);
                }
            }
            $this->updates = array_values($this->updates);
        }
    }

    /**
     * Manage fields that should be marked as locked
     *
     * @return void
     */
    protected function manageLocks()
    {
        /** @var \DBmysql $DB */
        global $DB;

        $lockedfield = new Lockedfield();
        if (
            (
                (
                    isset($this->input['_transfer'])
                    // lock updated fields in transfer only if requested
                    && (isset($this->input['_lock_updated_fields']) && $this->input['_lock_updated_fields'])
                )
                || !isset($this->input['_transfer'])
            )
            && $lockedfield->isHandled($this)
            && (!isset($this->input['is_dynamic']) || $this->input['is_dynamic'] == false)
        ) {
            $fields = array_values($this->updates);
            $idx = array_search('date_mod', $fields);
            if ($idx !== false) {
                unset($fields[$idx]);
            }

            $stmt = $DB->prepare(
                $DB->buildInsert(
                    $lockedfield->getTable(),
                    [
                        'itemtype'        => $this->getType(),
                        'items_id'        => $this->fields['id'],
                        'date_creation'   => $_SESSION["glpi_currenttime"],
                        'field'           => new QueryParam()
                    ]
                )
            );
            foreach ($fields as $field) {
                $stmt->bind_param('s', $field);
                $res = $stmt->execute();
                if ($res === false) {
                    if ($DB->errno() != 1062) {
                        trigger_error('Unable to add locked field!', E_USER_WARNING);
                    }
                }
            }
        }
    }

    /**
     * Forward entity information to linked items
     *
     * @return void
     **/
    protected function forwardEntityInformations()
    {
        /** @var \DBmysql $DB */
        global $DB;

        if (!isset($this->fields['id']) || !($this->fields['id'] >= 0)) {
            return false;
        }

        if (count(static::$forward_entity_to)) {
            foreach (static::$forward_entity_to as $type) {
                $item  = new $type();
                $query = [
                    'SELECT' => ['id'],
                    'FROM'   => $item->getTable()
                ];

                $OR = [];
                if ($item->isField('itemtype')) {
                    $OR[] = [
                        'itemtype'  => $this->getType(),
                        'items_id'  => $this->getID()
                    ];
                }
                if ($item->isField($this->getForeignKeyField())) {
                    $OR[] = [$this->getForeignKeyField() => $this->getID()];
                }
                $query['WHERE'][] = ['OR' => $OR];

                $input = [
                    'entities_id'  => $this->getEntityID(),
                    '_transfer'    => 1
                ];
                if ($this->maybeRecursive()) {
                    $input['is_recursive'] = $this->isRecursive();
                }

                $iterator = $DB->request($query);
                foreach ($iterator as $data) {
                    $input['id'] = $data['id'];
                   // No history for such update
                    $item->update($input, 0);
                }
            }
        }
    }


    /**
     * Add a message on update action
     *
     * @return void
     **/
    public function addMessageOnUpdateAction()
    {

        $addMessAfterRedirect = false;

        if (isset($this->input['_update'])) {
            $addMessAfterRedirect = true;
        }

        if (
            isset($this->input['_no_message'])
            || !$this->auto_message_on_action
        ) {
            $addMessAfterRedirect = false;
        }

        if ($addMessAfterRedirect) {
            // Do not display quotes
            if (isset($this->fields['name'])) {
                $this->fields['name'] = $this->fields['name'];
            } else {
               //TRANS: %1$s is the itemtype, %2$d is the id of the item
                $this->fields['name'] = sprintf(
                    __('%1$s - ID %2$d'),
                    $this->getTypeName(1),
                    $this->fields['id']
                );
            }

            if (isset($this->input['_no_message_link'])) {
                $display = $this->getNameID();
            } else {
                $display = $this->getLink();
            }
           //TRANS : %s is the description of the updated item
            Session::addMessageAfterRedirect(sprintf(__('%1$s: %2$s'), __('Item successfully updated'), $display));
        }
    }


    /**
     * Prepare input datas for updating the item
     *
     * @param array $input data used to update the item
     *
     * @return array the modified $input array
     **/
    public function prepareInputForUpdate($input)
    {
        return $input;
    }


    /**
     * Actions done after the UPDATE of the item in the database
     *
     * @param boolean $history store changes history ? (default 1)
     *
     * @return void
     **/
    public function post_updateItem($history = 1)
    {
        if (count($this->updates) > 0) {
            UserMention::handleUserMentions($this);
        }

        // Clear filter on itemtype change
        if (
            $this instanceof FilterableInterface
            && $this->getItemtypeField() !== null
            && in_array($this->getItemtypeField(), $this->updates)
        ) {
            $this->deleteFilter();
        }
    }


    /**
     * Actions done before the ADD of the item in the database
     *
     * @since 10.0.3
     *
     * @return void
     */
    public function pre_addInDB()
    {
    }


     /**
     * Actions done before the UPDATE of the item in the database
     *
     * @return void
     **/
    public function pre_updateInDB()
    {
    }


    /**
     * Delete an item in the database.
     *
     * @param array   $input   the _POST vars returned by the item form when press delete
     * @param boolean $force   force deletion (default 0)
     * @param boolean $history do history log ? (default 1)
     *
     * @return boolean true on success
     **/
    public function delete(array $input, $force = 0, $history = 1)
    {
        /** @var \DBmysql $DB */
        global $DB;

        if ($DB->isSlave()) {
            return false;
        }

        if (!$this->getFromDB($input[static::getIndexName()])) {
            return false;
        }

       // Force purge for templates / may not to be deleted / not dynamic lockable items
        if (
            $this->isTemplate()
            || !$this->maybeDeleted()
            // Do not take into account deleted field if maybe dynamic but not dynamic
            || ($this->useDeletedToLockIfDynamic()
              && !$this->isDynamic())
        ) {
            $force = 1;
        }

       // Store input in the object to be available in all sub-method / hook
        $this->input = $input;

        if (isset($this->input['purge'])) {
            $this->input['_purge'] = $this->input['purge'];
            unset($this->input['purge']);
        } else if ($force) {
            $this->input['_purge'] = 1;
            $this->input['_no_message'] = $this->input['_no_message'] ?? 1;
        }

        if (isset($this->input['delete'])) {
            $this->input['_delete'] = $this->input['delete'];
            unset($this->input['delete']);
        } else if (!$force) {
            $this->input['_delete'] = 1;
            $this->input['_no_message'] = $this->input['_no_message'] ?? 1;
        }

        if (!isset($this->input['_no_history'])) {
            $this->input['_no_history'] = !$history;
        }

        if ($force && method_exists($this, 'pre_purgeInventory')) {
            $this->pre_purgeInventory();
        }

       // Purge
        if ($force) {
            Plugin::doHook(Hooks::PRE_ITEM_PURGE, $this);
        } else {
            Plugin::doHook(Hooks::PRE_ITEM_DELETE, $this);
        }

        if (!is_array($this->input)) {
           // $input clear by a hook to cancel delete
            return false;
        }

        if ($this->pre_deleteItem()) {
            if ($this->deleteFromDB($force)) {
                Webhook::raise('delete', $this);
                if ($force) {
                    $this->addMessageOnPurgeAction();
                    $this->post_purgeItem();
                    if ($this instanceof CacheableListInterface) {
                        $this->invalidateListCache();
                    }
                    Plugin::doHook(Hooks::ITEM_PURGE, $this);
                    Impact::clean($this);
                } else {
                    $this->addMessageOnDeleteAction();

                    if ($this->dohistory && $history) {
                        $changes = [
                            0,
                            '',
                            '',
                        ];
                        $logaction  = Log::HISTORY_DELETE_ITEM;
                        if (
                            $this->useDeletedToLockIfDynamic()
                            && $this->isDynamic()
                        ) {
                            $logaction = Log::HISTORY_LOCK_ITEM;
                        }

                        Log::history(
                            $this->fields["id"],
                            $this->getType(),
                            $changes,
                            0,
                            $logaction
                        );
                    }
                    $this->post_deleteItem();
                    if ($this instanceof CacheableListInterface) {
                        $this->invalidateListCache();
                    }
                    Plugin::doHook(Hooks::ITEM_DELETE, $this);
                }

                return true;
            }
        }
        return false;
    }


    /**
     * Actions done after the DELETE (mark as deleted) of the item in the database
     *
     * @return void
     **/
    public function post_deleteItem()
    {
    }


    /**
     * Actions done after the PURGE of the item in the database
     *
     * @return void
     **/
    public function post_purgeItem()
    {
    }


    /**
     * Add a message on delete action
     *
     * @return void
     **/
    public function addMessageOnDeleteAction()
    {

        if (!$this->maybeDeleted()) {
            return;
        }

        $addMessAfterRedirect = false;
        if (isset($this->input['_delete'])) {
            $addMessAfterRedirect = true;
        }

        if (
            isset($this->input['_no_message'])
            || !$this->auto_message_on_action
        ) {
            $addMessAfterRedirect = false;
        }

        if ($addMessAfterRedirect) {
            if (isset($this->input['_no_message_link'])) {
                $display = $this->getNameID();
            } else {
                $display = $this->getLink();
            }
           //TRANS : %s is the description of the updated item
            Session::addMessageAfterRedirect(sprintf(__('%1$s: %2$s'), __('Item successfully deleted'), $display));
        }
    }


    /**
     * Add a message on purge action
     *
     * @return void
     **/
    public function addMessageOnPurgeAction()
    {

        $addMessAfterRedirect = false;

        if (
            isset($this->input['_purge'])
            || isset($this->input['_delete'])
        ) {
            $addMessAfterRedirect = true;
        }

        if (isset($this->input['_purge'])) {
            $this->input['_no_message_link'] = true;
        }

        if (
            isset($this->input['_no_message'])
            || !$this->auto_message_on_action
        ) {
            $addMessAfterRedirect = false;
        }

        if ($addMessAfterRedirect) {
            if (isset($this->input['_no_message_link'])) {
                $display = $this->getNameID();
            } else {
                $display = $this->getLink();
            }
           //TRANS : %s is the description of the updated item
            Session::addMessageAfterRedirect(sprintf(
                __('%1$s: %2$s'),
                __('Item successfully purged'),
                $display
            ));
        }
    }


    /**
     * Actions done before the DELETE of the item in the database /
     * Maybe used to add another check for deletion
     *
     * @return boolean true if item need to be deleted else false
     **/
    public function pre_deleteItem()
    {
        return true;
    }


    /**
     * Restore an item put in the trashbin in the database.
     *
     * @param array   $input   the _POST vars returned by the item form when press restore
     * @param boolean $history do history log ? (default 1)
     *
     * @return boolean true on success
     **/
    public function restore(array $input, $history = 1)
    {

        if (!$this->getFromDB($input[static::getIndexName()])) {
            return false;
        }

        if (isset($input['restore'])) {
            $input['_restore'] = $input['restore'];
            unset($input['restore']);
        } else {
            $this->input['_restore'] = 1;
            $this->input['_no_message'] = $this->input['_no_message'] ?? 1;
        }

       // Store input in the object to be available in all sub-method / hook
        $this->input = $input;
        Plugin::doHook(Hooks::PRE_ITEM_RESTORE, $this);
        if (!is_array($this->input)) {
           // $input clear by a hook to cancel retore
            return false;
        }

        if ($this->restoreInDB()) {
            $this->addMessageOnRestoreAction();

            if ($this->dohistory && $history) {
                $changes = [
                    0,
                    '',
                    '',
                ];
                $logaction  = Log::HISTORY_RESTORE_ITEM;
                if (
                    $this->useDeletedToLockIfDynamic()
                    && $this->isDynamic()
                ) {
                    $logaction = Log::HISTORY_UNLOCK_ITEM;
                }
                Log::history($this->input["id"], $this->getType(), $changes, 0, $logaction);
            }

            $this->post_restoreItem();
            if ($this instanceof CacheableListInterface) {
                $this->invalidateListCache();
            }
            Plugin::doHook(Hooks::ITEM_RESTORE, $this);
            return true;
        }

        return false;
    }


    /**
     * Actions done after the restore of the item
     *
     * @return void
     **/
    public function post_restoreItem()
    {
    }


    /**
     * Add a message on restore action
     *
     * @return void
     **/
    public function addMessageOnRestoreAction()
    {

        $addMessAfterRedirect = false;
        if (isset($this->input['_restore'])) {
            $addMessAfterRedirect = true;
        }

        if (
            isset($this->input['_no_message'])
            || !$this->auto_message_on_action
        ) {
            $addMessAfterRedirect = false;
        }

        if ($addMessAfterRedirect) {
            if (isset($this->input['_no_message_link'])) {
                $display = $this->getNameID();
            } else {
                $display = $this->getLink();
            }
           //TRANS : %s is the description of the updated item
            Session::addMessageAfterRedirect(sprintf(__('%1$s: %2$s'), __('Item successfully restored'), $display));
        }
    }


    /**
     * Reset fields of the item
     *
     * @return void
     **/
    public function reset()
    {
        $this->fields = [];
    }


    /**
     * Have I the global right to add an item for the Object
     * May be overloaded if needed (ex Ticket)
     *
     * @since 0.83
     *
     * @param string $type itemtype of object to add
     *
     * @return boolean
     **/
    public function canAddItem($type)
    {
        return $this->can($this->getID(), UPDATE);
    }


    /**
     * Have I the right to "create" the Object
     *
     * Default is true and check entity if the objet is entity assign
     *
     * May be overloaded if needed
     *
     * @return boolean
     **/
    public function canCreateItem()
    {

        if (!$this->checkEntity()) {
            return false;
        }
        return true;
    }


    /**
     * Have I the right to "update" the Object
     *
     * Default is true and check entity if the objet is entity assign
     *
     * May be overloaded if needed
     *
     * @return boolean
     **/
    public function canUpdateItem()
    {

        if (!$this->checkEntity(true)) {
            return false;
        }
        return true;
    }


    /**
     * Have I the right to "delete" the Object
     *
     * Default is true and check entity if the objet is entity assign
     *
     * May be overloaded if needed
     *
     * @return boolean
     **/
    public function canDeleteItem()
    {

        if (!$this->checkEntity(true)) {
            return false;
        }
        return true;
    }


    /**
     * Have I the right to "purge" the Object
     *
     * Default is true and check entity if the objet is entity assign
     *
     * @since 0.85
     *
     * @return boolean
     **/
    public function canPurgeItem()
    {

        if (!$this->checkEntity(true)) {
            return false;
        }

       // Can purge an object with Infocom only if can purge Infocom
        if (Infocom::canApplyOn($this)) {
            $infocom = new Infocom();

            if ($infocom->getFromDBforDevice($this->getType(), $this->fields['id'])) {
                return $infocom->canPurge();
            }
        }
        return true;
    }


    /**
     * Have I the right to "view" the Object
     * May be overloaded if needed
     *
     * @return boolean
     **/
    public function canViewItem()
    {

        if (!$this->checkEntity(true)) {
            return false;
        }

       // else : Global item
        return true;
    }


    /**
     * Have i right to see action button
     *
     * @param integer $ID ID to check
     *
     * @since 0.85
     *
     * @return boolean
     **/
    public function canEdit($ID)
    {

        if ($this->maybeDeleted()) {
            return ($this->can($ID, CREATE)
                 || $this->can($ID, UPDATE)
                 || $this->can($ID, DELETE)
                 || $this->can($ID, PURGE));
        }
        return ($this->can($ID, CREATE)
              || $this->can($ID, UPDATE)
              || $this->can($ID, PURGE));
    }


    /**
     * Can I change recursive flag to false
     * check if there is "linked" object in another entity
     *
     * May be overloaded if needed
     *
     * @return boolean
     **/
    public function canUnrecurs()
    {
<<<<<<< HEAD
        global $CFG_GLPI;
=======
        /**
         * @var array $CFG_GLPI
         * @var \DBmysql $DB
         */
        global $CFG_GLPI, $DB;
>>>>>>> d35432b7

        $ID  = $this->fields['id'];
        if (
            ($ID < 0)
            || !$this->fields['is_recursive']
        ) {
            return true;
        }

        $entities = getAncestorsOf('glpi_entities', $this->fields['entities_id']);
        $entities[] = $this->fields['entities_id'];
        $RELATION  = getDbRelations();

        if ($this instanceof CommonTreeDropdown) {
            $f = getForeignKeyFieldForTable($this->getTable());

            if (
                countElementsInTable(
                    $this->getTable(),
                    [ $f => $ID, 'NOT' => [ 'entities_id' => $entities ]]
                ) > 0
            ) {
                return false;
            }
        }

        if (isset($RELATION[$this->getTable()])) {
            foreach ($RELATION[$this->getTable()] as $tablename => $fields) {
                if ($tablename[0] != '_') {
                    $itemtype = getItemTypeForTable($tablename);
                    $item     = new $itemtype();

                    $or_criteria = [];
                    foreach ($fields as $field) {
                        // 1->N Relation
                        if (is_array($field)) {
                            // Relation based on 'itemtype'/'items_id' (polymorphic relationship)
                            if ($item instanceof IPAddress && in_array('mainitemtype', $field) && in_array('mainitems_id', $field)) {
                                // glpi_ipaddresses relationship that does not respect naming conventions
                                $itemtype_field = 'mainitemtype';
                                $items_id_field = 'mainitems_id';
                            } else {
                                $itemtype_matches = preg_grep('/^itemtype/', $field);
                                $items_id_matches = preg_grep('/^items_id/', $field);
                                $itemtype_field = reset($itemtype_matches);
                                $items_id_field = reset($items_id_matches);
                            }
                            $or_criteria[] = [
                                $tablename . "." . $itemtype_field => $this->getType(),
                                $tablename . "." . $items_id_field => $this->getID(),
                            ];
                        } else {
                            // Relation based on single foreign key
                            $or_criteria[] = [
                                $tablename . "." . $field => $this->getID(),
                            ];
                        }
                    }
                    if (count($or_criteria) === 0) {
                        continue; // Empty fields mapping
                    }

                    $item_criteria = ['OR' => $or_criteria];

                    if ($item->isEntityAssign()) {
                        // 1->N Relation
                        if (
                            countElementsInTable(
                                $tablename,
                                [ $item_criteria, 'NOT' => [ 'entities_id' => $entities ]]
                            ) > 0
                        ) {
                            return false;
                        }
                    } else {
                        foreach ($RELATION as $othertable => $rel) {
                            // Search for a N->N Relation
                            if (
                                ($othertable != $this->getTable())
                                && isset($rel[$tablename])
                            ) {
                                $otheritemtype = getItemTypeForTable($othertable);
                                $otheritem     = new $otheritemtype();

                                if ($otheritem->isEntityAssign()) {
                                    foreach ($rel[$tablename] as $otherfield) {
                                        if (is_array($otherfield)) {
                                            // Relation based on 'itemtype'/'items_id' (polymorphic relationship)
                                            if ($item instanceof IPAddress && in_array('mainitemtype', $otherfield) && in_array('mainitems_id', $otherfield)) {
                                                // glpi_ipaddresses relationship that does not respect naming conventions
                                                $otheritemtype_field = 'mainitemtype';
                                                $otheritems_id_field = 'mainitems_id';
                                            } else {
                                                $otheritemtype_matches = preg_grep('/^itemtype/', $otherfield);
                                                $otheritems_id_matches = preg_grep('/^items_id/', $otherfield);
                                                $otheritemtype_field = reset($otheritemtype_matches);
                                                $otheritems_id_field = reset($otheritems_id_matches);
                                            }
                                            $fkey = [
                                                $tablename  => $otheritems_id_field,
                                                $othertable => 'id',
                                                [
                                                    'AND' => [$tablename . '.' . $otheritemtype_field => $this->getType()],
                                                ],
                                            ];
                                        } else {
                                            // Relation based on single foreign key
                                            $fkey = [
                                                $tablename  => $otherfield,
                                                $othertable => 'id',
                                            ];
                                        }
                                        if (
                                            countElementsInTable(
                                                [$tablename, $othertable],
                                                [
                                                    $item_criteria,
                                                    'FKEY' => $fkey,
                                                    'NOT'  => [$othertable . '.entities_id' => $entities ]
                                                ]
                                            ) > '0'
                                        ) {
                                            return false;
                                        }
                                    }
                                }
                            }
                        }
                    }
                }
            }
        }

       // Doc links to this item
        if (
            ($this->getType() > 0)
            && countElementsInTable(
                ['glpi_documents_items', 'glpi_documents'],
                ['glpi_documents_items.items_id' => $ID,
                    'glpi_documents_items.itemtype' => $this->getType(),
                    'FKEY' => ['glpi_documents_items' => 'documents_id','glpi_documents' => 'id'],
                    'NOT'  => ['glpi_documents.entities_id' => $entities]
                ]
            ) > '0'
        ) {
            return false;
        }
       // TODO : do we need to check all relations in $RELATION["_virtual_device"] for this item

       // check connections of a computer
        $connectcomputer = $CFG_GLPI["directconnect_types"];
        if ($this->getType() === Computer::class || in_array($this->getType(), $connectcomputer)) {
            return Computer_Item::canUnrecursSpecif($this, $entities);
        }
        return true;
    }


    /**
     * check if this action can be done on this field of this item by massive actions
     *
     * @since 0.83
     *
     * @param string  $action name of the action
     * @param integer $field  id of the field
     * @param string  $value  value of the field
     *
     * @return boolean
     **/
    public function canMassiveAction($action, $field, $value)
    {
        if (static::maybeRecursive()) {
            if ($field === 'is_recursive' && (int) $value === 0) {
                return $this->canUnrecurs();
            }
        }
        return true;
    }

    /**
     * Display a 2 columns Footer for Form buttons
     * Close the form is user can edit
     *
     * @param array $options array of possible options:
     *     - withtemplate : 1 for newtemplate, 2 for newobject from template
     *     - colspan for each column (default 2)
     *     - candel : set to false to hide "delete" button
     *     - canedit : set to false to hide all buttons
     *     - addbuttons : array of buttons to add
     *
     * @return void
     **/
    public function showFormButtons($options = [])
    {
        $params = [
            'colspan'      => 2,
            'withtemplate' => '',
            'candel'       => true,
            'canedit'      => true,
            'addbuttons'   => [],
            'formfooter'   => null,
        ];

        if (is_array($options) && count($options)) {
            foreach ($options as $key => $val) {
                $params[$key] = $val;
            }
        }

        echo "</table>";

        TemplateRenderer::getInstance()->display('components/form/buttons.html.twig', [
            'item'   => $this,
            'params' => $params,
        ]);

        echo "</div>"; //.asset
    }


    /**
     * Initialize item and check right before managing the edit form
     *
     * @since 0.84
     *
     * @param integer $ID      ID of the item/template
     * @param array   $options Array of possible options:
     *     - withtemplate : 1 for newtemplate, 2 for newobject from template
     *
     * @return integer|void value of withtemplate option (exit of no right)
     **/
    public function initForm($ID, array $options = [])
    {

        if (
            isset($options['withtemplate'])
            && ($options['withtemplate'] == 2)
            && !$this->isNewID($ID)
        ) {
           // Create item from template
           // Check read right on the template
            $this->check($ID, READ);

           // Restore saved input or template data
            $input = $this->restoreInput($this->fields);

           // If entity assign force current entity to manage recursive templates
            if ($this->isEntityAssign()) {
                $input['entities_id'] = $_SESSION['glpiactive_entity'];
            }

           // Check create right
            $this->check(-1, CREATE, $input);
        } else if ($this->isNewID($ID)) {
           // Restore saved input if available
            $input = $this->restoreInput($options);
           // Create item
            $this->check(-1, CREATE, $input);
        } else {
           // Existing item
            $this->check($ID, READ);
        }

        return (isset($options['withtemplate']) ? $options['withtemplate'] : '');
    }


    /**
     *
     * Display a 2 columns Header 1 for ID, 1 for recursivity menu
     * Open the form is user can edit
     *
     * @param array $options array of possible options:
     *     - target for the Form
     *     - withtemplate : 1 for newtemplate, 2 for newobject from template
     *     - colspan for each column (default 2)
     *     - formoptions string (javascript p.e.)
     *     - canedit boolean edit mode of form ?
     *     - formtitle specific form title
     *     - noid Set to true if ID should not be append (eg. already done in formtitle)
     *     - header_toolbar Array of header toolbar elements (HTML code)
     *
     * @return void
     **/
    public function showFormHeader($options = [])
    {
        $params = [
            'target'         => $this->getFormURL(),
            'colspan'        => 2,
            'withtemplate'   => '',
            'formoptions'    => '',
            'canedit'        => true,
            'formtitle'      => null,
            'no_header'      => false,
            'noid'           => false,
            'header_toolbar' => [],
        ];

        if (is_array($options) && count($options)) {
            foreach ($options as $key => $val) {
                $params[$key] = $val;
            }
        }

       // Template case : clean entities data
        if (
            ($params['withtemplate'] == 2)
            && $this->isEntityAssign()
        ) {
            $this->fields['entities_id']  = $_SESSION['glpiactive_entity'];
        }

        $header_toolbar = $params['header_toolbar'];
        unset($params['header_toolbar']);

        echo "<div class='asset'>";
        TemplateRenderer::getInstance()->display('components/form/header.html.twig', [
            'item'           => $this,
            'params'         => $params,
            'no_header'      => $params['no_header'],
            'header_toolbar' => $header_toolbar,
        ]);

        echo "<table class='tab_cadre_fixe'>";
        echo "<tr class='tab_bg_2'>";
        echo "<td class='center' colspan='" . ($params['colspan'] * 2) . "'>";
    }


    /**
     * is the parameter ID must be considered as new one ?
     * Default is empty of <0 may be overriden (for entity for example)
     *
     * @param integer $ID ID of the item (-1 if new item)
     *
     * @return boolean
     **/
    public static function isNewID($ID)
    {
        return (empty($ID) || ($ID <= 0));
    }


    /**
     * is the current object a new  one
     *
     * @since 0.83
     *
     * @return boolean
     **/
    public function isNewItem()
    {

        if (isset($this->fields['id'])) {
            return $this->isNewID($this->fields['id']);
        }
        return true;
    }


    /**
     * Check right on an item
     *
     * @param integer $ID    ID of the item (-1 if new item)
     * @param mixed   $right Right to check : r / w / recursive / READ / UPDATE / DELETE
     * @param array   $input array of input data (used for adding item) (default NULL)
     *
     * @return boolean
     **/
    public function can($ID, $right, array &$input = null)
    {
        if (Session::isInventory()) {
            return true;
        }

       // Clean ID :
        $ID = Toolbox::cleanInteger($ID);

       // Create process
        if ($this->isNewID($ID)) {
            if (!isset($this->fields['id'])) {
                // Only once
                $this->getEmpty();
            }

            if (is_array($input)) {
                $input = $this->addNeededInfoToInput($input);
               // Copy input field to allow getEntityID() to work
               // from entites_id field or from parent item ref
                foreach ($input as $key => $val) {
                    if (isset($this->fields[$key])) {
                        $this->fields[$key] = $val;
                    }
                }
               // Store to be available for others functions
                $this->input = $input;
            }

            if (
                $this->isPrivate()
                && ($this->fields['users_id'] == Session::getLoginUserID())
            ) {
                return true;
            }
            return (static::canCreate() && $this->canCreateItem());
        }
       // else : Get item if not already loaded
        if (!isset($this->fields['id']) || ($this->fields['id'] != $ID)) {
           // Item not found : no right
            if (!$this->getFromDB($ID)) {
                return false;
            }
        }

       /* Hook to restrict user right on current item @since 9.2 */
        $this->right = $right;
        Plugin::doHook(Hooks::ITEM_CAN, $this);
        if ($this->right !== $right) {
            return false;
        }
        $this->right = null;

        switch ($right) {
            case READ:
               // Personnal item
                if (
                    $this->isPrivate()
                    && ($this->fields['users_id'] === Session::getLoginUserID())
                ) {
                    return true;
                }
                return (static::canView() && $this->canViewItem());

            case UPDATE:
               // Personnal item
                if (
                    $this->isPrivate()
                    && ($this->fields['users_id'] === Session::getLoginUserID())
                ) {
                    return true;
                }
                return (static::canUpdate() && $this->canUpdateItem());

            case DELETE:
               // Personnal item
                if (
                    $this->isPrivate()
                    && ($this->fields['users_id'] === Session::getLoginUserID())
                ) {
                    return true;
                }
                return (static::canDelete() && $this->canDeleteItem());

            case PURGE:
               // Personnal item
                if (
                    $this->isPrivate()
                    && ($this->fields['users_id'] === Session::getLoginUserID())
                ) {
                    return true;
                }
                return (static::canPurge() && $this->canPurgeItem());

            case CREATE:
               // Personnal item
                if (
                    $this->isPrivate()
                    && ($this->fields['users_id'] === Session::getLoginUserID())
                ) {
                    return true;
                }
                return (static::canCreate() && $this->canCreateItem());

            case 'recursive':
                if (
                    $this->isEntityAssign()
                    && $this->maybeRecursive()
                ) {
                    if (
                        static::canCreate()
                        && Session::haveAccessToEntity($this->getEntityID())
                    ) {
                       // Can make recursive if recursive access to entity
                        return Session::haveRecursiveAccessToEntity($this->getEntityID());
                    }
                }
                break;
        }
        return false;
    }


    /**
     * Check right on an item with block
     *
     * @param integer $ID    ID of the item (-1 if new item)
     * @param mixed   $right Right to check : r / w / recursive
     * @param array   $input array of input data (used for adding item) (default NULL)
     *
     * @return void
     **/
    public function check($ID, $right, array &$input = null)
    {

       // Check item exists
        if (
            !$this->isNewID($ID)
            && (!isset($this->fields['id']) || $this->fields['id'] != $ID)
            && !$this->getFromDB($ID)
        ) {
           // Gestion timeout session
            Session::redirectIfNotLoggedIn();
            Html::displayNotFoundError();
        } else {
            if (!$this->can($ID, $right, $input)) {
               // Gestion timeout session
                Session::redirectIfNotLoggedIn();
                /** @var class-string<CommonDBTM> $itemtype */
                $itemtype = static::getType();
                $right_name = Session::getRightNameForError($itemtype::$rightname, $right);
                $info = "User failed a can* method check for right $right ($right_name) on item Type: $itemtype ID: $ID";
                Html::displayRightError($info);
            }
        }
    }


    /**
     * Check if have right on this entity
     *
     * @param boolean $recursive set true to accept recursive items of ancestors
     *                           of active entities (View case for example) (default false)
     * @since 0.85
     *
     * @return boolean
     **/
    public function checkEntity($recursive = false)
    {

       // Is an item assign to an entity
        if ($this->isEntityAssign()) {
           // Can be recursive check
            if ($recursive && $this->maybeRecursive()) {
                return Session::haveAccessToEntity($this->getEntityID(), $this->isRecursive());
            }
           //  else : No recursive item         // Have access to entity
            return Session::haveAccessToEntity($this->getEntityID());
        }
       // else : Global item
        return true;
    }


    /**
     * Check global right on an object
     *
     * @param mixed $right Right to check : c / r / w / d
     *
     * @return void
     **/
    public function checkGlobal($right)
    {

        if (!$this->canGlobal($right)) {
           // Gestion timeout session
            Session::redirectIfNotLoggedIn();
            /** @var class-string<CommonDBTM> $itemtype */
            $itemtype = static::getType();
            $right_name = Session::getRightNameForError($itemtype::$rightname, $right);
            $itemtype = static::getType();
            $info = "User failed a global can* method check for right $right ($right_name) on item Type: $itemtype";
            Html::displayRightError($info);
        }
    }


    /**
     * Get global right on an object
     *
     * @param mixed $right Right to check : c / r / w / d / READ / UPDATE / CREATE / DELETE
     *
     * @return bool
     **/
    public function canGlobal($right)
    {

        switch ($right) {
            case READ:
                return static::canView();

            case UPDATE:
                return static::canUpdate();

            case CREATE:
                return static::canCreate();

            case DELETE:
                return static::canDelete();

            case PURGE:
                return static::canPurge();
        }

        return false;
    }


    /**
     * Get the ID of entity assigned to the object
     *
     * Can be overloaded (ex : infocom)
     *
     * @return integer ID of the entity
     **/
    public function getEntityID()
    {

        if ($this->isEntityAssign()) {
            return $this->fields["entities_id"];
        }
        return  -1;
    }


    /**
     * Is the object assigned to an entity
     *
     * Can be overloaded (ex : infocom)
     *
     * @return boolean
     **/
    public function isEntityAssign()
    {

        if (!array_key_exists('id', $this->fields)) {
            $this->getEmpty();
        }
        return array_key_exists('entities_id', $this->fields);
    }


    /**
     * Is the object may be recursive
     *
     * Can be overloaded (ex : infocom)
     *
     * @return boolean
     **/
    public function maybeRecursive()
    {

        if (!array_key_exists('id', $this->fields)) {
            $this->getEmpty();
        }
        return array_key_exists('is_recursive', $this->fields);
    }


    /**
     * Is the object recursive
     *
     * Can be overloaded (ex : infocom)
     *
     * @return boolean
     **/
    public function isRecursive()
    {

        if ($this->maybeRecursive()) {
            return $this->fields["is_recursive"];
        }
       // Return integer value to be used to fill is_recursive field
        return 0;
    }


    /**
     * Is the object may be deleted
     *
     * @return boolean
     **/
    public function maybeDeleted()
    {

        if (!isset($this->fields['id'])) {
            $this->getEmpty();
        }
        return array_key_exists('is_deleted', $this->fields);
    }


    /**
     * Is the object deleted
     *
     * @return boolean
     **/
    public function isDeleted()
    {

        if ($this->maybeDeleted()) {
            return $this->fields["is_deleted"];
        }
       // Return integer value to be used to fill is_deleted field
        return 0;
    }


    /**
     * Can object be activated
     *
     * @since 9.2
     *
     * @return boolean
     **/
    public function maybeActive()
    {

        if (!isset($this->fields['id'])) {
            $this->getEmpty();
        }
        return array_key_exists('is_active', $this->fields);
    }


    /**
     * Is the object active
     *
     * @since 9.2
     *
     * @return boolean
     **/
    public function isActive()
    {

        if ($this->maybeActive()) {
            return $this->fields["is_active"];
        }
       // Return integer value to be used to fill is_active field
        return 1;
    }


    /**
     * Is the object may be a template
     *
     * @return boolean
     **/
    public function maybeTemplate()
    {

        if (!isset($this->fields['id'])) {
            $this->getEmpty();
        }
        return isset($this->fields['is_template']);
    }


    /**
     * Is the object a template
     *
     * @return boolean
     **/
    public function isTemplate()
    {

        if ($this->maybeTemplate()) {
            return $this->fields["is_template"];
        }
       // Return integer value to be used to fill is_template field
        return 0;
    }


    /**
     * Can the object be dynamic
     *
     * @since 0.84
     *
     * @return boolean
     **/
    public function maybeDynamic()
    {

        if (!isset($this->fields['id'])) {
            $this->getEmpty();
        }
        return array_key_exists('is_dynamic', $this->fields);
    }


    /**
     * Use deleted field in case of dynamic management to lock ?
     *
     * need to be overriden if object need to use standard deleted management (Computer...)
     * @since 0.84
     *
     * @return boolean
     **/
    public function useDeletedToLockIfDynamic()
    {
        return $this->maybeDynamic();
    }


    /**
     * Is an object dynamic or not
     *
     * @since 0.84
     *
     * @return boolean
     **/
    public function isDynamic()
    {

        if ($this->maybeDynamic()) {
            return (bool)$this->fields['is_dynamic'];
        }
        return false;
    }


    /**
     * Is the object may be private
     *
     * @return boolean
     **/
    public function maybePrivate()
    {

        if (!isset($this->fields['id'])) {
            $this->getEmpty();
        }
        return (array_key_exists('is_private', $this->fields)
              && array_key_exists('users_id', $this->fields));
    }


    /**
     * Is the object private
     *
     * @return boolean
     **/
    public function isPrivate()
    {

        if ($this->maybePrivate()) {
            return (bool)$this->fields["is_private"];
        }
        return false;
    }

    /**
     * Can object have a location
     *
     * @since 9.3
     *
     * @return boolean
     */
    public function maybeLocated()
    {

        if (!array_key_exists('id', $this->fields)) {
            $this->getEmpty();
        }
        return array_key_exists('locations_id', $this->fields);
    }

    /**
     * Return the linked items (in computers_items)
     *
     * @return array an array of linked items  like array('Computer' => array(1,2), 'Printer' => array(5,6))
     * @since 0.84.4
     **/
    public function getLinkedItems()
    {
        return [];
    }


    /**
     * Return the count of linked items (in computers_items)
     *
     * @return integer number of linked items
     * @since 0.84.4
     **/
    public function getLinkedItemsCount()
    {

        $linkeditems = $this->getLinkedItems();
        $nb          = 0;
        if (count($linkeditems)) {
            foreach ($linkeditems as $tab) {
                $nb += count($tab);
            }
        }
        return $nb;
    }


    /**
     * Return a field Value if exists
     *
     * @param string $field field name
     *
     * @return mixed value of the field / false if not exists
     **/
    public function getField($field)
    {

        if (array_key_exists($field, $this->fields)) {
            return $this->fields[$field];
        }
        return NOT_AVAILABLE;
    }


    /**
     * Determine if a field exists
     *
     * @param string $field field name
     *
     * @return boolean
     **/
    public function isField($field)
    {

        if (!isset($this->fields['id'])) {
            $this->getEmpty();
        }
        return array_key_exists($field, $this->fields);
    }


    /**
     * Get comments of the Object
     *
     * @return string comments of the object in the current language (HTML)
     **/
    public function getComments()
    {

        $comment = "";
        $toadd   = [];
        if ($this->isField('completename')) {
            $toadd[] = ['name'  => __('Complete name'),
                'value' => nl2br((string) $this->getField('completename'))
            ];
        }

        if ($this->isField('serial')) {
            $toadd[] = ['name'  => __('Serial number'),
                'value' => nl2br((string) $this->getField('serial'))
            ];
        }

        if ($this->isField('otherserial')) {
            $toadd[] = ['name'  => __('Inventory number'),
                'value' => nl2br((string) $this->getField('otherserial'))
            ];
        }

        if ($this->isField('states_id') && $this->getType() != 'State') {
            $tmp = Dropdown::getDropdownName('glpi_states', $this->getField('states_id'));
            if ((strlen($tmp) != 0) && ($tmp != '&nbsp;')) {
                $toadd[] = ['name'  => __('Status'),
                    'value' => $tmp
                ];
            }
        }

        if ($this->isField('locations_id') && $this->getType() != 'Location') {
            $tmp = Dropdown::getDropdownName("glpi_locations", $this->getField('locations_id'));
            if ((strlen($tmp) != 0) && ($tmp != '&nbsp;')) {
                $toadd[] = ['name'  => Location::getTypeName(1),
                    'value' => $tmp
                ];
            }
        }

        if ($this->isField('users_id')) {
            $tmp = getUserName($this->getField('users_id'));
            if ((strlen($tmp) != 0) && ($tmp != '&nbsp;')) {
                $toadd[] = ['name'  => User::getTypeName(1),
                    'value' => $tmp
                ];
            }
        }

        if (
            $this->isField('groups_id')
            && ($this->getType() != 'Group')
        ) {
            $tmp = Dropdown::getDropdownName("glpi_groups", $this->getField('groups_id'));
            if ((strlen($tmp) != 0) && ($tmp != '&nbsp;')) {
                $toadd[] = ['name'  => Group::getTypeName(1),
                    'value' => $tmp
                ];
            }
        }

        if ($this->isField('users_id_tech')) {
            $tmp = getUserName($this->getField('users_id_tech'));
            if ((strlen($tmp) != 0) && ($tmp != '&nbsp;')) {
                $toadd[] = ['name'  => __('Technician in charge of the hardware'),
                    'value' => $tmp
                ];
            }
        }

        if ($this->isField('contact')) {
            $toadd[] = ['name'  => __('Alternate username'),
                'value' => nl2br((string) $this->getField('contact'))
            ];
        }

        if ($this->isField('contact_num')) {
            $toadd[] = ['name'  => __('Alternate username number'),
                'value' => nl2br((string) $this->getField('contact_num'))
            ];
        }

        if (Infocom::canApplyOn($this)) {
            $infocom = new Infocom();
            if ($infocom->getFromDBforDevice($this->getType(), $this->fields['id'])) {
                $toadd[] = ['name'  => __('Warranty expiration date'),
                    'value' => Infocom::getWarrantyExpir(
                        $infocom->fields["warranty_date"],
                        $infocom->fields["warranty_duration"],
                        0,
                        true
                    )
                ];
            }
        }

        if (
            ($this instanceof CommonDropdown)
            && $this->isField('comment')
        ) {
            $toadd[] = ['name'  => __('Comments'),
                'value' => nl2br((string) $this->getField('comment'))
            ];
        }

        if (count($toadd)) {
            foreach ($toadd as $data) {
               // Do not use SPAN here
                $comment .= sprintf(
                    __('%1$s: %2$s') . "<br>",
                    "<strong>" . $data['name'],
                    "</strong>" . $data['value']
                );
            }
        }

        if (!empty($comment)) {
            return Html::showToolTip($comment, ['display' => false]);
        }

        return $comment;
    }


    /**
     * @since 0.84
     *
     * Get field used for name
     *
     * @return string
     **/
    public static function getNameField()
    {
        return 'name';
    }


    /**
     * @since 0.84
     *
     * Get field used for completename
     *
     * @return string
     **/
    public static function getCompleteNameField()
    {
        return 'completename';
    }


    /** Get raw completename of the object
     * Maybe overloaded
     *
     * @see CommonDBTM::getCompleteNameField
     *
     * @since 0.85
     *
     * @return string
     **/
    public function getRawCompleteName()
    {

        if (isset($this->fields[static::getCompleteNameField()])) {
            return $this->fields[static::getCompleteNameField()];
        }
        return '';
    }


    /**
     * Get the name of the object
     *
     * @param array $options array of options
     *    - comments     : boolean / display comments
     *    - icon         : boolean / display icon
     *    - complete     : boolean / display completename instead of name
     *    - additional   : boolean / display aditionals information
     *
     * @return string name of the object in the current language
     *
     * @see CommonDBTM::getRawCompleteName
     * @see CommonDBTM::getFriendlyName
     **/
    public function getName($options = [])
    {

        $p = [
            'comments'   => false,
            'complete'   => false,
            'additional' => false,
            'icon'       => false,
        ];

        if (is_array($options)) {
            foreach ($options as $key => $val) {
                $p[$key] = $val;
            }
        }

        $name = '';
        if ($p['complete']) {
            $name = $this->getRawCompleteName();
        }
        if (empty($name)) {
            $name = $this->getFriendlyName();
        }

        if (strlen($name) != 0) {
            if ($p['additional']) {
                $pre = $this->getPreAdditionalInfosForName();
                if (!empty($pre)) {
                    $name = sprintf(__('%1$s - %2$s'), $pre, $name);
                }
                $post = $this->getPostAdditionalInfosForName();
                if (!empty($post)) {
                    $name = sprintf(__('%1$s - %2$s'), $name, $post);
                }
            }
            if ($p['comments']) {
                $comment = $this->getComments();
                if (!empty($comment)) {
                    $name = sprintf(__('%1$s - %2$s'), $name, $comment);
                }
            }

            if ($p['icon']) {
                $icon = $this->getIcon();
                if (!empty($icon)) {
                    $name = sprintf(__('%1$s %2$s'), "<i class='$icon'></i>", $name);
                }
            }
            return $name;
        }
        return NOT_AVAILABLE;
    }


    /**
     * Get additionals information to add before name
     *
     * @since 0.84
     *
     * @return string string to add
     **/
    public function getPreAdditionalInfosForName()
    {
        return '';
    }

    /**
     * Get additionals information to add after name
     *
     * @since 0.84
     *
     * @return string string to add
     **/
    public function getPostAdditionalInfosForName()
    {
        return '';
    }


    /**
     * Get the name of the object with the ID if the config is set
     * Should Not be overloaded (overload getName() instead)
     *
     * @see CommonDBTM::getName
     *
     * @param array $options array of options
     *    - comments     : boolean / display comments
     *    - icon         : boolean / display icon
     *    - complete     : boolean / display completename instead of name
     *    - additional   : boolean / display aditionals information
     *    - forceid      : boolean  override config and display item's ID (false by default)
     *
     * @return string name of the object in the current language
     **/
    public function getNameID($options = [])
    {

        $p = [
            'forceid'  => false,
            'comments' => false,
            'icon'     => false,
        ];

        if (is_array($options)) {
            foreach ($options as $key => $val) {
                $p[$key] = $val;
            }
        }

        if (
            $p['forceid']
            ||
            (
                isset($_SESSION['glpiis_ids_visible'])
                && $_SESSION['glpiis_ids_visible']
            )
        ) {
            $addcomment = $p['comments'];

           // unset comment
            $p['comments'] = false;
            $name = $this->getName($p);

           //TRANS: %1$s is a name, %2$s is ID
            $name = sprintf(__('%1$s (%2$s)'), $name, $this->getField('id'));

            if ($addcomment) {
                $comment = $this->getComments();
                if (!empty($comment)) {
                    $name = sprintf(__('%1$s - %2$s'), $name, $comment);
                }
            }

            return $name;
        }
        return $this->getName($options);
    }

    /**
     * Get the Search options for the given Type
     * If you want to work on search options, @see CommonDBTM::rawSearchOptions
     *
     * @return array an *indexed* array of search options
     *
     * @see https://glpi-developer-documentation.rtfd.io/en/master/devapi/search.html
     **/
    final public function searchOptions()
    {
        static $options = [];

        $type = $this->getType();

        if (isset($options[$type])) {
            return $options[$type];
        }

        $options[$type] = [];

        foreach ($this->rawSearchOptions() as $opt) {
            // FIXME In GLPI 10.1, trigger a warning on invalid datatype (see `tests\units\Search::testSearchOptionsDatatype()`)

            $missingFields = [];
            if (!isset($opt['id'])) {
                $missingFields[] = 'id';
            }
            if (!isset($opt['name'])) {
                $missingFields[] = 'name';
            }
            if (count($missingFields) > 0) {
                throw new \Exception(
                    vsprintf(
                        'Invalid search option in "%1$s": missing "%2$s" field(s). %3$s',
                        [
                            get_called_class(),
                            implode('", "', $missingFields),
                            print_r($opt, true)
                        ]
                    )
                );
            }

            $optid = $opt['id'];
            unset($opt['id']);

            if (isset($options[$type][$optid])) {
                $message = "Duplicate key $optid ({$options[$type][$optid]['name']}/{$opt['name']}) in " .
                  get_class($this) . " searchOptions!";

                trigger_error($message, E_USER_WARNING);
            }

            foreach ($opt as $k => $v) {
                $options[$type][$optid][$k] = $v;
            }
        }

        return $options[$type];
    }


    /**
     * Provides search options configuration. Do not rely directly
     * on this, @see CommonDBTM::searchOptions instead.
     *
     * @since 9.3
     *
     * This should be overloaded in Class
     *
     * @return array a *not indexed* array of search options
     *
     * @see https://glpi-developer-documentation.rtfd.io/en/master/devapi/search.html
     **/
    public function rawSearchOptions()
    {
        /** @var array $CFG_GLPI */
        global $CFG_GLPI;

        $tab = [];

        $tab[] = [
            'id'   => 'common',
            'name' => __('Characteristics')
        ];

        if ($this->isField('name')) {
            $tab[] = [
                'id'            => 1,
                'table'         => $this->getTable(),
                'field'         => 'name',
                'name'          => __('Name'),
                'datatype'      => 'itemlink',
                'massiveaction' => false,
            ];
        }

        if ($this->isField('is_recursive')) {
            $tab[] = [
                'id'       => 86,
                'table'      => $this->getTable(),
                'field'      => 'is_recursive',
                'name'       => __('Child entities'),
                'datatype'   => 'bool',
                'searchtype' => 'equals',
            ];
        }

       // add objectlock search options
        $tab = array_merge($tab, ObjectLock::rawSearchOptionsToAdd(get_class($this)));

        // Add project for assets
        $projects_itemtypes = $CFG_GLPI["project_asset_types"] ?? [];
        if (in_array(static::class, $projects_itemtypes)) {
            $tab = array_merge($tab, Project::rawSearchOptionsToAdd(static::class));
        }

        return $tab;
    }

    /**
     * Summary of getSearchOptionsToAdd
     * @since 9.2
     *
     * @param string $itemtype Item type, defaults to null
     *
     * @return array
     **/
    public static function getSearchOptionsToAdd($itemtype = null)
    {
        $options = [];

        $classname = get_called_class();
        $method_name = 'rawSearchOptionsToAdd';
        if (!method_exists($classname, $method_name)) {
            return $options;
        }

        if (defined('TU_USER') && $itemtype != null && $itemtype != AllAssets::getType()) {
            $item = new $itemtype();
            $all_options = $item->searchOptions();
        }

        foreach ($classname::$method_name($itemtype) as $opt) {
            // FIXME In GLPI 10.1, trigger a warning on invalid datatype (see `tests\units\Search::testSearchOptionsDatatype()`)

            if (!isset($opt['id'])) {
                throw new \Exception(get_called_class() . ': invalid search option! ' . print_r($opt, true));
            }
            $optid = $opt['id'];
            unset($opt['id']);

            if (defined('TU_USER') && $itemtype != null) {
                if (isset($all_options[$optid])) {
                    $message = "Duplicate key $optid ({$all_options[$optid]['name']}/{$opt['name']}) in " .
                    self::class . " searchOptionsToAdd for $itemtype!";

                    trigger_error($message, E_USER_WARNING);
                }
            }

            foreach ($opt as $k => $v) {
                $options[$optid][$k] = $v;
                if (defined('TU_USER') && $itemtype != null) {
                    $all_options[$optid][$k] = $v;
                }
            }
        }

        return $options;
    }

    /**
     * Get all the massive actions available for the current class regarding given itemtype
     *
     * @since 0.85
     *
     * @param array      $actions    array of the actions to update
     * @param string     $itemtype   the type of the item for which we want the actions
     * @param boolean    $is_deleted (default 0)
     * @param CommonDBTM $checkitem  (default NULL)
     *
     * @return void (update is set inside $actions)
     **/
    public static function getMassiveActionsForItemtype(
        array &$actions,
        $itemtype,
        $is_deleted = 0,
        CommonDBTM $checkitem = null
    ) {
    }


    /**
     * Class-specific method used to show the fields to specify the massive action
     *
     * @since 0.85
     *
     * @param MassiveAction $ma the current massive action object
     *
     * @return boolean false if parameters displayed ?
     **/
    public static function showMassiveActionsSubForm(MassiveAction $ma)
    {
        return false;
    }


    /**
     * Class specific execution of the massive action (new system) by itemtypes
     *
     * @since 0.85
     *
     * @param MassiveAction $ma   the current massive action object
     * @param CommonDBTM    $item the item on which apply the massive action
     * @param array         $ids  an array of the ids of the item on which apply the action
     *
     * @return void (direct submit to $ma object)
     **/
    public static function processMassiveActionsForOneItemtype(
        MassiveAction $ma,
        CommonDBTM $item,
        array $ids
    ) {
    }


    /**
     * Get the standard massive actions which are forbidden
     *
     * @since 0.84
     *
     * This should be overloaded in Class
     *
     * @return array an array of massive actions
     **/
    public function getForbiddenStandardMassiveAction()
    {
        return [];
    }


    /**
     * Get forbidden single action
     *
     * @since 9.5.0
     *
     * @return array
     **/
    public function getForbiddenSingleMassiveActions()
    {
        $excluded = [
            '*:update',
            '*:delete',
            '*:remove',
            '*:purge',
            '*:unlock'
        ];

        if (Infocom::canApplyOn($this)) {
            $ic = new Infocom();
            if ($ic->getFromDBforDevice($this->getType(), $this->fields['id'])) {
                $excluded[] = 'Infocom:activate';
            }
        }

        return $excluded;
    }

    /**
     * Get whitelisted single actions
     *
     * @since 9.5.0
     *
     * @return array
     **/
    public function getWhitelistedSingleMassiveActions()
    {
        /** @var array $CFG_GLPI */
        global $CFG_GLPI;

        $actions = ['MassiveAction:add_transfer_list'];

        if (in_array(static::getType(), $CFG_GLPI['rackable_types'])) {
            $actions[] = 'Item_Rack:delete';
        }

        return $actions;
    }


    /**
     * Get the specific massive actions
     *
     * @since 0.84
     *
     * This should be overloaded in Class
     *
     * @param object $checkitem link item to check right (default NULL)
     *
     * @return array an array of massive actions
     **/
    public function getSpecificMassiveActions($checkitem = null)
    {
        /**
         * @var array $CFG_GLPI
         * @var \DBmysql $DB
         */
        global $CFG_GLPI, $DB;

        $actions = [];
       // test if current profile has rights to unlock current item type
        if (Session::haveRight(static::$rightname, UNLOCK)) {
            $actions['ObjectLock' . MassiveAction::CLASS_ACTION_SEPARATOR . 'unlock']
                        = _x('button', 'Unlock items');
        }

        if (static::canUpdate()) {
            if ($DB->fieldExists(static::getTable(), 'entities_id')) {
                MassiveAction::getAddTransferList($actions);
            }

            if (in_array(static::getType(), Appliance::getTypes(true))) {
                $actions['Appliance' . MassiveAction::CLASS_ACTION_SEPARATOR . 'add_item'] =
                "<i class='fa-fw " . Appliance::getIcon() . "'></i>" . _x('button', 'Associate to an appliance');
            }

            if (in_array(static::getType(), $CFG_GLPI['rackable_types'])) {
                $actions['Item_Rack' . MassiveAction::CLASS_ACTION_SEPARATOR . 'delete'] =
                "<i class='fa-fw ti ti-server-off'></i>" . _x('button', 'Remove from a rack');
            }
        }

        return $actions;
    }


    /**
     * Print out an HTML "<select>" for a dropdown
     *
     * This should be overloaded in Class
     *
     * @param array $options array of possible options:
     * Parameters which could be used in options array :
     *    - name : string / name of the select (default is depending itemtype)
     *    - value : integer / preselected value (default 0)
     *    - comments : boolean / is the comments displayed near the dropdown (default true)
     *    - entity : integer or array / restrict to a defined entity or array of entities
     *                   (default -1 : no restriction)
     *    - toupdate : array / Update a specific item on select change on dropdown
     *                   (need value_fieldname, to_update, url (see Ajax::updateItemOnSelectEvent for information)
     *                   and may have moreparams)
     *    - used : array / Already used items ID: not to display in dropdown (default empty)
     *    - hide_if_no_elements  : boolean / hide dropdown if there is no elements (default false)
     *
     * @return string|void display the dropdown
     **/
    public static function dropdown($options = [])
    {
       /// TODO try to revert usage : Dropdown::show calling this function
       /// TODO use this function instead of Dropdown::show
        return Dropdown::show(get_called_class(), $options);
    }


    /**
     * Return a search option by looking for a value of a specific field and maybe a specific table
     *
     * @param string $field the field in which looking for the value (for example : table, name, etc)
     * @param string $value the value to look for in the field
     * @param string $table the table (default '')
     *
     * @return array the search option array, or an empty array if not found
     **/
    public function getSearchOptionByField($field, $value, $table = '')
    {

        foreach ($this->searchOptions() as $id => $searchOption) {
            if (
                (isset($searchOption['linkfield']) && ($searchOption['linkfield'] == $value))
                || (isset($searchOption[$field]) && ($searchOption[$field] == $value))
            ) {
                if (
                    ($table == '')
                    || (($table != '') && ($searchOption['table'] == $table))
                ) {
                  // Set ID;
                    $searchOption['id'] = $id;
                    return $searchOption;
                }
            }
        }
        return [];
    }


    /**
     * Get search options
     *
     * @since 0.85
     *
     * @return array the search option array
     **/
    public function getOptions()
    {

        if (!$this->searchopt) {
            $this->searchopt = SearchOption::getOptionsForItemtype(static::getType());
        }

        return $this->searchopt;
    }


    /**
     * Return a search option ID by looking for a value of a specific field and maybe a specific table
     *
     * @since 0.83
     *
     * @param string $field the field in which looking for the value (for example : table, name, etc)
     * @param string $value the value to look for in the field
     * @param string $table the table (default '')
     *
     * @return mixed the search option id, or -1 if not found
     **/
    public function getSearchOptionIDByField($field, $value, $table = '')
    {

        $tab = $this->getSearchOptionByField($field, $value, $table);
        if (isset($tab['id'])) {
            return $tab['id'];
        }
        return -1;
    }


    /**
     * Check float and decimal values
     *
     * @param boolean $display display or not messages in and addAfterRedirect (true by default)
     *
     * @return void
     **/
    public function filterValues($display = true)
    {
       // MoYo : comment it because do not understand why filtering is disable
       // if (in_array('CommonDBRelation', class_parents($this))) {
       //    return true;
       // }
       //Type mismatched fields
        $fails = [];
        if (is_array($this->input) && count($this->input)) {
            foreach ($this->input as $key => $value) {
                $unset        = false;
                $regs         = [];
                $searchOption = $this->getSearchOptionByField('field', $key);

                if (
                    isset($searchOption['datatype'])
                    && (is_null($value) || ($value == '') || ($value == 'NULL'))
                ) {
                    switch ($searchOption['datatype']) {
                        case 'date':
                        case 'datetime':
                              // don't use $unset', because this is not a failure
                              $this->input[$key] = 'NULL';
                            break;
                    }
                } else if (
                    isset($searchOption['datatype'])
                       && !is_null($value)
                       && ($value != '')
                       && ($value != 'NULL')
                ) {
                    switch ($searchOption['datatype']) {
                        case 'integer':
                        case 'count':
                        case 'number':
                        case 'decimal':
                              $value = str_replace(',', '.', $value);
                            if ($searchOption['datatype'] == 'decimal') {
                                $this->input[$key] = floatval(Toolbox::cleanDecimal($value));
                            } else {
                                $this->input[$key] = intval(Toolbox::cleanInteger($value));
                            }
                            if (!is_numeric($this->input[$key])) {
                                 $unset = true;
                            }
                            break;

                        case 'bool':
                            if (!in_array($value, [0,1])) {
                                $unset = true;
                            }
                            break;

                        case 'ip':
                            $address = new IPAddress();
                            if (!$address->setAddressFromString($value)) {
                                $unset = true;
                            } else if (!$address->is_ipv4()) {
                                $unset = true;
                            }
                            break;

                        case 'mac':
                            preg_match("/([0-9a-fA-F]{1,2}([:-]|$)){6}$/", $value, $regs);
                            if (empty($regs)) {
                                $unset = true;
                            }
                           // Define the MAC address to lower to reduce complexity of SQL queries
                            $this->input[$key] = strtolower($value);
                            break;

                        case 'date':
                        case 'datetime':
                           // Date is already "reformat" according to getDateFormat()
                            $pattern  = "/^([0-9]{4})-([0-9]{1,2})-([0-9]{1,2})";
                            $pattern .= "([_][01][0-9]|2[0-3]:[0-5][0-9]:[0-5]?[0-9])?/";
                            preg_match($pattern, $value, $regs);
                            if (empty($regs)) {
                                $unset = true;
                            }
                            break;

                        case 'itemtype':
                           //Want to insert an itemtype, but the associated class doesn't exists
                            if (!class_exists($value)) {
                                $unset = true;
                            }
                            break;

                        case 'email':
                        case 'string':
                        case 'itemlink':
                            if (is_string($value) && ($length = mb_strlen($value, 'UTF-8')) > 255) {
                                trigger_error(
                                    "{$value} exceed 255 characters long ({$length}), it will be truncated.",
                                    E_USER_WARNING
                                );
                                $this->input[$key] = mb_substr($value, 0, 255, 'UTF-8');
                            }
                            break;

                        default:
                           //Plugins can implement their own checks
                            if (!$this->checkSpecificValues($searchOption['datatype'], $value)) {
                                $unset = true;
                            }
                           // Copy value if check have update it
                            $this->input[$key] = $value;
                            break;
                    }
                }

                if ($unset) {
                    $fails[] = $searchOption['name'];
                    unset($this->input[$key]);
                }
            }
        }
        if ($display && count($fails)) {
           //Display a message to indicate that one or more value where filtered
           //TRANS: %s is the list of the failed fields
            $message = sprintf(
                __('%1$s: %2$s'),
                __('At least one field has an incorrect value'),
                implode(',', $fails)
            );
            Session::addMessageAfterRedirect($message, INFO, true);
        }
    }


    /**
     * Add more check for values
     *
     * @param string $datatype datatype of the value
     * @param array  $value    value to check (pass by reference)
     *
     * @return boolean true if value is ok, false if not
     **/
    public function checkSpecificValues($datatype, &$value)
    {
        return true;
    }


    /**
     * Get fields to display in the unicity error message
     *
     * @return array an array which contains field => label
     **/
    public function getUnicityFieldsToDisplayInErrorMessage()
    {

        return ['id'          => __('ID'),
            'serial'      => __('Serial number'),
            'entities_id' => Entity::getTypeName(1)
        ];
    }


    public function getUnallowedFieldsForUnicity()
    {
        return ['alert', 'comment', 'date_mod', 'id', 'is_recursive', 'items_id'];
    }


    /**
     * Build an unicity error message
     *
     * @param array $msgs    the string not transleted to be display on the screen, or to be sent in a notification
     * @param array $unicity the unicity criterion that failed to match
     * @param array $doubles the items that are already present in DB
     *
     * @return string
     **/
    public function getUnicityErrorMessage($msgs, $unicity, $doubles)
    {

        $message = [];
        foreach ($msgs as $field => $value) {
            $table = getTableNameForForeignKeyField($field);
            if ($table != '') {
                $searchOption = $this->getSearchOptionByField('field', 'name', $table);
            } else {
                $searchOption = $this->getSearchOptionByField('field', $field);
            }
            $message[] = sprintf(__('%1$s = %2$s'), $searchOption['name'], $value);
        }

        if ($unicity['action_refuse']) {
            $message_text = sprintf(
                __('Impossible record for %s'),
                implode('&nbsp;&amp;&nbsp;', $message)
            );
        } else {
            $message_text = sprintf(
                __('Item successfully added but duplicate record on %s'),
                implode('&nbsp;&amp;&nbsp;', $message)
            );
        }
        $message_text .= '<br>' . __('Other item exist');

        foreach ($doubles as $double) {
            if ($this instanceof CommonDBChild) {
                if ($this->getField($this->itemtype)) {
                    $item = new $double['itemtype']();
                } else {
                    $item = new $this->itemtype();
                }

                $item->getFromDB($double['items_id']);
            } else {
                $item = clone $this;
                $item->getFromDB($double['id']);
            }

            $double_text = '';
            if ($item->canView() && $item->canViewItem()) {
                $double_text = $item->getLink();
            }

            foreach ($this->getUnicityFieldsToDisplayInErrorMessage() as $key => $value) {
                $field_value = $item->getField($key);
                if ($field_value != NOT_AVAILABLE) {
                    if (getTableNameForForeignKeyField($key) != '') {
                        $field_value = Dropdown::getDropdownName(
                            getTableNameForForeignKeyField($key),
                            $field_value
                        );
                    }
                    $new_text = sprintf(__('%1$s: %2$s'), $value, $field_value);
                    if (empty($double_text)) {
                        $double_text = $new_text;
                    } else {
                        $double_text = sprintf(__('%1$s - %2$s'), $double_text, $new_text);
                    }
                }
            }
           // Add information on item in trashbin
            if ($item->isField('is_deleted') && $item->getField('is_deleted')) {
                $double_text = sprintf(__('%1$s - %2$s'), $double_text, __('Item in the trashbin'));
            }

            $message_text .= "<br>[$double_text]";
        }
        return $message_text;
    }


    /**
     * Check field unicity before insert or update
     *
     * @param boolean $add     true for insert, false for update (false by default)
     * @param array   $options array
     *
     * @return boolean true if item can be written in DB, false if not
     **/
    public function checkUnicity($add = false, $options = [])
    {
        /** @var array $CFG_GLPI */
        global $CFG_GLPI;

        $p = [
            'unicity_error_message'  => true,
            'add_event_on_duplicate' => true,
            'disable_unicity_check'  => false,
        ];

        if (is_array($options) && count($options)) {
            foreach ($options as $key => $value) {
                $p[$key] = $value;
            }
        }

       // Do not check for template
        if (isset($this->input['is_template']) && $this->input['is_template']) {
            return true;
        }

        $result = true;

       //Do not check unicity when creating infocoms or if checking is expliclty disabled
        if ($p['disable_unicity_check']) {
            return $result;
        }

       //Get all checks for this itemtype and this entity
        if (in_array(get_class($this), $CFG_GLPI["unicity_types"])) {
           // Get input entities if set / else get object one
            if (isset($this->input['entities_id'])) {
                $entities_id = $this->input['entities_id'];
            } else if (isset($this->fields['entities_id'])) {
                $entities_id = $this->fields['entities_id'];
            } else {
                $entities_id = 0;
                $message = 'Missing entity ID!';
                trigger_error($message, E_USER_WARNING);
            }

            $all_fields =  FieldUnicity::getUnicityFieldsConfig(get_class($this), $entities_id);
            foreach ($all_fields as $key => $fields) {
               //If there's fields to check
                if (!empty($fields) && !empty($fields['fields'])) {
                    $where    = [];
                    $continue = true;
                    foreach (explode(',', $fields['fields']) as $field) {
                        if (
                            isset($this->input[$field]) //Field is set
                            //Standard field not null
                            && (((getTableNameForForeignKeyField($field) == '')
                            && ($this->input[$field] != ''))
                            //Foreign key and value is not 0
                            || ((getTableNameForForeignKeyField($field) != '')
                              && ($this->input[$field] > 0)))
                            && !Fieldblacklist::isFieldBlacklisted(
                                get_class($this),
                                $entities_id,
                                $field,
                                $this->input[$field]
                            )
                        ) {
                            $where[$this->getTable() . '.' . $field] = $this->input[$field];
                        } else {
                            $continue = false;
                        }
                    }

                    if (
                        $continue
                        && count($where)
                    ) {
                        $entities = $fields['entities_id'];
                        if ($fields['is_recursive']) {
                            $entities = getSonsOf('glpi_entities', $fields['entities_id']);
                        }
                        $where[] = getEntitiesRestrictCriteria($this->getTable(), '', $entities);

                        $tmp = clone $this;
                        if ($tmp->maybeTemplate()) {
                            $where['is_template'] = 0;
                        }

                       //If update, exclude ID of the current object
                        if (!$add) {
                            $where['NOT'] = [$this->getTable() . '.id' => $this->input['id']];
                        }

                        $doubles = getAllDataFromTable($this->getTable(), $where);
                        if (count($doubles) > 0) {
                            $message = [];
                            if (
                                $p['unicity_error_message']
                                || $p['add_event_on_duplicate']
                            ) {
                                foreach (explode(',', $fields['fields']) as $field) {
                                    $message[$field] = $this->input[$field];
                                }

                                $message_text = $this->getUnicityErrorMessage($message, $fields, $doubles);
                                if ($p['unicity_error_message']) {
                                    if (!$fields['action_refuse']) {
                                        $show_other_messages = ($fields['action_refuse'] ? true : false);
                                    } else {
                                        $show_other_messages = true;
                                    }
                                    Session::addMessageAfterRedirect(
                                        $message_text,
                                        true,
                                        $show_other_messages,
                                        $show_other_messages
                                    );
                                }
                                if ($p['add_event_on_duplicate']) {
                                    Event::log(
                                        (!$add ? $this->fields['id'] : 0),
                                        get_class($this),
                                        4,
                                        'inventory',
                                        //TRANS: %1$s is the user login, %2$s the message
                                        sprintf(
                                            __('%1$s trying to add an item that already exists: %2$s'),
                                            $_SESSION["glpiname"],
                                            $message_text
                                        )
                                    );
                                }
                            }
                            if ($fields['action_refuse']) {
                                $result = false;
                            }
                            if ($fields['action_notify']) {
                                $params = [
                                    'action_type' => $add,
                                    'action_user' => getUserName(Session::getLoginUserID()),
                                    'entities_id' => $entities_id,
                                    'itemtype'    => get_class($this),
                                    'date'        => $_SESSION['glpi_currenttime'],
                                    'refuse'      => $fields['action_refuse'],
                                    'label'       => $message,
                                    'field'       => $fields,
                                    'double'      => $doubles
                                ];
                                NotificationEvent::raiseEvent('refuse', new FieldUnicity(), $params);
                            }
                        }
                    }
                }
            }
        }

        return $result;
    }


    /**
     * Clean all infos which match some criteria
     *
     * @param array   $crit    array of criteria (ex array('is_active'=>'1'))
     * @param boolean $force   force purge not on put in trashbin (default 0)
     * @param boolean $history do history log ? (true by default)
     *
     * @return boolean
     **/
    public function deleteByCriteria($crit = [], $force = 0, $history = 1)
    {
        /** @var \DBmysql $DB */
        global $DB;

        $ok = false;
        if (is_array($crit) && (count($crit) > 0)) {
            $crit['FIELDS'] = [$this::getTable() => 'id'];
            $ok = true;
            $iterator = $DB->request($this->getTable(), $crit);
            foreach ($iterator as $row) {
                if (!$this->delete($row, $force, $history)) {
                    $ok = false;
                }
            }
        }
        return $ok;
    }


    /**
     * get the Entity of an Item
     *
     * @param string  $itemtype item type
     * @param integer $items_id id of the item
     *
     * @return integer ID of the entity or -1
     **/
    public static function getItemEntity($itemtype, $items_id)
    {

        if (
            $itemtype
            && ($item = getItemForItemtype($itemtype))
        ) {
            if ($item->getFromDB($items_id)) {
                return $item->getEntityID();
            }
        }
        return -1;
    }


    /**
     * display a specific field value
     *
     * @since 0.83
     *
     * @param string       $field   name of the field
     * @param string|array $values  with the value to display or a Single value
     * @param array        $options Array of options
     *
     * @return string the string to display
     **/
    public static function getSpecificValueToDisplay($field, $values, array $options = [])
    {

        switch ($field) {
            case '_virtual_datacenter_position':
                $static = new static();
                if (method_exists($static, 'renderDcBreadcrumb')) {
                    return $static::renderDcBreadcrumb($values['id']);
                }
        }

        return '';
    }


    /**
     * display a field using standard system
     *
     * @since 0.83
     *
     * @param integer|string|array $field_id_or_search_options id of the search option field
     *                                                             or field name
     *                                                             or search option array
     * @param mixed                $values                     value to display
     * @param array                $options                    array of possible options:
     * Parameters which could be used in options array :
     *    - comments : boolean / is the comments displayed near the value (default false)
     *    - any others options passed to specific display method
     *
     * @return string the string to display
     **/
    public function getValueToDisplay($field_id_or_search_options, $values, $options = [])
    {
        /** @var array $CFG_GLPI */
        global $CFG_GLPI;

        $param = [
            'comments' => false,
            'html'     => false,
        ];
        foreach ($param as $key => $val) {
            if (!isset($options[$key])) {
                $options[$key] = $val;
            }
        }

        $searchoptions = [];
        if (is_array($field_id_or_search_options)) {
            $searchoptions = $field_id_or_search_options;
        } else {
            $searchopt = $this->searchOptions();

           // Get if id of search option is passed
            if (is_numeric($field_id_or_search_options)) {
                if (isset($searchopt[$field_id_or_search_options])) {
                    $searchoptions = $searchopt[$field_id_or_search_options];
                }
            } else { // Get if field name is passed
                $searchoptions = $this->getSearchOptionByField(
                    'field',
                    $field_id_or_search_options,
                    $this->getTable()
                );
            }
        }

        $value = $values;

        if (count($searchoptions)) {
            $field = $searchoptions['field'];

           // Normalize option
            if (is_array($values)) {
                $value = $values[$field];
            } else {
                $values = [$field => $value];
            }

            if (isset($searchoptions['datatype'])) {
                $unit = '';
                if (isset($searchoptions['unit'])) {
                    $unit = $searchoptions['unit'];
                }

                switch ($searchoptions['datatype']) {
                    case "count":
                    case "number":
                        if (isset($searchoptions['toadd']) && isset($searchoptions['toadd'][$value])) {
                             return $searchoptions['toadd'][$value];
                        }
                        if ($options['html']) {
                            return Dropdown::getValueWithUnit($value, $unit);
                        }
                        return $value;

                    case "decimal":
                        if ($options['html']) {
                            return Dropdown::getValueWithUnit($value, $unit, $CFG_GLPI["decimal_number"]);
                        }
                        return $value;

                    case "string":
                    case "mac":
                    case "ip":
                        return $value;

                    case "text":
                        if (isset($searchoptions['htmltext']) && $searchoptions['htmltext']) {
                            $value = RichText::getTextFromHtml($value, true, false, true);
                        }

                        return $options['html'] ? nl2br($value) : $value;

                    case "bool":
                        return Dropdown::getYesNo($value);

                    case "date":
                    case "date_delay":
                        if (isset($options['relative_dates']) && $options['relative_dates']) {
                            $dates = Html::getGenericDateTimeSearchItems(['with_time'   => true,
                                'with_future' => true
                            ]);
                            return $dates[$value];
                        }
                        return empty($value) ? $value : Html::convDate(Html::computeGenericDateTimeSearch($value, true));

                    case "datetime":
                        if (isset($options['relative_dates']) && $options['relative_dates']) {
                            $dates = Html::getGenericDateTimeSearchItems(['with_time'   => true,
                                'with_future' => true
                            ]);
                            return $dates[$value];
                        }
                        return empty($value) ? $value : Html::convDateTime(Html::computeGenericDateTimeSearch($value, false));

                    case "timestamp":
                        if (
                            ($value == 0)
                            && isset($searchoptions['emptylabel'])
                        ) {
                            return $searchoptions['emptylabel'];
                        }
                        $withseconds = false;
                        if (isset($searchoptions['withseconds'])) {
                            $withseconds = $searchoptions['withseconds'];
                        }
                        return Html::timestampToString($value, $withseconds);

                    case "email":
                        if ($options['html']) {
                            return "<a href='mailto:$value'>$value</a>";
                        }
                        return $value;

                    case "weblink":
                        $orig_link = trim($value);
                        if (!empty($orig_link)) {
                           // strip begin of link
                            $link = preg_replace('/https?:\/\/(www[^\.]*\.)?/', '', $orig_link);
                            $link = preg_replace('/\/$/', '', $link);
                            if (Toolbox::strlen($link) > $CFG_GLPI["url_maxlength"]) {
                                $link = Toolbox::substr($link, 0, $CFG_GLPI["url_maxlength"]) . "...";
                            }
                            return "<a href=\"" . Toolbox::formatOutputWebLink($orig_link) . "\" target='_blank'>$link" .
                            "</a>";
                        }
                        return "&nbsp;";

                    case "itemlink":
                        if ($searchoptions['table'] == $this->getTable()) {
                            break;
                        }
                       //use dropdown per default

                    case "dropdown":
                        if (isset($searchoptions['toadd']) && isset($searchoptions['toadd'][$value])) {
                            return $searchoptions['toadd'][$value];
                        }
                        if (!is_numeric($value)) {
                            return $value;
                        }

                        if (
                            ($value == 0)
                            && isset($searchoptions['emptylabel'])
                        ) {
                            return $searchoptions['emptylabel'];
                        }

                        if ($searchoptions['table'] == 'glpi_users') {
                            if ($param['comments']) {
                                $tmp = getUserName($value, 2);
                                return $tmp['name'] . '&nbsp;' . Html::showToolTip(
                                    $tmp['comment'],
                                    ['display' => false]
                                );
                            }
                            return getUserName($value);
                        }
                        if ($param['comments']) {
                            $tmp = Dropdown::getDropdownName($searchoptions['table'], $value, 1);
                            return $tmp['name'] . '&nbsp;' . Html::showToolTip(
                                $tmp['comment'],
                                ['display' => false]
                            );
                        }
                        return Dropdown::getDropdownName($searchoptions['table'], $value);

                    case "itemtypename":
                        if ($obj = getItemForItemtype($value)) {
                            return $obj->getTypeName(1);
                        }
                        break;

                    case "language":
                        if (isset($CFG_GLPI['languages'][$value])) {
                            return $CFG_GLPI['languages'][$value][0];
                        }
                        return __('Default value');
                }
            }
           // Get specific display if available
            $itemtype = getItemTypeForTable($searchoptions['table']);
            if ($item = getItemForItemtype($itemtype)) {
                $options['searchopt'] = $searchoptions;
                $specific = $item->getSpecificValueToDisplay($field, $values, $options);
                if (!empty($specific)) {
                    return $specific;
                }
            }
        }
        return $value;
    }

    /**
     * display a specific field selection system
     *
     * @since 0.83
     *
     * @param string       $field   name of the field
     * @param string       $name    name of the select (if empty use linkfield) (default '')
     * @param string|array $values  with the value to select or a Single value (default '')
     * @param array        $options aArray of options
     *
     * @return string the string to display
     **/
    public static function getSpecificValueToSelect($field, $name = '', $values = '', array $options = [])
    {
        return '';
    }


    /**
     * Select a field using standard system
     *
     * @since 0.83
     *
     * @param integer|string|array $field_id_or_search_options id of the search option field
     *                                                             or field name
     *                                                             or search option array
     * @param string               $name                       name of the select (if empty use linkfield)
     *                                                         (default '')
     * @param mixed                $values                     default value to display
     *                                                         (default '')
     * @param array                $options                    array of possible options:
     * Parameters which could be used in options array :
     *    - comments : boolean / is the comments displayed near the value (default false)
     *    - any others options passed to specific display method
     *
     * @return string the string to display
     **/
    public function getValueToSelect($field_id_or_search_options, $name = '', $values = '', $options = [])
    {
        /** @var array $CFG_GLPI */
        global $CFG_GLPI;

        $param = [
            'comments' => false,
            'html'     => false,
        ];
        foreach ($param as $key => $val) {
            if (!isset($options[$key])) {
                $options[$key] = $val;
            }
        }

        $searchoptions = [];
        if (is_array($field_id_or_search_options)) {
            $searchoptions = $field_id_or_search_options;
        } else {
            $searchopt = $this->searchOptions();

           // Get if id of search option is passed
            if (is_numeric($field_id_or_search_options)) {
                if (isset($searchopt[$field_id_or_search_options])) {
                    $searchoptions = $searchopt[$field_id_or_search_options];
                }
            } else { // Get if field name is passed
                $searchoptions = $this->getSearchOptionByField(
                    'field',
                    $field_id_or_search_options,
                    $this->getTable()
                );
            }
        }

        $value  = $values;

        if (count($searchoptions)) {
            $field = $searchoptions['field'];
           // Normalize option
            if (is_array($values)) {
                $value = $values[$field];
            } else {
                $values = [$field => $value];
            }

            if (empty($name)) {
                $name = $searchoptions['linkfield'];
            }
           // If not set : set to specific
            if (!isset($searchoptions['datatype'])) {
                $searchoptions['datatype'] = 'specific';
            }

            $options['display'] = false;

            if (isset($options[$searchoptions['table'] . '.' . $searchoptions['field']])) {
                $options = array_merge(
                    $options,
                    $options[$searchoptions['table'] . '.' . $searchoptions['field']]
                );
            }

            switch ($searchoptions['datatype']) {
                case "count":
                case "number":
                case "integer":
                    $copytooption = ['min', 'max', 'step', 'toadd', 'unit'];
                    foreach ($copytooption as $key) {
                        if (isset($searchoptions[$key]) && !isset($options[$key])) {
                            $options[$key] = $searchoptions[$key];
                        }
                    }
                    $options['value'] = $value;
                    return Dropdown::showNumber($name, $options);

                case "decimal":
                case "mac":
                case "ip":
                case "string":
                case "email":
                case "weblink":
                    return Html::input($name, ['value' => $value]);

                case "text":
                    $is_htmltext = isset($searchoptions['htmltext']) && $searchoptions['htmltext'];
                    if ($is_htmltext) {
                        $value = RichText::getSafeHtml($value, true);
                    }

                    return Html::textarea(
                        [
                            'display'           => false,
                            'name'              => $name,
                            'value'             => $value,
                            'enable_fileupload' => false,
                            'enable_richtext'   => $is_htmltext,
                        // For now, this textarea is displayed only in the "update" massive action form, for fields
                        // corresponding to a search option having "htmltext" property.
                        // Uploaded images processing is not able to handle multiple use of same uploaded file, so until this is fixed,
                        // it is preferable to disable image pasting in rich text inside massive actions.
                            'enable_images'     => false,
                            'cols'              => 45,
                            'rows'              => 5,
                        ]
                    );

                case "bool":
                    return Dropdown::showYesNo($name, $value, -1, $options);

                case "color":
                    return Html::showColorField($name, $options);

                case "date":
                case "date_delay":
                    if (isset($options['relative_dates']) && $options['relative_dates']) {
                        if (isset($searchoptions['maybefuture']) && $searchoptions['maybefuture']) {
                             $options['with_future'] = true;
                        }
                        return Html::showGenericDateTimeSearch($name, $value, $options);
                    }
                    $copytooption = ['min', 'max', 'maybeempty', 'showyear'];
                    foreach ($copytooption as $key) {
                        if (isset($searchoptions[$key]) && !isset($options[$key])) {
                            $options[$key] = $searchoptions[$key];
                        }
                    }
                    $options['value'] = $value;
                    return Html::showDateField($name, $options);

                case "datetime":
                    if (isset($options['relative_dates']) && $options['relative_dates']) {
                        if (isset($searchoptions['maybefuture']) && $searchoptions['maybefuture']) {
                             $options['with_future'] = true;
                        }
                        $options['with_time'] = true;
                        return Html::showGenericDateTimeSearch($name, $value, $options);
                    }
                    $copytooption = ['mindate', 'maxdate', 'mintime', 'maxtime',
                        'maybeempty', 'timestep'
                    ];
                    foreach ($copytooption as $key) {
                        if (isset($searchoptions[$key]) && !isset($options[$key])) {
                            $options[$key] = $searchoptions[$key];
                        }
                    }
                    $options['value'] = $value;
                    return Html::showDateTimeField($name, $options);

                case "timestamp":
                    $copytooption = ['addfirstminutes', 'emptylabel', 'inhours',  'max', 'min',
                        'step', 'toadd', 'display_emptychoice'
                    ];
                    foreach ($copytooption as $key) {
                        if (isset($searchoptions[$key]) && !isset($options[$key])) {
                            $options[$key] = $searchoptions[$key];
                        }
                    }
                    $options['value'] = $value;
                    return Dropdown::showTimeStamp($name, $options);

                case "itemlink":
                    if (isset($options['itemlink_as_string']) && $options['itemlink_as_string']) {
                       // Do not use dropdown if wanted to select string value instead of ID
                        break;
                    }
                   //use dropdown case per default

                case "dropdown":
                    $copytooption     = ['condition', 'displaywith', 'emptylabel',
                        'right', 'toadd'
                    ];
                    $options['name']  = $name;
                    $options['value'] = $value;
                    foreach ($copytooption as $key) {
                        if (isset($searchoptions[$key]) && !isset($options[$key])) {
                            $options[$key] = $searchoptions[$key];
                        }
                    }
                    if (!isset($options['entity'])) {
                        $options['entity'] = $_SESSION['glpiactiveentities'];
                    }
                    $itemtype = getItemTypeForTable($searchoptions['table']);

                    return $itemtype::dropdown($options);

                case "right":
                    return Profile::dropdownRights(
                        Profile::getRightsFor($searchoptions['rightclass']),
                        $name,
                        $value,
                        ['multiple' => false,
                            'display'  => false
                        ]
                    );

                case "itemtypename":
                    if (isset($searchoptions['itemtype_list'])) {
                        $options['types'] = $CFG_GLPI[$searchoptions['itemtype_list']];
                    }
                     $copytooption     = ['types'];
                     $options['value'] = $value;
                    foreach ($copytooption as $key) {
                        if (isset($searchoptions[$key]) && !isset($options[$key])) {
                            $options[$key] = $searchoptions[$key];
                        }
                    }
                    if (isset($options['types'])) {
                        return Dropdown::showItemTypes(
                            $name,
                            $options['types'],
                            $options
                        );
                    }
                    return false;

                case "language":
                    $copytooption = ['emptylabel', 'display_emptychoice'];
                    foreach ($copytooption as $key) {
                        if (isset($searchoptions[$key]) && !isset($options[$key])) {
                            $options[$key] = $searchoptions[$key];
                        }
                    }
                    $options['value'] = $value;
                    return Dropdown::showLanguages($name, $options);
            }
           // Get specific display if available
            $itemtype = getItemTypeForTable($searchoptions['table']);
            if ($item = getItemForItemtype($itemtype)) {
                $options['searchopt'] = $searchoptions;
                $specific = $item->getSpecificValueToSelect(
                    $searchoptions['field'],
                    $name,
                    $values,
                    $options
                );
                if (strlen($specific)) {
                     return $specific;
                }
            }
        }
       // default case field text
        return Html::input($name, ['value' => $value]);
    }


    /**
     * @param string  $itemtype Item type
     * @param string  $target   Target
     * @param boolean $add      (default 0)
     *
     * @return false|void
     */
    public static function listTemplates($itemtype, $target, $add = 0)
    {
        /** @var \DBmysql $DB */
        global $DB;

        if (!($item = getItemForItemtype($itemtype))) {
            return false;
        }

        if (!$item->maybeTemplate()) {
            return false;
        }

       // Avoid to get old data
        $item->clearSavedInput();

       //Check is user have minimum right r
        if (
            !$item->canView()
            && !$item->canCreate()
        ) {
            return false;
        }

        $request = [
            'FROM'   => $item->getTable(),
            'WHERE'  => [
                'is_template'  => 1
            ],
            'ORDER'  => ['template_name']
        ];

        if ($item->isEntityAssign()) {
            $request['WHERE'] = $request['WHERE'] + getEntitiesRestrictCriteria(
                $item->getTable(),
                'entities_id',
                $_SESSION['glpiactiveentities'],
                $item->maybeRecursive()
            );
        }

        if (Session::isMultiEntitiesMode()) {
            $colspan = 3;
        } else {
            $colspan = 2;
        }

        $iterator = $DB->request($request);
        $blank_params = (strpos($target, '?') ? '&' : '?') . "id=-1&withtemplate=2";
        $target_blank = $target . $blank_params;

        if ($add && count($iterator) == 0) {
           //if there is no template, just use blank
            Html::redirect($target_blank);
        }

        echo "<div class='center'><table class='tab_cadre'>";
        if ($add) {
            echo "<tr><th>" . $item->getTypeName(1) . "</th>";
            echo "<th>" . __('Choose a template') . "</th></tr>";
            echo "<tr><td class='tab_bg_1 center' colspan='$colspan'>";
            echo "<a href=\"" . Html::entities_deep($target_blank) . "\">" . __('Blank Template') . "</a></td>";
            echo "</tr>";
        } else {
            echo "<tr><th>" . $item->getTypeName(1) . "</th>";
            if (Session::isMultiEntitiesMode()) {
                echo "<th>" . Entity::getTypeName(1) . "</th>";
            }
            echo "<th>" . __('Templates') . "</th></tr>";
        }

        foreach ($iterator as $data) {
            $templname = $data["template_name"];
            if ($_SESSION["glpiis_ids_visible"] || empty($data["template_name"])) {
                $templname = sprintf(__('%1$s (%2$s)'), $templname, $data["id"]);
            }
            if ($item->canCreate() && !$add) {
                $modify_params =
                (strpos($target, '?') ? '&amp;' : '?')
                . "id=" . $data['id']
                . "&amp;withtemplate=1";
                $target_modify = $target . $modify_params;

                echo "<tr><td class='tab_bg_1 center'>";
                echo "<a href=\"$target_modify\">";
                echo "&nbsp;&nbsp;&nbsp;$templname&nbsp;&nbsp;&nbsp;</a></td>";
                if (Session::isMultiEntitiesMode()) {
                    $entity = Dropdown::getDropdownName('glpi_entities', $data['entities_id']);
                    echo "<td class='tab_bg_1 center'>$entity</td>";
                }
                echo "<td class='tab_bg_2 center b'>";
                if ($item->can($data['id'], PURGE)) {
                    Html::showSimpleForm(
                        $target,
                        'purge',
                        _x('button', 'Delete permanently'),
                        ['withtemplate' => 1,
                            'id'           => $data['id']
                        ]
                    );
                }
                echo "</td>";
            } else {
                $add_params =
                (strpos($target, '?') ? '&amp;' : '?')
                . "id=" . $data['id']
                . "&amp;withtemplate=2";
                $target_add = $target . $add_params;

                echo "<tr><td class='tab_bg_1 center' colspan='2'>";
                echo "<a href=\"$target_add\">";
                echo "&nbsp;&nbsp;&nbsp;$templname&nbsp;&nbsp;&nbsp;</a></td>";
            }
            echo "</tr>";
        }

        if ($item->canCreate() && !$add) {
            $create_params =
            (strpos($target, '?') ? '&amp;' : '?')
            . "withtemplate=1";
            $target_create = $target . $create_params;
            echo "<tr><td class='tab_bg_2 center b' colspan='3'>";
            echo "<a href=\"$target_create\">" . __('Add a template...') . "</a>";
            echo "</td></tr>";
        }
        echo "</table></div>\n";
    }


    /**
     * Specificy a plugin itemtype for which entities_id and is_recursive should be forwarded
     *
     * @since 0.83
     *
     * @param string $for_itemtype change of entity for this itemtype will be forwarder
     * @param string $to_itemtype  change of entity will affect this itemtype
     *
     * @return void
     **/
    public static function addForwardEntity($for_itemtype, $to_itemtype)
    {
        self::$plugins_forward_entity[$for_itemtype][] = $to_itemtype;
    }


    /**
     * Is entity information forward To ?
     *
     * @since 0.84
     *
     * @param string $itemtype itemtype to check
     *
     * @return boolean
     **/
    public static function isEntityForwardTo($itemtype)
    {

        if (in_array($itemtype, static::$forward_entity_to)) {
            return true;
        }
       //Fill forward_entity_to array with itemtypes coming from plugins
        if (
            isset(static::$plugins_forward_entity[static::getType()])
            && in_array($itemtype, static::$plugins_forward_entity[static::getType()])
        ) {
            return true;
        }
        return false;
    }


    /**
     * Get rights for an item _ may be overload by object
     *
     * @since 0.85
     *
     * @param string $interface (defalt 'central')
     *
     * @return array array of rights to display
     **/
    public function getRights($interface = 'central')
    {

        $values = [CREATE  => __('Create'),
            READ    => __('Read'),
            UPDATE  => __('Update'),
            PURGE   => ['short' => __('Purge'),
                'long'  => _x('button', 'Delete permanently')
            ]
        ];

        $values += ObjectLock::getRightsToAdd(get_class($this), $interface);

        if ($this->maybeDeleted()) {
            $values[DELETE] = ['short' => __('Delete'),
                'long'  => _x('button', 'Put in trashbin')
            ];
        }
        if ($this->usenotepad) {
            $values[READNOTE] = ['short' => __('Read notes'),
                'long' => __("Read the item's notes")
            ];
            $values[UPDATENOTE] = ['short' => __('Update notes'),
                'long' => __("Update the item's notes")
            ];
        }

        return $values;
    }

    /**
     * Generate link(s).
     *
     * @since 9.1
     *
     * @param string        $link       original string content
     * @param CommonDBTM    $item       item used to make replacements
     * @param bool          $safe_url   indicates whether URL should be sanitized or not
     *
     * @return array of link contents (may have several when item have several IP / MAC cases)
     *
     * @FIXME Uncomment $safe_url parameter declaration in GLPI 10.1.
     */
    public static function generateLinkContents($link, CommonDBTM $item/*, bool $safe_url = true*/)
    {
        $safe_url = func_num_args() === 3 ? func_get_arg(2) : true;
        return Link::generateLinkContents($link, $item, $safe_url);
    }


    /**
     * add files from a textarea (from $this->input['content'])
     * or a file input (from $this->input['_filename']) to an CommonDBTM object
     * create document if needed
     * create link from document to CommonDBTM object
     *
     * @since 9.2
     *
     * @param array $input   Input data
     * @param array $options array with theses keys
     *                        - force_update (default false) update the content field of the object
     *                        - content_field (default content) the field who receive the main text
     *                                                          (with images)
     *                        - name (default filename) name of the HTML input containing files
     *                        - date  Date to set on document_items
     * @return array the input param transformed
     **/
    public function addFiles(array $input, $options = [])
    {
        /** @var array $CFG_GLPI */
        global $CFG_GLPI;

        $default_options = [
            'force_update'  => false,
            'content_field' => 'content',
            'name'          => 'filename',
            'date'          => null,
        ];
        $options = array_merge($default_options, $options);

        $uploadName = '_' . $options['name'];
        $tagUploadName = '_tag_' . $options['name'];
        $prefixUploadName = '_prefix_' . $options['name'];

        if (
            !isset($input[$uploadName])
            || (count($input[$uploadName]) == 0)
        ) {
            return $input;
        }
        $docadded     = [];
        $donotif      = isset($input['_donotif']) ? $input['_donotif'] : 0;
        $disablenotif = isset($input['_disablenotif']) ? $input['_disablenotif'] : 0;

        foreach ($input[$uploadName] as $key => $file) {
            $doc      = new Document();
            $docitem  = new Document_Item();
            $docID    = 0;
            $filename = GLPI_TMP_DIR . "/" . $file;
            $input2   = [];

           //If file tag is present
            if (
                isset($input[$tagUploadName])
                && !empty($input[$tagUploadName][$key])
            ) {
                $input['_tag'][$key] = $input[$tagUploadName][$key];
            }

           //retrieve entity
            $entities_id = isset($_SESSION['glpiactive_entity']) ? $_SESSION['glpiactive_entity'] : 0;
            if (isset($this->fields["entities_id"])) {
                $entities_id = $this->fields["entities_id"];
            } else if (isset($input['entities_id'])) {
                $entities_id = $input['entities_id'];
            } else if (isset($input['_job']->fields['entities_id'])) {
                $entities_id = $input['_job']->fields['entities_id'];
            }

           //retrieve is_recursive
            $is_recursive = 0;
            if (isset($this->fields["is_recursive"])) {
                $is_recursive = $this->fields["is_recursive"];
            } else if (isset($input['is_recursive'])) {
                $is_recursive = $input['is_recursive'];
            } else if (isset($input['_job']->fields['is_recursive'])) {
                $is_recursive = $input['_job']->fields['is_recursive'];
            } else if ($this instanceof CommonDBVisible) {
                // CommonDBVisible visibility restriction is unpredictable as
                // it may change over time, and can be related to dynamic profiles assignation.
                // Related documents have to be available on all entities.
                $is_recursive = 1;
            }

           // Check for duplicate and availability (e.g. file deleted in _files)
            if ($doc->getDuplicateOf($entities_id, $filename)) {
                $docID = $doc->fields["id"];
               // File already exist, we replace the tag by the existing one
                if (
                    isset($input['_tag'][$key])
                    && ($docID > 0)
                    && isset($input[$options['content_field']])
                ) {
                    $input[$options['content_field']] = str_replace(
                        $input['_tag'][$key],
                        $doc->fields["tag"],
                        $input[$options['content_field']]
                    );
                    $docadded[$docID]['tag'] = $doc->fields["tag"];
                }
                if (!$doc->checkAvailability($filename)) {
                    $input2 = [
                        'id'                      => $docID,
                        '_only_if_upload_succeed' => 1,
                        '_filename'               => [$file],
                        'current_filepath'        => $filename,
                    ];
                    if (isset($this->input[$prefixUploadName][$key])) {
                        $input2[$prefixUploadName]  = [$this->input[$prefixUploadName][$key]];
                    }
                    $doc->update($input2);
                }
            } else {
                if ($this->getType() == 'Ticket') {
                   //TRANS: Default document to files attached to tickets : %d is the ticket id
                    $input2["name"] = sprintf(__('Document Ticket %d'), $this->getID());
                    $input2["tickets_id"] = $this->getID();
                }

                if (isset($input['_tag'][$key])) {
                   // Insert image tag
                    $input2["tag"] = $input['_tag'][$key];
                }

                $input2["entities_id"]             = $entities_id;
                $input2["is_recursive"]            = $is_recursive;
                $input2["documentcategories_id"]   = $CFG_GLPI["documentcategories_id_forticket"];
                $input2["_only_if_upload_succeed"] = 1;
                $input2["_filename"]               = [$file];
                if (isset($this->input[$prefixUploadName][$key])) {
                    $input2[$prefixUploadName]  = [$this->input[$prefixUploadName][$key]];
                }
                $docID = $doc->add($input2);

                if (isset($input['_tag'][$key])) {
                   // Store image tag
                    $docadded[$docID]['tag'] = $doc->fields["tag"];
                }
            }

            if ($docID > 0) {
               // complete doc information
                $docadded[$docID]['data'] = sprintf(
                    __('%1$s - %2$s'),
                    $doc->fields["name"],
                    $doc->fields["filename"]
                );
                $docadded[$docID]['filepath'] = $doc->fields["filepath"];

               // add doc - item link
                $toadd = [
                    'documents_id'  => $docID,
                    '_do_notif'     => $donotif,
                    '_disablenotif' => $disablenotif,
                    'itemtype'      => $this->getType(),
                    'items_id'      => $this->getID()
                ];
               // Set date, needed if it differs from the creation date
                $toadd['date'] = $options['date'] ?? $_SESSION['glpi_currenttime'];

                if (isset($input['users_id'])) {
                    $toadd['users_id'] = $input['users_id'];
                }
                if (
                    isset($input[$options['content_field']])
                    && strpos($input[$options['content_field']], $doc->fields["tag"]) !== false
                    && strpos($doc->fields['mime'], 'image/') !== false
                ) {
                    //do not display inline docs in timeline
                    $toadd['timeline_position'] = CommonITILObject::NO_TIMELINE;
                } else {
                    //get timeline_position from parent (followup  / task / doc)
                    if (isset($input['timeline_position'])) {
                        $toadd['timeline_position'] = $input['timeline_position'];
                    }
                }

                $docitem->add($toadd);
            }
           // Only notification for the first New doc
            $donotif = false;
        }

       // manage content transformation
        if (isset($input[$options['content_field']])) {
            $input[$options['content_field']] = Toolbox::convertTagToImage(
                $input[$options['content_field']],
                $this,
                $docadded,
                $options['_add_link'] ?? true,
            );

            if (isset($this->input['_forcenotif'])) {
                $input['_forcenotif'] = $this->input['_forcenotif'];
                unset($input['_disablenotif']);
            }

           // force update of content on add process (we are in post_addItem function)
            if ($options['force_update']) {
                $this->fields[$options['content_field']] = $input[$options['content_field']];
                $this->updateInDB([$options['content_field']]);
            }
        }

        return $input;
    }

    /**
     * Get autofill mark for/from templates
     *
     * @param string $field   Field name
     * @param array  $options Withtemplate parameter
     * @param string $value   Optional value (if field to check is not part of current itemtype)
     *
     * @return string
     */
    public function getAutofillMark($field, $options, $value = null)
    {
        $mark = '';
        $title = null;
        if (($this->isTemplate() || $this->isNewItem()) && $options['withtemplate'] == 1) {
            $title = __s('You can define an autofill template');
        } else if ($this->isTemplate()) {
            if ($value === null) {
                $value = $this->getField($field);
            }
            $len = Toolbox::strlen($value);
            if (
                $len > 8
                && Toolbox::substr($value, 0, 4) === '&lt;'
                && Toolbox::substr($value, $len - 4, 4) === '&gt;'
                && preg_match("/\\#{1,10}/", Toolbox::substr($value, 4, $len - 8))
            ) {
                $title = __s('Autofilled from template');
            } else {
                return '';
            }
        }
        if ($title !== null) {
            $mark = "<i class='fa fa-magic' title='$title'></i>";
        }
        return $mark;
    }

    /**
     * Manage business rules for assets
     *
     * @since 9.4
     *
     * @param boolean $condition the condition (RuleAsset::ONADD or RuleAsset::ONUPDATE)
     *
     * @return void
     */
    private function assetBusinessRules($condition)
    {
        /** @var array $CFG_GLPI */
        global $CFG_GLPI;

        if ($this->input === false) {
            return;
        }

        if (array_key_exists('_skip_rules', $this->input) && $this->input['_skip_rules'] !== false) {
            return;
        }

        // Only process itemtype that are assets
        if (in_array($this->getType(), $CFG_GLPI['asset_types'])) {
            $ruleasset          = new RuleAssetCollection();
            $input              = $this->input;
            $input['_itemtype'] = $this->getType();

            $user = new User();
            if (
                isset($input["users_id"]) && $input["users_id"] != 0
                && $user->getFromDB($input["users_id"])
            ) {
                $group_user  = new Group_User();
                $groups_user = $group_user->find(['users_id' => $input["users_id"]]);
                $input['_groups_id_of_user'] = [];
                foreach ($groups_user as $group) {
                    $input['_groups_id_of_user'][] = $group['groups_id'];
                }
                $input['_locations_id_of_user']      = $user->fields['locations_id'];
                $input['_default_groups_id_of_user'] = $user->fields['groups_id'];
            }

            // If _auto is not defined : it's a manual process : set it's value to 0
            if (!isset($this->input['_auto'])) {
                $input['_auto'] = 0;
            }

            // Add last_inventory_update
            if (!isset($this->input['last_inventory_update']) && isset($this->fields['last_inventory_update'])) {
                $input['last_inventory_update'] = $this->fields['last_inventory_update'];
            }

            //if agent exist pass the 'tag' to RuleAssetCollection
            if (
                Toolbox::hasTrait($this, \Glpi\Features\Inventoriable::class)
                && method_exists($this, 'getInventoryAgent')
            ) {
                $agent = $this->getInventoryAgent();
                if ($agent !== null) {
                    $input['_tag'] = $agent->fields['tag'];
                }
            }

            // Set the condition (add or update)
            $output = $ruleasset->processAllRules($input, [], [], [
                'condition' => $condition
            ]);

            // If at least one rule has matched
            if (isset($output['_rule_process'])) {
                foreach ($output as $key => $value) {
                    if ($key == '_rule_process' || $key == '_no_rule_matches') {
                        continue;
                    }
                    // Add the rule output to the input array
                    $this->input[$key] = $value;
                }
            }
        }
    }

    /**
     * Ensure the relation would not create a circular parent-child relation.
     * @since 9.5.0
     * @param int    $items_id The ID of the item to evaluate.
     * @param int    $parents_id  The wanted parent of the specified item.
     * @return bool True if there is a circular relation.
     */
    public static function checkCircularRelation($items_id, $parents_id)
    {
        /** @var \DBmysql $DB */
        global $DB;

        $fk = static::getForeignKeyField();
        if ($items_id == 0 || $parents_id == 0 || !$DB->fieldExists(static::getTable(), $fk)) {
            return false;
        }

        $next_parent = $parents_id;
        while ($next_parent > 0) {
            if ($next_parent == $items_id) {
               // This item is a parent higher up
                return true;
            }
            $iterator = $DB->request([
                'SELECT' => [$fk],
                'FROM'   => static::getTable(),
                'WHERE'  => ['id' => $next_parent]
            ]);
            if ($iterator->count()) {
                $next_parent = $iterator->current()[$fk];
            } else {
               // Invalid parent
                return false;
            }
        }
       // No circular relations
        return false;
    }

    /**
     * Get incidents, request, changes and problem linked to this object
     *
     * @return array
     */
    public function getITILTickets(bool $count = false)
    {
        $ticket = new Ticket();
        $problem = new Problem();
        $change = new Change();

        $data = [
            'incidents' => iterator_to_array(
                $ticket->getActiveTicketsForItem(
                    get_class($this),
                    $this->getID(),
                    Ticket::INCIDENT_TYPE
                ),
                false
            ),
            'requests'  => iterator_to_array(
                $ticket->getActiveTicketsForItem(
                    get_class($this),
                    $this->getID(),
                    Ticket::DEMAND_TYPE
                ),
                false
            ),
            'changes'   => iterator_to_array(
                $change->getActiveChangesForItem(
                    get_class($this),
                    $this->getID()
                ),
                false
            ),
            'problems'  => iterator_to_array(
                $problem->getActiveProblemsForItem(
                    get_class($this),
                    $this->getID()
                ),
                false
            )
        ];

        if ($count) {
            $data['count'] = count($data['incidents'])
            + count($data['requests'])
            + count($data['changes'])
            + count($data['problems']);
        }

        return $data;
    }

    public static function getIcon()
    {
        return "fas fa-empty-icon";
    }

    /**
     * Get cache key containing raw name for a given itemtype and id
     *
     * @since 9.5
     *
     * @param string  $itemtype
     * @param int     $id
     */
    public static function getCacheKeyForFriendlyName($itemtype, $id)
    {
        return "raw_name__{$itemtype}__{$id}";
    }

    /**
     * Get friendly name by items id
     * The purpose of this function is to try to access the friendly name
     * without having to read the object from the database
     *
     * @since 9.5
     *
     * @param int $id
     *
     * @return string Friendly name of the object
     */
    public static function getFriendlyNameById($id)
    {
        $item = new static();
        $item->getFromDB($id);
        return $item->getFriendlyName();
    }

    /**
     * Return the computed friendly name and set the cache.
     *
     * @since 9.5
     *
     * @return string
     */
    final public function getFriendlyName()
    {
        return $this->computeFriendlyName();
    }

    /**
     * Compute the friendly name of the object
     *
     * @since 9.5
     *
     * @return string
     */
    protected function computeFriendlyName()
    {
        if (isset($this->fields[static::getNameField()])) {
            return $this->fields[static::getNameField()];
        }
        return '';
    }

    /**
     * Retrieve an item from the database
     *
     * @param integer $ID ID of the item to get
     *
     * @return static|boolean false on failure
     */
    public static function getById(?int $id)
    {
        if (is_null($id)) {
            return false;
        }

        $item = new static();

        if (!$item->getFromDB($id)) {
            return false;
        }

        return $item;
    }

    /**
     * Correct entity id if needed when cloning a template
     *
     * @param array  $data
     * @param string $parent_field
     *
     * @return array
     */
    public static function checkTemplateEntity(
        array $data,
        $parent_id,
        $parent_itemtype
    ) {
       // No entity field -> no modification needed
        if (!isset($data['entities_id'])) {
            return $data;
        }

       // If the entity used in the template in not allowed for our current user,
       // fallback to the parent template entity
        if (!Session::haveAccessToEntity($data['entities_id'])) {
           // Load parent
            $parent = new $parent_itemtype();

            if (!$parent->getFromDB($parent_id)) {
               // Can't load parent -> no modification
                return $data;
            }

            $data['entities_id'] = $parent->getEntityID();
        }

        return $data;
    }

    /**
     * Friendly names may uses multiple fields (e.g user: first name + last name)
     * Return the computed criteria to use in a WHERE clause.
     *
     * @param string $filter
     * @return array
     */
    public static function getFriendlyNameSearchCriteria(string $filter): array
    {
        $table      = static::getTable();
        $name_field = static::getNameField();
        $filter     = strtolower($filter);

        return [
            'RAW' => [
                (string) QueryFunction::lower("$table.$name_field") => ['LIKE', "%$filter%"],
            ]
        ];
    }

    /**
     * Friendly names may uses multiple fields (e.g user: first name + last name)
     * Return the computed field name to use in a SELECT clause.
     *
     * @param string $alias
     * @return mixed
     */
    public static function getFriendlyNameFields(string $alias = "name")
    {
        $table = static::getTable();
        $name_field = static::getNameField();

        return "$table.$name_field AS $alias";
    }

    /**
     * Get non logged fields
     *
     * @return array
     */
    public function getNonLoggedFields(): array
    {
        return [];
    }

    /**
     * Returns model class, or null if item has no model class.
     *
     * @return string|null
     */
    public function getModelClass(): ?string
    {
        $model_class = get_called_class() . 'Model';
        if (!is_a($model_class, CommonDBTM::class, true)) {
            return null;
        }

        $model_fk = $model_class::getForeignKeyField();
        return $this->isField($model_fk) ? $model_class : null;
    }

    /**
     * Returns model class foreign key field name, or null if item has no model class.
     *
     * @return string|null
     */
    public function getModelForeignKeyField(): ?string
    {
        $model_class = $this->getModelClass();
        return $model_class !== null ? $model_class::getForeignKeyField() : null;
    }

    /**
     * Returns type class, or null if item has no type class.
     *
     * @return string|null
     */
    public function getTypeClass(): ?string
    {
        $type_class = get_called_class() . 'Type';
        if (!is_a($type_class, CommonDBTM::class, true)) {
            return null;
        }

        $type_fk = $type_class::getForeignKeyField();
        return $this->isField($type_fk) ? $type_class : null;
    }

    /**
     * Returns type class foreign key field name, or null if item has no type class.
     *
     * @return string|null
     */
    public function getTypeForeignKeyField(): ?string
    {
        $type_class = $this->getTypeClass();
        return $type_class !== null ? $type_class::getForeignKeyField() : null;
    }

    public function hasItemtypeOrModelPictures(array $picture_fields = ['picture_front', 'picture_rear', 'pictures']): bool
    {
        $itemtype = $this->getType();
        $modeltype = $itemtype . "Model";
        $fk = getForeignKeyFieldForItemType($modeltype);
        $has_model = class_exists($modeltype) && isset($this->fields[$fk]) && $this->fields[$fk] > 0;
        if ($has_model) {
            /** @var CommonDBTM $model */
            $model = new $modeltype();
        }

        $has_pictures = false;

        foreach ($picture_fields as $picture_field) {
            if ($this->isField($picture_field)) {
                if ($picture_field === 'pictures') {
                    $urls = importArrayFromDB($this->fields[$picture_field]);
                    if (!empty($urls)) {
                        $has_pictures = true;
                        break;
                    }
                } else if (!empty($this->fields[$picture_field])) {
                    $has_pictures = true;
                    break;
                }
            }
        }
        if (!$has_pictures && $has_model && $model->getFromDB(($this->fields[$fk]))) {
            foreach ($picture_fields as $picture_field) {
                if ($model->isField($picture_field)) {
                    if ($picture_field === 'pictures') {
                        $urls = importArrayFromDB($model->fields[$picture_field]);
                        if (!empty($urls)) {
                             $has_pictures = true;
                             break;
                        }
                    } else if (!empty($model->fields[$picture_field])) {
                        $has_pictures = true;
                        break;
                    }
                }
            }
        }
        return $has_pictures;
    }

    public function getItemtypeOrModelPicture(string $picture_field = 'picture_front', array $params = []): array
    {
        $p = [
            'thumbnail_w'  => 'auto',
            'thumbnail_h'  => 'auto'
        ];
        $p = array_replace($p, $params);

        $urls = [];
        $itemtype = $this->getType();
        $pictures = [];
        $clearable = false;

        if ($this->isField($picture_field)) {
            if ($picture_field === 'pictures') {
                $urls = importArrayFromDB($this->fields[$picture_field]);
            } else {
                $urls = [$this->fields[$picture_field]];
            }
            $clearable = $this->canUpdate();
        } else {
            $modeltype = $itemtype . "Model";
            if (class_exists($modeltype)) {
                /** @var CommonDBTM $model */
                $model = new $modeltype();
                if (!$model->isField($picture_field)) {
                    return [];
                }

                $fk = getForeignKeyFieldForItemType($modeltype);
                if ($model->getFromDB(($this->fields[$fk]) ?? 0)) {
                    if ($picture_field === 'pictures') {
                        $urls = importArrayFromDB($model->fields[$picture_field]);
                    } else {
                        $urls = [$model->fields[$picture_field]];
                    }
                }
            }
        }

        foreach ($urls as $url) {
            if (!empty($url)) {
                $resolved_url = \Toolbox::getPictureUrl($url);
                $src_file = GLPI_PICTURE_DIR . '/' . $url;
                if (file_exists($src_file)) {
                    $size = getimagesize($src_file);
                    $pictures[] = [
                        'src'             => $resolved_url,
                        'w'               => $size[0],
                        'h'               => $size[1],
                        'clearable'       => $clearable,
                        '_is_model_img'   => isset($model)
                    ] + $p;
                } else {
                    $owner_type = isset($model) ? $model::getType() : $itemtype;
                    $owner_id = isset($model) ? $model->getID() : $this->getID();

                    trigger_error(
                        "The picture '{$src_file}' referenced by the {$owner_type} with ID {$owner_id} does not exist",
                        E_USER_WARNING
                    );
                }
            }
        }

        return $pictures;
    }

    public function getMassiveActionsForItem(): MassiveAction
    {
        $params = [
            'item' => [
                $this->getType() => [
                    $this->fields['id'] => 1
                ]
            ]
        ];
        if ($this->isEntityAssign()) {
            $params['entity_restrict'] = $this->getEntityID();
        }

        return new MassiveAction($params, [], 'initial', $this->getID());
    }

    /**
     * Check whether actions are allowed for given item.
     */
    public static function isMassiveActionAllowed(int $items_id): bool
    {
        return true;
    }

    /**
     * Automatically update 1-N links tables for the current item.
     *
     * @param string $commondb_relation Valid class extending CommonDBRelation
     * @param string $field             Target field in the item input
     * @param array  $extra_input       Fixed value to be used when searching
     *                                  for existing values or inserting new ones
     *
     * @return void
     */
    protected function update1NTableData(
        string $commondb_relation,
        string $field,
        array $extra_input = []
    ): void {
        // Check $commondb_connexity parameter
        if (!is_a($commondb_relation, CommonDBRelation::class, true)) {
            $error = "$commondb_relation is not a CommonDBRelation item";
            throw new InvalidArgumentException($error);
        }

        /** @var CommonDBRelation */
        $commondb_relation = new $commondb_relation();

        // Compute which item is item_1 and item_2
        $relation_position = $commondb_relation::getMemberPosition(static::class);
        if ($relation_position == 1) {
            $item_1_fk = $commondb_relation::$items_id_1;
            $item_1_id = $this->getID();
            $item_2_fk = $commondb_relation::$items_id_2;
        } elseif ($relation_position == 2) {
            $item_1_fk = $commondb_relation::$items_id_2;
            $item_1_id = $this->getID();
            $item_2_fk = $commondb_relation::$items_id_1;
        } else {
            $error = static::class . " is not part of the " . get_class($commondb_relation) . " relation";
            throw new InvalidArgumentException($error);
        }

        // Get input value
        $input_value = $this->input[$field] ?? null;

        // See dropdownField twig macro, needed for empty values as an empty
        // array wont be sent in the HTML form
        $input_defined = (bool) ($this->input["_{$field}_defined"] ?? false);

        // Load existing value
        $existing_relations = $commondb_relation->find(
            array_merge($extra_input, [
                $item_1_fk => $item_1_id,
            ])
        );

        // Case 1: no updates -> do nothing
        if ($input_value === null && !$input_defined) {
            return;
        }

        // Case 2: input was emptied -> remove all values
        if (
            ($input_value === null && $input_defined)
            || (is_array($input_value) && ! count($input_value))
        ) {
            foreach ($existing_relations as $relation) {
                $success = $commondb_relation->delete([
                    'id' => $relation['id']
                ]);
                if (!$success) {
                    $warning = "Failed to delete " . get_class($commondb_relation);
                    trigger_error($warning, E_USER_WARNING);
                }
            }
            return;
        }

        // Case 3: input was maybe modified -> delete missing values and add new ones
        foreach ($existing_relations as $relation) {
            $item_2_id = $relation[$item_2_fk];
            // Delete missing value
            if (!in_array($item_2_id, $input_value)) {
                $success = $commondb_relation->delete([
                    'id' => $relation['id']
                ]);
                if (!$success) {
                    $warning = "Failed to delete " . get_class($commondb_relation);
                    trigger_error($warning, E_USER_WARNING);
                }
            }
        }

        // Get existing values
        $item_2_ids_db = array_column($existing_relations, $item_2_fk);

        // Add new values
        foreach ($input_value as $item_2_id) {
            if (in_array($item_2_id, $item_2_ids_db)) {
                // Value exist
                continue;
            }

            $success = $commondb_relation->add(array_merge($extra_input, [
                $item_1_fk => $item_1_id,
                $item_2_fk => $item_2_id
            ]));
            if (!$success) {
                $warning = "Failed to add " . get_class($commondb_relation);
                trigger_error($warning, E_USER_WARNING);
            }
        }

        unset($this->input[$field]);
    }

    /**
     * Automatically load 1-N links values for the current item.
     *
     * @param string $commondb_relation Valid class extending CommonDBRelation
     * @param string $field             Target field in the item input
     * @param array  $extra_input       Fixed value to be used when searching
     *                                  for existing valuess
     *
     * @return void
     */
    protected function load1NTableData(
        string $commondb_relation,
        string $field,
        array $extra_input = []
    ): void {
        // Check $commondb_connexity parameter
        if (!is_a($commondb_relation, CommonDBRelation::class, true)) {
            $error = "$commondb_relation is not a CommonDBRelation item";
            throw new InvalidArgumentException($error);
        }

        /** @var CommonDBRelation */
        $commondb_relation = new $commondb_relation();

        // Compute which item is item_1 and item_2
        $relation_position = $commondb_relation::getMemberPosition(static::class);
        if ($relation_position == 1) {
            $item_1_fk = $commondb_relation::$items_id_1;
            $item_1_id = $this->getID();
            $item_2_fk = $commondb_relation::$items_id_2;
        } elseif ($relation_position == 2) {
            $item_1_fk = $commondb_relation::$items_id_2;
            $item_1_id = $this->getID();
            $item_2_fk = $commondb_relation::$items_id_1;
        } else {
            $error = static::class . " is not part of the " . get_class($commondb_relation) . " relation";
            throw new InvalidArgumentException($error);
        }

        // Load existing value
        $existing_relations = $commondb_relation->find(
            array_merge($extra_input, [
                $item_1_fk => $item_1_id,
            ])
        );

        $this->fields[$field] = array_column($existing_relations, $item_2_fk);
    }

    /**
     * Display an error page (item not found)
     *
     * @param array $menus Menu path used to load specific JS file and show
     *                     breadcumbs, see $CFG_GLPI['javascript'] and
     *                     Html::includeHeader()
     *
     * @return void
     */
    public static function displayItemNotFoundPage(array $menus): void
    {
        $helpdesk = Session::getCurrentInterface() == "helpdesk";
        $title = __('Item not found');

        if (!$helpdesk) {
            static::displayCentralHeader($title, $menus);
        } else {
            static::displayHelpdeskHeader($title, $menus);
        }

        Html::displayNotFoundError('The item could not be found in the database');
    }

    /**
     * Display an error page (access denied)
     *
     * @param array $menus   Menu path used to load specific JS file and show
     *                       breadcumbs, see $CFG_GLPI['javascript'] and
     *                       Html::includeHeader()
     * @param string $additional_info Additional information about the error for the access log
     * @return void
     */
    public static function displayAccessDeniedPage(array $menus, string $additional_info = ''): void
    {
        $helpdesk = Session::getCurrentInterface() == "helpdesk";
        $title = __('Access denied');

        if (!$helpdesk) {
            Toolbox::handleProfileChangeRedirect();
            static::displayCentralHeader($title, $menus);
        } else {
            static::displayHelpdeskHeader($title, $menus);
        }

        Html::displayRightError($additional_info);
    }

    /**
     * Get the browser tab name for a new item: "{itemtype} - New item"
     * To be overriden by child classes if they want to display something else
     *
     * @return string
     */
    public static function getBrowserTabNameForNewItem(): string
    {
        return sprintf(
            __('%1$s - %2$s'),
            static::getTypeName(1),
            __("New item")
        );
    }

    /**
     * Get the browser tab name for an item: "{itemtype} - {header name}"
     * {Header name} is usually the item name (see $this->getName())
     * To be overriden by child classes if they want to display something else
     *
     * @return string
     */
    public function getBrowserTabName(): string
    {
        return sprintf(
            __('%1$s - %2$s'),
            static::getTypeName(1),
            $this->getHeaderName()
        );
    }

    /**
     * Display a full helpdesk page (header + content + footer) for a given item
     *
     * @param int|string  $id      Id of the item to be displayed, may be a
     *                             string due to some weird default values.
     *                             Will be cast to int straight away.
     * @param null|array  $menus   Menu path used to load specific JS file and
     *                             show breadcumbs, see $CFG_GLPI['javascript']
     *                             and Html::includeHeader()
     *                             Three possible formats:
     *                             - [menu 1, menu 2, menu 3]
     *                             - [
     *                                'central'  => [menu 1, menu 2, menu 3],
     *                                'helpdesk' => [menu 1, menu 2, menu 3],
     *                               ]
     *                             - null (use auto computed values, mainly
     *                             used for children of commondropdown that can
     *                             define their menus as object properties)
     * @param array      $options  Display options
     *
     * @return void
     */
    public static function displayFullPageForItem(
        $id,
        ?array $menus = null,
        array $options = []
    ): void {
        \Glpi\Debug\Profiler::getInstance()->start(static::class . '::displayFullPageForItem');
        $id = (int) $id;
        $item = new static();

        $menus = is_array($menus) ? $menus : [];

        // Check current interface
        $interface = Session::getCurrentInterface();
        if ($interface !== false && isset($menus[$interface])) {
            // Load specific menus for this interface
            $menus = $menus[$interface];
        }

        if (static::isNewID($id)) {
            // New item, check create rights
            if (!static::canCreate()) {
                static::displayAccessDeniedPage($menus, 'Missing CREATE right. Cannot view the new item form.');
                \Glpi\Debug\Profiler::getInstance()->stop(static::class . '::displayFullPageForItem');
                return;
            }

            // Tab name will be generic (item isn't saved yet)
            $title = static::getBrowserTabNameForNewItem();
        } else {
            // Existing item, try to load it and check read rights
            if (!$item->getFromDB($id)) {
                static::displayItemNotFoundPage($menus);
                \Glpi\Debug\Profiler::getInstance()->stop(static::class . '::displayFullPageForItem');
                return;
            }

            if (!$item->can($id, READ)) {
                static::displayAccessDeniedPage($menus, 'Missing READ right. Cannot view the item.');
                \Glpi\Debug\Profiler::getInstance()->stop(static::class . '::displayFullPageForItem');
                return;
            }

            // Tab name will be specific to the loaded item
            $title = $item->getBrowserTabName();
        }

        // Show header
        if ($interface == 'central') {
            \Glpi\Debug\Profiler::getInstance()->start(static::class . '::displayCentralHeader');
            static::displayCentralHeader($title, $menus);
            \Glpi\Debug\Profiler::getInstance()->stop(static::class . '::displayCentralHeader');
        } else {
            static::displayHelpdeskHeader($title, $menus);
        }

        if (!isset($options['id'])) {
            $options['id'] = $id;
        }
        // Show item
        $options['loaded'] = true;
        \Glpi\Debug\Profiler::getInstance()->start(static::class . '::display');
        $item->display($options);
        \Glpi\Debug\Profiler::getInstance()->stop(static::class . '::display');

        // Display extra html if needed
        if (!empty($options['after_display'] ?? "")) {
            echo $options['after_display'];
        }

        // Show footer
        if ($interface == 'central') {
            // No need to stop profiler here. The footer ends every section still running.
            Html::footer();
        } else {
            Html::helpFooter();
        }
    }

    /**
     * Display a header for the "central" interface
     *
     * @param null|string  $title
     * @param array|string $menus
     *
     * @return void
     */
    public static function displayCentralHeader(
        ?string $title = null,
        ?array $menus = null
    ): void {
        // Default title if not specified: current itemtype
        if (is_null($title)) {
            $title = static::getTypeName(1);
        }

        \Glpi\Debug\Profiler::getInstance()->start('Html::header');
        Html::header(
            $title,
            $_SERVER['PHP_SELF'],
            $menus[0] ?? 'none',
            $menus[1] ?? 'none',
            $menus[2] ?? '',
            false
        );
        \Glpi\Debug\Profiler::getInstance()->stop('Html::header');
    }

    /**
     * Display a header for the "helpdesk" interface
     *
     * @param null|string  $title
     * @param array|string $menus
     *
     * @return void
     */
    public static function displayHelpdeskHeader(
        ?string $title = null,
        ?array $menus = null
    ): void {
        // Default title if not specified: itemtype
        if (is_null($title)) {
            $title = static::getTypeName(1);
        }

        Html::helpHeader(
            $title,
            $menus[0] ?? 'self-service',
            $menus[1] ?? 'none',
            $menus[2] ?? '',
            false
        );
    }

    /**
     * Delete alerts of given types related to current item.
     *
     * @param array $types
     *
     * @return void
     *
     * @since 10.0.0
     */
    final public function cleanAlerts(array $types): void
    {
        if (in_array('date_expiration', $this->updates)) {
            $input = [
                'type'     => $types,
                'itemtype' => $this->getType(),
                'items_id' => $this->fields['id'],
            ];
            $alert = new Alert();
            $alert->deleteByCriteria($input, 1);
        }
    }

    public function isGlobal(): bool
    {
        if (!$this->isField('is_global')) {
            return false;
        }

        $confname = strtolower($this->gettype()) . 's_management_restrict';
        if (\Config::getConfigurationValue('core', $confname) == Config::GLOBAL_MANAGEMENT) {
            $is_global = true;
        } else if (\Config::getConfigurationValue('core', $confname) == Config::UNIT_MANAGEMENT) {
            $is_global = false;
        } else {
            $is_global = ($this->fields['is_global'] ?? false) == 1;
        }

        return $is_global;
    }

    /**
     * Return reference event name for given event.
     *
     * @param string $event
     *
     * @since 10.0.7
     */
    public static function getMessageReferenceEvent(string $event): ?string
    {
        switch ($event) {
            case 'new':
            case 'update':
            case 'delete':
            case 'user_mention':
                // Add the CRUD actions and the `user_mention` notifications to thread instanciated by `new` event
                $reference_event = 'new';
                break;
            default:
                // Other actions should have their own thread
                $reference_event = null;
                break;
        }
        return $reference_event;
    }
}<|MERGE_RESOLUTION|>--- conflicted
+++ resolved
@@ -2539,15 +2539,10 @@
      **/
     public function canUnrecurs()
     {
-<<<<<<< HEAD
-        global $CFG_GLPI;
-=======
         /**
          * @var array $CFG_GLPI
-         * @var \DBmysql $DB
          */
-        global $CFG_GLPI, $DB;
->>>>>>> d35432b7
+        global $CFG_GLPI;
 
         $ID  = $this->fields['id'];
         if (
