--- conflicted
+++ resolved
@@ -4622,14 +4622,9 @@
 
         switch ($field) {
             case '_virtual_datacenter_position':
-<<<<<<< HEAD
-                if (method_exists(static::class, 'renderDcBreadcrumb')) {
-                    return static::renderDcBreadcrumb($values['id']);
-=======
                 $static = new static();
-                if (method_exists($static, 'getDcBreadcrumbSpecificValueToDisplay')) {
-                    return $static::getDcBreadcrumbSpecificValueToDisplay($values['id']);
->>>>>>> 77d9819e
+                if (method_exists($static, 'renderDcBreadcrumb')) {
+                    return $static::renderDcBreadcrumb($values['id']);
                 }
         }
 
