--- conflicted
+++ resolved
@@ -5595,25 +5595,17 @@
                     $doc->update($input2);
                 }
             } else {
-<<<<<<< HEAD
-                if (static::class === Ticket::class) {
-                    //TRANS: Default document to files attached to tickets : %d is the ticket id
-                    $input2["name"] = sprintf(__('Document Ticket %d'), $this->getID());
-                    $input2["tickets_id"] = $this->getID();
-                    $input2['itemtype'] = Ticket::class;
-=======
-
                 if ($this instanceof Ticket || (isset($input['_job']) && $input['_job'] instanceof Ticket)) {
-                    //TRANS: Default document to files attached to tickets : %d is the ticket id
                     if (isset($input['_job']) && $input['_job'] instanceof Ticket) {
                         $ticket_id = $input['_job']->getID();
                     } else {
                         $ticket_id = $this->getID();
                     }
-                    $input2["name"]       = addslashes(sprintf(__('Document Ticket %d'), $ticket_id));
+
+                    //TRANS: Default document to files attached to tickets : %d is the ticket id
+                    $input2["name"] = sprintf(__('Document Ticket %d'), $this->getID());
                     $input2["tickets_id"] = $ticket_id;
-                    $input2['itemtype']   = Ticket::class;
->>>>>>> 46cb715b
+                    $input2['itemtype'] = Ticket::class;
                 }
 
                 if (isset($input['_tag'][$key])) {
