<?php

/**
 * ---------------------------------------------------------------------
 *
 * GLPI - Gestionnaire Libre de Parc Informatique
 *
 * http://glpi-project.org
 *
 * @copyright 2015-2024 Teclib' and contributors.
 * @copyright 2003-2014 by the INDEPNET Development Team.
 * @licence   https://www.gnu.org/licenses/gpl-3.0.html
 *
 * ---------------------------------------------------------------------
 *
 * LICENSE
 *
 * This file is part of GLPI.
 *
 * This program is free software: you can redistribute it and/or modify
 * it under the terms of the GNU General Public License as published by
 * the Free Software Foundation, either version 3 of the License, or
 * (at your option) any later version.
 *
 * This program is distributed in the hope that it will be useful,
 * but WITHOUT ANY WARRANTY; without even the implied warranty of
 * MERCHANTABILITY or FITNESS FOR A PARTICULAR PURPOSE.  See the
 * GNU General Public License for more details.
 *
 * You should have received a copy of the GNU General Public License
 * along with this program.  If not, see <https://www.gnu.org/licenses/>.
 *
 * ---------------------------------------------------------------------
 */

use Glpi\Application\View\TemplateRenderer;
use Glpi\Asset\Asset_PeripheralAsset;
use Glpi\DBAL\QueryFunction;
use Glpi\DBAL\QueryParam;
use Glpi\Event;
use Glpi\Features\AssignableItem;
use Glpi\Features\CacheableListInterface;
use Glpi\Plugin\Hooks;
use Glpi\RichText\RichText;
use Glpi\RichText\UserMention;
use Glpi\Search\FilterableInterface;
use Glpi\Search\SearchOption;
use Glpi\Socket;

/**
 * Common DataBase Table Manager Class - Persistent Object
 */
class CommonDBTM extends CommonGLPI
{
    /**
     * Data fields of the Item.
     *
     * @var mixed[]
     */
    public $fields = [];

    /**
     * Add/Update fields input. Filled during add/update process.
     *
     * @var mixed[]
     */
    public $input = [];

    /**
     * Updated fields keys. Filled during update process.
     *
     * @var mixed[]
     */
    public $updates = [];

    /**
     * Previous values of updated fields. Filled during update process.
     *
     * @var mixed[]
     */
    public $oldvalues = [];


    /**
     * Flag to determine whether or not changes must be logged into history.
     *
     * @var boolean
     */
    public $dohistory = false;

    /**
     * List of fields that must not be taken into account when logging history or computating last
     * modification date.
     *
     * @var string[]
     */
    public $history_blacklist = [];

    /**
     * Flag to determine whether or not automatic messages must be generated on actions.
     *
     * @var boolean
     */
    public $auto_message_on_action = true;

    /**
     * Flag to determine whether or not a link to item form can be automatically generated via
     * self::getLink() method.
     *
     * @var boolean
     */
    public $no_form_page = false;

    /**
     * Flag to determine whether or not table name of item can be automatically generated via
     * self::getTable() method.
     *
     * @var boolean
     */
    protected static $notable = false;

    /**
     * List of fields that must not be taken into account for dictionary processing.
     *
     * @var string[]
     */
    public $additional_fields_for_dictionnary = [];

    /**
     * List of linked item types on which entities information should be forwarded on update.
     *
     * @var string[]
     */
    protected static $forward_entity_to = [];

    /**
     * Search option of item. Initialized on first call to self::getOptions() and used as cache.
     *
     * @var array
     *
     * @TODO Should be removed and replaced by real cache usage.
     */
    protected $searchopt = false;

    /**
     * {@inheritDoc}
     */
    public $taborientation = 'vertical';

    /**
     * {@inheritDoc}
     */
    public $get_item_to_display_tab = true;

    /**
     * List of linked item types from plugins on which entities information should be forwarded on update.
     *
     * @var array
     */
    protected static $plugins_forward_entity = [];

    /**
     * Flag to determine whether or not table name of item has a notepad.
     *
     * @var boolean
     */
    protected $usenotepad = false;

    /**
     * Computed/forced values of classes tables.
     * @var string[]
     */
    protected static $tables_of = [];

    /**
     * Computed values of classes foreign keys.
     * @var string[]
     */
    protected static $foreign_key_fields_of = [];


    /**
     * Fields to remove when querying data with api
     * @var array
     */
    public static $undisclosedFields = [];

    /**
     * Current right that can be evaluated in "item_can" hook.
     * Variable is set prior to hook call then unset.
     * @var int
     */
    public $right;


    /**
     * Return the table used to store this object
     *
     * @param string $classname Force class (to avoid late_binding on inheritance)
     *
     * @return string
     **/
    public static function getTable($classname = null)
    {
        if ($classname === null) {
            $classname = get_called_class();
        }

        if (!class_exists($classname) || $classname::$notable) {
            return '';
        }

        if (!isset(self::$tables_of[$classname]) || empty(self::$tables_of[$classname])) {
            self::$tables_of[$classname] = (new DbUtils())->getExpectedTableNameForClass($classname);
        }

        return self::$tables_of[$classname];
    }


    /**
     * force table value (used for config management for old versions)
     *
     * @param string $table name of the table to be forced
     *
     * @return void
     **/
    public static function forceTable($table)
    {
        self::$tables_of[static::class] = $table;
    }


    public static function getForeignKeyField()
    {
        $classname = static::class;

        if (
            !isset(self::$foreign_key_fields_of[$classname])
            || empty(self::$foreign_key_fields_of[$classname])
        ) {
            self::$foreign_key_fields_of[$classname] = getForeignKeyFieldForTable(static::getTable());
        }

        return self::$foreign_key_fields_of[$classname];
    }

    /**
     * Return SQL path to access a field.
     *
     * @param string      $field     Name of the field (or SQL keyword like '*')
     * @param string|null $classname Forced classname (to avoid late_binding on inheritance)
     *
     * @return string
     *
     * @throws InvalidArgumentException
     * @throws LogicException
     **/
    public static function getTableField($field, $classname = null)
    {

        if (empty($field)) {
            throw new \InvalidArgumentException('Argument $field cannot be empty.');
        }

        $tablename = static::getTable($classname);
        if (empty($tablename)) {
            throw new \LogicException('Invalid table name.');
        }

        return sprintf('%s.%s', $tablename, $field);
    }

    /**
     * Retrieve an item from the database
     *
     * @param integer $ID ID of the item to get (matched against the index field of the table, not necessarily the ID)
     *
     * @return boolean true if succeed else false
     * @see self::getIndexName()
     **/
    public function getFromDB($ID)
    {
        /** @var \DBmysql $DB */
        global $DB;
       // Make new database object and fill variables

        if ((string) $ID === '') {
            return false;
        }

        $iterator = $DB->request([
            'FROM'   => static::getTable(),
            'WHERE'  => [
                static::getTable() . '.' . static::getIndexName() => Toolbox::cleanInteger($ID)
            ],
            'LIMIT'  => 1
        ]);

        if (count($iterator) === 1) {
            $this->fields = $iterator->current();
            $this->post_getFromDB();
            return true;
        } else if (count($iterator) > 1) {
            trigger_error(
                sprintf(
                    'getFromDB expects to get one result, %1$s found in query "%2$s".',
                    count($iterator),
                    $iterator->getSql()
                ),
                E_USER_WARNING
            );
        }

        return false;
    }

    /**
     * Hydrate an object from a resultset row
     *
     * @param array $rs The row
     *
     * @return void
     */
    public function getFromResultSet($rs)
    {
        // just set fields!
        $this->fields = $rs;
    }

    /**
     * Generator to browse object from an iterator
     * @see http://php.net/manual/en/language.generators.syntax.php
     *
     * @since 9.2
     *
     * @param DBmysqlIterator $iter Iterator instance
     *
     * @return iterable
     */
    public static function getFromIter(DBmysqlIterator $iter)
    {
        $item = new static();

        foreach ($iter as $row) {
            if (!isset($row[static::getIndexName()])) {
                continue;
            }
            if ($item->getFromDB($row[static::getIndexName()])) {
                yield $item;
            }
        }
    }

    /**
     * Get an object using some criteria
     *
     * @since 9.2
     *
     * @param array $crit search criteria
     *
     * @return boolean|array
     */
    public function getFromDBByCrit(array $crit)
    {
        /** @var \DBmysql $DB */
        global $DB;

        $crit = [
            'SELECT' => static::getIndexName(),
            'FROM'   => static::getTable(),
            'WHERE'  => $crit
        ];

        $iter = $DB->request($crit);
        if (count($iter) === 1) {
            $row = $iter->current();
            return $this->getFromDB($row[static::getIndexName()]);
        } else if (count($iter) > 1) {
            trigger_error(
                sprintf(
                    'getFromDBByCrit expects to get one result, %1$s found in query "%2$s".',
                    count($iter),
                    $iter->getSql()
                ),
                E_USER_WARNING
            );
        }
        return false;
    }

    /**
     * Retrieve an item from the database by request. The request is an array
     * similar to the one expected in DB::request().
     *
     * @since 9.3
     *
     * @see DB::request()
     *
     * @param array $request expression
     *
     * @return boolean true if succeed else false
     **/
    public function getFromDBByRequest(array $request)
    {
        /** @var \DBmysql $DB */
        global $DB;

       // Limit the request to the useful expressions
        $request = array_diff_key($request, [
            'FROM' => '',
            'SELECT' => '',
            'COUNT' => '',
            'GROUPBY' => '',
        ]);
        $request['FROM'] = static::getTable();
        $request['SELECT'] = static::getTable() . '.*';

        $iterator = $DB->request($request);
        if (count($iterator) === 1) {
            $this->fields = $iterator->current();
            $this->post_getFromDB();
            return true;
        } else if (count($iterator) > 1) {
            trigger_error(
                sprintf(
                    'getFromDBByRequest expects to get one result, %1$s found in query "%2$s".',
                    count($iterator),
                    $iterator->getSql()
                ),
                E_USER_WARNING
            );
        }
        return false;
    }

    /**
     * Get the identifier of the current item
     *
     * @return integer ID
     **/
    public function getID()
    {
        if (isset($this->fields[static::getIndexName()])) {
            return (int)$this->fields[static::getIndexName()];
        }
        return -1;
    }

    /**
     * Actions done at the end of the getFromDB function
     *
     * @return void
     **/
    public function post_getFromDB()
    {
    }

    /**
     * Print the item generic form
     * Use a twig template to detect automatically fields and display them in a two column layout
     *
     * @param int   $ID        ID of the item
     * @param array $options   possible optional options:
     *     - target for the Form
     *     - withtemplate : 1 for newtemplate, 2 for newobject from template
     *
     * @return bool true if displayed  false if item not found or not right to display
     */
    public function showForm($ID, array $options = [])
    {
        /** @var array $CFG_GLPI */
        global $CFG_GLPI;

        $this->initForm($ID, $options);
        $new_item = static::isNewID($ID);
        $in_modal = (bool) ($_GET['_in_modal'] ?? false);
        $cluster = !$new_item && in_array(static::class, $CFG_GLPI['cluster_types'], true)
            ? Cluster::getClusterByItem($this)
            : null;
        TemplateRenderer::getInstance()->display('generic_show_form.html.twig', [
            'item'   => $this,
            'params' => $options,
            'no_header' => !$new_item && !$in_modal,
            'cluster' => $cluster,
        ]);
        return true;
    }

    /**
     * Retrieve locked field for the current item
     *
     * @return array
     * @used-by templates/components/form/itemvirtualmachine.html.twig
     * @used-by templates/components/form/networkname.html.twig
     * @used-by templates/components/form/item_device.html.twig
     * @used-by templates/generic_show_form.html.twig
     */
    public function getLockedFields()
    {
        $locks = [];
        $lockedfield = new Lockedfield();
        if (
            !$this instanceof Lockedfield
            && !$this->isNewItem()
            && $lockedfield->isHandled($this)
        ) {
            $locks = $lockedfield->getLockedValues(static::getType(), $this->fields['id']);
        }

        return $locks;
    }

    /**
     * Actions done to not show some fields when getting a single item from API calls
     *
     * @param array $fields Fields to unset undiscloseds
     *
     * @return void
     */
    public static function unsetUndisclosedFields(&$fields)
    {
        foreach (static::$undisclosedFields as $key) {
            unset($fields[$key]);
        }
    }

    /**
     * Retrieve all items from the database
     *
     * @param array        $condition condition used to search if needed (empty get all) (default '')
     * @param array|string $order     order field if needed (default '')
     * @param integer      $limit     limit retrieved data if needed (default '')
     *
     * @return array all retrieved data in a associative array by id
     **/
    public function find($condition = [], $order = [], $limit = null)
    {
        /** @var \DBmysql $DB */
        global $DB;

        $criteria = [
            'FROM'   => static::getTable()
        ];

        if (count($condition)) {
            $criteria['WHERE'] = $condition;
        }

        if (!is_array($order)) {
            $order = [$order];
        }
        if (count($order)) {
            $criteria['ORDERBY'] = $order;
        }

        if ((int)$limit > 0) {
            $criteria['LIMIT'] = (int)$limit;
        }

        $data = [];
        $iterator = $DB->request($criteria);
        foreach ($iterator as $line) {
            $data[$line['id']] = $line;
        }

        return $data;
    }

    /**
     * Get the name of the index field
     *
     * @return string name of the index field
     **/
    public static function getIndexName()
    {
        return "id";
    }

    /**
     * Get an empty item
     *
     * @return boolean true if succeed else false
     **/
    public function getEmpty()
    {
        /** @var \DBmysql $DB */
        global $DB;

        // make an empty database object
        $table = static::getTable();

        if (
            !empty($table) &&
            ($fields = $DB->listFields($table))
        ) {
            foreach (array_keys($fields) as $key) {
                $this->fields[$key] = "";
            }
        } else {
            return false;
        }

        if (
            array_key_exists('entities_id', $this->fields)
            && isset($_SESSION["glpiactive_entity"])
        ) {
            $this->fields['entities_id'] = $_SESSION["glpiactive_entity"];
        }

        $this->post_getEmpty();

       // Call the plugin hook - $this->fields can be altered
        Plugin::doHook(Hooks::ITEM_EMPTY, $this);
        return true;
    }

    /**
     * Actions done at the end of the getEmpty function
     *
     * @return void
     **/
    public function post_getEmpty()
    {
    }

    /**
     * Get type to register log on
     *
     * @since 0.83
     *
     * @return array array of type + ID
     **/
    public function getLogTypeID()
    {
        return [static::getType(), $this->fields['id']];
    }

    /**
     * Update the item in the database
     *
     * @param string[] $updates   fields to update
     * @param string[] $oldvalues array of old values of the updated fields
     *
     * @return bool
     **/
    public function updateInDB($updates, $oldvalues = [])
    {
        /** @var \DBmysql $DB */
        global $DB;

        $tobeupdated = [];
        foreach ($updates as $field) {
            if (array_key_exists($field, $this->fields)) {
                if (array_key_exists($field, $oldvalues) && $this->fields[$field] == $oldvalues[$field]) {
                    unset($oldvalues[$field]);
                }
                $tobeupdated[$field] = $this->fields[$field];
            } else {
                trigger_error(
                    sprintf('The `%s` field cannot be updated as its value is not defined.', $field),
                    E_USER_WARNING
                );
                // Clean oldvalues
                unset($oldvalues[$field]);
            }
        }
        if (count($tobeupdated) === 0) {
            return false;
        }
        $result = $DB->update(
            $this->getTable(),
            $tobeupdated,
            ['id' => $this->fields['id']]
        );
        if ($result === false) {
            return false;
        }
        $affected_rows = $DB->affectedRows();

        if (count($oldvalues) && $affected_rows > 0) {
            Log::constructHistory($this, $oldvalues, $this->fields);
            $this->getFromDB($this->fields[static::getIndexName()]);
        }

        return ($affected_rows >= 0);
    }

    /**
     * Add an item to the database
     *
     * @return integer|boolean new ID of the item is insert successful else false
     **/
    public function addToDB()
    {
        /** @var \DBmysql $DB */
        global $DB;

        $nb_fields = count($this->fields);
        if ($nb_fields > 0) {
            $params = [];
            foreach ($this->fields as $key => $value) {
                //FIXME: why is that handled here?
                if ((static::class === ProfileRight::class) && ($value === '')) {
                    $value = 0;
                }
                if ($value === 'NULL' || $value === 'null') {
                    $value = null;
                }
                $params[$key] = $value;
            }

            $result = $DB->insert(static::getTable(), $params);
            if ($result) {
                if (
                    !isset($this->fields['id'])
                    || is_null($this->fields['id'])
                    || ((int) $this->fields['id'] === 0)
                ) {
                    $this->fields['id'] = $DB->insertId();
                }

                $this->getFromDB($this->fields[static::getIndexName()]);

                return $this->fields['id'];
            }
        }
        return false;
    }

    /**
     * Restore item = set deleted flag to 0
     *
     * @return boolean true if succeed else false
     **/
    public function restoreInDB()
    {
        /** @var \DBmysql $DB */
        global $DB;

        if ($this->maybeDeleted()) {
            $params = ['is_deleted' => 0];
            // Auto set date_mod if exsist
            if (isset($this->fields['date_mod'])) {
                $params['date_mod'] = $_SESSION["glpi_currenttime"];
            }

            if ($DB->update(static::getTable(), $params, ['id' => $this->fields['id']])) {
                return true;
            }
        }
        return false;
    }

    /**
     * Mark deleted or purge an item in the database
     *
     * @param boolean $force force the purge of the item (not used if the table do not have a deleted field)
     *               (default false)
     *
     * @return boolean true if succeed else false
     **/
    public function deleteFromDB($force = false)
    {
        /** @var \DBmysql $DB */
        global $DB;

        if (
            $force
            || !$this->maybeDeleted()
            || ($this->useDeletedToLockIfDynamic()
              && !$this->isDynamic())
        ) {
            $this->cleanDBonPurge();
            if ($this instanceof CommonDropdown) {
                $this->cleanTranslations();
            }
            $this->cleanHistory();
            $this->cleanRelationData();
            $this->cleanRelationTable();

            $result = $DB->delete(
                static::getTable(),
                [
                    'id' => $this->fields['id']
                ]
            );
            if ($result) {
                $this->post_deleteFromDB();
                if ($this instanceof CacheableListInterface) {
                    $this->invalidateListCache();
                }
                return true;
            }
        } else {
           // Auto set date_mod if exsist
            $toadd = [];
            if (isset($this->fields['date_mod'])) {
                $toadd['date_mod'] = $_SESSION["glpi_currenttime"];
            }

            $result = $DB->update(
                static::getTable(),
                [
                    'is_deleted' => 1
                ] + $toadd,
                [
                    'id' => $this->fields['id']
                ]
            );
            $this->cleanDBonMarkDeleted();

            if ($result) {
                return true;
            }
        }

        return false;
    }

    /**
     * Clean data in the tables which have linked the deleted item
     *
     * @return void
     **/
    public function cleanHistory()
    {
        /** @var \DBmysql $DB */
        global $DB;

        if ($this->dohistory) {
            $DB->delete(
                'glpi_logs',
                [
                    'itemtype'  => static::getType(),
                    'items_id'  => $this->fields['id']
                ]
            );
        }
    }

    /**
     * Detach items related to current item.
     * Related items will be either:
     * - attached to replacement item having ID specified in `_replace_by` input;
     * - detached from the item (foreign key field will be set to empty).
     *
     * @FIXME Method should be renamed to reflect its precise role (e.g. `detachRelatedItems()`).
     *
     * @return void
     **/
    public function cleanRelationData()
    {
        /** @var \DBmysql $DB */
        global $DB;

        $RELATION = getDbRelations();
        if (isset($RELATION[static::getTable()])) {
            $newval = (isset($this->input['_replace_by']) ? (int)$this->input['_replace_by'] : 0);

            foreach ($RELATION[static::getTable()] as $tablename => $fields) {
                if ($tablename[0] == '_') {
                    // Relation in tables prefixed by `_` are manualy handled.
                    continue;
                }

                $itemtype = getItemTypeForTable($tablename);
                if (!is_a($itemtype, self::class, true)) {
                    trigger_error(
                        sprintf('Unable to update relations between %s and %s tables.', static::getTable(), $tablename),
                        E_USER_WARNING
                    );
                    continue;
                }

                $id_field = $itemtype::getIndexName();

                foreach ($fields as $field) {
                    if (is_array($field)) {
                        // Relation based on 'itemtype'/'items_id' (polymorphic relationship)
                        if (is_a($itemtype, IPAddress::class, true) && in_array('mainitemtype', $field) && in_array('mainitems_id', $field)) {
                            // glpi_ipaddresses relationship that does not respect naming conventions
                            $itemtype_field = 'mainitemtype';
                            $items_id_field = 'mainitems_id';
                        } else {
                            $itemtype_matches = preg_grep('/^itemtype/', $field);
                            $items_id_matches = preg_grep('/^items_id/', $field);
                            $itemtype_field = reset($itemtype_matches);
                            $items_id_field = reset($items_id_matches);
                        }
                        $criteria = [
                            $itemtype_field => static::class,
                            $items_id_field => $this->getID(),
                        ];
                        $update = [
                            $items_id_field => $newval,
                        ];
                        if ($newval === 0) {
                            $update[$itemtype_field] = 'NULL';
                        }
                    } else {
                        // Relation based on single foreign key
                        $criteria = [
                            $field => $this->getID(),
                        ];
                        $update = [
                            $field => $newval,
                        ];
                    }

                    $result = $DB->request(
                        [
                            'FROM'  => $tablename,
                            'WHERE' => $criteria,
                        ]
                    );
                    foreach ($result as $data) {
                        $item = new $itemtype();
                        $input =  [
                            $id_field       => $data[$id_field],
                            '_disablenotif' => true,
                        ] + $update;

                        //prevent lock if item is dynamic
                        //as the dictionary rules are played out during the inventory anyway
                        if (isset($data['is_dynamic'])) {
                            $input['is_dynamic'] = $data['is_dynamic'];
                        }

                        $item->update($input);
                    }
                }
            }
        }
    }

    /**
     * Actions done after the DELETE of the item in the database
     *
     * @return void
     **/
    public function post_deleteFromDB()
    {
    }

    /**
     * Actions done when item is deleted from the database
     *
     * @return void
     **/
    public function cleanDBonPurge()
    {
    }

    /**
     * Delete children items and relation with other items from database.
     *
     * @param array $relations_classes List of classname on which deletion will be done
     *                                 Classes needs to extends CommonDBConnexity.
     *
     * @return void
     **/
    protected function deleteChildrenAndRelationsFromDb(array $relations_classes)
    {
        foreach ($relations_classes as $classname) {
            if (!is_a($classname, CommonDBConnexity::class, true)) {
                trigger_error(
                    sprintf(
                        'Unable to clean elements of class %s as it does not extends "CommonDBConnexity"',
                        $classname
                    ),
                    E_USER_WARNING
                );
                continue;
            }

            /** @var CommonDBConnexity $relation_item */
            $relation_item = new $classname();
            $relation_item->cleanDBonItemDelete(static::class, $this->fields['id']);
        }
    }

    /**
     * Clean translations associated to a dropdown
     *
     * @since 0.85
     *
     * @return void
     **/
    public function cleanTranslations()
    {
        // Do not try to clean is dropdown translation is globally off
        if ($this instanceof CommonDropdown && $this->maybeTranslated()) {
            $translation = new DropdownTranslation();
            $translation->deleteByCriteria([
                'itemtype' => static::class,
                'items_id' => $this->getID()
            ]);
        }
    }

    /**
     * Purge items related to current item.
     *
     * @FIXME Method should be renamed to reflect its precise role (e.g. `purgeRelatedItems()`).
     *
     * @return void
     */
    public function cleanRelationTable()
    {
        /**
         * @var array $CFG_GLPI
         * @var \DBmysql $DB
         */
        global $CFG_GLPI, $DB;

        if (in_array(static::class, $CFG_GLPI['assignable_types'], true)) {
            $group_item = new Group_Item();
            $group_item->deleteByCriteria(
                [
                    'itemtype' => static::class,
                    'items_id' => $this->getID()
                ],
                true
            );
        }

        if (in_array(static::class, $CFG_GLPI['agent_types'], true)) {
           // Agent does not extends CommonDBConnexity
            $agent = new Agent();
            $agent->deleteByCriteria(['itemtype' => static::class, 'items_id' => $this->getID()]);
        }

        if (in_array(static::class, $CFG_GLPI['itemdevices_types'], true)) {
            Item_Devices::cleanItemDeviceDBOnItemDelete(
                static::class,
                $this->getID(),
                !empty($this->input['keep_devices'])
            );
        }

       // If this type have NOTEPAD, clean one associated to purged item
        if ($this->usenotepad) {
            $note = new Notepad();
            $note->cleanDBonItemDelete(static::class, $this->fields['id']);
        }

        if (in_array(static::class, $CFG_GLPI['ticket_types'], true)) {
            // Clean ticket open against the item
            $job         = new Ticket();
            $itemsticket = new Item_Ticket();

            $iterator = $DB->request([
                'FROM'   => 'glpi_items_tickets',
                'WHERE'  => [
                    'items_id'  => $this->getID(),
                    'itemtype'  => static::class
                ]
            ]);

            foreach ($iterator as $data) {
                $cnt = countElementsInTable('glpi_items_tickets', ['tickets_id' => $data['tickets_id']]);
                $itemsticket->delete(["id" => $data["id"]]);
                if ($cnt === 1 && !$CFG_GLPI["keep_tickets_on_delete"]) {
                    $job->delete(["id" => $data["tickets_id"]]);
                }
            }
        }

        if (in_array(static::class, $CFG_GLPI['line_types'], true)) {
            $this->deleteChildrenAndRelationsFromDb([
                Item_Line::class
            ]);
        }

        $lockedfield = new Lockedfield();
        if ($lockedfield->isHandled($this)) {
            $lockedfield->itemDeleted();
        }

        // Delete relation items and child items from DB
        $polymorphic_types_mapping = [
            Appliance_Item::class          => $CFG_GLPI['appliance_types'],
            Appliance_Item_Relation::class => $CFG_GLPI['appliance_relation_types'],
            Certificate_Item::class        => $CFG_GLPI['certificate_types'],
            Change_Item::class             => $CFG_GLPI['ticket_types'],
            Asset_PeripheralAsset::class   => $CFG_GLPI['directconnect_types'],
            Consumable::class              => $CFG_GLPI['consumables_types'],
            Contract_Item::class           => $CFG_GLPI['contract_types'],
            Document_Item::class           => \Document::getItemtypesThatCanHave(),
            Domain_Item::class             => $CFG_GLPI['domain_types'],
            Infocom::class                 => \Infocom::getItemtypesThatCanHave(),
            Item_Cluster::class            => $CFG_GLPI['cluster_types'],
            Item_Disk::class               => $CFG_GLPI['disk_types'],
            Item_Enclosure::class          => $CFG_GLPI['rackable_types'],
            Item_Kanban::class             => $CFG_GLPI['kanban_types'],
            Item_OperatingSystem::class    => $CFG_GLPI['operatingsystem_types'],
            Item_Problem::class            => $CFG_GLPI['ticket_types'],
            Item_Project::class            => $CFG_GLPI['project_asset_types'],
            Item_Rack::class               => $CFG_GLPI['rackable_types'],
            Item_SoftwareLicense::class    => $CFG_GLPI['software_types'],
            Item_SoftwareVersion::class    => $CFG_GLPI['software_types'],
            // specific case, see above Item_Ticket::class             => $CFG_GLPI['ticket_types'],
            KnowbaseItem_Item::class       => $CFG_GLPI['kb_types'],
            NetworkPort::class             => $CFG_GLPI['networkport_types'],
            ReservationItem::class         => $CFG_GLPI['reservation_types'],
            Socket::class                   => $CFG_GLPI['socket_types'],
            VObject::class                 => $CFG_GLPI['planning_types'],
        ];

        $to_delete = [];
        foreach ($polymorphic_types_mapping as $target_itemtype => $source_itemtypes) {
            if (in_array(static::class, $source_itemtypes, true)) {
                $to_delete[] = $target_itemtype;
            }
        }
        $this->deleteChildrenAndRelationsFromDb($to_delete);
    }

    /**
     * Actions done when item flag deleted is set to an item
     *
     * @return void
     **/
    public function cleanDBonMarkDeleted()
    {
    }

    /**
     * Save the input data in the Session
     *
     * @since 0.84
     *
     * @return void
     **/
    protected function saveInput()
    {
        $_SESSION['saveInput'][static::class] = $this->input;
    }

    /**
     * Clear the saved data stored in the session
     *
     * @since 0.84
     *
     * @return void
     **/
    protected function clearSavedInput()
    {
        unset($_SESSION['saveInput'][static::class]);
    }

    /**
     * Get the data saved in the session
     *
     * @since 0.84
     *
     * @param array $default Array of value used if session is empty
     *
     * @return array Array of value
     **/
    protected function restoreInput(array $default = [])
    {
        if (isset($_SESSION['saveInput'][static::class])) {
            $saved = $_SESSION['saveInput'][static::class];

            // clear saved data when restored (only need once)
            $this->clearSavedInput();

            return $saved;
        }

        return $default;
    }

    /**
     * Restore data saved in the session to $this->input
     *
     * @since 9.5.5
     *
     * @param array $saved Array of values saved in session
     *
     * @return void
     **/
    protected function restoreSavedValues(array $saved = [])
    {
        if (count($saved)) {
            // restore saved values as input (to manage uploaded img)
            $this->input = $saved;

            foreach ($saved as $name => $value) {
                if (
                    $this instanceof CommonITILObject
                    && $name === 'status'
                    && !CommonITILObject::isAllowedStatus($this->fields[$name], $value)
                ) {
                    continue;
                }
                if (isset($this->fields[$name])) {
                    $this->fields[$name] = $value;
                }
            }
        }
    }

   // Common functions
    /**
     * Add an item in the database with all it's items.
     *
     * @param array   $input   the _POST vars returned by the item form when press add
     * @param array   $options with the insert options
     *   - unicity_message : do not display message if item it a duplicate (default is yes)
     * @param boolean $history do history log ? (true by default)
     *
     * @return false|integer the new ID of the added item (or false if fail)
     **/
    public function add(array $input, $options = [], $history = true)
    {
        /**
         * @var array $CFG_GLPI
         * @var \DBmysql $DB
         */
        global $CFG_GLPI, $DB;

        if ($DB->isSlave()) {
            return false;
        }

        // This means we are not adding a cloned object
        if (
            (!Toolbox::hasTrait($this, \Glpi\Features\Clonable::class) || !isset($input['clone']))
            && method_exists($this, 'clone')
        ) {
            // This means we are asked to clone the object (old way). This will clone the clone method
            // that will set the clone parameter to true
            if (isset($input['_oldID'])) {
                $id_to_clone = $input['_oldID'];
            }
            if (isset($input['id'])) {
                $id_to_clone = $input['id'];
            }
            if (isset($id_to_clone) && $this->getFromDB($id_to_clone)) {
                if ($clone_id = $this->clone($input, $history)) {
                    $this->getFromDB($clone_id); // Load created items fields
                }
                return $clone_id;
            }
        }

        // Store input in the object to be available in all sub-method / hook
        $this->input = $input;

        // Manage the _no_history
        if (!isset($this->input['_no_history'])) {
            $this->input['_no_history'] = !$history;
        }

        if (isset($this->input['add'])) {
            // Input from the interface
            // Save this data to be available if add fail
            $this->saveInput();
        }

        if (isset($this->input['add'])) {
            $this->input['_add'] = $this->input['add'];
            unset($this->input['add']);
        }

        // Call the plugin hook - $this->input can be altered
        // This hook get the data from the form, not yet altered
        Plugin::doHook(Hooks::PRE_ITEM_ADD, $this);

        if ($this->input && is_array($this->input)) {
            $this->input = $this->prepareInputForAdd($this->input);
        }

        if ($this->input && is_array($this->input)) {
            // Call the plugin hook - $this->input can be altered
            // This hook get the data altered by the object method
            Plugin::doHook(Hooks::POST_PREPAREADD, $this);
        }

        if ($this->input && is_array($this->input)) {
            // Check values to inject
            $this->filterValues(!isCommandLine());
        }

        // Process business rules for assets
        $this->assetBusinessRules(\RuleAsset::ONADD);

        if ($this->input && is_array($this->input)) {
            $this->fields = [];
            $table_fields = $DB->listFields(static::getTable());

            $this->pre_addInDB();

            // fill array for add
            $this->cleanLockedsOnAdd();
            foreach (array_keys($this->input) as $key) {
                if (
                    ($key[0] !== '_')
                    && isset($table_fields[$key])
                ) {
                    $this->fields[$key] = $this->input[$key];
                }
            }

            // Auto set date_creation if exist
            if (isset($table_fields['date_creation']) && !isset($this->input['date_creation'])) {
                $this->fields['date_creation'] = $_SESSION["glpi_currenttime"];
            }

            // Auto set date_mod if exist
            if (isset($table_fields['date_mod']) && !isset($this->input['date_mod'])) {
                $this->fields['date_mod'] = $_SESSION["glpi_currenttime"];
            }

            if ($this->checkUnicity(true, $options)) {
                if ($this->addToDB() !== false) {
                    Webhook::raise('new', $this);
                    $this->post_addItem();
                    if ($this instanceof CacheableListInterface) {
                        $this->invalidateListCache();
                    }
                    $this->addMessageOnAddAction();

                    if ($this->dohistory && $history) {
                        $changes = [
                            0,
                            '',
                            '',
                        ];
                        Log::history(
                            $this->fields["id"],
                            static::class,
                            $changes,
                            0,
                            Log::HISTORY_CREATE_ITEM
                        );
                    }

                    // Auto create infocoms
                    if (
                        isset($CFG_GLPI["auto_create_infocoms"]) && $CFG_GLPI["auto_create_infocoms"]
                        && (!isset($input['clone']) || !$input['clone'])
                        && Infocom::canApplyOn($this)
                    ) {
                        $ic = new Infocom();
                        if (!$ic->getFromDBforDevice(static::class, $this->fields['id'])) {
                            $ic->add([
                                'itemtype' => static::class,
                                'items_id' => $this->fields['id']
                            ]);
                        }
                    }

                    // If itemtype is in infocomtype and if states_id field is filled
                    // and item is not a template
                    if (
                        Infocom::canApplyOn($this)
                        && isset($this->input['states_id'])
                        && (!isset($this->input['is_template'])
                            || !$this->input['is_template'])
                        && !($this->input['clone'] ?? false)
                    ) {
                        //Check if we have to automatically fill dates
                        Infocom::manageDateOnStatusChange($this);
                    }
                    Plugin::doHook(Hooks::ITEM_ADD, $this);

                    // As add have succeeded, clean the old input value
                    if (isset($this->input['_add'])) {
                        $this->clearSavedInput();
                    }
                    return $this->fields['id'];
                }
            }
        }

        return false;
    }

    /**
     * Get the link to an item
     *
     * @param array $options array of options
     *    - comments     : boolean / display comments
     *    - complete     : boolean / display completename instead of name
     *    - additional   : boolean / display additionals information
     *    - linkoption   : string  / additional options to add to <a>
     *    - icon         : boolean  / display item icon next to label
     *
     * @return string HTML link
     **/
    public function getLink($options = [])
    {

        $p = [
            'linkoption' => '',
        ];

        if (isset($options['linkoption'])) {
            $p['linkoption'] = $options['linkoption'];
        }
        if (isset($options['icon'])) {
            $p['icon'] = $options['icon'];
        }

        if (!isset($this->fields['id'])) {
            return '';
        }

        if (
            $this->no_form_page
            || !$this->can($this->fields['id'], READ)
        ) {
            return $this->getNameID($options);
        }

        $link = $this->getLinkURL();

        $label = $this->getNameID($options);
        $title = '';
        if (!preg_match('/title=/', $p['linkoption'])) {
            $thename = $this->getName(['complete' => true]);
            if ($thename != NOT_AVAILABLE) {
                $title = ' title="' . htmlspecialchars($thename) . '"';
            }
        }

        return "<a " . $p['linkoption'] . " href='$link' $title>$label</a>";
    }


    /**
     * Get the link url to an item
     *
     * @return string HTML link
     **/
    public function getLinkURL()
    {

        if (!isset($this->fields['id'])) {
            return '';
        }

        $link  = $this->getFormURLWithID($this->getID());
        $link .= ($this->isTemplate() ? "&withtemplate=1" : "");

        return $link;
    }


    /**
     * Add a message on add action
     *
     * @return void
     **/
    public function addMessageOnAddAction()
    {

        $addMessAfterRedirect = false;
        if (isset($this->input['_add'])) {
            $addMessAfterRedirect = true;
        }

        if (
            isset($this->input['_no_message'])
            || !$this->auto_message_on_action
        ) {
            $addMessAfterRedirect = false;
        }

        if ($addMessAfterRedirect) {
            $link = $this->getFormURL();
            if ($this->getName() == NOT_AVAILABLE) {
               //TRANS: %1$s is the itemtype, %2$d is the id of the item
                $this->fields['name'] = sprintf(
                    __('%1$s - ID %2$d'),
                    $this->getTypeName(1),
                    $this->fields['id']
                );
            }
            $opt = [ 'forceid' => $this instanceof CommonITILObject ];
            $display = (isset($this->input['_no_message_link']) ? htmlspecialchars($this->getNameID($opt))
                                                            : $this->getLink($opt));

           // Do not display quotes
           //TRANS : %s is the description of the added item
            Session::addMessageAfterRedirect(sprintf(
                __s('%1$s: %2$s'),
                __s('Item successfully added'),
                $display
            ));
        }
    }


    /**
     * Add needed information to $input (example entities_id)
     *
     * @param array $input datas used to add the item
     *
     * @since 0.84
     *
     * @return array the modified $input array
     **/
    public function addNeededInfoToInput($input)
    {
        return $input;
    }


    /**
     * Prepare input data for adding the item. If false, add is cancelled.
     *
     * @param array $input datas used to add the item
     *
     * @return false|array the modified $input array
     **/
    public function prepareInputForAdd($input)
    {
        return $input;
    }


    /**
     * Actions done after the ADD of the item in the database
     *
     * @return void
     **/
    public function post_addItem()
    {

        UserMention::handleUserMentions($this);
    }


    /**
     * Update some elements of an item in the database.
     *
     * @param array   $input   the _POST vars returned by the item form when press update
     * @param boolean $history do history log ? (default true)
     * @param array   $options with the insert options
     *
     * @return boolean true on success
     **/
    public function update(array $input, $history = true, $options = [])
    {
        /**
         * @var \DBmysql $DB
         * @var \Psr\SimpleCache\CacheInterface $GLPI_CACHE
         */
        global $DB, $GLPI_CACHE;

        if ($DB->isSlave()) {
            return false;
        }

        if (!array_key_exists(static::getIndexName(), $input)) {
            return false;
        }

        if (!$this->getFromDB($input[static::getIndexName()])) {
            return false;
        }

        // Store input in the object to be available in all sub-method / hook
        $this->input = $input;

        // Manage the _no_history
        if (!isset($this->input['_no_history'])) {
            $this->input['_no_history'] = !$history;
        }

        if (isset($this->input['update'])) {
            // Input from the interface
            // Save this data to be available if add fail
            $this->saveInput();
        }

        if (isset($this->input['update'])) {
            $this->input['_update'] = $this->input['update'];
            unset($this->input['update']);
        }

        // Plugin hook - $this->input can be altered
        Plugin::doHook(Hooks::PRE_ITEM_UPDATE, $this);
        if ($this->input && is_array($this->input)) {
            $this->input = $this->prepareInputForUpdate($this->input);
            $this->filterValues(!isCommandLine());
        }

        //Process business rules for assets
        $this->assetBusinessRules(\RuleAsset::ONUPDATE);

        // Valid input for update
        if ($this->checkUnicity(false, $options)) {
            if ($this->input && is_array($this->input)) {
               // Fill the update-array with changes
                $x               = 0;
                $this->updates   = [];
                $this->oldvalues = [];

                foreach (array_keys($this->input) as $key) {
                    if ($DB->fieldExists(static::getTable(), $key)) {
                      // Prevent history for date statement (for date for example)
                        if (
                            is_null($this->fields[$key])
                            && ($this->input[$key] == 'NULL')
                        ) {
                             $this->fields[$key] = 'NULL';
                        }
                        // Compare item
                        $ischanged = true;
                        $searchopt = $this->getSearchOptionByField('field', $key, $this->getTable());

                        if (isset($searchopt['datatype'])) {
                            switch ($searchopt['datatype']) {
                                case 'string':
                                case 'text':
                                    $ischanged = (strcmp(
                                        (string)$this->fields[$key],
                                        (string)$this->input[$key]
                                    ) != 0);
                                    break;

                                case 'itemlink':
                                    if ($key == 'name') {
                                        $ischanged = (strcmp(
                                            (string)$this->fields[$key],
                                            (string)$this->input[$key]
                                        ) != 0);
                                        break;
                                    }
                               // else default

                                default:
                                    $ischanged = ($this->fields[$key] != $this->input[$key]);
                                    break;
                            }
                        } else {
                         // No searchoption case
                            $ischanged = ($this->fields[$key] != $this->input[$key]);
                        }
                        if ($ischanged) {
                            if ($key != "id") {
                                // Store old values
                                if (!in_array($key, $this->history_blacklist)) {
                                     $this->oldvalues[$key] = $this->fields[$key];
                                }

                                $this->fields[$key] = $this->input[$key];
                                $this->updates[$x]  = $key;
                                $x++;
                            }
                        }
                    }
                }
                if (count($this->updates)) {
                    if (array_key_exists('date_mod', $this->fields)) {
                        // is a non blacklist field exists
                        if (count(array_diff($this->updates, $this->history_blacklist)) > 0) {
                            $this->fields['date_mod'] = $_SESSION["glpi_currenttime"];
                            $this->updates[$x++]      = 'date_mod';
                        }
                    }
                    $this->pre_updateInDB();

                    $this->cleanLockeds();
                    if (count($this->updates)) {
                        $updated = false;
                        if (
                            $updated = $this->updateInDB(
                                $this->updates,
                                ($this->dohistory && $history ? $this->oldvalues
                                : [])
                            )
                        ) {
                            $this->manageLocks();
                            $this->addMessageOnUpdateAction();
                            Plugin::doHook(Hooks::ITEM_UPDATE, $this);

                            //Fill forward_entity_to array with itemtypes coming from plugins
                            if (isset(self::$plugins_forward_entity[$this->getType()])) {
                                foreach (self::$plugins_forward_entity[$this->getType()] as $itemtype) {
                                    static::$forward_entity_to[] = $itemtype;
                                }
                            }
                           // forward entity information if needed
                            if (
                                count(static::$forward_entity_to)
                                && (in_array("entities_id", $this->updates)
                                || in_array("is_recursive", $this->updates))
                            ) {
                                 $this->forwardEntityInformations();
                            }

                           // If itemtype is in infocomtype and if states_id field is filled
                           // and item not a template
                            if (
                                Infocom::canApplyOn($this)
                                && in_array('states_id', $this->updates)
                                && ($this->getField('is_template') != NOT_AVAILABLE)
                            ) {
                               //Check if we have to automatical fill dates
                                Infocom::manageDateOnStatusChange($this, false);
                            }
                        }

                        if (!$updated) {
                            $this->restoreInput();
                            return $updated;
                        }
                    }
                }

                // As update have suceed, clean the old input value
                if (isset($this->input['_update'])) {
                    $this->clearSavedInput();
                }

                Webhook::raise('update', $this);
                $this->post_updateItem($history);
                if ($this instanceof CacheableListInterface) {
                    $this->invalidateListCache();
                }

                return true;
            }
        }

        return false;
    }

    /**
     * Clean locked fields from add, if needed
     *
     * @return void
     */
    protected function cleanLockedsOnAdd()
    {
        if (isset($this->input['is_dynamic']) && $this->input['is_dynamic'] == true) {
            $lockedfield = new Lockedfield();
            $config = Config::getConfigurationValues('inventory');
            $locks = $lockedfield->getLockedNames($this->getType(), 0);
            foreach ($locks as $lock) {
                //bypass for states_id if default value is define from inventory conf
                if ($lock == 'states_id' && $config['states_id_default']) {
                    continue;
                }
                //bypass for entities_id // default inventory conf is 0 'root entity')
                if ($lock == 'entities_id') {
                    continue;
                }

                if (array_key_exists($lock, $this->input)) {
                    unset($this->input[$lock]);
                }
            }
        }
    }


    /**
     * Clean locked fields from update, if needed
     *
     * @return void
     */
    protected function cleanLockeds()
    {
        if (
            (
                (
                    isset($this->input['_transfer'])
                    // lock updated fields in transfer only if requested
                    && (isset($this->input['_lock_updated_fields']) && $this->input['_lock_updated_fields'])
                )
                || !isset($this->input['_transfer'])
            )
            && $this->isDynamic()
            && (in_array('is_dynamic', $this->updates) || isset($this->input['is_dynamic'])
            && $this->input['is_dynamic'] == true)
        ) {
            $lockedfield = new Lockedfield();
            $locks = $lockedfield->getFullLockedFields($this->getType(), $this->fields['id']);
            foreach ($locks as $lock) {
                $lock_field = $lock['field'];
                $idx = array_search($lock_field, $this->updates);
                if ($idx !== false) {
                    //do not update global lock value
                    if (!$lock['is_global']) {
                        $lockedfield->setLastValue($this->getType(), $this->fields['id'], $lock_field, $this->input[$lock_field]);
                    }
                    unset($this->updates[$idx]);
                    unset($this->input[$lock_field]);
                    $this->fields[$lock_field] = $this->oldvalues[$lock_field];
                    unset($this->oldvalues[$lock_field]);
                }
            }
            $this->updates = array_values($this->updates);
        }
    }

    /**
     * Manage fields that should be marked as locked
     *
     * @return void
     */
    protected function manageLocks()
    {
        /** @var \DBmysql $DB */
        global $DB;

        $lockedfield = new Lockedfield();
        if (
            (
                (
                    isset($this->input['_transfer'])
                    // lock updated fields in transfer only if requested
                    && (isset($this->input['_lock_updated_fields']) && $this->input['_lock_updated_fields'])
                )
                || !isset($this->input['_transfer'])
            )
            && $lockedfield->isHandled($this)
            && (!isset($this->input['is_dynamic']) || $this->input['is_dynamic'] == false)
        ) {
            $fields = array_values($this->updates);
            $idx = array_search('date_mod', $fields);
            if ($idx !== false) {
                unset($fields[$idx]);
            }

            $stmt = $DB->prepare(
                $DB->buildInsert(
                    $lockedfield->getTable(),
                    [
                        'itemtype'        => $this->getType(),
                        'items_id'        => $this->fields['id'],
                        'date_creation'   => $_SESSION["glpi_currenttime"],
                        'field'           => new QueryParam()
                    ]
                )
            );
            foreach ($fields as $field) {
                $stmt->bind_param('s', $field);
                $res = $stmt->execute();
                if ($res === false) {
                    if ($DB->errno() != 1062) {
                        trigger_error('Unable to add locked field!', E_USER_WARNING);
                    }
                }
            }
        }
    }

    /**
     * Forward entity information to linked items
     *
     * @return void
     **/
    protected function forwardEntityInformations()
    {
        /** @var \DBmysql $DB */
        global $DB;

        if (!isset($this->fields['id']) || !($this->fields['id'] >= 0)) {
            return false;
        }

        if (count(static::$forward_entity_to)) {
            foreach (static::$forward_entity_to as $type) {
                $item  = new $type();
                $query = [
                    'SELECT' => ['id'],
                    'FROM'   => $item->getTable()
                ];

                $OR = [];
                if ($item->isField('itemtype')) {
                    $OR[] = [
                        'itemtype'  => $this->getType(),
                        'items_id'  => $this->getID()
                    ];
                }
                if ($item->isField($this->getForeignKeyField())) {
                    $OR[] = [$this->getForeignKeyField() => $this->getID()];
                }
                $query['WHERE'][] = ['OR' => $OR];

                $input = [
                    'entities_id'  => $this->getEntityID(),
                    '_transfer'    => 1
                ];
                if ($this->maybeRecursive()) {
                    $input['is_recursive'] = $this->isRecursive();
                }

                $iterator = $DB->request($query);
                foreach ($iterator as $data) {
                    $input['id'] = $data['id'];
                   // No history for such update
                    $item->update($input, 0);
                }
            }
        }
    }

    /**
     * Standard formatting for session message relative to an item update
     *
     * @param string $message Feedback message
     *
     * @return string Formatted message
     */
    final public function formatSessionMessageAfterAction(string $message): string
    {
        if (isset($this->input['_no_message_link'])) {
            $display = htmlspecialchars($this->getNameID());
        } else {
            $display = $this->getLink();
        }

        return sprintf(__s('%1$s: %2$s'), htmlspecialchars($message), $display);
    }

    /**
     * Add a message on update action
     *
     * @return void
     **/
    public function addMessageOnUpdateAction()
    {

        $addMessAfterRedirect = false;

        if (isset($this->input['_update'])) {
            $addMessAfterRedirect = true;
        }

        if (
            isset($this->input['_no_message'])
            || !$this->auto_message_on_action
        ) {
            $addMessAfterRedirect = false;
        }

        if ($addMessAfterRedirect) {
            // Do not display quotes
            if (isset($this->fields['name'])) {
                $this->fields['name'] = $this->fields['name'];
            } else {
               //TRANS: %1$s is the itemtype, %2$d is the id of the item
                $this->fields['name'] = sprintf(
                    __('%1$s - ID %2$d'),
                    $this->getTypeName(1),
                    $this->fields['id']
                );
            }

            $message = $this->formatSessionMessageAfterAction(__('Item successfully updated'));
            Session::addMessageAfterRedirect($message);
        }
    }


    /**
     * Prepare input data for updating the item. If false, update is cancelled.
     *
     * @param array $input data used to update the item
     *
     * @return false|array the modified $input array
     **/
    public function prepareInputForUpdate($input)
    {
        return $input;
    }


    /**
     * Actions done after the UPDATE of the item in the database
     *
     * @param boolean $history store changes history ? (default true)
     *
     * @return void
     **/
    public function post_updateItem($history = true)
    {
        if (count($this->updates) > 0) {
            UserMention::handleUserMentions($this);
        }

        // Clear filter on itemtype change
        if (
            $this instanceof FilterableInterface
            && $this->getItemtypeField() !== null
            && in_array($this->getItemtypeField(), $this->updates)
        ) {
            $this->deleteFilter();
        }
    }


    /**
     * Actions done before the ADD of the item in the database
     *
     * @since 10.0.3
     *
     * @return void
     */
    public function pre_addInDB()
    {
    }


     /**
     * Actions done before the UPDATE of the item in the database
     *
     * @return void
     **/
    public function pre_updateInDB()
    {
    }


    /**
     * Delete an item in the database.
     *
     * @param array   $input   the _POST vars returned by the item form when press delete
     * @param boolean $force   force deletion (default false)
     * @param boolean $history do history log ? (default true)
     *
     * @return boolean true on success
     **/
    public function delete(array $input, $force = false, $history = true)
    {
        /** @var \DBmysql $DB */
        global $DB;

        if ($DB->isSlave()) {
            return false;
        }

        if (!$this->getFromDB($input[static::getIndexName()])) {
            return false;
        }

       // Force purge for templates / may not to be deleted / not dynamic lockable items
        if (
            $this->isTemplate()
            || !$this->maybeDeleted()
            // Do not take into account deleted field if maybe dynamic but not dynamic
            || ($this->useDeletedToLockIfDynamic()
              && !$this->isDynamic())
        ) {
            $force = 1;
        }

       // Store input in the object to be available in all sub-method / hook
        $this->input = $input;

        if (isset($this->input['purge'])) {
            $this->input['_purge'] = $this->input['purge'];
            unset($this->input['purge']);
        } else if ($force) {
            $this->input['_purge'] = 1;
            $this->input['_no_message'] = $this->input['_no_message'] ?? 1;
        }

        if (isset($this->input['delete'])) {
            $this->input['_delete'] = $this->input['delete'];
            unset($this->input['delete']);
        } else if (!$force) {
            $this->input['_delete'] = 1;
            $this->input['_no_message'] = $this->input['_no_message'] ?? 1;
        }

        if (!isset($this->input['_no_history'])) {
            $this->input['_no_history'] = !$history;
        }

        if ($force && method_exists($this, 'pre_purgeInventory')) {
            $this->pre_purgeInventory();
        }

       // Purge
        if ($force) {
            Plugin::doHook(Hooks::PRE_ITEM_PURGE, $this);
        } else {
            Plugin::doHook(Hooks::PRE_ITEM_DELETE, $this);
        }

        if (!is_array($this->input)) {
           // $input clear by a hook to cancel delete
            return false;
        }

        if ($this->pre_deleteItem()) {
            if ($this->deleteFromDB($force)) {
                Webhook::raise('delete', $this);
                if ($force) {
                    $this->addMessageOnPurgeAction();
                    $this->post_purgeItem();
                    if ($this instanceof CacheableListInterface) {
                        $this->invalidateListCache();
                    }
                    Plugin::doHook(Hooks::ITEM_PURGE, $this);
                    Impact::clean($this);
                } else {
                    $this->addMessageOnDeleteAction();

                    if ($this->dohistory && $history) {
                        $changes = [
                            0,
                            '',
                            '',
                        ];
                        $logaction  = Log::HISTORY_DELETE_ITEM;
                        if (
                            $this->useDeletedToLockIfDynamic()
                            && $this->isDynamic()
                        ) {
                            $logaction = Log::HISTORY_LOCK_ITEM;
                        }

                        Log::history(
                            $this->fields["id"],
                            $this->getType(),
                            $changes,
                            0,
                            $logaction
                        );
                    }
                    $this->post_deleteItem();
                    if ($this instanceof CacheableListInterface) {
                        $this->invalidateListCache();
                    }
                    Plugin::doHook(Hooks::ITEM_DELETE, $this);
                }

                return true;
            }
        }
        return false;
    }


    /**
     * Actions done after the DELETE (mark as deleted) of the item in the database
     *
     * @return void
     **/
    public function post_deleteItem()
    {
    }


    /**
     * Actions done after the PURGE of the item in the database
     *
     * @return void
     **/
    public function post_purgeItem()
    {
    }


    /**
     * Add a message on delete action
     *
     * @return void
     **/
    public function addMessageOnDeleteAction()
    {

        if (!$this->maybeDeleted()) {
            return;
        }

        $addMessAfterRedirect = false;
        if (isset($this->input['_delete'])) {
            $addMessAfterRedirect = true;
        }

        if (
            isset($this->input['_no_message'])
            || !$this->auto_message_on_action
        ) {
            $addMessAfterRedirect = false;
        }

        if ($addMessAfterRedirect) {
            $message = $this->formatSessionMessageAfterAction(__('Item successfully deleted'));
            Session::addMessageAfterRedirect($message);
        }
    }


    /**
     * Add a message on purge action
     *
     * @return void
     **/
    public function addMessageOnPurgeAction()
    {

        $addMessAfterRedirect = false;

        if (
            isset($this->input['_purge'])
            || isset($this->input['_delete'])
        ) {
            $addMessAfterRedirect = true;
        }

        if (isset($this->input['_purge'])) {
            $this->input['_no_message_link'] = true;
        }

        if (
            isset($this->input['_no_message'])
            || !$this->auto_message_on_action
        ) {
            $addMessAfterRedirect = false;
        }

        if ($addMessAfterRedirect) {
            $message = $this->formatSessionMessageAfterAction(__('Item successfully purged'));
            Session::addMessageAfterRedirect($message);
        }
    }


    /**
     * Actions done before the DELETE of the item in the database /
     * Maybe used to add another check for deletion
     *
     * @return boolean true if item need to be deleted else false
     **/
    public function pre_deleteItem()
    {
        return true;
    }


    /**
     * Restore an item put in the trashbin in the database.
     *
     * @param array   $input   the _POST vars returned by the item form when press restore
     * @param boolean $history do history log ? (default true)
     *
     * @return boolean true on success
     **/
    public function restore(array $input, $history = true)
    {

        if (!$this->getFromDB($input[static::getIndexName()])) {
            return false;
        }

        if (isset($input['restore'])) {
            $input['_restore'] = $input['restore'];
            unset($input['restore']);
        } else {
            $this->input['_restore'] = 1;
            $this->input['_no_message'] = $this->input['_no_message'] ?? 1;
        }

       // Store input in the object to be available in all sub-method / hook
        $this->input = $input;
        Plugin::doHook(Hooks::PRE_ITEM_RESTORE, $this);
        if (!is_array($this->input)) {
           // $input clear by a hook to cancel retore
            return false;
        }

        if ($this->restoreInDB()) {
            $this->addMessageOnRestoreAction();

            if ($this->dohistory && $history) {
                $changes = [
                    0,
                    '',
                    '',
                ];
                $logaction  = Log::HISTORY_RESTORE_ITEM;
                if (
                    $this->useDeletedToLockIfDynamic()
                    && $this->isDynamic()
                ) {
                    $logaction = Log::HISTORY_UNLOCK_ITEM;
                }
                Log::history($this->input["id"], $this->getType(), $changes, 0, $logaction);
            }

            $this->post_restoreItem();
            if ($this instanceof CacheableListInterface) {
                $this->invalidateListCache();
            }
            Plugin::doHook(Hooks::ITEM_RESTORE, $this);
            return true;
        }

        return false;
    }


    /**
     * Actions done after the restore of the item
     *
     * @return void
     **/
    public function post_restoreItem()
    {
    }


    /**
     * Add a message on restore action
     *
     * @return void
     **/
    public function addMessageOnRestoreAction()
    {

        $addMessAfterRedirect = false;
        if (isset($this->input['_restore'])) {
            $addMessAfterRedirect = true;
        }

        if (
            isset($this->input['_no_message'])
            || !$this->auto_message_on_action
        ) {
            $addMessAfterRedirect = false;
        }

        if ($addMessAfterRedirect) {
            $message = $this->formatSessionMessageAfterAction(__('Item successfully restored'));
            Session::addMessageAfterRedirect($message);
        }
    }


    /**
     * Reset fields of the item
     *
     * @return void
     **/
    public function reset()
    {
        $this->fields = [];
    }


    /**
     * Have I the global right to add an item for the Object
     * May be overloaded if needed (ex Ticket)
     *
     * @param string $type itemtype of object to add
     *
     * @return boolean
     **@since 0.83
     *
     */
    public function canAddItem(string $type): bool
    {
        return $this->can($this->getID(), UPDATE);
    }


    /**
     * Have I the right to "create" the Object
     *
     * Default is true and check entity if the objet is entity assign
     *
     * May be overloaded if needed
     *
     * @return boolean
     **/
    public function canCreateItem(): bool
    {

        if (!$this->checkEntity()) {
            return false;
        }
        return true;
    }


    /**
     * Have I the right to "update" the Object
     *
     * Default is true and check entity if the objet is entity assign
     *
     * May be overloaded if needed
     *
     * @return boolean
     **/
    public function canUpdateItem(): bool
    {

        if (!$this->checkEntity(true)) {
            return false;
        }
        return true;
    }


    /**
     * Have I the right to "delete" the Object
     *
     * Default is true and check entity if the objet is entity assign
     *
     * May be overloaded if needed
     *
     * @return boolean
     **/
    public function canDeleteItem(): bool
    {

        if (!$this->checkEntity(true)) {
            return false;
        }
        return true;
    }


    /**
     * Have I the right to "purge" the Object
     *
     * Default is true and check entity if the objet is entity assign
     *
     * @return boolean
     **@since 0.85
     *
     */
    public function canPurgeItem(): bool
    {

        if (!$this->checkEntity(true)) {
            return false;
        }

       // Can purge an object with Infocom only if can purge Infocom
        if (Infocom::canApplyOn($this)) {
            $infocom = new Infocom();

            if ($infocom->getFromDBforDevice($this->getType(), $this->fields['id'])) {
                return $infocom->canPurge();
            }
        }
        return true;
    }


    /**
     * Have I the right to "view" the Object
     * May be overloaded if needed
     *
     * @return boolean
     **/
    public function canViewItem(): bool
    {

        if (!$this->checkEntity(true)) {
            return false;
        }

       // else : Global item
        return true;
    }


    /**
     * Have i right to see action button
     *
     * @param integer $ID ID to check
     *
     * @return boolean
     **@since 0.85
     *
     */
    public function canEdit($ID): bool
    {

        if ($this->maybeDeleted()) {
            return ($this->can($ID, CREATE)
                 || $this->can($ID, UPDATE)
                 || $this->can($ID, DELETE)
                 || $this->can($ID, PURGE));
        }
        return ($this->can($ID, CREATE)
              || $this->can($ID, UPDATE)
              || $this->can($ID, PURGE));
    }


    public function canRecurs()
    {

        if (
            $this->isEntityAssign()
            && $this->maybeRecursive()
        ) {
            if (
                static::canCreate()
                && Session::haveAccessToEntity($this->getEntityID())
            ) {
                // Can make recursive if recursive access to entity
                return Session::haveRecursiveAccessToEntity($this->getEntityID());
            }
        }
        return false;
    }

    /**
     * Can I change recursive flag to false
     * check if there is "linked" object in another entity
     *
     * May be overloaded if needed
     *
     * @return boolean
     **/
    public function canUnrecurs()
    {
        /**
         * @var array $CFG_GLPI
         * @var \DBmysql $DB
         */
        global $CFG_GLPI, $DB;

        $ID  = $this->fields['id'];
        if (
            ($ID < 0)
            || !$this->fields['is_recursive']
        ) {
            return true;
        }

        $entities = getAncestorsOf('glpi_entities', $this->fields['entities_id']);
        $entities[] = $this->fields['entities_id'];
        $RELATION  = getDbRelations();

        if ($this instanceof CommonTreeDropdown) {
            $f = getForeignKeyFieldForTable($this->getTable());

            if (
                countElementsInTable(
                    $this->getTable(),
                    [ $f => $ID, 'NOT' => [ 'entities_id' => $entities ]]
                ) > 0
            ) {
                return false;
            }
        }

        if (isset($RELATION[$this->getTable()])) {
            foreach ($RELATION[$this->getTable()] as $tablename => $fields) {
                if ($tablename[0] != '_') {
                    $or_criteria = [];
                    foreach ($fields as $field) {
                        // 1->N Relation
                        if (is_array($field)) {
                            // Relation based on 'itemtype'/'items_id' (polymorphic relationship)
                            if ($tablename === IPAddress::getTable() && in_array('mainitemtype', $field) && in_array('mainitems_id', $field)) {
                                // glpi_ipaddresses relationship that does not respect naming conventions
                                $itemtype_field = 'mainitemtype';
                                $items_id_field = 'mainitems_id';
                            } else {
                                $itemtype_matches = preg_grep('/^itemtype/', $field);
                                $items_id_matches = preg_grep('/^items_id/', $field);
                                $itemtype_field = reset($itemtype_matches);
                                $items_id_field = reset($items_id_matches);
                            }
                            $or_criteria[] = [
                                $tablename . "." . $itemtype_field => $this->getType(),
                                $tablename . "." . $items_id_field => $this->getID(),
                            ];
                        } else {
                            // Relation based on single foreign key
                            $or_criteria[] = [
                                $tablename . "." . $field => $this->getID(),
                            ];
                        }
                    }
                    if (count($or_criteria) === 0) {
                        continue; // Empty fields mapping
                    }

                    $item_criteria = ['OR' => $or_criteria];

                    if ($DB->fieldExists($tablename, 'entities_id')) {
                        // 1->N Relation
                        if (
                            countElementsInTable(
                                $tablename,
                                [ $item_criteria, 'NOT' => [ 'entities_id' => $entities ]]
                            ) > 0
                        ) {
                            return false;
                        }
                    } else {
                        foreach ($RELATION as $othertable => $rel) {
                            // Search for a N->N Relation
                            if (
                                ($othertable != $this->getTable())
                                && isset($rel[$tablename])
                            ) {
                                if ($DB->fieldExists($othertable, 'entities_id')) {
                                    foreach ($rel[$tablename] as $otherfield) {
                                        if (is_array($otherfield)) {
                                            // Relation based on 'itemtype'/'items_id' (polymorphic relationship)
                                            if ($tablename === IPAddress::getTable() && in_array('mainitemtype', $otherfield) && in_array('mainitems_id', $otherfield)) {
                                                // glpi_ipaddresses relationship that does not respect naming conventions
                                                $otheritemtype_field = 'mainitemtype';
                                                $otheritems_id_field = 'mainitems_id';
                                            } else {
                                                $otheritemtype_matches = preg_grep('/^itemtype/', $otherfield);
                                                $otheritems_id_matches = preg_grep('/^items_id/', $otherfield);
                                                $otheritemtype_field = reset($otheritemtype_matches);
                                                $otheritems_id_field = reset($otheritems_id_matches);
                                            }
                                            $fkey = [
                                                $tablename  => $otheritems_id_field,
                                                $othertable => 'id',
                                                [
                                                    'AND' => [$tablename . '.' . $otheritemtype_field => $this->getType()],
                                                ],
                                            ];
                                        } else {
                                            // Relation based on single foreign key
                                            $fkey = [
                                                $tablename  => $otherfield,
                                                $othertable => 'id',
                                            ];
                                        }
                                        if (
                                            countElementsInTable(
                                                [$tablename, $othertable],
                                                [
                                                    $item_criteria,
                                                    'FKEY' => $fkey,
                                                    'NOT'  => [$othertable . '.entities_id' => $entities ]
                                                ]
                                            ) > '0'
                                        ) {
                                            return false;
                                        }
                                    }
                                }
                            }
                        }
                    }
                }
            }
        }

       // Doc links to this item
        if (
            ($this->getType() > 0)
            && countElementsInTable(
                ['glpi_documents_items', 'glpi_documents'],
                ['glpi_documents_items.items_id' => $ID,
                    'glpi_documents_items.itemtype' => $this->getType(),
                    'FKEY' => ['glpi_documents_items' => 'documents_id','glpi_documents' => 'id'],
                    'NOT'  => ['glpi_documents.entities_id' => $entities]
                ]
            ) > '0'
        ) {
            return false;
        }
       // TODO : do we need to check all relations in $RELATION["_virtual_device"] for this item

        // check connections between assets
        if (
            in_array($this->getType(), Asset_PeripheralAsset::getPeripheralHostItemtypes(), true)
            || in_array($this->getType(), $CFG_GLPI["directconnect_types"])
        ) {
            return Asset_PeripheralAsset::canUnrecursSpecif($this, $entities);
        }
        return true;
    }


    /**
     * check if this action can be done on this field of this item by massive actions
     *
     * @since 0.83
     *
     * @param string  $action name of the action
     * @param integer $field  id of the field
     * @param string  $value  value of the field
     *
     * @return boolean
     **/
    public function canMassiveAction($action, $field, $value)
    {
        if (static::maybeRecursive()) {
            if ($field === 'is_recursive' && (int) $value === 0) {
                return $this->canUnrecurs();
            }
        }
        return true;
    }

    /**
     * Display a 2 columns Footer for Form buttons
     * Close the form is user can edit
     *
     * @param array $options array of possible options:
     *     - withtemplate : 1 for newtemplate, 2 for newobject from template
     *     - colspan for each column (default 2)
     *     - candel : set to false to hide "delete" button
     *     - canedit : set to false to hide all buttons
     *     - addbuttons : array of buttons to add
     *
     * @return void
     **/
    public function showFormButtons($options = [])
    {
        $params = [
            'colspan'      => 2,
            'withtemplate' => '',
            'candel'       => true,
            'canedit'      => true,
            'addbuttons'   => [],
            'formfooter'   => null,
        ];

        if (is_array($options) && count($options)) {
            foreach ($options as $key => $val) {
                $params[$key] = $val;
            }
        }

        echo "</table>";

        TemplateRenderer::getInstance()->display('components/form/buttons.html.twig', [
            'item'   => $this,
            'params' => $params,
        ]);

        echo "</div>"; //.asset
    }


    /**
     * Initialize item and check right before managing the edit form
     *
     * @since 0.84
     *
     * @param integer $ID      ID of the item/template
     * @param array   $options Array of possible options:
     *     - withtemplate : 1 for newtemplate, 2 for newobject from template
     *
     * @return integer|void value of withtemplate option (exit of no right)
     **/
    public function initForm($ID, array $options = [])
    {

        if (
            isset($options['withtemplate'])
            && ($options['withtemplate'] == 2)
            && !$this->isNewID($ID)
        ) {
           // Create item from template
           // Check read right on the template
            $this->check($ID, READ);

           // Restore saved input or template data
            $input = $this->restoreInput($this->fields);

           // If entity assign force current entity to manage recursive templates
            if ($this->isEntityAssign()) {
                $input['entities_id'] = $_SESSION['glpiactive_entity'];
            }

           // Check create right
            $this->check(-1, CREATE, $input);
        } else if ($this->isNewID($ID)) {
           // Restore saved input if available
            $input = $this->restoreInput($options);
           // Create item
            $this->check(-1, CREATE, $input);
        } else {
           // Existing item
            $this->check($ID, READ);
        }

        return (isset($options['withtemplate']) ? $options['withtemplate'] : '');
    }


    /**
     *
     * Display a 2 columns Header 1 for ID, 1 for recursivity menu
     * Open the form is user can edit
     *
     * @param array $options array of possible options:
     *     - target for the Form
     *     - withtemplate : 1 for newtemplate, 2 for newobject from template
     *     - colspan for each column (default 2)
     *     - formoptions string (javascript p.e.)
     *     - canedit boolean edit mode of form ?
     *     - formtitle specific form title
     *     - noid Set to true if ID should not be append (eg. already done in formtitle)
     *     - header_toolbar Array of header toolbar elements (HTML code)
     *
     * @return void
     **/
    public function showFormHeader($options = [])
    {
        $params = [
            'target'         => $this->getFormURL(),
            'colspan'        => 2,
            'withtemplate'   => '',
            'formoptions'    => '',
            'canedit'        => true,
            'formtitle'      => null,
            'no_header'      => false,
            'noid'           => false,
            'header_toolbar' => [],
        ];

        if (is_array($options) && count($options)) {
            foreach ($options as $key => $val) {
                $params[$key] = $val;
            }
        }

       // Template case : clean entities data
        if (
            ($params['withtemplate'] == 2)
            && $this->isEntityAssign()
        ) {
            $this->fields['entities_id']  = $_SESSION['glpiactive_entity'];
        }

        $header_toolbar = $params['header_toolbar'];
        unset($params['header_toolbar']);

        echo "<div class='asset'>";
        TemplateRenderer::getInstance()->display('components/form/header.html.twig', [
            'item'           => $this,
            'params'         => $params,
            'no_header'      => $params['no_header'],
            'header_toolbar' => $header_toolbar,
        ]);

        echo "<table class='tab_cadre_fixe'>";
        echo "<tr class='tab_bg_2'>";
        echo "<td class='center' colspan='" . ($params['colspan'] * 2) . "'>";
    }


    /**
     * is the parameter ID must be considered as new one ?
     * Default is empty of <0 may be overriden (for entity for example)
     *
     * @param integer $ID ID of the item (-1 if new item)
     *
     * @return boolean
     **/
    public static function isNewID($ID)
    {
        return (empty($ID) || ($ID <= 0));
    }


    /**
     * is the current object a new  one
     *
     * @since 0.83
     *
     * @return boolean
     **/
    public function isNewItem()
    {

        if (isset($this->fields['id'])) {
            return $this->isNewID($this->fields['id']);
        }
        return true;
    }


    /**
     * Check right on an item
     *
     * @param integer $ID    ID of the item (-1 if new item)
     * @param int $right Right to check : r / w / recursive / READ / UPDATE / DELETE
     * @param array   $input array of input data (used for adding item) (default NULL)
     *
     * @return boolean
     **/
    public function can($ID, int $right, ?array &$input = null): bool
    {
        if (Session::isInventory()) {
            return true;
        }

       // Clean ID :
        $ID = Toolbox::cleanInteger($ID);

       // Create process
        if ($this->isNewID($ID)) {
            if (!isset($this->fields['id'])) {
                // Only once
                $this->getEmpty();
            }

            if (is_array($input)) {
                $input = $this->addNeededInfoToInput($input);
               // Copy input field to allow getEntityID() to work
               // from entites_id field or from parent item ref
                foreach ($input as $key => $val) {
                    if (isset($this->fields[$key])) {
                        $this->fields[$key] = $val;
                    }
                }
               // Store to be available for others functions
                $this->input = $input;
            }

            if (
                $this->isPrivate()
                && ($this->fields['users_id'] == Session::getLoginUserID())
            ) {
                return true;
            }
            return (static::canCreate() && $this->canCreateItem());
        }
       // else : Get item if not already loaded
        if (!isset($this->fields['id']) || ($this->fields['id'] != $ID)) {
           // Item not found : no right
            if (!$this->getFromDB($ID)) {
                return false;
            }
        }

       /* Hook to restrict user right on current item @since 9.2 */
        $this->right = $right;
        Plugin::doHook(Hooks::ITEM_CAN, $this);
        if ($this->right !== $right) {
            return false;
        }
        $this->right = null;

        switch ($right) {
            case READ:
               // Personnal item
                if (
                    $this->isPrivate()
                    && ($this->fields['users_id'] === Session::getLoginUserID())
                ) {
                    return true;
                }
                return (static::canView() && $this->canViewItem());

            case UPDATE:
               // Personnal item
                if (
                    $this->isPrivate()
                    && ($this->fields['users_id'] === Session::getLoginUserID())
                ) {
                    return true;
                }
                return (static::canUpdate() && $this->canUpdateItem());

            case DELETE:
               // Personnal item
                if (
                    $this->isPrivate()
                    && ($this->fields['users_id'] === Session::getLoginUserID())
                ) {
                    return true;
                }
                return (static::canDelete() && $this->canDeleteItem());

            case PURGE:
               // Personnal item
                if (
                    $this->isPrivate()
                    && ($this->fields['users_id'] === Session::getLoginUserID())
                ) {
                    return true;
                }
                return (static::canPurge() && $this->canPurgeItem());

            case CREATE:
               // Personnal item
                if (
                    $this->isPrivate()
                    && ($this->fields['users_id'] === Session::getLoginUserID())
                ) {
                    return true;
                }
                return (static::canCreate() && $this->canCreateItem());
        }
        return false;
    }

    /**
     * Check if submitted id match an existing item or indicate a new item
     *
     * @param int $id Given id
     *
     * @return bool
     */
    final public function checkIfExistOrNew($id): bool
    {
        return
            $this->isNewID($id)
            || (
                isset($this->fields['id'])
                && $this->fields['id'] === $id
            )
            || $this->getFromDB($id)
        ;
    }

    /**
     * Check right on an item with block
     *
     * @param integer $ID    ID of the item (-1 if new item)
     * @param int $right Right to check
     * @param ?array $input array of input data (used for adding item) (default NULL)
     *
     * @return void
     **/
    public function check($ID, int $right, ?array &$input = null): void
    {
        // Check item exists
        if (!$this->checkIfExistOrNew($ID)) {
           // Gestion timeout session
            Session::redirectIfNotLoggedIn();
            Html::displayNotFoundError();
        } else {
            if (!$this->can($ID, $right, $input)) {
               // Gestion timeout session
                Session::redirectIfNotLoggedIn();
                /** @var class-string<CommonDBTM> $itemtype */
                $itemtype = static::getType();
                $right_name = Session::getRightNameForError($itemtype::$rightname, $right);
                $info = "User failed a can* method check for right $right ($right_name) on item Type: $itemtype ID: $ID";
                Html::displayRightError($info);
            }
        }
    }

    /**
     * Check if have right on this entity
     *
     * @param boolean $recursive set true to accept recursive items of ancestors
     *                           of active entities (View case for example) (default false)
     * @since 0.85
     *
     * @return boolean
     **/
    public function checkEntity($recursive = false)
    {

       // Is an item assign to an entity
        if ($this->isEntityAssign()) {
           // Can be recursive check
            if ($recursive && $this->maybeRecursive()) {
                return Session::haveAccessToEntity($this->getEntityID(), $this->isRecursive());
            }
           //  else : No recursive item         // Have access to entity
            return Session::haveAccessToEntity($this->getEntityID());
        }
       // else : Global item
        return true;
    }


    /**
     * Check global right on an object
     *
     * @param int $right Right to check
     *
     * @return void
     **/
    public function checkGlobal(int $right): void
    {
        if (!$this->canGlobal($right)) {
           // Gestion timeout session
            Session::redirectIfNotLoggedIn();
            /** @var class-string<CommonDBTM> $itemtype */
            $itemtype = static::getType();
            $right_name = Session::getRightNameForError($itemtype::$rightname, $right);
            $itemtype = static::getType();
            $info = "User failed a global can* method check for right $right ($right_name) on item Type: $itemtype";
            Html::displayRightError($info);
        }
    }


    /**
     * Get global right on an object
     *
     * @param int $right Right to check: READ / UPDATE / CREATE / DELETE
     *
     * @return bool
     **/
    public function canGlobal(int $right): bool
    {
        return match ($right) {
            READ => static::canView(),
            UPDATE => static::canUpdate(),
            CREATE => static::canCreate(),
            DELETE => static::canDelete(),
            PURGE => static::canPurge(),
            default => false,
        };
    }


    /**
     * Get the ID of entity assigned to the object
     *
     * Can be overloaded (ex : infocom)
     *
     * @return integer ID of the entity
     **/
    public function getEntityID()
    {

        if ($this->isEntityAssign()) {
            return $this->fields["entities_id"];
        }
        return  -1;
    }


    /**
     * Is the object assigned to an entity
     *
     * Can be overloaded (ex : infocom)
     *
     * @return boolean
     **/
    public function isEntityAssign()
    {

        if (!array_key_exists('id', $this->fields)) {
            $this->getEmpty();
        }
        return array_key_exists('entities_id', $this->fields);
    }


    /**
     * Is the object may be recursive
     *
     * Can be overloaded (ex : infocom)
     *
     * @return boolean
     **/
    public function maybeRecursive()
    {

        if (!array_key_exists('id', $this->fields)) {
            $this->getEmpty();
        }
        return array_key_exists('is_recursive', $this->fields);
    }


    /**
     * Is the object recursive
     *
     * Can be overloaded (ex : infocom)
     *
     * @return boolean
     **/
    public function isRecursive()
    {

        if ($this->maybeRecursive()) {
            return $this->fields["is_recursive"];
        }
       // Return integer value to be used to fill is_recursive field
        return 0;
    }


    /**
     * Is the object may be deleted
     *
     * @return boolean
     **/
    public function maybeDeleted()
    {

        if (!isset($this->fields['id'])) {
            $this->getEmpty();
        }
        return array_key_exists('is_deleted', $this->fields);
    }


    /**
     * Is the object deleted
     *
     * @return boolean
     **/
    public function isDeleted()
    {

        if ($this->maybeDeleted()) {
            return $this->fields["is_deleted"];
        }
       // Return integer value to be used to fill is_deleted field
        return 0;
    }


    /**
     * Can object be activated
     *
     * @since 9.2
     *
     * @return boolean
     **/
    public function maybeActive()
    {

        if (!isset($this->fields['id'])) {
            $this->getEmpty();
        }
        return array_key_exists('is_active', $this->fields);
    }


    /**
     * Is the object active
     *
     * @since 9.2
     *
     * @return boolean
     **/
    public function isActive()
    {

        if ($this->maybeActive()) {
            return $this->fields["is_active"];
        }
       // Return integer value to be used to fill is_active field
        return 1;
    }


    /**
     * Is the object may be a template
     *
     * @return boolean
     **/
    public function maybeTemplate()
    {

        if (!isset($this->fields['id'])) {
            $this->getEmpty();
        }
        return isset($this->fields['is_template']);
    }


    /**
     * Is the object a template
     *
     * @return boolean
     **/
    public function isTemplate()
    {

        if ($this->maybeTemplate()) {
            return $this->fields["is_template"];
        }
       // Return integer value to be used to fill is_template field
        return 0;
    }


    /**
     * Can the object be dynamic
     *
     * @since 0.84
     *
     * @return boolean
     **/
    public function maybeDynamic()
    {

        if (!isset($this->fields['id'])) {
            $this->getEmpty();
        }
        return array_key_exists('is_dynamic', $this->fields);
    }


    /**
     * Use deleted field in case of dynamic management to lock ?
     *
     * need to be overriden if object need to use standard deleted management (Computer...)
     * @since 0.84
     *
     * @return boolean
     **/
    public function useDeletedToLockIfDynamic()
    {
        return $this->maybeDynamic();
    }


    /**
     * Is an object dynamic or not
     *
     * @since 0.84
     *
     * @return boolean
     **/
    public function isDynamic()
    {

        if ($this->maybeDynamic()) {
            return (bool)$this->fields['is_dynamic'];
        }
        return false;
    }


    /**
     * Is the object may be private
     *
     * @return boolean
     **/
    public function maybePrivate()
    {

        if (!isset($this->fields['id'])) {
            $this->getEmpty();
        }
        return (array_key_exists('is_private', $this->fields)
              && array_key_exists('users_id', $this->fields));
    }


    /**
     * Is the object private
     *
     * @return boolean
     **/
    public function isPrivate()
    {

        if ($this->maybePrivate()) {
            return (bool)$this->fields["is_private"];
        }
        return false;
    }

    /**
     * Can object have a location
     *
     * @since 9.3
     *
     * @return boolean
     */
    public function maybeLocated()
    {

        if (!array_key_exists('id', $this->fields)) {
            $this->getEmpty();
        }
        return array_key_exists('locations_id', $this->fields);
    }

    /**
     * Return the linked items (`Asset_PeripheralAsset` relations)
     *
     * @return array an array of linked items  like array('Computer' => array(1,2), 'Printer' => array(5,6))
     * @since 0.84.4
     **/
    public function getLinkedItems()
    {
        return [];
    }


    /**
     * Return the count of linked items (`Asset_PeripheralAsset` relations)
     *
     * @return integer number of linked items
     * @since 0.84.4
     **/
    public function getLinkedItemsCount()
    {

        $linkeditems = $this->getLinkedItems();
        $nb          = 0;
        if (count($linkeditems)) {
            foreach ($linkeditems as $tab) {
                $nb += count($tab);
            }
        }
        return $nb;
    }


    /**
     * Return a field Value if exists
     *
     * @param string $field field name
     *
     * @return mixed value of the field / false if not exists
     **/
    public function getField($field)
    {

        if (array_key_exists($field, $this->fields)) {
            return $this->fields[$field];
        }
        return NOT_AVAILABLE;
    }


    /**
     * Determine if a field exists
     *
     * @param string $field field name
     *
     * @return boolean
     **/
    public function isField($field)
    {

        if (!isset($this->fields['id'])) {
            $this->getEmpty();
        }
        return array_key_exists($field, $this->fields);
    }


    /**
     * Get comments of the Object
     *
     * @return string comments of the object in the current language (HTML)
     **/
    public function getComments()
    {

        $comment = "";
        $toadd   = [];
        if ($this->isField('completename')) {
            $toadd[] = ['name'  => __('Complete name'),
                'value' => nl2br((string) $this->getField('completename'))
            ];
        }

        if ($this->isField('serial')) {
            $toadd[] = ['name'  => __('Serial number'),
                'value' => nl2br((string) $this->getField('serial'))
            ];
        }

        if ($this->isField('otherserial')) {
            $toadd[] = ['name'  => __('Inventory number'),
                'value' => nl2br((string) $this->getField('otherserial'))
            ];
        }

        if ($this->isField('states_id') && $this->getType() != 'State') {
            $tmp = Dropdown::getDropdownName('glpi_states', $this->getField('states_id'));
            if ((strlen($tmp) != 0) && ($tmp != '&nbsp;')) {
                $toadd[] = ['name'  => __('Status'),
                    'value' => $tmp
                ];
            }
        }

        if ($this->isField('locations_id') && $this->getType() != 'Location') {
            $tmp = Dropdown::getDropdownName("glpi_locations", $this->getField('locations_id'));
            if ((strlen($tmp) != 0) && ($tmp != '&nbsp;')) {
                $toadd[] = ['name'  => Location::getTypeName(1),
                    'value' => $tmp
                ];
            }
        }

        if ($this->isField('users_id')) {
            $tmp = getUserName($this->getField('users_id'));
            if ((strlen($tmp) != 0) && ($tmp != '&nbsp;')) {
                $toadd[] = ['name'  => User::getTypeName(1),
                    'value' => $tmp
                ];
            }
        }

        if (
            $this->isField('groups_id')
            && ($this->getType() != 'Group')
        ) {
            $groups = $this->fields['groups_id'];
            if (!is_array($groups)) {
                $groups = [$groups];
            }
            foreach ($groups as $group) {
                $tmp = Dropdown::getDropdownName("glpi_groups", $group);
                if ($tmp !== '' && $tmp !== '&nbsp;') {
                    $toadd[] = [
                        'name'  => Group::getTypeName(1),
                        'value' => $tmp
                    ];
                }
            }
        }

        if ($this->isField('users_id_tech')) {
            $tmp = getUserName($this->getField('users_id_tech'));
            if ((strlen($tmp) != 0) && ($tmp != '&nbsp;')) {
                $toadd[] = ['name'  => __('Technician in charge'),
                    'value' => $tmp
                ];
            }
        }

        if ($this->isField('contact')) {
            $toadd[] = ['name'  => __('Alternate username'),
                'value' => nl2br((string) $this->getField('contact'))
            ];
        }

        if ($this->isField('contact_num')) {
            $toadd[] = ['name'  => __('Alternate username number'),
                'value' => nl2br((string) $this->getField('contact_num'))
            ];
        }

        if (Infocom::canApplyOn($this)) {
            $infocom = new Infocom();
            if ($infocom->getFromDBforDevice($this->getType(), $this->fields['id'])) {
                $toadd[] = ['name'  => __('Warranty expiration date'),
                    'value' => Infocom::getWarrantyExpir(
                        $infocom->fields["warranty_date"],
                        $infocom->fields["warranty_duration"],
                        0,
                        true
                    )
                ];
            }
        }

        if (
            ($this instanceof CommonDropdown)
            && $this->isField('comment')
        ) {
            $toadd[] = ['name'  => __('Comments'),
                'value' => nl2br((string) $this->getField('comment'))
            ];
        }

        if (count($toadd)) {
            foreach ($toadd as $data) {
               // Do not use SPAN here
                $comment .= sprintf(
                    __('%1$s: %2$s') . "<br>",
                    "<strong>" . $data['name'],
                    "</strong>" . $data['value']
                );
            }
        }

        if (!empty($comment)) {
            return Html::showToolTip($comment, ['display' => false]);
        }

        return $comment;
    }


    /**
     * @since 0.84
     *
     * Get field used for name
     *
     * @return string
     **/
    public static function getNameField()
    {
        return 'name';
    }


    /**
     * @since 0.84
     *
     * Get field used for completename
     *
     * @return string
     **/
    public static function getCompleteNameField()
    {
        return 'completename';
    }


    /** Get raw completename of the object
     * Maybe overloaded
     *
     * @see CommonDBTM::getCompleteNameField
     *
     * @since 0.85
     *
     * @return string
     **/
    public function getRawCompleteName()
    {

        if (isset($this->fields[static::getCompleteNameField()])) {
            return $this->fields[static::getCompleteNameField()];
        }
        return '';
    }


    /**
     * Get the name of the object
     *
     * @param array $options array of options
     *    - comments     : boolean / display comments
     *    - icon         : boolean / display icon
     *    - complete     : boolean / display completename instead of name
     *    - additional   : boolean / display aditionals information
     *
     * @return string name of the object in the current language
     *
     * @see CommonDBTM::getRawCompleteName
     * @see CommonDBTM::getFriendlyName
     **/
    public function getName($options = [])
    {

        $p = [
            'comments'   => false,
            'complete'   => false,
            'additional' => false,
            'icon'       => false,
        ];

        if (is_array($options)) {
            foreach ($options as $key => $val) {
                $p[$key] = $val;
            }
        }

        $name = '';
        if ($p['complete']) {
            $name = $this->getRawCompleteName();
        }
        if (empty($name)) {
            $name = $this->getFriendlyName();
        }

        if (strlen($name) != 0) {
            if ($p['additional']) {
                $pre = $this->getPreAdditionalInfosForName();
                if (!empty($pre)) {
                    $name = sprintf(__('%1$s - %2$s'), $pre, $name);
                }
                $post = $this->getPostAdditionalInfosForName();
                if (!empty($post)) {
                    $name = sprintf(__('%1$s - %2$s'), $name, $post);
                }
            }
            if ($p['comments']) {
                $comment = $this->getComments();
                if (!empty($comment)) {
                    $name = sprintf(__('%1$s - %2$s'), $name, $comment);
                }
            }

            if ($p['icon']) {
                $icon = $this->getIcon();
                if (!empty($icon)) {
                    $name = sprintf(
                        '<i class="%s"></i> %s',
                        htmlspecialchars($icon),
                        htmlspecialchars($name)
                    );
                }
            }
            return $name;
        }
        return NOT_AVAILABLE;
    }


    /**
     * Get additionals information to add before name
     *
     * @since 0.84
     *
     * @return string string to add
     **/
    public function getPreAdditionalInfosForName()
    {
        return '';
    }

    /**
     * Get additionals information to add after name
     *
     * @since 0.84
     *
     * @return string string to add
     **/
    public function getPostAdditionalInfosForName()
    {
        return '';
    }


    /**
     * Get the name of the object with the ID if the config is set
     * Should Not be overloaded (overload getName() instead)
     *
     * @see CommonDBTM::getName
     *
     * @param array $options array of options
     *    - comments     : boolean / display comments
     *    - icon         : boolean / display icon
     *    - complete     : boolean / display completename instead of name
     *    - additional   : boolean / display aditionals information
     *    - forceid      : boolean  override config and display item's ID (false by default)
     *
     * @return string name of the object in the current language
     **/
    public function getNameID($options = [])
    {

        $p = [
            'forceid'  => false,
            'comments' => false,
            'icon'     => false,
        ];

        if (is_array($options)) {
            foreach ($options as $key => $val) {
                $p[$key] = $val;
            }
        }

        if (
            $p['forceid']
            ||
            (
                isset($_SESSION['glpiis_ids_visible'])
                && $_SESSION['glpiis_ids_visible']
            )
        ) {
            $addcomment = $p['comments'];

           // unset comment
            $p['comments'] = false;
            $name = $this->getName($p);

           //TRANS: %1$s is a name, %2$s is ID
            $name = sprintf(__('%1$s (%2$s)'), $name, $this->getField('id'));

            if ($addcomment) {
                $comment = $this->getComments();
                if (!empty($comment)) {
                    $name = sprintf(__('%1$s - %2$s'), $name, $comment);
                }
            }

            return $name;
        }
        return $this->getName($options);
    }

    /**
     * Get the Search options for the given Type
     * If you want to work on search options, @see CommonDBTM::rawSearchOptions
     *
     * @return array an *indexed* array of search options
     *
     * @see https://glpi-developer-documentation.rtfd.io/en/master/devapi/search.html
     **/
    final public function searchOptions()
    {
        static $options = [];

        $type = $this->getType();

        if (isset($options[$type])) {
            return $options[$type];
        }

        $options[$type] = [];

        foreach ($this->rawSearchOptions() as $opt) {
            // FIXME In GLPI 11.0, trigger a warning on invalid datatype (see `tests\units\Search::testSearchOptionsDatatype()`)

            $missingFields = [];
            if (!isset($opt['id'])) {
                $missingFields[] = 'id';
            }
            if (!isset($opt['name'])) {
                $missingFields[] = 'name';
            }
            if (count($missingFields) > 0) {
                throw new \Exception(
                    vsprintf(
                        'Invalid search option in "%1$s": missing "%2$s" field(s). %3$s',
                        [
                            get_called_class(),
                            implode('", "', $missingFields),
                            print_r($opt, true)
                        ]
                    )
                );
            }

            $optid = $opt['id'];
            unset($opt['id']);

            if (isset($options[$type][$optid])) {
                $message = "Duplicate key $optid ({$options[$type][$optid]['name']}/{$opt['name']}) in " .
                  get_class($this) . " searchOptions!";

                trigger_error($message, E_USER_WARNING);
            }

            foreach ($opt as $k => $v) {
                $options[$type][$optid][$k] = $v;
            }
        }

        return $options[$type];
    }


    /**
     * Provides search options configuration. Do not rely directly
     * on this, @see CommonDBTM::searchOptions instead.
     *
     * @since 9.3
     *
     * This should be overloaded in Class
     *
     * @return array a *not indexed* array of search options
     *
     * @see https://glpi-developer-documentation.rtfd.io/en/master/devapi/search.html
     **/
    public function rawSearchOptions()
    {
        /** @var array $CFG_GLPI */
        global $CFG_GLPI;

        $tab = [];

        $tab[] = [
            'id'   => 'common',
            'name' => __('Characteristics')
        ];

        if ($this->isField('name')) {
            $tab[] = [
                'id'            => 1,
                'table'         => $this->getTable(),
                'field'         => 'name',
                'name'          => __('Name'),
                'datatype'      => 'itemlink',
                'massiveaction' => false,
            ];
        }

        if ($this->isField('is_recursive')) {
            $tab[] = [
                'id'       => 86,
                'table'      => $this->getTable(),
                'field'      => 'is_recursive',
                'name'       => __('Child entities'),
                'datatype'   => 'bool',
                'searchtype' => 'equals',
            ];
        }

       // add objectlock search options
        $tab = array_merge($tab, ObjectLock::rawSearchOptionsToAdd(get_class($this)));

        // Add project for assets
        $projects_itemtypes = $CFG_GLPI["project_asset_types"] ?? [];
        if (in_array(static::class, $projects_itemtypes)) {
            $tab = array_merge($tab, Project::rawSearchOptionsToAdd(static::class));
        }

        return $tab;
    }

    /**
     * Summary of getSearchOptionsToAdd
     * @since 9.2
     *
     * @param string $itemtype Item type, defaults to null
     *
     * @return array
     **/
    public static function getSearchOptionsToAdd($itemtype = null)
    {
        $options = [];

        $classname = get_called_class();
        $method_name = 'rawSearchOptionsToAdd';
        if (!method_exists($classname, $method_name)) {
            return $options;
        }

        if (defined('TU_USER') && $itemtype != null && $itemtype != AllAssets::getType()) {
            $item = new $itemtype();
            $all_options = $item->searchOptions();
        }

        foreach ($classname::$method_name($itemtype) as $opt) {
            // FIXME In GLPI 11.0, trigger a warning on invalid datatype (see `tests\units\Search::testSearchOptionsDatatype()`)

            if (!isset($opt['id'])) {
                throw new \Exception(get_called_class() . ': invalid search option! ' . print_r($opt, true));
            }
            $optid = $opt['id'];
            unset($opt['id']);

            if (defined('TU_USER') && $itemtype != null) {
                if (isset($all_options[$optid])) {
                    $message = "Duplicate key $optid ({$all_options[$optid]['name']}/{$opt['name']}) in " .
                    self::class . " searchOptionsToAdd for $itemtype!";

                    trigger_error($message, E_USER_WARNING);
                }
            }

            foreach ($opt as $k => $v) {
                $options[$optid][$k] = $v;
                if (defined('TU_USER') && $itemtype != null) {
                    $all_options[$optid][$k] = $v;
                }
            }
        }

        return $options;
    }

    /**
     * Get all the massive actions available for the current class regarding given itemtype
     *
     * @param array      $actions    Array of the actions to update where the keys are the internal identifier for the action and the values are the displayed value.
     *          Displayed values may contain HTML code, so text data must be sanitized before returning them from this method.
     * @param string $itemtype   the type of the item for which we want the actions
     * @param boolean    $is_deleted (default false)
     * @param ?CommonDBTM $checkitem  (default NULL)
     *
     * @return void (update is set inside $actions)
     **@since 0.85
     *
     */
    public static function getMassiveActionsForItemtype(
        array &$actions,
        $itemtype,
        $is_deleted = false,
        ?CommonDBTM $checkitem = null
    ) {
    }


    /**
     * Class-specific method used to show the fields to specify the massive action
     *
     * @since 0.85
     *
     * @param MassiveAction $ma the current massive action object
     *
     * @return boolean false if parameters displayed ?
     **/
    public static function showMassiveActionsSubForm(MassiveAction $ma)
    {
        return false;
    }


    /**
     * Class specific execution of the massive action (new system) by itemtypes
     *
     * @since 0.85
     *
     * @param MassiveAction $ma   the current massive action object
     * @param CommonDBTM    $item the item on which apply the massive action
     * @param array         $ids  an array of the ids of the item on which apply the action
     *
     * @return void (direct submit to $ma object)
     **/
    public static function processMassiveActionsForOneItemtype(
        MassiveAction $ma,
        CommonDBTM $item,
        array $ids
    ) {
    }


    /**
     * Get the standard massive actions which are forbidden
     *
     * @since 0.84
     *
     * This should be overloaded in Class
     *
     * @return array an array of massive actions
     **/
    public function getForbiddenStandardMassiveAction()
    {
        return [];
    }


    /**
     * Get forbidden single action
     *
     * @since 9.5.0
     *
     * @return array
     **/
    public function getForbiddenSingleMassiveActions()
    {
        $excluded = [
            '*:update',
            '*:delete',
            '*:remove',
            '*:purge',
            '*:unlock'
        ];

        if (Infocom::canApplyOn($this)) {
            $ic = new Infocom();
            if ($ic->getFromDBforDevice($this->getType(), $this->fields['id'])) {
                $excluded[] = 'Infocom:activate';
            }
        }

        return $excluded;
    }

    /**
     * Get whitelisted single actions
     *
     * @since 9.5.0
     *
     * @return array
     **/
    public function getWhitelistedSingleMassiveActions()
    {
        /** @var array $CFG_GLPI */
        global $CFG_GLPI;

        $actions = ['MassiveAction:add_transfer_list'];

        if (in_array(static::getType(), $CFG_GLPI['rackable_types'])) {
            $actions[] = 'Item_Rack:delete';
        }

        return $actions;
    }


    /**
     * Get the specific massive actions
     *
     * @since 0.84
     *
     * This should be overloaded in Class
     *
     * @param CommonGLPI $checkitem link item to check right (default NULL)
     *
     * @return array An array of massive actions where the keys are the internal identifier for the action and the values are the displayed value.
     *         Displayed values may contain HTML code, so text data must be sanitized before returning them from this method.
     **/
    public function getSpecificMassiveActions($checkitem = null)
    {
        /**
         * @var array $CFG_GLPI
         * @var \DBmysql $DB
         */
        global $CFG_GLPI, $DB;

        $actions = [];
       // test if current profile has rights to unlock current item type
        if (Session::haveRight(static::$rightname, UNLOCK)) {
            $actions['ObjectLock' . MassiveAction::CLASS_ACTION_SEPARATOR . 'unlock']
                        = _sx('button', 'Unlock items');
        }

        if (static::canUpdate()) {
            if ($DB->fieldExists(static::getTable(), 'entities_id')) {
                MassiveAction::getAddTransferList($actions);
            }

            if (in_array(static::getType(), Appliance::getTypes(true))) {
                $actions['Appliance' . MassiveAction::CLASS_ACTION_SEPARATOR . 'add_item'] =
                "<i class='fa-fw " . Appliance::getIcon() . "'></i>" . _sx('button', 'Associate to an appliance');
            }

            if (in_array(static::getType(), $CFG_GLPI['rackable_types'])) {
                $actions['Item_Rack' . MassiveAction::CLASS_ACTION_SEPARATOR . 'delete'] =
                "<i class='fa-fw ti ti-server-off'></i>" . _sx('button', 'Remove from a rack');
            }
        }

        return $actions;
    }


    /**
     * Print out an HTML "<select>" for a dropdown
     *
     * This should be overloaded in Class
     *
     * @param array $options array of possible options:
     * Parameters which could be used in options array :
     *    - name : string / name of the select (default is depending itemtype)
     *    - value : integer / preselected value (default 0)
     *    - comments : boolean / is the comments displayed near the dropdown (default true)
     *    - entity : integer or array / restrict to a defined entity or array of entities
     *                   (default -1 : no restriction)
     *    - toupdate : array / Update a specific item on select change on dropdown
     *                   (need value_fieldname, to_update, url (see Ajax::updateItemOnSelectEvent for information)
     *                   and may have moreparams)
     *    - used : array / Already used items ID: not to display in dropdown (default empty)
     *    - hide_if_no_elements  : boolean / hide dropdown if there is no elements (default false)
     *
     * @return string|false|integer
     **/
    public static function dropdown($options = [])
    {
       /// TODO try to revert usage : Dropdown::show calling this function
       /// TODO use this function instead of Dropdown::show
        return Dropdown::show(get_called_class(), $options);
    }


    /**
     * Return a search option by looking for a value of a specific field and maybe a specific table
     *
     * @param string $field the field in which looking for the value (for example : table, name, etc)
     * @param string $value the value to look for in the field
     * @param string $table the table (default '')
     *
     * @return array the search option array, or an empty array if not found
     **/
    public function getSearchOptionByField($field, $value, $table = '')
    {

        foreach ($this->searchOptions() as $id => $searchOption) {
            if (
                (isset($searchOption['linkfield']) && ($searchOption['linkfield'] == $value))
                || (isset($searchOption[$field]) && ($searchOption[$field] == $value))
            ) {
                if (
                    ($table == '')
                    || (($table != '') && ($searchOption['table'] == $table))
                ) {
                  // Set ID;
                    $searchOption['id'] = $id;
                    return $searchOption;
                }
            }
        }
        return [];
    }


    /**
     * Get search options
     *
     * @since 0.85
     *
     * @return array the search option array
     **/
    public function getOptions()
    {

        if (!$this->searchopt) {
            $this->searchopt = SearchOption::getOptionsForItemtype(static::getType());
        }

        return $this->searchopt;
    }


    /**
     * Return a search option ID by looking for a value of a specific field and maybe a specific table
     *
     * @since 0.83
     *
     * @param string $field the field in which looking for the value (for example : table, name, etc)
     * @param string $value the value to look for in the field
     * @param string $table the table (default '')
     *
     * @return mixed the search option id, or -1 if not found
     **/
    public function getSearchOptionIDByField($field, $value, $table = '')
    {

        $tab = $this->getSearchOptionByField($field, $value, $table);
        if (isset($tab['id'])) {
            return $tab['id'];
        }
        return -1;
    }


    /**
     * Check float and decimal values
     *
     * @param boolean $display display or not messages in and addAfterRedirect (true by default)
     *
     * @return void
     **/
    public function filterValues($display = true)
    {
       // MoYo : comment it because do not understand why filtering is disable
       // if (in_array('CommonDBRelation', class_parents($this))) {
       //    return true;
       // }
       //Type mismatched fields
        $fails = [];
        if (is_array($this->input) && count($this->input)) {
            foreach ($this->input as $key => $value) {
                $unset        = false;
                $regs         = [];
                $searchOption = $this->getSearchOptionByField('field', $key);

                if (
                    isset($searchOption['datatype'])
                    && (is_null($value) || ($value == '') || ($value == 'NULL'))
                ) {
                    switch ($searchOption['datatype']) {
                        case 'date':
                        case 'datetime':
                              // don't use $unset', because this is not a failure
                              $this->input[$key] = 'NULL';
                            break;
                    }
                } else if (
                    isset($searchOption['datatype'])
                       && !is_null($value)
                       && ($value != '')
                       && ($value != 'NULL')
                ) {
                    switch ($searchOption['datatype']) {
                        case 'integer':
                        case 'count':
                        case 'number':
                        case 'decimal':
                              $value = str_replace(',', '.', $value);
                            if ($searchOption['datatype'] == 'decimal') {
                                $this->input[$key] = floatval(Toolbox::cleanDecimal($value));
                            } else {
                                $this->input[$key] = intval(Toolbox::cleanInteger($value));
                            }
                            if (!is_numeric($this->input[$key])) {
                                 $unset = true;
                            }
                            break;

                        case 'bool':
                            if (!in_array($value, [0,1])) {
                                $unset = true;
                            }
                            break;

                        case 'ip':
                            $address = new IPAddress();
                            if (!$address->setAddressFromString($value)) {
                                $unset = true;
                            } else if (!$address->is_ipv4()) {
                                $unset = true;
                            }
                            break;

                        case 'mac':
                            preg_match("/([0-9a-fA-F]{1,2}([:-]|$)){6}$/", $value, $regs);
                            if (empty($regs)) {
                                $unset = true;
                            }
                           // Define the MAC address to lower to reduce complexity of SQL queries
                            $this->input[$key] = strtolower($value);
                            break;

                        case 'date':
                        case 'datetime':
                           // Date is already "reformat" according to getDateFormat()
                            $pattern  = "/^([0-9]{4})-([0-9]{1,2})-([0-9]{1,2})";
                            $pattern .= "([_][01][0-9]|2[0-3]:[0-5][0-9]:[0-5]?[0-9])?/";
                            preg_match($pattern, $value, $regs);
                            if (empty($regs)) {
                                $unset = true;
                            }
                            break;

                        case 'itemtype':
                           //Want to insert an itemtype, but the associated class doesn't exists
                            if (!class_exists($value)) {
                                $unset = true;
                            }
                            break;

                        case 'email':
                        case 'string':
                        case 'itemlink':
                            if (is_string($value) && ($length = mb_strlen($value, 'UTF-8')) > 255) {
                                trigger_error(
                                    "{$value} exceed 255 characters long ({$length}), it will be truncated.",
                                    E_USER_WARNING
                                );
                                $this->input[$key] = mb_substr($value, 0, 255, 'UTF-8');
                            }
                            break;

                        default:
                           //Plugins can implement their own checks
                            if (!$this->checkSpecificValues($searchOption['datatype'], $value)) {
                                $unset = true;
                            }
                           // Copy value if check have update it
                            $this->input[$key] = $value;
                            break;
                    }
                }

                if ($unset) {
                    $fails[] = $searchOption['name'];
                    unset($this->input[$key]);
                }
            }
        }
        if ($display && count($fails)) {
           //Display a message to indicate that one or more value where filtered
           //TRANS: %s is the list of the failed fields
            $message = sprintf(
                __('%1$s: %2$s'),
                __('At least one field has an incorrect value'),
                implode(',', $fails)
            );
            Session::addMessageAfterRedirect(htmlspecialchars($message), INFO, true);
        }
    }


    /**
     * Add more check for values
     *
     * @param string $datatype datatype of the value
     * @param array  $value    value to check (pass by reference)
     *
     * @return boolean true if value is ok, false if not
     **/
    public function checkSpecificValues($datatype, &$value)
    {
        return true;
    }


    /**
     * Get fields to display in the unicity error message
     *
     * @return array an array which contains field => label
     **/
    public function getUnicityFieldsToDisplayInErrorMessage()
    {

        return ['id'          => __('ID'),
            'serial'      => __('Serial number'),
            'entities_id' => Entity::getTypeName(1)
        ];
    }


    public function getUnallowedFieldsForUnicity()
    {
        return ['alert', 'comment', 'date_mod', 'id', 'is_recursive', 'items_id'];
    }


    /**
     * Build an unicity error message
     *
     * @param array $msgs    the string not transleted to be display on the screen, or to be sent in a notification
     * @param array $unicity the unicity criterion that failed to match
     * @param array $doubles the items that are already present in DB
     *
     * @return string
     **/
    public function getUnicityErrorMessage($msgs, $unicity, $doubles)
    {

        $message = [];
        foreach ($msgs as $field => $value) {
            $table = getTableNameForForeignKeyField($field);
            if ($table != '') {
                $searchOption = $this->getSearchOptionByField('field', 'name', $table);
            } else {
                $searchOption = $this->getSearchOptionByField('field', $field);
            }
            $message[] = sprintf(__('%1$s = %2$s'), $searchOption['name'], $value);
        }

        if ($unicity['action_refuse']) {
            $message_text = htmlspecialchars(sprintf(
                __('Impossible record for %s'),
                implode(' & ', $message)
            ));
        } else {
            $message_text = htmlspecialchars(sprintf(
                __('Item successfully added but duplicate record on %s'),
                implode(' & ', $message)
            ));
        }
        $message_text .= '<br>' . __s('Other item exist');

        foreach ($doubles as $double) {
            if ($this instanceof CommonDBChild) {
                if ($this->getField($this->itemtype)) {
                    $item = new $double['itemtype']();
                } else {
                    $item = new $this->itemtype();
                }

                $item->getFromDB($double['items_id']);
            } else {
                $item = clone $this;
                $item->getFromDB($double['id']);
            }

            $double_text = '';
            if ($item->canView() && $item->canViewItem()) {
                $double_text = $item->getLink();
            }

            foreach ($this->getUnicityFieldsToDisplayInErrorMessage() as $key => $value) {
                $field_value = $item->getField($key);
                if ($field_value != NOT_AVAILABLE) {
                    if (getTableNameForForeignKeyField($key) != '') {
                        $field_value = Dropdown::getDropdownName(
                            getTableNameForForeignKeyField($key),
                            $field_value
                        );
                    }
                    $new_text = htmlspecialchars(sprintf(__('%1$s: %2$s'), $value, $field_value));
                    if (empty($double_text)) {
                        $double_text = $new_text;
                    } else {
                        $double_text = sprintf(__('%1$s - %2$s'), $double_text, $new_text);
                    }
                }
            }
           // Add information on item in trashbin
            if ($item->isField('is_deleted') && $item->getField('is_deleted')) {
                $double_text = sprintf(__s('%1$s - %2$s'), $double_text, __s('Item in the trashbin'));
            }

            $message_text .= "<br>[" . $double_text . "]";
        }
        return $message_text;
    }


    /**
     * Check field unicity before insert or update
     *
     * @param boolean $add     true for insert, false for update (false by default)
     * @param array   $options array
     *
     * @return boolean true if item can be written in DB, false if not
     **/
    public function checkUnicity($add = false, $options = [])
    {
        /** @var array $CFG_GLPI */
        global $CFG_GLPI;

        $p = [
            'unicity_error_message'  => true,
            'add_event_on_duplicate' => true,
            'disable_unicity_check'  => false,
        ];

        if (is_array($options) && count($options)) {
            foreach ($options as $key => $value) {
                $p[$key] = $value;
            }
        }

       // Do not check for template
        if (isset($this->input['is_template']) && $this->input['is_template']) {
            return true;
        }

        $result = true;

       //Do not check unicity when creating infocoms or if checking is expliclty disabled
        if ($p['disable_unicity_check']) {
            return $result;
        }

       //Get all checks for this itemtype and this entity
        if (in_array(get_class($this), $CFG_GLPI["unicity_types"])) {
           // Get input entities if set / else get object one
            if (isset($this->input['entities_id'])) {
                $entities_id = $this->input['entities_id'];
            } else if (isset($this->fields['entities_id'])) {
                $entities_id = $this->fields['entities_id'];
            } else {
                $entities_id = 0;
                $message = 'Missing entity ID!';
                trigger_error($message, E_USER_WARNING);
            }

            $all_fields =  FieldUnicity::getUnicityFieldsConfig(get_class($this), $entities_id);
            foreach ($all_fields as $key => $fields) {
               //If there's fields to check
                if (!empty($fields) && !empty($fields['fields'])) {
                    $where    = [];
                    $continue = true;
                    foreach (explode(',', $fields['fields']) as $field) {
                        if (
                            isset($this->input[$field]) //Field is set
                            //Standard field not null
                            && (((getTableNameForForeignKeyField($field) == '')
                            && ($this->input[$field] != ''))
                            //Foreign key and value is not 0
                            || ((getTableNameForForeignKeyField($field) != '')
                              && ($this->input[$field] > 0)))
                            && !Fieldblacklist::isFieldBlacklisted(
                                get_class($this),
                                $entities_id,
                                $field,
                                $this->input[$field]
                            )
                        ) {
                            $where[$this->getTable() . '.' . $field] = $this->input[$field];
                        } else {
                            $continue = false;
                        }
                    }

                    if (
                        $continue
                        && count($where)
                    ) {
                        $entities = $fields['entities_id'];
                        if ($fields['is_recursive']) {
                            $entities = getSonsOf('glpi_entities', $fields['entities_id']);
                        }
                        $where[] = getEntitiesRestrictCriteria($this->getTable(), '', $entities);

                        $tmp = clone $this;
                        if ($tmp->maybeTemplate()) {
                            $where['is_template'] = 0;
                        }

                       //If update, exclude ID of the current object
                        if (!$add) {
                            $where['NOT'] = [$this->getTable() . '.id' => $this->input['id']];
                        }

                        $doubles = getAllDataFromTable($this->getTable(), $where);
                        if (count($doubles) > 0) {
                            $message = [];
                            if (
                                $p['unicity_error_message']
                                || $p['add_event_on_duplicate']
                            ) {
                                foreach (explode(',', $fields['fields']) as $field) {
                                    $message[$field] = $this->input[$field];
                                }

                                $message_text = $this->getUnicityErrorMessage($message, $fields, $doubles);
                                if ($p['unicity_error_message']) {
                                    if (!$fields['action_refuse']) {
                                        $show_other_messages = ($fields['action_refuse'] ? true : false);
                                    } else {
                                        $show_other_messages = true;
                                    }
                                    Session::addMessageAfterRedirect(
                                        $message_text,
                                        true,
                                        $show_other_messages,
                                        $show_other_messages
                                    );
                                }
                                if ($p['add_event_on_duplicate']) {
                                    Event::log(
                                        (!$add ? $this->fields['id'] : 0),
                                        get_class($this),
                                        4,
                                        'inventory',
                                        //TRANS: %1$s is the user login, %2$s the message
                                        sprintf(
                                            __('%1$s trying to add an item that already exists: %2$s'),
                                            $_SESSION["glpiname"],
                                            $message_text
                                        )
                                    );
                                }
                            }
                            if ($fields['action_refuse']) {
                                $result = false;
                            }
                            if ($fields['action_notify']) {
                                $params = [
                                    'action_type' => $add,
                                    'action_user' => getUserName(Session::getLoginUserID()),
                                    'entities_id' => $entities_id,
                                    'itemtype'    => get_class($this),
                                    'date'        => $_SESSION['glpi_currenttime'],
                                    'refuse'      => $fields['action_refuse'],
                                    'label'       => $message,
                                    'field'       => $fields,
                                    'double'      => $doubles
                                ];
                                NotificationEvent::raiseEvent('refuse', new FieldUnicity(), $params);
                            }
                        }
                    }
                }
            }
        }

        return $result;
    }


    /**
     * Clean all infos which match some criteria
     *
     * @param array   $crit    array of criteria (ex array('is_active'=>'1'))
     * @param boolean $force   force purge not on put in trashbin (default false)
     * @param boolean $history do history log ? (true by default)
     *
     * @return boolean
     **/
    public function deleteByCriteria($crit = [], $force = false, $history = true)
    {
        /** @var \DBmysql $DB */
        global $DB;

        $ok = false;
        if (is_array($crit) && (count($crit) > 0)) {
            $crit['FIELDS'] = [$this::getTable() => 'id'];
            $crit['FROM'] = $this->getTable();
            $ok = true;
            $iterator = $DB->request($crit);
            foreach ($iterator as $row) {
                if (!$this->delete($row, $force, $history)) {
                    $ok = false;
                }
            }
        }
        return $ok;
    }


    /**
     * get the Entity of an Item
     *
     * @param string  $itemtype item type
     * @param integer $items_id id of the item
     *
     * @return integer ID of the entity or -1
     **/
    public static function getItemEntity($itemtype, $items_id)
    {

        if (
            $itemtype
            && ($item = getItemForItemtype($itemtype))
        ) {
            if ($item->getFromDB($items_id)) {
                return $item->getEntityID();
            }
        }
        return -1;
    }


    /**
     * display a specific field value
     *
     * @since 0.83
     *
     * @param string       $field   name of the field
     * @param string|array $values  with the value to display or a Single value
     * @param array        $options Array of options
     *
     * @return string the string to display
     **/
    public static function getSpecificValueToDisplay($field, $values, array $options = [])
    {

        switch ($field) {
            case '_virtual_datacenter_position':
                $static = new static();
<<<<<<< HEAD
                if (method_exists($static, 'renderDcBreadcrumb')) {
                    //FIXME phpstan-ignore-next-line
                    return $static::renderDcBreadcrumb($values['id']);
=======
                if (method_exists($static, 'getDcBreadcrumbSpecificValueToDisplay')) {
                    /** @var class-string $static */
                    return $static::getDcBreadcrumbSpecificValueToDisplay($values['id']);
>>>>>>> e0b9650b
                }
        }

        return '';
    }


    /**
     * display a field using standard system
     *
     * @since 0.83
     *
     * @param integer|string|array $field_id_or_search_options id of the search option field
     *                                                             or field name
     *                                                             or search option array
     * @param mixed                $values                     value to display
     * @param array                $options                    array of possible options:
     * Parameters which could be used in options array :
     *    - comments : boolean / is the comments displayed near the value (default false)
     *    - any others options passed to specific display method
     *
     * @return string the string to display
     **/
    public function getValueToDisplay($field_id_or_search_options, $values, $options = [])
    {
        /** @var array $CFG_GLPI */
        global $CFG_GLPI;

        $param = [
            'comments' => false,
            'html'     => false,
        ];
        foreach ($param as $key => $val) {
            if (!isset($options[$key])) {
                $options[$key] = $val;
            }
        }

        $searchoptions = [];
        if (is_array($field_id_or_search_options)) {
            $searchoptions = $field_id_or_search_options;
        } else {
            $searchopt = $this->searchOptions();

           // Get if id of search option is passed
            if (is_numeric($field_id_or_search_options)) {
                if (isset($searchopt[$field_id_or_search_options])) {
                    $searchoptions = $searchopt[$field_id_or_search_options];
                }
            } else { // Get if field name is passed
                $searchoptions = $this->getSearchOptionByField(
                    'field',
                    $field_id_or_search_options,
                    $this->getTable()
                );
            }
        }

        $value = $values;

        if (count($searchoptions)) {
            $field = $searchoptions['field'];

           // Normalize option
            if (is_array($values)) {
                $value = $values[$field];
            } else {
                $values = [$field => $value];
            }

            if (isset($searchoptions['datatype'])) {
                $unit = '';
                if (isset($searchoptions['unit'])) {
                    $unit = $searchoptions['unit'];
                }

                switch ($searchoptions['datatype']) {
                    case "count":
                    case "number":
                        if (isset($searchoptions['toadd']) && isset($searchoptions['toadd'][$value])) {
                             return $searchoptions['toadd'][$value];
                        }
                        if ($options['html']) {
                            return Dropdown::getValueWithUnit($value, $unit);
                        }
                        return $value;

                    case "decimal":
                        if ($options['html']) {
                            return Dropdown::getValueWithUnit($value, $unit, $CFG_GLPI["decimal_number"]);
                        }
                        return $value;

                    case "string":
                    case "mac":
                    case "ip":
                        return $value;

                    case "text":
                        if (isset($searchoptions['htmltext']) && $searchoptions['htmltext']) {
                            $value = RichText::getTextFromHtml($value, true, false, true);
                        }

                        return $options['html'] ? nl2br($value) : $value;

                    case "bool":
                        return Dropdown::getYesNo($value);

                    case "date":
                    case "date_delay":
                        if (isset($options['relative_dates']) && $options['relative_dates']) {
                            $dates = Html::getGenericDateTimeSearchItems(['with_time'   => true,
                                'with_future' => true
                            ]);
                            return $dates[$value];
                        }
                        return empty($value) ? $value : Html::convDate(Html::computeGenericDateTimeSearch($value, true));

                    case "datetime":
                        if (isset($options['relative_dates']) && $options['relative_dates']) {
                            $dates = Html::getGenericDateTimeSearchItems(['with_time'   => true,
                                'with_future' => true
                            ]);
                            return $dates[$value];
                        }
                        return empty($value) ? $value : Html::convDateTime(Html::computeGenericDateTimeSearch($value, false));

                    case "timestamp":
                        if (
                            ($value == 0)
                            && isset($searchoptions['emptylabel'])
                        ) {
                            return $searchoptions['emptylabel'];
                        }
                        $withseconds = false;
                        if (isset($searchoptions['withseconds'])) {
                            $withseconds = $searchoptions['withseconds'];
                        }
                        return Html::timestampToString($value, $withseconds);

                    case "email":
                        if ($options['html']) {
                            return "<a href='mailto:$value'>$value</a>";
                        }
                        return $value;

                    case "weblink":
                        $orig_link = trim($value);
                        if (!empty($orig_link)) {
                           // strip begin of link
                            $link = preg_replace('/https?:\/\/(www[^\.]*\.)?/', '', $orig_link);
                            $link = preg_replace('/\/$/', '', $link);
                            if (Toolbox::strlen($link) > $CFG_GLPI["url_maxlength"]) {
                                $link = Toolbox::substr($link, 0, $CFG_GLPI["url_maxlength"]) . "...";
                            }
                            return "<a href=\"" . Toolbox::formatOutputWebLink($orig_link) . "\" target='_blank'>$link" .
                            "</a>";
                        }
                        return "&nbsp;";

                    case "itemlink":
                        if ($searchoptions['table'] == $this->getTable()) {
                            break;
                        }
                       //use dropdown per default

                    case "dropdown":
                        if (isset($searchoptions['toadd']) && isset($searchoptions['toadd'][$value])) {
                            return $searchoptions['toadd'][$value];
                        }
                        if (!is_numeric($value)) {
                            return $value;
                        }

                        if (
                            ($value == 0)
                            && isset($searchoptions['emptylabel'])
                        ) {
                            return $searchoptions['emptylabel'];
                        }

                        if ($searchoptions['table'] == 'glpi_users') {
                            if ($param['comments']) {
                                $tmp = getUserName($value, 2);
                                return $tmp['name'] . '&nbsp;' . Html::showToolTip(
                                    $tmp['comment'],
                                    ['display' => false]
                                );
                            }
                            return getUserName($value);
                        }
                        if ($param['comments']) {
                            $tmp = Dropdown::getDropdownName($searchoptions['table'], $value, 1);
                            return $tmp['name'] . '&nbsp;' . Html::showToolTip(
                                $tmp['comment'],
                                ['display' => false]
                            );
                        }
                        return Dropdown::getDropdownName($searchoptions['table'], $value);

                    case "itemtypename":
                        if ($obj = getItemForItemtype($value)) {
                            return $obj->getTypeName(1);
                        }
                        break;

                    case "language":
                        if (isset($CFG_GLPI['languages'][$value])) {
                            return $CFG_GLPI['languages'][$value][0];
                        }
                        return __('Default value');
                }
            }
           // Get specific display if available
            $itemtype = getItemTypeForTable($searchoptions['table']);
            if (is_a($itemtype, CommonDBTM::class, true)) {
                $options['searchopt'] = $searchoptions;
                $specific = $itemtype::getSpecificValueToDisplay($field, $values, $options);
                if (!empty($specific)) {
                    return $specific;
                }
            }
        }
        return $value;
    }

    /**
     * display a specific field selection system
     *
     * @since 0.83
     *
     * @param string       $field   name of the field
     * @param string       $name    name of the select (if empty use linkfield) (default '')
     * @param string|array $values  with the value to select or a Single value (default '')
     * @param array        $options aArray of options
     *
     * @return string the string to display
     **/
    public static function getSpecificValueToSelect($field, $name = '', $values = '', array $options = [])
    {
        return '';
    }


    /**
     * Select a field using standard system
     *
     * @since 0.83
     *
     * @param integer|string|array $field_id_or_search_options id of the search option field
     *                                                             or field name
     *                                                             or search option array
     * @param string               $name                       name of the select (if empty use linkfield)
     *                                                         (default '')
     * @param mixed                $values                     default value to display
     *                                                         (default '')
     * @param array                $options                    array of possible options:
     * Parameters which could be used in options array :
     *    - comments : boolean / is the comments displayed near the value (default false)
     *    - any others options passed to specific display method
     *
     * @return false|string the string to display
     **/
    public function getValueToSelect($field_id_or_search_options, $name = '', $values = '', $options = [])
    {
        /** @var array $CFG_GLPI */
        global $CFG_GLPI;

        $param = [
            'comments' => false,
            'html'     => false,
        ];
        foreach ($param as $key => $val) {
            if (!isset($options[$key])) {
                $options[$key] = $val;
            }
        }

        $searchoptions = [];
        if (is_array($field_id_or_search_options)) {
            $searchoptions = $field_id_or_search_options;
        } else {
            $searchopt = $this->searchOptions();

           // Get if id of search option is passed
            if (is_numeric($field_id_or_search_options)) {
                if (isset($searchopt[$field_id_or_search_options])) {
                    $searchoptions = $searchopt[$field_id_or_search_options];
                }
            } else { // Get if field name is passed
                $searchoptions = $this->getSearchOptionByField(
                    'field',
                    $field_id_or_search_options,
                    $this->getTable()
                );
            }
        }

        $value  = $values;

        if (count($searchoptions)) {
            $field = $searchoptions['field'];
           // Normalize option
            if (is_array($values)) {
                $value = $values[$field];
            } else {
                $values = [$field => $value];
            }

            if (empty($name)) {
                $name = $searchoptions['linkfield'];
            }
           // If not set : set to specific
            if (!isset($searchoptions['datatype'])) {
                $searchoptions['datatype'] = 'specific';
            }

            $options['display'] = false;

            if (isset($options[$searchoptions['table'] . '.' . $searchoptions['field']])) {
                $options = array_merge(
                    $options,
                    $options[$searchoptions['table'] . '.' . $searchoptions['field']]
                );
            }

            switch ($searchoptions['datatype']) {
                case "count":
                case "number":
                case "integer":
                    $copytooption = ['min', 'max', 'step', 'toadd', 'unit'];
                    foreach ($copytooption as $key) {
                        if (isset($searchoptions[$key]) && !isset($options[$key])) {
                            $options[$key] = $searchoptions[$key];
                        }
                    }
                    $options['value'] = $value;
                    return Dropdown::showNumber($name, $options);

                case "decimal":
                case "mac":
                case "ip":
                case "string":
                case "email":
                case "weblink":
                    return Html::input($name, ['value' => $value]);

                case "text":
                    $is_htmltext = isset($searchoptions['htmltext']) && $searchoptions['htmltext'];
                    if ($is_htmltext) {
                        $value = RichText::getSafeHtml($value, true);
                    }

                    return Html::textarea(
                        [
                            'display'           => false,
                            'name'              => $name,
                            'value'             => $value,
                            'enable_fileupload' => false,
                            'enable_richtext'   => $is_htmltext,
                        // For now, this textarea is displayed only in the "update" massive action form, for fields
                        // corresponding to a search option having "htmltext" property.
                        // Uploaded images processing is not able to handle multiple use of same uploaded file, so until this is fixed,
                        // it is preferable to disable image pasting in rich text inside massive actions.
                            'enable_images'     => false,
                            'cols'              => 45,
                            'rows'              => 5,
                        ]
                    );

                case "bool":
                    return Dropdown::showYesNo($name, $value, -1, $options);

                case "color":
                    return Html::showColorField($name, $options);

                case "date":
                case "date_delay":
                    if (isset($options['relative_dates']) && $options['relative_dates']) {
                        if (isset($searchoptions['maybefuture']) && $searchoptions['maybefuture']) {
                             $options['with_future'] = true;
                        }
                        return Html::showGenericDateTimeSearch($name, $value, $options);
                    }
                    $copytooption = ['min', 'max', 'maybeempty', 'showyear'];
                    foreach ($copytooption as $key) {
                        if (isset($searchoptions[$key]) && !isset($options[$key])) {
                            $options[$key] = $searchoptions[$key];
                        }
                    }
                    $options['value'] = $value;
                    return Html::showDateField($name, $options);

                case "datetime":
                    if (isset($options['relative_dates']) && $options['relative_dates']) {
                        if (isset($searchoptions['maybefuture']) && $searchoptions['maybefuture']) {
                             $options['with_future'] = true;
                        }
                        $options['with_time'] = true;
                        return Html::showGenericDateTimeSearch($name, $value, $options);
                    }
                    $copytooption = ['mindate', 'maxdate', 'mintime', 'maxtime',
                        'maybeempty', 'timestep'
                    ];
                    foreach ($copytooption as $key) {
                        if (isset($searchoptions[$key]) && !isset($options[$key])) {
                            $options[$key] = $searchoptions[$key];
                        }
                    }
                    $options['value'] = $value;
                    return Html::showDateTimeField($name, $options);

                case "timestamp":
                    $copytooption = ['addfirstminutes', 'emptylabel', 'inhours',  'max', 'min',
                        'step', 'toadd', 'display_emptychoice'
                    ];
                    foreach ($copytooption as $key) {
                        if (isset($searchoptions[$key]) && !isset($options[$key])) {
                            $options[$key] = $searchoptions[$key];
                        }
                    }
                    $options['value'] = $value;
                    return Dropdown::showTimeStamp($name, $options);

                case "itemlink":
                    if (isset($options['itemlink_as_string']) && $options['itemlink_as_string']) {
                       // Do not use dropdown if wanted to select string value instead of ID
                        break;
                    }
                   //use dropdown case per default

                case "dropdown":
                    $copytooption     = ['condition', 'displaywith', 'emptylabel',
                        'right', 'toadd'
                    ];
                    $options['name']  = $name;
                    $options['value'] = $value;
                    foreach ($copytooption as $key) {
                        if (isset($searchoptions[$key]) && !isset($options[$key])) {
                            $options[$key] = $searchoptions[$key];
                        }
                    }
                    if (!isset($options['entity'])) {
                        $options['entity'] = $_SESSION['glpiactiveentities'];
                    }
                    $itemtype = $searchoptions['itemtype'] ?? getItemTypeForTable($searchoptions['table']);

                    return $itemtype::dropdown($options);

                case "right":
                    return Profile::dropdownRights(
                        Profile::getRightsFor($searchoptions['rightclass']),
                        $name,
                        $value,
                        ['multiple' => false,
                            'display'  => false
                        ]
                    );

                case "itemtypename":
                    if (isset($searchoptions['itemtype_list'])) {
                        $options['types'] = $CFG_GLPI[$searchoptions['itemtype_list']];
                    }
                     $copytooption     = ['types'];
                     $options['value'] = $value;
                    foreach ($copytooption as $key) {
                        if (isset($searchoptions[$key]) && !isset($options[$key])) {
                            $options[$key] = $searchoptions[$key];
                        }
                    }
                    if (isset($options['types'])) {
                        return Dropdown::showItemTypes(
                            $name,
                            $options['types'],
                            $options
                        );
                    }
                    return false;

                case "language":
                    $copytooption = ['emptylabel', 'display_emptychoice'];
                    foreach ($copytooption as $key) {
                        if (isset($searchoptions[$key]) && !isset($options[$key])) {
                            $options[$key] = $searchoptions[$key];
                        }
                    }
                    $options['value'] = $value;
                    return Dropdown::showLanguages($name, $options);
            }
           // Get specific display if available
            $itemtype = getItemTypeForTable($searchoptions['table']);
            if ($item = getItemForItemtype($itemtype)) {
                $options['searchopt'] = $searchoptions;
                $specific = $item->getSpecificValueToSelect(
                    $searchoptions['field'],
                    $name,
                    $values,
                    $options
                );
                if (strlen($specific)) {
                     return $specific;
                }
            }
        }
       // default case field text
        return Html::input($name, ['value' => $value]);
    }

    /**
     * @param string  $itemtype Item type
     * @param string  $target   Target
     * @param boolean $add      If true, diplays the template list to select the template to use when creating an item. Otherwise, displays the list of templates with the options to add/delete templates.
     *
     * @return false|void
     */
    public static function listTemplates($itemtype, $target, $add = false)
    {
        /** @var \DBmysql $DB */
        global $DB;

        if (!($item = getItemForItemtype($itemtype))) {
            return false;
        }

        if (!$item->maybeTemplate()) {
            return false;
        }

        // Avoid to get old data
        $item->clearSavedInput();

        if (
            !$item::canView()
            && !$item::canCreate()
        ) {
            return false;
        }

        $request = [
            'FROM'   => $item::getTable(),
            'WHERE'  => [
                'is_template'  => 1
            ],
            'ORDER'  => ['template_name']
        ];

        if ($item->isEntityAssign()) {
            $request['WHERE'] += getEntitiesRestrictCriteria(
                $item::getTable(),
                'entities_id',
                $_SESSION['glpiactiveentities'],
                $item->maybeRecursive()
            );
        }

        $iterator = $DB->request($request);
        $blank_params = (strpos($target, '?') ? '&' : '?') . "id=-1&withtemplate=2";
        $target_blank = $target . $blank_params;

        if ($add && count($iterator) === 0) {
            // if there are no templates, just use blank
            Html::redirect($target_blank);
        }

        $columns = [
            'template' => _n('Template', 'Templates', 1)
        ];
        if (!$add && Session::isMultiEntitiesMode()) {
            $columns['entity'] = Entity::getTypeName(1);
        }

        $entries = [];
        $entity_cache = [];

        if ($add) {
            $entries[] = [
                'template' => '<a href="' . htmlspecialchars($target_blank) . '">' . __('Blank Template') . '</a>'
            ];
        }

        foreach ($iterator as $data) {
            $entry = [];
            $templname = $data["template_name"];
            if ($_SESSION["glpiis_ids_visible"] || empty($data["template_name"])) {
                $templname = sprintf(__('%1$s (%2$s)'), $templname, $data["id"]);
            }
            if (!$add && $item::canCreate()) {
                $modify_params = (strpos($target, '?') ? '&' : '?') . "id=" . $data['id'] . "&withtemplate=1";
                $target_modify = $target . $modify_params;

                $entry['template'] = '<a href="' . htmlspecialchars($target_modify) . '">' . htmlspecialchars($templname) . '</a>';
                if (Session::isMultiEntitiesMode()) {
                    if (!isset($entity_cache[$data['entities_id']])) {
                        $entity_cache[$data['entities_id']] = Dropdown::getDropdownName('glpi_entities', $data['entities_id']);
                    }
                    $entity = Dropdown::getDropdownName('glpi_entities', $data['entities_id']);
                    $entry['entity'] = $entity;
                }
            } else {
                $add_params = (strpos($target, '?') ? '&' : '?') . "id=" . $data['id'] . "&withtemplate=2";
                $target_add = $target . $add_params;
                $entry['template'] = '<a href="' . htmlspecialchars($target_add) . '">' . htmlspecialchars($templname) . '</a>';
            }
            $entries[] = $entry;
        }

        $twig_params = [
            'datatable_params' => [
                'is_tab' => true,
                'nopager' => true,
                'nofilter' => true,
                'nosort' => true,
                'columns' => $columns,
                'formatters' => [
                    'template' => 'raw_html'
                ],
                'entries' => $entries,
                'total_number' => count($entries),
                'filtered_number' => count($entries),
                'showmassiveactions' => false,
            ],
            'add_template' => $item::canCreate() && !$add,
            'target_create' => $target . (strpos($target, '?') ? '&id=-1&withtemplate=1' : '?id=-1&withtemplate=1'),
            'add_template_label' => __('Add a template...')
        ];

        // language=Twig
        echo TemplateRenderer::getInstance()->renderFromStringTemplate(<<<TWIG
            <div class="d-flex mx-auto justify-content-center">
                <div class="card col-10 col-sm-6 col-xxl-3">
                    <div class="card-body p-0">
                        {{ include('components/datatable.html.twig', datatable_params, with_context = false) }}
                    </div>
                    {% if add_template %}
                        <div class="card-footer text-center py-2">
                            <a href="{{ target_create }}" class="mt-3">{{ add_template_label }}</a>
                        </div>
                    {% endif %}
                </div>
            </div>
TWIG, $twig_params);
    }

    /**
     * Specificy a plugin itemtype for which entities_id and is_recursive should be forwarded
     *
     * @since 0.83
     *
     * @param string $for_itemtype change of entity for this itemtype will be forwarder
     * @param string $to_itemtype  change of entity will affect this itemtype
     *
     * @return void
     **/
    public static function addForwardEntity($for_itemtype, $to_itemtype)
    {
        self::$plugins_forward_entity[$for_itemtype][] = $to_itemtype;
    }

    /**
     * Is entity information forward To ?
     *
     * @since 0.84
     *
     * @param string $itemtype itemtype to check
     *
     * @return boolean
     **/
    public static function isEntityForwardTo($itemtype)
    {
        if (in_array($itemtype, static::$forward_entity_to)) {
            return true;
        }
        // Fill forward_entity_to array with itemtypes coming from plugins
        if (
            isset(static::$plugins_forward_entity[static::getType()])
            && in_array($itemtype, static::$plugins_forward_entity[static::class], true)
        ) {
            return true;
        }
        return false;
    }

    /**
     * Get rights for an item _ may be overload by object
     *
     * @since 0.85
     *
     * @param string $interface (defalt 'central')
     *
     * @return array array of rights to display
     **/
    public function getRights($interface = 'central')
    {
        $values = [
            CREATE  => __('Create'),
            READ    => __('Read'),
            UPDATE  => __('Update'),
            PURGE   => ['short' => __('Purge'),
                'long'  => _x('button', 'Delete permanently')
            ]
        ];

        $values += ObjectLock::getRightsToAdd(get_class($this), $interface);

        if ($this->maybeDeleted()) {
            $values[DELETE] = [
                'short' => __('Delete'),
                'long'  => _x('button', 'Put in trashbin')
            ];
        }
        if ($this->usenotepad) {
            $values[READNOTE] = [
                'short' => __('Read notes'),
                'long' => __("Read the item's notes")
            ];
            $values[UPDATENOTE] = [
                'short' => __('Update notes'),
                'long' => __("Update the item's notes")
            ];
        }

        return $values;
    }

    /**
     * Generate link(s).
     *
     * @since 9.1
     *
     * @param string        $link       original string content
     * @param CommonDBTM    $item       item used to make replacements
     * @param bool          $safe_url   indicates whether URL should be sanitized or not
     *
     * @return array of link contents (may have several when item have several IP / MAC cases)
     */
    public static function generateLinkContents($link, CommonDBTM $item, bool $safe_url = true)
    {
        return Link::generateLinkContents($link, $item, $safe_url);
    }

    /**
     * add files from a textarea (from $this->input['content'])
     * or a file input (from $this->input['_filename']) to an CommonDBTM object
     * create document if needed
     * create link from document to CommonDBTM object
     *
     * @since 9.2
     *
     * @param array $input   Input data
     * @param array $options array with theses keys
     *                        - force_update (default false) update the content field of the object
     *                        - content_field (default content) the field who receive the main text
     *                                                          (with images)
     *                        - name (default filename) name of the HTML input containing files
     *                        - date  Date to set on document_items
     * @return array the input param transformed
     **/
    public function addFiles(array $input, $options = [])
    {
        /** @var array $CFG_GLPI */
        global $CFG_GLPI;

        $default_options = [
            'force_update'  => false,
            'content_field' => 'content',
            'name'          => 'filename',
            'date'          => null,
        ];
        $options = array_merge($default_options, $options);

        $uploadName = '_' . $options['name'];
        $tagUploadName = '_tag_' . $options['name'];
        $prefixUploadName = '_prefix_' . $options['name'];

        if (
            !isset($input[$uploadName])
            || (count($input[$uploadName]) === 0)
        ) {
            return $input;
        }
        $docadded     = [];
        $donotif      = $input['_donotif'] ?? 0;
        $disablenotif = $input['_disablenotif'] ?? 0;

        foreach ($input[$uploadName] as $key => $file) {
            $doc      = new Document();
            $docitem  = new Document_Item();
            $docID    = 0;
            $filename = GLPI_TMP_DIR . "/" . $file;
            $input2   = [];

            //If file tag is present
            if (
                isset($input[$tagUploadName])
                && !empty($input[$tagUploadName][$key])
            ) {
                $input['_tag'][$key] = $input[$tagUploadName][$key];
            }

            //retrieve entity
            $entities_id = $_SESSION['glpiactive_entity'] ?? 0;
            if (isset($this->fields["entities_id"])) {
                $entities_id = $this->fields["entities_id"];
            } else if (isset($input['entities_id'])) {
                $entities_id = $input['entities_id'];
            } else if (isset($input['_job']->fields['entities_id'])) {
                $entities_id = $input['_job']->fields['entities_id'];
            }

            //retrieve is_recursive
            $is_recursive = 0;
            if (isset($this->fields["is_recursive"])) {
                $is_recursive = $this->fields["is_recursive"];
            } else if (isset($input['is_recursive'])) {
                $is_recursive = $input['is_recursive'];
            } else if (isset($input['_job']->fields['is_recursive'])) {
                $is_recursive = $input['_job']->fields['is_recursive'];
            } else if ($this instanceof CommonDBVisible) {
                // CommonDBVisible visibility restriction is unpredictable as
                // it may change over time, and can be related to dynamic profiles assignation.
                // Related documents have to be available on all entities.
                $is_recursive = 1;
            }

           // Check for duplicate and availability (e.g. file deleted in _files)
            if ($doc->getDuplicateOf($entities_id, $filename)) {
                $docID = $doc->fields["id"];
                // File already exist, we replace the tag by the existing one
                if (
                    isset($input['_tag'][$key])
                    && ($docID > 0)
                    && isset($input[$options['content_field']])
                ) {
                    $input[$options['content_field']] = str_replace(
                        $input['_tag'][$key],
                        $doc->fields["tag"],
                        $input[$options['content_field']]
                    );
                    $docadded[$docID]['tag'] = $doc->fields["tag"];
                }
                if (!$doc->checkAvailability($filename)) {
                    $input2 = [
                        'id'                      => $docID,
                        '_only_if_upload_succeed' => 1,
                        '_filename'               => [$file],
                        'current_filepath'        => $filename,
                    ];
                    if (isset($this->input[$prefixUploadName][$key])) {
                        $input2[$prefixUploadName]  = [$this->input[$prefixUploadName][$key]];
                    }
                    $doc->update($input2);
                }
            } else {
                if (static::class === Ticket::class) {
                    //TRANS: Default document to files attached to tickets : %d is the ticket id
                    $input2["name"] = sprintf(__('Document Ticket %d'), $this->getID());
                    $input2["tickets_id"] = $this->getID();
                }

                if (isset($input['_tag'][$key])) {
                    // Insert image tag
                    $input2["tag"] = $input['_tag'][$key];
                }

                $input2["entities_id"]             = $entities_id;
                $input2["is_recursive"]            = $is_recursive;
                $input2["documentcategories_id"]   = $CFG_GLPI["documentcategories_id_forticket"];
                $input2["_only_if_upload_succeed"] = 1;
                $input2["_filename"]               = [$file];
                if (isset($this->input[$prefixUploadName][$key])) {
                    $input2[$prefixUploadName]  = [$this->input[$prefixUploadName][$key]];
                }
                $docID = $doc->add($input2);

                if (isset($input['_tag'][$key])) {
                    // Store image tag
                    $docadded[$docID]['tag'] = $doc->fields["tag"];
                }
            }

            if ($docID > 0) {
               // complete doc information
                $docadded[$docID]['data'] = sprintf(
                    __('%1$s - %2$s'),
                    $doc->fields["name"],
                    $doc->fields["filename"]
                );
                $docadded[$docID]['filepath'] = $doc->fields["filepath"];

                // add doc - item link
                $toadd = [
                    'documents_id'  => $docID,
                    '_do_notif'     => $donotif,
                    '_disablenotif' => $disablenotif,
                    'itemtype'      => static::class,
                    'items_id'      => $this->getID()
                ];
               // Set date, needed if it differs from the creation date
                $toadd['date'] = $options['date'] ?? $_SESSION['glpi_currenttime'];

                if (isset($input['users_id'])) {
                    $toadd['users_id'] = $input['users_id'];
                }
                if (
                    isset($input[$options['content_field']])
                    && str_contains($input[$options['content_field']], $doc->fields["tag"])
                    && str_contains($doc->fields['mime'], 'image/')
                ) {
                    //do not display inline docs in timeline
                    $toadd['timeline_position'] = CommonITILObject::NO_TIMELINE;
                } else {
                    //get timeline_position from parent (followup  / task / doc)
                    if (isset($input['timeline_position'])) {
                        $toadd['timeline_position'] = $input['timeline_position'];
                    }
                }

                $docitem->add($toadd);
            }
           // Only notification for the first New doc
            $donotif = false;
        }

       // manage content transformation
        if (isset($input[$options['content_field']])) {
            $input[$options['content_field']] = Toolbox::convertTagToImage(
                $input[$options['content_field']],
                $this,
                $docadded,
                $options['_add_link'] ?? true,
            );

            if (isset($this->input['_forcenotif'])) {
                $input['_forcenotif'] = $this->input['_forcenotif'];
                unset($input['_disablenotif']);
            }

           // force update of content on add process (we are in post_addItem function)
            if ($options['force_update']) {
                $this->fields[$options['content_field']] = $input[$options['content_field']];
                $this->updateInDB([$options['content_field']]);
            }
        }

        return $input;
    }

    /**
     * Get autofill mark for/from templates
     *
     * @param string $field   Field name
     * @param array  $options Withtemplate parameter
     * @param string $value   Optional value (if field to check is not part of current itemtype)
     *
     * @return string
     */
    public function getAutofillMark($field, $options, $value = null)
    {
        $mark = '';
        $title = null;
        if ((int) $options['withtemplate'] === 1 && ($this->isTemplate() || $this->isNewItem())) {
            $title = __s('You can define an autofill template');
        } else if ($this->isTemplate()) {
            if ($value === null) {
                $value = $this->getField($field);
            }
            $len = Toolbox::strlen($value);
            if (
                $len > 8
                && Toolbox::substr($value, 0, 4) === '&lt;'
                && Toolbox::substr($value, $len - 4, 4) === '&gt;'
                && preg_match("/\\#{1,10}/", Toolbox::substr($value, 4, $len - 8))
            ) {
                $title = __s('Autofilled from template');
            } else {
                return '';
            }
        }
        if ($title !== null) {
            $mark = "<i class='fa fa-magic' title='$title'></i>";
        }
        return $mark;
    }

    /**
     * Manage business rules for assets
     *
     * @since 9.4
     *
     * @param boolean $condition the condition (RuleAsset::ONADD or RuleAsset::ONUPDATE)
     *
     * @return void
     */
    private function assetBusinessRules($condition)
    {
        /** @var array $CFG_GLPI */
        global $CFG_GLPI;

        if ($this->input === false) {
            return;
        }

        if (array_key_exists('_skip_rules', $this->input) && $this->input['_skip_rules'] !== false) {
            return;
        }

        // Only process itemtype that are assets
        if (in_array(static::class, $CFG_GLPI['asset_types'], true)) {
            $ruleasset          = new RuleAssetCollection();
            $input              = $this->input;
            $input['_itemtype'] = static::class;

            $user = new User();
            if (
                isset($input["users_id"]) && $input["users_id"] != 0
                && $user->getFromDB($input["users_id"])
            ) {
                $group_user  = new Group_User();
                $groups_user = $group_user->find(['users_id' => $input["users_id"]]);
                $input['_groups_id_of_user'] = [];
                foreach ($groups_user as $group) {
                    $input['_groups_id_of_user'][] = $group['groups_id'];
                }
                $input['_locations_id_of_user']      = $user->fields['locations_id'];
                $input['_default_groups_id_of_user'] = $user->fields['groups_id'];
            }

            // If _auto is not defined : it's a manual process : set it's value to 0
            if (!isset($this->input['_auto'])) {
                $input['_auto'] = 0;
            }

            // Add last_inventory_update
            if (!isset($this->input['last_inventory_update']) && isset($this->fields['last_inventory_update'])) {
                $input['last_inventory_update'] = $this->fields['last_inventory_update'];
            }

            //if agent exist pass the 'tag' to RuleAssetCollection
            if (
                Toolbox::hasTrait($this, \Glpi\Features\Inventoriable::class)
                && method_exists($this, 'getInventoryAgent')
            ) {
                $agent = $this->getInventoryAgent();
                if ($agent !== null) {
                    $input['_tag'] = $agent->fields['tag'];
                }
            }

            // Set the condition (add or update)
            $output = $ruleasset->processAllRules($input, [], [], [
                'condition' => $condition
            ]);

            // If at least one rule has matched
            if (isset($output['_rule_process'])) {
                foreach ($output as $key => $value) {
                    if ($key === '_rule_process' || $key === '_no_rule_matches') {
                        continue;
                    }
                    // Add the rule output to the input array
                    $this->input[$key] = $value;
                }
            }
        }
    }

    /**
     * Ensure the relation would not create a circular parent-child relation.
     * @since 9.5.0
     * @param int    $items_id The ID of the item to evaluate.
     * @param int    $parents_id  The wanted parent of the specified item.
     * @return bool True if there is a circular relation.
     */
    public static function checkCircularRelation($items_id, $parents_id)
    {
        /** @var \DBmysql $DB */
        global $DB;

        $fk = static::getForeignKeyField();
        if ((int) $items_id === 0 || (int) $parents_id === 0 || !$DB->fieldExists(static::getTable(), $fk)) {
            return false;
        }

        $next_parent = $parents_id;
        while ($next_parent > 0) {
            if ((int) $next_parent === (int) $items_id) {
               // This item is a parent higher up
                return true;
            }
            $iterator = $DB->request([
                'SELECT' => [$fk],
                'FROM'   => static::getTable(),
                'WHERE'  => ['id' => $next_parent]
            ]);
            if ($iterator->count()) {
                $next_parent = $iterator->current()[$fk];
            } else {
               // Invalid parent
                return false;
            }
        }
       // No circular relations
        return false;
    }

    /**
     * Get incidents, request, changes and problem linked to this object
     *
     * @return array
     */
    public function getITILTickets(bool $count = false)
    {
        $ticket = new Ticket();
        $problem = new Problem();
        $change = new Change();

        $data = [
            'incidents' => iterator_to_array(
                $ticket->getActiveTicketsForItem(
                    get_class($this),
                    $this->getID(),
                    Ticket::INCIDENT_TYPE
                ),
                false
            ),
            'requests'  => iterator_to_array(
                $ticket->getActiveTicketsForItem(
                    get_class($this),
                    $this->getID(),
                    Ticket::DEMAND_TYPE
                ),
                false
            ),
            'changes'   => iterator_to_array(
                $change->getActiveChangesForItem(
                    get_class($this),
                    $this->getID()
                ),
                false
            ),
            'problems'  => iterator_to_array(
                $problem->getActiveProblemsForItem(
                    get_class($this),
                    $this->getID()
                ),
                false
            )
        ];

        if ($count) {
            $data['count'] = count($data['incidents'])
            + count($data['requests'])
            + count($data['changes'])
            + count($data['problems']);
        }

        return $data;
    }

    public static function getIcon()
    {
        return "fas fa-empty-icon";
    }

    /**
     * Get friendly name by items id
     * The purpose of this function is to try to access the friendly name
     * without having to read the object from the database
     *
     * @since 9.5
     *
     * @param int $id
     *
     * @return string Friendly name of the object
     */
    public static function getFriendlyNameById($id)
    {
        $item = new static();
        $item->getFromDB($id);
        return $item->getFriendlyName();
    }

    /**
     * Return the computed friendly name and set the cache.
     *
     * @since 9.5
     *
     * @return string
     */
    final public function getFriendlyName()
    {
        return $this->computeFriendlyName();
    }

    /**
     * Compute the friendly name of the object
     *
     * @since 9.5
     *
     * @return string
     */
    protected function computeFriendlyName()
    {
        return $this->fields[static::getNameField()] ?? '';
    }

    /**
     * Retrieve an item from the database
     *
     * @param int|null $id ID of the item to get
     *
     * @return static|false
     */
    public static function getById(?int $id)
    {
        if (is_null($id)) {
            return false;
        }

        $item = new static();

        if (!$item->getFromDB($id)) {
            return false;
        }

        return $item;
    }

    /**
     * Correct entity id if needed when cloning a template
     *
     * @param array   $data
     * @param integer $parent_id
     * @param string  $parent_itemtype
     *
     * @return array
     */
    public static function checkTemplateEntity(
        array $data,
        $parent_id,
        $parent_itemtype
    ) {
       // No entity field -> no modification needed
        if (!isset($data['entities_id'])) {
            return $data;
        }

       // If the entity used in the template in not allowed for our current user,
       // fallback to the parent template entity
        if (!Session::haveAccessToEntity($data['entities_id'])) {
           // Load parent
            $parent = new $parent_itemtype();

            if (!$parent->getFromDB($parent_id)) {
               // Can't load parent -> no modification
                return $data;
            }

            $data['entities_id'] = $parent->getEntityID();
        }

        return $data;
    }

    /**
     * Friendly names may uses multiple fields (e.g user: first name + last name)
     * Return the computed criteria to use in a WHERE clause.
     *
     * @param string $filter
     * @return array
     */
    public static function getFriendlyNameSearchCriteria(string $filter): array
    {
        $table      = static::getTable();
        $name_field = static::getNameField();
        $filter     = strtolower($filter);

        return [
            'RAW' => [
                (string) QueryFunction::lower("$table.$name_field") => ['LIKE', "%$filter%"],
            ]
        ];
    }

    /**
     * Friendly names may uses multiple fields (e.g user: first name + last name)
     * Return the computed field name to use in a SELECT clause.
     *
     * @param string $alias
     * @return mixed
     */
    public static function getFriendlyNameFields(string $alias = "name")
    {
        $table = static::getTable();
        $name_field = static::getNameField();

        return "$table.$name_field AS $alias";
    }

    /**
     * Get non logged fields
     *
     * @return array
     */
    public function getNonLoggedFields(): array
    {
        return [];
    }

    /**
     * Returns model class, or null if item has no model class.
     *
     * @return class-string<CommonDBTM>|null
     */
    public function getModelClass(): ?string
    {
        $model_class = static::class . 'Model';
        if (!is_a($model_class, self::class, true)) {
            return null;
        }

        $model_fk = $model_class::getForeignKeyField();
        return $this->isField($model_fk) ? $model_class : null;
    }

    /**
     * Returns model class foreign key field name, or null if item has no model class.
     *
     * @return string|null
     */
    public function getModelForeignKeyField(): ?string
    {
        $model_class = $this->getModelClass();
        return $model_class !== null ? $model_class::getForeignKeyField() : null;
    }

    /**
     * Returns type class, or null if item has no type class.
     *
     * @return class-string<CommonDBTM>|null
     */
    public function getTypeClass(): ?string
    {
        $type_class = static::class . 'Type';
        if (!is_a($type_class, self::class, true)) {
            return null;
        }

        $type_fk = $type_class::getForeignKeyField();
        return $this->isField($type_fk) ? $type_class : null;
    }

    /**
     * Returns type class foreign key field name, or null if item has no type class.
     *
     * @return string|null
     */
    public function getTypeForeignKeyField(): ?string
    {
        $type_class = $this->getTypeClass();
        return $type_class !== null ? $type_class::getForeignKeyField() : null;
    }

    /**
     * @param array $picture_fields
     * @return bool
     * @used-by templates/generic_show_form.html.twig
     */
    public function hasItemtypeOrModelPictures(array $picture_fields = ['picture_front', 'picture_rear', 'pictures']): bool
    {
        $itemtype = static::class;
        $modeltype = $itemtype . "Model";
        $fk = getForeignKeyFieldForItemType($modeltype);
        $has_model = class_exists($modeltype) && isset($this->fields[$fk]) && $this->fields[$fk] > 0;
        if ($has_model) {
            /** @var CommonDBTM $model */
            $model = new $modeltype();
        }

        $has_pictures = false;

        foreach ($picture_fields as $picture_field) {
            if ($this->isField($picture_field)) {
                if ($picture_field === 'pictures') {
                    $urls = importArrayFromDB($this->fields[$picture_field]);
                    if (!empty($urls)) {
                        $has_pictures = true;
                        break;
                    }
                } else if (!empty($this->fields[$picture_field])) {
                    $has_pictures = true;
                    break;
                }
            }
        }
        if (!$has_pictures && $has_model && $model->getFromDB(($this->fields[$fk]))) {
            foreach ($picture_fields as $picture_field) {
                if ($model->isField($picture_field)) {
                    if ($picture_field === 'pictures') {
                        $urls = importArrayFromDB($model->fields[$picture_field]);
                        if (!empty($urls)) {
                             $has_pictures = true;
                             break;
                        }
                    } else if (!empty($model->fields[$picture_field])) {
                        $has_pictures = true;
                        break;
                    }
                }
            }
        }
        return $has_pictures;
    }

    public function getItemtypeOrModelPicture(string $picture_field = 'picture_front', array $params = []): array
    {
        $p = [
            'thumbnail_w'  => 'auto',
            'thumbnail_h'  => 'auto'
        ];
        $p = array_replace($p, $params);

        $urls = [];
        $itemtype = static::class;
        $pictures = [];
        $clearable = false;

        if ($this->isField($picture_field)) {
            if ($picture_field === 'pictures') {
                $urls = importArrayFromDB($this->fields[$picture_field]);
            } else {
                $urls = [$this->fields[$picture_field]];
            }
            $clearable = static::canUpdate();
        } else {
            $modeltype = $itemtype . "Model";
            if (class_exists($modeltype)) {
                /** @var CommonDBTM $model */
                $model = new $modeltype();
                if (!$model->isField($picture_field)) {
                    return [];
                }

                $fk = getForeignKeyFieldForItemType($modeltype);
                if ($model->getFromDB(($this->fields[$fk]) ?? 0)) {
                    if ($picture_field === 'pictures') {
                        $urls = importArrayFromDB($model->fields[$picture_field]);
                    } else {
                        $urls = [$model->fields[$picture_field]];
                    }
                }
            }
        }

        foreach ($urls as $url) {
            if (!empty($url)) {
                $resolved_url = \Toolbox::getPictureUrl($url);
                $src_file = GLPI_PICTURE_DIR . '/' . $url;
                if (file_exists($src_file)) {
                    $size = getimagesize($src_file);
                    $pictures[] = [
                        'src'             => $resolved_url,
                        'w'               => $size[0],
                        'h'               => $size[1],
                        'clearable'       => $clearable,
                        '_is_model_img'   => isset($model)
                    ] + $p;
                } else {
                    $owner_type = isset($model) ? $model::getType() : $itemtype;
                    $owner_id = isset($model) ? $model->getID() : $this->getID();

                    trigger_error(
                        "The picture '{$src_file}' referenced by the {$owner_type} with ID {$owner_id} does not exist",
                        E_USER_WARNING
                    );
                }
            }
        }

        return $pictures;
    }

    /**
     * @return MassiveAction
     * @throws Exception
     * @used-by templates/components/form/single-action.html.twig
     */
    public function getMassiveActionsForItem(): MassiveAction
    {
        $params = [
            'item' => [
                static::class => [
                    $this->fields['id'] => 1
                ]
            ]
        ];
        if ($this->isEntityAssign()) {
            $params['entity_restrict'] = $this->getEntityID();
        }

        return new MassiveAction($params, [], 'initial', $this->getID());
    }

    /**
     * Check whether actions are allowed for given item.
     */
    public static function isMassiveActionAllowed(int $items_id): bool
    {
        return true;
    }

    /**
     * Automatically update 1-N links tables for the current item.
     *
     * @param string $commondb_relation Valid class extending CommonDBRelation
     * @param string $field             Target field in the item input
     * @param array  $extra_input       Fixed value to be used when searching
     *                                  for existing values or inserting new ones
     *
     * @return void
     */
    protected function update1NTableData(
        string $commondb_relation,
        string $field,
        array $extra_input = []
    ): void {
        // Check $commondb_connexity parameter
        if (!is_a($commondb_relation, CommonDBRelation::class, true)) {
            $error = "$commondb_relation is not a CommonDBRelation item";
            throw new InvalidArgumentException($error);
        }

        $commondb_relation = new $commondb_relation();

        // Compute which item is item_1 and item_2
        $relation_position = $commondb_relation::getMemberPosition(static::class);
        if ($relation_position === 1) {
            $item_1_fk = $commondb_relation::$items_id_1;
            $item_1_id = $this->getID();
            $item_2_fk = $commondb_relation::$items_id_2;
        } elseif ($relation_position === 2) {
            $item_1_fk = $commondb_relation::$items_id_2;
            $item_1_id = $this->getID();
            $item_2_fk = $commondb_relation::$items_id_1;
        } else {
            $error = static::class . " is not part of the " . get_class($commondb_relation) . " relation";
            throw new InvalidArgumentException($error);
        }

        // Get input value
        $input_value = $this->input[$field] ?? null;

        // See dropdownField twig macro, needed for empty values as an empty
        // array wont be sent in the HTML form
        $input_defined = (bool) ($this->input["_{$field}_defined"] ?? false);

        // Load existing value
        $existing_relations = $commondb_relation->find(
            array_merge($extra_input, [
                $item_1_fk => $item_1_id,
            ])
        );

        // Case 1: no updates -> do nothing
        if ($input_value === null && !$input_defined) {
            return;
        }

        // Case 2: input was emptied -> remove all values
        if (
            ($input_value === null && $input_defined)
            || (is_array($input_value) && ! count($input_value))
        ) {
            foreach ($existing_relations as $relation) {
                $success = $commondb_relation->delete([
                    'id' => $relation['id']
                ]);
                if (!$success) {
                    $warning = "Failed to delete " . get_class($commondb_relation);
                    trigger_error($warning, E_USER_WARNING);
                }
            }
            return;
        }

        // Case 3: input was maybe modified -> delete missing values and add new ones
        foreach ($existing_relations as $relation) {
            $item_2_id = $relation[$item_2_fk];
            // Delete missing value
            if (!in_array($item_2_id, $input_value)) {
                $success = $commondb_relation->delete([
                    'id' => $relation['id']
                ]);
                if (!$success) {
                    $warning = "Failed to delete " . get_class($commondb_relation);
                    trigger_error($warning, E_USER_WARNING);
                }
            }
        }

        // Get existing values
        $item_2_ids_db = array_column($existing_relations, $item_2_fk);

        // Add new values
        foreach ($input_value as $item_2_id) {
            if (in_array($item_2_id, $item_2_ids_db)) {
                // Value exist
                continue;
            }

            $success = $commondb_relation->add(array_merge($extra_input, [
                $item_1_fk => $item_1_id,
                $item_2_fk => $item_2_id
            ]));
            if (!$success) {
                $warning = "Failed to add " . get_class($commondb_relation);
                trigger_error($warning, E_USER_WARNING);
            }
        }

        unset($this->input[$field]);
    }

    /**
     * Automatically load 1-N links values for the current item.
     *
     * @param string $commondb_relation Valid class extending CommonDBRelation
     * @param string $field             Target field in the item input
     * @param array  $extra_input       Fixed value to be used when searching
     *                                  for existing valuess
     *
     * @return void
     */
    protected function load1NTableData(
        string $commondb_relation,
        string $field,
        array $extra_input = []
    ): void {
        // Check $commondb_connexity parameter
        if (!is_a($commondb_relation, CommonDBRelation::class, true)) {
            $error = "$commondb_relation is not a CommonDBRelation item";
            throw new InvalidArgumentException($error);
        }

        $commondb_relation = new $commondb_relation();

        // Compute which item is item_1 and item_2
        $relation_position = $commondb_relation::getMemberPosition(static::class);
        if ($relation_position === 1) {
            $item_1_fk = $commondb_relation::$items_id_1;
            $item_1_id = $this->getID();
            $item_2_fk = $commondb_relation::$items_id_2;
        } elseif ($relation_position === 2) {
            $item_1_fk = $commondb_relation::$items_id_2;
            $item_1_id = $this->getID();
            $item_2_fk = $commondb_relation::$items_id_1;
        } else {
            $error = static::class . " is not part of the " . get_class($commondb_relation) . " relation";
            throw new InvalidArgumentException($error);
        }

        // Load existing value
        $existing_relations = $commondb_relation->find(
            array_merge($extra_input, [
                $item_1_fk => $item_1_id,
            ])
        );

        $this->fields[$field] = array_column($existing_relations, $item_2_fk);
    }

    /**
     * Display an error page (item not found)
     *
     * @param array $menus Menu path used to load specific JS file and show
     *                     breadcumbs, see $CFG_GLPI['javascript'] and
     *                     Html::includeHeader()
     *
     * @return void
     */
    public static function displayItemNotFoundPage(array $menus): void
    {
        $helpdesk = Session::getCurrentInterface() === "helpdesk";
        $title = __('Item not found');

        if (!$helpdesk) {
            static::displayCentralHeader($title, $menus);
        } else {
            static::displayHelpdeskHeader($title, $menus);
        }

        Html::displayNotFoundError('The item could not be found in the database');
    }

    /**
     * Display an error page (access denied)
     *
     * @param array $menus   Menu path used to load specific JS file and show
     *                       breadcumbs, see $CFG_GLPI['javascript'] and
     *                       Html::includeHeader()
     * @param string $additional_info Additional information about the error for the access log
     * @return void
     */
    public static function displayAccessDeniedPage(array $menus, string $additional_info = ''): void
    {
        $helpdesk = Session::getCurrentInterface() === "helpdesk";
        $title = __('Access denied');

        if (!$helpdesk) {
            Toolbox::handleProfileChangeRedirect();
            static::displayCentralHeader($title, $menus);
        } else {
            static::displayHelpdeskHeader($title, $menus);
        }

        Html::displayRightError($additional_info);
    }

    /**
     * Get the browser tab name for a new item: "{itemtype} - New item"
     * To be overriden by child classes if they want to display something else
     *
     * @return string
     */
    public static function getBrowserTabNameForNewItem(): string
    {
        return sprintf(
            __('%1$s - %2$s'),
            static::getTypeName(1),
            __("New item")
        );
    }

    /**
     * Get the browser tab name for an item: "{itemtype} - {header name}"
     * {Header name} is usually the item name (see $this->getName())
     * To be overriden by child classes if they want to display something else
     *
     * @return string
     */
    public function getBrowserTabName(): string
    {
        return sprintf(
            __('%1$s - %2$s'),
            static::getTypeName(1),
            $this->getHeaderName()
        );
    }

    /**
     * Display a full helpdesk page (header + content + footer) for a given item
     *
     * @param int|string  $id      Id of the item to be displayed, may be a
     *                             string due to some weird default values.
     *                             Will be cast to int straight away.
     * @param null|array  $menus   Menu path used to load specific JS file and
     *                             show breadcumbs, see $CFG_GLPI['javascript']
     *                             and Html::includeHeader()
     *                             Three possible formats:
     *                             - [menu 1, menu 2, menu 3]
     *                             - [
     *                                'central'  => [menu 1, menu 2, menu 3],
     *                                'helpdesk' => [menu 1, menu 2, menu 3],
     *                               ]
     *                             - null (use auto computed values, mainly
     *                             used for children of commondropdown that can
     *                             define their menus as object properties)
     * @param array      $options  Display options
     *
     * @return void
     */
    public static function displayFullPageForItem(
        $id,
        ?array $menus = null,
        array $options = []
    ): void {
        \Glpi\Debug\Profiler::getInstance()->start(static::class . '::displayFullPageForItem');
        $id = (int) $id;
        $item = new static();

        $menus = is_array($menus) ? $menus : [];

        // Check current interface
        $interface = Session::getCurrentInterface();
        if ($interface !== false && isset($menus[$interface])) {
            // Load specific menus for this interface
            $menus = $menus[$interface];
        }

        if (static::isNewID($id)) {
            // New item, check create rights
            if (!static::canCreate()) {
                static::displayAccessDeniedPage($menus, 'Missing CREATE right. Cannot view the new item form.');
                \Glpi\Debug\Profiler::getInstance()->stop(static::class . '::displayFullPageForItem');
                return;
            }

            // Tab name will be generic (item isn't saved yet)
            $title = static::getBrowserTabNameForNewItem();
        } else {
            // Existing item, try to load it and check read rights
            if (!$item->getFromDB($id)) {
                static::displayItemNotFoundPage($menus);
                \Glpi\Debug\Profiler::getInstance()->stop(static::class . '::displayFullPageForItem');
                return;
            }

            if (!$item->can($id, READ)) {
                static::displayAccessDeniedPage($menus, 'Missing READ right. Cannot view the item.');
                \Glpi\Debug\Profiler::getInstance()->stop(static::class . '::displayFullPageForItem');
                return;
            }

            // Tab name will be specific to the loaded item
            $title = $item->getBrowserTabName();
        }

        // Show header
        if ($interface == 'central') {
            \Glpi\Debug\Profiler::getInstance()->start(static::class . '::displayCentralHeader');
            static::displayCentralHeader($title, $menus);
            \Glpi\Debug\Profiler::getInstance()->stop(static::class . '::displayCentralHeader');
        } else {
            static::displayHelpdeskHeader($title, $menus);
        }

        if (!isset($options['id'])) {
            $options['id'] = $id;
        }
        // Show item
        $options['loaded'] = true;
        \Glpi\Debug\Profiler::getInstance()->start(static::class . '::display');
        $item->display($options);
        \Glpi\Debug\Profiler::getInstance()->stop(static::class . '::display');

        // Display extra html if needed
        if (!empty($options['after_display'] ?? "")) {
            echo $options['after_display'];
        }

        // Show footer
        if ($interface == 'central') {
            // No need to stop profiler here. The footer ends every section still running.
            Html::footer();
        } else {
            Html::helpFooter();
        }
    }

    /**
     * Display a header for the "central" interface
     *
     * @param null|string $title
     * @param array|null  $menus
     *
     * @return void
     */
    public static function displayCentralHeader(
        ?string $title = null,
        ?array $menus = null
    ): void {
        // Default title if not specified: current itemtype
        if (is_null($title)) {
            $title = static::getTypeName(1);
        }

        \Glpi\Debug\Profiler::getInstance()->start('Html::header');
        Html::header(
            $title,
            $_SERVER['PHP_SELF'],
            $menus[0] ?? 'none',
            $menus[1] ?? 'none',
            $menus[2] ?? '',
            false
        );
        \Glpi\Debug\Profiler::getInstance()->stop('Html::header');
    }

    /**
     * Display a header for the "helpdesk" interface
     *
     * @param null|string $title
     * @param array|null  $menus
     *
     * @return void
     */
    public static function displayHelpdeskHeader(
        ?string $title = null,
        ?array $menus = null
    ): void {
        // Default title if not specified: itemtype
        if (is_null($title)) {
            $title = static::getTypeName(1);
        }

        Html::helpHeader(
            $title,
            $menus[0] ?? 'self-service',
            $menus[1] ?? 'none',
            $menus[2] ?? '',
            false
        );
    }

    /**
     * Delete alerts of given types related to current item.
     *
     * @param array $types
     *
     * @return void
     *
     * @since 10.0.0
     */
    final public function cleanAlerts(array $types): void
    {
        if (in_array('date_expiration', $this->updates)) {
            $input = [
                'type'     => $types,
                'itemtype' => $this->getType(),
                'items_id' => $this->fields['id'],
            ];
            $alert = new Alert();
            $alert->deleteByCriteria($input, 1);
        }
    }

    public function isGlobal(): bool
    {
        if (!$this->isField('is_global')) {
            return false;
        }

        $confname = strtolower($this->gettype()) . 's_management_restrict';
        if (\Config::getConfigurationValue('core', $confname) == Config::GLOBAL_MANAGEMENT) {
            $is_global = true;
        } else if (\Config::getConfigurationValue('core', $confname) == Config::UNIT_MANAGEMENT) {
            $is_global = false;
        } else {
            $is_global = ($this->fields['is_global'] ?? false) == 1;
        }

        return $is_global;
    }

    /**
     * Return reference event name for given event.
     *
     * @param string $event
     *
     * @since 10.0.7
     */
    public static function getMessageReferenceEvent(string $event): ?string
    {
        switch ($event) {
            case 'new':
            case 'update':
            case 'delete':
            case 'user_mention':
                // Add the CRUD actions and the `user_mention` notifications to thread instanciated by `new` event
                $reference_event = 'new';
                break;
            default:
                // Other actions should have their own thread
                $reference_event = null;
                break;
        }
        return $reference_event;
    }

    /**
     * Return system SQL criteria to apply when fetching table values of current itemtype.
     * These criteria will be applied when fetching a list of items identified by their itemtype/table,
     * for instance, when fetching available dropdown values, or a list of linked items.
     * These criteria will be added in the `WHERE` conditions.
     *
     * @param string|null $tablename    Table name to use for field in SQL query, can be used to prevent ambiguous field naming.
     *
     * @return array
     */
    public static function getSystemSQLCriteria(?string $tablename = null): array
    {
        return [];
    }
}<|MERGE_RESOLUTION|>--- conflicted
+++ resolved
@@ -4710,15 +4710,9 @@
         switch ($field) {
             case '_virtual_datacenter_position':
                 $static = new static();
-<<<<<<< HEAD
                 if (method_exists($static, 'renderDcBreadcrumb')) {
-                    //FIXME phpstan-ignore-next-line
+                    /** @var class-string $static */
                     return $static::renderDcBreadcrumb($values['id']);
-=======
-                if (method_exists($static, 'getDcBreadcrumbSpecificValueToDisplay')) {
-                    /** @var class-string $static */
-                    return $static::getDcBreadcrumbSpecificValueToDisplay($values['id']);
->>>>>>> e0b9650b
                 }
         }
 
