--- conflicted
+++ resolved
@@ -5675,11 +5675,11 @@
                 $input['_auto'] = 0;
             }
 
-<<<<<<< HEAD
             // Add last_inventory_update
             if (!isset($this->input['last_inventory_update']) && isset($this->fields['last_inventory_update'])) {
                 $input['last_inventory_update'] = $this->fields['last_inventory_update'];
-=======
+            }
+
             //if agent exist pass the 'tag' to RuleAssetCollection
             if (
                 Toolbox::hasTrait($this, \Glpi\Features\Inventoriable::class)
@@ -5689,7 +5689,6 @@
                 if ($agent !== null) {
                     $input['_tag'] = $agent->fields['tag'];
                 }
->>>>>>> b8f27041
             }
 
             // Set the condition (add or update)
