<?php

/**
 * ---------------------------------------------------------------------
 *
 * GLPI - Gestionnaire Libre de Parc Informatique
 *
 * http://glpi-project.org
 *
 * @copyright 2015-2024 Teclib' and contributors.
 * @copyright 2003-2014 by the INDEPNET Development Team.
 * @licence   https://www.gnu.org/licenses/gpl-3.0.html
 *
 * ---------------------------------------------------------------------
 *
 * LICENSE
 *
 * This file is part of GLPI.
 *
 * This program is free software: you can redistribute it and/or modify
 * it under the terms of the GNU General Public License as published by
 * the Free Software Foundation, either version 3 of the License, or
 * (at your option) any later version.
 *
 * This program is distributed in the hope that it will be useful,
 * but WITHOUT ANY WARRANTY; without even the implied warranty of
 * MERCHANTABILITY or FITNESS FOR A PARTICULAR PURPOSE.  See the
 * GNU General Public License for more details.
 *
 * You should have received a copy of the GNU General Public License
 * along with this program.  If not, see <https://www.gnu.org/licenses/>.
 *
 * ---------------------------------------------------------------------
 */

/// Class RequestType
class RequestType extends CommonDropdown
{
    public static function getTypeName($nb = 0)
    {
        return _n('Request source', 'Request sources', $nb);
    }


    public function getAdditionalFields()
    {

        return [['name'  => 'is_active',
            'label' => __('Active'),
            'type'  => 'bool'
        ],
            ['name'  => 'is_helpdesk_default',
                'label' => __('Default for tickets'),
                'type'  => 'bool'
            ],
            ['name'  => 'is_followup_default',
                'label' => __('Default for followups'),
                'type'  => 'bool'
            ],
            ['name'  => 'is_mail_default',
                'label' => __('Default for mail recipients'),
                'type'  => 'bool'
            ],
            ['name'  => 'is_mailfollowup_default',
                'label' => __('Default for followup mail recipients'),
                'type'  => 'bool'
            ],
            ['name'  => 'is_ticketheader',
                'label' => __('Request source visible for tickets'),
                'type'  => 'bool'
            ],
            ['name'  => 'is_itilfollowup',
                'label' => __('Request source visible for followups'),
                'type'  => 'bool'
            ],
        ];
    }


    public function rawSearchOptions()
    {
        $tab = parent::rawSearchOptions();

        $tab[] = [
            'id'                 => '14',
            'table'              => $this->getTable(),
            'field'              => 'is_helpdesk_default',
            'name'               => __('Default for tickets'),
            'datatype'           => 'bool',
            'massiveaction'      => false
        ];

        $tab[] = [
            'id'                 => '182',
            'table'              => $this->getTable(),
            'field'              => 'is_followup_default',
            'name'               => __('Default for followups'),
            'datatype'           => 'bool',
            'massiveaction'      => false
        ];

        $tab[] = [
            'id'                 => '15',
            'table'              => $this->getTable(),
            'field'              => 'is_mail_default',
            'name'               => __('Default for mail recipients'),
            'datatype'           => 'bool',
            'massiveaction'      => false
        ];

        $tab[] = [
            'id'                 => '183',
            'table'              => $this->getTable(),
            'field'              => 'is_mailfollowup_default',
            'name'               => __('Default for followup mail recipients'),
            'datatype'           => 'bool',
            'massiveaction'      => false
        ];

        $tab[] = [
            'id'                 => '8',
            'table'              => $this->getTable(),
            'field'              => 'is_active',
            'name'               => __('Active'),
            'datatype'           => 'bool'
        ];

        $tab[] = [
            'id'                 => '180',
            'table'              => $this->getTable(),
            'field'              => 'is_ticketheader',
            'name'               => __('Request source visible for tickets'),
            'datatype'           => 'bool'
        ];

        $tab[] = [
            'id'                 => '181',
            'table'              => $this->getTable(),
            'field'              => 'is_itilfollowup',
            'name'               => __('Request source visible for followups'),
            'datatype'           => 'bool'
        ];

        return $tab;
    }


    public function post_addItem()
    {
        /** @var \DBmysql $DB */
        global $DB;

        $update = [];

        if (isset($this->input["is_helpdesk_default"]) && $this->input["is_helpdesk_default"]) {
            $update['is_helpdesk_default'] = 0;
        }

        if (isset($this->input["is_followup_default"]) && $this->input["is_followup_default"]) {
            $update['is_followup_default'] = 0;
        }

        if (isset($this->input["is_mail_default"]) && $this->input["is_mail_default"]) {
            $update['is_mail_default'] = 0;
        }

        if (isset($this->input["is_mailfollowup_default"]) && $this->input["is_mailfollowup_default"]) {
            $update['is_mailfollowup_default'] = 0;
        }

        if (count($update)) {
            $DB->update(
                $this->getTable(),
                $update,
                [
                    'id' => ['<>', $this->fields['id']]
                ]
            );
        }
    }


    /**
     * @see CommonDBTM::post_updateItem()
     **/
    public function post_updateItem($history = true)
    {
        /** @var \DBmysql $DB */
        global $DB;
        $update = [];

        if (in_array('is_helpdesk_default', $this->updates)) {
            if ($this->input["is_helpdesk_default"]) {
                $update['is_helpdesk_default'] = 0;
            } else {
                Session::addMessageAfterRedirect(__s('Be careful: there is no default value'), true);
            }
        }

        if (in_array('is_followup_default', $this->updates)) {
            if ($this->input["is_followup_default"]) {
                $update['is_followup_default'] = 0;
            } else {
                Session::addMessageAfterRedirect(__s('Be careful: there is no default value'), true);
            }
        }

        if (in_array('is_mail_default', $this->updates)) {
            if ($this->input["is_mail_default"]) {
                $update['is_mail_default'] = 0;
            } else {
                Session::addMessageAfterRedirect(__s('Be careful: there is no default value'), true);
            }
        }

        if (in_array('is_mailfollowup_default', $this->updates)) {
            if ($this->input["is_mailfollowup_default"]) {
                $update['is_mailfollowup_default'] = 0;
            } else {
                Session::addMessageAfterRedirect(__s('Be careful: there is no default value'), true);
            }
        }

        if (count($update)) {
            $DB->update(
                $this->getTable(),
                $update,
                [
                    'id' => ['<>', $this->fields['id']]
                ]
            );
        }
    }


    /**
     * Get the default request type for a given source (mail, helpdesk)
     *
     * @param $source string
     *
     * @return integer requesttypes_id
     **/
    public static function getDefault($source)
    {
        /** @var \DBmysql $DB */
        global $DB;

        if (!in_array($source, ['mail', 'mailfollowup', 'helpdesk', 'followup'])) {
            return 0;
        }

<<<<<<< HEAD
        $types = $DB->request(['FROM' => 'glpi_requesttypes', 'WHERE' => ['is_' . $source . '_default' => 1, 'is_active' => 1]]);
        foreach ($types as $data) {
=======
        foreach ($DB->request(self::getTable(), ['is_' . $source . '_default' => 1, 'is_active' => 1]) as $data) {
>>>>>>> 137fa6f2
            return $data['id'];
        }
        return 0;
    }


    public function cleanDBonPurge()
    {
        Rule::cleanForItemCriteria($this);
    }


    public function cleanRelationData()
    {

        parent::cleanRelationData();

        if ($this->isUsedAsDefaultRequestType()) {
            $newval = (isset($this->input['_replace_by']) ? $this->input['_replace_by'] : 0);

            Config::setConfigurationValues(
                'core',
                [
                    'default_requesttypes_id' => $newval,
                ]
            );
        }
    }


    public function isUsed()
    {

        if (parent::isUsed()) {
            return true;
        }

        return $this->isUsedAsDefaultRequestType();
    }


    /**
     * Check if type is used as default for new tickets.
     *
     * @return boolean
     */
    private function isUsedAsDefaultRequestType()
    {

        $config_values = Config::getConfigurationValues('core', ['default_requesttypes_id']);

        return array_key_exists('default_requesttypes_id', $config_values)
         && $config_values['default_requesttypes_id'] == $this->fields['id'];
    }
}<|MERGE_RESOLUTION|>--- conflicted
+++ resolved
@@ -249,12 +249,8 @@
             return 0;
         }
 
-<<<<<<< HEAD
-        $types = $DB->request(['FROM' => 'glpi_requesttypes', 'WHERE' => ['is_' . $source . '_default' => 1, 'is_active' => 1]]);
+        $types = $DB->request(['FROM' => self::getTable(), 'WHERE' => ['is_' . $source . '_default' => 1, 'is_active' => 1]]);
         foreach ($types as $data) {
-=======
-        foreach ($DB->request(self::getTable(), ['is_' . $source . '_default' => 1, 'is_active' => 1]) as $data) {
->>>>>>> 137fa6f2
             return $data['id'];
         }
         return 0;
