--- conflicted
+++ resolved
@@ -436,7 +436,6 @@
         if (!is_array($values)) {
             $values = [$field => $values];
         }
-<<<<<<< HEAD
         return match ($field) {
             'alert' => self::getAlertName($values[$field]),
             'renewal' => self::getContractRenewalName((int) $values[$field]),
@@ -445,30 +444,11 @@
                 $values['duration'],
                 0,
                 true,
-                ((int) $values['renewal'] === self::RENEWAL_TACIT)
+                (int) $values['renewal'] === self::RENEWAL_TACIT,
+                $values['periodicity']
             ),
             default => parent::getSpecificValueToDisplay($field, $values, $options),
         };
-=======
-        switch ($field) {
-            case 'alert':
-                return self::getAlertName($values[$field]);
-
-            case 'renewal':
-                return self::getContractRenewalName($values[$field]);
-
-            case '_virtual_expiration':
-                return Infocom::getWarrantyExpir(
-                    $values['begin_date'],
-                    $values['duration'],
-                    0,
-                    true,
-                    ($values['renewal'] == self::RENEWAL_TACIT),
-                    $values['periodicity']
-                );
-        }
-        return parent::getSpecificValueToDisplay($field, $values, $options);
->>>>>>> e0b9650b
     }
 
     public function rawSearchOptions()
