<?php

/**
 * ---------------------------------------------------------------------
 *
 * GLPI - Gestionnaire Libre de Parc Informatique
 *
 * http://glpi-project.org
 *
 * @copyright 2015-2025 Teclib' and contributors.
 * @copyright 2003-2014 by the INDEPNET Development Team.
 * @licence   https://www.gnu.org/licenses/gpl-3.0.html
 *
 * ---------------------------------------------------------------------
 *
 * LICENSE
 *
 * This file is part of GLPI.
 *
 * This program is free software: you can redistribute it and/or modify
 * it under the terms of the GNU General Public License as published by
 * the Free Software Foundation, either version 3 of the License, or
 * (at your option) any later version.
 *
 * This program is distributed in the hope that it will be useful,
 * but WITHOUT ANY WARRANTY; without even the implied warranty of
 * MERCHANTABILITY or FITNESS FOR A PARTICULAR PURPOSE.  See the
 * GNU General Public License for more details.
 *
 * You should have received a copy of the GNU General Public License
 * along with this program.  If not, see <https://www.gnu.org/licenses/>.
 *
 * ---------------------------------------------------------------------
 */

use Glpi\DBAL\QueryExpression;
use Glpi\DBAL\QueryFunction;
use Glpi\Message\MessageType;
use Glpi\Progress\AbstractProgressIndicator;

use function Safe\preg_replace;

/**
 * Migration Class
 *
 * @since 0.80
 **/
class Migration
{
    private array $change    = [];
    private array $fulltexts = [];
    private array $uniques   = [];
    private array $search_opts = [];
    protected string $version;
    private array $lastMessage;
    private int $log_errors = 0;
    private array $queries = [
        'pre'    => [],
        'post'   => [],
    ];

    /**
     * List (name => value) of configuration options to add, if they're missing
     * @var array
     */
    private $configs = [];

    /**
     * Configuration context
     * @var string
     */
    private $context = 'core';

    public const PRE_QUERY = 'pre';
    public const POST_QUERY = 'post';

    private ?AbstractProgressIndicator $progress_indicator;

    protected DBmysql $db;

    /**
     * @param string $ver Version number
     **/
    public function __construct($ver, ?AbstractProgressIndicator $progress_indicator = null)
    {
        global $DB;
        $this->db = $DB;
        $this->version = (string) $ver;
        $this->progress_indicator = $progress_indicator;
    }

    /**
     * Set version
     *
     * @since 0.84
     *
     * @param string $ver Version number
     *
     * @return void
     **/
    public function setVersion($ver)
    {
        $this->version = (string) $ver;
    }

    /**
     * Flush previous displayed message in log file
     *
     * @since 0.84
     *
     * @return void
     **/
    public function flushLogDisplayMessage()
    {
        if (isset($this->lastMessage)) {
            $tps = Html::timestampToString(time() - $this->lastMessage['time']);
            $this->log($tps . ' for "' . $this->lastMessage['msg'] . '"', false);
            unset($this->lastMessage);
        }
    }

    /**
     * Additional message in global message
     *
     * @param string $msg text  to display
     *
     * @return void
     **/
    public function displayMessage($msg)
    {
        $this->flushLogDisplayMessage();

        $this->progress_indicator?->setProgressBarMessage($msg);

        $this->lastMessage = [
            'time' => time(),
            'msg'  => $msg,
        ];
    }

    /**
     * Log message for this migration
     *
     * @since 0.84
     *
     * @param string  $message Message to display
     * @param bool $warning Is a warning
     *
     * @return void
     **/
    public function log($message, $warning)
    {
        if ($warning) {
            $log_file_name = 'warning_during_migration_to_' . $this->version;
        } else {
            $log_file_name = 'migration_to_' . $this->version;
        }

        // Do not log if more than 3 log error
        if (
            $this->log_errors < 3
            && !Toolbox::logInFile($log_file_name, $message . "\n", true, output: false)
        ) {
            $this->log_errors++;
        }
    }

    /**
<<<<<<< HEAD
=======
     * Display a title
     *
     * @param string $title Title to display
     *
     * @return void
     *
     * @deprecated 11.0.0
     */
    public function displayTitle($title): void
    {
        Toolbox::deprecated();

        $this->flushLogDisplayMessage();

        $this->progress_indicator?->setProgressBarMessage($title);
    }

    /**
     * Display a Warning
     *
     * @param string  $msg Message to display
     * @param bool $red Displays with red class (false by default)
     *
     * @return void
     *
     * @deprecated 11.0.0
     */
    public function displayWarning($msg, $red = false): void
    {
        Toolbox::deprecated();

        $this->addMessage($red ? MessageType::Warning : MessageType::Notice, (string) $msg);
    }

    /**
     * Display an error
     *
     * @param string  $message Message to display
     *
     * @return void
     *
     * @deprecated 11.0.0
     */
    public function displayError(string $message): void
    {
        Toolbox::deprecated();

        $this->addMessage(MessageType::Error, $message);
    }

    /**
>>>>>>> a1648a3d
     * Add a message.
     * This message will be added to the progress indicator and will be written in the logs.
     */
    final public function addMessage(MessageType $type, string $message): void
    {
        $this->progress_indicator?->addMessage($type, $message);

        $this->log($message, in_array($type, [MessageType::Error, MessageType::Warning], true));
    }

    /**
     * Add a success message.
     */
    final public function addSuccessMessage(string $message): void
    {
        $this->addMessage(MessageType::Success, $message);
    }

    /**
     * Add an error message.
     */
    final public function addErrorMessage(string $message): void
    {
        $this->addMessage(MessageType::Error, $message);
    }

    /**
     * Add a warning message.
     */
    final public function addWarningMessage(string $message): void
    {
        $this->addMessage(MessageType::Warning, $message);
    }

    /**
     * Add an informative message.
     */
    final public function addInfoMessage(string $message): void
    {
        $this->addMessage(MessageType::Notice, $message);
    }

    /**
     * Add a debug message.
     */
    final public function addDebugMessage(string $message): void
    {
        $this->addMessage(MessageType::Debug, $message);
    }

    /**
     * Get formated SQL field
     *
     * @param string  $type          can be "bool"|"boolean", "char"|"character", "str"|"string", "int"|"integer", "date", "time", "timestamp"|"datetime", "text"|"mediumtext"|"longtext", "autoincrement", "fkey", "json", or a complete type definition like "decimal(20,4) NOT NULL DEFAULT '0.0000'"
     * @param string  $default_value new field's default value,
     *                               if a specific default value needs to be used
     * @param bool $nodefault     No default value (false by default)
     *
     * @return string
     **/
    private function fieldFormat($type, $default_value, $nodefault = false): string
    {

        $format = '';
        $collate = $this->getDefaultCollation();
        switch ($type) {
            case 'bool':
            case 'boolean':
                $format = "TINYINT NOT NULL";
                if (!$nodefault) {
                    if (is_null($default_value)) {
                        $format .= " DEFAULT '0'";
                    } elseif (in_array($default_value, ['0', '1'])) {
                        $format .= " DEFAULT '$default_value'";
                    } else {
                        throw new LogicException('Default value must be 0 or 1.');
                    }
                }
                break;

            case 'char':
            case 'character':
                $format = "CHAR(1)";
                if (!$nodefault) {
                    if (is_null($default_value)) {
                        $format .= " DEFAULT NULL";
                    } else {
                        $format .= " NOT NULL DEFAULT '$default_value'";
                    }
                }
                break;

            case 'str':
            case 'string':
                $format = "VARCHAR(255) COLLATE $collate";
                if (!$nodefault) {
                    if (is_null($default_value)) {
                        $format .= " DEFAULT NULL";
                    } else {
                        $format .= " NOT NULL DEFAULT '$default_value'";
                    }
                }
                break;

            case 'int':
            case 'integer':
                $format = "INT NOT NULL";
                if (!$nodefault) {
                    if (is_null($default_value)) {
                        $format .= " DEFAULT '0'";
                    } elseif (is_numeric($default_value)) {
                        $format .= " DEFAULT '$default_value'";
                    } else {
                        throw new LogicException('Default value must be numeric.');
                    }
                }
                break;

            case 'date':
                $format = "DATE";
                if (!$nodefault) {
                    if (is_null($default_value)) {
                        $format .= " DEFAULT NULL";
                    } else {
                        $format .= " DEFAULT '$default_value'";
                    }
                }
                break;

            case 'time':
                $format = "TIME";
                if (!$nodefault) {
                    if (is_null($default_value)) {
                        $format .= " DEFAULT NULL";
                    } else {
                        $format .= " NOT NULL DEFAULT '$default_value'";
                    }
                }
                break;

            case 'timestamp':
            case 'datetime':
                $format = "TIMESTAMP";
                if (!$nodefault) {
                    if (is_null($default_value)) {
                        $format .= " NULL DEFAULT NULL";
                    } else {
                        $format .= " DEFAULT '$default_value'";
                    }
                }
                break;

            case 'text':
            case 'mediumtext':
            case 'longtext':
                $format = sprintf('%s COLLATE %s', strtoupper($type), $collate);
                if (!$nodefault) {
                    if (is_null($default_value)) {
                        $format .= " DEFAULT NULL";
                    } else {
                        if (empty($default_value)) {
                            $format .= " NOT NULL";
                        } else {
                            $format .= " NOT NULL DEFAULT '$default_value'";
                        }
                    }
                }
                break;

                // for plugins
            case 'autoincrement':
                $format = "INT " . $this->getDefaultPrimaryKeySignOption() . " NOT NULL AUTO_INCREMENT";
                break;

            case 'fkey':
                $format = "INT " . $this->getDefaultPrimaryKeySignOption() . " NOT NULL DEFAULT 0";
                break;

            case 'json':
                $format = "JSON NOT NULL";
                break;

            default:
                $format = $type;
                break;
        }
        return $format;
    }

    /**
     * Add a new GLPI normalized field
     *
     * @param string $table   Table name
     * @param string $field   Field name
     * @param string $type    Field type, @see Migration::fieldFormat()
     * @param array{update?: string|int, condition?: string, value?: string|int|null, nodefault?: bool, comment?: string, first?: string, after?: string, null?: bool} $options
     *                         - update    : value to set after field creation (update query)
     *                         - condition : sql condition to apply for update query
     *                         - value     : default_value new field's default value, if a specific default value needs to be used
     *                         - nodefault : do not define default value (default false)
     *                         - comment   : comment to be added during field creation
     *                         - first     : add the new field at first column
     *                         - after     : where adding the new field
     *                         - null      : value could be NULL (default false)
     *
     * @return bool
     **/
    public function addField($table, $field, $type, $options = [])
    {
        $params['update']    = '';
        $params['condition'] = '';
        $params['value']     = null;
        $params['nodefault'] = false;
        $params['comment']   = '';
        $params['after']     = '';
        $params['first']     = '';
        $params['null']      = false;

        $params = array_merge($params, $options);

        $format = $this->fieldFormat($type, $params['value'], $params['nodefault']);

        if (!empty($params['comment'])) {
            $params['comment'] = " COMMENT " . $this->db->quote($params['comment']);
        }

        if (!empty($params['after'])) {
            $params['after'] = " AFTER `" . $params['after'] . "`";
        } elseif (!empty($params['first'])) {
            $params['first'] = " FIRST ";
        }

        if ($params['null']) {
            $params['null'] = 'NULL ';
        }

        if ($format) {
            if (!$this->db->fieldExists($table, $field, false)) {
                $this->change[$table][] = "ADD `$field` $format " . $params['comment'] . " "
                                      . $params['null'] . $params['first'] . $params['after'];

                if ($params['update'] !== '') {
                    $this->migrationOneTable($table);
                    $query = "UPDATE `$table`
                        SET `$field` = " . $params['update'] . " "
                        . $params['condition'] . "";
                    $this->db->doQuery($query);
                }
                return true;
            }
        }
        return false;
    }

    /**
     * Modify field for migration
     *
     * @param string $table    Table name
     * @param string $oldfield Old name of the field
     * @param string $newfield New name of the field
     * @param string $type     Field type, {@see Migration::fieldFormat()}
     * @param array  $options  Options:
     *                         - value     : new field's default value, if a specific default value needs to be used
     *                         - first     : add the new field at first column
     *                         - after     : where adding the new field
     *                         - null      : value could be NULL (default false)
     *                         - comment comment to be added during field creation
     *                         - nodefault : do not define default value (default false)
     *
     * @return bool
     **/
    public function changeField($table, $oldfield, $newfield, $type, $options = [])
    {
        $params['value']     = null;
        $params['nodefault'] = false;
        $params['comment']   = '';
        $params['after']     = '';
        $params['first']     = '';
        $params['null']      = false;

        if (is_array($options) && count($options)) {
            foreach ($options as $key => $val) {
                $params[$key] = $val;
            }
        }

        $format = $this->fieldFormat($type, $params['value'], $params['nodefault']);

        if ($params['comment']) {
            $params['comment'] = " COMMENT " . $this->db->quote($params['comment']);
        }

        if (!empty($params['after'])) {
            $params['after'] = " AFTER `" . $params['after'] . "`";
        } elseif (!empty($params['first'])) {
            $params['first'] = " FIRST ";
        }

        if ($params['null']) {
            $params['null'] = 'NULL ';
        }

        if ($this->db->fieldExists($table, $oldfield, false)) {
            // in order the function to be replayed
            // Drop new field if name changed
            if (
                ($oldfield !== $newfield)
                && $this->db->fieldExists($table, $newfield)
            ) {
                $this->change[$table][] = $this->db->buildDrop($newfield, 'FIELD');
            }

            if ($format) {
                $this->change[$table][] = "CHANGE `$oldfield` `$newfield` $format " . $params['comment'] . " "
                                      . $params['null'] . $params['first'] . $params['after'];
            }
            return true;
        }

        return false;
    }

    /**
     * Drop field for migration
     *
     * @param string $table Table name
     * @param string $field Field name
     *
     * @return void
     **/
    public function dropField($table, $field)
    {
        if ($this->db->fieldExists($table, $field, false)) {
            $this->change[$table][] = $this->db->buildDrop($field, 'FIELD');
        }
    }

    /**
     * Drop immediately a table if it exists
     *
     * @param string $table Table name
     *
     * @return void
     **/
    public function dropTable($table)
    {
        if ($this->db->tableExists($table)) {
            $this->db->dropTable($table);
        }
    }

    /**
     * Add index for migration
     *
     * @param string       $table     Table name
     * @param string|array $fields    Field(s) name(s)
     * @param string       $indexname Index name, $fields if empty, defaults to empty
     * @param string       $type      Index type (index or unique - default 'INDEX')
     * @param int      $len       Field length (default 0)
     *
     * The table must exist before calling this function.
     *
     * @return void
     **/
    public function addKey($table, $fields, $indexname = '', $type = 'INDEX', $len = 0)
    {
        // if no index name, we take that of the field(s)
        if (!$indexname) {
            if (is_array($fields)) {
                $indexname = implode("_", $fields);
            } else {
                $indexname = $fields;
            }
        }

        if (!$this->hasKey($table, $indexname)) {
            if (is_array($fields)) {
                if ($len) {
                    $fields = "`" . implode("`($len), `", $fields) . "`($len)";
                } else {
                    $fields = "`" . implode("`, `", $fields) . "`";
                }
            } elseif ($len) {
                $fields = "`$fields`($len)";
            } else {
                $fields = "`$fields`";
            }

            if ($type === 'FULLTEXT') {
                $this->fulltexts[$table][] = "ADD $type `$indexname` ($fields)";
            } elseif ($type === 'UNIQUE') {
                $this->uniques[$table][] = "ADD $type `$indexname` ($fields)";
            } else {
                $this->change[$table][] = "ADD $type `$indexname` ($fields)";
            }
        }
    }

    /**
     * Mockable function to check if a key already exists
     * @param string $table Table name
     * @param string $indexname Index name
     * @return bool
     * @see isIndex()
     * @note Could be removed when using dependency injection or some other refactoring
     */
    protected function hasKey($table, $indexname): bool
    {
        return isIndex($table, $indexname);
    }

    /**
     * Drop index for migration
     *
     * @param string $table     Table name
     * @param string $indexname Index name
     *
     * @return void
     **/
    public function dropKey($table, $indexname)
    {
        if ($this->hasKey($table, $indexname)) {
            $this->change[$table][] = $this->db->buildDrop($indexname, 'INDEX');
        }
    }

    /**
     * Drop foreign key for migration
     *
     * @param string $table
     * @param string $keyname
     *
     * @return void
     **/
    public function dropForeignKeyContraint($table, $keyname)
    {
        if (isForeignKeyContraint($table, $keyname)) {
            $this->change[$table][] = $this->db->buildDrop($keyname, 'FOREIGN KEY');
        }
    }

    /**
     * Rename table for migration
     *
     * @param string $oldtable Old table name
     * @param string $newtable new table name
     *
     * @return void
     **/
    public function renameTable($oldtable, $newtable)
    {
        if (!$this->db->tableExists("$newtable") && $this->db->tableExists("$oldtable")) {
            $query = "RENAME TABLE `$oldtable` TO `$newtable`";
            $this->db->doQuery($query);

            // Clear possibly forced value of table name.
            // Actually the only forced value in core is for config table.
            $itemtype = getItemTypeForTable($newtable);
            if ($itemtype !== null && class_exists($itemtype)) {
                $itemtype::forceTable($newtable);
            }

            // Update target of "buffered" schema updates
            if (isset($this->change[$oldtable])) {
                $this->change[$newtable] = $this->change[$oldtable];
                unset($this->change[$oldtable]);
            }
            if (isset($this->fulltexts[$oldtable])) {
                $this->fulltexts[$newtable] = $this->fulltexts[$oldtable];
                unset($this->fulltexts[$oldtable]);
            }
            if (isset($this->uniques[$oldtable])) {
                $this->uniques[$newtable] = $this->uniques[$oldtable];
                unset($this->uniques[$oldtable]);
            }
        } else {
            if (
                str_starts_with($oldtable, 'glpi_plugin_')
                || str_starts_with($newtable, 'glpi_plugin_')
            ) {
                return;
            }
            $message = sprintf(
                __('Unable to rename table %1$s (%2$s) to %3$s (%4$s)!'),
                $oldtable,
                ($this->db->tableExists($oldtable) ? __('ok') : __('nok')),
                $newtable,
                ($this->db->tableExists($newtable) ? __('nok') : __('ok'))
            );
            throw new RuntimeException($message);
        }
    }

    /**
     * Copy table for migration
     *
     * @since 0.84
     *
     * @param string $oldtable The name of the table already inside the database
     * @param string $newtable The copy of the old table
     * @param bool   $insert   Copy content ? True by default
     *
     * @return void
     **/
    public function copyTable($oldtable, $newtable, bool $insert = true)
    {
        if (
            !$this->db->tableExists($newtable)
            && $this->db->tableExists($oldtable)
        ) {
            // Try to do a flush tables if RELOAD privileges available
            // $query = "FLUSH TABLES `$oldtable`, `$newtable`";
            // $this->db->doQuery($query);

            $query = "CREATE TABLE `$newtable` LIKE `$oldtable`";
            $this->db->doQuery($query);

            if ($insert) {
                //needs DB::insert to support subqueries to get migrated
                $query = "INSERT INTO `$newtable` (SELECT * FROM `$oldtable`)";
                $this->db->doQuery($query);
            }
        }
    }

    /**
     * Insert an entry inside a table
     *
     * @since 0.84
     *
     * @param string $table The table to alter
     * @param array  $input The elements to add inside the table
     *
     * @return int|null id of the last item inserted by mysql
     **/
    public function insertInTable($table, array $input)
    {
        if (
            $this->db->tableExists("$table")
            && (count($input) > 0)
        ) {
            $values = [];
            foreach ($input as $field => $value) {
                if ($this->db->fieldExists($table, $field)) {
                    $values[$field] = $value;
                }
            }

            $this->db->insert($table, $values);

            return $this->db->insertId();
        }

        return null;
    }

    /**
     * Execute migration for only one table
     *
     * @param string $table Table name
     *
     * @return void
     **/
    public function migrationOneTable($table)
    {
        if (isset($this->change[$table])) {
            $query = "ALTER TABLE `$table` " . implode(" ,\n", $this->change[$table]) . " ";
            $this->addDebugMessage(sprintf(__('Change of the database layout - %s'), $table));
            $this->db->doQuery($query);
            unset($this->change[$table]);
        }

        if (isset($this->fulltexts[$table])) {
            $this->addDebugMessage(sprintf(__('Adding fulltext indices - %s'), $table));
            foreach ($this->fulltexts[$table] as $idx) {
                $query = "ALTER TABLE `$table` " . $idx;
                $this->db->doQuery($query);
            }
            unset($this->fulltexts[$table]);
        }

        if (isset($this->uniques[$table])) {
            $this->addDebugMessage(sprintf(__('Adding unicity indices - %s'), $table));
            foreach ($this->uniques[$table] as $idx) {
                $query = "ALTER TABLE `$table` " . $idx;
                $this->db->doQuery($query);
            }
            unset($this->uniques[$table]);
        }
    }

    /**
     * Execute global migration
     *
     * @return void
     **/
    public function executeMigration()
    {
        foreach ($this->queries[self::PRE_QUERY] as $query) {
            $this->db->doQuery($query['query']);
        }
        $this->queries[self::PRE_QUERY] = [];

        $tables = array_merge(
            array_keys($this->change),
            array_keys($this->fulltexts),
            array_keys($this->uniques)
        );
        foreach ($tables as $table) {
            $this->migrationOneTable($table);
        }

        foreach ($this->queries[self::POST_QUERY] as $query) {
            $this->db->doQuery($query['query']);
        }
        $this->queries[self::POST_QUERY] = [];

        $this->storeConfig();
        $this->migrateSearchOptions();

        // end of global message
        $this->addSuccessMessage(sprintf(__('Update to %s version completed.'), $this->version));
    }

    /**
     * Register a new rule
     *
     * @since 0.84
     *
     * @param array $rule     Array of fields of glpi_rules
     * @param array $criteria Array of Array of fields of glpi_rulecriterias
     * @param array $actions  Array of Array of fields of glpi_ruleactions
     *
     * @return int new rule id
     **/
    public function createRule(array $rule, array $criteria, array $actions)
    {
        // Avoid duplicate - Need to be improved using a rule uuid of other
        if (countElementsInTable('glpi_rules', ['name' => $rule['name']])) {
            return 0;
        }
        $rule['comment']     = sprintf(__('Automatically generated by GLPI %s'), $this->version);
        $rule['description'] = '';

        // Compute ranking
        if (!is_a($rule['sub_type'], Rule::class)) {
            return 0;
        }
        $ruleinst = new $rule['sub_type']();
        $ranking = $ruleinst->getNextRanking();
        if (!$ranking) {
            $ranking = 1;
        }

        // The rule itself
        $values = ['ranking' => $ranking];
        foreach ($rule as $field => $value) {
            $values[$field] = $value;
        }
        $this->db->insert('glpi_rules', $values);
        $rid = $this->db->insertId();

        // The rule criteria
        foreach ($criteria as $criterion) {
            $values = ['rules_id' => $rid];
            foreach ($criterion as $field => $value) {
                $values[$field] = $value;
            }
            $this->db->insert('glpi_rulecriterias', $values);
        }

        // The rule criteria actions
        foreach ($actions as $action) {
            $values = ['rules_id' => $rid];
            foreach ($action as $field => $value) {
                $values[$field] = $value;
            }
            $this->db->insert('glpi_ruleactions', $values);
        }

        return $rid;
    }

    /**
     * Update display preferences
     *
     * @since 0.85
     *
     * @param array $toadd items to add : itemtype => array of values
     * @param array $todel items to del : itemtype => array of values
     * @param bool $only_default : add the display pref only on global view
     *
     * @return void
     **/
    public function updateDisplayPrefs($toadd = [], $todel = [], bool $only_default = false)
    {
        //TRANS: %s is the table or item to migrate
        $this->addDebugMessage(sprintf(__('Data migration - %s'), 'glpi_displaypreferences'));
        foreach ($toadd as $itemtype => $searchoptions_ids) {
            $criteria = [
                'SELECT'   => 'users_id',
                'DISTINCT' => true,
                'FROM'     => 'glpi_displaypreferences',
                'WHERE'    => ['itemtype' => $itemtype],
            ];
            if ($only_default) {
                $criteria['WHERE']['users_id'] = 0;
            }

            $iterator = $this->db->request($criteria);

            if (count($iterator) > 0) {
                // There are already existing display preferences for this itemtype.
                // Add new search options with an higher rank.
                foreach ($iterator as $data) {
                    $max_rank = $this->db->request([
                        'SELECT' => [
                            QueryFunction::max('rank', 'max_rank'),
                        ],
                        'FROM'   => 'glpi_displaypreferences',
                        'WHERE'  => [
                            'users_id' => $data['users_id'],
                            'itemtype' => $itemtype,
                        ],
                    ])->current()['max_rank'];

                    $rank = $max_rank + 1;

                    foreach ($searchoptions_ids as $searchoption_id) {
                        $exists = countElementsInTable(
                            'glpi_displaypreferences',
                            [
                                'users_id' => $data['users_id'],
                                'itemtype' => $itemtype,
                                'num'      => $searchoption_id,
                            ]
                        ) > 0;

                        if (!$exists) {
                            $this->db->insert(
                                'glpi_displaypreferences',
                                [
                                    'itemtype'  => $itemtype,
                                    'num'       => $searchoption_id,
                                    'rank'      => $rank++,
                                    'users_id'  => $data['users_id'],
                                ]
                            );
                        }
                    }
                }
            } else {
                // There are not yet any display preference for this itemtype.
                // Add new search options with a rank starting to 1.
                $rank = 1;
                foreach ($searchoptions_ids as $searchoption_id) {
                    $this->db->insert(
                        'glpi_displaypreferences',
                        [
                            'itemtype'  => $itemtype,
                            'num'       => $searchoption_id,
                            'rank'      => $rank++,
                            'users_id'  => 0,
                        ]
                    );
                }
            }
        }

        // delete display preferences
        foreach ($todel as $itemtype => $searchoptions_ids) {
            if (count($searchoptions_ids) > 0) {
                $this->db->delete(
                    'glpi_displaypreferences',
                    [
                        'itemtype'  => $itemtype,
                        'num'       => $searchoptions_ids,
                    ]
                );
            }
        }
    }

    /**
     * Add a migration SQL query
     *
     * @param string $type    Either self::PRE_QUERY or self::POST_QUERY
     * @param string $query   Query to execute
     * @param string $message Message to display on error, defaults to null
     *
     * @return Migration
     */
    private function addQuery($type, $query, $message = null)
    {
        $this->queries[$type][] =  [
            'query'     => $query,
            'message'   => $message,
        ];
        return $this;
    }

    /**
     * Add a pre migration SQL query
     *
     * @param string $query   Query to execute
     * @param string $message Mesage to display on error, defaults to null
     *
     * @return Migration
     */
    public function addPreQuery($query, $message = null)
    {
        return $this->addQuery(self::PRE_QUERY, $query, $message);
    }

    /**
     * Add a post migration SQL query
     *
     * @param string $query   Query to execute
     * @param string $message Mesage to display on error, defaults to null
     *
     * @return Migration
     */
    public function addPostQuery($query, $message = null)
    {
        return $this->addQuery(self::POST_QUERY, $query, $message);
    }

    /**
     * Backup existing tables
     *
     * @param array $tables Existing tables to backup
     *
     * @return bool
     */
    public function backupTables($tables)
    {
        $backup_tables = false;
        foreach ($tables as $table) {
            // rename new tables if exists ?
            if ($this->db->tableExists($table)) {
                $this->dropTable("backup_$table");
                $this->addInfoMessage(sprintf(
                    __('%1$s table already exists. A backup have been done to %2$s'),
                    $table,
                    "backup_$table"
                ));
                $backup_tables = true;
                $this->renameTable("$table", "backup_$table");
            }
        }
        if ($backup_tables) {
            $this->addInfoMessage("You can delete backup tables if you have no need of them.");
        }
        return $backup_tables;
    }

    /**
     * Add configuration value(s) to current context; @see Migration::addConfig()
     *
     * @since 9.2
     *
     * @param array  $values  Value(s) to add
     * @param string $context Context to add on (optional)
     *
     * @return Migration
     */
    public function addConfig($values, $context = null)
    {
        $context ??= $this->context;
        if (!isset($this->configs[$context])) {
            $this->configs[$context] = [];
        }
        $this->configs[$context] += (array) $values;
        return $this;
    }

    /**
     * Remove configuration value(s) to current context; @see Migration::removeConfig()
     *
     * @since 11.0.0
     *
     * @param array  $values  Value(s) to remove
     * @param ?string $context Context to remove on. Defaults to the context of this migration instance.
     *
     * @return Migration
     */
    public function removeConfig(array $values, ?string $context = null)
    {
        if ($values === []) {
            return $this;
        }

        $context ??= $this->context;
        $this->db->delete(
            'glpi_configs',
            [
                'context' => $context,
                'name'    => $values,
            ]
        );
        return $this;
    }

    /**
     * Store configuration values that does not exist
     *
     * @since 9.2
     *
     * @return void
     */
    private function storeConfig()
    {
        foreach ($this->configs as $context => $config) {
            if (count($config)) {
                $existing = $this->db->request([
                    'FROM' => 'glpi_configs',
                    'WHERE' => [
                        'context'   => $context,
                        'name'      => array_keys($config),
                    ],
                ]);
                foreach ($existing as $conf) {
                    unset($config[$conf['name']]);
                }
                if (count($config)) {
                    foreach ($config as $name => $value) {
                        $this->db->insert(
                            'glpi_configs',
                            [
                                'context' => $context,
                                'name'    => $name,
                                'value'   => $value,
                            ]
                        );
                    }
                    $this->addDebugMessage(sprintf(
                        __('Configuration values added for %1$s (%2$s).'),
                        implode(', ', array_keys($config)),
                        $context
                    ));
                }
            }
            unset($this->configs[$context]);
        }
    }

    /**
     * Add new right to profiles that match rights requirements
     *    Default is to give rights to profiles with READ and UPDATE rights on config
     *
     * @param string  $name   Right name
     * @param int $rights Right to set (defaults to ALLSTANDARDRIGHT)
     * @param array<string, int>   $requiredrights Array of right name => value
     *                   A profile must have these rights in order to get the new right.
     *                   This array can be empty to add the right to every profile.
     *                   Default is ['config' => READ | UPDATE].
     *
     * @return void
     */
    public function addRight($name, $rights = ALLSTANDARDRIGHT, $requiredrights = ['config' => READ | UPDATE])
    {
        // Get all profiles where new rights has not been added yet
        $prof_iterator = $this->db->request(
            [
                'SELECT'    => 'glpi_profiles.id',
                'FROM'      => 'glpi_profiles',
                'LEFT JOIN' => [
                    'glpi_profilerights' => [
                        'ON' => [
                            'glpi_profilerights' => 'profiles_id',
                            'glpi_profiles'      => 'id',
                            [
                                'AND' => ['glpi_profilerights.name' => $name],
                            ],
                        ],
                    ],
                ],
                'WHERE'     => [
                    'glpi_profilerights.id' => null,
                ],
            ]
        );

        if ($prof_iterator->count() === 0) {
            return;
        }

        $where = [];
        foreach ($requiredrights as $reqright => $reqvalue) {
            $where['OR'][] = [
                'name'   => $reqright,
                new QueryExpression("{$this->db::quoteName('rights')} & $reqvalue = $reqvalue"),
            ];
        }

        foreach ($prof_iterator as $profile) {
            if (empty($requiredrights)) {
                $reqmet = true;
            } else {
                $iterator = $this->db->request([
                    'SELECT' => [
                        'name',
                        'rights',
                    ],
                    'FROM'   => 'glpi_profilerights',
                    'WHERE'  => $where + ['profiles_id' => $profile['id']],
                ]);

                $reqmet = (count($iterator) === count($requiredrights));
            }

            $this->db->insert(
                'glpi_profilerights',
                [
                    'id'           => null,
                    'profiles_id'  => $profile['id'],
                    'name'         => $name,
                    'rights'       => $reqmet ? $rights : 0,
                ]
            );

            $this->updateProfileLastRightsUpdate($profile['id']);
        }

        $this->addWarningMessage(
            sprintf(
                'New rights has been added for %1$s, you should review ACLs after update',
                $name
            ),
        );
    }

    /**
     * Add specific right to profiles that match interface
     *
     * @param string  $name      Right name
     * @param int $right     Right to add
     * @param string  $interface Interface to set (defaults to central)
     *
     * @return void
     */
    public function addRightByInterface($name, $right, $interface = 'central')
    {
        $prof_iterator = $this->db->request([
            'SELECT'    => [
                'glpi_profiles.id',
                'glpi_profilerights.rights',
            ],
            'FROM'      => 'glpi_profiles',
            'JOIN'      => [
                'glpi_profilerights' => [
                    'FKEY' => [
                        'glpi_profilerights'      => 'profiles_id',
                        'glpi_profiles'           => 'id',
                        [
                            'AND' => [
                                'glpi_profilerights.name' => $name,
                            ],
                        ],
                    ],
                ],
            ],
            'WHERE'     => [
                'interface' => $interface,
            ],
        ]);

        foreach ($prof_iterator as $profile) {
            if ((int) $profile['rights'] & $right) {
                continue;
            }
            $this->db->updateOrInsert(
                'glpi_profilerights',
                [
                    'rights'       => $profile['rights'] | $right,
                ],
                [
                    'profiles_id'  => $profile['id'],
                    'name'         => $name,
                ],
            );

            $this->updateProfileLastRightsUpdate($profile['id']);
        }

        $this->addWarningMessage(
            sprintf(
                'Rights has been updated for %1$s, you should review ACLs after update',
                $name
            ),
        );
    }

    /**
     * Replace right to profiles that match rights requirements.
     * Default is to update rights of profiles with READ and UPDATE rights on config.
     *
     * @param string  $name   Right name
     * @param int $rights Right to set
     * @param array<string, int>   $requiredrights Array of right name => value
     *                   A profile must have these rights in order to get its rights updated.
     *                   This array can be empty to add the right to every profile.
     *                   Default is ['config' => READ | UPDATE].
     *
     * @return void
     */
    public function replaceRight($name, $rights, $requiredrights = ['config' => READ | UPDATE])
    {
        // Get all profiles with required rights
        $join = [];
        $i = 1;
        foreach ($requiredrights as $reqright => $reqvalue) {
            $join["glpi_profilerights as right$i"] = [
                'ON' => [
                    "right$i"       => 'profiles_id',
                    'glpi_profiles' => 'id',
                    [
                        'AND' => [
                            "right$i.name"   => $reqright,
                            new QueryExpression($this->db::quoteName("right$i.rights") . " & $reqvalue = $reqvalue"),
                        ],
                    ],
                ],
            ];
            $i++;
        }

        $prof_iterator = $this->db->request(
            [
                'SELECT'     => 'glpi_profiles.id',
                'FROM'       => 'glpi_profiles',
                'INNER JOIN' => $join,
            ]
        );

        foreach ($prof_iterator as $profile) {
            $this->db->updateOrInsert(
                'glpi_profilerights',
                [
                    'rights'       => $rights,
                ],
                [
                    'profiles_id'  => $profile['id'],
                    'name'         => $name,
                ],
            );

            $this->updateProfileLastRightsUpdate($profile['id']);
        }

        $this->addWarningMessage(
            sprintf(
                'Rights has been updated for %1$s, you should review ACLs after update',
                $name
            ),
        );
    }

    /**
     * Give right to profiles that match rights requirements
     *   Default is to give rights to profiles with READ and UPDATE rights on config
     *
     * @param string  $name   Right name
     * @param int $rights Right to set
     * @param array<string, int>   $requiredrights Array of right name => value
     *                   A profile must have these rights in order to get its rights added.
     *                   This array can be empty to add the right to every profile.
     *                   Default is ['config' => READ | UPDATE].
     *
     * @return void
     */
    public function giveRight($name, $rights, $requiredrights = ['config' => READ | UPDATE])
    {
        // Build JOIN clause to get all profiles with required rights
        $join = [];
        $i = 1;
        foreach ($requiredrights as $reqright => $reqvalue) {
            $join["glpi_profilerights as right$i"] = [
                'ON' => [
                    "right$i"       => 'profiles_id',
                    'glpi_profiles' => 'id',
                    [
                        'AND' => [
                            "right$i.name"   => $reqright,
                            new QueryExpression($this->db::quoteName("right$i.rights") . " & $reqvalue = $reqvalue"),
                        ],
                    ],
                ],
            ];
            $i++;
        }

        // Get all profiles with required rights
        $prof_iterator = $this->db->request(
            [
                'SELECT'     => 'glpi_profiles.id',
                'FROM'       => 'glpi_profiles',
                'INNER JOIN' => $join,
            ]
        );

        $added = false;
        foreach ($prof_iterator as $profile) {
            // Check if the right is already present
            $existingRight = $this->db->request([
                'FROM'  => 'glpi_profilerights',
                'WHERE' => [
                    'profiles_id' => $profile['id'],
                    'name'        => $name,
                ],
            ]);

            if ($existingRight->numrows() > 0) {
                $profile_right = $existingRight->current();
                // If the value specified is not already included, update the rights by adding the value
                if (($profile_right['rights'] & $rights) !== $rights) {
                    // Mettre à jour les droits en ajoutant la valeur spécifiée
                    $newRights = $profile_right['rights'] | $rights;
                    $this->db->update(
                        'glpi_profilerights',
                        ['rights' => $newRights],
                        ['id' => $profile_right['id']]
                    );
                    $added = true;
                }
                // If the value specified is already included, do nothing
            } else {
                // If the right does not exist, add it
                $this->db->insert(
                    'glpi_profilerights',
                    [
                        'profiles_id'  => $profile['id'],
                        'name'         => $name,
                        'rights'       => $rights,
                    ]
                );
                $added = true;
            }

            // Update last rights update for the profile
            $this->updateProfileLastRightsUpdate($profile['id']);
        }

        // Display a warning message if rights have been given
        if ($added) {
            $this->addWarningMessage(
                sprintf(
                    'Rights have been given for %1$s, you should review ACLs after update',
                    $name
                ),
            );
        }
    }

    /**
     * Update last rights update for given profile.
     *
     * @param int $profile_id
     * @return void
     */
    private function updateProfileLastRightsUpdate(int $profile_id): void
    {
        // Check if the 'last_rights_update' field exists before trying to update it.
        // This field may not exist yet as it is added by a migration, and other migrations
        // that add a right could be executed before the migration that adds this field.
        if (!$this->db->fieldExists('glpi_profiles', 'last_rights_update')) {
            return;
        }

        $this->db->update(
            'glpi_profiles',
            [
                'last_rights_update' => Session::getCurrentTime(),
            ],
            [
                'id' => $profile_id,
            ]
        );
    }

    /**
     * Rename an itemtype an update database structure and data to use the new itemtype name.
     * Changes done by this method:
     *  - renaming of itemtype table;
     *  - renaming of foreign key fields corresponding to this itemtype;
     *  - update of "itemtype" column values in all tables.
     *
     * @param string  $old_itemtype
     * @param string  $new_itemtype
     * @param bool $update_structure
     *    Whether to update or not DB structure (itemtype table name and foreign key fields)
     *
     * @return void
     *
     * @since 9.5.0
     */
    public function renameItemtype($old_itemtype, $new_itemtype, $update_structure = true)
    {
        if ($old_itemtype == $new_itemtype) {
            // Do nothing if new value is same as old one
            return;
        }

        $this->addDebugMessage(sprintf(__('Renaming "%s" itemtype to "%s"...'), $old_itemtype, $new_itemtype));

        $old_table = getTableForItemType($old_itemtype);
        $new_table = getTableForItemType($new_itemtype);
        if ($old_table !== $new_table && $update_structure) {
            $old_fkey  = getForeignKeyFieldForTable($old_table);
            $new_fkey  = getForeignKeyFieldForTable($new_table);

            // Check prerequisites
            if (!$this->db->tableExists($old_table)) {
                throw new RuntimeException(
                    sprintf(
                        'Table "%s" does not exists.',
                        $old_table
                    )
                );
            }
            if ($this->db->tableExists($new_table)) {
                throw new RuntimeException(
                    sprintf(
                        'Table "%s" cannot be renamed as table "%s" already exists.',
                        $old_table,
                        $new_table
                    )
                );
            }
            $fkey_column_iterator = $this->db->request(
                [
                    'SELECT' => [
                        'table_name AS TABLE_NAME',
                        'column_name AS COLUMN_NAME',
                    ],
                    'FROM'   => 'information_schema.columns',
                    'WHERE'  => [
                        'table_schema' => $this->db->dbdefault,
                        'table_name'   => ['LIKE', 'glpi\_%'],
                        'OR' => [
                            ['column_name'  => $old_fkey],
                            ['column_name'  => ['LIKE', $old_fkey . '_%']],
                        ],
                    ],
                    'ORDER'  => 'TABLE_NAME',
                ]
            );
            $fkey_column_array = iterator_to_array($fkey_column_iterator); // Convert to array to be able to loop twice
            foreach ($fkey_column_array as $fkey_column) {
                $fkey_table   = $fkey_column['TABLE_NAME'];
                $fkey_oldname = $fkey_column['COLUMN_NAME'];
                $fkey_newname = preg_replace('/^' . preg_quote($old_fkey, '/') . '/', $new_fkey, $fkey_oldname);
                if ($this->db->fieldExists($fkey_table, $fkey_newname)) {
                    throw new RuntimeException(
                        sprintf(
                            'Field "%s" cannot be renamed in table "%s" as "%s" is field already exists.',
                            $fkey_oldname,
                            $fkey_table,
                            $fkey_newname
                        )
                    );
                }
            }

            //1. Rename itemtype table
            $this->addDebugMessage(sprintf(__('Renaming "%s" table to "%s"...'), $old_table, $new_table));
            $this->renameTable($old_table, $new_table);

            //2. Rename foreign key fields
            $this->addDebugMessage(
                sprintf(__('Renaming "%s" foreign keys to "%s" in all tables...'), $old_fkey, $new_fkey)
            );
            foreach ($fkey_column_array as $fkey_column) {
                $fkey_table   = $fkey_column['TABLE_NAME'];
                $fkey_oldname = $fkey_column['COLUMN_NAME'];
                $fkey_newname = preg_replace('/^' . preg_quote($old_fkey, '/') . '/', $new_fkey, $fkey_oldname);

                if ($fkey_table === $old_table) {
                    // Special case, foreign key is inside renamed table, use new name
                    $fkey_table = $new_table;
                }

                $this->changeField(
                    $fkey_table,
                    $fkey_oldname,
                    $fkey_newname,
                    "int " . $this->getDefaultPrimaryKeySignOption() . " NOT NULL DEFAULT '0'" // assume that foreign key always uses GLPI conventions
                );
            }
        }

        //3. Update "itemtype" values in all tables
        $this->addDebugMessage(
            sprintf(__('Renaming "%s" itemtype to "%s" in all tables...'), $old_itemtype, $new_itemtype)
        );
        $itemtype_column_iterator = $this->db->request(
            [
                'SELECT' => [
                    'table_name AS TABLE_NAME',
                    'column_name AS COLUMN_NAME',
                ],
                'FROM'   => 'information_schema.columns',
                'WHERE'  => [
                    'table_schema' => $this->db->dbdefault,
                    'table_name'   => ['LIKE', 'glpi\_%'],
                    'OR' => [
                        ['column_name'  => 'itemtype'],
                        ['column_name'  => ['LIKE', 'itemtype_%']],
                    ],
                ],
                'ORDER'  => 'TABLE_NAME',
            ]
        );
        foreach ($itemtype_column_iterator as $itemtype_column) {
            $this->db->update(
                $itemtype_column['TABLE_NAME'],
                [$itemtype_column['COLUMN_NAME'] => $new_itemtype],
                [$itemtype_column['COLUMN_NAME'] => $old_itemtype]
            );
        }
    }

    /**
     * Migrate search option values in various locations in the database.
     * This does not change the actual search option ID. This must still be changed manually in the itemtype's class file.
     * The changes made by this function will only be applied when the migration is finalized through {@link Migration::executeMigration()}.
     *
     * @param string $itemtype The itemtype
     * @param int    $old_search_opt The old search option ID
     * @param int    $new_search_opt The new search option ID
     *
     * @return void
     * @since 9.5.6
     */
    public function changeSearchOption(string $itemtype, int $old_search_opt, int $new_search_opt)
    {
        if (!isset($this->search_opts[$itemtype])) {
            $this->search_opts[$itemtype] = [];
        }
        $this->search_opts[$itemtype][] = [
            'old' => $old_search_opt,
            'new' => $new_search_opt,
        ];
    }

    /**
     * Remove a search option from various locations in the database including display preferences and saved searches.
     * The changes made by this function will only be applied when the migration is finalized through {@link Migration::executeMigration()}.
     *
     * @param string $itemtype The itemtype
     * @param int $search_opt The search option ID to remove
     * @return void
     */
    public function removeSearchOption(string $itemtype, int $search_opt)
    {
        if (!isset($this->search_opts[$itemtype])) {
            $this->search_opts[$itemtype] = [];
        }
        $this->search_opts[$itemtype][] = [
            'old' => $search_opt,
            'new' => null,
        ];
    }

    /**
     * Finalize search option migrations
     *
     * @return void
     * @since 9.5.6
     */
    private function migrateSearchOptions()
    {
        if ($this->search_opts === []) {
            return;
        }

        foreach ($this->search_opts as $itemtype => $changes) {
            foreach ($changes as $p) {
                $old_search_opt = $p['old'];
                $new_search_opt = $p['new'];

                if ($new_search_opt !== null) {
                    // Remove duplicates (a display preference exists for both old key and new key for a same user).
                    // Removes existing SO using new ID as they are probably corresponding to an ID that existed before and
                    // was not cleaned correctly.
                    $duplicates_iterator = $this->db->request([
                        'SELECT' => ['new.id'],
                        'FROM' => DisplayPreference::getTable() . ' AS new',
                        'INNER JOIN' => [
                            DisplayPreference::getTable() . ' AS old' => [
                                'ON' => [
                                    'new' => 'itemtype',
                                    'old' => 'itemtype',
                                    [
                                        'AND' => [
                                            'new.users_id' => new QueryExpression($this->db::quoteName('old.users_id')),
                                            'new.itemtype' => $itemtype,
                                            'new.num' => $new_search_opt,
                                            'old.num' => $old_search_opt,
                                        ],
                                    ],
                                ],
                            ],
                        ],
                    ]);
                    if ($duplicates_iterator->count() > 0) {
                        $ids = array_column(iterator_to_array($duplicates_iterator), 'id');
                        $this->db->delete(DisplayPreference::getTable(), ['id' => $ids]);
                    }
                }

                // Update display preferences
                if ($new_search_opt === null) {
                    $this->db->delete(DisplayPreference::getTable(), ['itemtype' => $itemtype, 'num' => $old_search_opt]);
                } else {
                    $this->db->update(DisplayPreference::getTable(), [
                        'num' => $new_search_opt,
                    ], [
                        'itemtype' => $itemtype,
                        'num' => $old_search_opt,
                    ]);
                }

                // Update template fields
                if (is_a($itemtype, 'CommonITILObject', true)) {
                    $tables = [
                        'glpi_' . strtolower($itemtype) . 'templatehiddenfields',
                        'glpi_' . strtolower($itemtype) . 'templatemandatoryfields',
                        'glpi_' . strtolower($itemtype) . 'templatepredefinedfields',
                    ];
                    foreach ($tables as $table) {
                        if (!$this->db->tableExists($table)) {
                            continue;
                        }
                        if ($new_search_opt === null) {
                            $this->db->delete($table, ['num' => $old_search_opt]);
                        } else {
                            $this->db->update($table, [
                                'num' => $new_search_opt,
                            ], [
                                'num' => $old_search_opt,
                            ]);
                        }
                    }
                }
            }
        }

        // Update saved searches. We have to parse every query to account for the search option in meta criteria
        $iterator = $this->db->request([
            'SELECT' => ['id', 'itemtype', 'query'],
            'FROM'   => SavedSearch::getTable(),
        ]);

        foreach ($iterator as $data) {
            $query = [];
            parse_str($data['query'], $query);
            $is_changed = false;

            foreach ($this->search_opts as $itemtype => $changes) {
                foreach ($changes as $p) {
                    $old_search_opt = $p['old'];
                    $new_search_opt = $p['new'];

                    if ($data['itemtype'] === $itemtype) {
                        // Fix sort
                        if (isset($query['sort']) && (int) $query['sort'] === $old_search_opt) {
                            if ($new_search_opt === null) {
                                unset($query['sort']);
                            } else {
                                $query['sort'] = $new_search_opt;
                            }
                            $is_changed = true;
                        }
                    }

                    // Fix criteria
                    if (isset($query['criteria'])) {
                        foreach ($query['criteria'] as $cid => $criterion) {
                            $is_meta = isset($criterion['meta']) && (int) $criterion['meta'] === 1;
                            if (
                                ($is_meta
                                 && isset($criterion['itemtype'], $criterion['field'])
                                 && $criterion['itemtype'] === $itemtype
                                 && (int) $criterion['field'] === $old_search_opt)
                                 || (!$is_meta
                                 && $data['itemtype'] === $itemtype
                                 && isset($criterion['field'])
                                 && (int) $criterion['field'] === $old_search_opt)
                            ) {
                                if ($new_search_opt === null) {
                                    unset($query['criteria'][$cid]);
                                } else {
                                    $query['criteria'][$cid]['field'] = $new_search_opt;
                                }
                                $is_changed = true;
                            }
                        }
                    }
                }
            }

            // Write changes if any were made
            if ($is_changed) {
                $this->db->update(SavedSearch::getTable(), [
                    'query'  => http_build_query($query),
                ], [
                    'id'     => $data['id'],
                ]);
            }
        }
    }

    /**
     * Helper to create a simple link table between two itemtypes
     * The table will contain 3 columns :
     * - id (primary key)
     * - foreign key 1 (first itemtype)
     * - foreign key 2 (second itemtype)
     *
     * @param string $table Table name
     * @param class-string<CommonDBTM> $class_1 First itemtype (CommonDBTM)
     * @param class-string<CommonDBTM> $class_2 Second itemtype (CommonDBTM)
     *
     * @return void
     */
    public function createLinkTable(
        string $table,
        string $class_1,
        string $class_2
    ) {
        if ($this->db->tableExists($table)) {
            return;
        }

        $fk_1 = $class_1::getForeignKeyField();
        $fk_2 = $class_2::getForeignKeyField();

        $default_charset = $this->getDefaultCharset();
        $default_collation = $this->getDefaultCollation();
        $default_key_sign = $this->getDefaultPrimaryKeySignOption();

        $this->db->doQuery("
            CREATE TABLE `$table` (
                `id` int {$default_key_sign} NOT NULL AUTO_INCREMENT,
                `$fk_1` int {$default_key_sign} NOT NULL DEFAULT '0',
                `$fk_2` int {$default_key_sign} NOT NULL DEFAULT '0',
                PRIMARY KEY (`id`),
                KEY `$fk_1` (`$fk_1`),
                KEY `$fk_2` (`$fk_2`)
            ) ENGINE=InnoDB DEFAULT CHARSET = {$default_charset} COLLATE = {$default_collation} ROW_FORMAT=DYNAMIC;
        ");
    }

    /**
     * Add a crontask to register.
     *
     * @since 11.0.0
     *
     * @param string $itemtype Usually a class-string<CommonDBTM> but may be an itemtype that doesn't exist anymore for old migrations
     * @param string $name
     * @param int $frequency
     * @param int|null $param
     * @param array{mode?: int, state?: int, hourmin?: int, hourmax?: int, logs_lifetime?: int, allowmode?: int} $options
     */
    public function addCrontask(string $itemtype, string $name, int $frequency, ?int $param = null, array $options = []): void
    {
        $existing_task = $this->db->request([
            'FROM' => 'glpi_crontasks',
            'WHERE' => [
                'itemtype' => $itemtype,
                'name'     => $name,
            ],
        ]);
        if ($existing_task->count() !== 0) {
            // Cron task is already registered, do nothing.
            return;
        }

        $defaults = [
            'mode'          => 2, // CronTask::MODE_EXTERNAL
            'state'         => 1, // CronTask::STATE_WAITING
            'hourmin'       => 0,
            'hourmax'       => 24,
            'logs_lifetime' => 30,
            'allowmode'     => 3, // CronTask::MODE_INTERNAL | CronTask::MODE_EXTERNAL
            'comment'       => '',
        ];

        $input = [
            'itemtype'      => $itemtype,
            'name'          => $name,
            'frequency'     => $frequency,
            'param'         => $param,
            'date_creation' => new QueryExpression('NOW()'),
            'date_mod'      => new QueryExpression('NOW()'),
        ];
        foreach ($defaults as $key => $default_value) {
            $input[$key] = $options[$key] ?? $default_value;
        }

        $this->db->insert('glpi_crontasks', $input);
    }

    /**
     * Mockable method to get the default collation of the database.
     * @return string
     * @see DBConnection::getDefaultCollation()
     * @note Could be removed when using dependency injection or some other refactoring
     */
    protected function getDefaultCollation(): string
    {
        return DBConnection::getDefaultCollation();
    }

    /**
     * Mockable method to get the default charset of the database.
     * @return string
     * @see DBConnection::getDefaultCharset()
     * @note Could be removed when using dependency injection or some other refactoring
     */
    protected function getDefaultCharset(): string
    {
        return DBConnection::getDefaultCharset();
    }

    /**
     * Mockable method to get the default key sign of the database.
     * @return string
     * @see DBConnection::getDefaultPrimaryKeySignOption()
     * @note Could be removed when using dependency injection or some other refactoring
     */
    protected function getDefaultPrimaryKeySignOption(): string
    {
        return DBConnection::getDefaultPrimaryKeySignOption();
    }
}<|MERGE_RESOLUTION|>--- conflicted
+++ resolved
@@ -166,60 +166,6 @@
     }
 
     /**
-<<<<<<< HEAD
-=======
-     * Display a title
-     *
-     * @param string $title Title to display
-     *
-     * @return void
-     *
-     * @deprecated 11.0.0
-     */
-    public function displayTitle($title): void
-    {
-        Toolbox::deprecated();
-
-        $this->flushLogDisplayMessage();
-
-        $this->progress_indicator?->setProgressBarMessage($title);
-    }
-
-    /**
-     * Display a Warning
-     *
-     * @param string  $msg Message to display
-     * @param bool $red Displays with red class (false by default)
-     *
-     * @return void
-     *
-     * @deprecated 11.0.0
-     */
-    public function displayWarning($msg, $red = false): void
-    {
-        Toolbox::deprecated();
-
-        $this->addMessage($red ? MessageType::Warning : MessageType::Notice, (string) $msg);
-    }
-
-    /**
-     * Display an error
-     *
-     * @param string  $message Message to display
-     *
-     * @return void
-     *
-     * @deprecated 11.0.0
-     */
-    public function displayError(string $message): void
-    {
-        Toolbox::deprecated();
-
-        $this->addMessage(MessageType::Error, $message);
-    }
-
-    /**
->>>>>>> a1648a3d
      * Add a message.
      * This message will be added to the progress indicator and will be written in the logs.
      */
