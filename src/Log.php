--- conflicted
+++ resolved
@@ -161,11 +161,7 @@
                         && ($val2['rightname'] == $item->fields['name'])
                     ) {
                         $id_search_option = $key2;
-<<<<<<< HEAD
-                        $changes          =  [$id_search_option, $oldval ?? '', $values[$key]];
-=======
-                        $changes          =  [$id_search_option, addslashes($oldval ?? ''), $values[$key] ?? ''];
->>>>>>> 1b0d4c09
+                        $changes          =  [$id_search_option, $oldval ?? '', $values[$key] ?? ''];
                     }
                 } else if (
                     ($val2['linkfield'] == $key && $real_type === $item->getType())
@@ -176,15 +172,7 @@
                     $id_search_option = $key2; // Give ID of the $SEARCHOPTION
 
                     if ($val2['table'] == $item->getTable()) {
-<<<<<<< HEAD
-                        $changes = [$id_search_option, $oldval ?? '', $values[$key]];
-=======
-                        if ($val2['field'] === 'completename') {
-                            $oldval = CommonTreeDropdown::sanitizeSeparatorInCompletename($oldval);
-                            $values[$key] = CommonTreeDropdown::sanitizeSeparatorInCompletename($values[$key]);
-                        }
-                        $changes = [$id_search_option, addslashes($oldval ?? ''), $values[$key] ?? ''];
->>>>>>> 1b0d4c09
+                        $changes = [$id_search_option, $oldval ?? '', $values[$key] ?? ''];
                     } else {
                        // other cases; link field -> get data from dropdown
                         $changes = [$id_search_option,
