--- conflicted
+++ resolved
@@ -1201,12 +1201,6 @@
      **/
     public static function convertFiltersValuesToSqlCriteria(array $filters)
     {
-<<<<<<< HEAD
-=======
-        /** @var \DBmysql $DB */
-        global $DB;
-
->>>>>>> d35432b7
         $sql_filters = [];
 
         if (isset($filters['affected_fields']) && !empty($filters['affected_fields'])) {
