--- conflicted
+++ resolved
@@ -453,22 +453,6 @@
         );
     }
 
-<<<<<<< HEAD
-    /**
-     * Print the saved search form
-     *
-     * @param integer $ID      ID of the item
-     * @param array   $options possible options:
-     *                         - target for the Form
-     *                         - type when adding
-     *                         - url when adding
-     *                         - itemtype when adding
-     *
-     * @return void
-     **/
-=======
-
->>>>>>> 1edd7096
     public function showForm($ID, array $options = [])
     {
         if (empty($this->fields) && $ID > 0) {
@@ -483,16 +467,12 @@
             $options['candel'] = false;
         }
 
-<<<<<<< HEAD
         TemplateRenderer::getInstance()->display('pages/tools/savedsearch/form.html.twig', [
             'item' => $this,
             'can_create' => self::canCreate(),
             'params' => $options
         ]);
-=======
-        $this->showFormButtons($options);
         return true;
->>>>>>> 1edd7096
     }
 
     /**
@@ -842,43 +822,6 @@
     }
 
     /**
-<<<<<<< HEAD
-=======
-     * Display buttons
-     *
-     * @param integer        $type     SavedSearch type to use
-     * @param integer|string $itemtype Device type of item where is the bookmark (default 0)
-     * @param bool           $active   Should the icon be displayed as active ?
-     *
-     * @return void
-     **/
-    public static function showSaveButton($type, $itemtype = 0, bool $active = false)
-    {
-        echo "<a href='#' class='btn btn-ghost-secondary btn-icon btn-sm me-1 bookmark_record save'
-             title='" . __s('Save current search') . "'>";
-        echo "<i class='ti ti-star " . ($active ? 'active' : '') . "'></i>";
-        echo "</a>";
-
-        $params = [
-            'action'   => "create",
-            'itemtype' => $itemtype,
-            'type'     => $type,
-        ];
-
-       // If we are on a saved search, add the search id in the query so we can
-       // update it if needed
-        if (isset($_GET['savedsearches_id'])) {
-            $params['id'] = $_GET['savedsearches_id'];
-        }
-
-        $json_params = htmlspecialchars(json_encode($params), ENT_QUOTES);
-
-        echo "<div id='savedsearch-modal' class='modal' data-params='$json_params'></div>";
-    }
-
-
-    /**
->>>>>>> 1edd7096
      * Get personal order field name
      *
      * @return string
