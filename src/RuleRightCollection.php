<?php

/**
 * ---------------------------------------------------------------------
 *
 * GLPI - Gestionnaire Libre de Parc Informatique
 *
 * http://glpi-project.org
 *
 * @copyright 2015-2025 Teclib' and contributors.
 * @copyright 2003-2014 by the INDEPNET Development Team.
 * @licence   https://www.gnu.org/licenses/gpl-3.0.html
 *
 * ---------------------------------------------------------------------
 *
 * LICENSE
 *
 * This file is part of GLPI.
 *
 * This program is free software: you can redistribute it and/or modify
 * it under the terms of the GNU General Public License as published by
 * the Free Software Foundation, either version 3 of the License, or
 * (at your option) any later version.
 *
 * This program is distributed in the hope that it will be useful,
 * but WITHOUT ANY WARRANTY; without even the implied warranty of
 * MERCHANTABILITY or FITNESS FOR A PARTICULAR PURPOSE.  See the
 * GNU General Public License for more details.
 *
 * You should have received a copy of the GNU General Public License
 * along with this program.  If not, see <https://www.gnu.org/licenses/>.
 *
 * ---------------------------------------------------------------------
 */

/// Rule collection class for Rights management
class RuleRightCollection extends RuleCollection
{
    // From RuleCollection
    public $stop_on_first_match = false;
    public static $rightname           = 'rule_ldap';
    public $menu_option         = 'right';

    // Specific ones
    /** @var array Array containing results : entity + right */
    public $rules_entity_rights = [];
    /** @var array Array containing results : only entity */
    public $rules_entity        = [];
    /** @var array Array containing results : only right */
    public $rules_rights        = [];

    public function getTitle()
    {
        return __('Authorizations assignment rules');
    }

    public function cleanTestOutputCriterias(array $output)
    {
        if (isset($output["_rule_process"])) {
            unset($output["_rule_process"]);
        }
        return $output;
    }

<<<<<<< HEAD
=======

    public function showTestResults($rule, array $output, $global_result)
    {

        $actions = $rule->getActions();
        echo "<tr><th colspan='4'>" . __('Rule results') . "</th></tr>";
        echo "<tr class='tab_bg_2'>";
        echo "<td class='center' colspan='2'>" . _n('Validation', 'Validations', 1) . "</td><td colspan='2'>" .
           "<span class='b'>" . Dropdown::getYesNo($global_result) . "</span></td>";

        if (isset($output["_ldap_rules"]["rules_entities"])) {
            echo "<tr class='tab_bg_2'>";
            echo "<td class='center' colspan='4'>" . __('Entities assignment') . "</td>";
            foreach ($output["_ldap_rules"]["rules_entities"] as $entities) {
                $this->displayActionByName("entity", $entities[0]);
                if (isset($entities[1])) {
                    $this->displayActionByName("is_recursive", $entities[1]);
                }
            }
        }

        if (isset($output["_ldap_rules"]["rules_rights"])) {
            echo "<tr class='tab_bg_2'>";
            echo "<td colspan='4' class='center'>" . __('Rights assignment') . "</td>";
            foreach ($output["_ldap_rules"]["rules_rights"] as $val) {
                $this->displayActionByName("profile", $val[0]);
            }
        }

        if (isset($output["_ldap_rules"]["rules_entities_rights"])) {
            echo "<tr class='tab_bg_2'>";
            echo "<td colspan='4' class='center'>" . __('Rights and entities assignment') . "</td>";
            foreach ($output["_ldap_rules"]["rules_entities_rights"] as $val) {
                if (is_array($val[0])) {
                    foreach ($val[0] as $tmp) {
                        $this->displayActionByName("entity", $tmp);
                    }
                } else {
                    $this->displayActionByName("entity", $val[0]);
                }
                if (isset($val[1])) {
                    $this->displayActionByName("profile", $val[1]);
                }
                if (isset($val[2])) {
                    $this->displayActionByName("is_recursive", $val[2]);
                }
            }
        }

        if (isset($output["_ldap_rules"])) {
            unset($output["_ldap_rules"]);
        }
        foreach ($output as $criteria => $value) {
            if (isset($actions[$criteria])) { // ignore _* fields
                if (isset($actions[$criteria]['action_type'])) {
                    $actiontype = $actions[$criteria]['action_type'];
                } else {
                    $actiontype = '';
                }
                echo "<tr class='tab_bg_2'>";
                echo "<td class='center'>" . $actions[$criteria]["name"] . "</td>";
                echo "<td class='center'>" . $rule->getActionValue($criteria, $actiontype, $value);
                echo "</td></tr>\n";
            }
        }
        echo "</tr>";
    }


    /**
     * Display action using its name
     *
     * @param $name   action name
     * @param $value  default value
     **/
    public function displayActionByName($name, $value)
    {

        echo "<tr class='tab_bg_2'>";
        switch ($name) {
            case "entity":
                echo "<td class='center'>" . Entity::getTypeName(1) . " </td>\n";
                echo "<td class='center'>" . Dropdown::getDropdownName("glpi_entities", $value) . "</td>";
                break;

            case "profile":
                echo "<td class='center'>" . _n('Profile', 'Profiles', Session::getPluralNumber()) . " </td>\n";
                echo "<td class='center'>" . Dropdown::getDropdownName("glpi_profiles", $value) . "</td>";
                break;

            case "is_recursive":
                echo "<td class='center'>" . __('Recursive') . " </td>\n";
                echo "<td class='center'>" . Dropdown::getYesNo($value) . "</td>";
                break;
        }
        echo "</tr>";
    }


    /**
     * Get all the fields needed to perform the rule
     *
     * @see RuleCollection::getFieldsToLookFor()
     **/
>>>>>>> c293dcd1
    public function getFieldsToLookFor()
    {
        /** @var \DBmysql $DB */
        global $DB;

        $params = [];
        $iterator = $DB->request([
            'SELECT'          => 'value',
            'DISTINCT'        => true,
            'FROM'            => 'glpi_rulerightparameters',
            'LEFT JOIN'       => [
                'glpi_rulecriterias' => [
                    'ON' => [
                        'glpi_rulerightparameters' => 'value',
                        'glpi_rulecriterias'       => 'criteria'
                    ]
                ],
                'glpi_rules'         => [
                    'ON' => [
                        'glpi_rulecriterias' => 'rules_id',
                        'glpi_rules'         => 'id'
                    ]
                ]
            ],
            'WHERE'           => ['glpi_rules.sub_type' => 'RuleRight']
        ]);

        foreach ($iterator as $param) {
            //Dn is alwsays retreived from ldap : don't need to ask for it !
            if ($param["value"] != "dn") {
                $params[] = Toolbox::strtolower($param["value"]);
            }
        }
        return $params;
    }

    public function prepareInputDataForProcess($input, $params)
    {
        $groups = [];
        if (is_array($input)) {
            $groups = $input;
        }

        // Some of the rule criteria is uppercase, but most other rule criterias are lowercase only
        $params_lower = array_change_key_case($params, CASE_LOWER);

        //common parameters
        $rule_parameters = [
            'TYPE'       => $params_lower["type"] ?? "",
            'LOGIN'      => $params_lower["login"] ?? "",
            'MAIL_EMAIL' => $params_lower["email"] ?? $params_lower["mail_email"] ?? "",
            '_groups_id' => $groups
        ];

       //IMAP/POP login method
        if ($params_lower["type"] == Auth::MAIL) {
            $rule_parameters["MAIL_SERVER"] = $params_lower["mail_server"] ?? "";
        }

       //LDAP type method
        if ($params_lower["type"] == Auth::LDAP) {
           //Get all the field to retrieve to be able to process rule matching
            $rule_fields = $this->getFieldsToLookFor();

            //If we are oustide authentication process, $params_lower["connection"] is not set
            if (empty($params_lower["connection"])) {
                return $rule_parameters;
            }

            //Get all the data we need from ldap to process the rules
            $sz = @ldap_read(
                $params_lower["connection"],
                $params_lower["userdn"],
                "objectClass=*",
                $rule_fields
            );

            if ($sz === false) {
                // 32 = LDAP_NO_SUCH_OBJECT => This error can be silented as it just means that search produces no result.
                if (ldap_errno($params_lower["connection"]) !== 32) {
                    trigger_error(
                        AuthLDAP::buildError(
                            $params_lower["connection"],
                            sprintf('Unable to get LDAP user having DN `%s` with filter `%s`', $params_lower["userdn"], 'objectClass=*')
                        ),
                        E_USER_WARNING
                    );
                }
                return $rule_parameters;
            }

            $rule_input = AuthLDAP::get_entries_clean($params_lower["connection"], $sz);

            if (count($rule_input)) {
                $rule_input = $rule_input[0];
                //Get all the ldap fields
                $fields = $this->getFieldsForQuery();
                foreach ($fields as $field) {
                    switch (Toolbox::strtoupper($field)) {
                        case "LDAP_SERVER":
                            $rule_parameters["LDAP_SERVER"] = $params_lower["ldap_server"];
                            break;

                        default: // ldap criteria (added by user)
                            if (isset($rule_input[$field])) {
                                if (!is_array($rule_input[$field])) {
                                     $rule_parameters[$field] = $rule_input[$field];
                                } else {
                                    if (count($rule_input[$field])) {
                                        foreach ($rule_input[$field] as $key => $val) {
                                            if ($key !== 'count') {
                                                $rule_parameters[$field][] = $val;
                                            }
                                        }
                                    }
                                }
                            }
                    }
                }
                return $rule_parameters;
            }
            return $rule_input;
        }

        return $rule_parameters;
    }

    /**
     * Get the list of fields to be retreived to process rules
     **/
    public function getFieldsForQuery()
    {
        $rule      = new RuleRight();
        $criterias = $rule->getCriterias();

        $fields = [];
        foreach ($criterias as $criteria) {
            if (!is_array($criteria)) {
                continue;
            }
            if (isset($criteria['virtual']) && $criteria['virtual']) {
                $fields[] = $criteria['id'];
            } else {
                $fields[] = $criteria['field'];
            }
        }
        return $fields;
    }
}<|MERGE_RESOLUTION|>--- conflicted
+++ resolved
@@ -62,113 +62,6 @@
         return $output;
     }
 
-<<<<<<< HEAD
-=======
-
-    public function showTestResults($rule, array $output, $global_result)
-    {
-
-        $actions = $rule->getActions();
-        echo "<tr><th colspan='4'>" . __('Rule results') . "</th></tr>";
-        echo "<tr class='tab_bg_2'>";
-        echo "<td class='center' colspan='2'>" . _n('Validation', 'Validations', 1) . "</td><td colspan='2'>" .
-           "<span class='b'>" . Dropdown::getYesNo($global_result) . "</span></td>";
-
-        if (isset($output["_ldap_rules"]["rules_entities"])) {
-            echo "<tr class='tab_bg_2'>";
-            echo "<td class='center' colspan='4'>" . __('Entities assignment') . "</td>";
-            foreach ($output["_ldap_rules"]["rules_entities"] as $entities) {
-                $this->displayActionByName("entity", $entities[0]);
-                if (isset($entities[1])) {
-                    $this->displayActionByName("is_recursive", $entities[1]);
-                }
-            }
-        }
-
-        if (isset($output["_ldap_rules"]["rules_rights"])) {
-            echo "<tr class='tab_bg_2'>";
-            echo "<td colspan='4' class='center'>" . __('Rights assignment') . "</td>";
-            foreach ($output["_ldap_rules"]["rules_rights"] as $val) {
-                $this->displayActionByName("profile", $val[0]);
-            }
-        }
-
-        if (isset($output["_ldap_rules"]["rules_entities_rights"])) {
-            echo "<tr class='tab_bg_2'>";
-            echo "<td colspan='4' class='center'>" . __('Rights and entities assignment') . "</td>";
-            foreach ($output["_ldap_rules"]["rules_entities_rights"] as $val) {
-                if (is_array($val[0])) {
-                    foreach ($val[0] as $tmp) {
-                        $this->displayActionByName("entity", $tmp);
-                    }
-                } else {
-                    $this->displayActionByName("entity", $val[0]);
-                }
-                if (isset($val[1])) {
-                    $this->displayActionByName("profile", $val[1]);
-                }
-                if (isset($val[2])) {
-                    $this->displayActionByName("is_recursive", $val[2]);
-                }
-            }
-        }
-
-        if (isset($output["_ldap_rules"])) {
-            unset($output["_ldap_rules"]);
-        }
-        foreach ($output as $criteria => $value) {
-            if (isset($actions[$criteria])) { // ignore _* fields
-                if (isset($actions[$criteria]['action_type'])) {
-                    $actiontype = $actions[$criteria]['action_type'];
-                } else {
-                    $actiontype = '';
-                }
-                echo "<tr class='tab_bg_2'>";
-                echo "<td class='center'>" . $actions[$criteria]["name"] . "</td>";
-                echo "<td class='center'>" . $rule->getActionValue($criteria, $actiontype, $value);
-                echo "</td></tr>\n";
-            }
-        }
-        echo "</tr>";
-    }
-
-
-    /**
-     * Display action using its name
-     *
-     * @param $name   action name
-     * @param $value  default value
-     **/
-    public function displayActionByName($name, $value)
-    {
-
-        echo "<tr class='tab_bg_2'>";
-        switch ($name) {
-            case "entity":
-                echo "<td class='center'>" . Entity::getTypeName(1) . " </td>\n";
-                echo "<td class='center'>" . Dropdown::getDropdownName("glpi_entities", $value) . "</td>";
-                break;
-
-            case "profile":
-                echo "<td class='center'>" . _n('Profile', 'Profiles', Session::getPluralNumber()) . " </td>\n";
-                echo "<td class='center'>" . Dropdown::getDropdownName("glpi_profiles", $value) . "</td>";
-                break;
-
-            case "is_recursive":
-                echo "<td class='center'>" . __('Recursive') . " </td>\n";
-                echo "<td class='center'>" . Dropdown::getYesNo($value) . "</td>";
-                break;
-        }
-        echo "</tr>";
-    }
-
-
-    /**
-     * Get all the fields needed to perform the rule
-     *
-     * @see RuleCollection::getFieldsToLookFor()
-     **/
->>>>>>> c293dcd1
     public function getFieldsToLookFor()
     {
         /** @var \DBmysql $DB */
@@ -245,7 +138,6 @@
                 "objectClass=*",
                 $rule_fields
             );
-
             if ($sz === false) {
                 // 32 = LDAP_NO_SUCH_OBJECT => This error can be silented as it just means that search produces no result.
                 if (ldap_errno($params_lower["connection"]) !== 32) {
