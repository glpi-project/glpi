<?php

/**
 * ---------------------------------------------------------------------
 *
 * GLPI - Gestionnaire Libre de Parc Informatique
 *
 * http://glpi-project.org
 *
 * @copyright 2015-2024 Teclib' and contributors.
 * @copyright 2003-2014 by the INDEPNET Development Team.
 * @licence   https://www.gnu.org/licenses/gpl-3.0.html
 *
 * ---------------------------------------------------------------------
 *
 * LICENSE
 *
 * This file is part of GLPI.
 *
 * This program is free software: you can redistribute it and/or modify
 * it under the terms of the GNU General Public License as published by
 * the Free Software Foundation, either version 3 of the License, or
 * (at your option) any later version.
 *
 * This program is distributed in the hope that it will be useful,
 * but WITHOUT ANY WARRANTY; without even the implied warranty of
 * MERCHANTABILITY or FITNESS FOR A PARTICULAR PURPOSE.  See the
 * GNU General Public License for more details.
 *
 * You should have received a copy of the GNU General Public License
 * along with this program.  If not, see <https://www.gnu.org/licenses/>.
 *
 * ---------------------------------------------------------------------
 */

/**
 * @deprecated 11.0.0
 */
class QueryExpression extends Glpi\DBAL\QueryExpression
{
<<<<<<< HEAD
=======
    private $expression;

    /**
     * Create a query expression
     *
     * @param string $expression Query parameter value, defaults to '?'
     */
>>>>>>> 137fa6f2
    public function __construct($expression)
    {
        Toolbox::deprecated();
        parent::__construct($expression);
    }
}<|MERGE_RESOLUTION|>--- conflicted
+++ resolved
@@ -38,16 +38,11 @@
  */
 class QueryExpression extends Glpi\DBAL\QueryExpression
 {
-<<<<<<< HEAD
-=======
-    private $expression;
-
     /**
      * Create a query expression
      *
-     * @param string $expression Query parameter value, defaults to '?'
+     * @param string $expression The query expression
      */
->>>>>>> 137fa6f2
     public function __construct($expression)
     {
         Toolbox::deprecated();
