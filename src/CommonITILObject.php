--- conflicted
+++ resolved
@@ -8678,11 +8678,7 @@
                 '_tasktemplates_id'           => $tasktemplates_id,
                 $this->getForeignKeyField()   => $this->fields['id'],
                 'date'                        => $this->fields['date'],
-<<<<<<< HEAD
-=======
                 '_do_not_compute_status'      => $this->input['_do_not_compute_status'] ?? false,
-                '_disablenotif'               => true,
->>>>>>> 7316d88e
             ]);
         }
     }
