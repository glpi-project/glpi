--- conflicted
+++ resolved
@@ -4186,7 +4186,6 @@
 
                 foreach ($ids as $id) {
                     if ($item->getFromDB($id)) {
-<<<<<<< HEAD
                         $input = $ma->getInput();
                         unset($input['itemtype']);
                         unset($input['_glpi_csrf_token']);
@@ -4208,23 +4207,6 @@
                             )
                         ) {
                             if ($task->add($input)) {
-=======
-                        $input2 = [
-                            $field              => $id,
-                            'taskcategories_id' => $input['taskcategories_id'],
-                            'actiontime'        => $input['actiontime'],
-                            'state'             => $input['state'],
-                            'content'           => $input['content']
-                        ];
-                        if (
-                            $task->can(-1, CREATE, $input2)
-                            && !in_array(
-                                $item->fields['status'],
-                                array_merge($item->getSolvedStatusArray(), $item->getClosedStatusArray())
-                            )
-                        ) {
-                            if ($task->add($input2)) {
->>>>>>> 6994a3dd
                                 $ma->itemDone($item->getType(), $id, MassiveAction::ACTION_OK);
                             } else {
                                 $ma->itemDone($item->getType(), $id, MassiveAction::ACTION_KO);
