<?php

/**
 * ---------------------------------------------------------------------
 *
 * GLPI - Gestionnaire Libre de Parc Informatique
 *
 * http://glpi-project.org
 *
 * @copyright 2015-2025 Teclib' and contributors.
 * @copyright 2003-2014 by the INDEPNET Development Team.
 * @licence   https://www.gnu.org/licenses/gpl-3.0.html
 *
 * ---------------------------------------------------------------------
 *
 * LICENSE
 *
 * This file is part of GLPI.
 *
 * This program is free software: you can redistribute it and/or modify
 * it under the terms of the GNU General Public License as published by
 * the Free Software Foundation, either version 3 of the License, or
 * (at your option) any later version.
 *
 * This program is distributed in the hope that it will be useful,
 * but WITHOUT ANY WARRANTY; without even the implied warranty of
 * MERCHANTABILITY or FITNESS FOR A PARTICULAR PURPOSE.  See the
 * GNU General Public License for more details.
 *
 * You should have received a copy of the GNU General Public License
 * along with this program.  If not, see <https://www.gnu.org/licenses/>.
 *
 * ---------------------------------------------------------------------
 */
use Glpi\Application\View\TemplateRenderer;
use Glpi\ContentTemplates\Parameters\CommonITILObjectParameters;
use Glpi\DBAL\QueryExpression;
use Glpi\DBAL\QueryFunction;
use Glpi\DBAL\QuerySubQuery;
use Glpi\DBAL\QueryUnion;
use Glpi\Event;
use Glpi\Features\Clonable;
use Glpi\Features\Kanban;
use Glpi\Features\KanbanInterface;
use Glpi\Features\Teamwork;
use Glpi\Features\TeamworkInterface;
use Glpi\Features\Timeline;
use Glpi\Form\AnswersSet;
use Glpi\Form\Destination\AnswersSet_FormDestinationItem;
use Glpi\Plugin\Hooks;
use Glpi\RichText\RichText;
use Glpi\RichText\UserMention;
use Glpi\Search\Output\HTMLSearchOutput;
use Glpi\Team\Team;
use Safe\Exceptions\DatetimeException;

use function Safe\getimagesize;
use function Safe\ob_get_clean;
use function Safe\ob_start;
use function Safe\preg_match;
use function Safe\preg_replace;
use function Safe\strtotime;

/**
 * CommonITILObject Class
 *
 * @property-read array $users
 * @property-read array $groups
 * @property-read array $suppliers
 **/
abstract class CommonITILObject extends CommonDBTM implements KanbanInterface, TeamworkInterface
{
    use Clonable;
    use Timeline;
    use Kanban;
    use Teamwork;

    /// Users by type
    protected $lazy_loaded_users = null;
    /** @var class-string<CommonITILActor>  */
    public $userlinkclass;
    /// Groups by type
    protected $lazy_loaded_groups = null;
    /** @var class-string<CommonITILActor>  */
    public $grouplinkclass;

    /// Suppliers by type
    protected $lazy_loaded_suppliers = null;
    /** @var class-string<CommonITILActor>  */
    public $supplierlinkclass;

    // HELPDESK LINK HARDWARE DEFINITION : CHECKSUM SYSTEM : BOTH=1*2^0+1*2^1=3
    public const HELPDESK_MY_HARDWARE  = 0;
    public const HELPDESK_ALL_HARDWARE = 1;

    protected static $showTitleInNavigationHeader = true;

    public const MATRIX_FIELD         = '';
    public const URGENCY_MASK_FIELD   = '';
    public const IMPACT_MASK_FIELD    = '';
    public const STATUS_MATRIX_FIELD  = '';


    // ITIL Object shared statuses
    public const INCOMING      = 1; // new
    public const ASSIGNED      = 2; // processing (assigned)
    public const PLANNED       = 3; // processing (planned)
    public const WAITING       = 4; // pending
    public const SOLVED        = 5;
    public const CLOSED        = 6;
    public const ACCEPTED      = 7;
    public const OBSERVED      = 8;
    public const APPROVAL      = 10; // approval / validation

    // --- timeline position
    public const NO_TIMELINE       = -1;
    public const TIMELINE_NOTSET   = 0;
    public const TIMELINE_LEFT     = 1;
    public const TIMELINE_MIDLEFT  = 2;
    public const TIMELINE_MIDRIGHT = 3;
    public const TIMELINE_RIGHT    = 4;

    public const TIMELINE_ORDER_NATURAL = 'natural';
    public const TIMELINE_ORDER_REVERSE = 'reverse';

    public const READMY           =      1;
    public const READALL          =   1024;
    public const SURVEY           = 131072;

    /** @return ?class-string<CommonITILTask> */
    public static function getTaskClass()
    {
        $task_class = static::class . 'Task';
        if (class_exists($task_class)) {
            return $task_class;
        }

        return null;
    }

    public static function getTaskClassInstance(): CommonITILTask
    {
        $task_class = static::getTaskClass();
        if (is_a($task_class, CommonITILTask::class, true)) {
            return new $task_class();
        }

        throw new RuntimeException(sprintf(
            'Task class "%s" does not exist or is not a valid CommonITILTask.',
            $task_class
        ));
    }

    public function post_getFromDB()
    {
        // Object may be reused to load multiple tickets thus we must clear all
        // cached data when a new mysql row is loaded
        $this->clearLazyLoadedActors();
    }

    /**
     * Load linked users
     *
     * @return void
     */
    public function loadUsers(): void
    {
        if (!empty($this->userlinkclass) && !$this->isNewItem()) {
            $class = $this->getActorObjectForItem(User::class);
            $this->lazy_loaded_users = $class->getActors((int) $this->fields['id']);
        } else {
            $this->lazy_loaded_users = [];
        }
    }

    /**
     * Load linked groups
     *
     * @return void
     */
    protected function loadGroups(): void
    {
        if (!empty($this->grouplinkclass) && !$this->isNewItem()) {
            $class = $this->getActorObjectForItem(Group::class);
            $this->lazy_loaded_groups = $class->getActors((int) $this->fields['id']);
        } else {
            $this->lazy_loaded_groups = [];
        }
    }

    /**
     * Load linked suppliers
     *
     * @return void
     */
    public function loadSuppliers(): void
    {
        if (!empty($this->supplierlinkclass) && !$this->isNewItem()) {
            $class = $this->getActorObjectForItem(Supplier::class);
            $this->lazy_loaded_suppliers = $class->getActors((int) $this->fields['id']);
        } else {
            $this->lazy_loaded_suppliers = [];
        }
    }

    /**
     * @since 0.84
     **/
    public function loadActors()
    {
        // Might not be 100% needed to clear cache here but let's be safe
        // This way, any direct call to loadActors is assured to return accurate data
        $this->clearLazyLoadedActors();

        // Load each actors type
        $this->loadUsers();
        $this->loadGroups();
        $this->loadSuppliers();
    }

    /**
     * Clear lazy loaded actor data so it can be recomputed again next time its
     * accessed
     *
     * @return void
     */
    protected function clearLazyLoadedActors(): void
    {
        $this->lazy_loaded_users = null;
        $this->lazy_loaded_groups = null;
        $this->lazy_loaded_suppliers = null;
    }

    /**
     * Magic getter for lazy loaded properties
     *
     * @param string $property_name
     */
    public function __get(string $property_name)
    {
        switch ($property_name) {
            case 'users':
                if ($this->lazy_loaded_users === null) {
                    $this->loadUsers();
                }
                return $this->lazy_loaded_users;

            case 'groups':
                if ($this->lazy_loaded_groups === null) {
                    $this->loadGroups();
                }
                return $this->lazy_loaded_groups;

            case 'suppliers':
                if ($this->lazy_loaded_suppliers === null) {
                    $this->loadSuppliers();
                }
                return $this->lazy_loaded_suppliers;

            default:
                throw new RuntimeException(sprintf('Unknown property `%s`.', $property_name));
        }
    }

    /**
     * Magic handler for isset() calls on lazy loaded properties
     *
     * @param string $property_name
     */
    public function __isset(string $property_name)
    {
        switch ($property_name) {
            case 'users':
            case 'groups':
            case 'suppliers':
                return true;

            default:
                throw new RuntimeException(sprintf('Unknown property `%s`.', $property_name));
        }
    }

    /**
     * Magic handler for unset() calls on lazy loaded properties
     *
     * @param string $property_name
     */
    public function __unset(string $property_name)
    {
        switch ($property_name) {
            case 'users':
                $this->lazy_loaded_users = null;
                break;

            case 'groups':
                $this->lazy_loaded_groups = null;
                break;

            case 'suppliers':
                $this->lazy_loaded_suppliers = null;
                break;

            default:
                throw new RuntimeException(sprintf('Unknown property `%s`.', $property_name));
        }
    }

    /**
     * Return the number of actors currently assigned to the object
     *
     * @since 10.0
     *
     * @return int
     */
    public function countActors(): int
    {
        return $this->countGroups() + $this->countUsers() + $this->countSuppliers();
    }


    /**
     * Return the list of actors for a given actor type
     * We try to retrieve them by:
     * - in case new ticket
     *  - from virtual _actor field (present after a reload)
     *  - from template (predefined actor field)
     *  - from default actor if setting is defined in user preference
     * - for existing ticket (with an id > 0), directly from saved actors
     *
     * @since 10.0
     *
     * @param int $actortype 1=requester, 2=assign, 3=observer
     * @param array $params posted data of itil object
     *
     * @return array of actors
     */
    public function getActorsForType(int $actortype = 1, array $params = []): array
    {
        $actors = [];

        $fn_add_actor = static function (string $itemtype, int $items_id, array $params) use (&$actors) {
            $already_added = !empty(array_filter($actors, static function ($actor) use ($itemtype, $items_id, $params) {
                if ($actor['itemtype'] === $itemtype && (int) $actor['items_id'] === 0) {
                    // Anonymous actors unique based on email
                    return ($actor['alternative_email'] ?? null) === ($params['alternative_email'] ?? null);
                }
                return $actor['itemtype'] === $itemtype && (int) $actor['items_id'] === $items_id;
            }));
            if (!$already_added) {
                $actors[] = [
                    'itemtype' => $itemtype,
                    'items_id' => $items_id,
                ] + $params;
            }
        };

        $actortypestring = self::getActorFieldNameType($actortype);

        if ($this->isNewItem()) {
            $entities_id = $params['entities_id'] ?? $_SESSION['glpiactive_entity'];
            $default_use_notif = Entity::getUsedConfig('is_notif_enable_default', $entities_id, '', 1);

            // load default user from preference only at the first load of new ticket form
            // we don't want to trigger it on form reload
            // at first load, the key _skip_default_actor is not present (can only be present after a submit)
            if (!isset($params['_skip_default_actor'])) {
                // $params['_users_id_' . $actortypestring] corresponds to value defined by static::getDefaultValues()
                // fallback to static::getDefaultActor() value if empty
                $users_id_default = array_key_exists('_users_id_' . $actortypestring, $params) && $params['_users_id_' . $actortypestring] > 0
                    ? $params['_users_id_' . $actortypestring]
                    : $this->getDefaultActor($actortype);
                if ($users_id_default > 0) {
                    $userobj  = new User();
                    if ($userobj->getFromDB($users_id_default)) {
                        $name = formatUserName(
                            $userobj->fields["id"],
                            $userobj->fields["name"],
                            $userobj->fields["realname"],
                            $userobj->fields["firstname"]
                        );
                        $email = UserEmail::getDefaultForUser($users_id_default);
                        $fn_add_actor(User::class, $users_id_default, [
                            'text'              => $name,
                            'title'             => $name,
                            'use_notification'  => $email === '' ? false : ($default_use_notif && $userobj->isUserNotificationEnable()),
                            'default_email'     => $email,
                            'alternative_email' => '',
                        ]);
                    }
                }

                $groups_id = array_key_exists('_groups_id_' . $actortypestring, $params) && $params['_groups_id_' . $actortypestring] > 0
                    ? $params['_groups_id_' . $actortypestring] : 0;
                if ($groups_id > 0) {
                    $group_obj = new Group();
                    if ($group_obj->getFromDB($groups_id)) {
                        $fn_add_actor('Group', $groups_id, [
                            'text'  => $group_obj->getName(),
                            'title' => $group_obj->getRawCompleteName(),
                        ]);
                    }
                }
            }

            // load default actors from itiltemplate passed from showForm in `params` var
            // we find this key on the first load of template (when opening form)
            // or when the template change (by category loading)
            if (isset($params['_template_changed'])) {
                $users_id = (int) ($params['_predefined_fields']['_users_id_' . $actortypestring] ?? 0);
                if ($users_id > 0) {
                    $userobj  = new User();
                    if ($userobj->getFromDB($users_id)) {
                        $name = formatUserName(
                            $userobj->fields["id"],
                            $userobj->fields["name"],
                            $userobj->fields["realname"],
                            $userobj->fields["firstname"]
                        );
                        $email = UserEmail::getDefaultForUser($users_id);
                        $fn_add_actor(User::class, $users_id, [
                            'text'              => $name,
                            'title'             => $name,
                            'use_notification'  => $email === '' ? false : ($default_use_notif && $userobj->isUserNotificationEnable()),
                            'default_email'     => $email,
                            'alternative_email' => '',
                        ]);
                    }
                }

                $groups_id = (int) ($params['_predefined_fields']['_groups_id_' . $actortypestring] ?? 0);
                if ($groups_id > 0) {
                    $group_obj = new Group();
                    if ($group_obj->getFromDB($groups_id)) {
                        $fn_add_actor(Group::class, $groups_id, [
                            'text'  => $group_obj->getName(),
                            'title' => $group_obj->getRawCompleteName(),
                        ]);
                    }
                }

                $suppliers_id = (int) ($params['_predefined_fields']['_suppliers_id_' . $actortypestring] ?? 0);
                if ($suppliers_id > 0) {
                    $supplier_obj = new Supplier();
                    if ($supplier_obj->getFromDB($suppliers_id)) {
                        $fn_add_actor(Supplier::class, $suppliers_id, [
                            'text'              => $supplier_obj->fields['name'],
                            'title'             => $supplier_obj->fields['name'],
                            'use_notification'  => $supplier_obj->fields['email'] === '' ? false : $default_use_notif,
                            'default_email'     => $supplier_obj->fields['email'],
                            'alternative_email' => '',
                        ]);
                    }
                }
            }

            // if we load any actor from _itemtype_actortype_id, we are loading template,
            // and so we don't want more actors.
            // if any actor exists and was absent in a field from template, it will be loaded by the POST data.
            // we choose to erase existing actors for any defined in the template.
            if (count($actors)) {
                return $actors;
            }

            // existing actors (from a form reload)
            if (isset($params['_actors'])) {
                foreach ($params['_actors'] as $existing_actortype => $existing_actors) {
                    if ($existing_actortype != $actortypestring) {
                        continue;
                    }
                    foreach ($existing_actors as &$existing_actor) {
                        $actor_obj = getItemForItemtype($existing_actor['itemtype']);
                        if ($actor_obj->getFromDB($existing_actor['items_id'])) {
                            if ($actor_obj instanceof User) {
                                $name = formatUserName(
                                    $actor_obj->fields["id"],
                                    $actor_obj->fields["name"],
                                    $actor_obj->fields["realname"],
                                    $actor_obj->fields["firstname"]
                                );
                                $fn_add_actor($existing_actor['itemtype'], $existing_actor['items_id'], $existing_actor + [
                                    'text'          => $name,
                                    'title'         => $name,
                                    'default_email' => UserEmail::getDefaultForUser($actor_obj->fields["id"]),
                                ]);
                            } elseif ($actor_obj instanceof Supplier) {
                                $fn_add_actor($existing_actor['itemtype'], $existing_actor['items_id'], $existing_actor + [
                                    'text'          => $actor_obj->fields['name'],
                                    'title'         => $actor_obj->fields['name'],
                                    'default_email' => $actor_obj->fields['email'],
                                ]);
                            } else {
                                $fn_add_actor($existing_actor['itemtype'], $existing_actor['items_id'], $existing_actor + [
                                    'text'  => $actor_obj->getName(),
                                    'title' => $actor_obj->getRawCompleteName(),
                                ]);
                            }
                        } elseif (
                            $actor_obj instanceof User
                            && $existing_actor['items_id'] == 0
                            && strlen($existing_actor['alternative_email']) > 0
                        ) {
                            // direct mail actor
                            $fn_add_actor($existing_actor['itemtype'], $existing_actor['items_id'], $existing_actor + [
                                'text'  => $existing_actor['alternative_email'],
                                'title' => $existing_actor['alternative_email'],
                            ]);
                        }
                    }
                }
                return $actors;
            }
        }

        // load existing actors (from existing itilobject)
        if (isset($this->users[$actortype])) {
            foreach ($this->users[$actortype] as $user) {
                $name = getUserName(
                    $user['users_id'],
                    disable_anon: in_array($actortype, [CommonITILActor::REQUESTER, CommonITILActor::OBSERVER])
                );
                $fn_add_actor(User::class, $user['users_id'], [
                    'id'                => $user['id'],
                    'text'              => $name,
                    'title'             => $name,
                    'use_notification'  => $user['use_notification'],
                    'default_email'     => UserEmail::getDefaultForUser($user['users_id']),
                    'alternative_email' => $user['alternative_email'],
                ]);
            }
        }
        if (isset($this->groups[$actortype])) {
            foreach ($this->groups[$actortype] as $group) {
                $group_obj = new Group();
                if ($group_obj->getFromDB($group['groups_id'])) {
                    $fn_add_actor(Group::class, $group['groups_id'], [
                        'id'       => $group['id'],
                        'text'     => $group_obj->getName(),
                        'title'    => $group_obj->getRawCompleteName(),
                    ]);
                }
            }
        }
        if (isset($this->suppliers[$actortype])) {
            foreach ($this->suppliers[$actortype] as $supplier) {
                $supplier_obj = new Supplier();
                if ($supplier_obj->getFromDB($supplier['suppliers_id'])) {
                    $fn_add_actor(Supplier::class, $supplier['suppliers_id'], [
                        'id'                => $supplier['id'],
                        'text'              => $supplier_obj->fields['name'],
                        'title'             => $supplier_obj->fields['name'],
                        'use_notification'  => $supplier['use_notification'],
                        'default_email'     => $supplier_obj->fields['email'],
                        'alternative_email' => $supplier['alternative_email'],
                    ]);
                }
            }
        }

        return $actors;
    }

    /**
     * Restores input, restores saved values, then sets the default options for any that are missing.
     * @param integer $ID The item ID
     * @param array $options ITIL Object options array passed to showFormXXXX functions. This is passed by reference and will be modified by this function.
     * @param ?array $overriden_defaults If specified, these values will be used as the defaults instead of the ones from the {@link getDefaultValues()} function.
     * @param bool $force_set_defaults If true, the defaults are set for missing options even if the item is not new.
     * @return void
     * @see getDefaultOptions()
     * @see restoreInput()
     * @see restoreSavedValues()
     */
    protected function restoreInputAndDefaults($ID, array &$options, ?array $overriden_defaults = null, bool $force_set_defaults = false): void
    {
        $default_values = $overriden_defaults ?? static::getDefaultValues();

        // Restore saved value or override with page parameter
        $options['_saved'] = $this->restoreInput();

        // Restore saved values and override $this->fields
        $this->restoreSavedValues($options['_saved']);

        // Set default options
        if ($force_set_defaults || static::isNewID($ID)) {
            foreach ($default_values as $key => $val) {
                if (!isset($options[$key])) {
                    if (isset($options['_saved'][$key])) {
                        $options[$key] = $options['_saved'][$key];
                    } else {
                        $options[$key] = $val;
                    }
                }
            }
        }
    }

    /**
     * @param $ID
     * @param $options   array
     **/
    public function showForm($ID, array $options = [])
    {
        if (!static::canView()) {
            return false;
        }

        $this->restoreInputAndDefaults($ID, $options);

        $canupdate = !$ID || (Session::getCurrentInterface() == "central" && $this->canUpdateItem());

        if ($ID && in_array($this->fields['status'], static::getClosedStatusArray())) {
            $canupdate = false;
            // No update for actors
            $options['_noupdate'] = true;
        }

        if (!$this->isNewItem()) {
            $options['formtitle'] = sprintf(
                __('%1$s - ID %2$d'),
                $this->getTypeName(1),
                $ID
            );
            //set ID as already defined
            $options['noid'] = true;
        }

        $type = null;
        if (is_a($this, Ticket::class)) {
            $type = ($ID ? $this->fields['type'] : $options['type']);
        }
        // Load template if available
        $predefined_template = 0;
        $template_class = static::getTemplateClass();
        if (class_exists($template_class) && (int) $ID > 0 && isset($this->fields[$template_class::getForeignKeyField()])) {
            $predefined_template = $this->fields[$template_class::getForeignKeyField()];
        }
        $tt = $this->getITILTemplateToUse(
            $options['template_preview'] ?? $predefined_template,
            $type,
            ($ID ? $this->fields['itilcategories_id'] : $options['itilcategories_id']),
            ($ID ? $this->fields['entities_id'] : $options['entities_id'])
        );

        $predefined_fields = $this->setPredefinedFields($tt, $options, static::getDefaultValues());
        $this->initForm($this->fields['id'], $options);

        $options['_canupdate'] = Session::haveRight(static::$rightname, UPDATE);
        $item_commonitilobject = null;
        if ($options['_canupdate']) {
            //compute related item object (Ticket has his own showForm)
            $item_link = static::getItemLinkClass();
            $item_commonitilobject = getItemForItemtype($item_link);
        }

        $mention_options = UserMention::getMentionOptions($this);

        TemplateRenderer::getInstance()->display('components/itilobject/layout.html.twig', [
            'item'                    => $this,
            'mention_options'         => $mention_options,
            'timeline_itemtypes'      => $this->getTimelineItemtypes(),
            'legacy_timeline_actions' => $this->getLegacyTimelineActionsHTML(),
            'params'                  => $options,
            'entities_id'             => $ID ? $this->fields['entities_id'] : $options['entities_id'],
            'timeline'                => $this->getTimelineItems(),
            'itiltemplate_key'        => static::getTemplateFormFieldName(),
            'itiltemplate'            => $tt,
            'item_commonitilobject'   => $item_commonitilobject,
            'predefined_fields'       => Toolbox::prepareArrayForInput($predefined_fields),
            'canupdate'               => $canupdate,
            'canpriority'             => $canupdate,
            'canassign'               => $canupdate,
            'can_requester'           => $this->canRequesterUpdateItem(),
            'has_pending_reason'      => PendingReason_Item::getForItem($this) !== false,
        ]);

        return true;
    }

    /**
     * Return an array of predefined fields from provided template
     * Append also data to $options param (passed by reference) :
     *  - if we transform a ticket (form change and problem) or a problem (for change) override with its field
     *  - override form fields from template (ex: if content field is set in template, content field in option will be overriden)
     *  - if template changed (provided template doesn't match the one found in options), append a key _template_changed in $options
     *  - finally, append templates_id in options
     *
     * @param ITILTemplate $tt The ticket template to use
     * @param array $options The current options array (PASSED BY REFERENCE)
     * @param array $default_values The default values to use in case they are not predefined
     * @return array An array of the predefined values
     */
    protected function setPredefinedFields(ITILTemplate $tt, array &$options, array $default_values): array
    {
        // Predefined fields from template: reset them
        if (isset($options['_predefined_fields'])) {
            $options['_predefined_fields'] = Toolbox::decodeArrayFromInput($options['_predefined_fields']);
        } else {
            $options['_predefined_fields'] = [];
        }
        if (!isset($options['_hidden_fields'])) {
            $options['_hidden_fields'] = [];
        }

        // check original ticket for change and problem
        $tickets_id = $options['tickets_id'] ?? $options['_tickets_id'] ?? null;
        $ticket = new Ticket();
        $ticket->getEmpty();
        if (in_array($this->getType(), ['Change', 'Problem']) && $tickets_id) {
            $ticket->getFromDB($tickets_id);

            // copy fields from original ticket, only when fields are not already set by the user (contained in _saved array)
            $fields = [
                'content',
                'name',
                'impact',
                'urgency',
                'priority',
                'time_to_resolve',
                'entities_id',
            ];
            foreach ($fields as $field) {
                if (!isset($options['_saved'][$field])) {
                    $options[$field] = $ticket->fields[$field];
                }
            }

            if (!isset($options['_saved']['itilcategories_id'])) {
                //page is reloaded on category change, we only want category on the very first load
                $category = new ITILCategory();
                $options['itilcategories_id'] = 0;
                if (
                    $category->getFromDB($ticket->fields['itilcategories_id'])
                    && (
                        ($this->getType() === Change::class && $category->fields['is_change'])
                        || ($this->getType() === Problem::class && $category->fields['is_problem'])
                    )
                ) {
                    $options['itilcategories_id'] = $ticket->fields['itilcategories_id'];
                }
            }
        }

        // check original problem for change
        $problems_id = $options['problems_id'] ?? $options['_problems_id'] ?? null;
        $problem = new Problem();
        $problem->getEmpty();
        if ($this->getType() == "Change" && $problems_id) {
            $problem->getFromDB($problems_id);

            $options['content']             = $problem->fields['content'];
            $options['name']                = $problem->fields['name'];
            $options['impact']              = $problem->fields['impact'];
            $options['urgency']             = $problem->fields['urgency'];
            $options['priority']            = $problem->fields['priority'];
            if (isset($options['problems_id'])) {
                //page is reloaded on category change, we only want category on the very first load
                $options['itilcategories_id'] = $problem->fields['itilcategories_id'];
            }
            $options['time_to_resolve']     = $problem->fields['time_to_resolve'];
            $options['entities_id']         = $problem->fields['entities_id'];
        }

        // Store predefined fields to be able not to take into account on change template
        $predefined_fields = [];
        $tpl_key = static::getTemplateFormFieldName();

        if ($this->isNewItem()) {
            if (isset($tt->predefined) && count($tt->predefined)) {
                foreach ($tt->predefined as $predeffield => $predefvalue) {
                    if (isset($options[$predeffield]) && isset($default_values[$predeffield])) {
                        // Is always default value : not set
                        // Set if already predefined field
                        // Set if ticket template change
                        if (
                            ((count($options['_predefined_fields']) == 0)
                                && ($options[$predeffield] == $default_values[$predeffield]))
                            || (isset($options['_predefined_fields'][$predeffield])
                                && ($options[$predeffield] == $options['_predefined_fields'][$predeffield]))
                            || (isset($options[$tpl_key])
                                && ($options[$tpl_key] != $tt->getID()))

                            // user pref for requestype can't overwrite requestype from template
                            // when change category
                            || ($predeffield == 'requesttypes_id'
                                && empty(($options['_saved'] ?? [])))

                            // tests specificic for change & problem
                            || ($tickets_id != null
                                && $options[$predeffield] == $ticket->fields[$predeffield])
                            || ($problems_id != null
                                && $options[$predeffield] == $problem->fields[$predeffield])
                        ) {
                            $options[$predeffield]           = $predefvalue;
                            $predefined_fields[$predeffield] = $predefvalue;
                            $this->fields[$predeffield]      = $predefvalue;
                        }
                    } else { // Not defined options set as hidden field
                        $options['_hidden_fields'][$predeffield] = $predefvalue;
                    }
                }
                // All predefined override : add option to say predifined exists
                if (count($predefined_fields) == 0) {
                    $predefined_fields['_all_predefined_override'] = 1;
                }
            } else { // No template load : reset predefined values
                if (count($options['_predefined_fields'])) {
                    foreach ($options['_predefined_fields'] as $predeffield => $predefvalue) {
                        if ($options[$predeffield] == $predefvalue) {
                            $options[$predeffield] = $default_values[$predeffield];
                        }
                    }
                }
            }
        }
        // append to options to know later we added predefined values
        // we may need this especially for actors
        if (count($predefined_fields)) {
            $options['_predefined_fields'] = $predefined_fields;
        }

        // check if we load the default template (when openning form for example) or the template changed
        if (!isset($options[$tpl_key]) || $options[$tpl_key] != $tt->getId()) {
            $options['_template_changed'] = true;
        }

        // Put ticket template id on $options for actors
        $options[str_replace('s_id', '', $tpl_key)] = $tt->getId();

        // Add all values to fields of tickets for template preview
        if (($options['template_preview'] ?? false)) {
            foreach ($options as $key => $val) {
                if (!isset($this->fields[$key])) {
                    $this->fields[$key] = $val;
                }
            }
        }

        // Recompute priority if not predefined and impact/urgency was changed
        if (
            !isset($predefined_fields['priority'])
            && (
                isset($predefined_fields['urgency'])
                || isset($predefined_fields['impact'])
            )
        ) {
            $this->fields['priority'] = self::computePriority(
                $this->fields['urgency'] ?? 3,
                $this->fields['impact'] ?? 3
            );
        }

        return $predefined_fields;
    }


    /**
     * Retrieve all possible entities for an itilobject posted data.
     * We try to retrieve requesters in the data:
     * - from `_users_id_requester` (data from template or default actor)
     * - from `_actors` (virtual field when the form is reloaded)
     * By default, if none of these fields are present, entities are get from current active entity.
     *
     * @since 10.0
     *
     * @param array $params posted data by an itil object
     * @return array of possible entities_id
     */
    public function getEntitiesForRequesters(array $params = [])
    {
        $requesters = [];
        if (array_key_exists('_users_id_requester', $params) && !empty($params["_users_id_requester"])) {
            $requesters = !is_array($params["_users_id_requester"])
                ? [$params["_users_id_requester"]]
                : $params["_users_id_requester"];
        }
        if (isset($params['_actors']['requester'])) {
            foreach ($params['_actors']['requester'] as $actor) {
                if (
                    $actor['itemtype'] == "User"
                    && (int) $actor['items_id'] > 0 // ignore actor that is added by only its email
                ) {
                    $requesters[] = $actor['items_id'];
                }
            }
        }

        $entities = $_SESSION['glpiactiveentities'] ?? [];
        foreach ($requesters as $users_id) {
            $user_entities = Profile_User::getUserEntities($users_id, true, true);
            $entities = array_intersect($user_entities, $entities);
        }

        $entities = array_values($entities); // Ensure keys are starting at 0

        return $entities;
    }


    /**
     * Retrieve an item from the database with datas associated (hardwares)
     *
     * @param integer $ID ID of the item to get
     *
     * @return boolean true if succeed else false
     **/
    public function getFromDBwithData($ID)
    {

        if ($this->getFromDB($ID)) {
            $this->getAdditionalDatas();
            return true;
        }
        return false;
    }


    public function getAdditionalDatas() {}


    /**
     * Can manage actors
     *
     * @return boolean
     */
    public function canAdminActors()
    {
        if (isset($this->fields['is_deleted']) && $this->fields['is_deleted'] == 1) {
            return false;
        }
        return Session::haveRight(static::$rightname, UPDATE);
    }


    /**
     * Can assign object
     *
     * @return boolean
     */
    public function canAssign()
    {
        if ($this->isDeleted() || (!$this->isNewItem() && $this->isClosed())) {
            return false;
        }

        return Session::haveRight(static::$rightname, UPDATE);
    }


    /**
     * Can be assigned to me
     *
     * @return boolean
     */
    public function canAssignToMe()
    {
        if (
            isset($this->fields['is_deleted']) && $this->fields['is_deleted'] == 1
            || isset($this->fields['status']) && in_array($this->fields['status'], static::getClosedStatusArray())
        ) {
            return false;
        }
        return Session::haveRight(static::$rightname, UPDATE);
    }


    /**
     * Is the current user have right to approve solution of the current ITIL object.
     *
     * @since 9.4.0
     *
     * @return boolean
     */
    public function canApprove()
    {

        return (($this->fields["users_id_recipient"] === Session::getLoginUserID())
              || $this->isUser(CommonITILActor::REQUESTER, Session::getLoginUserID())
              || (isset($_SESSION["glpigroups"])
                  && $this->haveAGroup(CommonITILActor::REQUESTER, $_SESSION["glpigroups"])));
    }

    /**
     * Is the current user have right to add followups to the current ITIL Object ?
     *
     * @since 9.4.0
     *
     * @return boolean
     */
    public function canAddFollowups()
    {
        return (
            (
                Session::haveRight(ITILFollowup::$rightname, ITILFollowup::ADDMY)
                && (
                    $this->isUser(CommonITILActor::REQUESTER, Session::getLoginUserID())
                    || (
                        isset($this->fields["users_id_recipient"])
                        && ($this->fields["users_id_recipient"] == Session::getLoginUserID())
                    )
                )
            )
            || (
                Session::haveRight(ITILFollowup::$rightname, ITILFollowup::ADD_AS_OBSERVER)
                && $this->isUser(CommonITILActor::OBSERVER, Session::getLoginUserID())
            )
            || Session::haveRight(ITILFollowup::$rightname, ITILFollowup::ADDALLITEM)
            || (
                Session::haveRight(ITILFollowup::$rightname, ITILFollowup::ADD_AS_GROUP)
                && isset($_SESSION["glpigroups"])
                && (
                    (
                        $this->haveAGroup(CommonITILActor::REQUESTER, $_SESSION['glpigroups'])
                        && Session::haveRight(ITILFollowup::$rightname, ITILFollowup::ADDMY)
                    )
                    || (
                        $this->haveAGroup(CommonITILActor::OBSERVER, $_SESSION['glpigroups'])
                        && Session::haveRight(ITILFollowup::$rightname, ITILFollowup::ADD_AS_OBSERVER)
                    )
                )
            )
            || (
                Session::haveRight(ITILFollowup::$rightname, ITILFollowup::ADD_AS_TECHNICIAN)
                && (
                    $this->isUser(CommonITILActor::ASSIGN, Session::getLoginUserID())
                    || (
                        isset($_SESSION["glpigroups"])
                        && $this->haveAGroup(CommonITILActor::ASSIGN, $_SESSION['glpigroups'])
                    )
                )
            )
            || $this->isUserValidationRequested(Session::getLoginUserID(), true)
        );
    }

    public function canAddTasks()
    {
        return (
            (
                Session::haveRight(CommonITILTask::$rightname, CommonITILTask::ADDMY)
                && (
                    $this->isUser(CommonITILActor::REQUESTER, Session::getLoginUserID())
                    || (
                        isset($this->fields["users_id_recipient"])
                        && ($this->fields["users_id_recipient"] == Session::getLoginUserID())
                    )
                )
            )
            || (
                Session::haveRight(CommonITILTask::$rightname, CommonITILTask::ADD_AS_OBSERVER)
                && $this->isUser(CommonITILActor::OBSERVER, Session::getLoginUserID())
            )
            || Session::haveRight(CommonITILTask::$rightname, CommonITILTask::ADDALLITEM)
            || (
                Session::haveRight(CommonITILTask::$rightname, CommonITILTask::ADD_AS_GROUP)
                && isset($_SESSION["glpigroups"])
                && (
                    (
                        $this->haveAGroup(CommonITILActor::REQUESTER, $_SESSION['glpigroups'])
                        && Session::haveRight(CommonITILTask::$rightname, CommonITILTask::ADDMY)
                    )
                    || (
                        $this->haveAGroup(CommonITILActor::OBSERVER, $_SESSION['glpigroups'])
                        && Session::haveRight(CommonITILTask::$rightname, CommonITILTask::ADD_AS_OBSERVER)
                    )
                )
            )
            || (
                Session::haveRight(CommonITILTask::$rightname, CommonITILTask::ADD_AS_TECHNICIAN)
                && (
                    $this->isUser(CommonITILActor::ASSIGN, Session::getLoginUserID())
                    || (
                        isset($_SESSION["glpigroups"])
                        && $this->haveAGroup(CommonITILActor::ASSIGN, $_SESSION['glpigroups'])
                    )
                )
            )
        );
    }


    public function canMassiveAction($action, $field, $value)
    {

        switch ($action) {
            case 'update':
                switch ($field) {
                    case 'status':
                        if (!static::isAllowedStatus($this->fields['status'], (int) $value)) {
                            return false;
                        }
                        break;
                }
                break;
        }
        return true;
    }


    /**
     * Do the current ItilObject need to be reopened by a requester answer
     *
     * @since 10.0.1
     *
     * @return boolean
     */
    public function needReopen(): bool
    {
        $my_id    = Session::getLoginUserID();
        $my_groups = $_SESSION["glpigroups"] ?? [];

        // Compute requester groups
        $requester_groups = array_filter(
            $my_groups,
            fn($group) => $this->isGroup(CommonITILActor::REQUESTER, $group)
        );

        // Compute assigned groups
        $assigned_groups = array_filter(
            $my_groups,
            fn($group) => $this->isGroup(CommonITILActor::ASSIGN, $group)
        );

        $ami_requester       = $this->isUser(CommonITILActor::REQUESTER, $my_id);
        $ami_requester_group = count($requester_groups) > 0;

        $ami_assignee        = $this->isUser(CommonITILActor::ASSIGN, $my_id);
        $ami_assignee_group  = count($assigned_groups) > 0;

        return in_array($this->fields["status"], static::getReopenableStatusArray())
            && ($ami_requester || $ami_requester_group)
            && !($ami_assignee || $ami_assignee_group);
    }

    /**
     * Check if user validation is requested.
     *
     * @param int $users_id
     *
     * @return bool
     */
    final protected function isUserValidationRequested(int $users_id, bool $search_in_groups): bool
    {
        $validation = static::getValidationClassInstance();
        if ($validation === null) {
            // Object cannot be validated
            return false;
        }

        $validation_requests = $validation->find(
            [
                static::getForeignKeyField() => $this->getID(),
                $validation->getTargetCriteriaForUser($users_id, $search_in_groups),
            ]
        );

        return count($validation_requests) > 0;
    }


    /**
     * Does current user have right to solve the current item?
     *
     * @return boolean
     **/
    public function canSolve()
    {

        return ((Session::haveRight(static::$rightname, UPDATE)
               || $this->isUser(CommonITILActor::ASSIGN, Session::getLoginUserID())
               || (isset($_SESSION["glpigroups"])
                   && $this->haveAGroup(CommonITILActor::ASSIGN, $_SESSION["glpigroups"])))
              && static::isAllowedStatus($this->fields['status'], self::SOLVED)
              // No edition on closed status
              && !in_array($this->fields['status'], static::getClosedStatusArray()));
    }

    /**
     * Does current user have right to solve the current item; if it was not closed?
     *
     * @return boolean
     **/
    public function maySolve()
    {

        return ((Session::haveRight(static::$rightname, UPDATE)
               || $this->isUser(CommonITILActor::ASSIGN, Session::getLoginUserID())
               || (isset($_SESSION["glpigroups"])
                   && $this->haveAGroup(CommonITILActor::ASSIGN, $_SESSION["glpigroups"])))
              && static::isAllowedStatus($this->fields['status'], self::SOLVED));
    }


    /**
     * Get the ITIL object closed, solved or waiting status list
     *
     * @since 9.4.0
     *
     * @return array
     */
    public static function getReopenableStatusArray()
    {
        return [self::CLOSED, self::SOLVED, self::WAITING, self::OBSERVED];
    }


    /**
     * Is a user linked to the object ?
     *
     * @param integer $type     type to search (see constants)
     * @param integer $users_id user ID
     *
     * @return boolean
     **/
    public function isUser($type, $users_id)
    {

        if (isset($this->users[$type])) {
            foreach ($this->users[$type] as $data) {
                if ($data['users_id'] == $users_id) {
                    return true;
                }
            }
        }

        return false;
    }


    /**
     * Is a group linked to the object ?
     *
     * @param int $type      type to search (see constants)
     * @param int $groups_id group ID
     *
     * @return bool
     **/
    // FIXME add params typehint in GLPI 11.0
    public function isGroup($type, $groups_id): bool
    {
        if (isset($this->groups[$type])) {
            foreach ($this->groups[$type] as $data) {
                if ($data['groups_id'] == $groups_id) {
                    return true;
                }
            }
        }
        return false;
    }


    /**
     * Is a supplier linked to the object?
     *
     * @since 0.84
     *
     * @param integer $type         type to search (see constants)
     * @param integer $suppliers_id supplier ID
     *
     * @return boolean
     **/
    public function isSupplier($type, $suppliers_id)
    {

        if (isset($this->suppliers[$type])) {
            foreach ($this->suppliers[$type] as $data) {
                if ($data['suppliers_id'] == $suppliers_id) {
                    return true;
                }
            }
        }
        return false;
    }


    /**
     * get users linked to a object
     *
     * @param integer $type type to search (see constants)
     *
     * @return array
     **/
    public function getUsers($type)
    {

        return $this->users[$type] ?? [];
    }


    /**
     * get groups linked to a object
     *
     * @param integer $type type to search (see constants)
     *
     * @return array
     **/
    public function getGroups($type)
    {

        return $this->groups[$type] ?? [];
    }


    /**
     * get users linked to an object including groups ones
     *
     * @since 0.85
     *
     * @param integer $type type to search (see constants)
     *
     * @return array
     **/
    public function getAllUsers($type)
    {

        $users = [];
        foreach ($this->getUsers($type) as $link) {
            $users[$link['users_id']] = $link['users_id'];
        }

        foreach ($this->getGroups($type) as $link) {
            $gusers = Group_User::getGroupUsers($link['groups_id']);
            foreach ($gusers as $user) {
                $users[$user['id']] = $user['id'];
            }
        }

        return $users;
    }


    /**
     * get suppliers linked to a object
     *
     * @since 0.84
     *
     * @param integer $type type to search (see constants)
     *
     * @return array
     **/
    public function getSuppliers($type)
    {

        return $this->suppliers[$type] ?? [];
    }


    /**
     * count users linked to object by type or global
     *
     * @param integer $type type to search (see constants) / 0 for all (default 0)
     *
     * @return integer
     **/
    public function countUsers($type = 0)
    {

        if ($type > 0) {
            if (isset($this->users[$type])) {
                return count($this->users[$type]);
            }
        } else {
            if (count($this->users)) {
                $count = 0;
                foreach ($this->users as $u) {
                    $count += count($u);
                }
                return $count;
            }
        }
        return 0;
    }


    /**
     * count groups linked to object by type or global
     *
     * @param integer $type type to search (see constants) / 0 for all (default 0)
     *
     * @return integer
     **/
    public function countGroups($type = 0)
    {

        if ($type > 0) {
            if (isset($this->groups[$type])) {
                return count($this->groups[$type]);
            }
        } else {
            if (count($this->groups)) {
                $count = 0;
                foreach ($this->groups as $u) {
                    $count += count($u);
                }
                return $count;
            }
        }
        return 0;
    }


    /**
     * count suppliers linked to object by type or global
     *
     * @since 0.84
     *
     * @param integer $type type to search (see constants) / 0 for all (default 0)
     *
     * @return integer
     **/
    public function countSuppliers($type = 0)
    {

        if ($type > 0) {
            if (isset($this->suppliers[$type])) {
                return count($this->suppliers[$type]);
            }
        } else {
            if (count($this->suppliers)) {
                $count = 0;
                foreach ($this->suppliers as $u) {
                    $count += count($u);
                }
                return $count;
            }
        }
        return 0;
    }


    /**
     * Is one of groups linked to the object ?
     *
     * @param integer $type   type to search (see constants)
     * @param array   $groups groups IDs
     *
     * @return boolean
     **/
    public function haveAGroup($type, array $groups)
    {

        if (count($groups) && isset($this->groups[$type])) {
            foreach ($groups as $groups_id) {
                foreach ($this->groups[$type] as $data) {
                    if ($data['groups_id'] == $groups_id) {
                        return true;
                    }
                }
            }
        }
        return false;
    }


    /**
     * Get Default actor when creating the object
     *
     * @param integer $type type to search (see constants)
     *
     * @return int
     **/
    public function getDefaultActor($type)
    {

        /// TODO own_ticket -> own_itilobject
        if ($type == CommonITILActor::ASSIGN) {
            if (
                Session::haveRight("ticket", Ticket::OWN)
                && $_SESSION['glpiset_default_tech']
            ) {
                return Session::getLoginUserID();
            }
        }
        if ($type == CommonITILActor::REQUESTER) {
            if (
                Session::haveRight(static::$rightname, CREATE)
                && $_SESSION['glpiset_default_requester']
            ) {
                return Session::getLoginUserID();
            }
        }
        return 0;
    }


    /**
     * Get Default actor when creating the object
     *
     * @param integer $type type to search (see constants)
     *
     * @return string
     **/
    public function getDefaultActorRightSearch($type)
    {

        if ($type == CommonITILActor::ASSIGN) {
            return "own_ticket";
        }
        return "all";
    }


    /**
     * Count active ITIL Objects
     *
     * @since 9.3.1
     *
     * @param CommonITILActor $linkclass Link class instance
     * @param integer         $id        Item ID
     * @param integer         $role      ITIL role
     *
     * @return integer
     **/
    private function countActiveObjectsFor(CommonITILActor $linkclass, $id, $role)
    {

        $itemtable = $this->getTable();
        $itemfk    = $this->getForeignKeyField();
        $linktable = $linkclass->getTable();
        $field     = $linkclass::$items_id_2;

        return countElementsInTable(
            [$itemtable, $linktable],
            [
                "$linktable.$itemfk"    => new QueryExpression(DBmysql::quoteName("$itemtable.id")),
                "$linktable.$field"     => $id,
                "$linktable.type"       => $role,
                "$itemtable.is_deleted" => 0,
                "NOT"                   => [
                    "$itemtable.status" => array_merge(
                        static::getSolvedStatusArray(),
                        static::getClosedStatusArray()
                    ),
                ],
            ] + getEntitiesRestrictCriteria($itemtable)
        );
    }




    /**
     * Count active ITIL Objects requested by a user
     *
     * @since 0.83
     *
     * @param integer $users_id ID of the User
     *
     * @return integer
     **/
    public function countActiveObjectsForUser($users_id)
    {
        $linkclass = $this->getActorObjectForItem(User::class);
        return $this->countActiveObjectsFor(
            $linkclass,
            $users_id,
            CommonITILActor::REQUESTER
        );
    }


    /**
     * Count active ITIL Objects having given user as observer.
     *
     * @param int $user_id
     *
     * @return int
     */
    final public function countActiveObjectsForObserverUser(int $user_id): int
    {
        $linkclass = $this->getActorObjectForItem(User::class);
        return $this->countActiveObjectsFor(
            $linkclass,
            $user_id,
            CommonITILActor::OBSERVER
        );
    }


    /**
     * Count active ITIL Objects assigned to a user
     *
     * @since 0.83
     *
     * @param integer $users_id ID of the User
     *
     * @return integer
     **/
    public function countActiveObjectsForTech($users_id)
    {
        $linkclass = $this->getActorObjectForItem(User::class);
        return $this->countActiveObjectsFor(
            $linkclass,
            $users_id,
            CommonITILActor::ASSIGN
        );
    }


    /**
     * Count active ITIL Objects having given group as requester.
     *
     * @param int $group_id
     *
     * @return int
     */
    final public function countActiveObjectsForRequesterGroup(int $group_id): int
    {
        $linkclass = $this->getActorObjectForItem(Group::class);
        return $this->countActiveObjectsFor(
            $linkclass,
            $group_id,
            CommonITILActor::REQUESTER
        );
    }


    /**
     * Count active ITIL Objects having given group as observer.
     *
     * @param int $group_id
     *
     * @return int
     */
    final public function countActiveObjectsForObserverGroup(int $group_id): int
    {
        $linkclass = $this->getActorObjectForItem(Group::class);
        return $this->countActiveObjectsFor(
            $linkclass,
            $group_id,
            CommonITILActor::OBSERVER
        );
    }


    /**
     * Count active ITIL Objects assigned to a group
     *
     * @since 0.84
     *
     * @param integer $groups_id ID of the User
     *
     * @return integer
     **/
    public function countActiveObjectsForTechGroup($groups_id)
    {
        $linkclass = $this->getActorObjectForItem(Group::class);
        return $this->countActiveObjectsFor(
            $linkclass,
            $groups_id,
            CommonITILActor::ASSIGN
        );
    }


    /**
     * Count active ITIL Objects assigned to a supplier
     *
     * @since 0.85
     *
     * @param integer $suppliers_id ID of the Supplier
     *
     * @return integer
     **/
    public function countActiveObjectsForSupplier($suppliers_id)
    {
        $linkclass = $this->getActorObjectForItem(Supplier::class);
        return $this->countActiveObjectsFor(
            $linkclass,
            $suppliers_id,
            CommonITILActor::ASSIGN
        );
    }

    /**
     * Get active or solved tickets for an hardware last X days
     *
     * @since 0.83
     *
     * @param $itemtype  string   Item type
     * @param $items_id  integer  ID of the Item
     * @param $days      integer  day number
     *
     * @return array
     **/
    public function getActiveOrSolvedLastDaysForItem($itemtype, $items_id, $days)
    {
        global $DB;

        $result = [];

        $class_l_pl = getPlural(strtolower(static::class));

        $iterator = $DB->request([
            'FROM'      => $this->getTable(),
            'LEFT JOIN' => [
                "glpi_items_{$class_l_pl}" => [
                    'ON' => [
                        "glpi_items_{$class_l_pl}" => "{$class_l_pl}_id",
                        $this->getTable()    => 'id',
                    ],
                ],
            ],
            'WHERE'     => [
                'glpi_items_tickets.items_id' => $items_id,
                'glpi_items_tickets.itemtype' => $itemtype,
                'OR'                          => [
                    [
                        'NOT' => [
                            $this->getTable() . '.status' => array_merge(
                                static::getClosedStatusArray(),
                                static::getSolvedStatusArray()
                            ),
                        ],
                    ],
                    [
                        'NOT' => [$this->getTable() . '.solvedate' => null],
                        new QueryExpression(
                            QueryFunction::dateAdd(
                                date: static::getTable() . '.solvedate',
                                interval: $days,
                                interval_unit: 'DAY'
                            ) . ' > ' . QueryFunction::now()
                        ),
                    ],
                ],
            ],
        ]);

        foreach ($iterator as $tick) {
            $result[$tick['id']] = $tick['name'];
        }

        return $result;
    }

    public function cleanDBonPurge()
    {

        $link_classes = [
            Itil_Project::class,
            ITILFollowup::class,
            ITILSolution::class,
        ];

        if (is_a($this->grouplinkclass, CommonDBConnexity::class, true)) {
            $link_classes[] = $this->grouplinkclass;
        }

        if (is_a($this->userlinkclass, CommonDBConnexity::class, true)) {
            $link_classes[] = $this->userlinkclass;
        }

        if (is_a($this->supplierlinkclass, CommonDBConnexity::class, true)) {
            $link_classes[] = $this->supplierlinkclass;
        }

        $this->deleteChildrenAndRelationsFromDb($link_classes);
    }

    /**
     * Handle template mandatory fields on update
     *
     * @param array $input Input
     * @param bool  $show_error_message Show error message
     *
     * @return false|array
     */
    protected function handleTemplateFields(array $input, bool $show_error_message = true)
    {
        //// check mandatory fields
        // First get ticket template associated: entity and type/category
        $entid = $input['entities_id'] ?? $this->fields['entities_id'];

        $type = null;
        if (isset($input['type'])) {
            $type = $input['type'];
        } elseif (isset($this->fields['type'])) {
            $type = $this->fields['type'];
        }

        $categid = $input['itilcategories_id'] ?? $this->fields['itilcategories_id'];

        $check_allowed_fields_for_template = false;
        $allowed_fields                    = [];
        if (
            !Session::isCron()
            && (!Session::haveRight(static::$rightname, UPDATE)
            // Closed tickets
            || in_array($this->fields['status'], static::getClosedStatusArray()))
        ) {
            $allowed_fields                    = ['id'];
            $check_allowed_fields_for_template = true;

            if (in_array($this->fields['status'], static::getClosedStatusArray())) {
                $allowed_fields[] = 'status';

                // probably transfer
                $allowed_fields[] = 'entities_id';
                $allowed_fields[] = 'itilcategories_id';
                $allowed_fields[] = 'locations_id';
            } else {
                if (
                    $this->canApprove()
                    || $this->canAssign()
                    || $this->canAssignToMe()
                    || isset($input['_from_assignment'])
                ) {
                    $allowed_fields[] = 'status';
                    $allowed_fields[] = '_accepted';
                }
                $validation_class = static::getType() . 'Validation';
                if (
                    class_exists($validation_class)
                    && (
                        // for validation created by rules
                        // FIXME Use a more precise input name to ensure that 'global_validation' has been defined by rules
                        // e.g. $input['_validation_from_rule']
                        isset($input["_rule_process"])
                        // for validation status updated after CommonITILValidation add/update/delete
                        || (array_key_exists('_from_itilvalidation', $input) && $input['_from_itilvalidation'])
                    )
                ) {
                    $allowed_fields[] = 'global_validation';
                }
                // Manage assign and steal right
                if (static::getType() === Ticket::getType() && Session::haveRightsOr(static::$rightname, [Ticket::ASSIGN, Ticket::STEAL])) {
                    $allowed_fields[] = '_itil_assign';
                    $allowed_fields[] = '_users_id_assign';
                    $allowed_fields[] = '_groups_id_assign';
                    $allowed_fields[] = '_suppliers_id_assign';
                }

                // Can only update initial fields if no followup or task already added
                if ($this->canUpdateItem()) {
                    $allowed_fields[] = 'content';
                    $allowed_fields[] = 'urgency';
                    $allowed_fields[] = 'priority'; // automatic recalculate if user changes urgence
                    $allowed_fields[] = 'itilcategories_id';
                    $allowed_fields[] = 'name';
                    $allowed_fields[] = 'items_id';
                    $allowed_fields[] = '_filename';
                    $allowed_fields[] = '_tag_filename';
                    $allowed_fields[] = '_prefix_filename';
                    $allowed_fields[] = '_content';
                    $allowed_fields[] = '_tag_content';
                    $allowed_fields[] = '_prefix_content';
                    $allowed_fields[] = 'takeintoaccount_delay_stat';
                    $allowed_fields[] = 'takeintoaccountdate';
                }
            }

            $ret = [];

            foreach ($allowed_fields as $field) {
                if (isset($input[$field])) {
                    $ret[$field] = $input[$field];
                }
            }

            $input = $ret;

            // Only ID return false
            if (count($input) == 1) {
                return false;
            }
        }

        $tt = $this->getITILTemplateToUse(0, $type, $categid, $entid);

        if (count($tt->mandatory)) {
            $mandatory_missing = [];
            $fieldsname        = $tt->getAllowedFieldsNames(true);
            foreach ($tt->mandatory as $key => $val) {
                if (
                    (!$check_allowed_fields_for_template || in_array($key, $allowed_fields))
                    && (
                        isset($input[$key])
                    && (empty($input[$key]) || ($input[$key] == 'NULL'))
                    )
                ) {
                    $mandatory_missing[$key] = $fieldsname[$val];
                }
            }
            if (count($mandatory_missing)) {
                //TRANS: %s are the fields concerned
                if ($show_error_message) {
                    $message = sprintf(
                        __('Mandatory fields are not filled. Please correct: %s'),
                        implode(", ", $mandatory_missing)
                    );
                    Session::addMessageAfterRedirect(htmlescape($message), false, ERROR);
                }
                return false;
            }
        }

        return $input;
    }

    /**
     * Checks if all required fields are filled
     *
     * @return bool
     */
    public function checkRequiredFieldsFilled(): bool
    {
        if (empty($this->fields) && $this->input === false) {
            return false;
        }
        $result = $this->handleTemplateFields($this->fields, false);
        if ($result === false) {
            return false;
        }
        return true;
    }

    protected function manageITILObjectLinkInput($input)
    {
        if (isset($input['_link'])) {
            $link = $input['_link'];

            if (isset($link['tickets_id_2'])) {
                Toolbox::deprecated();
                $link = [
                    'itemtype_1' => Ticket::class,
                    'items_id_1' => $link['tickets_id_1'] ?? 0,
                    'itemtype_2' => Ticket::class,
                    'items_id_2' => $link['tickets_id_2'],
                    'link'       => $link['link'] ?? CommonITILObject_CommonITILObject::LINK_TO,
                ];
            }

            if (!isset($link['itemtype_1'], $link['items_id_1'], $link['itemtype_2'], $link['items_id_2'], $link['link'])) {
                // Not enough data, ignore link silently
                return;
            }

            if ($link['itemtype_1'] == $this->getType() && $link['items_id_1'] == 0) {
                // Link was added in creation form, ID was not available yet
                $link['items_id_1'] = $this->getID();
            }

            if ((int) $link['items_id_1'] === 0 || (int) $link['items_id_2'] === 0) {
                // Not enough data, ignore link silently
                return;
            }

            $link_class = !empty($link['itemtype_1']) && !empty($link['itemtype_2'])
                ? CommonITILObject_CommonITILObject::getLinkClass($link['itemtype_1'], $link['itemtype_2'])
                : null;

            if ($link_class === null || !is_a($link_class, CommonITILObject_CommonITILObject::class, true)) {
                trigger_error(
                    sprintf('Invalid itemtypes "%s"/"%s" on ITIL objects link.', $link['itemtype_1'], $link['itemtype_2']),
                    E_USER_WARNING
                );
                return;
            }

            $itil_itil = new $link_class();

            $link = $itil_itil->normalizeInput($link);

            if ($itil_itil->can(-1, CREATE, $link) && $itil_itil->add($link)) {
                $input['_forcenotif'] = true;
            } else {
                Session::addMessageAfterRedirect(__s('Unknown ITIL Object'), false, ERROR);
            }
        }
    }

    public function prepareInputForUpdate($input)
    {
        $input = $this->handleInputDeprecations($input);

        if (!$this->checkFieldsConsistency($input)) {
            return false;
        }

        // Add document if needed
        $this->getFromDB($input["id"]); // entities_id field required

        // Map unique template field to template foreign key
        // Leave original field. The new field is stored in the DB, while the original is used for everything else (left for BC)
        if (isset($input[static::getTemplateFormFieldName()]) && (int) $input[static::getTemplateFormFieldName()] > 0) {
            $tpl_class = static::getTemplateClass();
            $input[$tpl_class::getForeignKeyField()] = (int) $input[static::getTemplateFormFieldName()];
        }

        if ($this->getType() !== Ticket::getType()) {
            //cannot be handled here for tickets. @see Ticket::prepareInputForUpdate()
            $input = $this->handleTemplateFields($input);
            if ($input === false) {
                return false;
            }
        }

        $location_id = $input['locations_id'] ?? 0;
        $location_id = (int) $location_id;
        if ($location_id > 0 && ($location = Location::getById($location_id)) !== false) {
            $input['_locations_code'] = $location->fields['code'];
        }

        if (isset($input["document"]) && ($input["document"] > 0)) {
            $doc = new Document();
            if ($doc->getFromDB($input["document"])) {
                $docitem = new Document_Item();
                if (
                    $docitem->add(['documents_id' => $input["document"],
                        'itemtype'     => $this->getType(),
                        'items_id'     => $input["id"],
                    ])
                ) {
                    // Force date_mod of tracking
                    $input["date_mod"]     = $_SESSION["glpi_currenttime"];
                    $input['_doc_added'][] = $doc->fields["name"];
                }
            }
            unset($input["document"]);
        }

        if (isset($input["date"]) && empty($input["date"])) {
            unset($input["date"]);
        }

        if (isset($input["closedate"]) && empty($input["closedate"])) {
            unset($input["closedate"]);
        }

        if (isset($input["solvedate"]) && empty($input["solvedate"])) {
            unset($input["solvedate"]);
        }

        // "do not compute" flag set by business rules for "takeintoaccount_delay_stat" field
        $do_not_compute_takeintoaccount = $this->isTakeIntoAccountComputationBlocked($input);

        if (isset($input['_itil_requester'])) {
            // FIXME Deprecate this input key in GLPI 11.0.
            if (isset($input['_itil_requester']['_type'])) {
                $input['_itil_requester'] = [
                    'type'                            => CommonITILActor::REQUESTER,
                    $this->getForeignKeyField()       => $input['id'],
                    '_do_not_compute_takeintoaccount' => $do_not_compute_takeintoaccount,
                    '_from_object'                    => true,
                ] + $input['_itil_requester'];

                switch ($input['_itil_requester']['_type']) {
                    case "user":
                        if (
                            isset($input['_itil_requester']['use_notification'])
                            && is_array($input['_itil_requester']['use_notification'])
                        ) {
                            $input['_itil_requester']['use_notification'] = $input['_itil_requester']['use_notification'][0];
                        }
                        if (
                            isset($input['_itil_requester']['alternative_email'])
                            && is_array($input['_itil_requester']['alternative_email'])
                        ) {
                            $input['_itil_requester']['alternative_email'] = $input['_itil_requester']['alternative_email'][0];
                        }

                        if (!empty($this->userlinkclass)) {
                            if (
                                isset($input['_itil_requester']['alternative_email'])
                                && $input['_itil_requester']['alternative_email']
                                && !NotificationMailing::isUserAddressValid($input['_itil_requester']['alternative_email'])
                            ) {
                                $input['_itil_requester']['alternative_email'] = '';
                                Session::addMessageAfterRedirect(__s('Invalid email address'), false, ERROR);
                            }

                            if (
                                (isset($input['_itil_requester']['alternative_email'])
                                && $input['_itil_requester']['alternative_email'])
                                || ($input['_itil_requester']['users_id'] > 0)
                            ) {
                                $useractors = $this->getActorObjectForItem(User::class);
                                if (
                                    isset($input['_auto_update'])
                                    || $useractors->can(-1, CREATE, $input['_itil_requester'])
                                ) {
                                    $useractors->add($input['_itil_requester']);
                                    $input['_forcenotif']                     = true;
                                }
                            }
                        }
                        break;

                    case "group":
                        if (
                            !empty($this->grouplinkclass)
                            && ($input['_itil_requester']['groups_id'] > 0)
                        ) {
                            $groupactors = $this->getActorObjectForItem(Group::class);
                            if (
                                isset($input['_auto_update'])
                                || $groupactors->can(-1, CREATE, $input['_itil_requester'])
                            ) {
                                $groupactors->add($input['_itil_requester']);
                                $input['_forcenotif']                     = true;
                            }
                        }
                        break;
                }
            }
        }

        if (isset($input['_itil_observer'])) {
            // FIXME Deprecate this input key in GLPI 11.0.
            if (isset($input['_itil_observer']['_type'])) {
                $input['_itil_observer'] = [
                    'type'                            => CommonITILActor::OBSERVER,
                    $this->getForeignKeyField()       => $input['id'],
                    '_do_not_compute_takeintoaccount' => $do_not_compute_takeintoaccount,
                    '_from_object'                    => true,
                ] + $input['_itil_observer'];

                switch ($input['_itil_observer']['_type']) {
                    case "user":
                        if (
                            isset($input['_itil_observer']['use_notification'])
                            && is_array($input['_itil_observer']['use_notification'])
                        ) {
                            $input['_itil_observer']['use_notification'] = $input['_itil_observer']['use_notification'][0];
                        }
                        if (
                            isset($input['_itil_observer']['alternative_email'])
                            && is_array($input['_itil_observer']['alternative_email'])
                        ) {
                            $input['_itil_observer']['alternative_email'] = $input['_itil_observer']['alternative_email'][0];
                        }

                        if (!empty($this->userlinkclass)) {
                            if (
                                isset($input['_itil_observer']['alternative_email'])
                                && $input['_itil_observer']['alternative_email']
                                && !NotificationMailing::isUserAddressValid($input['_itil_observer']['alternative_email'])
                            ) {
                                $input['_itil_observer']['alternative_email'] = '';
                                Session::addMessageAfterRedirect(__s('Invalid email address'), false, ERROR);
                            }
                            if (
                                (isset($input['_itil_observer']['alternative_email'])
                                && $input['_itil_observer']['alternative_email'])
                                || ($input['_itil_observer']['users_id'] > 0)
                            ) {
                                $useractors = $this->getActorObjectForItem(User::class);
                                if (
                                    isset($input['_auto_update'])
                                    || $useractors->can(-1, CREATE, $input['_itil_observer'])
                                ) {
                                    $useractors->add($input['_itil_observer']);
                                    $input['_forcenotif']                    = true;
                                }
                            }
                        }
                        break;

                    case "group":
                        if (
                            !empty($this->grouplinkclass)
                            && ($input['_itil_observer']['groups_id'] > 0)
                        ) {
                            $groupactors = $this->getActorObjectForItem(Group::class);
                            if (
                                isset($input['_auto_update'])
                                || $groupactors->can(-1, CREATE, $input['_itil_observer'])
                            ) {
                                $groupactors->add($input['_itil_observer']);
                                $input['_forcenotif']                    = true;
                            }
                        }
                        break;
                }
            }
        }

        if (isset($input['_itil_assign'])) {
            // FIXME Deprecate this input key in GLPI 11.0.
            if (isset($input['_itil_assign']['_type'])) {
                $input['_itil_assign'] = [
                    'type'                            => CommonITILActor::ASSIGN,
                    $this->getForeignKeyField()       => $input['id'],
                    '_do_not_compute_takeintoaccount' => $do_not_compute_takeintoaccount,
                    '_from_object'                    => true,
                ] + $input['_itil_assign'];

                if (
                    isset($input['_itil_assign']['use_notification'])
                    && is_array($input['_itil_assign']['use_notification'])
                ) {
                    $input['_itil_assign']['use_notification'] = $input['_itil_assign']['use_notification'][0];
                }
                if (
                    isset($input['_itil_assign']['alternative_email'])
                    && is_array($input['_itil_assign']['alternative_email'])
                ) {
                    $input['_itil_assign']['alternative_email'] = $input['_itil_assign']['alternative_email'][0];
                }

                switch ($input['_itil_assign']['_type']) {
                    case "user":
                        if (
                            !empty($this->userlinkclass)
                            && ((isset($input['_itil_assign']['alternative_email'])
                            && $input['_itil_assign']['alternative_email'])
                            || $input['_itil_assign']['users_id'] > 0)
                        ) {
                            $useractors = $this->getActorObjectForItem(User::class);
                            if (
                                isset($input['_auto_update'])
                                || $useractors->can(-1, CREATE, $input['_itil_assign'])
                            ) {
                                $useractors->add($input['_itil_assign']);
                                $input['_forcenotif']                  = true;
                                if (
                                    ((!isset($input['status'])
                                    && in_array($this->fields['status'], static::getNewStatusArray()))
                                    || (isset($input['status'])
                                    && in_array($input['status'], static::getNewStatusArray())))
                                    && !$this->isStatusComputationBlocked($input)
                                ) {
                                    if (in_array(self::ASSIGNED, array_keys(static::getAllStatusArray()))) {
                                        $input['status'] = self::ASSIGNED;
                                    }
                                }
                            }
                        }
                        break;

                    case "group":
                        if (
                            !empty($this->grouplinkclass)
                            && ($input['_itil_assign']['groups_id'] > 0)
                        ) {
                            $groupactors = $this->getActorObjectForItem(Group::class);

                            if (
                                isset($input['_auto_update'])
                                || $groupactors->can(-1, CREATE, $input['_itil_assign'])
                            ) {
                                $groupactors->add($input['_itil_assign']);
                                $input['_forcenotif']                  = true;
                                if (
                                    ((!isset($input['status'])
                                    && (in_array($this->fields['status'], static::getNewStatusArray())))
                                    || (isset($input['status'])
                                    && (in_array($input['status'], static::getNewStatusArray()))))
                                    && !$this->isStatusComputationBlocked($input)
                                ) {
                                    if (in_array(self::ASSIGNED, array_keys(static::getAllStatusArray()))) {
                                        $input['status'] = self::ASSIGNED;
                                    }
                                }
                            }
                        }
                        break;

                    case "supplier":
                        if (
                            !empty($this->supplierlinkclass)
                            && ((isset($input['_itil_assign']['alternative_email'])
                            && $input['_itil_assign']['alternative_email'])
                            || $input['_itil_assign']['suppliers_id'] > 0)
                        ) {
                            $supplieractors = $this->getActorObjectForItem(Supplier::class);
                            if (
                                isset($input['_auto_update'])
                                || $supplieractors->can(-1, CREATE, $input['_itil_assign'])
                            ) {
                                $supplieractors->add($input['_itil_assign']);
                                $input['_forcenotif']                  = true;
                                if (
                                    ((!isset($input['status'])
                                    && (in_array($this->fields['status'], static::getNewStatusArray())))
                                    || (isset($input['status'])
                                    && (in_array($input['status'], static::getNewStatusArray()))))
                                    && !$this->isStatusComputationBlocked($input)
                                ) {
                                    if (in_array(self::ASSIGNED, array_keys(static::getAllStatusArray()))) {
                                        $input['status'] = self::ASSIGNED;
                                    }
                                }
                            }
                        }
                        break;
                }
            }
        }

        // set last updater if interactive user
        if (!Session::isCron()) {
            $input['users_id_lastupdater'] = Session::getLoginUserID();
        }

        $solvedclosed = array_merge(
            static::getSolvedStatusArray(),
            static::getClosedStatusArray()
        );

        if (
            isset($input["status"])
            && !in_array($input["status"], $solvedclosed)
        ) {
            $input['solvedate'] = 'NULL';
        }

        if (isset($input["status"]) && !in_array($input["status"], static::getClosedStatusArray())) {
            $input['closedate'] = 'NULL';
        }

        // Setting a solution type means the ticket is solved
        if (
            isset($input["solutiontypes_id"])
            && (!isset($input['status']) || !in_array($input["status"], $solvedclosed))
        ) {
            $solution = new ITILSolution();
            $soltype = new SolutionType();
            $soltype->getFromDB($input['solutiontypes_id']);
            $solution->add([
                'itemtype'           => $this->getType(),
                'items_id'           => $this->getID(),
                'solutiontypes_id'   => $input['solutiontypes_id'],
                'content'            => 'Solved using type ' . $soltype->getName(),
            ]);
        }

        // If status changed from pending to anything else, remove pending reason
        if (
            (
                isset($this->input["status"])
                && $this->input["status"] != self::WAITING
            ) || (
                isset($input["status"])
                && $input["status"] != self::WAITING
            )
        ) {
            PendingReason_Item::deleteForItem($this);
        }

        return $input;
    }

    public function post_updateItem($history = true)
    {
        // Handle rich-text images and uploaded documents
        $this->input = $this->addFiles($this->input, ['force_update' => true]);

        // handle actors changes
        $this->updateActors();

        // handle items linking
        $this->handleItemsIdInput();

        // Handle "_tasktemplates_id" special input
        $this->handleTaskTemplateInput();

        // Handle "_itilfollowuptemplates_id" special input
        $this->handleITILFollowupTemplateInput();

        // Handle "_solutiontemplates_id" special input
        $this->handleSolutionTemplateInput();

        // Handle validation requests
        $this->handleValidationStepThresholdInput($this->input);
        $this->manageValidationAdd($this->input);

        $this->manageITILObjectLinkInput($this->input);

        parent::post_updateItem();
    }


    public function pre_updateInDB()
    {
        global $DB;

        // get again object to reload actors
        $this->loadActors();

        // Check dates change interval because seconds are not displayed in form
        if (
            (($key = array_search('date', $this->updates)) !== false)
            && (substr($this->fields["date"], 0, 16) === substr($this->oldvalues['date'], 0, 16))
        ) {
            unset($this->updates[$key]);
            unset($this->oldvalues['date']);
        }

        if (
            (($key = array_search('closedate', $this->updates)) !== false)
            && isset($this->oldvalues['closedate'])
            && (substr($this->fields["closedate"], 0, 16) === substr($this->oldvalues['closedate'], 0, 16))
        ) {
            unset($this->updates[$key]);
            unset($this->oldvalues['closedate']);
        }

        if (
            (($key = array_search('time_to_resolve', $this->updates)) !== false)
            && isset($this->oldvalues['time_to_resolve'])
            && (substr($this->fields["time_to_resolve"], 0, 16) === substr($this->oldvalues['time_to_resolve'], 0, 16))
        ) {
            unset($this->updates[$key]);
            unset($this->oldvalues['time_to_resolve']);
        }

        if (
            (($key = array_search('solvedate', $this->updates)) !== false)
            && isset($this->oldvalues['solvedate'])
            && (substr($this->fields["solvedate"], 0, 16) === substr($this->oldvalues['solvedate'], 0, 16))
        ) {
            unset($this->updates[$key]);
            unset($this->oldvalues['solvedate']);
        }

        if (isset($this->input["status"])) {
            // status changed to solved
            if (
                in_array("status", $this->updates)
                && in_array($this->input["status"], static::getSolvedStatusArray())
            ) {
                $this->updates[]              = "solvedate";
                $this->oldvalues['solvedate'] = $this->fields["solvedate"];
                $this->fields["solvedate"]    = $_SESSION["glpi_currenttime"];
                // If invalid date : set open date
                if ($this->fields["solvedate"] < $this->fields["date"]) {
                    $this->fields["solvedate"] = $this->fields["date"];
                }
            }

            // status changed to closed
            if (
                in_array("status", $this->updates)
                && in_array($this->input["status"], static::getClosedStatusArray())
            ) {
                $this->updates[]              = "closedate";
                $this->oldvalues['closedate'] = $this->fields["closedate"];
                $this->fields["closedate"]    = $_SESSION["glpi_currenttime"];
                // If invalid date : set open date
                if ($this->fields["closedate"] < $this->fields["date"]) {
                    $this->fields["closedate"] = $this->fields["date"];
                }
                // Set solvedate to closedate
                if (empty($this->fields["solvedate"])) {
                    $this->updates[]              = "solvedate";
                    $this->oldvalues['solvedate'] = $this->fields["solvedate"];
                    $this->fields["solvedate"]    = $this->fields["closedate"];
                }
            }
        }

        // check dates

        // check time_to_resolve (SLA)
        if (
            (in_array("date", $this->updates) || in_array("time_to_resolve", $this->updates))
            && !is_null($this->fields["time_to_resolve"])
        ) { // Date set
            if ($this->fields["time_to_resolve"] < $this->fields["date"]) {
                Session::addMessageAfterRedirect(__s('Invalid dates. Update cancelled.'), false, ERROR);

                if (($key = array_search('date', $this->updates)) !== false) {
                    unset($this->updates[$key]);
                    unset($this->oldvalues['date']);
                }
                if (($key = array_search('time_to_resolve', $this->updates)) !== false) {
                    unset($this->updates[$key]);
                    unset($this->oldvalues['time_to_resolve']);
                }
            }
        }

        // check internal_time_to_resolve (OLA)
        if (
            (in_array("date", $this->updates) || in_array("internal_time_to_resolve", $this->updates))
            && !is_null($this->fields["internal_time_to_resolve"])
        ) { // Date set
            if ($this->fields["internal_time_to_resolve"] < $this->fields["date"]) {
                Session::addMessageAfterRedirect(__s('Invalid dates. Update cancelled.'), false, ERROR);

                if (($key = array_search('date', $this->updates)) !== false) {
                    unset($this->updates[$key]);
                    unset($this->oldvalues['date']);
                }
                if (($key = array_search('internal_time_to_resolve', $this->updates)) !== false) {
                    unset($this->updates[$key]);
                    unset($this->oldvalues['internal_time_to_resolve']);
                }
            }
        }

        // Status close: check dates
        if (
            in_array($this->fields["status"], static::getClosedStatusArray())
            && (in_array("date", $this->updates) || in_array("closedate", $this->updates))
        ) {
            // Invalid dates : no change
            // closedate must be > solvedate
            if ($this->fields["closedate"] < $this->fields["solvedate"]) {
                Session::addMessageAfterRedirect(__s('Invalid dates. Update cancelled.'), false, ERROR);

                if (($key = array_search('closedate', $this->updates)) !== false) {
                    unset($this->updates[$key]);
                    unset($this->oldvalues['closedate']);
                }
            }

            // closedate must be > create date
            if ($this->fields["closedate"] < $this->fields["date"]) {
                Session::addMessageAfterRedirect(__s('Invalid dates. Update cancelled.'), false, ERROR);
                if (($key = array_search('date', $this->updates)) !== false) {
                    unset($this->updates[$key]);
                    unset($this->oldvalues['date']);
                }
                if (($key = array_search('closedate', $this->updates)) !== false) {
                    unset($this->updates[$key]);
                    unset($this->oldvalues['closedate']);
                }
            }
        }

        if (
            (($key = array_search('status', $this->updates)) !== false)
            && $this->oldvalues['status'] == $this->fields['status']
        ) {
            unset($this->updates[$key]);
            unset($this->oldvalues['status']);
        }

        // Status solved: check dates
        if (
            in_array($this->fields["status"], static::getSolvedStatusArray())
            && (in_array("date", $this->updates) || in_array("solvedate", $this->updates))
        ) {
            // Invalid dates : no change
            // solvedate must be > create date
            if ($this->fields["solvedate"] < $this->fields["date"]) {
                Session::addMessageAfterRedirect(__s('Invalid dates. Update cancelled.'), false, ERROR);

                if (($key = array_search('date', $this->updates)) !== false) {
                    unset($this->updates[$key]);
                    unset($this->oldvalues['date']);
                }
                if (($key = array_search('solvedate', $this->updates)) !== false) {
                    unset($this->updates[$key]);
                    unset($this->oldvalues['solvedate']);
                }
            }
        }

        // Manage come back to waiting state
        if (
            !is_null($this->fields['begin_waiting_date'])
            && ($key = array_search('status', $this->updates)) !== false
            && (
                $this->oldvalues['status'] == self::WAITING
            // From solved to another state than closed
            || (
                in_array($this->oldvalues["status"], static::getSolvedStatusArray())
               && !in_array($this->fields["status"], static::getClosedStatusArray())
            )
            // From closed to any open state
            || (
                in_array($this->oldvalues["status"], static::getClosedStatusArray())
               && in_array($this->fields["status"], static::getNotSolvedStatusArray())
            )
            )
        ) {
            // Compute ticket waiting time use calendar if exists
            $calendar     = new Calendar();
            $calendars_id = $this->getCalendar();
            $delay_time   = 0;

            // Compute ticket waiting time use calendar if exists
            // Using calendar
            if (
                ($calendars_id > 0)
                && $calendar->getFromDB($calendars_id)
            ) {
                $delay_time = $calendar->getActiveTimeBetween(
                    $this->fields['begin_waiting_date'],
                    $_SESSION["glpi_currenttime"]
                );
            } else { // Not calendar defined
                $delay_time = strtotime($_SESSION["glpi_currenttime"])
                           - strtotime($this->fields['begin_waiting_date']);
            }

            // SLA case: compute sla_ttr duration
            if (isset($this->fields['slas_id_ttr']) && ($this->fields['slas_id_ttr'] > 0)) {
                $sla = new SLA();
                if ($sla->getFromDB($this->fields['slas_id_ttr'])) {
                    $sla->setTicketCalendar($calendars_id);
                    $delay_time_sla  = $sla->getActiveTimeBetween(
                        $this->fields['begin_waiting_date'],
                        $_SESSION["glpi_currenttime"]
                    );
                    $this->updates[] = "sla_waiting_duration";
                    $this->fields["sla_waiting_duration"] += $delay_time_sla;
                }

                // Compute new time_to_resolve
                $this->updates[]                 = "time_to_resolve";
                $this->fields['time_to_resolve'] = $sla->computeDate(
                    $this->fields['date'],
                    $this->fields["sla_waiting_duration"]
                );
                // Add current level to do
                if ($this instanceof Ticket) { // TODO: rewrite with polymorphism...
                    $sla->addLevelToDo($this);
                }
            } else {
                // Using calendar
                if (
                    ($calendars_id > 0)
                    && $calendar->getFromDB($calendars_id)
                    && $calendar->hasAWorkingDay()
                ) {
                    if ((int) $this->fields['time_to_resolve'] > 0) {
                        // compute new due date using calendar
                        $this->updates[]                 = "time_to_resolve";
                        $this->fields['time_to_resolve'] = $calendar->computeEndDate(
                            $this->fields['time_to_resolve'],
                            $delay_time
                        );
                    }
                } else { // Not calendar defined
                    if ((int) $this->fields['time_to_resolve'] > 0) {
                        // compute new due date: no calendar so add computed delay_time
                        $this->updates[]                 = "time_to_resolve";
                        $this->fields['time_to_resolve'] = date(
                            'Y-m-d H:i:s',
                            $delay_time + strtotime($this->fields['time_to_resolve'])
                        );
                    }
                }
            }

            // OLA case: compute ola_ttr duration
            if (isset($this->fields['olas_id_ttr']) && ($this->fields['olas_id_ttr'] > 0)) {
                $ola = new OLA();
                if ($ola->getFromDB($this->fields['olas_id_ttr'])) {
                    $ola->setTicketCalendar($calendars_id);
                    $delay_time_ola  = $ola->getActiveTimeBetween(
                        $this->fields['begin_waiting_date'],
                        $_SESSION["glpi_currenttime"]
                    );
                    $this->updates[]                      = "ola_waiting_duration";
                    $this->fields["ola_waiting_duration"] += $delay_time_ola;
                }

                // Compute new internal_time_to_resolve
                $this->updates[]                          = "internal_time_to_resolve";
                $this->fields['internal_time_to_resolve'] = $ola->computeDate(
                    $this->fields['ola_ttr_begin_date'],
                    $this->fields["ola_waiting_duration"]
                );
                // Add current level to do
                if ($this instanceof Ticket) { // TODO: rewrite with polymorphism...
                    $ola->addLevelToDo($this, $this->fields["olalevels_id_ttr"]);
                }
            } elseif (array_key_exists("internal_time_to_resolve", $this->fields)) {
                // Change doesn't have internal_time_to_resolve
                // Using calendar
                if (
                    ($calendars_id > 0)
                    && $calendar->getFromDB($calendars_id)
                    && $calendar->hasAWorkingDay()
                ) {
                    if ((int) $this->fields['internal_time_to_resolve'] > 0) {
                        // compute new internal_time_to_resolve using calendar
                        $this->updates[]                          = "internal_time_to_resolve";
                        $this->fields['internal_time_to_resolve'] = $calendar->computeEndDate(
                            $this->fields['internal_time_to_resolve'],
                            $delay_time
                        );
                    }
                } else { // Not calendar defined
                    if ((int) $this->fields['internal_time_to_resolve'] > 0) {
                        // compute new internal_time_to_resolve: no calendar so add computed delay_time
                        $this->updates[]                          = "internal_time_to_resolve";
                        $this->fields['internal_time_to_resolve'] = date(
                            'Y-m-d H:i:s',
                            $delay_time
                            + strtotime($this->fields['internal_time_to_resolve'])
                        );
                    }
                }
            }

            $this->updates[]                   = "waiting_duration";
            $this->fields["waiting_duration"] += $delay_time;

            // Reset begin_waiting_date
            $this->updates[]                    = "begin_waiting_date";
            $this->fields["begin_waiting_date"] = 'NULL';
        }

        // Set begin waiting date if needed
        if (
            (($key = array_search('status', $this->updates)) !== false)
            && (($this->fields['status'] == self::WAITING)
              || in_array($this->fields["status"], static::getSolvedStatusArray()))
        ) {
            $this->updates[]                    = "begin_waiting_date";
            $this->fields["begin_waiting_date"] = $_SESSION["glpi_currenttime"];

            // Specific for tickets
            if ($this instanceof Ticket) { // TODO: rewrite with polymorphism...
                if (isset($this->fields['slas_id_ttr']) && ($this->fields['slas_id_ttr'] > 0)) {
                    SLA::deleteLevelsToDo($this);
                }

                if (isset($this->fields['olas_id_ttr']) && ($this->fields['olas_id_ttr'] > 0)) {
                    OLA::deleteLevelsToDo($this);
                }
            }
        }

        // solve_delay_stat: use delay between opendate and solvedate
        if (in_array("solvedate", $this->updates)) {
            $this->updates[]                  = "solve_delay_stat";
            $this->fields['solve_delay_stat'] = $this->computeSolveDelayStat();
        }
        // close_delay_stat : use delay between opendate and closedate
        if (in_array("closedate", $this->updates)) {
            $this->updates[]                  = "close_delay_stat";
            $this->fields['close_delay_stat'] = $this->computeCloseDelayStat();
        }

        //Look for reopening
        $statuses = array_merge(
            static::getSolvedStatusArray(),
            static::getClosedStatusArray()
        );
        if (
            ($key = array_search('status', $this->updates)) !== false
            && in_array($this->oldvalues['status'], $statuses)
            && !in_array($this->fields['status'], $statuses)
        ) {
            $users_id_reject = 0;
            // set last updater if interactive user
            if (!Session::isCron()) {
                $users_id_reject = Session::getLoginUserID();
            }

            //Mark existing solutions as refused
            $DB->update(
                ITILSolution::getTable(),
                [
                    'status'             => CommonITILValidation::REFUSED,
                    'users_id_approval'  => $users_id_reject,
                    'date_approval'      => date('Y-m-d H:i:s'),
                ],
                [
                    'WHERE'  => [
                        'itemtype'  => static::getType(),
                        'items_id'  => $this->getID(),
                    ],
                    'ORDER'  => [
                        'date_creation DESC',
                        'id DESC',
                    ],
                    'LIMIT'  => 1,
                ]
            );

            //Delete existing survey
            $inquest = new TicketSatisfaction();
            $inquest->delete(['tickets_id' => $this->getID()]);
        }

        if (isset($this->input['_accepted'])) {
            //Mark last solution as approved
            $DB->update(
                ITILSolution::getTable(),
                [
                    'status'             => CommonITILValidation::ACCEPTED,
                    'users_id_approval'  => Session::getLoginUserID(),
                    'date_approval'      => date('Y-m-d H:i:s'),
                ],
                [
                    'WHERE'  => [
                        'itemtype'  => static::getType(),
                        'items_id'  => $this->getID(),
                    ],
                    'ORDER'  => [
                        'date_creation DESC',
                        'id DESC',
                    ],
                    'LIMIT'  => 1,
                ]
            );
        }

        // Do not take into account date_mod if no update is done
        if (
            (count($this->updates) == 1)
            && (($key = array_search('date_mod', $this->updates)) !== false)
        ) {
            unset($this->updates[$key]);
        }
    }


    public function prepareInputForAdd($input)
    {
        global $CFG_GLPI;

        $input = $this->handleInputDeprecations($input);

        if (!$this->checkFieldsConsistency($input)) {
            return false;
        }

        $input = $this->transformActorsInput($input);

        // Map unique template field to template foreign key
        // Leave original field. The new field is stored in the DB, while the original is used for everything else (left for BC)
        if (isset($input[static::getTemplateFormFieldName()]) && (int) $input[static::getTemplateFormFieldName()] > 0) {
            $tpl_class = static::getTemplateClass();
            $input[$tpl_class::getForeignKeyField()] = (int) $input[static::getTemplateFormFieldName()];
        }

        // save value before clean;
        $title = ltrim($input['name']);

        // Set default status to avoid notice
        if (!isset($input["status"])) {
            $input["status"] = self::INCOMING;
        }

        if (
            !isset($input["urgency"])
            || !($CFG_GLPI['urgency_mask'] & (1 << $input["urgency"]))
        ) {
            $input["urgency"] = 3;
        }
        if (
            !isset($input["impact"])
            || !($CFG_GLPI['impact_mask'] & (1 << $input["impact"]))
        ) {
            $input["impact"] = 3;
        }

        $cat_id = $input['itilcategories_id'] ?? 0;
        if ($cat_id) {
            $input['itilcategories_id_code'] = ITILCategory::getById($cat_id)->fields['code'];
        }

        $location_id = $input['locations_id'] ?? 0;
        $location_id = (int) $location_id;
        if ($location_id > 0 && ($location = Location::getById($location_id)) !== false) {
            $input['_locations_code'] = $location->fields['code'];
        }

        $canpriority = true;
        if ($this->getType() == 'Ticket') {
            $canpriority = Session::haveRight(Ticket::$rightname, Ticket::CHANGEPRIORITY);
        }

        if ($canpriority && !isset($input["priority"]) || !$canpriority) {
            $input["priority"] = static::computePriority($input["urgency"], $input["impact"]);
        }

        // set last updater if interactive user
        if (!Session::isCron() && ($last_updater = Session::getLoginUserID(true))) {
            $input['users_id_lastupdater'] = $last_updater;
        }

        if (!isset($input['_skip_auto_assign']) || $input['_skip_auto_assign'] === false) {
            // No Auto set Import for external source
            if (
                ($uid = Session::getLoginUserID())
                && !isset($input['_auto_import'])
            ) {
                $input["users_id_recipient"] = $uid;
            } elseif (
                !empty($input["_users_id_requester"])
                && !is_array($input['_users_id_requester'])
                && !isset($input["users_id_recipient"])
            ) {
                $input["users_id_recipient"] = $input["_users_id_requester"];
            }
        }

        // No name set name
        $input["name"]    = ltrim($input["name"]);
        $input['content'] = ltrim($input['content']);
        if (empty($input["name"])) {
            // Build name based on content

            // Get unformatted text
            $name = RichText::getTextFromHtml($input['content'], false);

            // Shorten result
            $name = Toolbox::substr(preg_replace('/\s{2,}/', ' ', $name), 0, 70);

            $input['name'] = $name;
        }

        // Set default dropdown
        $dropdown_fields = ['entities_id', 'itilcategories_id'];
        foreach ($dropdown_fields as $field) {
            if (!isset($input[$field])) {
                $input[$field] = 0;
            }
        }

        $input = $this->computeDefaultValuesForAdd($input);

        // Do not check mandatory on auto import (mailgates)
        $key = static::getTemplateFormFieldName();
        if (!isset($input['_auto_import'])) {
            if (isset($input[$key]) && $input[$key]) {
                $tt_class = static::getTemplateClass();
                $tt = getItemForItemtype($tt_class);
                if ($tt->getFromDBWithData($input[$key])) {
                    if (count($tt->mandatory)) {
                        $mandatory_missing = [];
                        $fieldsname        = $tt->getAllowedFieldsNames(true);
                        foreach ($tt->mandatory as $key => $val) {
                            // for title if mandatory (restore initial value)
                            if ($key == 'name') {
                                $input['name']                     = $title;
                            }
                            // Check only defined values: Not defined not in form
                            if (isset($input[$key])) {
                                // If content is also predefined need to be different from predefined value
                                if (
                                    ($key == 'content')
                                    && isset($tt->predefined['content'])
                                ) {
                                    $predefined_content = $tt->predefined['content'];
                                    // Clean new lines to be fix encoding
                                    if (
                                        strcmp(
                                            preg_replace(
                                                "/\r?\n/",
                                                "",
                                                $input[$key]
                                            ),
                                            preg_replace(
                                                "/\r?\n/",
                                                "",
                                                $predefined_content
                                            )
                                        ) == 0
                                    ) {
                                        Session::addMessageAfterRedirect(
                                            __s('You cannot use predefined description verbatim'),
                                            false,
                                            ERROR
                                        );
                                        $mandatory_missing[$key] = $fieldsname[$val];
                                    }
                                }

                                if (
                                    empty($input[$key]) || ($input[$key] == 'NULL')
                                    || (is_array($input[$key])
                                    && ($input[$key] === [0 => "0"]))
                                ) {
                                    $mandatory_missing[$key] = $fieldsname[$val];
                                }
                            }

                            if (
                                ($key == '_add_validation')
                                && !empty($input['_validation_targets'])
                                && isset($input['_validation_targets'][0]['itemtype_target'], $input['_validation_targets'][0]['items_id_target'])
                                && class_exists($input['_validation_targets'][0]['itemtype_target'])
                                && ($input['_validation_targets'][0]['items_id_target'] > 0)
                            ) {
                                unset($mandatory_missing['_add_validation']);
                            }

                            if (static::getType() === Ticket::getType()) {
                                // For time_to_resolve and time_to_own : check also slas
                                // For internal_time_to_resolve and internal_time_to_own : check also olas
                                foreach ([SLM::TTR, SLM::TTO] as $slmType) {
                                    [$dateField, $slaField] = SLA::getFieldNames($slmType);
                                    if (
                                        ($key == $dateField)
                                        && isset($input[$slaField]) && ($input[$slaField] > 0)
                                        && isset($mandatory_missing[$dateField])
                                    ) {
                                        unset($mandatory_missing[$dateField]);
                                    }
                                    [$dateField, $olaField] = OLA::getFieldNames($slmType);
                                    if (
                                        ($key == $dateField)
                                        && isset($input[$olaField]) && ($input[$olaField] > 0)
                                        && isset($mandatory_missing[$dateField])
                                    ) {
                                        unset($mandatory_missing[$dateField]);
                                    }
                                }
                            }

                            // For document mandatory
                            if (
                                ($key == '_documents_id')
                                && !isset($input['_filename'])
                                && !isset($input['_tag_filename'])
                                && !isset($input['_content'])
                                && !isset($input['_tag_content'])
                                && !isset($input['_stock_image'])
                                && !isset($input['_tag_stock_image'])
                            ) {
                                $mandatory_missing[$key] = $fieldsname[$val];
                            }
                        }

                        if (count($mandatory_missing)) {
                            //TRANS: %s are the fields concerned
                            $message = sprintf(
                                __('Mandatory fields are not filled. Please correct: %s'),
                                implode(", ", $mandatory_missing)
                            );
                            Session::addMessageAfterRedirect(htmlescape($message), false, ERROR);
                            return false;
                        }
                    }
                }
            }
        }

        return $input;
    }

    /**
     * Handle input deprecations by transferring old supported input keys to new input keys.
     *
     * @param array $input
     *
     * @return array
     */
    private function handleInputDeprecations(array $input): array
    {
        if (array_key_exists('users_id_validate', $input)) {
            Toolbox::deprecated('Usage of "users_id_validate" in input is deprecated. Use "_validation_targets" instead.');

            if (!array_key_exists('_validation_targets', $input)) {
                $input['_validation_targets'] = [];
            }
            $users_ids = !is_array($input['users_id_validate']) ? [$input['users_id_validate']] : $input['users_id_validate'];
            foreach ($users_ids as $user_id) {
                $input['_validation_targets'][] = [
                    'itemtype_target' => User::class,
                    'items_id_target' => $user_id,
                ];
            }
        }

        return $input;
    }

    /**
     * Check input fields consistency.
     *
     * @param array $input
     *
     * @return bool
     */
    private function checkFieldsConsistency(array $input): bool
    {
        if (
            array_key_exists('date', $input) && !empty($input['date']) && $input['date'] != 'NULL'
            && (!is_string($input['date']) || !preg_match('/^\d{4}-\d{2}-\d{2} \d{2}:\d{2}:\d{2}$/', $input['date']))
        ) {
            Session::addMessageAfterRedirect(__s('Incorrect value for date field.'), false, ERROR);
            return false;
        }

        return true;
    }

    /**
     * Compute default values for Add
     * (to be passed in prepareInputForAdd before and after rules if needed)
     *
     * @since 0.84
     *
     * @param $input
     *
     * @return array
     **/
    public function computeDefaultValuesForAdd($input)
    {

        if (!isset($input["status"])) {
            $input["status"] = self::INCOMING;
        }

        if (!isset($input["date"]) || empty($input["date"]) || $input["date"] == 'NULL') {
            $input["date"] = $_SESSION["glpi_currenttime"];
        }

        if (in_array($input["status"], static::getSolvedStatusArray())) {
            if (
                !isset($input["solvedate"])
                || $input["solvedate"] < $input["date"]
            ) {
                $input["solvedate"] = $input["date"];
            }
        }

        if (in_array($input["status"], static::getClosedStatusArray())) {
            if (
                !isset($input["closedate"])
                || $input["closedate"] < $input["date"]
            ) {
                $input["closedate"] = $input["date"];
            }
            if (
                !isset($input["solvedate"])
                || $input["solvedate"] < $input["date"]
                || $input["solvedate"] > $input["closedate"]
            ) {
                $input['solvedate'] = $input["closedate"];
            }
        }

        // Set begin waiting time if status is waiting
        if ($input["status"] == self::WAITING) {
            $input['begin_waiting_date'] = $input['date'];
        }

        return $input;
    }


    public function post_addItem()
    {
        // Handle rich-text images and uploaded documents
        $this->input = $this->addFiles($this->input, ['force_update' => true]);

        // Add default document if set in template
        if (
            isset($this->input['_documents_id'])
            && is_array($this->input['_documents_id'])
            && count($this->input['_documents_id'])
        ) {
            $docitem = new Document_Item();
            foreach ($this->input['_documents_id'] as $docID) {
                $docitem->add(['documents_id' => $docID,
                    '_do_notif'    => false,
                    'itemtype'     => $this->getType(),
                    'items_id'     => $this->fields['id'],
                ]);
            }
        }

        // handle actors changes
        $this->updateActors(true);

        // handle items linking
        $this->handleItemsIdInput();

        // Handle "_tasktemplates_id" special input
        $this->handleTaskTemplateInput();

        // Handle "_itilfollowuptemplates_id" special input
        $this->handleITILFollowupTemplateInput();

        // Handle "_solutiontemplates_id" special input
        $this->handleSolutionTemplateInput();

        // Handle validation requests
        $this->handleValidationStepThresholdInput($this->input);
        $this->manageValidationAdd($this->input);

        $this->manageITILObjectLinkInput($this->input);

        parent::post_addItem();
    }

    /**
     * @see Clonable::post_clone
     */
    public function post_clone($source, $history)
    {
        global $DB;
        $update = [];
        if (isset($source->fields['users_id_lastupdater'])) {
            $update['users_id_lastupdater'] = $source->fields['users_id_lastupdater'];
        }
        if (isset($source->fields['status'])) {
            $update['status'] = $source->fields['status'];
        }
        $DB->update(
            $this->getTable(),
            $update,
            ['id' => $this->getID()]
        );
    }

    public function getCloneRelations(): array
    {
        $relations = [
            KnowbaseItem_Item::class,
        ];

        if (is_a($this->userlinkclass, CommonITILActor::class, true)) {
            $relations[] = $this->userlinkclass;
        }
        if (is_a($this->grouplinkclass, CommonITILActor::class, true)) {
            $relations[] = $this->grouplinkclass;
        }
        if (is_a($this->supplierlinkclass, CommonITILActor::class, true)) {
            $relations[] = $this->supplierlinkclass;
        }

        return $relations;
    }


    /**
     * Compute Priority
     *
     * @since 0.84
     *
     * @param $urgency   integer from 1 to 5
     * @param $impact    integer from 1 to 5
     *
     * @return integer from 1 to 5 (priority)
     **/
    public static function computePriority($urgency, $impact)
    {
        global $CFG_GLPI;
        // Failback to trivial
        return $CFG_GLPI[static::MATRIX_FIELD][$urgency][$impact] ?? (int) round(($urgency + $impact) / 2);
    }


    /**
     * Dropdown of ITIL object priority
     *
     * @since  version 0.84 new proto
     *
     * @param $options array of options
     *       - name     : select name (default is urgency)
     *       - value    : default value (default 0)
     *       - showtype : list proposed : normal, search (default normal)
     *       - wthmajor : boolean with major priority ?
     *       - display  : boolean if false get string
     *
     * @return string id of the select
     **/
    public static function dropdownPriority(array $options = [])
    {
        global $CFG_GLPI;

        $p = [
            'name'      => 'priority',
            'value'     => 0,
            'showtype'  => 'normal',
            'display'   => true,
            'withmajor' => false,
            'enable_filtering' => true,
            'templateResult'    => "templateItilPriority",
            'templateSelection' => "templateItilPriority",
        ];

        if (count($options)) {
            foreach ($options as $key => $val) {
                $p[$key] = $val;
            }
        }

        $values = [];

        if ($p['showtype'] == 'search') {
            $values[0]  = static::getPriorityName(0);
            $values[-5] = static::getPriorityName(-5);
            $values[-4] = static::getPriorityName(-4);
            $values[-3] = static::getPriorityName(-3);
            $values[-2] = static::getPriorityName(-2);
            $values[-1] = static::getPriorityName(-1);
        }

        if (
            ($p['showtype'] == 'search')
            || $p['withmajor']
        ) {
            $values[6] = static::getPriorityName(6);
        }

        $values[5] = static::getPriorityName(5);
        $values[4] = static::getPriorityName(4);
        $values[3] = static::getPriorityName(3);
        $values[2] = static::getPriorityName(2);
        $values[1] = static::getPriorityName(1);

        if ($p['enable_filtering']) {
            $urgencies = [];
            if (isset($CFG_GLPI[static::URGENCY_MASK_FIELD])) {
                if (
                    ($p['showtype'] == 'search')
                    || $CFG_GLPI[static::URGENCY_MASK_FIELD] & (1 << 5)
                ) {
                    $urgencies[] = 5;
                }
                if (
                    ($p['showtype'] == 'search')
                    || $CFG_GLPI[static::URGENCY_MASK_FIELD] & (1 << 4)
                ) {
                    $urgencies[] = 4;
                }
                $urgencies[] = 3;
                if (
                    ($p['showtype'] == 'search')
                    || $CFG_GLPI[static::URGENCY_MASK_FIELD] & (1 << 2)
                ) {
                    $urgencies[] = 2;
                }
                if (
                    ($p['showtype'] == 'search')
                    || $CFG_GLPI[static::URGENCY_MASK_FIELD] & (1 << 1)
                ) {
                    $urgencies[] = 1;
                }
            }
            $impacts = [];
            if (isset($CFG_GLPI[static::IMPACT_MASK_FIELD])) {
                if (
                    ($p['showtype'] == 'search')
                    || $CFG_GLPI[static::IMPACT_MASK_FIELD] & (1 << 5)
                ) {
                    $impacts[] = 5;
                }
                if (
                    ($p['showtype'] == 'search')
                    || $CFG_GLPI[static::IMPACT_MASK_FIELD] & (1 << 4)
                ) {
                    $impacts[] = 4;
                }
                $impacts[] = 3;
                if (
                    ($p['showtype'] == 'search')
                    || $CFG_GLPI[static::IMPACT_MASK_FIELD] & (1 << 2)
                ) {
                    $impacts[] = 2;
                }
                if (
                    ($p['showtype'] == 'search')
                    || $CFG_GLPI[static::IMPACT_MASK_FIELD] & (1 << 1)
                ) {
                    $impacts[] = 1;
                }
            }

            $active_priorities = [];
            foreach ($urgencies as $urgency) {
                foreach ($impacts as $impact) {
                    if (isset($CFG_GLPI["_matrix_{$urgency}_{$impact}"])) {
                        $active_priorities[] = $CFG_GLPI["_matrix_{$urgency}_{$impact}"];
                    }
                }
            }
            $active_priorities = array_unique($active_priorities);
            if (count($active_priorities) > 0) {
                foreach (array_keys($values) as $priority) {
                    if (!in_array($priority, $active_priorities)) {
                        if ($p['withmajor'] && $priority == 6) {
                            continue;
                        }

                        // don't unset current value (to avoid selecting major priority on existing item)
                        if ($priority != $p['value']) {
                            unset($values[$priority]);
                        }
                    }
                }
            }
        }

        return Dropdown::showFromArray($p['name'], $values, $p);
    }


    /**
     * Get ITIL object priority Name
     *
     * @param integer $value priority ID
     **/
    public static function getPriorityName($value)
    {

        switch ($value) {
            case 6:
                return _x('priority', 'Major');

            case 5:
                return _x('priority', 'Very high');

            case 4:
                return _x('priority', 'High');

            case 3:
                return _x('priority', 'Medium');

            case 2:
                return _x('priority', 'Low');

            case 1:
                return _x('priority', 'Very low');

                // No standard one :
            case 0:
                return _x('priority', 'All');
            case -1:
                return _x('priority', 'At least very low');
            case -2:
                return _x('priority', 'At least low');
            case -3:
                return _x('priority', 'At least medium');
            case -4:
                return _x('priority', 'At least high');
            case -5:
                return _x('priority', 'At least very high');

            default:
                // Return $value if not define
                return $value;
        }
    }


    /**
     * Dropdown of ITIL object Urgency
     *
     * @since 0.84 new proto
     *
     * @param $options array of options
     *       - name     : select name (default is urgency)
     *       - value    : default value (default 0)
     *       - showtype : list proposed: normal, search (default normal)
     *       - display  : boolean if false get string
     *
     * @return string id of the select
     **/
    public static function dropdownUrgency(array $options = [])
    {
        global $CFG_GLPI;

        if (self::class === static::class) {
            // Needed because this method depends on static variables that will
            // be defined by child classes.
            throw new RuntimeException("Do not call this method on CommonITILObject, use the target child class instead");
        }

        $p = [
            'name'     => 'urgency',
            'value'    => 0,
            'showtype' => 'normal',
            'display'  => true,
        ];

        if (count($options)) {
            foreach ($options as $key => $val) {
                $p[$key] = $val;
            }
        }

        $values = [];

        if ($p['showtype'] == 'search') {
            $values[0]  = static::getUrgencyName(0);
            $values[-5] = static::getUrgencyName(-5);
            $values[-4] = static::getUrgencyName(-4);
            $values[-3] = static::getUrgencyName(-3);
            $values[-2] = static::getUrgencyName(-2);
            $values[-1] = static::getUrgencyName(-1);
        }

        if (isset($CFG_GLPI[static::URGENCY_MASK_FIELD])) {
            if (
                ($p['showtype'] == 'search')
                || ($CFG_GLPI[static::URGENCY_MASK_FIELD] & (1 << 5))
            ) {
                $values[5]  = static::getUrgencyName(5);
            }

            if (
                ($p['showtype'] == 'search')
                || ($CFG_GLPI[static::URGENCY_MASK_FIELD] & (1 << 4))
            ) {
                $values[4]  = static::getUrgencyName(4);
            }

            $values[3]  = static::getUrgencyName(3);

            if (
                ($p['showtype'] == 'search')
                || ($CFG_GLPI[static::URGENCY_MASK_FIELD] & (1 << 2))
            ) {
                $values[2]  = static::getUrgencyName(2);
            }

            if (
                ($p['showtype'] == 'search')
                || ($CFG_GLPI[static::URGENCY_MASK_FIELD] & (1 << 1))
            ) {
                $values[1]  = static::getUrgencyName(1);
            }
        }

        return Dropdown::showFromArray($p['name'], $values, $p);
    }


    /**
     * Get ITIL object Urgency Name
     *
     * @param integer $value urgency ID
     **/
    public static function getUrgencyName($value)
    {

        switch ($value) {
            case 5:
                return _x('urgency', 'Very high');

            case 4:
                return _x('urgency', 'High');

            case 3:
                return _x('urgency', 'Medium');

            case 2:
                return _x('urgency', 'Low');

            case 1:
                return _x('urgency', 'Very low');

                // No standard one :
            case 0:
                return _x('urgency', 'All');
            case -1:
                return _x('urgency', 'At least very low');
            case -2:
                return _x('urgency', 'At least low');
            case -3:
                return _x('urgency', 'At least medium');
            case -4:
                return _x('urgency', 'At least high');
            case -5:
                return _x('urgency', 'At least very high');

            default:
                // Return $value if not define
                return $value;
        }
    }


    /**
     * Dropdown of ITIL object Impact
     *
     * @since 0.84 new proto
     *
     * @param $options   array of options
     *  - name     : select name (default is impact)
     *  - value    : default value (default 0)
     *  - showtype : list proposed : normal, search (default normal)
     *  - display  : boolean if false get string
     *
     * \
     * @return string id of the select
     **/
    public static function dropdownImpact(array $options = [])
    {
        global $CFG_GLPI;

        $p = [
            'name'     => 'impact',
            'value'    => 0,
            'showtype' => 'normal',
            'display'  => true,
        ];

        if (count($options)) {
            foreach ($options as $key => $val) {
                $p[$key] = $val;
            }
        }
        $values = [];

        if ($p['showtype'] == 'search') {
            $values[0]  = static::getImpactName(0);
            $values[-5] = static::getImpactName(-5);
            $values[-4] = static::getImpactName(-4);
            $values[-3] = static::getImpactName(-3);
            $values[-2] = static::getImpactName(-2);
            $values[-1] = static::getImpactName(-1);
        }

        if (isset($CFG_GLPI[static::IMPACT_MASK_FIELD])) {
            if (
                ($p['showtype'] == 'search')
                || ($CFG_GLPI[static::IMPACT_MASK_FIELD] & (1 << 5))
            ) {
                $values[5]  = static::getImpactName(5);
            }

            if (
                ($p['showtype'] == 'search')
                || ($CFG_GLPI[static::IMPACT_MASK_FIELD] & (1 << 4))
            ) {
                $values[4]  = static::getImpactName(4);
            }

            $values[3]  = static::getImpactName(3);

            if (
                ($p['showtype'] == 'search')
                || ($CFG_GLPI[static::IMPACT_MASK_FIELD] & (1 << 2))
            ) {
                $values[2]  = static::getImpactName(2);
            }

            if (
                ($p['showtype'] == 'search')
                || ($CFG_GLPI[static::IMPACT_MASK_FIELD] & (1 << 1))
            ) {
                $values[1]  = static::getImpactName(1);
            }
        }

        return Dropdown::showFromArray($p['name'], $values, $p);
    }


    /**
     * Get ITIL object Impact Name
     *
     * @param integer $value impact ID
     **/
    public static function getImpactName($value)
    {

        switch ($value) {
            case 5:
                return _x('impact', 'Very high');

            case 4:
                return _x('impact', 'High');

            case 3:
                return _x('impact', 'Medium');

            case 2:
                return _x('impact', 'Low');

            case 1:
                return _x('impact', 'Very low');

                // No standard one :
            case 0:
                return _x('impact', 'All');
            case -1:
                return _x('impact', 'At least very low');
            case -2:
                return _x('impact', 'At least low');
            case -3:
                return _x('impact', 'At least medium');
            case -4:
                return _x('impact', 'At least high');
            case -5:
                return _x('impact', 'At least very high');

            default:
                // Return $value if not define
                return $value;
        }
    }


    /**
     * Get the ITIL object status list
     *
     * @param $withmetaforsearch boolean (false by default)
     *
     * @return array
     **/
    public static function getAllStatusArray($withmetaforsearch = false)
    {

        // To be overridden by class
        return [];
    }


    /**
     * Get the ITIL object closed status list
     *
     * @since 0.83
     *
     * @return array
     **/
    public static function getClosedStatusArray()
    {

        // To be overridden by class
        return [];
    }


    /**
     * Get the ITIL object solved status list
     *
     * @since 0.83
     *
     * @return array
     **/
    public static function getSolvedStatusArray()
    {

        // To be overridden by class
        return [];
    }

    /**
     * Get the ITIL object all status list without solved and closed status
     *
     * @since 9.2.1
     *
     * @return array
     **/
    public static function getNotSolvedStatusArray()
    {
        $all = static::getAllStatusArray();
        foreach (static::getSolvedStatusArray() as $status) {
            if (isset($all[$status])) {
                unset($all[$status]);
            }
        }
        foreach (static::getClosedStatusArray() as $status) {
            if (isset($all[$status])) {
                unset($all[$status]);
            }
        }
        $nosolved = array_keys($all);

        return $nosolved;
    }


    /**
     * Get the ITIL object new status list
     *
     * @since 0.83.8
     *
     * @return array
     **/
    public static function getNewStatusArray()
    {

        // To be overridden by class
        return [];
    }

    public static function getProcessStatusArray()
    {
        // To be overridden by class
        return [];
    }

    /**
     * Get the ITIL object process status list
     *
     * @since 0.83
     *
     * @return array
     **/
    public static function getProcessStatus()
    {

        // To be overridden by class
        return [];
    }


    /**
     * check is the user can change from / to a status
     *
     * @since 0.84
     *
     * @param integer $old value of old/current status
     * @param integer $new value of target status
     *
     * @return boolean
     **/
    public static function isAllowedStatus($old, $new)
    {

        if (
            isset($_SESSION['glpiactiveprofile'][static::STATUS_MATRIX_FIELD][$old][$new])
            && !$_SESSION['glpiactiveprofile'][static::STATUS_MATRIX_FIELD][$old][$new]
        ) {
            return false;
        }

        if (
            array_key_exists(
                static::STATUS_MATRIX_FIELD,
                $_SESSION['glpiactiveprofile'] ?? []
            )
            && static::isStatusExists($new)
        ) { // maybe not set for post-only
            return true;
        }

        return false;
    }


    /**
     * Check if an ITIL object is still in an open status
     *
     * @since 10.0
     *
     * @return bool
     */
    public function isNotSolved()
    {
        return !in_array(
            $this->fields['status'],
            array_merge(
                static::getSolvedStatusArray(),
                static::getClosedStatusArray()
            )
        );
    }

    /**
     * Check if an ITIL object has a solved status
     *
     * @since 10.0
     *
     * @param bool $include_closed do we want ticket with closed status also?
     *
     * @return bool
     */
    public function isSolved(bool $include_closed = false)
    {
        $status = static::getSolvedStatusArray();
        if ($include_closed) {
            $status = array_merge($status, static::getClosedStatusArray());
        }

        return in_array(
            $this->fields['status'] ?? null,
            $status
        );
    }

    /**
     * Check if an ITIL object has a closed status
     *
     * @since 10.0
     *
     * @return bool
     */
    public function isClosed()
    {
        return in_array(
            $this->fields['status'] ?? null,
            static::getClosedStatusArray()
        );
    }


    /**
     * Get the ITIL object status allowed for a current status
     *
     * @since 0.84 new proto
     *
     * @param int|null $current   status
     *
     * @return array
     **/
    public static function getAllowedStatusArray($current)
    {

        $tab = static::getAllStatusArray();
        if (!static::isStatusExists($current)) {
            $current = self::INCOMING;
        }

        foreach (array_keys($tab) as $status) {
            if (
                ($status != $current)
                && !static::isAllowedStatus($current, $status)
            ) {
                unset($tab[$status]);
            }
        }
        return $tab;
    }

    /**
     * Is the ITIL object status exist for the object
     *
     * @since 0.85
     *
     * @param integer $status   status
     *
     * @return boolean
     **/
    public static function isStatusExists($status)
    {

        $tab = static::getAllStatusArray();

        return isset($tab[$status]);
    }

    /**
     * Dropdown of object status
     *
     * @since 0.84 new proto
     *
     * @param $options   array of options
     *  - name     : select name (default is status)
     *  - value    : default value (default self::INCOMING)
     *  - showtype : list proposed : normal, search or allowed (default normal)
     *  - display  : boolean if false get string
     *  - use_template_limits: Integer ID of the template to use when considering the available statuses (false disables this limitation).
     *
     * @return string|integer Output string if display option is set to false,
     *                        otherwise random part of dropdown id
     **/
    public static function dropdownStatus(array $options = [])
    {

        $p = [
            'name'                  => 'status',
            'showtype'              => 'normal',
            'display'               => true,
            'templateResult'        => "templateItilStatus",
            'templateSelection'     => "templateItilStatus",
            'use_template_limits'   => false,
        ];

        if (count($options)) {
            foreach ($options as $key => $val) {
                $p[$key] = $val;
            }
        }

        if (empty($p['values']) && (!isset($p['value']) || empty($p['value']))) {
            $p['value']     = self::INCOMING;
        }

        switch ($p['showtype']) {
            case 'allowed':
                $current = isset($p['value_calculation']) && $p['value_calculation'] !== ''
                    ? $p['value_calculation']
                    : $p['value'];
                $tab = static::getAllowedStatusArray($current);
                break;

            case 'search':
                $tab = static::getAllStatusArray(true);
                break;

            default:
                $tab = static::getAllStatusArray(false);
                break;
        }

        if ($p['use_template_limits'] !== false && (int) $p['use_template_limits'] > 0) {
            $template_class = static::getTemplateClass();
            $template = getItemForItemtype($template_class);
            if ($template->getFromDB($p['use_template_limits'])) {
                $allowed_statuses = $template->fields['allowed_statuses'];
                // Allow current value if set
                if (isset($p['value']) && !empty($p['value'])) {
                    $allowed_statuses[] = $p['value'];
                }
                $tab = array_filter($tab, static fn($status) => in_array($status, $allowed_statuses, false), ARRAY_FILTER_USE_KEY);
            }
        }

        return Dropdown::showFromArray($p['name'], $tab, $p);
    }


    /**
     * Get ITIL object status Name
     *
     * @since 0.84
     *
     * @param integer $value status ID
     **/
    public static function getStatus($value)
    {
        $tab  = static::getAllStatusArray(true);
        // Return $value if not defined
        return ($tab[$value] ?? $value);
    }


    /**
     * get field part name corresponding to actor type
     *
     * @param integer $type user type
     *
     * @since 0.84.6
     *
     * @return string|boolean Field part or false if not applicable
     **/
    public static function getActorFieldNameType($type)
    {

        return match ((int) $type) {
            CommonITILActor::REQUESTER => 'requester',
            CommonITILActor::OBSERVER => 'observer',
            CommonITILActor::ASSIGN => 'assign',
            default => false,
        };
    }

    public static function getSpecificValueToDisplay($field, $values, array $options = [])
    {

        if (!is_array($values)) {
            $values = [$field => $values];
        }
        return match ($field) {
            'status' => htmlescape(static::getStatus($values[$field])),
            'urgency' => htmlescape(static::getUrgencyName($values[$field])),
            'impact' => htmlescape(static::getImpactName($values[$field])),
            'priority' => htmlescape(static::getPriorityName($values[$field])),
            'global_validation' => htmlescape(CommonITILValidation::getStatus($values[$field])),
            default => parent::getSpecificValueToDisplay($field, $values, $options),
        };
    }


    public static function getSpecificValueToSelect($field, $name = '', $values = '', array $options = [])
    {

        if (!is_array($values)) {
            $values = [$field => $values];
        }
        $options['display'] = false;

        switch ($field) {
            case 'status':
                $options['name']  = $name;
                $options['value'] = $values[$field];
                return static::dropdownStatus($options);

            case 'impact':
                $options['name']  = $name;
                $options['value'] = $values[$field];
                return static::dropdownImpact($options);

            case 'urgency':
                $options['name']  = $name;
                $options['value'] = $values[$field];
                return static::dropdownUrgency($options);

            case 'priority':
                $options['name']  = $name;
                $options['value'] = $values[$field];
                $options['enable_filtering'] = false;
                return static::dropdownPriority($options);

            case 'global_validation':
                $options['global'] = true;
                $options['value']  = $values[$field];
                return CommonITILValidation::dropdownStatus($name, $options);
        }
        return parent::getSpecificValueToSelect($field, $name, $values, $options);
    }

    public function getSpecificMassiveActions($checkitem = null)
    {
        $actions = [];

        if (Session::getCurrentInterface() === 'central') {
            $can_update_itilobject = Session::haveRight(Ticket::$rightname, UPDATE)
                || Session::haveRight(Change::$rightname, UPDATE)
                || Session::haveRight(Problem::$rightname, UPDATE);
            if ($can_update_itilobject) {
                $actions['CommonITILObject_CommonITILObject' . MassiveAction::CLASS_ACTION_SEPARATOR . 'add']
                    = "<i class='ti ti-link'></i>"
                    . _sx('button', 'Link ITIL Object');
                $actions['CommonITILObject_CommonITILObject' . MassiveAction::CLASS_ACTION_SEPARATOR . 'delete']
                    = "<i class='ti ti-unlink'></i>"
                    . _sx('button', 'Unlink ITIL Object');
            }
        }

        $actions += parent::getSpecificMassiveActions($checkitem);

        return $actions;
    }

    /**
     * @since 0.85
     *
     * @see CommonDBTM::showMassiveActionsSubForm()
     **/
    public static function showMassiveActionsSubForm(MassiveAction $ma)
    {
        global $CFG_GLPI;

        switch ($ma->getAction()) {
            case 'add_task':
                $itemtype_or_selector = $ma->getItemtype(true);

                if (is_bool($itemtype_or_selector)) {
                    // MassiveAction::getItemtype() will return a boolean if the itemtype selector needs to be displayed.
                    return $itemtype_or_selector;
                }

                // MassiveAction::getItemtype() will return a classname if the selector does not need to be displayed.
                $itemtype = $itemtype_or_selector;

                $tasktype = $itemtype . 'Task';
                if ($ttype = getItemForItemtype($tasktype)) {
                    /** @var CommonITILTask $ttype */
                    $ttype->showMassiveActionAddTaskForm();
                    return true;
                }
                return false;

            case 'add_actor':
                $types            = [0                          => Dropdown::EMPTY_VALUE,
                    CommonITILActor::REQUESTER => _n('Requester', 'Requesters', 1),
                    CommonITILActor::OBSERVER  => _n('Observer', 'Observers', 1),
                    CommonITILActor::ASSIGN    => __('Assigned to'),
                ];
                $rand             = Dropdown::showFromArray('actortype', $types);

                $paramsmassaction = ['actortype' => '__VALUE__'];

                Ajax::updateItemOnSelectEvent(
                    "dropdown_actortype$rand",
                    "show_massiveaction_field",
                    $CFG_GLPI["root_doc"]
                                             . "/ajax/dropdownMassiveActionAddActor.php",
                    $paramsmassaction
                );
                echo "<span id='show_massiveaction_field'>&nbsp;</span>\n";
                return true;
            case 'update_notif':
                Dropdown::showYesNo('use_notification');
                echo "<br><br>";
                echo Html::submit(_x('button', 'Post'), ['name' => 'massiveaction']);
                return true;
        }
        return parent::showMassiveActionsSubForm($ma);
    }


    /**
     * @since 0.85
     *
     * @see CommonDBTM::processMassiveActionsForOneItemtype()
     **/
    public static function processMassiveActionsForOneItemtype(
        MassiveAction $ma,
        CommonDBTM $item,
        array $ids
    ) {
        /** @var CommonITILObject $item */
        switch ($ma->getAction()) {
            case 'add_actor':
                $input = $ma->getInput();
                foreach ($ids as $id) {
                    $input2 = ['id' => $id];
                    if (isset($input['_itil_requester'])) {
                        $input2['_itil_requester'] = $input['_itil_requester'];
                    }
                    if (isset($input['_itil_observer'])) {
                        $input2['_itil_observer'] = $input['_itil_observer'];
                    }
                    if (isset($input['_itil_assign'])) {
                        $input2['_itil_assign'] = $input['_itil_assign'];
                    }
                    if ($item->can($id, UPDATE)) {
                        if ($item->update($input2)) {
                            $ma->itemDone($item->getType(), $id, MassiveAction::ACTION_OK);
                        } else {
                            $ma->itemDone($item->getType(), $id, MassiveAction::ACTION_KO);
                            $ma->addMessage($item->getErrorMessage(ERROR_ON_ACTION));
                        }
                    } else {
                        $ma->itemDone($item->getType(), $id, MassiveAction::ACTION_NORIGHT);
                        $ma->addMessage($item->getErrorMessage(ERROR_RIGHT));
                    }
                }
                return;

            case 'update_notif':
                $input = $ma->getInput();
                foreach ($ids as $id) {
                    if ($item->can($id, UPDATE)) {
                        $linkclass = $item->getActorObjectForItem(User::class);
                        foreach ($linkclass->getActors($id) as $users) {
                            foreach ($users as $data) {
                                $data['use_notification'] = $input['use_notification'];
                                $linkclass->update($data);
                            }
                        }
                        $linkclass = $item->getActorObjectForItem(Supplier::class);
                        foreach ($linkclass->getActors((int) $id) as $users) {
                            foreach ($users as $data) {
                                $data['use_notification'] = $input['use_notification'];
                                $linkclass->update($data);
                            }
                        }

                        $ma->itemDone($item->getType(), $id, MassiveAction::ACTION_OK);
                    } else {
                        $ma->itemDone($item->getType(), $id, MassiveAction::ACTION_NORIGHT);
                        $ma->addMessage($item->getErrorMessage(ERROR_RIGHT));
                    }
                }
                return;

            case 'add_task':
                if (!($task = $item->getTaskClassInstance())) {
                    $ma->itemDone($item->getType(), $ids, MassiveAction::ACTION_KO);
                    break;
                }

                foreach ($ids as $id) {
                    if ($item->getFromDB($id)) {
                        $input = $ma->getInput();
                        unset($input['itemtype']);
                        unset($input['_glpi_csrf_token']);
                        $input[$item->getForeignKeyField()] = $id;
                        if (count($ids) > 1) {
                            // Avoid the "The user xxx is busy at the selected timeframe"
                            // warning if planning multiple tasks
                            $input['_do_not_check_already_planned'] = true;
                        }

                        if (
                            $task->can(-1, CREATE, $input)
                            && !in_array(
                                $item->fields['status'],
                                array_merge(
                                    $item->getSolvedStatusArray(),
                                    $item->getClosedStatusArray()
                                )
                            )
                        ) {
                            if ($task->add($input)) {
                                $ma->itemDone($item->getType(), $id, MassiveAction::ACTION_OK);
                            } else {
                                $ma->itemDone($item->getType(), $id, MassiveAction::ACTION_KO);
                                $ma->addMessage($item->getErrorMessage(ERROR_ON_ACTION));
                            }
                        } else {
                            $ma->itemDone($item->getType(), $id, MassiveAction::ACTION_NORIGHT);
                            $ma->addMessage($item->getErrorMessage(ERROR_RIGHT));
                        }
                    } else {
                        $ma->itemDone($item->getType(), $id, MassiveAction::ACTION_KO);
                        $ma->addMessage($item->getErrorMessage(ERROR_NOT_FOUND));
                    }
                }
                return;
        }
        parent::processMassiveActionsForOneItemtype($ma, $item, $ids);
    }


    /**
     * @since 0.85
     **/
    public function getSearchOptionsMain()
    {
        $tab = [];

        $tab[] = [
            'id'                 => 'common',
            'name'               => __('Characteristics'),
        ];

        $tab[] = [
            'id'                 => '1',
            'table'              => $this->getTable(),
            'field'              => 'name',
            'name'               => __('Title'),
            'datatype'           => 'itemlink',
            'searchtype'         => 'contains',
            'massiveaction'      => false,
            'additionalfields'   => ['id', 'status'],
        ];

        $tab[] = [
            'id'                 => '21',
            'table'              => $this->getTable(),
            'field'              => 'content',
            'name'               => __('Description'),
            'massiveaction'      => false,
            'datatype'           => 'text',
            'htmltext'           => true,
        ];

        $tab[] = [
            'id'                 => '2',
            'table'              => $this->getTable(),
            'field'              => 'id',
            'name'               => __('ID'),
            'massiveaction'      => false,
            'datatype'           => 'number',
        ];

        $tab[] = [
            'id'                 => '12',
            'table'              => $this->getTable(),
            'field'              => 'status',
            'name'               => __('Status'),
            'searchtype'         => 'equals',
            'datatype'           => 'specific',
        ];

        $tab[] = [
            'id'                 => '10',
            'table'              => $this->getTable(),
            'field'              => 'urgency',
            'name'               => __('Urgency'),
            'searchtype'         => 'equals',
            'datatype'           => 'specific',
        ];

        $tab[] = [
            'id'                 => '11',
            'table'              => $this->getTable(),
            'field'              => 'impact',
            'name'               => __('Impact'),
            'searchtype'         => 'equals',
            'datatype'           => 'specific',
        ];

        $tab[] = [
            'id'                 => '3',
            'table'              => $this->getTable(),
            'field'              => 'priority',
            'name'               => __('Priority'),
            'searchtype'         => 'equals',
            'datatype'           => 'specific',
        ];

        $tab[] = [
            'id'                 => '15',
            'table'              => $this->getTable(),
            'field'              => 'date',
            'name'               => __('Opening date'),
            'datatype'           => 'datetime',
            'massiveaction'      => false,
        ];

        $tab[] = [
            'id'                 => '16',
            'table'              => $this->getTable(),
            'field'              => 'closedate',
            'name'               => __('Closing date'),
            'datatype'           => 'datetime',
            'massiveaction'      => false,
        ];

        $tab[] = [
            'id'                 => '18',
            'table'              => $this->getTable(),
            'field'              => 'time_to_resolve',
            'name'               => __('Time to resolve'),
            'datatype'           => 'datetime',
            'maybefuture'        => true,
            'massiveaction'      => false,
            'additionalfields'   => ['solvedate', 'status'],
        ];

        $tab[] = [
            'id'                 => '151',
            'table'              => $this->getTable(),
            'field'              => 'time_to_resolve',
            'name'               => __('Time to resolve + Progress'),
            'massiveaction'      => false,
            'nosearch'           => true,
            'additionalfields'   => ['status'],
        ];

        $tab[] = [
            'id'                 => '82',
            'table'              => $this->getTable(),
            'field'              => 'sla_ttr_is_late',
            'name'               => __('Time to resolve exceeded'),
            'datatype'           => 'bool',
            'massiveaction'      => false,
            'computation'        => self::generateSLAOLAComputation('time_to_resolve'),
        ];

        $tab[] = [
            'id'                 => '17',
            'table'              => $this->getTable(),
            'field'              => 'solvedate',
            'name'               => __('Resolution date'),
            'datatype'           => 'datetime',
            'massiveaction'      => false,
        ];

        $tab[] = [
            'id'                 => '19',
            'table'              => $this->getTable(),
            'field'              => 'date_mod',
            'name'               => __('Last update'),
            'datatype'           => 'datetime',
            'massiveaction'      => false,
        ];

        $newtab = [
            'id'                 => '7',
            'table'              => 'glpi_itilcategories',
            'field'              => 'completename',
            'name'               => _n('Category', 'Categories', 1),
            'datatype'           => 'dropdown',
        ];

        if (
            !Session::isCron() // no filter for cron
            && Session::getCurrentInterface() == 'helpdesk'
        ) {
            $newtab['condition']         = ['is_helpdeskvisible' => 1];
        }
        $tab[] = $newtab;

        $tab[] = [
            'id'                 => '80',
            'table'              => 'glpi_entities',
            'field'              => 'completename',
            'name'               => Entity::getTypeName(1),
            'massiveaction'      => false,
            'datatype'           => 'dropdown',
        ];

        $tab[] = [
            'id'                 => '45',
            'table'              => $this->getTable(),
            'field'              => 'actiontime',
            'name'               => __('Total duration'),
            'datatype'           => 'timestamp',
            'massiveaction'      => false,
            'nosearch'           => true,
        ];

        $newtab = [
            'id'                 => '64',
            'table'              => 'glpi_users',
            'field'              => 'name',
            'linkfield'          => 'users_id_lastupdater',
            'name'               => __('Last edit by'),
            'massiveaction'      => false,
            'datatype'           => 'dropdown',
            'right'              => 'all',
        ];

        // Filter search fields for helpdesk
        if (
            !Session::isCron() // no filter for cron
            && Session::getCurrentInterface() != 'central'
        ) {
            // last updater no search
            $newtab['nosearch'] = true;
        }
        $tab[] = $newtab;

        // add objectlock search options
        $tab = array_merge($tab, ObjectLock::rawSearchOptionsToAdd(get_class($this)));

        // For ITIL template
        $tab[] = [
            'id'                 => '142',
            'table'              => 'glpi_documents',
            'field'              => 'name',
            'name'               => Document::getTypeName(Session::getPluralNumber()),
            'forcegroupby'       => true,
            'usehaving'          => true,
            'nosearch'           => true,
            'nodisplay'          => true,
            'datatype'           => 'dropdown',
            'massiveaction'      => false,
            'joinparams'         => [
                'jointype'           => 'items_id',
                'beforejoin'         => [
                    'table'              => 'glpi_documents_items',
                    'joinparams'         => [
                        'jointype'           => 'itemtype_item',
                    ],
                ],
            ],
        ];

        $tab[] = [
            'id'                 => '400',
            'table'              => PendingReason::getTable(),
            'field'              => 'name',
            'name'               => PendingReason::getTypeName(1),
            'massiveaction'      => false,
            'searchtype'         => ['equals', 'notequals'],
            'datatype'           => 'dropdown',
            'joinparams'         => [
                'jointype'           => 'items_id',
                'beforejoin'         => [
                    'table'              => PendingReason_Item::getTable(),
                    'joinparams'         => [
                        'jointype'           => 'itemtype_item',
                    ],
                ],
            ],
        ];

        $tab[] = [
            'id'                 => '401',
            'table'              => static::getTemplateClass()::getTable(),
            'field'              => 'name',
            'name'               => _n('Template', 'Templates', 1),
            'massiveaction'      => false,
            'searchtype'         => ['equals', 'notequals'],
            'datatype'           => 'dropdown',
            'linkfield'          => static::getTemplateClass()::getForeignKeyField(),
        ];

        $location_so = Location::rawSearchOptionsToAdd();
        foreach ($location_so as &$so) {
            //duplicated search options :(
            switch ($so['id']) {
                case 3:
                    $so['id'] = 83;
                    break;
                case 91:
                    $so['id'] = 84;
                    break;
                case 92:
                    $so['id'] = 85;
                    break;
                case 93:
                    $so['id'] = 86;
                    break;
            }
        }

        $tab = array_merge($tab, $location_so);

        $tab = array_merge($tab, Project::rawSearchOptionsToAdd(static::class));

        // Search by form answer
        $tab[] = [
            'id'                 => '120',
            'table'              => AnswersSet::getTable(),
            'field'              => 'name',
            'name'               => AnswersSet::getTypeName(1),
            'massiveaction'      => false,
            'searchtype'         => 'equals',
            'datatype'           => 'itemlink',
            'usehaving'          => true,
            'joinparams'         => [
                'beforejoin'         => [
                    'table'              => AnswersSet_FormDestinationItem::getTable(),
                    'joinparams'         => [
                        'jointype'           => 'child',
                        'linkfield'          => 'items_id',
                        'condition'          => ['NEWTABLE.itemtype' => self::getType()],
                    ],
                ],
            ],
            'forcegroupby'       => true,
        ];

        return $tab;
    }


    /**
     * @since 0.85
     **/
    public function getSearchOptionsSolution()
    {
        global $DB;
        $tab = [];

        $tab[] = [
            'id'                 => 'solution',
            'name'               => ITILSolution::getTypeName(1),
        ];

        $tab[] = [
            'id'                 => '23',
            'table'              => 'glpi_solutiontypes',
            'field'              => 'name',
            'name'               => SolutionType::getTypeName(1),
            'datatype'           => 'dropdown',
            'massiveaction'      => false,
            'forcegroupby'       => true,
            'joinparams'         => [
                'beforejoin'         => [
                    'table'              => ITILSolution::getTable(),
                    'joinparams'         => [
                        'jointype'           => 'itemtype_item',
                    ],
                ],
            ],
        ];

        $tab[] = [
            'id'                 => '24',
            'table'              => ITILSolution::getTable(),
            'field'              => 'content',
            'name'               => ITILSolution::getTypeName(1),
            'datatype'           => 'text',
            'htmltext'           => true,
            'massiveaction'      => false,
            'forcegroupby'       => true,
            'joinparams'         => [
                'jointype'           => 'itemtype_item',
            ],
        ];

        $tab[] = [
            'id'                  => '38',
            'table'               => ITILSolution::getTable(),
            'field'               => 'status',
            'name'                => __('Any solution status'),
            'datatype'            => 'specific',
            'searchtype'          => ['equals', 'notequals'],
            'searchequalsonfield' => true,
            'massiveaction'       => false,
            'forcegroupby'        => true,
            'joinparams'          => [
                'jointype' => 'itemtype_item',
            ],
        ];

        $last_solution_condition = new QuerySubQuery([
            'SELECT' => 'id',
            'FROM'   => ITILSolution::getTable(),
            'WHERE'  => [
                ITILSolution::getTable() . '.items_id' => new QueryExpression($DB::quoteName('REFTABLE.id')),
                ITILSolution::getTable() . '.itemtype' => static::getType(),
            ],
            'ORDER'  => ITILSolution::getTable() . '.id DESC',
            'LIMIT'  => 1,
        ]);
        $tab[] = [
            'id'                  => '39',
            'table'               => ITILSolution::getTable(),
            'field'               => 'status',
            'name'                => __('Last solution status'),
            'datatype'            => 'specific',
            'searchtype'          => ['equals', 'notequals'],
            'searchequalsonfield' => true,
            'massiveaction'       => false,
            'forcegroupby'        => true,
            'joinparams'          => [
                'jointype'  => 'itemtype_item',
                // Get only last created solution
                'condition' => [
                    'NEWTABLE.id'  => new QueryExpression($last_solution_condition->getQuery()),
                ],
            ],
        ];

        $tab[] = [
            'id'                 => '74',
            'table'              => ITILSolution::getTable(),
            'field'              => 'date_creation',
            'name'               => _n('Latest date', 'Latest dates', 1),
            'datatype'           => 'datetime',
            'massiveaction'      => false,
            'forcegroupby'       => true,
            'joinparams'         => [
                'jointype'           => 'itemtype_item',
            ],
            'computation'        => QueryFunction::max('TABLE.date_creation'),
            'nometa'             => true, // cannot GROUP_CONCAT a MAX
        ];

        return $tab;
    }


    public function getSearchOptionsStats()
    {
        $tab = [];

        $tab[] = [
            'id'                 => 'stats',
            'name'               => __('Statistics'),
        ];

        $tab[] = [
            'id'                 => '154',
            'table'              => $this->getTable(),
            'field'              => 'solve_delay_stat',
            'name'               => __('Resolution time'),
            'datatype'           => 'timestamp',
            'forcegroupby'       => true,
            'massiveaction'      => false,
        ];

        $tab[] = [
            'id'                 => '152',
            'table'              => $this->getTable(),
            'field'              => 'close_delay_stat',
            'name'               => __('Closing time'),
            'datatype'           => 'timestamp',
            'forcegroupby'       => true,
            'massiveaction'      => false,
        ];

        $tab[] = [
            'id'                 => '153',
            'table'              => $this->getTable(),
            'field'              => 'waiting_duration',
            'name'               => __('Waiting time'),
            'datatype'           => 'timestamp',
            'forcegroupby'       => true,
            'massiveaction'      => false,
        ];

        return $tab;
    }


    public function getSearchOptionsActors()
    {
        $tab = [];

        $tab[] = [
            'id'                 => 'requester',
            'name'               => _n('Requester', 'Requesters', 1),
        ];

        $newtab = [
            'id'                 => '4', // Also in Ticket_User::post_addItem() and Log::getHistoryData()
            'table'              => 'glpi_users',
            'field'              => 'name',
            'datatype'           => 'dropdown',
            'right'              => 'all',
            'name'               => _n('Requester', 'Requesters', 1),
            'forcegroupby'       => true,
            'massiveaction'      => false,
            'use_subquery'       => true,
            'joinparams'         => [
                'beforejoin'         => [
                    'table'              => getTableForItemType($this->userlinkclass),
                    'joinparams'         => [
                        'jointype'           => 'child',
                        'condition'          => ['NEWTABLE.type' => CommonITILActor::REQUESTER],
                    ],
                ],
            ],
        ];

        if (
            !Session::isCron() // no filter for cron
            && Session::getCurrentInterface() == 'helpdesk'
        ) {
            $newtab['right']       = 'id';
        }
        $tab[] = $newtab;

        $tab[] = [
            'id'                 => '500',
            'table'              => 'glpi_usercategories',
            'field'              => 'name',
            'datatype'           => 'dropdown',
            'name'               => _n('Requester category', 'Requester categories', 1),
            'forcegroupby'       => true,
            'massiveaction'      => false,
            'joinparams'         => [
                'beforejoin'         => [
                    'table'              => 'glpi_users',
                    'joinparams'         => [
                        'beforejoin'         => [
                            'table'              => getTableForItemType($this->userlinkclass),
                            'joinparams'         => [
                                'jointype'           => 'child',
                                'condition'          => ['NEWTABLE.type' => CommonITILActor::REQUESTER],
                            ],
                        ],
                    ],
                ],
            ],
        ];

        $newtab = [
            'id'                 => '71',  // Also in Group_Ticket::post_addItem() and Log::getHistoryData()
            'table'              => 'glpi_groups',
            'field'              => 'completename',
            'datatype'           => 'dropdown',
            'name'               => _n('Requester group', 'Requester groups', 1),
            'forcegroupby'       => true,
            'massiveaction'      => false,
            'condition'          => ['is_requester' => 1],
            'use_subquery'       => true,
            'joinparams'         => [
                'beforejoin'         => [
                    'table'              => getTableForItemType($this->grouplinkclass),
                    'joinparams'         => [
                        'jointype'           => 'child',
                        'condition'          => ['NEWTABLE.type' => CommonITILActor::REQUESTER],
                    ],
                ],
            ],
        ];

        if (
            !Session::isCron() // no filter for cron
            && Session::getCurrentInterface() == 'helpdesk'
        ) {
            $newtab['condition'] = array_merge(
                $newtab['condition'],
                ['id' => $_SESSION['glpigroups']]
            );
        }
        $tab[] = $newtab;

        $newtab = [
            'id'                 => '22',
            'table'              => 'glpi_users',
            'field'              => 'name',
            'datatype'           => 'dropdown',
            'right'              => 'all',
            'linkfield'          => 'users_id_recipient',
            'name'               => __('Writer'),
        ];

        if (
            !Session::isCron() // no filter for cron
            && Session::getCurrentInterface() == 'helpdesk'
        ) {
            $newtab['right']       = 'id';
        }
        $tab[] = $newtab;

        $tab[] = [
            'id'                 => 'observer',
            'name'               => _n('Observer', 'Observers', 1),
        ];

        $tab[] = [
            'id'                 => '66', // Also in Ticket_User::post_addItem() and Log::getHistoryData()
            'table'              => 'glpi_users',
            'field'              => 'name',
            'datatype'           => 'dropdown',
            'right'              => 'all',
            'name'               => _n('Observer', 'Observers', 1),
            'forcegroupby'       => true,
            'massiveaction'      => false,
            'use_subquery'       => true,
            'joinparams'         => [
                'beforejoin'         => [
                    'table'              => getTableForItemType($this->userlinkclass),
                    'joinparams'         => [
                        'jointype'           => 'child',
                        'condition'          => ['NEWTABLE.type' => CommonITILActor::OBSERVER],
                    ],
                ],
            ],
        ];

        $tab[] = [
            'id'                 => '501',
            'table'              => 'glpi_usercategories',
            'field'              => 'name',
            'datatype'           => 'dropdown',
            'name'               => _n('Observer category', 'Observer categories', 1),
            'forcegroupby'       => true,
            'massiveaction'      => false,
            'joinparams'         => [
                'beforejoin'         => [
                    'table'              => 'glpi_users',
                    'joinparams'         => [
                        'beforejoin'         => [
                            'table'              => getTableForItemType($this->userlinkclass),
                            'joinparams'         => [
                                'jointype'           => 'child',
                                'condition'          => ['NEWTABLE.type' => CommonITILActor::OBSERVER],
                            ],
                        ],
                    ],
                ],
            ],
        ];

        $tab[] = [
            'id'                 => '65', // Also in Group_Ticket::post_addItem() and Log::getHistoryData()
            'table'              => 'glpi_groups',
            'field'              => 'completename',
            'datatype'           => 'dropdown',
            'name'               => _n('Observer group', 'Observer groups', 1),
            'forcegroupby'       => true,
            'massiveaction'      => false,
            'condition'          => ['is_watcher' => 1],
            'use_subquery'       => true,
            'joinparams'         => [
                'beforejoin'         => [
                    'table'              => getTableForItemType($this->grouplinkclass),
                    'joinparams'         => [
                        'jointype'           => 'child',
                        'condition'          => ['NEWTABLE.type' => CommonITILActor::OBSERVER],
                    ],
                ],
            ],
        ];

        $tab[] = [
            'id'                 => 'assign',
            'name'               => __('Assigned to'),
        ];

        $tab[] = [
            'id'                 => '5', // Also in Ticket_User::post_addItem() and Log::getHistoryData()
            'table'              => 'glpi_users',
            'field'              => 'name',
            'datatype'           => 'dropdown',
            'right'              => 'own_ticket',
            'name'               => __('Technician'),
            'forcegroupby'       => true,
            'massiveaction'      => false,
            'use_subquery'       => true,
            'joinparams'         => [
                'beforejoin'         => [
                    'table'              => getTableForItemType($this->userlinkclass),
                    'joinparams'         => [
                        'jointype'           => 'child',
                        'condition'          => ['NEWTABLE.type' => CommonITILActor::ASSIGN],
                    ],
                ],
            ],
        ];

        $tab[] = [
            'id'                 => '6', // Also in Supplier_Ticket::post_addItem() and Log::getHistoryData()
            'table'              => 'glpi_suppliers',
            'field'              => 'name',
            'datatype'           => 'dropdown',
            'name'               => __('Assigned to a supplier'),
            'forcegroupby'       => true,
            'massiveaction'      => false,
            'use_subquery'       => true,
            'joinparams'         => [
                'beforejoin'         => [
                    'table'              => getTableForItemType($this->supplierlinkclass),
                    'joinparams'         => [
                        'jointype'           => 'child',
                        'condition'          => ['NEWTABLE.type' => CommonITILActor::ASSIGN],
                    ],
                ],
            ],
        ];

        $tab[] = [
            'id'                 => '502',
            'table'              => 'glpi_usercategories',
            'field'              => 'name',
            'datatype'           => 'dropdown',
            'name'               => _n('Technician category', 'Technician categories', 1),
            'forcegroupby'       => true,
            'massiveaction'      => false,
            'joinparams'         => [
                'beforejoin'         => [
                    'table'              => 'glpi_users',
                    'joinparams'         => [
                        'beforejoin'         => [
                            'table'              => getTableForItemType($this->userlinkclass),
                            'joinparams'         => [
                                'jointype'           => 'child',
                                'condition'          => ['NEWTABLE.type' => CommonITILActor::ASSIGN],
                            ],
                        ],
                    ],
                ],
            ],
        ];

        $tab[] = [
            'id'                 => '8', // Also in Group_Ticket::post_addItem() and Log::getHistoryData()
            'table'              => 'glpi_groups',
            'field'              => 'completename',
            'datatype'           => 'dropdown',
            'name'               => __('Technician group'),
            'forcegroupby'       => true,
            'massiveaction'      => false,
            'condition'          => ['is_assign' => 1],
            'use_subquery'       => true,
            'joinparams'         => [
                'beforejoin'         => [
                    'table'              => getTableForItemType($this->grouplinkclass),
                    'joinparams'         => [
                        'jointype'           => 'child',
                        'condition'          => ['NEWTABLE.type' => CommonITILActor::ASSIGN],
                    ],
                ],
            ],
        ];

        $tab[] = [
            'id'                 => 'notification',
            'name'               => _n('Notification', 'Notifications', Session::getPluralNumber()),
        ];

        $tab[] = [
            'id'                 => '35',
            'table'              => getTableForItemType($this->userlinkclass),
            'field'              => 'use_notification',
            'name'               => __('Email followup'),
            'datatype'           => 'bool',
            'massiveaction'      => false,
            'joinparams'         => [
                'jointype'           => 'child',
                'condition'          => ['NEWTABLE.type' => CommonITILActor::REQUESTER],
            ],
        ];

        $tab[] = [
            'id'                 => '34',
            'table'              => getTableForItemType($this->userlinkclass),
            'field'              => 'alternative_email',
            'name'               => __('Email for followup'),
            'datatype'           => 'email',
            'massiveaction'      => false,
            'joinparams'         => [
                'jointype'           => 'child',
                'condition'          => ['NEWTABLE.type' => CommonITILActor::REQUESTER],
            ],
        ];

        return $tab;
    }

    /**
     * @param string $type
     * @param string $table
     * @return QueryExpression|void
     */
    public static function generateSLAOLAComputation($type, $table = "TABLE")
    {
        global $DB;

        switch ($type) {
            case 'internal_time_to_own':
            case 'time_to_own':
                return QueryFunction::if(
                    condition: [
                        'NOT' => ["{$table}.{$type}" => null],
                        "$table.status" => ['<>', self::WAITING],
                        'OR' => [
                            [
                                'AND' => [
                                    'NOT' => ["$table.takeintoaccountdate" => null],
                                    "$table.takeintoaccountdate" => ['>', new QueryExpression($DB::quoteName("{$table}.{$type}"))],
                                ],
                            ],
                            [
                                'AND' => [
                                    "$table.takeintoaccountdate" => null,
                                    "$table.takeintoaccount_delay_stat" => ['>',
                                        QueryFunction::timestampdiff(
                                            unit: 'SECOND',
                                            expression1: "$table.date",
                                            expression2: "{$table}.{$type}"
                                        ),
                                    ],
                                ],
                            ],
                            [
                                'AND' => [
                                    "$table.takeintoaccount_delay_stat" => 0,
                                    "$table.$type" => ['<', QueryFunction::now()],
                                ],
                            ],
                        ],
                    ],
                    true_expression: new QueryExpression('1'),
                    false_expression: new QueryExpression('0')
                );

            case 'internal_time_to_resolve':
            case 'time_to_resolve':
                return QueryFunction::if(
                    condition: [
                        'NOT' => ["{$table}.{$type}" => null],
                        "$table.status" => ['<>', self::WAITING],
                        'OR' => [
                            "$table.solvedate" => ['>', new QueryExpression($DB::quoteName("$table.$type"))],
                            'AND' => [
                                "$table.solvedate" => null,
                                "$table.$type" => ['<', QueryFunction::now()],
                            ],
                        ],
                    ],
                    true_expression: new QueryExpression('1'),
                    false_expression: new QueryExpression('0')
                );
        }
    }

    /**
     * Get status icon
     *
     * @since 9.3
     *
     * @return string
     */
    public static function getStatusIcon($status)
    {
        $class = htmlescape(static::getStatusClass($status));
        $label = htmlescape(static::getStatus($status));
        return "<i class='$class me-1' title='$label' data-bs-toggle='tooltip'></i>";
    }

    /**
     * Get CSS status class
     *
     * @since 9.3
     *
     * @return string
     */
    public static function getStatusClass($status)
    {
        $class = match ($status) {
            self::INCOMING, self::WAITING, self::CLOSED => 'circle-filled',
            self::ASSIGNED, self::SOLVED, Change::EVALUATION => 'circle',
            self::PLANNED => 'calendar',
            self::ACCEPTED => 'check-circle-filled',
            self::OBSERVED => 'eye',
            self::APPROVAL, Change::TEST => 'help',
            Change::QUALIFICATION => 'circle',
            Change::REFUSED => 'circle-x',
            Change::CANCELED => 'ban',
            default => null
        };

        return $class === null ? '' : 'itilstatus ti ti-' . $class . " " . static::getStatusKey($status);
    }

    /**
     * Get status key
     *
     * @since 9.3
     *
     * @return string
     */
    public static function getStatusKey($status)
    {
        $key = '';
        switch ($status) {
            case self::INCOMING:
                $key = 'new';
                break;
            case self::ASSIGNED:
                $key = 'assigned';
                break;
            case self::PLANNED:
                $key = 'planned';
                break;
            case self::WAITING:
                $key = 'waiting';
                break;
            case self::SOLVED:
                $key = 'solved';
                break;
            case self::CLOSED:
                $key = 'closed';
                break;
            case self::ACCEPTED:
                $key = 'accepted';
                break;
            case self::OBSERVED:
                $key = 'observe';
                break;
            case Change::EVALUATION:
                $key = 'eval';
                break;
            case self::APPROVAL:
                $key = 'approval';
                break;
            case Change::TEST:
                $key = 'test';
                break;
            case Change::QUALIFICATION:
                $key = 'qualif';
                break;
        }
        return $key;
    }


    /**
     * show actor add div
     *
     * @param $type         string   actor type
     * @param $rand_type    integer  rand value of div to use
     * @param $entities_id  integer  entity ID
     * @param $is_hidden    array    of hidden fields (if empty consider as not hidden)
     * @param $withgroup    boolean  allow adding a group (true by default)
     * @param $withsupplier boolean  allow adding a supplier (only one possible in ASSIGN case)
     *                               (false by default)
     * @param $inobject     boolean  display in ITIL object ? (true by default)
     *
     * @return void|boolean Nothing if displayed, false if not applicable
     **/
    public function showActorAddForm(
        $type,
        $rand_type,
        $entities_id,
        $is_hidden = [],
        $withgroup = true,
        $withsupplier = false,
        $inobject = true
    ) {
        global $CFG_GLPI;

        $types = ['user'  => User::getTypeName(1)];

        if ($withgroup) {
            $types['group'] = Group::getTypeName(1);
        }

        if (
            $withsupplier
            && ($type == CommonITILActor::ASSIGN)
        ) {
            $types['supplier'] = Supplier::getTypeName(1);
        }

        $typename = static::getActorFieldNameType($type);
        switch ($type) {
            case CommonITILActor::REQUESTER:
                if (isset($is_hidden['_users_id_requester']) && $is_hidden['_users_id_requester']) {
                    unset($types['user']);
                }
                if (isset($is_hidden['_groups_id_requester']) && $is_hidden['_groups_id_requester']) {
                    unset($types['group']);
                }
                break;

            case CommonITILActor::OBSERVER:
                if (isset($is_hidden['_users_id_observer']) && $is_hidden['_users_id_observer']) {
                    unset($types['user']);
                }
                if (isset($is_hidden['_groups_id_observer']) && $is_hidden['_groups_id_observer']) {
                    unset($types['group']);
                }
                break;

            case CommonITILActor::ASSIGN:
                if (isset($is_hidden['_users_id_assign']) && $is_hidden['_users_id_assign']) {
                    unset($types['user']);
                }
                if (isset($is_hidden['_groups_id_assign']) && $is_hidden['_groups_id_assign']) {
                    unset($types['group']);
                }
                if (
                    isset($types['supplier'])
                    && isset($is_hidden['_suppliers_id_assign']) && $is_hidden['_suppliers_id_assign']
                ) {
                    unset($types['supplier']);
                }
                break;

            default:
                return false;
        }

        echo "<div " . ($inobject ? "style='display:none'" : '') . " id='itilactor" . htmlescape($rand_type) . "' class='actor-dropdown'>";
        $rand   = Dropdown::showFromArray(
            "_itil_" . $typename . "[_type]",
            $types,
            ['display_emptychoice' => true]
        );
        $params = ['type'            => '__VALUE__',
            'actortype'       => $typename,
            'itemtype'        => $this->getType(),
            'allow_email'     => (($type == CommonITILActor::OBSERVER)
                                            || $type == CommonITILActor::REQUESTER),
            'entity_restrict' => $entities_id,
            'use_notif'       => Entity::getUsedConfig('is_notif_enable_default', $entities_id, '', 1),
        ];

        Ajax::updateItemOnSelectEvent(
            "dropdown__itil_" . $typename . "[_type]$rand",
            "showitilactor" . $typename . "_$rand",
            $CFG_GLPI["root_doc"] . "/ajax/dropdownItilActors.php",
            $params
        );
        echo "<span id='showitilactor" . htmlescape($typename) . "_$rand' class='actor-dropdown'>&nbsp;</span>";
        if ($inobject) {
            echo "<hr>";
        }
        echo "</div>";
    }


    /**
     * @param int|float $actiontime
     **/
    public static function getActionTime($actiontime)
    {
        return Html::timestampToString($actiontime, false);
    }

    /**
     * Form to add a solution to an ITIL object
     *
     * @since 0.84
     * @since 9.2 Signature has changed
     *
     * @param CommonITILObject $item item instance
     *
     * @param $entities_id
     **/
    public static function showMassiveSolutionForm(CommonITILObject $item)
    {
        $solution = new ITILSolution();
        $solution->showForm(
            0,
            [
                'parent' => $item,
                'entity' => $item->getEntityID(),
                'noform' => true,
                'nokb'   => true,
            ]
        );
    }


    /**
     * Update date mod of the ITIL object
     *
     * @param $ID                    integer  ID of the ITIL object
     * @param $no_stat_computation   boolean  do not compute take into account stat (false by default)
     * @param $users_id_lastupdater  integer  to force last_update id (default 0 = not used)
     **/
    public function updateDateMod($ID, $no_stat_computation = false, $users_id_lastupdater = 0)
    {
        global $DB;

        if ($this->getFromDB($ID)) {
            // Force date mod and lastupdater
            $update = ['date_mod' => $_SESSION['glpi_currenttime']];

            // set last updater if interactive user
            if (!Session::isCron()) {
                $update['users_id_lastupdater'] = Session::getLoginUserID();
            } elseif ($users_id_lastupdater > 0) {
                $update['users_id_lastupdater'] = $users_id_lastupdater;
            }

            $DB->update(
                $this->getTable(),
                $update,
                ['id' => $ID]
            );
        }
    }


    /**
     * Update actiontime of the object based on actiontime of the tasks
     *
     * @param integer $ID ID of the object
     *
     * @return boolean : success
     **/
    public function updateActionTime($ID)
    {
        global $DB;

        $tot       = 0;
        $tasktable = getTableForItemType(static::getTaskClass());

        $result = $DB->request([
            'SELECT' => ['SUM' => 'actiontime as sumtime'],
            'FROM'   => $tasktable,
            'WHERE'  => [$this->getForeignKeyField() => $ID],
        ])->current();
        $sum = $result['sumtime'];
        if (!is_null($sum)) {
            $tot += $sum;
        }

        $result = $DB->update(
            $this->getTable(),
            [
                'actiontime' => $tot,
            ],
            [
                'id' => $ID,
            ]
        );
        return $result;
    }


    /**
     * Get all available types to which an ITIL object can be assigned
     **/
    public static function getAllTypesForHelpdesk()
    {
        global $CFG_GLPI, $PLUGIN_HOOKS;

        /// TODO ticket_types -> itil_types

        $types = [];
        $ptypes = [];
        // Types of the plugins (keep the plugin hook for right check)
        if (isset($PLUGIN_HOOKS[Hooks::ASSIGN_TO_TICKET])) {
            foreach (array_keys($PLUGIN_HOOKS[Hooks::ASSIGN_TO_TICKET]) as $plugin) {
                if (!Plugin::isPluginActive($plugin)) {
                    continue;
                }
                $ptypes = Plugin::doOneHook($plugin, Hooks::AUTO_ASSIGN_TO_TICKET, $ptypes);
            }
        }
        asort($ptypes);
        //Types of the core (after the plugin for robustness)
        foreach ($CFG_GLPI["ticket_types"] as $itemtype) {
            if ($item = getItemForItemtype($itemtype)) {
                if (
                    !isPluginItemType($itemtype) // No plugin here
                    && isset($_SESSION["glpiactiveprofile"]["helpdesk_item_type"])
                    && in_array($itemtype, $_SESSION["glpiactiveprofile"]["helpdesk_item_type"])
                ) {
                    $types[$itemtype] = $item->getTypeName(1);
                }
            }
        }
        asort($types); // core type first... asort could be better ?

        // Drop not available plugins
        foreach (array_keys($ptypes) as $itemtype) {
            if (
                !isset($_SESSION["glpiactiveprofile"]["helpdesk_item_type"])
                || !in_array($itemtype, $_SESSION["glpiactiveprofile"]["helpdesk_item_type"])
            ) {
                unset($ptypes[$itemtype]);
            }
        }

        $types = array_merge($types, $ptypes);
        return $types;
    }


    /**
     * Check if it's possible to assign ITIL object to a type (core or plugin)
     *
     * @param string $itemtype the object's type
     *
     * @return boolean true if ticket can be assigned to this type, false if not
     **/
    public static function isPossibleToAssignType($itemtype)
    {

        if (in_array($itemtype, $_SESSION["glpiactiveprofile"]["helpdesk_item_type"])) {
            return true;
        }
        return false;
    }


    /**
     * Compute solve delay stat of the current ticket
     **/
    public function computeSolveDelayStat()
    {

        if (
            isset($this->fields['id'])
            && !empty($this->fields['date'])
            && !empty($this->fields['solvedate'])
            && $this->fields['solvedate'] !== 'NULL'
        ) {
            $calendars_id = $this->getCalendar();
            $calendar     = new Calendar();

            // Using calendar
            if (
                ($calendars_id > 0)
                && $calendar->getFromDB($calendars_id)
            ) {
                return max(0, $calendar->getActiveTimeBetween(
                    $this->fields['date'],
                    $this->fields['solvedate']
                )
                                                            - $this->fields["waiting_duration"]);
            }
            // Not calendar defined
            try {
                return max(0, strtotime($this->fields['solvedate']) - strtotime($this->fields['date'])
                    - $this->fields["waiting_duration"]);
            } catch (DatetimeException $e) {
                return 0;
            }
        }
        return 0;
    }


    /**
     * Closing delay in seconds.
     *
     * Taking working time into account if calendar is defined.
     * Removes waiting duration from the total time.
     *
     * @return int
     **/
    public function computeCloseDelayStat()
    {

        if (
            isset($this->fields['id'])
            && !empty($this->fields['date'])
            && !empty($this->fields['closedate'])
            && $this->fields['closedate'] !== 'NULL'
        ) {
            $calendars_id = $this->getCalendar();
            $calendar     = new Calendar();

            // Using calendar
            if (
                ($calendars_id > 0)
                && $calendar->getFromDB($calendars_id)
            ) {
                return max(0, $calendar->getActiveTimeBetween(
                    $this->fields['date'],
                    $this->fields['closedate']
                )
                                                             - $this->fields["waiting_duration"]);
            }
            // Not calendar defined
            try {
                return max(0, strtotime($this->fields['closedate']) - strtotime($this->fields['date'])
                    - $this->fields["waiting_duration"]);
            } catch (DatetimeException $e) {
                return 0;
            }
        }
        return 0;
    }


    public function showStats()
    {

        if (
            !$this->canView()
            || !isset($this->fields['id'])
        ) {
            return false;
        }

        $this->showStatsDates();
        Plugin::doHook(Hooks::SHOW_ITEM_STATS, $this);
        $this->showStatsTimes();
    }

    public function showStatsDates()
    {
        echo "<table class='tab_cadre_fixe'>";
        echo "<tr><th colspan='2'>" . _sn('Date', 'Dates', Session::getPluralNumber()) . "</th></tr>";

        echo "<tr class='tab_bg_2'><td>" . __s('Opening date') . "</td>";
        echo "<td>" . htmlescape(Html::convDateTime($this->fields['date'])) . "</td></tr>";

        echo "<tr class='tab_bg_2'><td>" . __s('Time to resolve') . "</td>";
        echo "<td>" . htmlescape(Html::convDateTime($this->fields['time_to_resolve'])) . "</td></tr>";

        if (!$this->isNotSolved()) {
            echo "<tr class='tab_bg_2'><td>" . __s('Resolution date') . "</td>";
            echo "<td>" . htmlescape(Html::convDateTime($this->fields['solvedate'])) . "</td></tr>";
        }

        if (in_array($this->fields['status'], static::getClosedStatusArray())) {
            echo "<tr class='tab_bg_2'><td>" . __s('Closing date') . "</td>";
            echo "<td>" . htmlescape(Html::convDateTime($this->fields['closedate'])) . "</td></tr>";
        }
        echo "</table>";
    }

    public function showStatsTimes()
    {
        echo "<div class='dates_timelines'>";
        echo "<table class='tab_cadre_fixe'>";
        echo "<tr><th colspan='2'>" . _sn('Time', 'Times', Session::getPluralNumber()) . "</th></tr>";

        if (isset($this->fields['takeintoaccount_delay_stat'])) {
            echo "<tr class='tab_bg_2'><td>" . __s('Take into account') . "</td><td>";
            if ($this->fields['takeintoaccount_delay_stat'] > 0) {
                echo htmlescape(Html::timestampToString($this->fields['takeintoaccount_delay_stat'], false, false));
            } else {
                echo '&nbsp;';
            }
            echo "</td></tr>";
        }

        if (!$this->isNotSolved()) {
            echo "<tr class='tab_bg_2'><td>" . __s('Resolution') . "</td><td>";

            if ($this->fields['solve_delay_stat'] > 0) {
                echo htmlescape(Html::timestampToString($this->fields['solve_delay_stat'], false, false));
            } else {
                echo '&nbsp;';
            }
            echo "</td></tr>";
        }

        if (in_array($this->fields['status'], static::getClosedStatusArray())) {
            echo "<tr class='tab_bg_2'><td>" . __s('Closure') . "</td><td>";
            if ($this->fields['close_delay_stat'] > 0) {
                echo htmlescape(Html::timestampToString($this->fields['close_delay_stat'], true, false));
            } else {
                echo '&nbsp;';
            }
            echo "</td></tr>";
        }

        echo "<tr class='tab_bg_2'><td>" . __s('Pending') . "</td><td>";
        if ($this->fields['waiting_duration'] > 0) {
            echo htmlescape(Html::timestampToString($this->fields['waiting_duration'], false, false));
        } else {
            echo '&nbsp;';
        }
        echo "</td></tr>";

        echo "</table>";
        echo "</div>";
    }


    /** Get users_ids of itil object between 2 dates
     *
     * @param string $date1 begin date
     * @param string $date2 end date
     *
     * @return array contains the distinct users_ids which have itil object
     **/
    public function getUsedAuthorBetween($date1 = '', $date2 = '')
    {
        global $DB;

        $linktable = $this->userlinkclass::getTable();

        $ctable = $this->getTable();
        $criteria = [
            'SELECT'          => [
                'glpi_users.id AS users_id',
                'glpi_users.name AS name',
                'glpi_users.realname AS realname',
                'glpi_users.firstname AS firstname',
            ],
            'DISTINCT' => true,
            'FROM'            => $ctable,
            'LEFT JOIN'       => [
                $linktable  => [
                    'ON' => [
                        $linktable  => $this->getForeignKeyField(),
                        $ctable     => 'id', [
                            'AND' => [
                                "$linktable.type"    => CommonITILActor::REQUESTER,
                            ],
                        ],
                    ],
                ],
            ],
            'INNER JOIN'      => [
                'glpi_users'   => [
                    'ON' => [
                        $linktable     => 'users_id',
                        'glpi_users'   => 'id',
                    ],
                ],
            ],
            'WHERE'           => [
                "$ctable.is_deleted" => 0,
            ] + getEntitiesRestrictCriteria($ctable),
            'ORDERBY'         => [
                'realname',
                'firstname',
                'name',
            ],
        ];

        if (!empty($date1) || !empty($date2)) {
            $criteria['WHERE'][] = [
                'OR' => [
                    getDateCriteria("$ctable.date", $date1, $date2),
                    getDateCriteria("$ctable.closedate", $date1, $date2),
                ],
            ];
        }

        $iterator = $DB->request($criteria);
        $tab    = [];
        foreach ($iterator as $line) {
            $tab[] = [
                'id'   => $line['users_id'],
                'link' => formatUserLink(
                    $line['users_id'],
                    $line['name'],
                    $line['realname'],
                    $line['firstname']
                ),
            ];
        }
        return $tab;
    }


    /** Get recipient of ITIL object between 2 dates
     *
     * @param string $date1 begin date
     * @param string $date2 end date
     *
     * @return array contains the distinct recipients which have ITIL object
     **/
    public function getUsedRecipientBetween($date1 = '', $date2 = '')
    {
        global $DB;

        $ctable = $this->getTable();
        $criteria = [
            'SELECT'          => [
                'glpi_users.id AS user_id',
                'glpi_users.name AS name',
                'glpi_users.realname AS realname',
                'glpi_users.firstname AS firstname',
            ],
            'DISTINCT'        => true,
            'FROM'            => $ctable,
            'LEFT JOIN'       => [
                'glpi_users'   => [
                    'ON' => [
                        $ctable        => 'users_id_recipient',
                        'glpi_users'   => 'id',
                    ],
                ],
            ],
            'WHERE'           => [
                "$ctable.is_deleted" => 0,
            ] + getEntitiesRestrictCriteria($ctable),
            'ORDERBY'         => [
                'realname',
                'firstname',
                'name',
            ],
        ];

        if (!empty($date1) || !empty($date2)) {
            $criteria['WHERE'][] = [
                'OR' => [
                    getDateCriteria("$ctable.date", $date1, $date2),
                    getDateCriteria("$ctable.closedate", $date1, $date2),
                ],
            ];
        }

        $iterator = $DB->request($criteria);
        $tab    = [];

        foreach ($iterator as $line) {
            $tab[] = [
                'id'   => $line['user_id'],
                'link' => formatUserLink(
                    $line['user_id'],
                    $line['name'],
                    $line['realname'],
                    $line['firstname'],
                ),
            ];
        }
        return $tab;
    }


    /** Get groups which have itil object between 2 dates
     *
     * @param string $date1 begin date
     * @param string $date2 end date
     *
     * @return array contains the distinct groups of tickets
     **/
    public function getUsedGroupBetween($date1 = '', $date2 = '')
    {
        global $DB;

        $linktable = $this->grouplinkclass::getTable();

        $ctable = $this->getTable();
        $criteria = [
            'SELECT' => [
                'glpi_groups.id',
                'glpi_groups.completename',
            ],
            'DISTINCT'        => true,
            'FROM'            => $ctable,
            'LEFT JOIN'       => [
                $linktable  => [
                    'ON' => [
                        $linktable  => $this->getForeignKeyField(),
                        $ctable     => 'id', [
                            'AND' => [
                                "$linktable.type"    => CommonITILActor::REQUESTER,
                            ],
                        ],
                    ],
                ],
            ],
            'INNER JOIN'      => [
                'glpi_groups'   => [
                    'ON' => [
                        $linktable     => 'groups_id',
                        'glpi_groups'   => 'id',
                    ],
                ],
            ],
            'WHERE'           => [
                "$ctable.is_deleted" => 0,
            ] + getEntitiesRestrictCriteria($ctable),
            'ORDERBY'         => [
                'glpi_groups.completename',
            ],
        ];

        if (!empty($date1) || !empty($date2)) {
            $criteria['WHERE'][] = [
                'OR' => [
                    getDateCriteria("$ctable.date", $date1, $date2),
                    getDateCriteria("$ctable.closedate", $date1, $date2),
                ],
            ];
        }

        $iterator = $DB->request($criteria);
        $tab    = [];

        foreach ($iterator as $line) {
            $tab[] = [
                'id'   => $line['id'],
                'link' => htmlescape($line['completename']),
            ];
        }
        return $tab;
    }


    /** Get recipient of itil object between 2 dates
     *
     * @param string  $date1 begin date
     * @param string  $date2 end date
     * @param boolean $title indicates if stat if by title (true) or type (false)
     *
     * @return array contains the distinct recipents which have tickets
     **/
    public function getUsedUserTitleOrTypeBetween($date1 = '', $date2 = '', $title = true)
    {
        global $DB;

        $linktable = $this->userlinkclass::getTable();

        if ($title) {
            $table = "glpi_usertitles";
            $field = "usertitles_id";
        } else {
            $table = "glpi_usercategories";
            $field = "usercategories_id";
        }

        $ctable = $this->getTable();
        $criteria = [
            'SELECT'          => "glpi_users.$field",
            'DISTINCT'        => true,
            'FROM'            => $ctable,
            'INNER JOIN'      => [
                $linktable  => [
                    'ON' => [
                        $linktable  => $this->getForeignKeyField(),
                        $ctable     => 'id',
                    ],
                ],
                'glpi_users'   => [
                    'ON' => [
                        $linktable     => 'users_id',
                        'glpi_users'   => 'id',
                    ],
                ],
            ],
            'LEFT JOIN'       => [
                $table         => [
                    'ON' => [
                        'glpi_users'   => $field,
                        $table         => 'id',
                    ],
                ],
            ],
            'WHERE'           => [
                "$ctable.is_deleted" => 0,
            ] + getEntitiesRestrictCriteria($ctable),
            'ORDERBY'         => [
                "glpi_users.$field",
            ],
        ];

        if (!empty($date1) || !empty($date2)) {
            $criteria['WHERE'][] = [
                'OR' => [
                    getDateCriteria("$ctable.date", $date1, $date2),
                    getDateCriteria("$ctable.closedate", $date1, $date2),
                ],
            ];
        }

        $iterator = $DB->request($criteria);
        $tab    = [];
        foreach ($iterator as $line) {
            $tab[] = [
                'id'   => $line[$field],
                'link' => htmlescape(Dropdown::getDropdownName($table, $line[$field])),
            ];
        }
        return $tab;
    }


    /**
     * Get priorities of ITIL object between 2 dates
     *
     * @param string $date1 begin date
     * @param string $date2 end date
     *
     * @return array contains the distinct priorities of tickets
     **/
    public function getUsedPriorityBetween($date1 = '', $date2 = '')
    {
        global $DB;

        $ctable = $this->getTable();
        $criteria = [
            'SELECT'          => 'priority',
            'DISTINCT'        => true,
            'FROM'            => $ctable,
            'WHERE'           => [
                "$ctable.is_deleted" => 0,
            ] + getEntitiesRestrictCriteria($ctable),
            'ORDERBY'         => 'priority',
        ];

        if (!empty($date1) || !empty($date2)) {
            $criteria['WHERE'][] = [
                'OR' => [
                    getDateCriteria("$ctable.date", $date1, $date2),
                    getDateCriteria("$ctable.closedate", $date1, $date2),
                ],
            ];
        }

        $iterator = $DB->request($criteria);
        $tab    = [];
        foreach ($iterator as $line) {
            $tab[] = [
                'id'   => $line['priority'],
                'link' => htmlescape(static::getPriorityName($line['priority'])),
            ];
        }
        return $tab;
    }


    /**
     * Get urgencies of ITIL object between 2 dates
     *
     * @param string $date1 begin date
     * @param string $date2 end date
     *
     * @return array contains the distinct priorities of tickets
     **/
    public function getUsedUrgencyBetween($date1 = '', $date2 = '')
    {
        global $DB;

        $ctable = $this->getTable();
        $criteria = [
            'SELECT'          => 'urgency',
            'DISTINCT'        => true,
            'FROM'            => $ctable,
            'WHERE'           => [
                "$ctable.is_deleted" => 0,
            ] + getEntitiesRestrictCriteria($ctable),
            'ORDERBY'         => 'urgency',
        ];

        if (!empty($date1) || !empty($date2)) {
            $criteria['WHERE'][] = [
                'OR' => [
                    getDateCriteria("$ctable.date", $date1, $date2),
                    getDateCriteria("$ctable.closedate", $date1, $date2),
                ],
            ];
        }

        $iterator = $DB->request($criteria);
        $tab    = [];

        foreach ($iterator as $line) {
            $tab[] = [
                'id'   => $line['urgency'],
                'link' => htmlescape(static::getUrgencyName($line['urgency'])),
            ];
        }
        return $tab;
    }


    /**
     * Get impacts of ITIL object between 2 dates
     *
     * @param string $date1 begin date
     * @param string $date2 end date
     *
     * @return array contains the distinct priorities of tickets
     **/
    public function getUsedImpactBetween($date1 = '', $date2 = '')
    {
        global $DB;

        $ctable = $this->getTable();
        $criteria = [
            'SELECT'          => 'impact',
            'DISTINCT'        => true,
            'FROM'            => $ctable,
            'WHERE'           => [
                "$ctable.is_deleted" => 0,
            ] + getEntitiesRestrictCriteria($ctable),
            'ORDERBY'         => 'impact',
        ];

        if (!empty($date1) || !empty($date2)) {
            $criteria['WHERE'][] = [
                'OR' => [
                    getDateCriteria("$ctable.date", $date1, $date2),
                    getDateCriteria("$ctable.closedate", $date1, $date2),
                ],
            ];
        }

        $iterator = $DB->request($criteria);
        $tab    = [];

        foreach ($iterator as $line) {
            $tab[] = [
                'id'   => $line['impact'],
                'link' => htmlescape(static::getImpactName($line['impact'])),
            ];
        }
        return $tab;
    }


    /**
     * Get request types of ITIL object between 2 dates
     *
     * @param string $date1 begin date
     * @param string $date2 end date
     *
     * @return array contains the distinct request types of tickets
     **/
    public function getUsedRequestTypeBetween($date1 = '', $date2 = '')
    {
        global $DB;

        $ctable = $this->getTable();
        $criteria = [
            'SELECT'          => 'requesttypes_id',
            'DISTINCT'        => true,
            'FROM'            => $ctable,
            'WHERE'           => [
                "$ctable.is_deleted" => 0,
            ] + getEntitiesRestrictCriteria($ctable),
            'ORDERBY'         => 'requesttypes_id',
        ];

        if (!empty($date1) || !empty($date2)) {
            $criteria['WHERE'][] = [
                'OR' => [
                    getDateCriteria("$ctable.date", $date1, $date2),
                    getDateCriteria("$ctable.closedate", $date1, $date2),
                ],
            ];
        }

        $iterator = $DB->request($criteria);
        $tab    = [];
        foreach ($iterator as $line) {
            $tab[] = [
                'id'   => $line['requesttypes_id'],
                'link' => htmlescape(Dropdown::getDropdownName('glpi_requesttypes', $line['requesttypes_id'])),
            ];
        }
        return $tab;
    }


    /**
     * Get solution types of ITIL object between 2 dates
     *
     * @param string $date1 begin date
     * @param string $date2 end date
     *
     * @return array contains the distinct request types of tickets
     **/
    public function getUsedSolutionTypeBetween($date1 = '', $date2 = '')
    {
        global $DB;

        $ctable = $this->getTable();
        $criteria = [
            'SELECT'          => 'solutiontypes_id',
            'DISTINCT'        => true,
            'FROM'            => ITILSolution::getTable(),
            'INNER JOIN'      => [
                $ctable   => [
                    'ON' => [
                        ITILSolution::getTable()   => 'items_id',
                        $ctable                    => 'id',
                    ],
                ],
            ],
            'WHERE'           => [
                ITILSolution::getTable() . ".itemtype" => $this->getType(),
                "$ctable.is_deleted"                   => 0,
            ] + getEntitiesRestrictCriteria($ctable),
            'ORDERBY'         => 'solutiontypes_id',
        ];

        if (!empty($date1) || !empty($date2)) {
            $criteria['WHERE'][] = [
                'OR' => [
                    getDateCriteria("$ctable.date", $date1, $date2),
                    getDateCriteria("$ctable.closedate", $date1, $date2),
                ],
            ];
        }

        $iterator = $DB->request($criteria);
        $tab    = [];
        foreach ($iterator as $line) {
            $tab[] = [
                'id'   => $line['solutiontypes_id'],
                'link' => htmlescape(Dropdown::getDropdownName('glpi_solutiontypes', $line['solutiontypes_id'])),
            ];
        }
        return $tab;
    }


    /** Get users which have intervention assigned to  between 2 dates
     *
     * @param string $date1 begin date
     * @param string $date2 end date
     *
     * @return array contains the distinct users which have any intervention assigned to.
     **/
    public function getUsedTechBetween($date1 = '', $date2 = '')
    {
        global $DB;

        $linktable = $this->userlinkclass::getTable();

        $ctable = $this->getTable();
        $criteria = [
            'SELECT'          => [
                'glpi_users.id AS users_id',
                'glpi_users.name AS name',
                'glpi_users.realname AS realname',
                'glpi_users.firstname AS firstname',
            ],
            'DISTINCT'        => true,
            'FROM'            => $ctable,
            'LEFT JOIN'       => [
                $linktable  => [
                    'ON' => [
                        $linktable  => $this->getForeignKeyField(),
                        $ctable     => 'id', [
                            'AND' => [
                                "$linktable.type"    => CommonITILActor::ASSIGN,
                            ],
                        ],
                    ],
                ],
                'glpi_users'   => [
                    'ON' => [
                        $linktable     => 'users_id',
                        'glpi_users'   => 'id',
                    ],
                ],
            ],
            'WHERE'           => [
                "$ctable.is_deleted" => 0,
            ] + getEntitiesRestrictCriteria($ctable),
            'ORDERBY'         => [
                'realname',
                'firstname',
                'name',
            ],
        ];

        if (!empty($date1) || !empty($date2)) {
            $criteria['WHERE'][] = [
                'OR' => [
                    getDateCriteria("$ctable.date", $date1, $date2),
                    getDateCriteria("$ctable.closedate", $date1, $date2),
                ],
            ];
        }

        $iterator = $DB->request($criteria);
        $tab    = [];

        foreach ($iterator as $line) {
            $tab[] = [
                'id'   => $line['users_id'],
                'link' => $line['users_id'] !== null ? formatUserLink($line['users_id'], $line['name'], $line['realname'], $line['firstname']) : '',
            ];
        }
        return $tab;
    }


    /** Get users which have followup assigned to  between 2 dates
     *
     * @param string $date1 begin date
     * @param string $date2 end date
     *
     * @return array contains the distinct users which have any followup assigned to.
     **/
    public function getUsedTechTaskBetween($date1 = '', $date2 = '')
    {
        global $DB;

        $linktable = getTableForItemType(static::getTaskClass());

        $ctable = $this->getTable();
        $criteria = [
            'SELECT'          => [
                'glpi_users.id AS users_id',
                'glpi_users.name AS name',
                'glpi_users.realname AS realname',
                'glpi_users.firstname AS firstname',
            ],
            'DISTINCT' => true,
            'FROM'            => $ctable,
            'LEFT JOIN'       => [
                $linktable  => [
                    'ON' => [
                        $linktable  => $this->getForeignKeyField(),
                        $ctable     => 'id',
                    ],
                ],
                'glpi_users'   => [
                    'ON' => [
                        $linktable     => 'users_id',
                        'glpi_users'   => 'id',
                    ],
                ],
                'glpi_profiles_users'   => [
                    'ON' => [
                        'glpi_users'            => 'id',
                        'glpi_profiles_users'   => 'users_id',
                    ],
                ],
                'glpi_profiles'         => [
                    'ON' => [
                        'glpi_profiles'         => 'id',
                        'glpi_profiles_users'   => 'profiles_id',
                    ],
                ],
                'glpi_profilerights'    => [
                    'ON' => [
                        'glpi_profiles'      => 'id',
                        'glpi_profilerights' => 'profiles_id',
                    ],
                ],
            ],
            'WHERE'           => [
                "$ctable.is_deleted"          => 0,
                'glpi_profilerights.name'     => 'ticket',
                'glpi_profilerights.rights'   => ['&', Ticket::OWN],
                "$linktable.users_id"         => ['<>', 0],
                ['NOT'                        => ["$linktable.users_id" => null]],
            ] + getEntitiesRestrictCriteria($ctable),
            'ORDERBY'         => [
                'realname',
                'firstname',
                'name',
            ],
        ];

        if (!empty($date1) || !empty($date2)) {
            $criteria['WHERE'][] = [
                'OR' => [
                    getDateCriteria("$ctable.date", $date1, $date2),
                    getDateCriteria("$ctable.closedate", $date1, $date2),
                ],
            ];
        }

        $iterator = $DB->request($criteria);
        $tab    = [];

        foreach ($iterator as $line) {
            $tab[] = [
                'id'   => $line['users_id'],
                'link' => formatUserLink($line['users_id'], $line['name'], $line['realname'], $line['firstname']),
            ];
        }
        return $tab;
    }


    /** Get enterprises which have itil object assigned to between 2 dates
     *
     * @param string $date1 begin date
     * @param string $date2 end date
     *
     * @return array contains the distinct enterprises which have any tickets assigned to.
     **/
    public function getUsedSupplierBetween($date1 = '', $date2 = '')
    {
        global $DB;

        $linktable = $this->supplierlinkclass::getTable();

        $ctable = $this->getTable();
        $criteria = [
            'SELECT'          => [
                'glpi_suppliers.id AS suppliers_id_assign',
                'glpi_suppliers.name AS name',
            ],
            'DISTINCT'        => true,
            'FROM'            => $ctable,
            'LEFT JOIN'       => [
                $linktable        => [
                    'ON' => [
                        $linktable  => $this->getForeignKeyField(),
                        $ctable     => 'id', [
                            'AND' => [
                                "$linktable.type"    => CommonITILActor::ASSIGN,
                            ],
                        ],
                    ],
                ],
                'glpi_suppliers'  => [
                    'ON' => [
                        $linktable        => 'suppliers_id',
                        'glpi_suppliers'  => 'id',
                    ],
                ],
            ],
            'WHERE'           => [
                "$ctable.is_deleted" => 0,
            ] + getEntitiesRestrictCriteria($ctable),
            'ORDERBY'         => [
                'name',
            ],
        ];

        if (!empty($date1) || !empty($date2)) {
            $criteria['WHERE'][] = [
                'OR' => [
                    getDateCriteria("$ctable.date", $date1, $date2),
                    getDateCriteria("$ctable.closedate", $date1, $date2),
                ],
            ];
        }

        $iterator = $DB->request($criteria);
        $tab    = [];
        foreach ($iterator as $line) {
            $tab[] = [
                'id'   => $line['suppliers_id_assign'],
                'link' => '<a href="' . htmlescape(Supplier::getFormURLWithID($line['suppliers_id_assign'])) . '">' . htmlescape($line['name']) . '</a>',
            ];
        }
        return $tab;
    }


    /** Get groups assigned to itil object between 2 dates
     *
     * @param string $date1 begin date
     * @param string $date2 end date
     *
     * @return array contains the distinct groups assigned to a tickets
     **/
    public function getUsedAssignGroupBetween($date1 = '', $date2 = '')
    {
        global $DB;

        $linktable = $this->grouplinkclass::getTable();

        $ctable = $this->getTable();
        $criteria = [
            'SELECT' => [
                'glpi_groups.id',
                'glpi_groups.completename',
            ],
            'DISTINCT'        => true,
            'FROM'            => $ctable,
            'LEFT JOIN'       => [
                $linktable  => [
                    'ON' => [
                        $linktable  => $this->getForeignKeyField(),
                        $ctable     => 'id', [
                            'AND' => [
                                "$linktable.type"    => CommonITILActor::ASSIGN,
                            ],
                        ],
                    ],
                ],
                'glpi_groups'   => [
                    'ON' => [
                        $linktable     => 'groups_id',
                        'glpi_groups'   => 'id',
                    ],
                ],
            ],
            'WHERE'           => [
                "$ctable.is_deleted" => 0,
            ] + getEntitiesRestrictCriteria($ctable),
            'ORDERBY'         => [
                'glpi_groups.completename',
            ],
        ];

        if (!empty($date1) || !empty($date2)) {
            $criteria['WHERE'][] = [
                'OR' => [
                    getDateCriteria("$ctable.date", $date1, $date2),
                    getDateCriteria("$ctable.closedate", $date1, $date2),
                ],
            ];
        }

        $iterator = $DB->request($criteria);
        $tab    = [];
        foreach ($iterator as $line) {
            $tab[] = [
                'id'   => $line['id'],
                'link' => htmlescape($line['completename']),
            ];
        }
        return $tab;
    }


    /**
     * Display a line for an object
     *
     * @since 0.85 (before in each object with different parameters)
     *
     * @param $id                 Integer  ID of the object
     * @param $options            array of options
     *      row_num                : row num used for display
     *      type_for_massiveaction : itemtype for massive action
     *      id_for_massaction      : default 0 means no massive action
     *
     * @since 10.0.0 "followups" option has been dropped
     */
    public static function showShort($id, $options = [])
    {
        global $DB;

        //Toolbox::deprecated('Use CommonITILObject::getDatatableEntries() instead');
        $p = [
            'row_num'                => 0,
            'type_for_massiveaction' => 0,
            'id_for_massiveaction'   => 0,
            'followups'              => false,
            'ticket_stats'           => false,
        ];

        if (count($options)) {
            foreach ($options as $key => $val) {
                $p[$key] = $val;
            }
        }

        $rand = mt_rand();

        /// TODO to be cleaned. Get datas and clean display links

        // Prints a job in short form
        // Should be called in a <table>-segment
        // Print links or not in case of user view
        // Make new job object and fill it from database, if success, print it
        $item         = new static();

        $candelete   = static::canDelete();
        $canupdate   = Session::haveRight(static::$rightname, UPDATE);
        $showprivate = Session::haveRight('followup', ITILFollowup::SEEPRIVATE);
        $align       = "class='left'";
        $align_desc  = "class='left'";

        $output = new HTMLSearchOutput();
        if ($item->getFromDB($id)) {
            $item_num = 1;
            $bgcolor  = htmlescape($_SESSION["glpipriority_" . $item->fields["priority"]]);
            echo $output::showNewLine($p['row_num'] % 2 === 1, $item->isDeleted());

            $check_col = '';
            if (
                ($candelete || $canupdate)
                && $p['id_for_massiveaction']
            ) {
                $check_col = Html::getMassiveActionCheckBox($p['type_for_massiveaction'], $p['id_for_massiveaction']);
            }
            echo $output::showItem($check_col, $item_num, $p['row_num'], $align);

            // First column ID
            echo $output::showItem((string) $item->getID(), $item_num, $p['row_num'], $align);

            // Second column TITLE
            $second_column = "<span class='b'>" . htmlescape($item->getName()) . "</span>&nbsp;";
            if ($item->canViewItem()) {
                $second_column  = sprintf(
                    __s('%1$s (%2$s)'),
                    "<a id='" . htmlescape($item::class . $item->getID() . $rand) . "' href=\"" . htmlescape($item->getLinkURL()) . "\">$second_column</a>",
                    sprintf(
                        __s('%1$s - %2$s'),
                        $item->numberOfFollowups($showprivate),
                        $item->numberOfTasks($showprivate)
                    )
                );
                $second_column = sprintf(
                    __s('%1$s %2$s'),
                    $second_column,
                    Html::showToolTip(
                        RichText::getEnhancedHtml($item->fields['content']),
                        [
                            'display' => false,
                            'applyto' => $item->getType() . $item->fields["id"] . $rand,
                        ]
                    )
                );
            }
            echo $output::showItem($second_column, $item_num, $p['row_num'], $align);

            // third column
            $third_col = static::getStatusIcon($item->fields["status"]);
            echo $output::showItem($third_col, $item_num, $p['row_num'], $align);

            // fourth column
            if ($item->fields['status'] == static::CLOSED) {
                $fourth_col = sprintf(
                    __('Closed on %s'),
                    Html::convDateTime($item->fields['closedate'])
                );
            } elseif ($item->fields['status'] == static::SOLVED) {
                $fourth_col = sprintf(
                    __('Solved on %s'),
                    Html::convDateTime($item->fields['solvedate'])
                );
            } elseif ($item->fields['begin_waiting_date']) {
                $fourth_col = sprintf(
                    __('Put on hold on %s'),
                    Html::convDateTime($item->fields['begin_waiting_date'])
                );
            } elseif ($item->fields['time_to_resolve']) {
                $fourth_col = sprintf(
                    __('%1$s: %2$s'),
                    __('Time to resolve'),
                    Html::convDateTime($item->fields['time_to_resolve'])
                );
            } else {
                $fourth_col = sprintf(
                    __('Opened on %s'),
                    Html::convDateTime($item->fields['date'])
                );
            }
            $fourth_col = htmlescape($fourth_col);

            echo $output::showItem($fourth_col, $item_num, $p['row_num'], $align . " width=130");

            // fifth column
            $fifth_col = htmlescape(Html::convDateTime($item->fields["date_mod"]));
            echo $output::showItem($fifth_col, $item_num, $p['row_num'], $align . " width=90");

            // sixth column
            if (count($_SESSION["glpiactiveentities"]) > 1) {
                $sixth_col = htmlescape(Dropdown::getDropdownName('glpi_entities', $item->fields['entities_id']));
                echo $output::showItem(
                    $sixth_col,
                    $item_num,
                    $p['row_num'],
                    $align . " width=100"
                );
            }

            // seventh Column
            echo $output::showItem(
                "<span class='b'>" . htmlescape(static::getPriorityName($item->fields["priority"])) . "</span>",
                $item_num,
                $p['row_num'],
                "$align bgcolor='$bgcolor'"
            );

            // eighth Column
            $eighth_col = "";
            foreach ($item->getUsers(CommonITILActor::REQUESTER) as $d) {
                $user = new User();
                if ($user->getFromDB($d["users_id"])) {
                    $eighth_col .= sprintf(
                        __s('%1$s %2$s'),
                        "<span class='b'>" . htmlescape($user->getName()) . "</span>",
                        Html::showToolTip(
                            $user->getInfoCard(),
                            [
                                'link'    => $user->getLinkURL(),
                                'display' => false,
                            ]
                        )
                    );
                    $eighth_col .= "<br>";
                }
            }

            foreach ($item->getGroups(CommonITILActor::REQUESTER) as $d) {
                $eighth_col .= htmlescape(Dropdown::getDropdownName("glpi_groups", $d["groups_id"]));
                $eighth_col .= "<br>";
            }

            echo $output::showItem($eighth_col, $item_num, $p['row_num'], $align);

            // ninth column
            $ninth_col = "";
            foreach ($item->getUsers(CommonITILActor::ASSIGN) as $d) {
                $user = new User();
                if (
                    Session::getCurrentInterface() == 'helpdesk'
                    && !empty($anon_name = User::getAnonymizedNameForUser(
                        $d['users_id'],
                        $item->getEntityID()
                    ))
                ) {
                    $ninth_col .= htmlescape($anon_name);
                } elseif ($user->getFromDB($d["users_id"])) {
                    $ninth_col .= sprintf(
                        __s('%1$s %2$s'),
                        "<span class='b'>" . htmlescape($user->getName()) . "</span>",
                        Html::showToolTip(
                            $user->getInfoCard(),
                            [
                                'link'    => $user->getLinkURL(),
                                'display' => false,
                            ]
                        )
                    );
                }
                $ninth_col .= "<br>";
            }

            foreach ($item->getGroups(CommonITILActor::ASSIGN) as $d) {
                if (
                    Session::getCurrentInterface() == 'helpdesk'
                    && !empty($anon_name = Group::getAnonymizedName($item->getEntityID()))
                ) {
                    $ninth_col .= htmlescape($anon_name);
                } else {
                    $ninth_col .= htmlescape(Dropdown::getDropdownName("glpi_groups", $d["groups_id"]));
                }
                $ninth_col .= "<br>";
            }

            foreach ($item->getSuppliers(CommonITILActor::ASSIGN) as $d) {
                $ninth_col .= htmlescape(Dropdown::getDropdownName("glpi_suppliers", $d["suppliers_id"]));
                $ninth_col .= "<br>";
            }
            echo $output::showItem($ninth_col, $item_num, $p['row_num'], $align);

            if (!$p['ticket_stats']) {
                // tenth Colum
                // Ticket : simple link to item
                $tenth_col  = "";
                $is_deleted = false;
                $item_ticket = new Item_Ticket();
                $data = $item_ticket->find(['tickets_id' => $item->fields['id']]);

                if ($item->getType() == 'Ticket') {
                    if (!empty($data)) {
                        foreach ($data as $val) {
                            if (!empty($val["itemtype"]) && ($val["items_id"] > 0)) {
                                if ($object = getItemForItemtype($val["itemtype"])) {
                                    if ($object->getFromDB($val["items_id"])) {
                                        $is_deleted = $object->isDeleted();

                                        $tenth_col .= htmlescape($object->getTypeName());
                                        $tenth_col .= " - <span class='b'>";
                                        if ($item->canView()) {
                                            $tenth_col .= $object->getLink();
                                        } else {
                                            $tenth_col .= htmlescape($object->getNameID());
                                        }
                                        $tenth_col .= "</span><br>";
                                    }
                                }
                            }
                        }
                    } else {
                        $tenth_col = __s('General');
                    }

                    echo $output::showItem($tenth_col, $item_num, $p['row_num'], ($is_deleted ? " class='center deleted' " : $align));
                }

                // Seventh column
                echo $output::showItem(
                    "<span class='b'>"
                        . htmlescape(Dropdown::getDropdownName('glpi_itilcategories', $item->fields["itilcategories_id"]))
                        . "</span>",
                    $item_num,
                    $p['row_num'],
                    $align
                );

                $plan          = $item->getTaskClassInstance();
                $items         = [];

                $result = $DB->request(
                    [
                        'FROM'  => $plan->getTable(),
                        'WHERE' => [
                            $item->getForeignKeyField() => $item->fields['id'],
                        ],
                    ]
                );

                $planned_info = [];

                foreach ($result as $plan) {
                    if (isset($plan['begin']) && $plan['begin']) {
                        $items[$plan['id']] = $plan['id'];

                        $planned_info[] = htmlescape(sprintf(__('From %s'), Html::convDateTime($plan['begin'])));
                        $planned_info[] = htmlescape(sprintf(__('To %s'), Html::convDateTime($plan['end'])));
                        if ($plan['users_id_tech']) {
                            $planned_info[] = htmlescape(sprintf(__('By %s'), getUserName($plan['users_id_tech'])));
                        }
                    }
                }

                $eleventh_column = '';
                if (count($items)) {
                    $eleventh_column = "<span class='pointer'
                                 id='" . htmlescape($item::class . $item->fields["id"]) . "planning$rand'>"
                                 . $eleventh_column . '</span>';
                    $eleventh_column = sprintf(
                        __s('%1$s %2$s'),
                        $eleventh_column,
                        Html::showToolTip(
                            implode('<br>', $planned_info),
                            [
                                'display' => false,
                                'applyto' => $item->getType() . $item->fields["id"] . "planning" . $rand,
                            ]
                        )
                    );
                }

                echo $output::showItem(
                    $eleventh_column,
                    $item_num,
                    $p['row_num'],
                    $align_desc . " width='150'"
                );
            } else {
                echo $output::showItem($second_column, $item_num, $p['row_num'], $align_desc . " width='200'");

                $takeintoaccountdelay_column = "";
                // Show only for tickets taken into account
                if ($item->fields['takeintoaccount_delay_stat'] > 0) {
                    $takeintoaccountdelay_column = htmlescape(Html::timestampToString($item->fields['takeintoaccount_delay_stat']));
                }
                echo $output::showItem($takeintoaccountdelay_column, $item_num, $p['row_num'], $align_desc . " width='150'");

                $solvedelay_column = "";
                // Show only for solved tickets
                if ($item->fields['solve_delay_stat'] > 0) {
                    $solvedelay_column = htmlescape(Html::timestampToString($item->fields['solve_delay_stat']));
                }
                echo $output::showItem($solvedelay_column, $item_num, $p['row_num'], $align_desc . " width='150'");

                $waiting_duration_column = htmlescape(Html::timestampToString($item->fields['waiting_duration']));
                echo $output::showItem($waiting_duration_column, $item_num, $p['row_num'], $align_desc . " width='150'");
            }

            // Finish Line
            echo $output::showEndLine();
        } else {
            echo "<tr class='tab_bg_2'>";
            echo "<td colspan='6' ><i>" . __s('No item in progress.') . "</i></td></tr>";
        }
    }

    /**
     * @param integer $output_type Output type
     * @param string  $mass_id     id of the form to check all
     */
    public static function commonListHeader(
        $output_type = Search::HTML_OUTPUT,
        $mass_id = '',
        array $params = []
    ) {
        if ($output_type !== Search::HTML_OUTPUT) {
            Toolbox::deprecated('Only HTML output is allowed');
        }
        //Toolbox::deprecated('Use CommonITILObject::getCommonDatatableColumns() instead');
        $ticket_stats = $params['ticket_stats'] ?? false;

        // New Line for Header Items Line
        $output = new HTMLSearchOutput();
        echo $output::showNewLine();
        // $show_sort if
        $header_num                      = 1;

        $items                           = [];

        echo $output::showHeaderItem((empty($mass_id) ? '' : Html::getCheckAllAsCheckbox($mass_id)), $header_num);

        $items[__('ID')]           = "id";
        $items[__('Title')]        = "name";
        $items[__('Status')]             = "status";
        $items[_n('Date', 'Dates', 1)]               = "date";
        $items[__('Last update')]        = "date_mod";

        if (count($_SESSION["glpiactiveentities"]) > 1) {
            $items[Entity::getTypeName(Session::getPluralNumber())] = "glpi_entities.completename";
        }

        $items[__('Priority')]           = "priority";
        $items[_n('Requester', 'Requesters', 1)]          = "users_id";
        $items[__('Assigned')]           = "users_id_assign";

        if (!$ticket_stats) {
            if (static::getType() == 'Ticket') {
                $items[_n('Associated element', 'Associated elements', Session::getPluralNumber())] = "";
            }
            $items[_n('Category', 'Categories', 1)]           = "glpi_itilcategories.completename";
            $items[__('Planification')]      = "glpi_tickettasks.begin";
        } else {
            $items[__('Take into account')] = "takeintoaccount_delay_stat";
            $items[__('Resolution')]        = "solve_delay_stat";
            $items[__('Pending')]           = "waiting_duration";
        }

        foreach (array_keys($items) as $key) {
            echo $output::showHeaderItem(htmlescape($key), $header_num);
        }

        // End Line for column headers
        echo $output::showEndLine();
    }

    /**
     * @param array{ticket_stats?: bool} $params
     * @return array{columns: array, formatters: array} Array of columns and formatters to be used in datatables (templates/components/datatable.html.twig) that are common to all ITIL objects.
     * @see CommonITILObject::getDatatableEntries()
     * @note If the columns are changed, you must also update the `getDatatableEntries` method to match the new columns.
     */
    final public static function getCommonDatatableColumns(array $params = []): array
    {
        $params = array_replace([
            'ticket_stats' => false,
        ], $params);

        $columns = [
            'item_id' => __('ID'), // Not using 'id' as it is used internally by the datatable to signify the ID of the item listed (which is probably a link)
            'name'    => __('Title'),
            'status'  => __('Status'),
            'date'    => _n('Date', 'Dates', 1),
            'date_mod' => __('Last update'),
        ];
        if (count($_SESSION["glpiactiveentities"]) > 1) {
            $columns['entity'] = Entity::getTypeName(1);
        }
        $columns['priority'] = __('Priority');
        $columns['requester'] = _n('Requester', 'Requesters', 1);
        $columns['assigned'] = __('Assigned');
        if (!$params['ticket_stats']) {
            $columns['associated_elements'] = _n('Associated element', 'Associated elements', Session::getPluralNumber());
            $columns['category'] = _n('Category', 'Categories', 1);
            $columns['planification'] = __('Planification');
        } else {
            $columns['take_into_account'] = __('Take into account');
            $columns['resolution'] = __('Resolution');
            $columns['pending'] = __('Pending');
        }
        return [
            'columns' => $columns,
            'formatters' => [
                'name' => 'raw_html',
                'status' => 'raw_html',
                'date_mod' => 'datetime',
                'priority' => 'badge',
                'requester' => 'raw_html',
                'assigned' => 'raw_html',
                'planification' => 'raw_html',
                'associated_elements' => 'raw_html',
                'take_into_account' => 'duration',
                'resolution' => 'duration',
                'pending' => 'duration',
            ],
        ];
    }

    /**
     * @param array{item_id: int, id: int, itemtype: class-string<CommonITILObject>}[] $data
     *        - item_id: The ID of the ITIL object
     *        - id: The ID of the entry in the datatable (probably the ID of the link between the ITIL item and another item)
     *       - itemtype: The class name of the ITIL object
     * @param array{ticket_stats?: bool} $params
     * @return array The data with the other required fields added
     * @see CommonITILObject::getCommonDatatableColumns()
     */
    public static function getDatatableEntries(array $data, $params = []): array
    {
        $params = array_replace([
            'ticket_stats' => false,
        ], $params);

        $showprivate_fup = Session::haveRight('followup', ITILFollowup::SEEPRIVATE);
        $showprivate_task = [];
        $rand = mt_rand();
        // Cache of entity names
        $entity_cache = [];
        // Cache of user names
        $user_cache = [];
        // Cache of group names
        $group_cache = [];
        // Cache of supplier names
        $supplier_cache = [];
        // Cache of asset links
        $asset_cache = [];
        // Cache of category names
        $category_cache = [];

        foreach ($data as &$entry) {
            $itemtype = $entry['itemtype'];
            /** @var CommonITILObject $item */
            $item = getItemForItemtype($itemtype);
            if (!$item->getFromDB($entry['item_id'])) {
                unset($entry);
                continue;
            }
            $name_link_id = $entry['id'] . $rand;

            if (!isset($showprivate_task[$itemtype])) {
                /** @var CommonITILTask $taskclass */
                $taskclass = $item->getTaskClass();
                $showprivate_task[$itemtype] = Session::haveRight($taskclass::$rightname, CommonITILTask::SEEPRIVATE);
            }

            $name = '<span class="fw-bold">' . htmlescape($item->getName()) . '</span>';
            if ($item->canViewItem()) {
                $name  = sprintf(
                    __s('%1$s (%2$s)'),
                    '<a id="' . htmlescape($name_link_id) . '" href="' . htmlescape($item->getLinkURL()) . '">' . $name . '</a><br>',
                    sprintf(
                        __s('%1$s - %2$s'),
                        $item->numberOfFollowups($showprivate_fup),
                        $item->numberOfTasks($showprivate_task[$itemtype])
                    )
                );
                $name = sprintf(
                    __s('%1$s %2$s'),
                    $name,
                    Html::showToolTip(
                        RichText::getEnhancedHtml($item->fields['content']),
                        [
                            'display' => false,
                            'applyto' => $name_link_id,
                        ]
                    )
                );
            }
            $entry['name'] = $name;
            $entry['status'] = static::getStatusIcon($item->fields["status"]);
            $entry['date'] = match (true) {
                $item->fields['status'] === static::CLOSED => sprintf(
                    __s('Closed on %s'),
                    Html::convDateTime($item->fields['closedate'])
                ),
                $item->fields['status'] === static::SOLVED => sprintf(
                    __s('Solved on %s'),
                    Html::convDateTime($item->fields['solvedate'])
                ),
                !empty($item->fields['begin_waiting_date']) => sprintf(
                    __s('Put on hold on %s'),
                    Html::convDateTime($item->fields['begin_waiting_date'])
                ),
                !empty($item->fields['time_to_resolve']) => sprintf(
                    __s('%1$s: %2$s'),
                    __s('Time to resolve'),
                    Html::convDateTime($item->fields['time_to_resolve'])
                ),
                default => sprintf(
                    __s('Opened on %s'),
                    Html::convDateTime($item->fields['date'])
                ),
            };
            $entry['date_mod'] = $item->fields["date_mod"];

            if (count($_SESSION["glpiactiveentities"]) > 1) {
                if (!isset($entity_cache[$item->fields['entities_id']])) {
                    $entity_cache[$item->fields['entities_id']] = Dropdown::getDropdownName(
                        table: 'glpi_entities',
                        id: $item->fields['entities_id'],
                        default: ''
                    );
                }
                $entry['entity'] = $entity_cache[$item->fields['entities_id']];
            }

            $priority_name = static::getPriorityName($item->fields["priority"]);
            $priority_color = $_SESSION["glpipriority_" . $item->fields["priority"]];
            $entry['priority'] = [
                'content' => $priority_name,
                'color' => $priority_color,
            ];

            $entry['requester'] = '';
            foreach ($item->getUsers(CommonITILActor::REQUESTER) as $d) {
                $user = new User();
                if (!isset($user_cache[$d["users_id"]]) && $user->getFromDB($d["users_id"])) {
                    $user_value = sprintf(
                        __s('%1$s %2$s'),
                        htmlescape($user->getName()),
                        Html::showToolTip(
                            $user->getInfoCard(),
                            [
                                'link'    => $user->getLinkURL(),
                                'display' => false,
                            ]
                        )
                    );
                    $user_cache[$d['users_id']] = $user_value;
                }
                $entry['requester'] .= isset($user_cache[$d["users_id"]]) ? $user_cache[$d['users_id']] . '<br>' : '';
            }
            foreach ($item->getGroups(CommonITILActor::REQUESTER) as $d) {
                if (!isset($group_cache[$d['groups_id']])) {
                    $group_cache[$d['groups_id']] = Dropdown::getDropdownName(table: 'glpi_groups', id: $d['groups_id'], default: '');
                }
                $entry['requester'] .= htmlescape($group_cache[$d['groups_id']]) . '<br>';
            }

            $entry['assigned'] = '';
            foreach ($item->getUsers(CommonITILActor::ASSIGN) as $d) {
                if (Session::getCurrentInterface() === 'helpdesk' && !empty($anon_name = User::getAnonymizedNameForUser($d['users_id'], $item->getEntityID()))) {
                    $entry['assigned'] .= htmlescape($anon_name) . '<br>';
                } else {
                    $user = new User();
                    if (!isset($user_cache[$d["users_id"]]) && $user->getFromDB($d["users_id"])) {
                        $user_value = sprintf(
                            __s('%1$s %2$s'),
                            htmlescape($user->getName()),
                            Html::showToolTip(
                                $user->getInfoCard(),
                                [
                                    'link'    => $user->getLinkURL(),
                                    'display' => false,
                                ]
                            )
                        );
                        $user_cache[$d['users_id']] = $user_value;
                    }
                    $entry['assigned'] .= isset($user_cache[$d["users_id"]]) ? $user_cache[$d['users_id']] . '<br>' : '';
                }
            }
            foreach ($item->getGroups(CommonITILActor::ASSIGN) as $d) {
                if (Session::getCurrentInterface() === 'helpdesk' && !empty($anon_name = Group::getAnonymizedName($item->getEntityID()))) {
                    $entry['assigned'] .= htmlescape($anon_name) . '<br>';
                } else {
                    if (!isset($group_cache[$d['groups_id']])) {
                        $group_cache[$d['groups_id']] = Dropdown::getDropdownName(table: 'glpi_groups', id: $d['groups_id'], default: '');
                    }
                    $entry['assigned'] .= htmlescape($group_cache[$d['groups_id']]) . '<br>';
                }
            }
            foreach ($item->getSuppliers(CommonITILActor::ASSIGN) as $d) {
                if (!isset($supplier_cache[$d['suppliers_id']])) {
                    $supplier_cache[$d['suppliers_id']] = Dropdown::getDropdownName(table: 'glpi_suppliers', id: $d['suppliers_id'], default: '');
                }
                $entry['assigned'] .= htmlescape($supplier_cache[$d['suppliers_id']]) . '<br>';
            }

            if (!$params['ticket_stats']) {
                $item_itil = getItemForItemtype(static::getItemLinkClass());
                $linked_items = $item_itil->find([
                    $itemtype::getForeignKeyField() => $item->getID(),
                ]);
                $linked_items = array_filter($linked_items, static fn($val) => !empty($val["itemtype"]) && $val["items_id"] > 0);
                $entry['associated_elements'] = '';
                foreach ($linked_items as $val) {
                    if (!isset($asset_cache[$val['itemtype']][$val['items_id']])) {
                        $object = getItemForItemtype($val["itemtype"]);
                        if ($object && $object->getFromDB($val["items_id"])) {
                            $asset_cache[$val['itemtype']][$val['items_id']] = $object::canView() ? $object->getLink() : htmlescape($object->getNameID());
                        }
                    }
                    if (isset($asset_cache[$val['itemtype']][$val['items_id']])) {
                        $entry['associated_elements'] .= $asset_cache[$val['itemtype']][$val['items_id']] . '<br>';
                    }
                }

                if (!isset($category_cache[$item->fields['itilcategories_id']])) {
                    $category_cache[$item->fields['itilcategories_id']] = Dropdown::getDropdownName(
                        table: 'glpi_itilcategories',
                        id: $item->fields['itilcategories_id'],
                        default: ''
                    );
                }
                $entry['category'] = $category_cache[$item->fields['itilcategories_id']];

                $planned_info = '';

                $plan          = $itemtype::getTaskClassInstance();
                $items         = [];

                global $DB;
                $result = $DB->request(
                    [
                        'FROM'  => $plan->getTable(),
                        'WHERE' => [
                            $itemtype::getForeignKeyField() => $item->getID(),
                        ],
                    ]
                );
                foreach ($result as $plan) {
                    if (isset($plan['begin']) && $plan['begin']) {
                        $items[$plan['id']] = $plan['id'];
                        $planned_info .= htmlescape(sprintf(__('From %s'), Html::convDateTime($plan['begin']))) . '<br>';
                        $planned_info .= htmlescape(sprintf(__('To %s'), Html::convDateTime($plan['end']))) . '<br>';
                        if ($plan['users_id_tech']) {
                            $user = new User();
                            if (!isset($user_cache[$plan["users_id_tech"]]) && $user->getFromDB($plan["users_id_tech"])) {
                                $user_value = sprintf(
                                    __s('%1$s %2$s'),
                                    htmlescape($user->getName()),
                                    Html::showToolTip(
                                        $user->getInfoCard(),
                                        [
                                            'link'    => $user->getLinkURL(),
                                            'display' => false,
                                        ]
                                    )
                                );
                                $user_cache[$plan['users_id']] = $user_value;
                            }
                            $planned_info .= sprintf(__s('By %s'), $user_cache[$plan['users_id_tech']]);
                        }
                        $planned_info .= "<br>";
                    }
                }

                if (count($items)) {
                    $planification_id = "{$itemtype}{$item->fields['id']}planning{$rand}";
                    $entry['planification'] = sprintf(
                        __s('%1$s %2$s'),
                        "<span class='pointer' id='" . htmlescape($planification_id) . "'>" . count($items) . '</span>',
                        Html::showToolTip(
                            $planned_info,
                            [
                                'display' => false,
                                'applyto' => $planification_id,
                            ]
                        )
                    );
                }
            } else {
                $entry['take_into_account'] = $item->fields['takeintoaccount_delay_stat'];
                $entry['resolution'] = $item->fields['solve_delay_stat'];
                $entry['pending'] = $item->fields['waiting_duration'];
            }
        }
        unset($entry);
        return $data;
    }

    /**
     * Get correct Calendar: Entity or Sla
     *
     * @since 0.90.4
     *
     **/
    public function getCalendar()
    {
        return Entity::getUsedConfig(
            'calendars_strategy',
            $this->fields['entities_id'],
            'calendars_id',
            0
        );
    }


    /**
     * Summary of getTimelinePosition
     * Returns the position of the $sub_type for the $user_id in the timeline
     *
     * @param int $items_id is the id of the ITIL object
     * @param string $sub_type is ITILFollowup, Document_Item, TicketTask, TicketValidation or Solution
     * @param int $users_id
     * @since 9.2
     */
    public static function getTimelinePosition($items_id, $sub_type, $users_id)
    {
        $itilobject = new static();
        $itilobject->fields['id'] = $items_id;
        $actors = $itilobject->getITILActors();

        // 1) rule for followups, documents, tasks and validations:
        //    Matrix for position of timeline objects
        //    R O A (R=Requester, O=Observer, A=AssignedTo)
        //    0 0 0 -> depending on the interface: central -> right, helpdesk -> left
        //    0 0 1 -> Right
        //    0 1 0 -> Left
        //    0 1 1 -> R
        //    1 0 0 -> L
        //    1 0 1 -> L
        //    1 1 0 -> L
        //    1 1 1 -> L
        //    if users_id is not in the actor list, then pos is left
        // 2) rule for solutions: always on the right side

        // default position is left
        $pos = self::TIMELINE_LEFT;

        $pos_matrix = [];
        $pos_matrix[0][0][0] = Session::getCurrentInterface() == "central"
            ? self::TIMELINE_RIGHT
            : self::TIMELINE_LEFT;
        $pos_matrix[0][0][1] = self::TIMELINE_RIGHT;
        $pos_matrix[0][1][1] = self::TIMELINE_RIGHT;

        switch ($sub_type) {
            case ITILFollowup::class:
            case Document_Item::class:
            case static::getTaskClassInstance()::class:
            case static::getValidationClassInstance()::class:
                if (isset($actors[$users_id])) {
                    $r = in_array(CommonITILActor::REQUESTER, $actors[$users_id]) ? 1 : 0;
                    $o = in_array(CommonITILActor::OBSERVER, $actors[$users_id]) ? 1 : 0;
                    $a = in_array(CommonITILActor::ASSIGN, $actors[$users_id]) ? 1 : 0;
                    if (isset($pos_matrix[$r][$o][$a])) {
                        $pos = $pos_matrix[$r][$o][$a];
                    }
                }
                break;
            case ITILSolution::class:
                $pos = self::TIMELINE_RIGHT;
                break;
        }

        return $pos;
    }


    public function getTimelineItemtypes(): array
    {
        global $PLUGIN_HOOKS;

        $obj_type = static::getType();
        $foreign_key = static::getForeignKeyField();

        //check sub-items rights
        $tmp = [$foreign_key => $this->getID()];
        $fup = new ITILFollowup();
        $fup->getEmpty();
        $fup->fields['itemtype'] = $obj_type;
        $fup->fields['items_id'] = $this->getID();

        $task_class = static::getTaskClass();
        $task = static::getTaskClassInstance();

        $solved_statuses = static::getSolvedStatusArray();
        $closed_statuses = static::getClosedStatusArray();
        $solved_closed_statuses = array_merge($solved_statuses, $closed_statuses);

        $canadd_fup = $fup->can(-1, CREATE, $tmp) && !in_array($this->fields["status"], $solved_closed_statuses, true) || isset($_GET['_openfollowup']);
        $canadd_task = $task->can(-1, CREATE, $tmp) && !in_array($this->fields["status"], $solved_closed_statuses, true);
        $canadd_document = $canadd_fup || ($this->canAddItem('Document') && !in_array($this->fields["status"], $solved_closed_statuses, true));
        $canadd_solution = $obj_type::canUpdate() && $this->canSolve() && !in_array($this->fields["status"], $solved_statuses, true) && $this->checkRequiredFieldsFilled();

        $validation = static::getValidationClassInstance();
        $canadd_validation = $validation !== null
            && $validation->can(-1, CREATE, $tmp)
            && !in_array($this->fields["status"], $solved_closed_statuses, true);

        $itemtypes = [];

        $itemtypes['answer'] = [
            'type'          => 'ITILFollowup',
            'class'         => 'ITILFollowup',
            'icon'          => ITILFollowup::getIcon(),
            'label'         => _x('button', 'Answer'),
            'short_label'   => _x('button', 'Answer'),
            'template'      => 'components/itilobject/timeline/form_followup.html.twig',
            'item'          => $fup,
            'hide_in_menu'  => !$canadd_fup,
        ];
        $itemtypes['task'] = [
            'type'          => 'ITILTask',
            'class'         => $task_class,
            'icon'          => CommonITILTask::getIcon(),
            'label'         => _x('button', 'Create a task'),
            'short_label'   => _x('button', 'Task'),
            'template'      => 'components/itilobject/timeline/form_task.html.twig',
            'item'          => $task,
            'hide_in_menu'  => !$canadd_task,
        ];
        $itemtypes['solution'] = [
            'type'          => 'ITILSolution',
            'class'         => 'ITILSolution',
            'icon'          => ITILSolution::getIcon(),
            'label'         => _x('button', 'Add a solution'),
            'short_label'   => _x('button', 'Solution'),
            'template'      => 'components/itilobject/timeline/form_solution.html.twig',
            'item'          => new ITILSolution(),
            'hide_in_menu'  => !$canadd_solution,
        ];
        $itemtypes['document'] = [
            'type'          => 'Document_Item',
            'class'         => Document_Item::class,
            'icon'          => Document_Item::getIcon(),
            'label'         => _x('button', 'Add a document'),
            'short_label'   => _x('button', 'Document'),
            'template'      => 'components/itilobject/timeline/form_document_item.html.twig',
            'item'          => new Document_Item(),
            'hide_in_menu'  => !$canadd_document,
        ];
        if ($validation !== null) {
            $itemtypes['validation'] = [
                'type'          => 'ITILValidation',
                'class'         => $validation::getType(),
                'icon'          => CommonITILValidation::getIcon(),
                'label'         => _x('button', 'Ask for approval'),
                'short_label'   => CommonITILValidation::getTypeName(1),
                'template'      => 'components/itilobject/timeline/form_validation.html.twig',
                'item'          => $validation,
                'hide_in_menu'  => !$canadd_validation,
            ];
        }

        if (isset($PLUGIN_HOOKS[Hooks::TIMELINE_ANSWER_ACTIONS])) {
            /**
             * @var string $plugin
             * @var array|callable $hook_callable
             */
            foreach ($PLUGIN_HOOKS[Hooks::TIMELINE_ANSWER_ACTIONS] as $plugin => $hook_callable) {
                if (!Plugin::isPluginActive($plugin)) {
                    continue;
                }
                if (is_callable($hook_callable)) {
                    $hook_itemtypes = $hook_callable(['item' => $this]);
                } else {
                    $hook_itemtypes = $hook_callable;
                }
                if (is_array($hook_itemtypes)) {
                    $itemtypes = array_merge($itemtypes, $hook_itemtypes);
                } else {
                    trigger_error(
                        sprintf('"%s" hook callback result should be an array, "%s" returned.', Hooks::TIMELINE_ANSWER_ACTIONS, gettype($hook_itemtypes)),
                        E_USER_WARNING
                    );
                }
            }
        }

        return $itemtypes;
    }

    /**
     * Get an HTML string of all timeline actions/buttons provided by plugins via the {@link Hooks::TIMELINE_ACTIONS}  hook.
     * @return string
     * @since 10.0.0
     */
    public function getLegacyTimelineActionsHTML(): string
    {
        global $PLUGIN_HOOKS;

        $legacy_actions = '';

        ob_start();
        Plugin::doHook(Hooks::TIMELINE_ACTIONS, [
            'rand'   => mt_rand(),
            'item'   => $this,
        ]);
        $legacy_actions .= ob_get_clean();

        return $legacy_actions;
    }

    /**
     * Retrieves all timeline items for this ITILObject
     *
     * @param array $options Possible options:
     * - with_documents     : include documents elements
     * - with_logs          : include log entries
     * - with_validations   : include validation elements
     * - sort_by_date_desc  : sort timeline items by date
     * - check_view_rights  : indicates whether current session rights should be checked for view rights
     * - hide_private_items : force hiding private items (followup/tasks), even if session allow it
     * @since 9.4.0
     *
     * @return mixed[] Timeline items
     */
    public function getTimelineItems(array $options = [])
    {

        $params = [
            'with_documents'     => true,
            'with_logs'          => true,
            'with_validations'   => true,
            'sort_by_date_desc'  => $_SESSION['glpitimeline_order'] == CommonITILObject::TIMELINE_ORDER_REVERSE,

            // params used by notifications process (as session cannot be used there)
            'check_view_rights'  => true,
            'hide_private_items' => false,
        ];

        if (array_key_exists('bypass_rights', $options) && $options['bypass_rights']) {
            Toolbox::deprecated('Using `bypass_rights` parameter is deprecated.');
            $params['check_view_rights'] = false;
        }
        if (array_key_exists('expose_private', $options) && $options['expose_private']) {
            Toolbox::deprecated('Using `expose_private` parameter is deprecated.');
            $params['hide_private_items'] = false;
        }
        if (array_key_exists('is_self_service', $options) && $options['is_self_service']) {
            Toolbox::deprecated('Using `is_self_service` parameter is deprecated.');
            $params['hide_private_items'] = false;
        }

        if (count($options)) {
            foreach ($options as $key => $val) {
                $params[$key] = $val;
            }
        }

        if ($this->isNewItem()) {
            return [];
        }

        if ($params['check_view_rights'] && !$this->canViewItem()) {
            return [];
        }

        /** @var CommonITILObject $objType */
        $objType    = static::getType();
        $foreignKey = static::getForeignKeyField();
        $timeline = [];

        $canupdate_parent = $this->canUpdateItem() && !in_array($this->fields['status'], static::getClosedStatusArray());

        //checks rights
        $restrict_fup = $restrict_task = [];
        if (
            $params['hide_private_items']
            || ($params['check_view_rights'] && !Session::haveRight("followup", ITILFollowup::SEEPRIVATE))
        ) {
            if (!$params['check_view_rights']) {
                // notification case, we cannot rely on session
                $restrict_fup = [
                    'is_private' => 0,
                ];
            } else {
                $restrict_fup = [
                    'OR' => [
                        'is_private' => 0,
                        'users_id'   => Session::getCurrentInterface() === "central" ? (int) Session::getLoginUserID() : 0,
                    ],
                ];
            }
        }

        $restrict_fup['itemtype'] = static::getType();
        $restrict_fup['items_id'] = $this->getID();

        $taskClass = static::getTaskClass();
        $task_obj  = static::getTaskClassInstance();
        if (
            $task_obj->maybePrivate()
            && (
                $params['hide_private_items']
                || ($params['check_view_rights'] && !Session::haveRight($task_obj::$rightname, CommonITILTask::SEEPRIVATE))
            )
        ) {
            if (!$params['check_view_rights']) {
                // notification case, we cannot rely on session
                $restrict_task = [
                    'is_private' => 0,
                ];
            } else {
                $current_user_id = (Session::getCurrentInterface() === "central") ? (int) Session::getLoginUserID() : 0;

                $restrict_task = [
                    'OR' => [
                        'is_private' => 0,
                        'users_id'   => $current_user_id,
                        'users_id_tech' => $current_user_id,
                    ],
                ];

                $groupsuser = Group_User::getUserGroups($current_user_id);
                if ($groupsuser !== []) {
                    foreach ($groupsuser as $groupuser) {
                        $groups_ids[] = $groupuser['id'];
                    }
                    if (Session::haveRight($task_obj::$rightname, CommonITILTask::SEEPRIVATEGROUPS)) {
                        $restrict_task['OR']['groups_id_tech'] = $groups_ids;
                    }
                }
            }
        }

        // Add followups to timeline
        $followup_obj = new ITILFollowup();
        if (!$params['check_view_rights'] || $followup_obj->canview()) {
            $followups = $followup_obj->find(
                ['items_id'  => $this->getID()] + $restrict_fup,
                ['date_creation DESC', 'id DESC']
            );

            foreach ($followups as $followups_id => $followup_row) {
                // Safer to use a clean object to load our data
                $followup = new ITILFollowup();
                $followup->setParentItem($this);
                $followup->fields = $followup_row;
                $followup->post_getFromDB();

                if (!$params['check_view_rights'] || $followup->canViewItem()) {
                    $followup_row['can_edit'] = $followup->canUpdateItem();
                    $followup_row['can_promote']
                        = Session::getCurrentInterface() === 'central'
                        && $this instanceof Ticket
                        && Ticket::canCreate()
                    ;
                    $timeline["ITILFollowup_" . $followups_id] = [
                        'type'     => ITILFollowup::class,
                        'item'     => $followup_row,
                        'object'   => $followup,
                        'itiltype' => 'Followup',
                    ];
                }
            }
        }

        // Add tasks to timeline
        if (!$params['check_view_rights'] || $task_obj->canview()) {
            $tasks = $task_obj->find(
                [$foreignKey => $this->getID()] + $restrict_task,
                'date_creation DESC'
            );

            foreach ($tasks as $tasks_id => $task_row) {
                // Safer to use a clean object to load our data
                $tltask = getItemForItemtype($taskClass);
                $tltask->fields = $task_row;
                $tltask->post_getFromDB();

                if (!$params['check_view_rights'] || $tltask->canViewItem()) {
                    $task_row['can_edit'] = $tltask->canUpdateItem();
                    $task_row['can_promote']
                        = Session::getCurrentInterface() === 'central'
                        && $this instanceof Ticket
                        && Ticket::canCreate()
                    ;
                    $timeline[$tltask::getType() . "_" . $tasks_id] = [
                        'type'     => $taskClass,
                        'item'     => $task_row,
                        'object'   => $tltask,
                        'itiltype' => 'Task',
                    ];
                }
            }
        }

        // Add solutions to timeline
        $solution_obj   = new ITILSolution();
        $solution_items = $solution_obj->find([
            'itemtype'  => static::getType(),
            'items_id'  => $this->getID(),
        ]);

        foreach ($solution_items as $solution_item) {
            // Safer to use a clean object to load our data
            $solution = new ITILSolution();
            $solution->setParentItem($this);
            $solution->fields = $solution_item;
            $solution->post_getFromDB();

            $timeline["ITILSolution_" . $solution_item['id'] ] = [
                'type'     => ITILSolution::class,
                'itiltype' => 'Solution',
                'item'     => [
                    'id'                 => $solution_item['id'],
                    'content'            => $solution_item['content'],
                    'date'               => $solution_item['date_creation'],
                    'users_id'           => $solution_item['users_id'],
                    'solutiontypes_id'   => $solution_item['solutiontypes_id'],
                    'can_edit'           => $objType::canUpdate() && $this->canSolve(),
                    'timeline_position'  => self::TIMELINE_RIGHT,
                    'users_id_editor'    => $solution_item['users_id_editor'],
                    'date_creation'      => $solution_item['date_creation'],
                    'date_mod'           => $solution_item['date_mod'],
                    'users_id_approval'  => $solution_item['users_id_approval'],
                    'date_approval'      => $solution_item['date_approval'],
                    'status'             => $solution_item['status'],
                ],
                'object' => $solution,
            ];
        }

        // Add validation to timeline
        $validation_class = $objType::getValidationClassName();
        if (
            class_exists($validation_class ?? '') && $params['with_validations']
            && (!$params['check_view_rights'] || $validation_class::canView())
        ) {
            /** @var CommonITILValidation $validation_obj */
            $validation_obj = getItemForItemtype($validation_class);
            $validations = $validation_obj->find([
                $foreignKey => $this->getID(),
            ]);

            foreach ($validations as $validations_id => $validation_row) {
                // Safer to use a clean object to load our data
                /** @var CommonITILValidation $validation */
                $validation = getItemForItemtype($validation_class);
                $validation->fields = $validation_row;
                $validation->post_getFromDB();

                $canedit = $validation_obj->can($validations_id, UPDATE);
                $cananswer = $validation_obj->canAnswer()
                    && $validation_row['status'] == CommonITILValidation::WAITING
                    && !$this->isSolved(true);
                $user = new User();
                $user->getFromDB($validation_row['users_id_validate']);

                $request_key = $validation_obj::getType() . '_' . $validations_id
                    . (empty($validation_row['validation_date']) ? '' : '_request'); // If no answer, no suffix to see attached documents on request

                $content = __s('Approval request');
                if (is_a($validation_row['itemtype_target'], CommonDBTM::class, true)) {
                    $validation_target = new $validation_row['itemtype_target']();
                    if ($validation_target->getFromDB($validation_row['items_id_target'])) {
                        $content .= " <i class='ti ti-arrow-right'></i><i class='" . htmlescape($validation_target->getIcon()) . " text-muted me-1'></i>"
                            . $validation_target->getlink();
                    }
                }
                $timeline[$request_key] = [
                    'type' => $validation_class,
                    'item' => [
                        'id'        => $validations_id,
                        'date'      => $validation_row['submission_date'],
                        'content'   => $content,
                        'comment_submission' => $validation_row['comment_submission'],
                        'users_id'  => $validation_row['users_id'],
                        'can_edit'  => $canedit,
                        'can_answer'   => $cananswer,
                        'users_id_validate' => ((int) $validation_row['users_id_validate'] > 0)
                            ? $validation_row['users_id_validate']
                            // 'users_id_validate' will be set to current user id once answer will be submitted
                            : ($cananswer ? Session::getLoginUserID() : 0),
                        'timeline_position' => $validation_row['timeline_position'],
                    ],
                    'itiltype' => 'Validation',
                    'class'    => 'validation-request '
                    . ($validation_row['status'] == CommonITILValidation::WAITING ? "validation-waiting" : "")
                    . ($validation_row['status'] == CommonITILValidation::ACCEPTED ? "validation-accepted" : "")
                    . ($validation_row['status'] == CommonITILValidation::REFUSED ? "validation-refused" : ""),
                    'item_action' => 'validation-request',
                    'object'      => $validation,
                ];

                if (!empty($validation_row['validation_date'])) {
                    $timeline[$validation_obj::getType() . "_" . $validations_id] = [
                        'type' => $validation_class,
                        'item' => [
                            'id'        => $validations_id,
                            'date'      => $validation_row['validation_date'],
                            'content'   => __s('Approval request answer') . " : " . $validation_class::getStatus($validation_row['status']),
                            'comment_validation' => $validation_row['comment_validation'],
                            'users_id'  => $validation_row['users_id_validate'],
                            'status'    => "status_" . $validation_row['status'],
                            'can_edit'  => $canedit,
                            'timeline_position' => $validation_row['timeline_position'],
                            'itemtype_target' => $validation_row['itemtype_target'],
                            'items_id_target' => $validation_row['items_id_target'],
                        ],
                        'class'       => 'validation-answer',
                        'itiltype'    => 'Validation',
                        'item_action' => 'validation-answer',
                        'object'      => $validation,
                    ];
                }
            }
        }

        // Add documents to timeline
        if ($params['with_documents']) {
            $document_item_obj = new Document_Item();
            $document_obj      = new Document();
            $document_items    = $document_item_obj->find([
                $this->getAssociatedDocumentsCriteria(!$params['check_view_rights']),
                'timeline_position'  => ['>', self::NO_TIMELINE],
            ]);
            foreach ($document_items as $document_item) {
                if (!$document_obj->getFromDB($document_item['documents_id'])) {
                    // Orphan `Document_Item`
                    continue;
                }

                $item = $document_obj->fields;
                $item['date'] = $document_item['date'] ?? $document_item['date_creation'];
                // #1476 - set date_creation, date_mod and owner to attachment ones
                $item['date_creation'] = $document_item['date_creation'];
                $item['date_mod'] = $document_item['date_mod'];
                $item['users_id'] = $document_item['users_id'];
                $item['documents_item_id'] = $document_item['id'];

                $item['timeline_position'] = $document_item['timeline_position'];
                $item['_can_edit'] = Document::canUpdate() && $document_obj->canUpdateItem();
                $item['_can_delete'] = Document::canDelete() && $document_obj->canDeleteItem() && $canupdate_parent;

                $timeline_key = $document_item['itemtype'] . "_" . $document_item['items_id'];
                $doc_entry = [
                    'type' => Document_Item::class,
                    'item' => $item,
                    '_is_image' => false,
                ];
                $docpath = GLPI_DOC_DIR . "/" . $item['filepath'];
                $is_image = Document::isImage($docpath);
                if ($is_image) {
                    $doc_entry['_is_image'] = true;
                    $doc_entry['_size'] = getimagesize($docpath);
                }
                if ($document_item['itemtype'] == static::getType()) {
                    // document associated directly to itilobject
                    $doc_entry['object'] = $document_obj;
                    $timeline["Document_" . $document_item['documents_id']] = $doc_entry;
                } elseif (isset($timeline[$timeline_key])) {
                    // document associated to a sub item of itilobject
                    if (!isset($timeline[$timeline_key]['documents'])) {
                        $timeline[$timeline_key]['documents'] = [];
                    }

                    $timeline[$timeline_key]['documents'][] = $doc_entry;
                }
            }
        }

        // Add logs to timeline
        if ($params['with_logs'] && Session::getCurrentInterface() == "central") {
            //add logs to timeline
            $log_items = Log::getHistoryData($this, 0, 0, [
                'OR' => [
                    'id_search_option' => ['>', 0],
                    'itemtype_link'    => [User::class, Group::class, Supplier::class],
                ],
            ]);

            foreach ($log_items as $log_row) {
                // Safer to use a clean object to load our data
                $log = new Log();
                $log->fields = $log_row;
                $log->post_getFromDB();

                $content = $log_row['change'];
                if (strlen($log_row['field']) > 0) {
                    $content = sprintf(__s("%s: %s"), htmlescape($log_row['field']), $content);
                }
                $content = "<i class='ti ti-history me-1' title='" . __s("Log entry") . "' data-bs-toggle='tooltip'></i>" . $content;
                $user_id = 0;
                // try to extract ID from "user_name" (which was created using User::getNameForLog)
                if (preg_match('/ \((\d+)\)$/', $log_row["user_name"], $m)) {
                    $user_id = $m[1];
                }
                $timeline["Log_" . $log_row['id'] ] = [
                    'type'     => Log::class,
                    'class'    => 'text-muted d-none',
                    'item'     => [
                        'id'                 => $log_row['id'],
                        'content'            => $content,
                        'is_content_safe'    => true,
                        'date'               => $log_row['date_mod'],
                        'users_id'           => $user_id,
                        'can_edit'           => false,
                        'timeline_position'  => self::TIMELINE_LEFT,
                    ],
                    'object' => $log,
                ];
            }
        }

        // add autoreminders to timeline
        $autoreminder_obj = new ITILReminder();
        $autoreminders = $autoreminder_obj->find(['items_id'  => $this->getID()]);
        foreach ($autoreminders as $autoreminder_id => $autoreminder) {
            $autoreminder_obj = ITILReminder::getByID($autoreminder_id);
            if (!$autoreminder_obj instanceof ITILReminder) {
                continue;
            }
            $pending_reason = $autoreminder_obj->getPendingReason();
            $content = sprintf(
                '<span>%1$s%2$s (<span data-bs-toggle="popover" data-bs-html="true" data-bs-sanitize="true" data-bs-content="%3$s"><u>%4$s</u></span>)</span>',
                '<i class="ti ti-refresh-alert text-warning me-1"></i>',
                htmlescape(ITILReminder::getTypeName(1)),
                $autoreminder_obj->fields['content'] ?? '',
                htmlescape($autoreminder_obj->fields['name'])
            );

            $timeline["ITILReminder_" . $autoreminder_id] = [
                'type' => ITILReminder::class,
                'item' => [
                    'id' => $autoreminder_id,
                    'content' => $content,
                    'is_content_safe'    => true,
                    'date' => $autoreminder['date_creation'],
                    'users_id' => 0,
                    'can_edit' => false,
                    'timeline_position' => self::TIMELINE_LEFT,
                ],
                'object' => $autoreminder_obj,
            ];
        }

        Plugin::doHook(Hooks::SHOW_IN_TIMELINE, ['item' => $this, 'timeline' => &$timeline]); // @phpstan-ignore classConstant.deprecated
        Plugin::doHook(Hooks::TIMELINE_ITEMS, ['item' => $this, 'timeline' => &$timeline]);

        //sort timeline items by date. If items have the same date, sort by id
        $reverse = $params['sort_by_date_desc'];
        usort($timeline, function ($a, $b) use ($reverse) {
            $date_a = $a['item']['date_creation'] ?? $a['item']['date'];
            $date_b = $b['item']['date_creation'] ?? $b['item']['date'];
            $diff = strtotime($date_a) - strtotime($date_b);
            if ($diff === 0) {
                $diff = $a['item']['id'] - $b['item']['id'];
            }
            return $reverse ? 0 - $diff : $diff;
        });

        return $timeline;
    }


    /**
     * @since 9.4.0
     *
     * @param CommonDBTM $item The item whose form should be shown
     * @param integer $id ID of the item
     * @param mixed[] $params Array of extra parameters
     *
     * @return void
     */
    public static function showSubForm(CommonDBTM $item, $id, $params)
    {

        if ($item instanceof Document_Item) {
            Document_Item::showAddFormForItem($params['parent'], '');
        } elseif ($item->getType() == $params['parent']->getType()) {
            self::showEditDescriptionForm($params['parent']);
        } elseif ($item->can(-1, CREATE, $params)) {
            $item->showForm($id, $params);
        }
    }

    public static function showEditDescriptionForm(CommonITILObject $item)
    {
        $can_requester = $item->canRequesterUpdateItem();
        TemplateRenderer::getInstance()->display('components/itilobject/timeline/simple_form.html.twig', [
            'item'          => $item,
            'canupdate'     => (Session::getCurrentInterface() == "central" && $item->canUpdateItem()),
            'can_requester' => $can_requester,
        ]);
    }

    /**
     * Summary of getITILActors
     * Get the list of actors for the current Change
     * will return an assoc array of users_id => array of roles.
     *
     * @since 9.4.0
     *
     * @return array[] of array[] of users and roles
     */
    public function getITILActors()
    {
        global $DB;

        $users_table = $this->getTable() . '_users';
        switch ($this::class) {
            case Ticket::class:
                $groups_table = 'glpi_groups_tickets';
                break;
            case Problem::class:
                $groups_table = 'glpi_groups_problems';
                break;
            default:
                $groups_table = $this->getTable() . '_groups';
                break;
        }
        $fk = $this->getForeignKeyField();

        $subquery1 = new QuerySubQuery([
            'SELECT'    => [
                'usr.id AS users_id',
                'tu.type AS type',
            ],
            'FROM'      => "$users_table AS tu",
            'INNER JOIN' => [
                User::getTable() . ' AS usr' => [
                    'ON' => [
                        'tu'  => 'users_id',
                        'usr' => 'id',
                    ],
                ],
            ],
            'WHERE'     => [
                "tu.$fk" => $this->getID(),
            ],
        ]);

        $subquery2 = new QuerySubQuery([
            'SELECT'    => [
                'usr.id AS users_id',
                'gt.type AS type',
            ],
            'FROM'      => "$groups_table AS gt",
            'INNER JOIN' => [
                Group_User::getTable() . ' AS gu'   => [
                    'ON' => [
                        'gu'  => 'groups_id',
                        'gt'  => 'groups_id',
                    ],
                ],
                User::getTable() . ' AS usr'        => [
                    'ON' => [
                        'gu'  => 'users_id',
                        'usr' => 'id',
                    ],
                ],
            ],
            'WHERE'     => [
                "gt.$fk" => $this->getID(),
            ],
        ]);

        $union = new QueryUnion([$subquery1, $subquery2], false, 'allactors');
        $iterator = $DB->request([
            'SELECT'          => [
                'users_id',
                'type',
            ],
            'DISTINCT'        => true,
            'FROM'            => $union,
        ]);

        $users_keys = [];
        foreach ($iterator as $current_tu) {
            $users_keys[$current_tu['users_id']][] = $current_tu['type'];
        }

        return $users_keys;
    }


    /**
     * Number of followups of the object
     *
     * @param boolean $with_private true: all followups / false: only public ones (default 1)
     *
     * @return integer followup count
     **/
    public function numberOfFollowups($with_private = true)
    {
        global $DB;

        $RESTRICT = [];
        if ($with_private !== true) {
            $RESTRICT['is_private'] = 0;
        }

        // Set number of followups
        $result = $DB->request([
            'COUNT'  => 'cpt',
            'FROM'   => 'glpi_itilfollowups',
            'WHERE'  => [
                'itemtype'  => $this->getType(),
                'items_id'  => $this->fields['id'],
            ] + $RESTRICT,
        ])->current();

        return $result['cpt'];
    }

    /**
     * Number of tasks of the object
     *
     * @param boolean $with_private true: all followups / false: only public ones (default 1)
     *
     * @return integer
     **/
    public function numberOfTasks($with_private = true)
    {
        global $DB;

        $table = 'glpi_' . strtolower($this->getType()) . 'tasks';

        $RESTRICT = [];
        if ($with_private !== true && $this->getType() == 'Ticket') {
            //No private tasks for Problems and Changes
            $RESTRICT['is_private'] = 0;
        }

        // Set number of tasks
        $row = $DB->request([
            'COUNT'  => 'cpt',
            'FROM'   => $table,
            'WHERE'  => [
                $this->getForeignKeyField()   => $this->fields['id'],
            ] + $RESTRICT,
        ])->current();
        return (int) $row['cpt'];
    }

    /**
     * Check if input contains a flag set to prevent 'takeintoaccount' delay computation.
     *
     * @param array $input
     *
     * @return boolean
     */
    public function isTakeIntoAccountComputationBlocked($input)
    {
        return array_key_exists('_do_not_compute_takeintoaccount', $input)
         && $input['_do_not_compute_takeintoaccount'];
    }


    /**
     * Check if input contains a flag set to prevent status computation.
     *
     * @param array $input
     *
     * @return boolean
     */
    public function isStatusComputationBlocked(array $input)
    {
        return array_key_exists('_do_not_compute_status', $input)
         && $input['_do_not_compute_status'];
    }


    public function addDefaultFormTab(array &$ong)
    {

        $timeline    = $this->getTimelineItems(['with_logs' => false]);
        $nb_elements = count($timeline);
        $label = static::getTypeName(1);

        $ong[static::getType() . '$main'] = static::createTabEntry($label, $nb_elements, static::getType());
        return $this;
    }

    public static function getAdditionalMenuOptions()
    {
        $tplclass = self::getTemplateClass();
        if ($tplclass::canView()) {
            $menu = [
                $tplclass => [
                    'title' => $tplclass::getTypeName(Session::getPluralNumber()),
                    'page'  => $tplclass::getSearchURL(false),
                    'icon'  => $tplclass::getIcon(),
                    'links' => [
                        'search' => $tplclass::getSearchURL(false),
                    ],
                ],
            ];

            if ($tplclass::canCreate()) {
                $menu[$tplclass]['links']['add'] = $tplclass::getFormURL(false);
            }
            return $menu;
        }
        return false;
    }

    public static function getAdditionalMenuLinks()
    {
        $links = [];
        $tplclass = self::getTemplateClass();
        if ($tplclass::canView()) {
            $links['template'] = $tplclass::getSearchURL(false);
        }
        $links['summary_kanban'] = static::getFormURL(false) . '?showglobalkanban=1';

        return $links;
    }


    /**
     * Get template to use
     * Use force_template first, then try on template define for type and category
     * then use default template of active profile of connected user and then use default entity one
     *
     * @param integer      $force_template     itiltemplate_id to use (case of preview for example)
     * @param integer|null $type               type of the ticket
     *                                         (use Ticket::INCIDENT_TYPE or Ticket::DEMAND_TYPE constants value)
     * @param integer      $itilcategories_id  ticket category
     * @param integer      $entities_id
     *
     * @return ITILTemplate
     *
     * @since 9.5.0
     **/
    public function getITILTemplateToUse(
        $force_template = 0,
        $type = null,
        $itilcategories_id = 0,
        $entities_id = -1
    ) {
        if (!$type && $this->getType() != Ticket::getType()) {
            $type = true;
        }
        // Load template if available :
        $tplclass = static::getTemplateClass();
        $tt              = getItemForItemtype($tplclass);
        $template_loaded = false;

        if ($force_template) {
            // with type and categ
            if ($tt->getFromDBWithData($force_template, true)) {
                $template_loaded = true;
            }
        }

        if (
            !$template_loaded
            && $type
            && $itilcategories_id
        ) {
            $categ = new ITILCategory();
            if ($categ->getFromDB($itilcategories_id)) {
                $field = $this->getTemplateFieldName($type);

                if ($categ->fields[$field]) {
                    // without type and categ
                    if ($tt->getFromDBWithData($categ->fields[$field], false)) {
                        $template_loaded = true;
                    }
                }
            }
        }

        // If template loaded from type and category do not check after
        if ($template_loaded) {
            return $tt;
        }

        //Get template from profile
        if ($type) {
            $field = $this->getTemplateFieldName($type);
            $field = str_replace(['_incident', '_demand'], ['', ''], $field);
            // load default profile one if not already loaded
            if (
                isset($_SESSION['glpiactiveprofile'][$field])
                && $_SESSION['glpiactiveprofile'][$field]
            ) {
                // with type and categ
                if (
                    $tt->getFromDBWithData(
                        $_SESSION['glpiactiveprofile'][$field],
                        true
                    )
                ) {
                    $template_loaded = true;
                }
            }
        }

        //Get template from entity
        if (
            !$template_loaded
            && ($entities_id >= 0)
        ) {
            // load default entity one if not already loaded
            $template_id = Entity::getUsedConfig(
                strtolower($this->getType()) . 'templates_strategy',
                $entities_id,
                strtolower($this->getType()) . 'templates_id',
                0
            );
            if ($template_id > 0 && $tt->getFromDBWithData($template_id, true)) {
                $template_loaded = true;
            }
        }

        // Check if profile / entity set type and category and try to load template for these values
        if ($template_loaded) { // template loaded for profile or entity
            $newtype              = $type;
            $newitilcategories_id = $itilcategories_id;
            // Get predefined values for ticket template
            if (isset($tt->predefined['itilcategories_id']) && $tt->predefined['itilcategories_id']) {
                $newitilcategories_id = $tt->predefined['itilcategories_id'];
            }
            if (isset($tt->predefined['type']) && $tt->predefined['type']) {
                $newtype = $tt->predefined['type'];
            }
            if (
                $newtype != $type
                && $newitilcategories_id != $itilcategories_id
            ) {
                $categ = new ITILCategory();
                if ($categ->getFromDB($newitilcategories_id)) {
                    $field = $this->getTemplateFieldName($newtype);

                    if (isset($categ->fields[$field]) && $categ->fields[$field]) {
                        // without type and categ
                        if ($tt->getFromDBWithData($categ->fields[$field], false)) {
                            $template_loaded = true;
                        }
                    }
                }
            }
        }
        return $tt;
    }

    /**
     * Get template field name
     *
     * @param int $type Type, if any
     *
     * @return string
     */
    public function getTemplateFieldName($type = null): string
    {
        $field = strtolower(static::getType()) . 'templates_id';
        if (static::getType() === Ticket::getType()) {
            switch ($type) {
                case Ticket::INCIDENT_TYPE:
                    $field .= '_incident';
                    break;

                case Ticket::DEMAND_TYPE:
                    $field .= '_demand';
                    break;

                case true:
                    //for changes and problem, or from profiles
                    break;

                default:
                    $field = '';
                    trigger_error('Missing type for Ticket template!', E_USER_WARNING);
                    break;
            }
        }

        return $field;
    }

    /**
     * @since 9.5.0
     *
     * @param integer $entity entities_id usefull if function called by cron (default 0)
     **/
    abstract public static function getDefaultValues($entity = 0);

    /**
     * Get template class name.
     *
     * @since 9.5.0
     *
     * @return class-string<ITILTemplate>
     */
    public static function getTemplateClass()
    {
        return static::getType() . 'Template';
    }

    /**
     * Get template form field name
     *
     * @since 9.5.0
     *
     * @return string
     */
    public static function getTemplateFormFieldName()
    {
        return '_' . strtolower(static::getType()) . 'template';
    }

    /**
     * Get common request criteria
     *
     * @since 9.5.0
     *
     * @return array
     */
    public static function getCommonCriteria()
    {
        $fk = self::getForeignKeyField();
        $gtable = str_replace('glpi_', 'glpi_groups_', static::getTable());
        $itable = str_replace('glpi_', 'glpi_items_', static::getTable());
        if (self::getType() == 'Change') {
            $gtable = 'glpi_changes_groups';
            $itable = 'glpi_changes_items';
        }
        $utable = static::getTable() . '_users';
        $stable = static::getTable() . '_suppliers';
        if (self::getType() == 'Ticket') {
            $stable = 'glpi_suppliers_tickets';
        }
        $table = static::getTable();
        $criteria = [
            'SELECT'          => [
                "$table.*",
                'glpi_itilcategories.completename AS catname',
            ],
            'DISTINCT'        => true,
            'FROM'            => $table,
            'LEFT JOIN'       => [
                $gtable  => [
                    'ON' => [
                        $table   => 'id',
                        $gtable  => $fk,
                    ],
                ],
                $utable  => [
                    'ON' => [
                        $table   => 'id',
                        $utable  => $fk,
                    ],
                ],
                $stable  => [
                    'ON' => [
                        $table   => 'id',
                        $stable  => $fk,
                    ],
                ],
                'glpi_itilcategories'      => [
                    'ON' => [
                        $table                  => 'itilcategories_id',
                        'glpi_itilcategories'   => 'id',
                    ],
                ],
                $itable  => [
                    'ON' => [
                        $table   => 'id',
                        $itable  => $fk,
                    ],
                ],
            ],
            'ORDERBY'            => "$table.date_mod DESC",
        ];
        if (count($_SESSION["glpiactiveentities"]) > 1) {
            $criteria['LEFT JOIN']['glpi_entities'] = [
                'ON' => [
                    'glpi_entities'   => 'id',
                    $table            => 'entities_id',
                ],
            ];
            $criteria['SELECT'] = array_merge(
                $criteria['SELECT'],
                [
                    'glpi_entities.completename AS entityname',
                    "$table.entities_id AS entityID",
                ]
            );
        }
        return $criteria;
    }

    public function getForbiddenSingleMassiveActions()
    {
        $excluded = parent::getForbiddenSingleMassiveActions();

        if (isset($this->fields['global_validation']) && $this->fields['global_validation'] != CommonITILValidation::NONE) {
            //a validation has already been requested/done
            $excluded[] = 'TicketValidation:submit_validation';
        }

        $excluded[] = '*:add_actor';
        $excluded[] = '*:add_task';
        $excluded[] = '*:add_followup';
        $excluded[] = 'CommonITILObject_CommonITILObject:add';
        $excluded[] = 'CommonITILObject_CommonITILObject:delete';

        return $excluded;
    }

    /**
     * Returns criteria that can be used to get documents related to current instance.
     *
     * @param bool      $bypass_rights  Whether to bypass rights checks (default: false)
     * @param User|null $user           User for rights checking (default: null = current session rights)
     *
     * @return array
     */
    public function getAssociatedDocumentsCriteria($bypass_rights = false, ?User $user = null): array
    {
<<<<<<< HEAD
        $task_class = static::getTaskClass();

=======
        $user_id = $user ? $user->getID() : Session::getLoginUserID();

        $task_class = $this->getType() . 'Task';
        /** @var DBmysql $DB */
>>>>>>> 379bdd1e
        global $DB; // Used to get subquery results - better performance

        $or_crits = [
            // documents associated to ITIL item directly
            [
                Document_Item::getTableField('itemtype') => $this->getType(),
                Document_Item::getTableField('items_id') => $this->getID(),
            ],
        ];

        // documents associated to followups
        if ($bypass_rights || ITILFollowup::canView()) {
            $fup_crits = [
                ITILFollowup::getTableField('itemtype') => $this->getType(),
                ITILFollowup::getTableField('items_id') => $this->getID(),
            ];
            if (!$bypass_rights) {
                $can_seeprivate = ($user === null)
                    ? Session::haveRight(ITILFollowup::$rightname, ITILFollowup::SEEPRIVATE)
                    : $user->hasRight(ITILFollowup::$rightname, ITILFollowup::SEEPRIVATE, $this->fields['entities_id']);

                if (!$can_seeprivate) {
                    $fup_crits[] = [
                        'OR' => ['is_private' => 0, 'users_id' => $user_id],
                    ];
                }
            }

            // Run the subquery separately. It's better for huge databases
            $iterator_tmp = $DB->request([
                'SELECT' => 'id',
                'FROM'   => ITILFollowup::getTable(),
                'WHERE'  => $fup_crits,
            ]);
            $arr_values = array_column(iterator_to_array($iterator_tmp, false), 'id');
            if (count($arr_values) > 0) {
                $or_crits[] = [
                    Document_Item::getTableField('itemtype') => ITILFollowup::getType(),
                    Document_Item::getTableField('items_id') => $arr_values,
                ];
            }
        }

        // documents associated to solutions
        if ($bypass_rights || ITILSolution::canView()) {
            // Run the subquery separately. It's better for huge databases
            $iterator_tmp = $DB->request([
                'SELECT' => 'id',
                'FROM'   => ITILSolution::getTable(),
                'WHERE'  => [
                    ITILSolution::getTableField('itemtype') => $this->getType(),
                    ITILSolution::getTableField('items_id') => $this->getID(),
                ],
            ]);
            $arr_values = array_column(iterator_to_array($iterator_tmp, false), 'id');
            if (count($arr_values) > 0) {
                $or_crits[] = [
                    Document_Item::getTableField('itemtype') => ITILSolution::getType(),
                    Document_Item::getTableField('items_id') => $arr_values,
                ];
            }
        }

        // documents associated to ticketvalidation
        $validation_class = static::getType() . 'Validation';
        if (class_exists($validation_class) && ($bypass_rights ||  $validation_class::canView())) {
            // Run the subquery separately. It's better for huge databases
            $iterator_tmp = $DB->request([
                'SELECT' => 'id',
                'FROM'   => $validation_class::getTable(),
                'WHERE'  => [
                    $validation_class::getTableField($validation_class::$items_id) => $this->getID(),
                ],
            ]);
            $arr_values = array_column(iterator_to_array($iterator_tmp, false), 'id');
            if (count($arr_values) > 0) {
                $or_crits[] = [
                    Document_Item::getTableField('itemtype') => $validation_class::getType(),
                    Document_Item::getTableField('items_id') => $arr_values,
                ];
            }
        }

        // documents associated to tasks
        if ($bypass_rights || $task_class::canView()) {
            $tasks_crit = [
                $this->getForeignKeyField() => $this->getID(),
            ];
<<<<<<< HEAD

            if (!$bypass_rights) {
                $private_task_crit = [];
                if (!Session::haveRight($task_class::$rightname, CommonITILTask::SEEPRIVATE)) {
                    $private_task_crit = [
                        'is_private' => 0,
                        'users_id' => Session::getLoginUserID(),
                        'users_id_tech' => Session::getLoginUserID(),
                    ];
                }
                if (Session::haveRight($task_class::$rightname, CommonITILTask::SEEPRIVATEGROUPS) && !empty($_SESSION["glpigroups"])) {
                    $private_task_crit['groups_id_tech'] = $_SESSION["glpigroups"];
                }
                if (!empty($private_task_crit)) {
                    $tasks_crit[] = ['OR' => $private_task_crit];
                }
=======
            if (!$bypass_rights) {
                $can_seeprivate = ($user === null)
                    ? Session::haveRight($task_class::$rightname, CommonITILTask::SEEPRIVATE)
                    : $user->hasRight($task_class::$rightname, CommonITILTask::SEEPRIVATE, $this->fields['entities_id']);

                if (!$can_seeprivate) {
                    $fup_crits[] = [
                        'OR' => ['is_private' => 0, 'users_id' => $user_id],
                    ];
                }
>>>>>>> 379bdd1e
            }

            // Run the subquery separately. It's better for huge databases
            $iterator_tmp = $DB->request([
                'SELECT' => 'id',
                'FROM'   => $task_class::getTable(),
                'WHERE'  => $tasks_crit,
            ]);
            $arr_values = array_column(iterator_to_array($iterator_tmp, false), 'id');
            if (count($arr_values) > 0) {
                $or_crits[] = [
                    'glpi_documents_items.itemtype' => $task_class::getType(),
                    'glpi_documents_items.items_id' => $arr_values,
                ];
            }
        }
        return ['OR' => $or_crits];
    }

    /**
     * Check if this item is new
     *
     * @return bool
     */
    protected function isNew()
    {
        if (isset($this->input['status'])) {
            $status = $this->input['status'];
        } elseif (isset($this->fields['status'])) {
            $status = $this->fields['status'];
        } else {
            throw new LogicException("Can't get status value: no object loaded");
        }

        return $status == CommonITILObject::INCOMING;
    }

    /**
     * Retrieve linked items table name
     *
     * @since 9.5.0
     *
     * @return string
     */
    public static function getItemsTable()
    {
        switch (static::getType()) {
            case 'Change':
                return 'glpi_changes_items';
            case 'Problem':
                return 'glpi_items_problems';
            case 'Ticket':
                return 'glpi_items_tickets';
            default:
                throw new RuntimeException('Unknown ITIL type ' . static::getType());
        }
    }


    public function getLinkedItems(): array
    {
        global $DB;

        $assets = $DB->request([
            'SELECT' => ["itemtype", "items_id"],
            'FROM'   => static::getItemsTable(),
            'WHERE'  => [$this->getForeignKeyField() => $this->getID()],
        ]);

        $assets = iterator_to_array($assets);

        $tab = [];
        foreach ($assets as $asset) {
            if (!class_exists($asset['itemtype'])) {
                //ignore if class does not exist (maybe a plugin)
                continue;
            }
            $tab[$asset['itemtype']][$asset['items_id']] = $asset['items_id'];
        }

        return $tab;
    }

    /**
     * Should impact tab be displayed? Check if there is a valid linked item
     *
     * @return boolean
     */
    protected function hasImpactTab()
    {
        foreach (array_keys($this->getLinkedItems()) as $itemtype) {
            $class = $itemtype;
            if (Impact::isEnabled($class) && Session::getCurrentInterface() === "central") {
                return true;
            }
        }
        return false;
    }

    /**
     * Get criteria needed to match objets with an "open" status (= not resolved
     * or closed)
     *
     * @return array
     */
    public static function getOpenCriteria(): array
    {
        $table = static::getTable();

        return [
            'NOT' => [
                "$table.status" => array_merge(
                    static::getSolvedStatusArray(),
                    static::getClosedStatusArray()
                ),
            ],
        ];
    }

    public function handleItemsIdInput(): void
    {
        if (!empty($this->input['items_id'])) {
            $item_link_class = static::getItemLinkClass();
            $item_link = getItemForItemtype($item_link_class);
            foreach ($this->input['items_id'] as $itemtype => $items) {
                foreach ($items as $items_id) {
                    $item_link->add([
                        'items_id'                    => $items_id,
                        'itemtype'                    => $itemtype,
                        static::getForeignKeyField()  => $this->fields['id'],
                        '_disablenotif'               => true,
                    ]);
                }
            }
        }
    }

    /**
     * @return class-string<CommonDBTM>
     */
    abstract public static function getItemLinkClass(): string;

    /**
     * Handle "_tasktemplates_id" special input
     */
    public function handleTaskTemplateInput()
    {
        // Check input is valid
        if (
            !isset($this->input['_tasktemplates_id'])
            || !is_array($this->input['_tasktemplates_id'])
            || !count($this->input['_tasktemplates_id'])
        ) {
            return;
        }

        // Add tasks in tasktemplates if defined in itiltemplate
        $itiltask   = static::getTaskClassInstance();
        foreach ($this->input['_tasktemplates_id'] as $tasktemplates_id) {
            $itiltask->add([
                '_tasktemplates_id'           => $tasktemplates_id,
                $this->getForeignKeyField()   => $this->fields['id'],
                'date'                        => $this->fields['date'],
                '_do_not_compute_status'      => $this->input['_do_not_compute_status'] ?? false,
            ]);
        }
    }

    /**
     * Handle "_itilfollowuptemplates_id" special input
     */
    public function handleITILFollowupTemplateInput(): void
    {
        // Check input is valid
        if (
            !isset($this->input['_itilfollowuptemplates_id'])
            || !is_array($this->input['_itilfollowuptemplates_id'])
            || !count($this->input['_itilfollowuptemplates_id'])
        ) {
            return;
        }

        // Add tasks in itilfollowup template if defined in itiltemplate
        foreach ($this->input['_itilfollowuptemplates_id'] as $fup_templates_id) {
            $values = [
                '_itilfollowuptemplates_id' => $fup_templates_id,
                'itemtype'                  => $this->getType(),
                'items_id'                  => $this->getID(),
                '_do_not_compute_status'    => $this->input['_do_not_compute_status'] ?? 0,
                '_do_not_compute_takeintoaccount' => $this->input['_do_not_compute_takeintoaccount'] ?? 0,
            ];
            // Insert new followup from template
            $fup = new ITILFollowup();
            $fup->add($values);
        }
    }

    /**
     * Handle "_solutiontemplates_id" special input
     */
    public function handleSolutionTemplateInput(): void
    {
        // Check input is valid
        if (!isset($this->input['_solutiontemplates_id'])) {
            return;
        }

        $solution = new ITILSolution();
        $input = [
            '_solutiontemplates_id' => $this->input['_solutiontemplates_id'],
            'itemtype'              => $this->getType(),
            'items_id'              => $this->getID(),
        ];
        if (isset($this->input['_do_not_compute_status'])) {
            $input['_do_not_compute_status'] = $this->input['_do_not_compute_status'];
        }
        $solution->add($input);
    }

    /**
     * Handle notifications to be sent after item creation.
     *
     * @return void
     */
    public function handleNewItemNotifications(): void
    {
        global $CFG_GLPI;

        if (!isset($this->input['_disablenotif']) && $CFG_GLPI['use_notifications']) {
            $this->getFromDB($this->fields['id']); // Reload item to get actual status

            NotificationEvent::raiseEvent('new', $this);

            $status = $this->fields['status'] ?? null;

            //Check if a waiting ITIL solution has been posted to avoid sending duplicate notifications.
            $has_waiting_solution = countElementsInTable(
                ITILSolution::getTable(),
                [
                    'itemtype' => Ticket::class,
                    'items_id' => $this->getID(),
                    'status'   => CommonITILValidation::WAITING,
                ]
            ) > 0;

            if (in_array($status, static::getSolvedStatusArray()) && !$has_waiting_solution) {
                NotificationEvent::raiseEvent('solved', $this);
            }
            if (in_array($status, static::getClosedStatusArray())) {
                NotificationEvent::raiseEvent('closed', $this);
            }
        }
    }

    /**
     * Handle the input related to validation step threshold update.
     */
    private function handleValidationStepThresholdInput(array $input): void
    {
        // Action for `validationsteps_threshold` rule action
        if (!array_key_exists('_validationsteps_threshold', $input)) {
            return;
        }

        $relation_fields = [
            'itemtype' => static::class,
            'items_id' => $this->getID(),
            'validationsteps_id' => $input['_validationsteps_id'] ?? ValidationStep::getDefault()->getID(),
        ];

        $success = false;

        $itil_validationstep = static::getValidationStepInstance();
        if ($itil_validationstep->getFromDBByCrit($relation_fields)) {
            $success = $itil_validationstep->update([
                'id' => $itil_validationstep->getID(),
                'minimal_required_validation_percent' => $input['_validationsteps_threshold'],
            ]);
        } else {
            $success = $itil_validationstep->add($relation_fields + [
                'minimal_required_validation_percent' => $input['_validationsteps_threshold'],
            ]);
        }

        if ($success === false) {
            throw new RuntimeException('Unable to update the validation step threshold.');
        }
    }

    /**
     * Manage Validation add from input (form and rules)
     *
     * @param array $input
     *
     * @return boolean
     */
    public function manageValidationAdd($input)
    {
        $validation = static::getValidationClassInstance();

        if ($validation === null) {
            return true;
        }

        $self_fk = $this->getForeignKeyField();

        //Action for send_validation rule
        if (isset($input["_add_validation"])) {
            if (isset($input['entities_id'])) {
                $entid = $input['entities_id'];
            } elseif (isset($this->fields['entities_id'])) {
                $entid = $this->fields['entities_id'];
            } else {
                return false;
            }

            $validations_to_send = [];
            if (!is_array($input["_add_validation"])) {
                $input["_add_validation"] = [$input["_add_validation"]];
            }

            // user/groups assignements
            foreach ($input["_add_validation"] as $key => $value) {
                switch ($value) {
                    case 'requester_supervisor':
                        if (
                            isset($input['_groups_id_requester'])
                            && $input['_groups_id_requester']
                        ) {
                            $users = Group_User::getGroupUsers(
                                $input['_groups_id_requester'],
                                ['is_manager' => 1]
                            );
                            foreach ($users as $data) {
                                $validations_to_send[] = [
                                    'itemtype_target' => User::class,
                                    'items_id_target' => $data['id'],
                                ];
                            }
                        }
                        // Add to already set groups
                        foreach ($this->getGroups(CommonITILActor::REQUESTER) as $d) {
                            $users = Group_User::getGroupUsers(
                                $d['groups_id'],
                                ['is_manager' => 1]
                            );
                            foreach ($users as $data) {
                                $validations_to_send[] = [
                                    'itemtype_target' => User::class,
                                    'items_id_target' => $data['id'],
                                ];
                            }
                        }
                        break;

                    case 'assign_supervisor':
                        if (
                            isset($input['_groups_id_assign'])
                            && $input['_groups_id_assign']
                        ) {
                            $users = Group_User::getGroupUsers(
                                $input['_groups_id_assign'],
                                ['is_manager' => 1]
                            );
                            foreach ($users as $data) {
                                $validations_to_send[] = [
                                    'itemtype_target' => User::class,
                                    'items_id_target' => $data['id'],
                                ];
                            }
                        }
                        foreach ($this->getGroups(CommonITILActor::ASSIGN) as $d) {
                            $users = Group_User::getGroupUsers(
                                $d['groups_id'],
                                ['is_manager' => 1]
                            );
                            foreach ($users as $data) {
                                $validations_to_send[] = [
                                    'itemtype_target' => User::class,
                                    'items_id_target' => $data['id'],
                                ];
                            }
                        }
                        break;

                    case 'requester_responsible':
                        if (isset($input['_users_id_requester'])) {
                            $requesters = is_array($input['_users_id_requester'])
                                ? $input['_users_id_requester']
                                : [$input['_users_id_requester']];
                            foreach ($requesters as $users_id) {
                                $user = new User();
                                if ($user->getFromDB($users_id)) {
                                    $validations_to_send[] = [
                                        'itemtype_target' => User::class,
                                        'items_id_target' => $user->fields['users_id_supervisor'],
                                    ];
                                }
                            }
                        }
                        break;

                    default:
                        // Group case from rules
                        if ($key === 'group') {
                            foreach ($value as $groups_id) {
                                $validation_right = 'validate';
                                if ($this->getType() === Ticket::class) {
                                    $validation_right = isset($input['type']) && $input['type'] == Ticket::DEMAND_TYPE
                                        ? 'validate_request'
                                        : 'validate_incident';
                                }
                                $opt = [
                                    'groups_id' => $groups_id,
                                    'right'     => $validation_right,
                                    'entity'    => $entid,
                                ];

                                $data_users = $validation->getGroupUserHaveRights($opt);

                                foreach ($data_users as $user) {
                                    $validations_to_send[] = [
                                        'itemtype_target' => User::class,
                                        'items_id_target' => $user['id'],
                                    ];
                                }
                            }
                        } elseif ($key === 'group_any') {
                            foreach ($value as $groups_id) {
                                $validations_to_send[] = [
                                    'itemtype_target' => Group::class,
                                    'items_id_target' => $groups_id,
                                ];
                            }
                        } elseif ((int) $value > 0) {
                            $validations_to_send[] = [
                                'itemtype_target' => User::class,
                                'items_id_target' => $value,
                            ];
                        }
                }
            }

            // Validation user added on ticket form
            if (array_key_exists('_validation_targets', $input)) {
                foreach ($input['_validation_targets'] as $validation_target) {
                    if (
                        !array_key_exists('itemtype_target', $validation_target)
                        || !array_key_exists('items_id_target', $validation_target)
                    ) {
                        continue; // User may have not selected both fields
                    }
                    if (!is_array($validation_target['items_id_target'])) {
                        $validation_target['items_id_target'] = [$validation_target['items_id_target']];
                    }
                    foreach ($validation_target['items_id_target'] as $items_id_target) {
                        $validations_to_send[] = [
                            'itemtype_target'    => $validation_target['itemtype_target'],
                            'items_id_target'    => $items_id_target,
                            'validationsteps_id' => $validation_target['validationsteps_id'] ?? null,
                        ];
                    }
                }
            }

            // Keep only one
            $validations_to_send = array_unique($validations_to_send, SORT_REGULAR);

            if (count($validations_to_send)) {
                $values            = [];
                $values[$self_fk]  = $this->fields['id'];
                if (isset($input['id']) && $input['id'] != $this->fields['id']) {
                    $values['_itilobject_add'] = true;
                }

                // to know update by rules
                if (isset($input["_rule_process"])) {
                    $values['_rule_process'] = $input["_rule_process"];
                }
                // if auto_import, tranfert it for validation
                if (isset($input['_auto_import'])) {
                    $values['_auto_import'] = $input['_auto_import'];
                }

                // Cron or rule process of hability to do
                if (
                    Session::isCron()
                    || isset($input["_auto_import"])
                    || isset($input["_rule_process"])
                    || $validation->can(-1, CREATE, $values)
                ) { // cron or allowed user
                    $add_done = false;
                    foreach ($validations_to_send as $validation_to_send) {
                        // Do not auto add twice same validation
                        if (
                            $validation_to_send['itemtype_target'] === User::class
                            && $this->isUserValidationRequested($validation_to_send['items_id_target'], false)
                        ) {
                            continue;
                        }

                        $values['itemtype_target']     = $validation_to_send['itemtype_target'];
                        $values['items_id_target']     = $validation_to_send['items_id_target'];
                        $values['_validationsteps_id'] = $validation_to_send['validationsteps_id'] ?? null;

                        // add validation step
                        if (isset($input['_validationsteps_id']) && $values['_validationsteps_id'] === null) {
                            $values['_validationsteps_id'] = $input['_validationsteps_id'];
                        }

                        if ($validation->add($values)) {
                            $add_done = true;
                        }
                    }
                    if ($add_done) {
                        Event::log(
                            $this->fields['id'],
                            strtolower($this->getType()),
                            4,
                            "tracking",
                            sprintf(
                                __('%1$s updates the item %2$s'),
                                $_SESSION["glpiname"],
                                $this->fields['id']
                            )
                        );
                    }
                }
            }
        }
        return true;
    }

    /**
     * Manage actors posted by itil form
     * New way to do it with a general array containing all item actors.
     * We compare to old actors (in case of items's update) to know which we need to remove/add/update
     *
     * @param bool $disable_notifications
     *
     * @since 10.0.0
     *
     * @return void
     */
    protected function updateActors(bool $disable_notifications = false)
    {
        // Reload actors to be able to categorize users as added/updated/deleted.
        $this->loadActors();

        $common_actor_input = [
            '_do_not_compute_takeintoaccount' => $this->isTakeIntoAccountComputationBlocked($this->input),
            '_from_object'                    => true,
        ];
        if ($disable_notifications) {
            $common_actor_input['_disablenotif'] = true;
        }

        $actor_itemtypes = [
            User::class,
            Group::class,
            Supplier::class,
        ];
        $actor_types = [
            'requester',
            'assign',
            'observer',
        ];

        foreach ($actor_types as $actor_type) {
            $actor_type_value = constant(CommonITILActor::class . '::' . strtoupper($actor_type));

            // List actors from all input keys
            $actors = [];
            foreach ($actor_itemtypes as $actor_itemtype) {
                $actor_fkey = getForeignKeyFieldForItemType($actor_itemtype);

                $actors_id_input_key      = sprintf('_%s_%s', $actor_fkey, $actor_type);
                $actors_notif_input_key   = sprintf('%s_notif', $actors_id_input_key);
                $actors_id_add_input_key  = $actor_itemtype === User::class
                    ? sprintf('_additional_%ss', $actor_type)
                    : sprintf('_additional_%ss_%ss', strtolower($actor_itemtype), $actor_type);

                $get_unique_key = (fn(array $actor): string
                    // Use alternative_email in value key for "email" actors
                    => sprintf('%s_%s', $actors_id_input_key, $actor['items_id'] ?: $actor['alternative_email'] ?? ''));

                if (array_key_exists($actors_id_input_key, $this->input)) {
                    if (is_array($this->input[$actors_id_input_key])) {
                        foreach ($this->input[$actors_id_input_key] as $actor_key => $actor_id) {
                            if (!is_numeric($actor_id) && $actor_id !== 'requester_manager') {
                                trigger_error(
                                    sprintf(
                                        'Invalid value "%s" found for actor in "%s".',
                                        $actor_id,
                                        $actors_id_input_key
                                    ),
                                    E_USER_WARNING
                                );
                            }
                            $actor_id = (int) $actor_id;
                            $actor = [
                                'itemtype' => $actor_itemtype,
                                'items_id' => $actor_id,
                                'type'     => $actor_type_value,
                            ];
                            if ($actor_itemtype !== Group::class && array_key_exists($actors_notif_input_key, $this->input)) {
                                // Expected format
                                // '_users_id_requester_notif' => [
                                //     'use_notification'  => [1, 0],
                                //     'alternative_email' => ['user1@example.com', 'user2@example.com'],
                                // ]
                                $notification_params = $this->input[$actors_notif_input_key];
                                $unexpected_format = false;
                                if (
                                    !is_array($notification_params)
                                    || (
                                        !array_key_exists('use_notification', $notification_params)
                                        && !array_key_exists('alternative_email', $notification_params)
                                    )
                                ) {
                                    $unexpected_format = true;
                                    $notification_params = [];
                                }
                                foreach ($notification_params as $key => $values) {
                                    if (!is_array($values)) {
                                        $unexpected_format = true;
                                        continue;
                                    }
                                    if (array_key_exists($actor_key, $values)) {
                                        $actor[$key] = $values[$actor_key];
                                    }
                                }
                                if ($unexpected_format) {
                                    trigger_error(
                                        sprintf('Unexpected format found in "%s".', $actors_notif_input_key),
                                        E_USER_WARNING
                                    );
                                }
                            }
                            $actors[$get_unique_key($actor)] = $actor;
                        }
                    } elseif (is_numeric($this->input[$actors_id_input_key])) {
                        $actor_id = (int) $this->input[$actors_id_input_key];
                        $actor = [
                            'itemtype' => $actor_itemtype,
                            'items_id' => $actor_id,
                            'type'     => $actor_type_value,
                        ];
                        if (array_key_exists($actors_notif_input_key, $this->input)) {
                            // Expected formats
                            //
                            // Value provided by Change::getDefaultValues()
                            // '_users_id_requester_notif' => [
                            //     'use_notification'  => 1,
                            //     'alternative_email' => 'user1@example.com',
                            // ]
                            //
                            // OR
                            //
                            // Value provided by Ticket::getDefaultValues()
                            // '_users_id_requester_notif' => [
                            //     'use_notification'  => [1, 0],
                            //     'alternative_email' => ['user1@example.com', 'user2@example.com'],
                            // ]
                            $notification_params = $this->input[$actors_notif_input_key];
                            if (
                                !is_array($notification_params)
                                || (
                                    !array_key_exists('use_notification', $notification_params)
                                    && !array_key_exists('alternative_email', $notification_params)
                                )
                            ) {
                                trigger_error(
                                    sprintf('Unexpected format found in "%s".', $actors_notif_input_key),
                                    E_USER_WARNING
                                );
                                $notification_params = [];
                            }
                            foreach ($notification_params as $key => $values) {
                                if (is_array($values) && array_key_exists(0, $values)) {
                                    $actor[$key] = $values[0];
                                } elseif (!is_array($values)) {
                                    $actor[$key] = $values;
                                }
                            }
                        }
                        $actors[$get_unique_key($actor)] = $actor;
                    } elseif ($this->input[$actors_id_input_key] !== '') {
                        trigger_error(
                            sprintf(
                                'Invalid value "%s" found for actor in "%s".',
                                $this->input[$actors_id_input_key],
                                $actors_id_input_key
                            ),
                            E_USER_WARNING
                        );
                    }
                }
                if (array_key_exists($actors_id_add_input_key, $this->input)) {
                    foreach ($this->input[$actors_id_add_input_key] as $actor) {
                        $actor_id = null;
                        if (is_array($actor) && array_key_exists($actor_fkey, $actor)) {
                            $actor_id = $actor[$actor_fkey];
                        } else {
                            $actor_id = $actor;
                        }
                        if (!is_numeric($actor_id)) {
                            trigger_error(
                                sprintf(
                                    'Invalid value "%s" found for additional actor in "%s".',
                                    var_export($actor_id, true),
                                    $actors_id_add_input_key
                                ),
                                E_USER_WARNING
                            );
                            continue;
                        }
                        $actor_id = (int) $actor_id;
                        $actor = [
                            'itemtype' => $actor_itemtype,
                            'items_id' => $actor_id,
                            'type'     => $actor_type_value,
                        ];
                        $unique_key = $get_unique_key($actor);
                        if (!array_key_exists($unique_key, $actors)) {
                            $actors[$unique_key] = $actor;
                        }
                    }
                }
            }

            // Search for added/updated actors
            $existings = $this->getActorsForType($actor_type_value);
            $added     = [];
            $updated   = [];

            foreach ($actors as $actor) {
                if (
                    $actor['items_id'] === 0
                    && (
                        ($actor['itemtype'] === User::class && empty($actor['alternative_email'] ?? ''))
                        || $actor['itemtype'] !== User::class
                    )
                ) {
                    // Empty values, probably provided by static::getDefaultValues()
                    continue;
                }

                $found = false;
                foreach ($existings as $existing) {
                    if (
                        $actor['itemtype'] === User::class
                        && $actor['items_id'] == 0
                        && $actor['itemtype'] == $existing['itemtype']
                    ) {
                        // "email" actor found
                        if ($actor['alternative_email'] == $existing['alternative_email']) {
                            // The anonymous actor matches an existing one, update it
                            $updated[] = $actor + ['id' => $existing['id']];
                            $found = true;
                            break;
                        } else {
                            // Do not check for modifications on "email" actors (they should be deleted then re-added on email change)
                            continue;
                        }
                    }

                    if ($actor['itemtype'] != $existing['itemtype'] || $actor['items_id'] != $existing['items_id']) {
                        continue;
                    }
                    $found = true;

                    if ($actor['itemtype'] === Group::class) {
                        // Do not check for modifications on "group" actors (they do not have notification settings to update)
                        continue;
                    }

                    // check if modifications exists
                    if (
                        (
                            array_key_exists('use_notification', $actor)
                            && $actor['use_notification'] != $existing['use_notification']
                        )
                        || (
                            array_key_exists('alternative_email', $actor)
                            && $actor['alternative_email'] != $existing['alternative_email']
                        )
                    ) {
                        $updated[] = $actor + ['id' => $existing['id']];
                    }

                    break; // As actor is found, do not continue to list existings
                }

                if ($found === false) {
                    $added[] = $actor;
                }
            }

            // Add new actors
            foreach ($added as $actor) {
                $actor_obj = $this->getActorObjectForItem($actor['itemtype']);
                $actor_obj->add($common_actor_input + $actor + [
                    $actor_obj->getItilObjectForeignKey() => $this->fields['id'],
                    $actor_obj->getActorForeignKey()      => $actor['items_id'],
                ]);
                if (
                    $actor['type'] === CommonITILActor::ASSIGN
                    && (
                        (!isset($this->input['status']) && in_array($this->fields['status'], static::getNewStatusArray()))
                        || (isset($this->input['status']) && in_array($this->input['status'], static::getNewStatusArray()))
                    )
                    && in_array(self::ASSIGNED, array_keys(static::getAllStatusArray()))
                    && !$this->isStatusComputationBlocked($this->input)
                ) {
                    $self = new static();
                    $self->update(
                        [
                            'id'                              => $this->getID(),
                            'status'                          => self::ASSIGNED,
                            '_do_not_compute_takeintoaccount' => $this->isTakeIntoAccountComputationBlocked($this->input),
                            '_from_assignment'                => true,
                        ]
                    );
                    $this->fields['status'] = $self->fields['status'];
                }
            }
            // Update existing actors
            foreach ($updated as $actor) {
                $actor_obj = $this->getActorObjectForItem($actor['itemtype']);
                $actor_obj->update($common_actor_input + $actor);
            }
        }

        // Process deleted actors
        foreach ($actor_types as $actor_type) {
            foreach ($actor_itemtypes as $actor_itemtype) {
                $actor_fkey = getForeignKeyFieldForItemType($actor_itemtype);
                $actors_deleted_input_key = sprintf('_%s_%s_deleted', $actor_fkey, $actor_type);

                $deleted = array_key_exists($actors_deleted_input_key, $this->input)
                    ? $this->input[$actors_deleted_input_key]
                    : [];
                foreach ($deleted as $actor) {
                    $actor_obj = $this->getActorObjectForItem($actor['itemtype']);
                    $actor_obj->delete(['id' => $actor['id']]);
                }
            }
        }

        // We just updated actors, clear any cached data
        $this->clearLazyLoadedActors();
    }


    final public function getActorObjectForItem(string $itemtype): CommonITILActor
    {
        $actor_class = match ($itemtype) {
            User::class => $this->userlinkclass,
            Group::class => $this->grouplinkclass,
            Supplier::class => $this->supplierlinkclass,
            default => throw new RuntimeException('Unexpected actor type.'),
        };

        $actor = getItemForItemtype($actor_class);
        if (!($actor instanceof CommonITILActor)) {
            throw new RuntimeException(
                'The actor class for item type ' . $itemtype . ' must extend CommonITILActor.'
            );
        }
        return $actor;
    }


    /**
     * Fill the tech and the group from the category
     * @param array $input
     * @return array
     */
    protected function setTechAndGroupFromItilCategory($input)
    {
        $cat = new ITILCategory();
        $has_user_assigned  = $this->hasValidActorInInput($input, User::class, CommonITILActor::ASSIGN);
        $has_group_assigned = $this->hasValidActorInInput($input, Group::class, CommonITILActor::ASSIGN);
        if (
            $input['itilcategories_id'] > 0
            && (!$has_user_assigned || !$has_group_assigned)
            && $cat->getFromDB($input['itilcategories_id'])
        ) {
            if (!$has_user_assigned && $cat->fields['users_id'] > 0) {
                $input['_users_id_assign'] = $cat->fields['users_id'];
            }
            if (!$has_group_assigned && $cat->fields['groups_id'] > 0) {
                $input['_groups_id_assign'] = $cat->fields['groups_id'];
            }
        }

        return $input;
    }


    /**
     * Fill the tech and the group from the hardware
     * @param array $input
     * @return array
     */
    protected function setTechAndGroupFromHardware($input, $item)
    {
        global $CFG_GLPI;

        if ($item != null) {
            // Auto assign tech from item
            $has_user_assigned  = $this->hasValidActorInInput($input, User::class, CommonITILActor::ASSIGN);
            if (
                !$has_user_assigned
                && in_array($item::class, $CFG_GLPI['assignable_types'], true)
                && $item->fields['users_id_tech'] > 0
            ) {
                $input['_users_id_assign'] = $item->fields['users_id_tech'];
            }

            // Auto assign group from item
            $has_group_assigned = $this->hasValidActorInInput($input, Group::class, CommonITILActor::ASSIGN);
            if (
                !$has_group_assigned
                && in_array($item::class, $CFG_GLPI['assignable_types'], true)
                && $item->fields['groups_id_tech'] > 0
            ) {
                $input['_groups_id_assign'] = $item->fields['groups_id_tech'];
            }
        }

        return $input;
    }

    /**
     * Replay setting auto assign if set in rules engine or by auto_assign_mode
     * Do not force status if status has been set by rules
     *
     * @param array $input
     *
     * @return array
     */
    protected function assign(array $input)
    {
        // FIXME Deprecate this method in GLPI 11.0.
        if (!in_array(self::ASSIGNED, array_keys(static::getAllStatusArray()))) {
            return $input;
        }

        if (
            (
                $this->hasValidActorInInput($input, User::class, CommonITILActor::ASSIGN)
                || $this->hasValidActorInInput($input, Group::class, CommonITILActor::ASSIGN)
                || $this->hasValidActorInInput($input, Supplier::class, CommonITILActor::ASSIGN)
            )
            && (in_array($input['status'], static::getNewStatusArray()))
            && !$this->isStatusComputationBlocked($input)
        ) {
            $input["status"] = self::ASSIGNED;
        }

        return $input;
    }

    /**
     * Check if input contains a valid actor for given itemtype / actortype.
     */
    private function hasValidActorInInput(array $input, string $itemtype, int $actortype): bool
    {
        $input_id_key = sprintf(
            '_%s_%s',
            getForeignKeyFieldForItemType($itemtype),
            self::getActorFieldNameType($actortype)
        );
        $input_notif_key = sprintf(
            '%s_notif',
            $input_id_key
        );

        $has_valid_actor = false;
        if (array_key_exists($input_id_key, $input)) {
            if (is_array($input[$input_id_key]) && !empty($input[$input_id_key])) {
                foreach ($input[$input_id_key] as $key => $actor_id) {
                    if (
                        // actor with valid ID
                        (int) $actor_id > 0
                        // or "email" actor
                        || (
                            $itemtype === User::class
                            && (int) $actor_id === 0
                            && array_key_exists($input_notif_key, $input)
                            && (bool) ($input[$input_notif_key]['use_notification'][$key] ?? false) === true
                            && !empty($input[$input_notif_key]['alternative_email'][$key])
                        )
                    ) {
                        $has_valid_actor = true;
                        break;
                    }
                }
            } elseif (is_numeric($input[$input_id_key])) {
                $actor_id = (int) $input[$input_id_key];
                if (
                    // actor with valid ID
                    $actor_id > 0
                    // or "email" actor
                    || (
                        $itemtype === User::class
                        && $actor_id === 0
                        // Expected formats
                        //
                        // Value provided by Change::getDefaultValues()
                        // '_users_id_requester_notif' => [
                        //     'use_notification'  => 1,
                        //     'alternative_email' => 'user1@example.com',
                        // ]
                        //
                        // OR
                        //
                        // Value provided by Ticket::getDefaultValues()
                        // '_users_id_requester_notif' => [
                        //     'use_notification'  => [1, 0],
                        //     'alternative_email' => ['user1@example.com', 'user2@example.com'],
                        // ]
                        && array_key_exists($input_notif_key, $input)
                        && (
                            array_key_exists('use_notification', $input[$input_notif_key])
                            && (
                                (
                                    is_array($input[$input_notif_key]['use_notification'])
                                    && (bool) ($input[$input_notif_key]['use_notification'][0] ?? false) === true
                                )
                                || (bool) ($input[$input_notif_key]['use_notification'] ?? false) === true
                            )
                        )
                        && (
                            array_key_exists('alternative_email', $input[$input_notif_key])
                            && (
                                (
                                    is_array($input[$input_notif_key]['alternative_email'])
                                    && !empty($input[$input_notif_key]['alternative_email'][0])
                                )
                                || !empty($input[$input_notif_key]['alternative_email'])
                            )
                        )
                    )
                ) {
                    $has_valid_actor = true;
                }
            }
        }

        return $has_valid_actor;
    }

    /**
     * Parameter class instance to be used for this item (user templates)
     */
    abstract public static function getContentTemplatesParametersClassInstance(): CommonITILObjectParameters;

    public static function getDataToDisplayOnKanban($ID, $criteria = [])
    {
        global $DB;

        // List of items to return
        $items = [];

        // Common variables
        $self_item = new static();
        $can_update = static::canUpdate();
        $itemtype = static::class;
        $self_fk_field = static::getForeignKeyField();
        $linked_actors = [];

        // Build base query
        $WHERE = ['is_deleted' => 0];
        $WHERE += $criteria;
        $WHERE += getEntitiesRestrictCriteria();
        // visibility check hack so we don't have to load the complete DB info for every item
        $visiblity_criteria = Search::addDefaultWhere(static::class);
        if (!empty($visiblity_criteria)) {
            $WHERE[] = new QueryExpression(Search::addDefaultWhere(static::class));
        }
        $base_common_itil_query = [
            'SELECT' => [static::getTableField('id')],
            'FROM'   => static::getTable(),
            'WHERE'  => $WHERE,
        ];

        // Add JOIN
        $linked_tables = [];
        $default_joint = Search::addDefaultJoin(
            $itemtype,
            getTableForItemType($itemtype),
            $linked_tables, // Passed by reference, must be a defined variable even if empty
        );
        if (!empty($default_joint)) {
            $base_common_itil_query['LEFT JOIN'] = [new QueryExpression($default_joint)];
        }

        // Load common_itil
        $common_itil_query = $base_common_itil_query;
        $common_itil_query['SELECT'][] = static::getTableField('name');
        $common_itil_query['SELECT'][] = static::getTableField('status');
        $common_itil_query['SELECT'][] = static::getTableField('itilcategories_id');
        $common_itil_query['SELECT'][] = static::getTableField('content');
        $common_itil_iterator = $DB->request($common_itil_query);

        // Load actors (users)
        $user_link_class = $self_item->userlinkclass;
        if (is_a($user_link_class, CommonITILActor::class, true)) {
            $user_link_table = getTableForItemType($user_link_class);
            $linked_user_iterator = $DB->request([
                'SELECT' => [
                    $user_link_class::getTableField($self_fk_field),
                    $user_link_class::getTableField('users_id'),
                    User::getTableField('firstname'),
                    User::getTableField('realname'),
                    User::getTableField('name'),
                ],
                'FROM'   => $user_link_table,
                'INNER JOIN' => [
                    User::getTable() => [
                        'ON'  => [
                            $user_link_table => 'users_id',
                            User::getTable() => 'id',
                        ],
                    ],
                ],
                'WHERE'  => [
                    'type' => CommonITILActor::ASSIGN,
                    $self_fk_field => new QuerySubQuery($base_common_itil_query),
                ],
            ]);
            foreach ($linked_user_iterator as $linked_user_row) {
                $common_itil_id = $linked_user_row[$self_fk_field];

                // Init array
                if (!isset($linked_actors[$common_itil_id])) {
                    $linked_actors[$common_itil_id] = [];
                }

                // Push users
                $linked_actors[$common_itil_id][] = [
                    'itemtype'  => User::getType(),
                    'id'        => $linked_user_row['users_id'],
                    'firstname' => $linked_user_row['firstname'],
                    'realname'  => $linked_user_row['realname'],
                    'name'      => formatUserName(
                        $linked_user_row['users_id'],
                        $linked_user_row['name'],
                        $linked_user_row['realname'],
                        $linked_user_row['firstname']
                    ),
                ];
            }
        }

        // Load actors (groups)
        $group_link_class = $self_item->grouplinkclass;
        if (is_a($group_link_class, CommonITILActor::class, true)) {
            $group_link_table = getTableForItemType($group_link_class);
            $linked_group_iterator = $DB->request([
                'SELECT' => [
                    $group_link_class::getTableField($self_fk_field),
                    $group_link_class::getTableField('groups_id'),
                    Group::getTableField('name'),
                ],
                'FROM'   => $group_link_table,
                'INNER JOIN' => [
                    Group::getTable() => [
                        'ON'  => [
                            $group_link_table => 'groups_id',
                            Group::getTable() => 'id',
                        ],
                    ],
                ],
                'WHERE'  => [
                    'type' => CommonITILActor::ASSIGN,
                    $self_fk_field => new QuerySubQuery($base_common_itil_query),
                ],
            ]);
            foreach ($linked_group_iterator as $linked_group_row) {
                $common_itil_id = $linked_group_row[$self_fk_field];

                // Init array
                if (!isset($linked_actors[$common_itil_id])) {
                    $linked_actors[$common_itil_id] = [];
                }

                // Push groups
                $linked_actors[$common_itil_id][] = [
                    'itemtype' => Group::getType(),
                    'id'       => $linked_group_row['groups_id'],
                    'name'     => $linked_group_row['name'],
                ];
            }
        }

        // Load actors (supplier)
        $supplier_link_class = $self_item->supplierlinkclass;
        if (is_a($supplier_link_class, CommonITILActor::class, true)) {
            $suplier_link_table = getTableForItemType($supplier_link_class);
            $linked_supplier_iterator = $DB->request([
                'SELECT' => [
                    $supplier_link_class::getTableField($self_fk_field),
                    $supplier_link_class::getTableField('suppliers_id'),
                    Supplier::getTableField('name'),
                ],
                'FROM'   => $suplier_link_table,
                'INNER JOIN' => [
                    Supplier::getTable() => [
                        'ON'  => [
                            $suplier_link_table => 'suppliers_id',
                            Supplier::getTable() => 'id',
                        ],
                    ],
                ],
                'WHERE'  => [
                    'type' => CommonITILActor::ASSIGN,
                    $self_fk_field => new QuerySubQuery($base_common_itil_query),
                ],
            ]);
            foreach ($linked_supplier_iterator as $linked_supplier_row) {
                $common_itil_id = $linked_supplier_row[$self_fk_field];

                // Init array
                if (!isset($linked_actors[$common_itil_id])) {
                    $linked_actors[$common_itil_id] = [];
                }

                // Push groups
                $linked_actors[$common_itil_id][] = [
                    'itemtype' => Supplier::getType(),
                    'id'       => $linked_supplier_row['suppliers_id'],
                    'name'     => $linked_supplier_row['name'],
                ];
            }
        }

        // Load linked tickets (only for tickets)
        if (static::class === Ticket::class) {
            $linked_tickets = [];
            $linked_tickets_iterator = $DB->request([
                'FROM' => new QueryUnion([
                    // Get parents tickets
                    [
                        'SELECT' => [
                            Ticket_Ticket::getTableField('tickets_id_1 AS tickets_id_parent'),
                            Ticket_Ticket::getTableField('tickets_id_2 AS tickets_id_child'),
                            Ticket::getTableField('status'),
                        ],
                        'FROM' => Ticket_Ticket::getTable(),
                        'LEFT JOIN' => [
                            Ticket::getTable() => [
                                'ON'  => [
                                    Ticket_Ticket::getTable() => 'tickets_id_2',
                                    Ticket::getTable() => 'id',
                                ],
                            ],
                        ],
                        'WHERE'  => [
                            'link' => Ticket_Ticket::PARENT_OF,
                            'tickets_id_1' => new QuerySubQuery($base_common_itil_query),
                        ],
                    ],
                    // Get children tickets
                    [
                        'SELECT' => [
                            Ticket_Ticket::getTableField('tickets_id_1 AS tickets_id_child'),
                            Ticket_Ticket::getTableField('tickets_id_2 AS tickets_id_parent'),
                            Ticket::getTableField('status'),
                        ],
                        'FROM' => Ticket_Ticket::getTable(),
                        'LEFT JOIN' => [
                            Ticket::getTable() => [
                                'ON'  => [
                                    Ticket_Ticket::getTable() => 'tickets_id_1',
                                    Ticket::getTable() => 'id',
                                ],
                            ],
                        ],
                        'WHERE'  => [
                            'link' => Ticket_Ticket::SON_OF,
                            'tickets_id_2' => new QuerySubQuery($base_common_itil_query),
                        ],
                    ],
                ]),
            ]);

            foreach ($linked_tickets_iterator as $linked_ticket_row) {
                $tickets_id_parent = $linked_ticket_row['tickets_id_parent'];

                // Init array
                if (!isset($linked_tickets[$tickets_id_parent])) {
                    $linked_tickets[$tickets_id_parent] = [];
                }

                // Push links
                $linked_tickets[$tickets_id_parent][] = [
                    'tickets_id' => $linked_ticket_row['tickets_id_child'],
                    'status'     => $linked_ticket_row['status'],
                ];
            }
        }

        foreach ($common_itil_iterator as $data) {
            $data = [
                'id'        => $data['id'],
                'name'      => $data['name'],
                'category'  => $data['itilcategories_id'],
                'content'   => $data['content'],
                'status'    => $data['status'],
                '_itemtype' => $itemtype,
                '_team'     => $linked_actors[$data['id']] ?? [],
                // Only use global update right here because checking item right
                // is too expensive (need to load full item just to check right)
                '_readonly' => !$can_update,
            ];

            if (static::class === Ticket::class) {
                $data['_steps'] = $linked_tickets[$data['id']] ?? [];
            }

            $items[$data['id']] = $data;
        }

        return $items;
    }

    public static function getKanbanColumns($ID, $column_field = null, $column_ids = [], $get_default = false)
    {
        // TODO Make this function only return the card data and leave rendering to Vue components. This will deduplicate the data between display and filters.
        if (!in_array($column_field, ['status'])) {
            return [];
        }

        $columns = [];
        $criteria = [];
        if (empty($column_ids)) {
            return [];
        }
        // Fill columns with empty arrays for each column id to avoid missing columns in the kanban
        foreach ($column_ids as $column_id) {
            $columns[$column_id] = [];
        }
        // Never try getting cards in drop-only columns
        $columns_defined = self::getAllKanbanColumns('status');
        $statuses_from_db = array_filter($column_ids, static function ($id) use ($columns_defined) {
            $id = (int) $id;
            return isset($columns_defined[$id]) && (!isset($columns_defined[$id]['drop_only']) || $columns_defined[$id]['drop_only'] === false);
        });
        if (count($statuses_from_db)) {
            $criteria = [
                static::getTableField('status') => $statuses_from_db,
            ];
        }

        // Avoid fetching everything when nothing is needed
        if (isset($criteria[static::getTableField('status')])) {
            $items = self::getDataToDisplayOnKanban($ID, $criteria);
        } else {
            $items = [];
        }


        $extracolumns = self::getAllKanbanColumns($column_field, $column_ids, $get_default);
        foreach ($extracolumns as $column_id => $column) {
            $columns[$column_id] = $column;
        }

        foreach ($items as $item) {
            if (!array_key_exists($item[$column_field], $columns)) {
                continue;
            }
            $itemtype = $item['_itemtype'];
            $card = [
                'id'              => "{$itemtype}-{$item['id']}",
                'title'           => $item['name'],
                'is_deleted'      => $item['is_deleted'] ?? false,
            ];

            $content = "<div class='kanban-plugin-content'>";
            $plugin_content_pre = Plugin::doHookFunction(Hooks::PRE_KANBAN_CONTENT, [
                'itemtype' => $itemtype,
                'items_id' => $item['id'],
            ]);
            if (!empty($plugin_content_pre['content'])) {
                $content .= $plugin_content_pre['content'];
            }
            $content .= "</div>";
            // Core content
            $content .= "<div class='kanban-core-content'>";
            if (isset($item['_steps']) && count($item['_steps'])) {
                $done = count(array_filter($item['_steps'], static fn($l) => in_array($l['status'], static::getClosedStatusArray())));
                $total = count($item['_steps']);
                $content .= "<div class='flex-break'></div>";
                $content .= sprintf(__s('%s / %s tasks complete'), $done, $total);
            }
            $content .= "<div class='flex-break'></div>";

            $content .= "</div>";
            $content .= "<div class='kanban-plugin-content'>";
            $plugin_content_post = Plugin::doHookFunction(Hooks::POST_KANBAN_CONTENT, [
                'itemtype' => $itemtype,
                'items_id' => $item['id'],
            ]);
            if (!empty($plugin_content_post['content'])) {
                $content .= $plugin_content_post['content'];
            }
            $content .= "</div>";

            $card['content'] = $content;
            $card['_team'] = $item['_team'];
            $card['_readonly'] = $item['_readonly'];
            $card['_form_link'] = $itemtype::getFormUrlWithID($item['id']);
            $card['_metadata'] = [];
            $metadata_values = ['name', 'content'];
            foreach ($metadata_values as $metadata_value) {
                if (isset($item[$metadata_value])) {
                    $card['_metadata'][$metadata_value] = $item[$metadata_value];
                }
            }
            if (isset($card['_metadata']['content']) && is_string($card['_metadata']['content'])) {
                $card['_metadata']['content'] = RichText::getTextFromHtml(content: $card['_metadata']['content'], preserve_line_breaks: true);
            } else {
                $card['_metadata']['content'] = '';
            }
            $card['_metadata']['category'] = $item['category'];
            $card['_metadata'] = Plugin::doHookFunction(Hooks::KANBAN_ITEM_METADATA, [
                'itemtype' => $itemtype,
                'items_id' => $item['id'],
                'metadata' => $card['_metadata'],
            ])['metadata'];
            $columns[$item[$column_field]]['items'][] = $card;
        }

        $category_ids = [];
        foreach ($columns as $column_id => $column) {
            if ($column_id !== 0 && !in_array($column_id, $column_ids)) {
                unset($columns[$column_id]);
            } elseif (isset($column['items'])) {
                foreach ($column['items'] as $item) {
                    if (isset($item['_metadata']['category'])) {
                        $category_ids[] = $item['_metadata']['category'];
                    }
                }
            }
        }
        $category_ids = array_filter(array_unique($category_ids), static fn($id) => $id > 0);

        $categories = [];
        if ($category_ids !== []) {
            global $DB;

            $cat_table = ITILCategory::getTable();
            $trans_table = DropdownTranslation::getTable();
            $name_select = new QueryExpression('IFNULL(' . $DB::quoteName("$trans_table.value") . ',' . $DB::quoteName("$cat_table.name") . ') AS ' . $DB::quoteName('name'));
            $it = $DB->request([
                'SELECT' => ["$cat_table.id", $name_select],
                'FROM' => $cat_table,
                'LEFT JOIN' => [
                    $trans_table => [
                        'ON' => [
                            $trans_table => 'items_id',
                            $cat_table => 'id',
                            [
                                'AND' => [
                                    $trans_table . '.itemtype' => ITILCategory::getType(),
                                    $trans_table . '.field' => 'name',
                                    $trans_table . '.language' => $_SESSION['glpilanguage'],
                                ],
                            ],
                        ],
                    ],
                ],
                'WHERE' => ["$cat_table.id" => $category_ids],
            ]);
            foreach ($it as $row) {
                $categories[$row['id']] = $row['name'];
            }
            // Add uncategorized category
            $categories[0] = '';
        }

        // Replace category ids with category names in items metadata
        foreach ($columns as &$column) {
            if (!isset($column['items'])) {
                continue;
            }
            foreach ($column['items'] as &$item) {
                $item['_metadata']['category'] = $categories[$item['_metadata']['category']] ?? '';
            }
        }

        return $columns;
    }

    public static function showKanban($ID)
    {
        $itilitem = new static();

        if (($ID > 0 && !$itilitem->getFromDB($ID)) || !$itilitem::canView()) {
            return false;
        }

        $team_role_ids = static::getTeamRoles();
        $team_roles = [];

        foreach ($team_role_ids as $role_id) {
            $team_roles[$role_id] = static::getTeamRoleName($role_id);
        }

        $supported_itemtypes = [];
        $supported_itemtypes[static::class] = [
            'name' => static::getTypeName(1),
            'icon' => static::getIcon(),
            'fields' => [
                'name'   => [
                    'placeholder'  => __('Name'),
                ],
                'content'   => [
                    'placeholder'  => __('Content'),
                    'type'         => 'textarea',
                ],
                'users_id'  => [
                    'type'         => 'hidden',
                    'value'        => $_SESSION['glpiID'],
                ],
            ],
            'team_itemtypes'  => static::getTeamItemtypes(),
            'team_roles'      => $team_roles,
            'allow_create'    => static::canCreate(),
        ];
        $column_field = [
            'id' => 'status',
            'extra_fields' => [],
        ];

        $itemtype = static::class;
        $rights = [
            'create_item'                    => self::canCreate(),
            'delete_item'                    => self::canDelete(),
            'create_column'                  => false,
            'modify_view'                    => true,
            'order_card'                     => true,
            'create_card_limited_columns'    => [],
        ];

        TemplateRenderer::getInstance()->display('components/kanban/kanban.html.twig', [
            'kanban_id'                   => 'kanban',
            'rights'                      => $rights,
            'supported_itemtypes'         => $supported_itemtypes,
            'max_team_images'             => 3,
            'column_field'                => $column_field,
            'item'                        => [
                'itemtype'  => $itemtype,
                'items_id'  => $ID,
            ],
            'supported_filters'           => [
                'title' => [
                    'description' => _x('filters', 'The title of the item'),
                    'supported_prefixes' => ['!', '#'], // Support exclusions and regex
                ],
                'type' => [
                    'description' => _x('filters', 'The type of the item'),
                    'supported_prefixes' => ['!'],
                ],
                'category' => [
                    'description' => _x('filters', 'The category of the item'),
                    'supported_prefixes' => ['!', '#'],
                ],
                'content' => [
                    'description' => _x('filters', 'The content of the item'),
                    'supported_prefixes' => ['!', '#'], // Support exclusions and regex
                ],
                'team' => [
                    'description' => _x('filters', 'A team member for the item'),
                    'supported_prefixes' => ['!'],
                ],
                'user' => [
                    'description' => _x('filters', 'A user in the team of the item'),
                    'supported_prefixes' => ['!'],
                ],
                'group' => [
                    'description' => _x('filters', 'A group in the team of the item'),
                    'supported_prefixes' => ['!'],
                ],
                'supplier' => [
                    'description' => _x('filters', 'A supplier in the team of the item'),
                    'supported_prefixes' => ['!'],
                ],
            ] + self::getKanbanPluginFilters(static::getType()),
        ]);
    }

    public static function getAllForKanban($active = true, $current_id = -1)
    {
        // ITIL items only have a global view
        $items = [
            -1 => __('Global'),
        ];
        return $items;
    }

    public static function getAllKanbanColumns($column_field = null, $column_ids = [], $get_default = false)
    {

        if ($column_field === null) {
            $column_field = 'status';
        }
        $columns = [];
        if ($column_field === 'status') {
            $all_statuses = static::getAllStatusArray();
            foreach ($all_statuses as $status_id => $status) {
                $columns['status'][$status_id] = [
                    'id'           => $status_id,
                    'name'         => $status,
                    'color_class'  => 'itilstatus ' . static::getStatusKey($status_id),
                    'header_color' => 'var(--status-color)',
                    'drop_only'    => (int) $status_id === self::CLOSED,
                ];
            }
        } else {
            return [];
        }
        return $columns[$column_field];
    }

    public static function getTeamRoles(): array
    {
        return [
            Team::ROLE_REQUESTER,
            Team::ROLE_OBSERVER,
            Team::ROLE_ASSIGNED,
        ];
    }

    public static function getTeamRoleName(int $role, int $nb = 1): string
    {
        return match ($role) {
            Team::ROLE_REQUESTER => _n('Requester', 'Requesters', $nb),
            Team::ROLE_OBSERVER => _n('Observer', 'Observers', $nb),
            Team::ROLE_ASSIGNED => _n('Assignee', 'Assignees', $nb),
            default => '',
        };
    }

    /**
     * Returns the itemtypes that can be used as team members.
     *
     * @return array<class-string<CommonDBTM>>
     */
    public static function getTeamItemtypes(): array
    {
        return [User::class, Group::class, Supplier::class];
    }

    public function addTeamMember(string $itemtype, int $items_id, array $params = []): bool
    {
        if (
            array_key_exists('role', $params)
            && is_string($params['role'])
            && defined(CommonITILActor::class . '::' . strtoupper($params['role']))
        ) {
            $params['role'] = constant(CommonITILActor::class . '::' . strtoupper($params['role']));
        }
        $role = $params['role'] ?? CommonITILActor::ASSIGN;

        $link_item = $this->getActorObjectForItem($itemtype);
        $result = $link_item->add([
            static::getForeignKeyField()     => $this->getID(),
            $itemtype::getForeignKeyField()  => $items_id,
            'type'                           => $role,
        ]);
        return (bool) $result;
    }

    public function deleteTeamMember(string $itemtype, int $items_id, array $params = []): bool
    {
        $role = $params['role'] ?? CommonITILActor::ASSIGN;

        $link_item = $this->getActorObjectForItem($itemtype);
        $result = $link_item->deleteByCriteria([
            static::getForeignKeyField()     => $this->getID(),
            $itemtype::getForeignKeyField()  => $items_id,
            'type'                           => $role,
        ]);
        return (bool) $result;
    }

    public function getTeam(): array
    {
        global $DB;

        $team = [];

        $team_itemtypes = static::getTeamItemtypes();

        foreach ($team_itemtypes as $itemtype) {
            $link_item = $this->getActorObjectForItem($itemtype);
            $link_class = $link_item::class;

            $select = [];
            if ($itemtype === User::class) {
                $select = [$link_class::getTable() . '.' . $itemtype::getForeignKeyField(), 'type', 'name', 'realname', 'firstname'];
            } else {
                $select = [
                    $link_class::getTable() . '.' . $itemtype::getForeignKeyField(), 'type', 'name',
                    new QueryExpression('NULL as realname'),
                    new QueryExpression('NULL as firstname'),
                ];
            }

            $it = $DB->request([
                'SELECT' => $select,
                'FROM'   => $link_class::getTable(),
                'WHERE'  => [static::getForeignKeyField() => $this->getID()],
                'INNER JOIN' => [
                    $itemtype::getTable() => [
                        'ON'  => [
                            $itemtype::getTable()   => 'id',
                            $link_class::getTable() => $itemtype::getForeignKeyField(),
                        ],
                    ],
                ],
            ]);
            foreach ($it as $data) {
                $items_id = $data[$itemtype::getForeignKeyField()];
                $member = [
                    'itemtype'     => $itemtype,
                    'items_id'     => $items_id,
                    'role'         => $data['type'],
                    'name'         => $data['name'],
                    'realname'     => $data['realname'],
                    'firstname'    => $data['firstname'],
                    'display_name' => formatUserName($items_id, $data['name'], $data['realname'], $data['firstname']),
                ];
                $team[] = $member;
            }
        }

        usort(
            $team,
            fn(array $member_1, array $member_2) => strcasecmp($member_1['display_name'], $member_2['display_name'])
        );

        return $team;
    }

    public function getTimelineStats(): array
    {
        global $DB;

        $stats = [
            'total_duration' => 0,
            'percent_done'   => 0,
        ];

        // compute itilobject duration
        $task_class  = $this->getType() . "Task";
        $task_table  = getTableForItemType($task_class);
        $foreign_key = $this->getForeignKeyField();

        $criteria = [
            'SELECT' => ['SUM' => 'actiontime AS actiontime'],
            'FROM'   => $task_table,
            'WHERE'  => [$foreign_key => $this->fields['id']],
        ];

        $req = $DB->request($criteria);
        if ($row = $req->current()) {
            $stats['total_duration'] = $row['actiontime'];
        }

        // compute itilobject percent done
        $criteria    = [
            $foreign_key => $this->fields['id'],
            'state'     => [Planning::TODO, Planning::DONE],
        ];
        $total_tasks = countElementsInTable($task_table, $criteria);
        $criteria    = [
            $foreign_key => $this->fields['id'],
            'state'      => Planning::DONE,
        ];
        $done_tasks = countElementsInTable($task_table, $criteria);
        if ($total_tasks != 0) {
            $stats['percent_done'] = floor(100 * $done_tasks / $total_tasks);
        }

        return $stats;
    }

    /**
     * Returns an instance of validation class, if it exists.
     *
     * @return CommonITILValidation|null
     */
    public static function getValidationClassInstance(): ?CommonITILValidation
    {
        $validation_class_name = self::getValidationClassName();

        return $validation_class_name ? getItemForItemtype($validation_class_name) : null;
    }

    /**
     * @return class-string<CommonITILValidation>|null
     */
    public static function getValidationClassName(): ?string
    {
        $validation_class = static::class . 'Validation';
        if (class_exists($validation_class)) {
            return $validation_class;
        }

        return null;
    }


    /**
     * @return class-string<ITIL_ValidationStep>|null
     */
    public static function getValidationStepClassName(): ?string
    {
        $validation_class = static::class . 'ValidationStep';
        if (class_exists($validation_class)) {
            return $validation_class;
        }

        return null;
    }

    public static function getValidationStepInstance(): ?ITIL_ValidationStep
    {
        $class = self::getValidationStepClassName();

        return $class ? getItemForItemtype($class) : null;
    }

    /**
     * Instead of "{itemtype} - {name}" we will use {itemtype} ({id}) - {name}
     * as the ID of a Ticket/Change/Problem is an important information
     *
     * @return string
     */
    public function getBrowserTabName(): string
    {
        return sprintf(
            __('%1$s - %2$s'),
            static::getTypeName(1),
            $this->getHeaderName()
        );
    }


    /**
     * Count number of open children having same type as current item.
     *
     * @return integer
     */
    public function countOpenChildrenOfSameType()
    {
        $itemtype = $this->getType();
        $link_class = CommonITILObject_CommonITILObject::getLinkClass($itemtype, $itemtype);

        if ($link_class === null || $this->isNewItem()) {
            return 0;
        }

        $not_open_statuses = array_merge(
            static::getSolvedStatusArray(),
            static::getClosedStatusArray()
        );
        $open_statuses = array_diff(
            array_keys(static::getAllStatusArray()),
            $not_open_statuses
        );

        return $link_class::countLinksByStatus(
            $this->getType(),
            $this->getID(),
            $open_statuses,
            [CommonITILObject_CommonITILObject::SON_OF]
        );
    }

    /**
     * @param $output
     **/
    public static function showPreviewAssignAction($output)
    {
        //If ticket is assign to an object, display this information first
        if (isset($output["entities_id"], $output["items_id"], $output["itemtype"])) {
            if ($item = getItemForItemtype($output["itemtype"])) {
                if ($item->getFromDB($output["items_id"])) {
                    echo "<tr class='tab_bg_2'>";
                    echo "<td>" . __s('Assign equipment') . "</td>";

                    echo "<td>" . $item->getLink(['comments' => true]) . "</td>";
                    echo "</tr>";
                }
            }

            unset($output["items_id"], $output["itemtype"]);
        }
        unset($output["entities_id"]);
        return $output;
    }

    /**
     * Change $input values before applying business rules
     *
     * @param array $input
     *
     * @return void
     */
    protected function fillInputForBusinessRules(array &$input)
    {
        global $DB;

        $entities_id = $input['entities_id']
            ?? $this->fields['entities_id'];

        // If creation date is not set, then we're called during ticket creation
        $creation_date = !empty($this->fields['date_creation'])
            ? strtotime($this->fields['date_creation'])
            : time();

        // add calendars matching date creation (for business rules)
        $calendars = [];
        $ite_calendar = $DB->request([
            'SELECT' => ['id'],
            'FROM'   => Calendar::getTable(),
            'WHERE'  => getEntitiesRestrictCriteria('', '', $entities_id, true),
        ]);
        foreach ($ite_calendar as $calendar_data) {
            $calendar = new Calendar();
            $calendar->getFromDB($calendar_data['id']);
            if ($calendar->isAWorkingHour($creation_date)) {
                $calendars[] = $calendar_data['id'];
            }
        }
        if (count($calendars)) {
            $input['_date_creation_calendars_id'] = $calendars;
        }

        $user = new User();
        if (isset($input["_users_id_requester"])) {
            if (
                !is_array($input["_users_id_requester"])
                && $user->getFromDB($input["_users_id_requester"])
            ) {
                $input['_locations_id_of_requester'] = $user->fields['locations_id'];
                $input['users_default_groups'] = $user->fields['groups_id'];
                $input['profiles_id'] = $user->fields['profiles_id']; //default profile
            } elseif (is_array($input["_users_id_requester"]) && ($user_id = reset($input["_users_id_requester"])) !== false) {
                if ($user->getFromDB($user_id)) {
                    $input['_locations_id_of_requester'] = $user->fields['locations_id'];
                    $input['users_default_groups'] = $user->fields['groups_id'];
                    $input['profiles_id'] = $user->fields['profiles_id']; //default profile
                }
            }
        }

        // Clean new lines before passing to rules
        if (isset($input["content"])) {
            $input["content"] = str_replace("\r\n", "\n", $input['content']);
        }

        // Set itil category code
        $cat_id = $input['itilcategories_id'] ?? 0;
        if ($cat_id) {
            $input['itilcategories_id_code'] = ITILCategory::getById($cat_id)->fields['code'];
        }

        // Set previous category code, this is needed to let the rule engine
        // decide if the code was changed
        $existing_cat_id = $this->fields['itilcategories_id'] ?? 0;
        if ($existing_cat_id > 0 && $category = ITILCategory::getById($existing_cat_id)) {
            $this->fields['itilcategories_id_code'] = $category->fields['code'];
        }

        // Add global validation
        if (!$this->isNewItem() && $this->isField('global_validation') && !isset($input['global_validation'])) {
            $input['global_validation'] = $this->fields['global_validation'];
        }

        if (!$this->isNewItem() && !isset($input['priority'])) {
            $input['priority'] = $this->fields['priority'];
        }

        if (!$this->isNewItem() && !isset($input['entities_id'])) {
            $input['entities_id'] = $this->fields['entities_id'];
        }
    }

    public static function cronInfo($name)
    {
        return match ($name) {
            'createinquest' => ['description' => __('Generation of satisfaction surveys')],
            default => [],
        };
    }

    /**
     * Cron for automatically creating surveys for ITIL Objects
     *
     * @param CronTask $task
     *
     * @return integer (0 : nothing done - 1 : done)
     **/
    public static function cronCreateInquest($task)
    {
        global $DB;

        $inquest_class = static::getType() . 'Satisfaction';

        if (!class_exists($inquest_class) || !is_a($inquest_class, CommonITILSatisfaction::class, true)) {
            return 0;
        }

        $inquest     = new $inquest_class();
        $tot         = 0;
        $maxentity   = [];
        $tabentities = [];

        // Get suffix for entity config fields. For backwards compatibility, ticket values have no suffix.
        $config_suffix = static::getType() === 'Ticket' ? '' : ('_' . strtolower(static::getType()));

        $rate = Entity::getUsedConfig('inquest_config' . $config_suffix, 0, 'inquest_rate' . $config_suffix);
        if ($rate > 0) {
            $tabentities[0] = $rate;
        }

        $dbentities = $DB->request(['FROM' => Entity::getTable()]);
        foreach ($dbentities as $entity) {
            $rate = Entity::getUsedConfig('inquest_config' . $config_suffix, $entity['id'], 'inquest_rate' . $config_suffix);
            if ($rate > 0) {
                $tabentities[$entity['id']] = $rate;
            }
        }

        foreach ($tabentities as $entity_id => $rate) {
            $parent        = Entity::getUsedConfig('inquest_config' . $config_suffix, $entity_id, 'entities_id');
            $delay         = Entity::getUsedConfig('inquest_config' . $config_suffix, $entity_id, 'inquest_delay' . $config_suffix);
            $duration      = Entity::getUsedConfig('inquest_config' . $config_suffix, $entity_id, 'inquest_duration' . $config_suffix);
            $type          = Entity::getUsedConfig('inquest_config' . $config_suffix, $entity_id);
            $max_closedate = Entity::getUsedConfig('inquest_config' . $config_suffix, $entity_id, 'max_closedate' . $config_suffix);

            $table = static::getTable();
            $survey_table = $inquest::getTable();
            $fk = static::getForeignKeyField();

            $iterator = $DB->request([
                'SELECT'    => [
                    "$table.id",
                    "$table.closedate",
                    "$table.entities_id",
                ],
                'FROM'      => $table,
                'LEFT JOIN' => [
                    $survey_table => [
                        'ON' => [
                            $survey_table   => $fk,
                            $table          => 'id',
                        ],
                    ],
                    'glpi_entities'            => [
                        'ON' => [
                            $table          => 'entities_id',
                            'glpi_entities' => 'id',
                        ],
                    ],
                ],
                'WHERE'     => [
                    "$table.entities_id"          => $entity_id,
                    "$table.is_deleted"           => 0,
                    "$table.status"               => self::CLOSED,
                    "$table.closedate"            => ['>', $max_closedate],
                    new QueryExpression(
                        QueryFunction::dateAdd(
                            date: "$table.closedate",
                            interval: $delay,
                            interval_unit: 'DAY'
                        ) . ' <= ' . QueryFunction::now()
                    ),
                    new QueryExpression(
                        QueryFunction::dateAdd(
                            date: "glpi_entities.max_closedate$config_suffix",
                            interval: $duration,
                            interval_unit: 'DAY'
                        ) . ' <= ' . QueryFunction::now()
                    ),
                    "$survey_table.id" => null,
                ],
                'ORDERBY'   => 'closedate ASC',
            ]);

            $nb            = 0;
            $max_closedate = '';
            foreach ($iterator as $itil_item) {
                $max_closedate = $itil_item['closedate'];
                if (mt_rand(1, 100) <= $rate) {
                    if (
                        $inquest->add([
                            $fk             => $itil_item['id'],
                            'date_begin'    => $_SESSION["glpi_currenttime"],
                            'entities_id'   => $itil_item['entities_id'],
                            'type'          => $type,
                        ])
                    ) {
                        $nb++;
                    }
                }
            }

            // keep max_closedate
            if (!empty($max_closedate)) {
                $entity = new Entity();
                $entity->getFromDB($entity_id);
                // If the inquest configuration is inherited, then the `max_closedate` value should be updated
                // on the entity that hosts the configuration; otherwise it has to be stored on current entity.
                // It is necessary to ensure that `Entity::getUsedConfig('inquest_config', $entity_id, 'max_closedate')`
                // will return the expected value.
                $target_entity_id = $entity->fields['inquest_config' . $config_suffix] === Entity::CONFIG_PARENT
                    ? Entity::getUsedConfig('inquest_config' . $config_suffix, $entity_id, 'entities_id', 0)
                    : $entity_id;
                if (!array_key_exists($target_entity_id, $maxentity) || $max_closedate > $maxentity[$target_entity_id]) {
                    $maxentity[$target_entity_id] = $max_closedate;
                }
            }

            if ($nb) {
                $tot += $nb;
                $task->addVolume($nb);
                $task->log(sprintf(
                    __('%1$s: %2$s'),
                    Dropdown::getDropdownName('glpi_entities', $entity_id),
                    $nb
                ));
            }
        }

        // Save max_closedate to avoid testing the same tickets twice
        foreach ($maxentity as $entity_id => $maxdate) {
            $entity = new Entity();
            $entity->update([
                'id'                             => $entity_id,
                'max_closedate' . $config_suffix => $maxdate,
            ]);
        }

        return ($tot > 0 ? 1 : 0);
    }

    /**
     * Returns the {@link CommonITILSatisfaction} class instance for the current itemtype
     * @return CommonITILSatisfaction|null
     */
    public static function getSatisfactionClassInstance(): ?CommonITILSatisfaction
    {
        $classname = static::class . 'Satisfaction';
        if (class_exists($classname) && is_a($classname, CommonITILSatisfaction::class, true)) {
            return new $classname();
        }
        return null;
    }

    /**
     * Displays the current satisfaction survey for the given item or a message stating there is no survey.
     *
     * @param CommonITILObject $item The ITIL Object
     * @return void
     * @since 11.0.0
     */
    final protected static function showSatisfactionTabContent(CommonITILObject $item): void
    {
        $satisfaction = static::getSatisfactionClassInstance();

        if ($satisfaction === null) {
            return;
        }

        if (
            in_array($item->fields['status'], static::getClosedStatusArray())
            && $satisfaction->getFromDB($item->getID())
        ) {
            $satisfaction->showSatisactionForm($item);
        } else {
            echo "<p class='center b'>" . __s('No generated survey') . "</p>";
        }
    }

    /**
     * Handle the potential creation of a satisfaction survey for the current item when the item is updated.
     *
     * Must be called from {@link static::post_updateItem()}
     *
     * @return void
     * @since 11.0.0
     */
    final protected function handleSatisfactionSurveyOnUpdate(): void
    {
        $satisfaction = static::getSatisfactionClassInstance();

        if ($satisfaction === null) {
            return;
        }

        // Get suffix for entity config fields. For backwards compatibility, ticket values have no suffix.
        $config_suffix = $this->getType() === 'Ticket' ? '' : ('_' . strtolower($this->getType()));
        $rate          = Entity::getUsedConfig(
            'inquest_config' . $config_suffix,
            $this->fields['entities_id'],
            'inquest_rate' . $config_suffix
        );
        $delay         = Entity::getUsedConfig(
            'inquest_config' . $config_suffix,
            $this->fields['entities_id'],
            'inquest_delay' . $config_suffix
        );
        $type          = Entity::getUsedConfig('inquest_config' . $config_suffix, $this->fields['entities_id']);
        $max_closedate = $this->fields['closedate'];

        if (
            in_array("status", $this->updates)
            && in_array($this->input["status"], static::getClosedStatusArray())
            && ($delay == 0)
            && ($rate > 0)
            && (mt_rand(1, 100) <= $rate)
        ) {
            $fkey = $this->getForeignKeyField();

            // For reopened ITIL object
            $satisfaction->delete([$fkey => $this->fields['id']]);

            $satisfaction->add(
                [
                    $fkey           => $this->fields['id'],
                    'date_begin'    => $_SESSION["glpi_currenttime"],
                    'entities_id'   => $this->fields['entities_id'],
                    'type'          => $type,
                    'max_closedate' => $max_closedate,
                ]
            );
        }
    }


    /**
     * Transfer "_actors" input (introduced in 10.0.0) into historical input keys.
     *
     * @param array $input
     *
     * @return array
     */
    protected function transformActorsInput(array $input): array
    {
        // Reload actors to be able to identify deleted users.
        if (!$this->isNewItem()) {
            $this->loadActors();
        }

        if (
            array_key_exists('_actors', $input)
            && is_array($input['_actors'])
            && count($input['_actors'])
        ) {
            foreach (['requester', 'observer', 'assign'] as $actor_type) {
                $actor_type_value = constant(CommonITILActor::class . '::' . strtoupper($actor_type));
                if ($actor_type_value === CommonITILActor::ASSIGN && !$this->canAssign()) {
                    continue;
                }
                if ($actor_type_value !== CommonITILActor::ASSIGN && !$this->isNewItem() && !$this->canUpdateItem()) {
                    continue;
                }

                $get_input_key = (fn(string $actor_itemtype, string $actor_type): string => sprintf(
                    '_%s_%s',
                    getForeignKeyFieldForItemType($actor_itemtype),
                    $actor_type
                ));

                // Normalize all keys.
                foreach ([User::class, Group::class, Supplier::class] as $actor_itemtype) {
                    $input_key = $get_input_key($actor_itemtype, $actor_type);
                    $notif_key = sprintf('%s_notif', $input_key);

                    if (!array_key_exists($input_key, $input) || !is_array($input[$input_key])) {
                        $input[$input_key] = !empty($input[$input_key]) ? [$input[$input_key]] : [];
                    }

                    if ($actor_itemtype !== Group::class) {
                        if (!array_key_exists($notif_key, $input) || !is_array($input[$notif_key])) {
                            $input[$notif_key] = [
                                'use_notification'  => [],
                                'alternative_email' => [],
                            ];
                        }
                        foreach (['use_notification', 'alternative_email'] as $param_key) {
                            if (
                                !array_key_exists($param_key, $input[$notif_key])
                                || $input[$notif_key][$param_key] === ''
                            ) {
                                $input[$notif_key][$param_key] = [];
                            } elseif (!is_array($input[$notif_key][$param_key])) {
                                $input[$notif_key][$param_key] = [$input[$notif_key][$param_key]];
                            }
                        }
                    }
                    $input[sprintf('%s_deleted', $input_key)] = [];
                }

                $actors = array_key_exists($actor_type, $input['_actors']) && is_array($input['_actors'][$actor_type])
                    ? $input['_actors'][$actor_type]
                    : [];

                // Extract actors from new actors list
                foreach ($actors as $actor) {
                    $input_key = $get_input_key($actor['itemtype'], $actor_type);
                    $notif_key = sprintf('%s_notif', $input_key);

                    // Use alternative_email in value key for "email" actors
                    $value_key = sprintf('_actors_%s', $actor['items_id'] ?: $actor['alternative_email'] ?? '');

                    if (array_key_exists($value_key, $input[$input_key])) {
                        continue;
                    }

                    $input[$input_key][$value_key] = $actor['items_id'];

                    if ($actor_itemtype !== Group::class && array_key_exists('use_notification', $actor)) {
                        $input[$notif_key]['use_notification'][$value_key]  = $actor['use_notification'];
                        $input[$notif_key]['alternative_email'][$value_key] = $actor['alternative_email'] ?? '';
                    }
                }

                // Identify deleted actors
                if (!$this->isNewItem()) {
                    $existings = $this->getActorsForType($actor_type_value);
                    foreach ($existings as $existing) {
                        $found = false;
                        foreach ($actors as $actor) {
                            if (
                                (
                                    // "email" actor match
                                    $actor['itemtype'] === User::class
                                    && $actor['items_id'] == 0
                                    && $actor['itemtype'] == $existing['itemtype']
                                    && $actor['alternative_email'] == $existing['alternative_email']
                                )
                                || (
                                    // other actor match
                                    $actor['items_id'] != 0
                                    && $actor['itemtype'] == $existing['itemtype']
                                    && $actor['items_id'] == $existing['items_id']
                                )
                            ) {
                                $found = true;
                                break;
                            }
                        }
                        if ($found === false) {
                            $input_key = $get_input_key($existing['itemtype'], $actor_type);
                            $input[sprintf('%s_deleted', $input_key)][] = $existing;
                        }
                    }
                }
            }
            unset($input['_actors']);
        }

        return $input;
    }

    /**
     * Get the first requester user
     *
     * @return null|User the first user added as a requester or 0 if no requester found
     */
    final public function getPrimaryRequesterUser(): ?User
    {
        if (!isset($this->fields['id']) || $this->isNewID($this->fields['id'])) {
            return null;
        }

        $user_link = $this->getActorObjectForItem(User::class);
        ;
        $rows = $user_link->find(
            [
                static::getForeignKeyField() => $this->fields['id'],
                'type' => CommonITILActor::REQUESTER,
            ],
            [
                'id ASC',
            ],
            1
        );
        $row = array_pop($rows);
        if ($row === null) {
            return null;
        }
        $user = User::getById($row['users_id']);
        if (!($user instanceof User)) {
            return null;
        }
        return $user;
    }

    public function prepareInputForClone($input)
    {
        unset($input['actiontime']);
        return $input;
    }

    public static function getMessageReferenceEvent(string $event): ?string
    {
        // All actions should be attached to thread instanciated by `new` event
        return 'new';
    }

    public static function getRuleCollectionClassInstance(int $entity_id): RuleCommonITILObjectCollection
    {
        $expected = 'Rule' . static::getType() . 'Collection';
        if (is_a($expected, RuleCommonITILObjectCollection::class, true)) {
            return new $expected($entity_id);
        }
        throw new RuntimeException(
            sprintf(
                'Collection class %s does not exists for rule type %s',
                $expected,
                static::getType()
            )
        );
    }

    private function loadActorsForRules(array &$input, array &$unchanged, array &$toclean_postrules): void
    {
        $usertypes           = [
            CommonITILActor::ASSIGN    => 'assign',
            CommonITILActor::REQUESTER => 'requester',
            CommonITILActor::OBSERVER  => 'observer',
        ];
        foreach ($usertypes as $k => $t) {
            //handle new input
            if (isset($input['_itil_' . $t]) && isset($input['_itil_' . $t]['_type'])) {
                // FIXME Deprecate these keys in GLPI 11.0.
                $field = $input['_itil_' . $t]['_type'] . 's_id';
                if (
                    isset($input['_itil_' . $t][$field])
                    && !isset($input[$field . '_' . $t])
                ) {
                    $input['_' . $field . '_' . $t][]             = $input['_itil_' . $t][$field];
                    $toclean_postrules['_' . $field . '_' . $t][] = $input['_itil_' . $t][$field];
                }
            }

            //handle existing actors: load all existing actors from ticket
            //to make sure business rules will receive all information, and not just
            //what have been entered in the html form.
            $existing_actors = [
                User::class     => $this->getUsers($k),
                Group::class    => $this->getGroups($k),
                Supplier::class => $this->getSuppliers($k),
            ];
            foreach ($existing_actors as $actor_itemtype => $actors) {
                $field = getForeignKeyFieldForItemType($actor_itemtype);
                $input_key = '_' . $field . '_' . $t;
                $deleted_key = $input_key . '_deleted';
                $deleted_actors = array_key_exists($deleted_key, $input) && is_array($input[$deleted_key]) ? array_column($input[$deleted_key], 'items_id') : [];
                $tmp_input = $input[$input_key] ?? [];
                if (!is_array($tmp_input)) {
                    $tmp_input = [$tmp_input];
                }
                $added_actors = array_diff($tmp_input, array_column($actors, $field));
                if ($added_actors === [] && $deleted_actors === []) {
                    $unchanged[] = $input_key;
                }
                foreach ($actors as $actor) {
                    if (
                        !isset($input[$input_key])
                        || (is_array($input[$input_key]) && !in_array($actor[$field], $input[$input_key]))
                        || (is_numeric($input[$input_key]) && $actor[$field] !== $input[$input_key])
                    ) {
                        if (
                            !array_key_exists($input_key, $input)
                            || (!is_array($input[$input_key]) && !is_numeric($input[$input_key]) && empty($input[$input_key]))
                        ) {
                            $input[$input_key] = [];
                        } elseif (!is_array($input[$input_key])) {
                            $input[$input_key] = [$input[$input_key]];
                        }
                        if (!in_array($actor[$field], $deleted_actors)) {
                            $input[$input_key][]             = $actor[$field];
                            $toclean_postrules[$input_key][] = $actor[$field];
                        }
                    }
                }
            }
        }
    }

    /**
     * @param int $condition
     * @phpstan-param RuleCommonITILObject::ON* $condition
     * @param array $input
     * @param int $entid
     * @return void
     */
    protected function processRules(int $condition, array &$input, int $entid = -1): void
    {
        if (isset($input['_skip_rules']) && $input['_skip_rules'] !== false) {
            return;
        }

        if ($entid < 0) {
            $entid = $input['entities_id'];
        }

        $this->fillInputForBusinessRules($input);

        $rules = static::getRuleCollectionClassInstance((int) $entid);
        $rule = $rules->getRuleClass();

        $unchanged = [];
        $tocleanafterrules   = [];
        if ($condition === RuleCommonITILObject::ONUPDATE) {
            $this->loadActorsForRules($input, $unchanged, $tocleanafterrules);
        }

        $rules_params = ['recursive' => true];
        $rules_options = ['condition' => $condition];

        if ($condition === RuleCommonITILObject::ONUPDATE) {
            $rules_params['entities_id'] = $entid;
            $changes = [];
            foreach ($rule->getCriterias() as $key => $val) {
                if (array_key_exists($key, $input)) {
                    if (
                        (!isset($this->fields[$key]) || ($this->fields[$key] != $input[$key]))
                        && !in_array($key, $unchanged)
                    ) {
                        $changes[] = $key;
                    }
                }
            }
            if (count($changes)) {
                $rules_options['only_criteria'] = $changes;
            }
        }

        if ($condition === RuleCommonITILObject::ONADD || isset($rules_options['only_criteria'])) {
            if ($condition === RuleCommonITILObject::ONUPDATE) {
                $user = new User();
                $user_id = null;
                //try to find user from changes if exist (defined as _itil_requester)
                if (isset($input["_itil_requester"]["users_id"])) {
                    $user_id = $input["_itil_requester"]["users_id"];
                } elseif (isset($input["_users_id_requester"])) {  //else try to find user from input
                    $user_id = is_array($input["_users_id_requester"]) ? reset($input["_users_id_requester"]) : $input["_users_id_requester"];
                }

                if ($user_id !== null && $user->getFromDB($user_id)) {
                    $input['_locations_id_of_requester']   = $user->fields['locations_id'];
                    $input['users_default_groups']         = $user->fields['groups_id'];
                    $input['profiles_id']                  = $user->fields['profiles_id']; //default profile
                    $rules_options['only_criteria'][] = '_locations_id_of_requester';
                    $rules_options['only_criteria'][] = '_groups_id_of_requester';
                    $rules_options['only_criteria'][] = 'profiles_id';
                }
            }
            $input = $rules->processAllRules(
                $input,
                $input,
                $rules_params,
                $rules_options
            );
        }

        // Clean actors fields added for rules
        foreach ($tocleanafterrules as $key => $values_to_drop) {
            if (!array_key_exists($key, $input) || !is_array($input[$key])) {
                // Assign rules may remove input key or replace array by a single value.
                // In such case, as values were completely redefined by rules, there is no need to filter them.
                continue;
            }

            $input[$key] = array_filter($input[$key], static fn($value) => !in_array($value, $values_to_drop));
            if (empty($input[$key])) {
                unset($input[$key]);
            }
        }

        if ($condition === RuleCommonITILObject::ONADD) {
            // Recompute default values based on values computed by rules
            $input = $this->computeDefaultValuesForAdd($input);
        }
    }

    /**
     * Is the current user have right to update the current ITIL object?
     *
     * @return boolean
     **/
    public function canUpdateItem(): bool
    {
        if (!$this->checkEntity()) {
            return false;
        }

        return self::canUpdate();
    }

    public function canDeleteItem(): bool
    {

        if (!$this->checkEntity()) {
            return false;
        }
        return self::canDelete();
    }

    public function canAddItem(string $type): bool
    {
        if ($type == Document::class) {
            return $this->canAddDocuments();
        }

        return parent::canAddItem($type);
    }


    /**
     * Check whether the current user can add documents.
     */
    final protected function canAddDocuments(): bool
    {
        if (in_array($this->fields['status'], static::getClosedStatusArray())) {
            return false;
        }

        if ($this->canAddFollowups()) {
            return true;
        }

        return false;
    }

    public static function getTeamMemberForm(CommonDBTM $item): string
    {
        if (!($item instanceof CommonITILObject)) {
            throw new RuntimeException();
        }

        $itiltemplate = $item->getITILTemplateToUse(
            0,
            $item instanceof Ticket ? $item->fields['type'] : null,
            $item->fields['itilcategories_id'],
            $item->fields['entities_id']
        );
        $field_options = [
            'full_width' => true,
            'fields_template' => $itiltemplate,
            'add_field_class' => 'col-sm-12',
        ];
        return TemplateRenderer::getInstance()->render('components/itilobject/actors/main.html.twig', [
            'item' => $item,
            'entities_id' => 0,
            'canupdate' => true,
            'canassign' => true,
            'params' => $item->fields + ['load_actors' => false],
            'itiltemplate' => $itiltemplate,
            'canassigntome' => false,
            'field_options' => $field_options,
            'allow_auto_submit' => false,
            'main_rand' => mt_rand(),
        ]);
    }

    /**
     * Is the current user a requester of the current itil item and does he have
     * the right to update it?
     *
     * @return bool
     */
    public function canRequesterUpdateItem()
    {
        return true;
    }
}<|MERGE_RESOLUTION|>--- conflicted
+++ resolved
@@ -8426,16 +8426,9 @@
      */
     public function getAssociatedDocumentsCriteria($bypass_rights = false, ?User $user = null): array
     {
-<<<<<<< HEAD
-        $task_class = static::getTaskClass();
-
-=======
+        global $DB; // Used to get subquery results - better performance
+
         $user_id = $user ? $user->getID() : Session::getLoginUserID();
-
-        $task_class = $this->getType() . 'Task';
-        /** @var DBmysql $DB */
->>>>>>> 379bdd1e
-        global $DB; // Used to get subquery results - better performance
 
         $or_crits = [
             // documents associated to ITIL item directly
@@ -8446,13 +8439,14 @@
         ];
 
         // documents associated to followups
-        if ($bypass_rights || ITILFollowup::canView()) {
+        $can_view_followups = $user === null ? ITILFollowup::canView() : true;
+        if ($bypass_rights || $can_view_followups) {
             $fup_crits = [
                 ITILFollowup::getTableField('itemtype') => $this->getType(),
                 ITILFollowup::getTableField('items_id') => $this->getID(),
             ];
             if (!$bypass_rights) {
-                $can_seeprivate = ($user === null)
+                $can_seeprivate = $user === null
                     ? Session::haveRight(ITILFollowup::$rightname, ITILFollowup::SEEPRIVATE)
                     : $user->hasRight(ITILFollowup::$rightname, ITILFollowup::SEEPRIVATE, $this->fields['entities_id']);
 
@@ -8479,7 +8473,8 @@
         }
 
         // documents associated to solutions
-        if ($bypass_rights || ITILSolution::canView()) {
+        $can_view_solutions = $user === null ? ITILSolution::canView() : true;
+        if ($bypass_rights || $can_view_solutions) {
             // Run the subquery separately. It's better for huge databases
             $iterator_tmp = $DB->request([
                 'SELECT' => 'id',
@@ -8500,7 +8495,8 @@
 
         // documents associated to ticketvalidation
         $validation_class = static::getType() . 'Validation';
-        if (class_exists($validation_class) && ($bypass_rights ||  $validation_class::canView())) {
+        $can_view_validations = $user === null ? class_exists($validation_class) && $validation_class::canView() : true;
+        if (class_exists($validation_class) && ($bypass_rights ||  $can_view_validations)) {
             // Run the subquery separately. It's better for huge databases
             $iterator_tmp = $DB->request([
                 'SELECT' => 'id',
@@ -8519,15 +8515,20 @@
         }
 
         // documents associated to tasks
-        if ($bypass_rights || $task_class::canView()) {
+        $task_class = static::getTaskClass();
+        $can_view_tasks = $user === null ? $task_class::canView() : true;
+        if ($bypass_rights || $can_view_tasks) {
             $tasks_crit = [
                 $this->getForeignKeyField() => $this->getID(),
             ];
-<<<<<<< HEAD
 
             if (!$bypass_rights) {
                 $private_task_crit = [];
-                if (!Session::haveRight($task_class::$rightname, CommonITILTask::SEEPRIVATE)) {
+                $can_seeprivate = ($user === null)
+                    ? Session::haveRight($task_class::$rightname, CommonITILTask::SEEPRIVATE)
+                    : $user->hasRight($task_class::$rightname, CommonITILTask::SEEPRIVATE, $this->fields['entities_id']);
+
+                if (!$can_seeprivate) {
                     $private_task_crit = [
                         'is_private' => 0,
                         'users_id' => Session::getLoginUserID(),
@@ -8540,18 +8541,6 @@
                 if (!empty($private_task_crit)) {
                     $tasks_crit[] = ['OR' => $private_task_crit];
                 }
-=======
-            if (!$bypass_rights) {
-                $can_seeprivate = ($user === null)
-                    ? Session::haveRight($task_class::$rightname, CommonITILTask::SEEPRIVATE)
-                    : $user->hasRight($task_class::$rightname, CommonITILTask::SEEPRIVATE, $this->fields['entities_id']);
-
-                if (!$can_seeprivate) {
-                    $fup_crits[] = [
-                        'OR' => ['is_private' => 0, 'users_id' => $user_id],
-                    ];
-                }
->>>>>>> 379bdd1e
             }
 
             // Run the subquery separately. It's better for huge databases
