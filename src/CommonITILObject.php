--- conflicted
+++ resolved
@@ -1630,6 +1630,7 @@
      **/
     public function getActiveOrSolvedLastDaysForItem($itemtype, $items_id, $days)
     {
+        /** @var \DBmysql $DB */
         global $DB;
 
         $result = [];
@@ -4225,12 +4226,6 @@
      **/
     public function getSearchOptionsMain()
     {
-<<<<<<< HEAD
-=======
-        /** @var \DBmysql $DB */
-        global $DB;
-
->>>>>>> d35432b7
         $tab = [];
 
         $tab[] = [
@@ -10169,6 +10164,7 @@
      */
     protected function fillInputForBusinessRules(array &$input)
     {
+        /** @var \DBmysql $DB */
         global $DB;
 
         $entities_id = isset($input['entities_id'])
@@ -10256,6 +10252,7 @@
      **/
     public static function cronCreateInquest($task)
     {
+        /** @var \DBmysql $DB */
         global $DB;
 
         $inquest_class = static::getType() . 'Satisfaction';
