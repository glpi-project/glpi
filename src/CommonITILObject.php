<?php

/**
 * ---------------------------------------------------------------------
 *
 * GLPI - Gestionnaire Libre de Parc Informatique
 *
 * http://glpi-project.org
 *
 * @copyright 2015-2025 Teclib' and contributors.
 * @copyright 2003-2014 by the INDEPNET Development Team.
 * @licence   https://www.gnu.org/licenses/gpl-3.0.html
 *
 * ---------------------------------------------------------------------
 *
 * LICENSE
 *
 * This file is part of GLPI.
 *
 * This program is free software: you can redistribute it and/or modify
 * it under the terms of the GNU General Public License as published by
 * the Free Software Foundation, either version 3 of the License, or
 * (at your option) any later version.
 *
 * This program is distributed in the hope that it will be useful,
 * but WITHOUT ANY WARRANTY; without even the implied warranty of
 * MERCHANTABILITY or FITNESS FOR A PARTICULAR PURPOSE.  See the
 * GNU General Public License for more details.
 *
 * You should have received a copy of the GNU General Public License
 * along with this program.  If not, see <https://www.gnu.org/licenses/>.
 *
 * ---------------------------------------------------------------------
 */

use Glpi\DBAL\QueryExpression;
use Glpi\Application\View\TemplateRenderer;
use Glpi\DBAL\QueryFunction;
use Glpi\DBAL\QuerySubQuery;
use Glpi\DBAL\QueryUnion;
use Glpi\Event;
use Glpi\Form\AnswersSet;
use Glpi\Form\Destination\AnswersSet_FormDestinationItem;
use Glpi\Plugin\Hooks;
use Glpi\RichText\RichText;
use Glpi\RichText\UserMention;
use Glpi\Team\Team;

/**
 * CommonITILObject Class
 *
 * @property-read array $users
 * @property-read array $groups
 * @property-read array $suppliers
 **/
abstract class CommonITILObject extends CommonDBTM
{
    use \Glpi\Features\Clonable;
    use \Glpi\Features\Timeline;
    use \Glpi\Features\Kanban;
    use \Glpi\Features\Teamwork;

   /// Users by type
    protected $lazy_loaded_users = null;
    public $userlinkclass  = '';
   /// Groups by type
    protected $lazy_loaded_groups = null;
    public $grouplinkclass = '';

   /// Suppliers by type
    protected $lazy_loaded_suppliers = null;
    public $supplierlinkclass = '';

    // HELPDESK LINK HARDWARE DEFINITION : CHECKSUM SYSTEM : BOTH=1*2^0+1*2^1=3
    const HELPDESK_MY_HARDWARE  = 0;
    const HELPDESK_ALL_HARDWARE = 1;

    protected static $showTitleInNavigationHeader = true;

    const MATRIX_FIELD         = '';
    const URGENCY_MASK_FIELD   = '';
    const IMPACT_MASK_FIELD    = '';
    const STATUS_MATRIX_FIELD  = '';


   // ITIL Object shared statuses
    const INCOMING      = 1; // new
    const ASSIGNED      = 2; // processing (assigned)
    const PLANNED       = 3; // processing (planned)
    const WAITING       = 4; // pending
    const SOLVED        = 5;
    const CLOSED        = 6;
    const ACCEPTED      = 7;
    const OBSERVED      = 8;
    const APPROVAL      = 10; // approval / validation

    // --- timeline position
    const NO_TIMELINE       = -1;
    const TIMELINE_NOTSET   = 0;
    const TIMELINE_LEFT     = 1;
    const TIMELINE_MIDLEFT  = 2;
    const TIMELINE_MIDRIGHT = 3;
    const TIMELINE_RIGHT    = 4;

    const TIMELINE_ORDER_NATURAL = 'natural';
    const TIMELINE_ORDER_REVERSE = 'reverse';

    const SURVEY           = 131072;

    abstract public static function getTaskClass();

    public function post_getFromDB()
    {
        // Object may be reused to load multiples tickets thus we must clear all
        // cached data when a new mysql row is loaded
        $this->clearLazyLoadedActors();
    }

    /**
     * Load linked users
     *
     * @return void
     */
    public function loadUsers(): void
    {
        if (!empty($this->userlinkclass) && !$this->isNewItem()) {
            $class = new $this->userlinkclass();
            $this->lazy_loaded_users = $class->getActors((int) $this->fields['id']);
        } else {
            $this->lazy_loaded_users = [];
        }
    }

    /**
     * Load linked groups
     *
     * @return void
     */
    protected function loadGroups(): void
    {
        if (!empty($this->grouplinkclass) && !$this->isNewItem()) {
            $class = new $this->grouplinkclass();
            $this->lazy_loaded_groups = $class->getActors((int) $this->fields['id']);
        } else {
            $this->lazy_loaded_groups = [];
        }
    }

    /**
     * Load linked suppliers
     *
     * @return void
     */
    public function loadSuppliers(): void
    {
        if (!empty($this->supplierlinkclass) && !$this->isNewItem()) {
            $class = new $this->supplierlinkclass();
            $this->lazy_loaded_suppliers = $class->getActors((int) $this->fields['id']);
        } else {
            $this->lazy_loaded_suppliers = [];
        }
    }

    /**
     * @since 0.84
     **/
    public function loadActors()
    {
        // TODO 11.0 (breaking change): method should be protected instead of public

        // Might not be 100% needed to clear cache here but let's be safe
        // This way, any direct call to loadActors is assured to return accurate data
        $this->clearLazyLoadedActors();

        // Load each actors type
        $this->loadUsers();
        $this->loadGroups();
        $this->loadSuppliers();
    }

    /**
     * Clear lazy loaded actor data so it can be recomputed again next time its
     * accessed
     *
     * @return void
     */
    protected function clearLazyLoadedActors(): void
    {
        $this->lazy_loaded_users = null;
        $this->lazy_loaded_groups = null;
        $this->lazy_loaded_suppliers = null;
    }

    /**
     * Magic getter for lazy loaded properties
     *
     * @param string $property_name
     */
    public function __get(string $property_name)
    {
        switch ($property_name) {
            case 'users':
                if ($this->lazy_loaded_users === null) {
                    $this->loadUsers();
                }
                return $this->lazy_loaded_users;

            case 'groups':
                if ($this->lazy_loaded_groups === null) {
                    $this->loadGroups();
                }
                return $this->lazy_loaded_groups;

            case 'suppliers':
                if ($this->lazy_loaded_suppliers === null) {
                    $this->loadSuppliers();
                }
                return $this->lazy_loaded_suppliers;

            default:
                // Log error and keep running
                // TODO 11.0: throw exception instead
                trigger_error("Unknown field: '$property_name'", E_USER_WARNING);
                return null;
        }
    }

    /**
     * Magic setter for lazy loaded properties
     *
     * @param string $property_name
     * @param mixed $value
     */
    public function __set(string $property_name, $value)
    {
        switch ($property_name) {
            case 'users':
            case 'groups':
            case 'suppliers':
                // Log error and keep running
                // TODO 11.0: throw exception instead
                trigger_error("Readonly field: '$property_name'", E_USER_WARNING);
                break;

            default:
                $this->$property_name = $value;
                break;
        }
    }

    /**
     * Magic handler for isset() calls on lazy loaded properties
     *
     * @param string $property_name
     */
    public function __isset(string $property_name)
    {
        switch ($property_name) {
            case 'users':
            case 'groups':
            case 'suppliers':
                return true;

            default:
                // Log error and keep running
                // TODO 11.0: throw exception instead
                trigger_error("Unknown field: '$property_name'", E_USER_WARNING);
                return false;
        }
    }

    /**
     * Magic handler for unset() calls on lazy loaded properties
     *
     * @param string $property_name
     */
    public function __unset(string $property_name)
    {
        switch ($property_name) {
            case 'users':
                $this->lazy_loaded_users = null;
                break;

            case 'groups':
                $this->lazy_loaded_groups = null;
                break;

            case 'suppliers':
                $this->lazy_loaded_suppliers = null;
                break;

            default:
                // Log error and keep running
                // TODO 11.0: throw exception instead
                trigger_error("Unknown field: '$property_name'", E_USER_WARNING);
                break;
        }
    }

    /**
     * Return the number of actors currently assigned to the object
     *
     * @since 10.0
     *
     * @return int
     */
    public function countActors(): int
    {
        return $this->countGroups() + $this->countUsers() + $this->countSuppliers();
    }


    /**
     * Return the list of actors for a given actor type
     * We try to retrieve them by:
     * - in case new ticket
     *  - from virtual _actor field (present after a reload)
     *  - from template (predefined actor field)
     *  - from default actor if setting is defined in user preference
     * - for existing ticket (with an id > 0), directly from saved actors
     *
     * @since 10.0
     *
     * @param int $actortype 1=requester, 2=assign, 3=observer
     * @param array $params posted data of itil object
     *
     * @return array of actors
     */
    public function getActorsForType(int $actortype = 1, array $params = []): array
    {
        $actors = [];

        $fn_add_actor = static function (string $itemtype, int $items_id, array $params) use (&$actors) {
            $already_added = !empty(array_filter($actors, static function ($actor) use ($itemtype, $items_id, $params) {
                if ($actor['itemtype'] === $itemtype && (int) $actor['items_id'] === 0) {
                    // Anonymous actors unique based on email
                    return ($actor['alternative_email'] ?? null) === ($params['alternative_email'] ?? null);
                }
                return $actor['itemtype'] === $itemtype && (int) $actor['items_id'] === $items_id;
            }));
            if (!$already_added) {
                $actors[] = [
                    'itemtype' => $itemtype,
                    'items_id' => $items_id,
                ] + $params;
            }
        };

        $actortypestring = self::getActorFieldNameType($actortype);

        if ($this->isNewItem()) {
            $entities_id = $params['entities_id'] ?? $_SESSION['glpiactive_entity'];
            $default_use_notif = Entity::getUsedConfig('is_notif_enable_default', $entities_id, '', 1);

            // load default user from preference only at the first load of new ticket form
            // we don't want to trigger it on form reload
            // at first load, the key _skip_default_actor is not present (can only be present after a submit)
            if (!isset($params['_skip_default_actor'])) {
                // $params['_users_id_' . $actortypestring] corresponds to value defined by static::getDefaultValues()
                // fallback to static::getDefaultActor() value if empty
                $users_id_default = array_key_exists('_users_id_' . $actortypestring, $params) && $params['_users_id_' . $actortypestring] > 0
                    ? $params['_users_id_' . $actortypestring]
                    : $this->getDefaultActor($actortype);
                if ($users_id_default > 0) {
                    $userobj  = new User();
                    if ($userobj->getFromDB($users_id_default)) {
                        $name = formatUserName(
                            $userobj->fields["id"],
                            $userobj->fields["name"],
                            $userobj->fields["realname"],
                            $userobj->fields["firstname"]
                        );
                        $email = UserEmail::getDefaultForUser($users_id_default);
                        $fn_add_actor('User', $users_id_default, [
                            'text'              => $name,
                            'title'             => $name,
                            'use_notification'  => $email === '' ? false : ($default_use_notif && $userobj->isUserNotificationEnable()),
                            'default_email'     => $email,
                            'alternative_email' => '',
                        ]);
                    }
                }

                $groups_id = array_key_exists('_groups_id_' . $actortypestring, $params) && $params['_groups_id_' . $actortypestring] > 0
                    ? $params['_groups_id_' . $actortypestring] : 0;
                if ($groups_id > 0) {
                    $group_obj = new Group();
                    if ($group_obj->getFromDB($groups_id)) {
                        $fn_add_actor('Group', $groups_id, [
                            'text'  => $group_obj->getName(),
                            'title' => $group_obj->getRawCompleteName(),
                        ]);
                    }
                }
            }

            // load default actors from itiltemplate passed from showForm in `params` var
            // we find this key on the first load of template (when opening form)
            // or when the template change (by category loading)
            if (isset($params['_template_changed'])) {
                $users_id = (int) ($params['_predefined_fields']['_users_id_' . $actortypestring] ?? 0);
                if ($users_id > 0) {
                    $userobj  = new User();
                    if ($userobj->getFromDB($users_id)) {
                        $name = formatUserName(
                            $userobj->fields["id"],
                            $userobj->fields["name"],
                            $userobj->fields["realname"],
                            $userobj->fields["firstname"]
                        );
                        $email = UserEmail::getDefaultForUser($users_id);
                        $fn_add_actor('User', $users_id, [
                            'text'              => $name,
                            'title'             => $name,
                            'use_notification'  => $email === '' ? false : ($default_use_notif && $userobj->isUserNotificationEnable()),
                            'default_email'     => $email,
                            'alternative_email' => '',
                        ]);
                    }
                }

                $groups_id = (int) ($params['_predefined_fields']['_groups_id_' . $actortypestring] ?? 0);
                if ($groups_id > 0) {
                    $group_obj = new Group();
                    if ($group_obj->getFromDB($groups_id)) {
                        $fn_add_actor('Group', $groups_id, [
                            'text'  => $group_obj->getName(),
                            'title' => $group_obj->getRawCompleteName(),
                        ]);
                    }
                }

                $suppliers_id = (int) ($params['_predefined_fields']['_suppliers_id_' . $actortypestring] ?? 0);
                if ($suppliers_id > 0) {
                    $supplier_obj = new Supplier();
                    if ($supplier_obj->getFromDB($suppliers_id)) {
                        $fn_add_actor('Supplier', $suppliers_id, [
                            'text'              => $supplier_obj->fields['name'],
                            'title'             => $supplier_obj->fields['name'],
                            'use_notification'  => $supplier_obj->fields['email'] === '' ? false : $default_use_notif,
                            'default_email'     => $supplier_obj->fields['email'],
                            'alternative_email' => '',
                        ]);
                    }
                }
            }

            // if we load any actor from _itemtype_actortype_id, we are loading template,
            // and so we don't want more actors.
            // if any actor exists and was absent in a field from template, it will be loaded by the POST data.
            // we choose to erase existing actors for any defined in the template.
            if (count($actors)) {
                return $actors;
            }

            // existing actors (from a form reload)
            if (isset($params['_actors'])) {
                foreach ($params['_actors'] as $existing_actortype => $existing_actors) {
                    if ($existing_actortype != $actortypestring) {
                        continue;
                    }
                    foreach ($existing_actors as &$existing_actor) {
                        $actor_obj = new $existing_actor['itemtype']();
                        if ($actor_obj->getFromDB($existing_actor['items_id'])) {
                            if ($actor_obj instanceof User) {
                                $name = formatUserName(
                                    $actor_obj->fields["id"],
                                    $actor_obj->fields["name"],
                                    $actor_obj->fields["realname"],
                                    $actor_obj->fields["firstname"]
                                );
                                $fn_add_actor($existing_actor['itemtype'], $existing_actor['items_id'], $existing_actor + [
                                    'text'          => $name,
                                    'title'         => $name,
                                    'default_email' => UserEmail::getDefaultForUser($actor_obj->fields["id"]),
                                ]);
                            } elseif ($actor_obj instanceof Supplier) {
                                $fn_add_actor($existing_actor['itemtype'], $existing_actor['items_id'], $existing_actor + [
                                    'text'          => $actor_obj->fields['name'],
                                    'title'         => $actor_obj->fields['name'],
                                    'default_email' => $actor_obj->fields['email'],
                                ]);
                            } else {
                                $fn_add_actor($existing_actor['itemtype'], $existing_actor['items_id'], $existing_actor + [
                                    'text'  => $actor_obj->getName(),
                                    'title' => $actor_obj->getRawCompleteName(),
                                ]);
                            }
                        } elseif (
                            $actor_obj instanceof User
                            && $existing_actor['items_id'] == 0
                            && strlen($existing_actor['alternative_email']) > 0
                        ) {
                            // direct mail actor
                            $fn_add_actor($existing_actor['itemtype'], $existing_actor['items_id'], $existing_actor + [
                                'text'  => $existing_actor['alternative_email'],
                                'title' => $existing_actor['alternative_email'],
                            ]);
                        }
                    }
                }
                return $actors;
            }
        }

       // load existing actors (from existing itilobject)
        if (isset($this->users[$actortype])) {
            foreach ($this->users[$actortype] as $user) {
                $name = getUserName($user['users_id']);
                $fn_add_actor('User', $user['users_id'], [
                    'id'                => $user['id'],
                    'text'              => $name,
                    'title'             => $name,
                    'use_notification'  => $user['use_notification'],
                    'default_email'     => UserEmail::getDefaultForUser($user['users_id']),
                    'alternative_email' => $user['alternative_email'],
                ]);
            }
        }
        if (isset($this->groups[$actortype])) {
            foreach ($this->groups[$actortype] as $group) {
                $group_obj = new Group();
                if ($group_obj->getFromDB($group['groups_id'])) {
                    $fn_add_actor('Group', $group['groups_id'], [
                        'id'       => $group['id'],
                        'text'     => $group_obj->getName(),
                        'title'    => $group_obj->getRawCompleteName(),
                    ]);
                }
            }
        }
        if (isset($this->suppliers[$actortype])) {
            foreach ($this->suppliers[$actortype] as $supplier) {
                $supplier_obj = new Supplier();
                if ($supplier_obj->getFromDB($supplier['suppliers_id'])) {
                    $fn_add_actor('Supplier', $supplier['suppliers_id'], [
                        'id'                => $supplier['id'],
                        'text'              => $supplier_obj->fields['name'],
                        'title'             => $supplier_obj->fields['name'],
                        'use_notification'  => $supplier['use_notification'],
                        'default_email'     => $supplier_obj->fields['email'],
                        'alternative_email' => $supplier['alternative_email'],
                    ]);
                }
            }
        }

        return $actors;
    }

    /**
     * Restores input, restores saved values, then sets the default options for any that are missing.
     * @param integer $ID The item ID
     * @param array $options ITIL Object options array passed to showFormXXXX functions. This is passed by reference and will be modified by this function.
     * @param ?array $overriden_defaults If specified, these values will be used as the defaults instead of the ones from the {@link getDefaultValues()} function.
     * @param bool $force_set_defaults If true, the defaults are set for missing options even if the item is not new.
     * @return void
     * @see getDefaultOptions()
     * @see restoreInput()
     * @see restoreSavedValues()
     */
    protected function restoreInputAndDefaults($ID, array &$options, ?array $overriden_defaults = null, bool $force_set_defaults = false): void
    {
        $default_values = $overriden_defaults ?? static::getDefaultValues();

        // Restore saved value or override with page parameter
        $options['_saved'] = $this->restoreInput();

        // Restore saved values and override $this->fields
        $this->restoreSavedValues($options['_saved']);

        // Set default options
        if ($force_set_defaults || static::isNewID($ID)) {
            foreach ($default_values as $key => $val) {
                if (!isset($options[$key])) {
                    if (isset($options['_saved'][$key])) {
                        $options[$key] = $options['_saved'][$key];
                    } else {
                        $options[$key] = $val;
                    }
                }
            }
        }
    }

    /**
     * @param $ID
     * @param $options   array
     **/
    public function showForm($ID, array $options = [])
    {
        if (!static::canView()) {
            return false;
        }

        $this->restoreInputAndDefaults($ID, $options);

        $canupdate = !$ID || (Session::getCurrentInterface() == "central" && $this->canUpdateItem());

        if ($ID && in_array($this->fields['status'], $this->getClosedStatusArray())) {
            $canupdate = false;
            // No update for actors
            $options['_noupdate'] = true;
        }

        if (!$this->isNewItem()) {
            $options['formtitle'] = sprintf(
                __('%1$s - ID %2$d'),
                $this->getTypeName(1),
                $ID
            );
            //set ID as already defined
            $options['noid'] = true;
        }

        $type = null;
        if (is_a($this, Ticket::class)) {
            $type = ($ID ? $this->fields['type'] : $options['type']);
        }
        // Load template if available
        $predefined_template = 0;
        $template_class = static::getTemplateClass();
        if (class_exists($template_class) && (int) $ID > 0 && isset($this->fields[$template_class::getForeignKeyField()])) {
            $predefined_template = $this->fields[$template_class::getForeignKeyField()];
        }
        $tt = $this->getITILTemplateToUse(
            $options['template_preview'] ?? $predefined_template,
            $type,
            ($ID ? $this->fields['itilcategories_id'] : $options['itilcategories_id']),
            ($ID ? $this->fields['entities_id'] : $options['entities_id'])
        );

        $predefined_fields = $this->setPredefinedFields($tt, $options, static::getDefaultValues());
        $this->initForm($this->fields['id'], $options);

        $options['_canupdate'] = Session::haveRight(static::$rightname, UPDATE);
        $item_commonitilobject = null;
        if ($options['_canupdate']) {
            //compute related item object (Ticket havee his own showForm)
            $item_link = static::getItemLinkClass();
            $item_commonitilobject = new $item_link();
        }

        $mention_options = UserMention::getMentionOptions($this);

        TemplateRenderer::getInstance()->display('components/itilobject/layout.html.twig', [
            'item'                    => $this,
            'mention_options'         => $mention_options,
            'timeline_itemtypes'      => $this->getTimelineItemtypes(),
            'legacy_timeline_actions' => $this->getLegacyTimelineActionsHTML(),
            'params'                  => $options,
            'entities_id'             => $ID ? $this->fields['entities_id'] : $options['entities_id'],
            'timeline'                => $this->getTimelineItems(),
            'itiltemplate_key'        => static::getTemplateFormFieldName(),
            'itiltemplate'            => $tt,
            'item_commonitilobject'   => $item_commonitilobject,
            'predefined_fields'       => Toolbox::prepareArrayForInput($predefined_fields),
            'canupdate'               => $canupdate,
            'canpriority'             => $canupdate,
            'canassign'               => $canupdate,
            'has_pending_reason'      => PendingReason_Item::getForItem($this) !== false,
        ]);

        return true;
    }

    /**
     * Return an array of predefined fields from provided template
     * Append also data to $options param (passed by reference) :
     *  - if we transform a ticket (form change and problem) or a problem (for change) override with its field
     *  - override form fields from template (ex: if content field is set in template, content field in option will be overriden)
     *  - if template changed (provided template doesn't match the one found in options), append a key _template_changed in $options
     *  - finally, append templates_id in options
     *
     * @param ITILTemplate $tt The ticket template to use
     * @param array $options The current options array (PASSED BY REFERENCE)
     * @param array $default_values The default values to use in case they are not predefined
     * @return array An array of the predefined values
     */
    protected function setPredefinedFields(ITILTemplate $tt, array &$options, array $default_values): array
    {
        // Predefined fields from template : reset them
        if (isset($options['_predefined_fields'])) {
            $options['_predefined_fields'] = Toolbox::decodeArrayFromInput($options['_predefined_fields']);
        } else {
            $options['_predefined_fields'] = [];
        }
        if (!isset($options['_hidden_fields'])) {
            $options['_hidden_fields'] = [];
        }

        // check original ticket for change and problem
        $tickets_id = $options['tickets_id'] ?? $options['_tickets_id'] ?? null;
        $ticket = new Ticket();
        $ticket->getEmpty();
        if (in_array($this->getType(), ['Change', 'Problem']) && $tickets_id) {
            $ticket->getFromDB($tickets_id);

            // copy fields from original ticket, only when fields are not already set by the user (contained in _saved array)
            $fields = [
                'content',
                'name',
                'impact',
                'urgency',
                'priority',
                'time_to_resolve',
                'entities_id',
            ];
            foreach ($fields as $field) {
                if (!isset($options['_saved'][$field])) {
                    $options[$field] = $ticket->fields[$field];
                }
            }

            if (!isset($options['_saved']['itilcategories_id'])) {
                //page is reloaded on category change, we only want category on the very first load
                $category = new ITILCategory();
                $options['itilcategories_id'] = 0;
                if (
                    $category->getFromDB($ticket->fields['itilcategories_id'])
                    && (
                        ($this->getType() === Change::class && $category->fields['is_change'])
                        || ($this->getType() === Problem::class && $category->fields['is_problem'])
                    )
                ) {
                    $options['itilcategories_id'] = $ticket->fields['itilcategories_id'];
                }
            }
        }

        // check original problem for change
        $problems_id = $options['problems_id'] ?? $options['_problems_id'] ?? null;
        $problem = new Problem();
        $problem->getEmpty();
        if ($this->getType() == "Change" && $problems_id) {
            $problem->getFromDB($problems_id);

            $options['content']             = $problem->fields['content'];
            $options['name']                = $problem->fields['name'];
            $options['impact']              = $problem->fields['impact'];
            $options['urgency']             = $problem->fields['urgency'];
            $options['priority']            = $problem->fields['priority'];
            if (isset($options['problems_id'])) {
                //page is reloaded on category change, we only want category on the very first load
                $options['itilcategories_id'] = $problem->fields['itilcategories_id'];
            }
            $options['time_to_resolve']     = $problem->fields['time_to_resolve'];
            $options['entities_id']         = $problem->fields['entities_id'];
        }

        // Store predefined fields to be able not to take into account on change template
        $predefined_fields = [];
        $tpl_key = static::getTemplateFormFieldName();

        if ($this->isNewItem()) {
            if (isset($tt->predefined) && count($tt->predefined)) {
                foreach ($tt->predefined as $predeffield => $predefvalue) {
                    if (isset($options[$predeffield]) && isset($default_values[$predeffield])) {
                        // Is always default value : not set
                        // Set if already predefined field
                        // Set if ticket template change
                        if (
                            ((count($options['_predefined_fields']) == 0)
                                && ($options[$predeffield] == $default_values[$predeffield]))
                            || (isset($options['_predefined_fields'][$predeffield])
                                && ($options[$predeffield] == $options['_predefined_fields'][$predeffield]))
                            || (isset($options[$tpl_key])
                                && ($options[$tpl_key] != $tt->getID()))

                            // user pref for requestype can't overwrite requestype from template
                            // when change category
                            || ($predeffield == 'requesttypes_id'
                                && empty(($options['_saved'] ?? [])))

                            // tests specificic for change & problem
                            || ($tickets_id != null
                                && $options[$predeffield] == $ticket->fields[$predeffield])
                            || ($problems_id != null
                                && $options[$predeffield] == $problem->fields[$predeffield])
                        ) {
                            $options[$predeffield]           = $predefvalue;
                            $predefined_fields[$predeffield] = $predefvalue;
                            $this->fields[$predeffield]      = $predefvalue;
                        }
                    } else { // Not defined options set as hidden field
                        $options['_hidden_fields'][$predeffield] = $predefvalue;
                    }
                }
                // All predefined override : add option to say predifined exists
                if (count($predefined_fields) == 0) {
                    $predefined_fields['_all_predefined_override'] = 1;
                }
            } else { // No template load : reset predefined values
                if (count($options['_predefined_fields'])) {
                    foreach ($options['_predefined_fields'] as $predeffield => $predefvalue) {
                        if ($options[$predeffield] == $predefvalue) {
                            $options[$predeffield] = $default_values[$predeffield];
                        }
                    }
                }
            }
        }
        // append to options to know later we added predefined values
        // we may need this especially for actors
        if (count($predefined_fields)) {
            $options['_predefined_fields'] = $predefined_fields;
        }

        // check if we load the default template (when openning form for example) or the template changed
        if (!isset($options[$tpl_key]) || $options[$tpl_key] != $tt->getId()) {
            $options['_template_changed'] = true;
        }

        // Put ticket template id on $options for actors
        $options[str_replace('s_id', '', $tpl_key)] = $tt->getId();

        // Add all values to fields of tickets for template preview
        if (($options['template_preview'] ?? false)) {
            foreach ($options as $key => $val) {
                if (!isset($this->fields[$key])) {
                    $this->fields[$key] = $val;
                }
            }
        }

        // Recompute priority if not predefined and impact/urgency was changed
        if (
            !isset($predefined_fields['priority'])
            && (
                isset($predefined_fields['urgency'])
                || isset($predefined_fields['impact'])
            )
        ) {
            $this->fields['priority'] = self::computePriority(
                $this->fields['urgency'] ?? 3,
                $this->fields['impact'] ?? 3
            );
        }

        return $predefined_fields;
    }


    /**
     * Retrieve all possible entities for an itilobject posted data.
     * We try to retrieve requesters in the data:
     * - from `_users_id_requester` (data from template or default actor)
     * - from `_actors` (virtual field when the form is reloaded)
     * By default, if none of these fields are present, entities are get from current active entity.
     *
     * @since 10.0
     *
     * @param array $params posted data by an itil object
     * @return array of possible entities_id
     */
    public function getEntitiesForRequesters(array $params = [])
    {
        $requesters = [];
        if (array_key_exists('_users_id_requester', $params) && !empty($params["_users_id_requester"])) {
            $requesters = !is_array($params["_users_id_requester"])
                ? [$params["_users_id_requester"]]
                : $params["_users_id_requester"];
        }
        if (isset($params['_actors']['requester'])) {
            foreach ($params['_actors']['requester'] as $actor) {
                if (
                    $actor['itemtype'] == "User"
                    && (int)$actor['items_id'] > 0 // ignore actor that is added by only its email
                ) {
                    $requesters[] = $actor['items_id'];
                }
            }
        }

        $entities = $_SESSION['glpiactiveentities'] ?? [];
        foreach ($requesters as $users_id) {
            $user_entities = Profile_User::getUserEntities($users_id, true, true);
            $entities = array_intersect($user_entities, $entities);
        }

        $entities = array_values($entities); // Ensure keys are starting at 0

        return $entities;
    }


    /**
     * Retrieve an item from the database with datas associated (hardwares)
     *
     * @param integer $ID ID of the item to get
     *
     * @return boolean true if succeed else false
     **/
    public function getFromDBwithData($ID)
    {

        if ($this->getFromDB($ID)) {
            $this->getAdditionalDatas();
            return true;
        }
        return false;
    }


    public function getAdditionalDatas()
    {
    }


    /**
     * Can manage actors
     *
     * @return boolean
     */
    public function canAdminActors()
    {
        if (isset($this->fields['is_deleted']) && $this->fields['is_deleted'] == 1) {
            return false;
        }
        return Session::haveRight(static::$rightname, UPDATE);
    }


    /**
     * Can assign object
     *
     * @return boolean
     */
    public function canAssign()
    {
        if ($this->isDeleted() || (!$this->isNewItem() && $this->isClosed())) {
            return false;
        }

        return Session::haveRight(static::$rightname, UPDATE);
    }


    /**
     * Can be assigned to me
     *
     * @return boolean
     */
    public function canAssignToMe()
    {
        if (
            isset($this->fields['is_deleted']) && $this->fields['is_deleted'] == 1
            || isset($this->fields['status']) && in_array($this->fields['status'], $this->getClosedStatusArray())
        ) {
            return false;
        }
        return Session::haveRight(static::$rightname, UPDATE);
    }


    /**
     * Is the current user have right to approve solution of the current ITIL object.
     *
     * @since 9.4.0
     *
     * @return boolean
     */
    public function canApprove()
    {

        return (($this->fields["users_id_recipient"] === Session::getLoginUserID())
              || $this->isUser(CommonITILActor::REQUESTER, Session::getLoginUserID())
              || (isset($_SESSION["glpigroups"])
                  && $this->haveAGroup(CommonITILActor::REQUESTER, $_SESSION["glpigroups"])));
    }

    /**
     * Is the current user have right to add followups to the current ITIL Object ?
     *
     * @since 9.4.0
     *
     * @return boolean
     */
    public function canAddFollowups()
    {
        return (
            (
                Session::haveRight(ITILFollowup::$rightname, ITILFollowup::ADDMY)
                && (
                    $this->isUser(CommonITILActor::REQUESTER, Session::getLoginUserID())
                    || (
                        isset($this->fields["users_id_recipient"])
                        && ($this->fields["users_id_recipient"] == Session::getLoginUserID())
                    )
                )
            )
            || (
                Session::haveRight(ITILFollowup::$rightname, ITILFollowup::ADD_AS_OBSERVER)
                && $this->isUser(CommonITILActor::OBSERVER, Session::getLoginUserID())
            )
            || Session::haveRight(ITILFollowup::$rightname, ITILFollowup::ADDALLITEM)
            || (
                Session::haveRight(ITILFollowup::$rightname, ITILFollowup::ADD_AS_GROUP)
                && isset($_SESSION["glpigroups"])
                && (
                    (
                        $this->haveAGroup(CommonITILActor::REQUESTER, $_SESSION['glpigroups'])
                        && Session::haveRight(ITILFollowup::$rightname, ITILFollowup::ADDMY)
                    )
                    || (
                        $this->haveAGroup(CommonITILActor::OBSERVER, $_SESSION['glpigroups'])
                        && Session::haveRight(ITILFollowup::$rightname, ITILFollowup::ADD_AS_OBSERVER)
                    )
                )
            )
            || (
                Session::haveRight(ITILFollowup::$rightname, ITILFollowup::ADD_AS_TECHNICIAN)
                && (
                    $this->isUser(CommonITILActor::ASSIGN, Session::getLoginUserID())
                    || (
                        isset($_SESSION["glpigroups"])
                        && $this->haveAGroup(CommonITILActor::ASSIGN, $_SESSION['glpigroups'])
                    )
                )
            )
            || $this->isUserValidationRequested(Session::getLoginUserID(), true)
        );
    }

    public function canAddTasks()
    {
        return (
            (
                Session::haveRight(CommonITILTask::$rightname, CommonITILTask::ADDMY)
                && (
                    $this->isUser(CommonITILActor::REQUESTER, Session::getLoginUserID())
                    || (
                        isset($this->fields["users_id_recipient"])
                        && ($this->fields["users_id_recipient"] == Session::getLoginUserID())
                    )
                )
            )
            || (
                Session::haveRight(CommonITILTask::$rightname, CommonITILTask::ADD_AS_OBSERVER)
                && $this->isUser(CommonITILActor::OBSERVER, Session::getLoginUserID())
            )
            || Session::haveRight(CommonITILTask::$rightname, CommonITILTask::ADDALLITEM)
            || (
                Session::haveRight(CommonITILTask::$rightname, CommonITILTask::ADD_AS_GROUP)
                && isset($_SESSION["glpigroups"])
                && (
                    (
                        $this->haveAGroup(CommonITILActor::REQUESTER, $_SESSION['glpigroups'])
                        && Session::haveRight(CommonITILTask::$rightname, CommonITILTask::ADDMY)
                    )
                    || (
                        $this->haveAGroup(CommonITILActor::OBSERVER, $_SESSION['glpigroups'])
                        && Session::haveRight(CommonITILTask::$rightname, CommonITILTask::ADD_AS_OBSERVER)
                    )
                )
            )
            || (
                Session::haveRight(CommonITILTask::$rightname, CommonITILTask::ADD_AS_TECHNICIAN)
                && (
                    $this->isUser(CommonITILActor::ASSIGN, Session::getLoginUserID())
                    || (
                        isset($_SESSION["glpigroups"])
                        && $this->haveAGroup(CommonITILActor::ASSIGN, $_SESSION['glpigroups'])
                    )
                )
            )
        );
    }


    public function canMassiveAction($action, $field, $value)
    {

        switch ($action) {
            case 'update':
                switch ($field) {
                    case 'status':
                        if (!static::isAllowedStatus($this->fields['status'], $value)) {
                            return false;
                        }
                        break;
                }
                break;
        }
        return true;
    }


    /**
     * Do the current ItilObject need to be reopened by a requester answer
     *
     * @since 10.0.1
     *
     * @return boolean
     */
    public function needReopen(): bool
    {
        $my_id    = Session::getLoginUserID();
        $my_groups = $_SESSION["glpigroups"] ?? [];

        // Compute requester groups
        $requester_groups = array_filter(
            $my_groups,
            fn($group) => $this->isGroup(CommonITILActor::REQUESTER, $group)
        );

        // Compute assigned groups
        $assigned_groups = array_filter(
            $my_groups,
            fn($group) => $this->isGroup(CommonITILActor::ASSIGN, $group)
        );

        $ami_requester       = $this->isUser(CommonITILActor::REQUESTER, $my_id);
        $ami_requester_group = count($requester_groups) > 0;

        $ami_assignee        = $this->isUser(CommonITILActor::ASSIGN, $my_id);
        $ami_assignee_group  = count($assigned_groups) > 0;

        return in_array($this->fields["status"], static::getReopenableStatusArray())
            && ($ami_requester || $ami_requester_group)
            && !($ami_assignee || $ami_assignee_group);
    }

    /**
     * Check if user validation is requested.
     *
     * @param int $users_id
     *
     * @return bool
     */
    final protected function isUserValidationRequested(int $users_id, bool $search_in_groups): bool
    {
        $validation = $this->getValidationClassInstance();
        if ($validation === null) {
            // Object cannot be validated
            return false;
        }

        $validation_requests = $validation->find(
            [
                getForeignKeyFieldForItemType(static::class) => $this->getID(),
                $validation->getTargetCriteriaForUser($users_id, $search_in_groups),
            ]
        );

        return count($validation_requests) > 0;
    }


    /**
     * Does current user have right to solve the current item?
     *
     * @return boolean
     **/
    public function canSolve()
    {

        return ((Session::haveRight(static::$rightname, UPDATE)
               || $this->isUser(CommonITILActor::ASSIGN, Session::getLoginUserID())
               || (isset($_SESSION["glpigroups"])
                   && $this->haveAGroup(CommonITILActor::ASSIGN, $_SESSION["glpigroups"])))
              && static::isAllowedStatus($this->fields['status'], self::SOLVED)
              // No edition on closed status
              && !in_array($this->fields['status'], $this->getClosedStatusArray()));
    }

    /**
     * Does current user have right to solve the current item; if it was not closed?
     *
     * @return boolean
     **/
    public function maySolve()
    {

        return ((Session::haveRight(static::$rightname, UPDATE)
               || $this->isUser(CommonITILActor::ASSIGN, Session::getLoginUserID())
               || (isset($_SESSION["glpigroups"])
                   && $this->haveAGroup(CommonITILActor::ASSIGN, $_SESSION["glpigroups"])))
              && static::isAllowedStatus($this->fields['status'], self::SOLVED));
    }


    /**
     * Get the ITIL object closed, solved or waiting status list
     *
     * @since 9.4.0
     *
     * @return array
     */
    public static function getReopenableStatusArray()
    {
        return [self::CLOSED, self::SOLVED, self::WAITING];
    }


    /**
     * Is a user linked to the object ?
     *
     * @param integer $type     type to search (see constants)
     * @param integer $users_id user ID
     *
     * @return boolean
     **/
    public function isUser($type, $users_id)
    {

        if (isset($this->users[$type])) {
            foreach ($this->users[$type] as $data) {
                if ($data['users_id'] == $users_id) {
                    return true;
                }
            }
        }

        return false;
    }


    /**
     * Is a group linked to the object ?
     *
     * @param int $type      type to search (see constants)
     * @param int $groups_id group ID
     *
     * @return bool
     **/
    // FIXME add params typehint in GLPI 11.0
    public function isGroup($type, $groups_id): bool
    {
        if (isset($this->groups[$type])) {
            foreach ($this->groups[$type] as $data) {
                if ($data['groups_id'] == $groups_id) {
                    return true;
                }
            }
        }
        return false;
    }


    /**
     * Is a supplier linked to the object ?
     *
     * @since 0.84
     *
     * @param integer $type         type to search (see constants)
     * @param integer $suppliers_id supplier ID
     *
     * @return boolean
     **/
    public function isSupplier($type, $suppliers_id)
    {

        if (isset($this->suppliers[$type])) {
            foreach ($this->suppliers[$type] as $data) {
                if ($data['suppliers_id'] == $suppliers_id) {
                    return true;
                }
            }
        }
        return false;
    }


    /**
     * get users linked to a object
     *
     * @param integer $type type to search (see constants)
     *
     * @return array
     **/
    public function getUsers($type)
    {

        if (isset($this->users[$type])) {
            return $this->users[$type];
        }

        return [];
    }


    /**
     * get groups linked to a object
     *
     * @param integer $type type to search (see constants)
     *
     * @return array
     **/
    public function getGroups($type)
    {

        if (isset($this->groups[$type])) {
            return $this->groups[$type];
        }

        return [];
    }


    /**
     * get users linked to an object including groups ones
     *
     * @since 0.85
     *
     * @param integer $type type to search (see constants)
     *
     * @return array
     **/
    public function getAllUsers($type)
    {

        $users = [];
        foreach ($this->getUsers($type) as $link) {
            $users[$link['users_id']] = $link['users_id'];
        }

        foreach ($this->getGroups($type) as $link) {
            $gusers = Group_User::getGroupUsers($link['groups_id']);
            foreach ($gusers as $user) {
                $users[$user['id']] = $user['id'];
            }
        }

        return $users;
    }


    /**
     * get suppliers linked to a object
     *
     * @since 0.84
     *
     * @param integer $type type to search (see constants)
     *
     * @return array
     **/
    public function getSuppliers($type)
    {

        if (isset($this->suppliers[$type])) {
            return $this->suppliers[$type];
        }

        return [];
    }


    /**
     * count users linked to object by type or global
     *
     * @param integer $type type to search (see constants) / 0 for all (default 0)
     *
     * @return integer
     **/
    public function countUsers($type = 0)
    {

        if ($type > 0) {
            if (isset($this->users[$type])) {
                return count($this->users[$type]);
            }
        } else {
            if (count($this->users)) {
                $count = 0;
                foreach ($this->users as $u) {
                    $count += count($u);
                }
                return $count;
            }
        }
        return 0;
    }


    /**
     * count groups linked to object by type or global
     *
     * @param integer $type type to search (see constants) / 0 for all (default 0)
     *
     * @return integer
     **/
    public function countGroups($type = 0)
    {

        if ($type > 0) {
            if (isset($this->groups[$type])) {
                return count($this->groups[$type]);
            }
        } else {
            if (count($this->groups)) {
                $count = 0;
                foreach ($this->groups as $u) {
                    $count += count($u);
                }
                return $count;
            }
        }
        return 0;
    }


    /**
     * count suppliers linked to object by type or global
     *
     * @since 0.84
     *
     * @param integer $type type to search (see constants) / 0 for all (default 0)
     *
     * @return integer
     **/
    public function countSuppliers($type = 0)
    {

        if ($type > 0) {
            if (isset($this->suppliers[$type])) {
                return count($this->suppliers[$type]);
            }
        } else {
            if (count($this->suppliers)) {
                $count = 0;
                foreach ($this->suppliers as $u) {
                    $count += count($u);
                }
                return $count;
            }
        }
        return 0;
    }


    /**
     * Is one of groups linked to the object ?
     *
     * @param integer $type   type to search (see constants)
     * @param array   $groups groups IDs
     *
     * @return boolean
     **/
    public function haveAGroup($type, array $groups)
    {

        if (
            is_array($groups) && count($groups)
            && isset($this->groups[$type])
        ) {
            foreach ($groups as $groups_id) {
                foreach ($this->groups[$type] as $data) {
                    if ($data['groups_id'] == $groups_id) {
                        return true;
                    }
                }
            }
        }
        return false;
    }


    /**
     * Get Default actor when creating the object
     *
     * @param integer $type type to search (see constants)
     *
     * @return int
     **/
    public function getDefaultActor($type)
    {

       /// TODO own_ticket -> own_itilobject
        if ($type == CommonITILActor::ASSIGN) {
            if (
                Session::haveRight("ticket", Ticket::OWN)
                && $_SESSION['glpiset_default_tech']
            ) {
                return Session::getLoginUserID();
            }
        }
        if ($type == CommonITILActor::REQUESTER) {
            if (
                Session::haveRight(static::$rightname, CREATE)
                && $_SESSION['glpiset_default_requester']
            ) {
                return Session::getLoginUserID();
            }
        }
        return 0;
    }


    /**
     * Get Default actor when creating the object
     *
     * @param integer $type type to search (see constants)
     *
     * @return string
     **/
    public function getDefaultActorRightSearch($type)
    {

        if ($type == CommonITILActor::ASSIGN) {
            return "own_ticket";
        }
        return "all";
    }


    /**
     * Count active ITIL Objects
     *
     * @since 9.3.1
     *
     * @param CommonITILActor $linkclass Link class instance
     * @param integer         $id        Item ID
     * @param integer         $role      ITIL role
     *
     * @return integer
     **/
    private function countActiveObjectsFor(CommonITILActor $linkclass, $id, $role)
    {

        $itemtable = $this->getTable();
        $itemfk    = $this->getForeignKeyField();
        $linktable = $linkclass->getTable();
        $field     = $linkclass::$items_id_2;

        return countElementsInTable(
            [$itemtable, $linktable],
            [
                "$linktable.$itemfk"    => new QueryExpression(DBmysql::quoteName("$itemtable.id")),
                "$linktable.$field"     => $id,
                "$linktable.type"       => $role,
                "$itemtable.is_deleted" => 0,
                "NOT"                   => [
                    "$itemtable.status" => array_merge(
                        $this->getSolvedStatusArray(),
                        $this->getClosedStatusArray()
                    )
                ]
            ] + getEntitiesRestrictCriteria($itemtable)
        );
    }




    /**
     * Count active ITIL Objects requested by a user
     *
     * @since 0.83
     *
     * @param integer $users_id ID of the User
     *
     * @return integer
     **/
    public function countActiveObjectsForUser($users_id)
    {
        $linkclass = new $this->userlinkclass();
        return $this->countActiveObjectsFor(
            $linkclass,
            $users_id,
            CommonITILActor::REQUESTER
        );
    }


    /**
     * Count active ITIL Objects having given user as observer.
     *
     * @param int $user_id
     *
     * @return int
     */
    final public function countActiveObjectsForObserverUser(int $user_id): int
    {
        $linkclass = new $this->userlinkclass();
        return $this->countActiveObjectsFor(
            $linkclass,
            $user_id,
            CommonITILActor::OBSERVER
        );
    }


    /**
     * Count active ITIL Objects assigned to a user
     *
     * @since 0.83
     *
     * @param integer $users_id ID of the User
     *
     * @return integer
     **/
    public function countActiveObjectsForTech($users_id)
    {
        $linkclass = new $this->userlinkclass();
        return $this->countActiveObjectsFor(
            $linkclass,
            $users_id,
            CommonITILActor::ASSIGN
        );
    }


    /**
     * Count active ITIL Objects having given group as requester.
     *
     * @param int $group_id
     *
     * @return int
     */
    final public function countActiveObjectsForRequesterGroup(int $group_id): int
    {
        $linkclass = new $this->grouplinkclass();
        return $this->countActiveObjectsFor(
            $linkclass,
            $group_id,
            CommonITILActor::REQUESTER
        );
    }


    /**
     * Count active ITIL Objects having given group as observer.
     *
     * @param int $group_id
     *
     * @return int
     */
    final public function countActiveObjectsForObserverGroup(int $group_id): int
    {
        $linkclass = new $this->grouplinkclass();
        return $this->countActiveObjectsFor(
            $linkclass,
            $group_id,
            CommonITILActor::OBSERVER
        );
    }


    /**
     * Count active ITIL Objects assigned to a group
     *
     * @since 0.84
     *
     * @param integer $groups_id ID of the User
     *
     * @return integer
     **/
    public function countActiveObjectsForTechGroup($groups_id)
    {
        $linkclass = new $this->grouplinkclass();
        return $this->countActiveObjectsFor(
            $linkclass,
            $groups_id,
            CommonITILActor::ASSIGN
        );
    }


    /**
     * Count active ITIL Objects assigned to a supplier
     *
     * @since 0.85
     *
     * @param integer $suppliers_id ID of the Supplier
     *
     * @return integer
     **/
    public function countActiveObjectsForSupplier($suppliers_id)
    {
        $linkclass = new $this->supplierlinkclass();
        return $this->countActiveObjectsFor(
            $linkclass,
            $suppliers_id,
            CommonITILActor::ASSIGN
        );
    }

    /**
     * Get active or solved tickets for an hardware last X days
     *
     * @since 0.83
     *
     * @param $itemtype  string   Item type
     * @param $items_id  integer  ID of the Item
     * @param $days      integer  day number
     *
     * @return array
     **/
    public function getActiveOrSolvedLastDaysForItem($itemtype, $items_id, $days)
    {
        /** @var \DBmysql $DB */
        global $DB;

        $result = [];

        $class_l_pl = getPlural(strtolower(static::class));

        $iterator = $DB->request([
            'FROM'      => $this->getTable(),
            'LEFT JOIN' => [
                "glpi_items_{$class_l_pl}" => [
                    'ON' => [
                        "glpi_items_{$class_l_pl}" => "{$class_l_pl}_id",
                        $this->getTable()    => 'id'
                    ]
                ]
            ],
            'WHERE'     => [
                'glpi_items_tickets.items_id' => $items_id,
                'glpi_items_tickets.itemtype' => $itemtype,
                'OR'                          => [
                    [
                        'NOT' => [
                            $this->getTable() . '.status' => array_merge(
                                $this->getClosedStatusArray(),
                                $this->getSolvedStatusArray()
                            )
                        ]
                    ],
                    [
                        'NOT' => [$this->getTable() . '.solvedate' => null],
                        new QueryExpression(
                            QueryFunction::dateAdd(
                                date: static::getTable() . '.solvedate',
                                interval: $days,
                                interval_unit: 'DAY'
                            ) . ' > ' . QueryFunction::now()
                        )
                    ]
                ]
            ]
        ]);

        foreach ($iterator as $tick) {
            $result[$tick['id']] = $tick['name'];
        }

        return $result;
    }

    public function cleanDBonPurge()
    {

        $link_classes = [
            Itil_Project::class,
            ITILFollowup::class,
            ITILSolution::class
        ];

        if (is_a($this->grouplinkclass, CommonDBConnexity::class, true)) {
            $link_classes[] = $this->grouplinkclass;
        }

        if (is_a($this->userlinkclass, CommonDBConnexity::class, true)) {
            $link_classes[] = $this->userlinkclass;
        }

        if (is_a($this->supplierlinkclass, CommonDBConnexity::class, true)) {
            $link_classes[] = $this->supplierlinkclass;
        }

        $this->deleteChildrenAndRelationsFromDb($link_classes);
    }

    /**
     * Handle template mandatory fields on update
     *
     * @param array $input Input
     * @param bool  $show_error_message Show error message
     *
     * @return false|array
     */
    protected function handleTemplateFields(array $input, bool $show_error_message = true)
    {
       //// check mandatory fields
       // First get ticket template associated : entity and type/category
        if (isset($input['entities_id'])) {
            $entid = $input['entities_id'];
        } else {
            $entid = $this->fields['entities_id'];
        }

        $type = null;
        if (isset($input['type'])) {
            $type = $input['type'];
        } else if (isset($this->fields['type'])) {
            $type = $this->fields['type'];
        }

        if (isset($input['itilcategories_id'])) {
            $categid = $input['itilcategories_id'];
        } else {
            $categid = $this->fields['itilcategories_id'];
        }

        $check_allowed_fields_for_template = false;
        $allowed_fields                    = [];
        if (
            !Session::isCron()
            && (!Session::haveRight(static::$rightname, UPDATE)
            // Closed tickets
            || in_array($this->fields['status'], $this->getClosedStatusArray()))
        ) {
            $allowed_fields                    = ['id'];
            $check_allowed_fields_for_template = true;

            if (in_array($this->fields['status'], $this->getClosedStatusArray())) {
                $allowed_fields[] = 'status';

               // probably transfer
                $allowed_fields[] = 'entities_id';
                $allowed_fields[] = 'itilcategories_id';
                $allowed_fields[] = 'locations_id';
            } else {
                if (
                    $this->canApprove()
                    || $this->canAssign()
                    || $this->canAssignToMe()
                    || isset($input['_from_assignment'])
                ) {
                    $allowed_fields[] = 'status';
                    $allowed_fields[] = '_accepted';
                }
                $validation_class = static::getType() . 'Validation';
                if (
                    class_exists($validation_class)
                    && (
                        // for validation created by rules
                        // FIXME Use a more precise input name to ensure that 'global_validation' has been defined by rules
                        // e.g. $input['_validation_from_rule']
                        isset($input["_rule_process"])
                        // for validation status updated after CommonITILValidation add/update/delete
                        || (array_key_exists('_from_itilvalidation', $input) && $input['_from_itilvalidation'])
                    )
                ) {
                    $allowed_fields[] = 'global_validation';
                }
               // Manage assign and steal right
                if (static::getType() === Ticket::getType() && Session::haveRightsOr(static::$rightname, [Ticket::ASSIGN, Ticket::STEAL])) {
                    $allowed_fields[] = '_itil_assign';
                    $allowed_fields[] = '_users_id_assign';
                    $allowed_fields[] = '_groups_id_assign';
                    $allowed_fields[] = '_suppliers_id_assign';
                }

               // Can only update initial fields if no followup or task already added
                if ($this->canUpdateItem()) {
                    $allowed_fields[] = 'content';
                    $allowed_fields[] = 'urgency';
                    $allowed_fields[] = 'priority'; // automatic recalculate if user changes urgence
                    $allowed_fields[] = 'itilcategories_id';
                    $allowed_fields[] = 'name';
                    $allowed_fields[] = 'items_id';
                    $allowed_fields[] = '_filename';
                    $allowed_fields[] = '_tag_filename';
                    $allowed_fields[] = '_prefix_filename';
                    $allowed_fields[] = '_content';
                    $allowed_fields[] = '_tag_content';
                    $allowed_fields[] = '_prefix_content';
                    $allowed_fields[] = 'takeintoaccount_delay_stat';
                    $allowed_fields[] = 'takeintoaccountdate';
                }
            }

            $ret = [];

            foreach ($allowed_fields as $field) {
                if (isset($input[$field])) {
                    $ret[$field] = $input[$field];
                }
            }

            $input = $ret;

           // Only ID return false
            if (count($input) == 1) {
                return false;
            }
        }

        $tt = $this->getITILTemplateToUse(0, $type, $categid, $entid);

        if (count($tt->mandatory)) {
            $mandatory_missing = [];
            $fieldsname        = $tt->getAllowedFieldsNames(true);
            foreach ($tt->mandatory as $key => $val) {
                if (
                    (!$check_allowed_fields_for_template || in_array($key, $allowed_fields))
                    && (isset($input[$key])
                    && (empty($input[$key]) || ($input[$key] == 'NULL'))
                    )
                ) {
                    $mandatory_missing[$key] = $fieldsname[$val];
                }
            }
            if (count($mandatory_missing)) {
                //TRANS: %s are the fields concerned
                if ($show_error_message) {
                    $message = sprintf(
                        __('Mandatory fields are not filled. Please correct: %s'),
                        implode(", ", $mandatory_missing)
                    );
                    Session::addMessageAfterRedirect(htmlescape($message), false, ERROR);
                }
                return false;
            }
        }

        return $input;
    }

    /**
     * Checks if all required fields are filled
     *
     * @return bool
     */
    public function checkRequiredFieldsFilled(): bool
    {
        if (empty($this->fields) && $this->input === false) {
            return false;
        }
        $result = $this->handleTemplateFields($this->fields, false);
        if ($result === false) {
            return false;
        }
        return true;
    }

    protected function manageITILObjectLinkInput($input)
    {
        if (isset($input['_link'])) {
            $link = $input['_link'];

            if (isset($link['tickets_id_2'])) {
                Toolbox::deprecated();
                $link = [
                    'itemtype_1' => Ticket::class,
                    'items_id_1' => $link['tickets_id_1'] ?? 0,
                    'itemtype_2' => Ticket::class,
                    'items_id_2' => $link['tickets_id_2'],
                    'link'       => $link['link'] ?? CommonITILObject_CommonITILObject::LINK_TO,
                ];
            }

            if (!isset($link['itemtype_1'], $link['items_id_1'], $link['itemtype_2'], $link['items_id_2'], $link['link'])) {
                // Not enough data, ignore link silently
                return;
            }

            if ($link['itemtype_1'] == $this->getType() && $link['items_id_1'] == 0) {
                // Link was added in creation form, ID was not available yet
                $link['items_id_1'] = $this->getID();
            }

            if ((int) $link['items_id_1'] === 0 || (int) $link['items_id_2'] === 0) {
                // Not enough data, ignore link silently
                return;
            }

            $link_class = !empty($link['itemtype_1']) && !empty($link['itemtype_2'])
                ? CommonITILObject_CommonITILObject::getLinkClass($link['itemtype_1'], $link['itemtype_2'])
                : null;

            if ($link_class === null) {
                trigger_error(
                    sprintf('Invalid itemtypes "%s"/"%s" on ITIL objects link.', $link['itemtype_1'], $link['itemtype_2']),
                    E_USER_WARNING
                );
                return;
            }

            $itil_itil = new $link_class();

            $link = $itil_itil->normalizeInput($link);

            if ($itil_itil->can(-1, CREATE, $link) && $itil_itil->add($link)) {
                $input['_forcenotif'] = true;
            } else {
                Session::addMessageAfterRedirect(__s('Unknown ITIL Object'), false, ERROR);
            }
        }
    }

    public function prepareInputForUpdate($input)
    {
        $input = $this->handleInputDeprecations($input);

        if (!$this->checkFieldsConsistency($input)) {
            return false;
        }

       // Add document if needed
        $this->getFromDB($input["id"]); // entities_id field required

        // Map unique template field to template foreign key
        // Leave original field. The new field is stored in the DB, while the original is used for everything else (left for BC)
        if (isset($input[static::getTemplateFormFieldName()]) && (int) $input[static::getTemplateFormFieldName()] > 0) {
            $tpl_class = static::getTemplateClass();
            $input[$tpl_class::getForeignKeyField()] = (int) $input[static::getTemplateFormFieldName()];
        }

        if ($this->getType() !== Ticket::getType()) {
           //cannot be handled here for tickets. @see Ticket::prepareInputForUpdate()
            $input = $this->handleTemplateFields($input);
            if ($input === false) {
                return false;
            }
        }

        $location_id = $input['locations_id'] ?? 0;
        $location_id = (int)$location_id;
        if ($location_id > 0 && ($location = Location::getById($location_id)) !== false) {
            $input['_locations_code'] = $location->fields['code'];
        }

        if (isset($input["document"]) && ($input["document"] > 0)) {
            $doc = new Document();
            if ($doc->getFromDB($input["document"])) {
                $docitem = new Document_Item();
                if (
                    $docitem->add(['documents_id' => $input["document"],
                        'itemtype'     => $this->getType(),
                        'items_id'     => $input["id"]
                    ])
                ) {
                    // Force date_mod of tracking
                    $input["date_mod"]     = $_SESSION["glpi_currenttime"];
                    $input['_doc_added'][] = $doc->fields["name"];
                }
            }
            unset($input["document"]);
        }

        if (isset($input["date"]) && empty($input["date"])) {
            unset($input["date"]);
        }

        if (isset($input["closedate"]) && empty($input["closedate"])) {
            unset($input["closedate"]);
        }

        if (isset($input["solvedate"]) && empty($input["solvedate"])) {
            unset($input["solvedate"]);
        }

       // "do not compute" flag set by business rules for "takeintoaccount_delay_stat" field
        $do_not_compute_takeintoaccount = $this->isTakeIntoAccountComputationBlocked($input);

        if (isset($input['_itil_requester'])) {
            // FIXME Deprecate this input key in GLPI 11.0.
            if (isset($input['_itil_requester']['_type'])) {
                $input['_itil_requester'] = [
                    'type'                            => CommonITILActor::REQUESTER,
                    $this->getForeignKeyField()       => $input['id'],
                    '_do_not_compute_takeintoaccount' => $do_not_compute_takeintoaccount,
                    '_from_object'                    => true,
                ] + $input['_itil_requester'];

                switch ($input['_itil_requester']['_type']) {
                    case "user":
                        if (
                            isset($input['_itil_requester']['use_notification'])
                            && is_array($input['_itil_requester']['use_notification'])
                        ) {
                            $input['_itil_requester']['use_notification'] = $input['_itil_requester']['use_notification'][0];
                        }
                        if (
                            isset($input['_itil_requester']['alternative_email'])
                            && is_array($input['_itil_requester']['alternative_email'])
                        ) {
                            $input['_itil_requester']['alternative_email'] = $input['_itil_requester']['alternative_email'][0];
                        }

                        if (!empty($this->userlinkclass)) {
                            if (
                                isset($input['_itil_requester']['alternative_email'])
                                && $input['_itil_requester']['alternative_email']
                                && !NotificationMailing::isUserAddressValid($input['_itil_requester']['alternative_email'])
                            ) {
                                $input['_itil_requester']['alternative_email'] = '';
                                Session::addMessageAfterRedirect(__s('Invalid email address'), false, ERROR);
                            }

                            if (
                                (isset($input['_itil_requester']['alternative_email'])
                                && $input['_itil_requester']['alternative_email'])
                                || ($input['_itil_requester']['users_id'] > 0)
                            ) {
                                $useractors = new $this->userlinkclass();
                                if (
                                    isset($input['_auto_update'])
                                    || $useractors->can(-1, CREATE, $input['_itil_requester'])
                                ) {
                                    $useractors->add($input['_itil_requester']);
                                    $input['_forcenotif']                     = true;
                                }
                            }
                        }
                        break;

                    case "group":
                        if (
                            !empty($this->grouplinkclass)
                            && ($input['_itil_requester']['groups_id'] > 0)
                        ) {
                            $groupactors = new $this->grouplinkclass();
                            if (
                                isset($input['_auto_update'])
                                || $groupactors->can(-1, CREATE, $input['_itil_requester'])
                            ) {
                                $groupactors->add($input['_itil_requester']);
                                $input['_forcenotif']                     = true;
                            }
                        }
                        break;
                }
            }
        }

        if (isset($input['_itil_observer'])) {
            // FIXME Deprecate this input key in GLPI 11.0.
            if (isset($input['_itil_observer']['_type'])) {
                $input['_itil_observer'] = [
                    'type'                            => CommonITILActor::OBSERVER,
                    $this->getForeignKeyField()       => $input['id'],
                    '_do_not_compute_takeintoaccount' => $do_not_compute_takeintoaccount,
                    '_from_object'                    => true,
                ] + $input['_itil_observer'];

                switch ($input['_itil_observer']['_type']) {
                    case "user":
                        if (
                            isset($input['_itil_observer']['use_notification'])
                            && is_array($input['_itil_observer']['use_notification'])
                        ) {
                            $input['_itil_observer']['use_notification'] = $input['_itil_observer']['use_notification'][0];
                        }
                        if (
                            isset($input['_itil_observer']['alternative_email'])
                            && is_array($input['_itil_observer']['alternative_email'])
                        ) {
                            $input['_itil_observer']['alternative_email'] = $input['_itil_observer']['alternative_email'][0];
                        }

                        if (!empty($this->userlinkclass)) {
                            if (
                                isset($input['_itil_observer']['alternative_email'])
                                && $input['_itil_observer']['alternative_email']
                                && !NotificationMailing::isUserAddressValid($input['_itil_observer']['alternative_email'])
                            ) {
                                $input['_itil_observer']['alternative_email'] = '';
                                Session::addMessageAfterRedirect(__s('Invalid email address'), false, ERROR);
                            }
                            if (
                                 (isset($input['_itil_observer']['alternative_email'])
                                 && $input['_itil_observer']['alternative_email'])
                                 || ($input['_itil_observer']['users_id'] > 0)
                            ) {
                                $useractors = new $this->userlinkclass();
                                if (
                                    isset($input['_auto_update'])
                                    || $useractors->can(-1, CREATE, $input['_itil_observer'])
                                ) {
                                    $useractors->add($input['_itil_observer']);
                                    $input['_forcenotif']                    = true;
                                }
                            }
                        }
                        break;

                    case "group":
                        if (
                            !empty($this->grouplinkclass)
                            && ($input['_itil_observer']['groups_id'] > 0)
                        ) {
                            $groupactors = new $this->grouplinkclass();
                            if (
                                isset($input['_auto_update'])
                                || $groupactors->can(-1, CREATE, $input['_itil_observer'])
                            ) {
                                $groupactors->add($input['_itil_observer']);
                                $input['_forcenotif']                    = true;
                            }
                        }
                        break;
                }
            }
        }

        if (isset($input['_itil_assign'])) {
            // FIXME Deprecate this input key in GLPI 11.0.
            if (isset($input['_itil_assign']['_type'])) {
                $input['_itil_assign'] = [
                    'type'                            => CommonITILActor::ASSIGN,
                    $this->getForeignKeyField()       => $input['id'],
                    '_do_not_compute_takeintoaccount' => $do_not_compute_takeintoaccount,
                    '_from_object'                    => true,
                ] + $input['_itil_assign'];

                if (
                    isset($input['_itil_assign']['use_notification'])
                    && is_array($input['_itil_assign']['use_notification'])
                ) {
                    $input['_itil_assign']['use_notification'] = $input['_itil_assign']['use_notification'][0];
                }
                if (
                    isset($input['_itil_assign']['alternative_email'])
                    && is_array($input['_itil_assign']['alternative_email'])
                ) {
                    $input['_itil_assign']['alternative_email'] = $input['_itil_assign']['alternative_email'][0];
                }

                switch ($input['_itil_assign']['_type']) {
                    case "user":
                        if (
                            !empty($this->userlinkclass)
                            && ((isset($input['_itil_assign']['alternative_email'])
                            && $input['_itil_assign']['alternative_email'])
                            || $input['_itil_assign']['users_id'] > 0)
                        ) {
                            $useractors = new $this->userlinkclass();
                            if (
                                isset($input['_auto_update'])
                                || $useractors->can(-1, CREATE, $input['_itil_assign'])
                            ) {
                                $useractors->add($input['_itil_assign']);
                                $input['_forcenotif']                  = true;
                                if (
                                    ((!isset($input['status'])
                                    && in_array($this->fields['status'], $this->getNewStatusArray()))
                                    || (isset($input['status'])
                                    && in_array($input['status'], $this->getNewStatusArray())))
                                    && !$this->isStatusComputationBlocked($input)
                                ) {
                                    if (in_array(self::ASSIGNED, array_keys($this->getAllStatusArray()))) {
                                        $input['status'] = self::ASSIGNED;
                                    }
                                }
                            }
                        }
                        break;

                    case "group":
                        if (
                            !empty($this->grouplinkclass)
                            && ($input['_itil_assign']['groups_id'] > 0)
                        ) {
                            $groupactors = new $this->grouplinkclass();

                            if (
                                isset($input['_auto_update'])
                                || $groupactors->can(-1, CREATE, $input['_itil_assign'])
                            ) {
                                $groupactors->add($input['_itil_assign']);
                                $input['_forcenotif']                  = true;
                                if (
                                    ((!isset($input['status'])
                                    && (in_array($this->fields['status'], $this->getNewStatusArray())))
                                    || (isset($input['status'])
                                    && (in_array($input['status'], $this->getNewStatusArray()))))
                                    && !$this->isStatusComputationBlocked($input)
                                ) {
                                    if (in_array(self::ASSIGNED, array_keys($this->getAllStatusArray()))) {
                                        $input['status'] = self::ASSIGNED;
                                    }
                                }
                            }
                        }
                        break;

                    case "supplier":
                        if (
                            !empty($this->supplierlinkclass)
                            && ((isset($input['_itil_assign']['alternative_email'])
                            && $input['_itil_assign']['alternative_email'])
                            || $input['_itil_assign']['suppliers_id'] > 0)
                        ) {
                            $supplieractors = new $this->supplierlinkclass();
                            if (
                                isset($input['_auto_update'])
                                || $supplieractors->can(-1, CREATE, $input['_itil_assign'])
                            ) {
                                $supplieractors->add($input['_itil_assign']);
                                $input['_forcenotif']                  = true;
                                if (
                                    ((!isset($input['status'])
                                    && (in_array($this->fields['status'], $this->getNewStatusArray())))
                                    || (isset($input['status'])
                                    && (in_array($input['status'], $this->getNewStatusArray()))))
                                    && !$this->isStatusComputationBlocked($input)
                                ) {
                                    if (in_array(self::ASSIGNED, array_keys($this->getAllStatusArray()))) {
                                        $input['status'] = self::ASSIGNED;
                                    }
                                }
                            }
                        }
                        break;
                }
            }
        }

       // set last updater if interactive user
        if (!Session::isCron()) {
            $input['users_id_lastupdater'] = Session::getLoginUserID();
        }

        $solvedclosed = array_merge(
            $this->getSolvedStatusArray(),
            $this->getClosedStatusArray()
        );

        if (
            isset($input["status"])
            && !in_array($input["status"], $solvedclosed)
        ) {
            $input['solvedate'] = 'NULL';
        }

        if (isset($input["status"]) && !in_array($input["status"], $this->getClosedStatusArray())) {
            $input['closedate'] = 'NULL';
        }

       // Setting a solution type means the ticket is solved
        if (
            isset($input["solutiontypes_id"])
            && (!isset($input['status']) || !in_array($input["status"], $solvedclosed))
        ) {
            $solution = new ITILSolution();
            $soltype = new SolutionType();
            $soltype->getFromDB($input['solutiontypes_id']);
            $solution->add([
                'itemtype'           => $this->getType(),
                'items_id'           => $this->getID(),
                'solutiontypes_id'   => $input['solutiontypes_id'],
                'content'            => 'Solved using type ' . $soltype->getName()
            ]);
        }

       // If status changed from pending to anything else, remove pending reason
        if (
            isset($this->input["status"])
            && $this->input["status"] != self::WAITING
        ) {
            PendingReason_Item::deleteForItem($this);
        }

        return $input;
    }

    public function post_updateItem($history = true)
    {
        // Handle rich-text images and uploaded documents
        $this->input = $this->addFiles($this->input, ['force_update' => true]);

        // handle actors changes
        $this->updateActors();

        // handle items linking
        $this->handleItemsIdInput();

        // Handle "_tasktemplates_id" special input
        $this->handleTaskTemplateInput();

        // Handle "_itilfollowuptemplates_id" special input
        $this->handleITILFollowupTemplateInput();

        // Handle "_solutiontemplates_id" special input
        $this->handleSolutionTemplateInput();

        // Send validation requests
        $this->manageValidationAdd($this->input);

        $this->manageITILObjectLinkInput($this->input);

        parent::post_updateItem();
    }


    public function pre_updateInDB()
    {
        /** @var \DBmysql $DB */
        global $DB;

       // get again object to reload actors
        $this->loadActors();

       // Check dates change interval due to the fact that second are not displayed in form
        if (
            (($key = array_search('date', $this->updates)) !== false)
            && (substr($this->fields["date"], 0, 16) === substr($this->oldvalues['date'], 0, 16))
        ) {
            unset($this->updates[$key]);
            unset($this->oldvalues['date']);
        }

        if (
            (($key = array_search('closedate', $this->updates)) !== false)
            && isset($this->oldvalues['closedate'])
            && (substr($this->fields["closedate"], 0, 16) === substr($this->oldvalues['closedate'], 0, 16))
        ) {
            unset($this->updates[$key]);
            unset($this->oldvalues['closedate']);
        }

        if (
            (($key = array_search('time_to_resolve', $this->updates)) !== false)
            && isset($this->oldvalues['time_to_resolve'])
            && (substr($this->fields["time_to_resolve"], 0, 16) === substr($this->oldvalues['time_to_resolve'], 0, 16))
        ) {
            unset($this->updates[$key]);
            unset($this->oldvalues['time_to_resolve']);
        }

        if (
            (($key = array_search('solvedate', $this->updates)) !== false)
            && isset($this->oldvalues['solvedate'])
            && (substr($this->fields["solvedate"], 0, 16) === substr($this->oldvalues['solvedate'], 0, 16))
        ) {
            unset($this->updates[$key]);
            unset($this->oldvalues['solvedate']);
        }

        if (isset($this->input["status"])) {
            if (
                in_array("status", $this->updates)
                && in_array($this->input["status"], $this->getSolvedStatusArray())
            ) {
                $this->updates[]              = "solvedate";
                $this->oldvalues['solvedate'] = $this->fields["solvedate"];
                $this->fields["solvedate"]    = $_SESSION["glpi_currenttime"];
               // If invalid date : set open date
                if ($this->fields["solvedate"] < $this->fields["date"]) {
                    $this->fields["solvedate"] = $this->fields["date"];
                }
            }

            if (
                in_array("status", $this->updates)
                && in_array($this->input["status"], $this->getClosedStatusArray())
            ) {
                $this->updates[]              = "closedate";
                $this->oldvalues['closedate'] = $this->fields["closedate"];
                $this->fields["closedate"]    = $_SESSION["glpi_currenttime"];
               // If invalid date : set open date
                if ($this->fields["closedate"] < $this->fields["date"]) {
                    $this->fields["closedate"] = $this->fields["date"];
                }
               // Set solvedate to closedate
                if (empty($this->fields["solvedate"])) {
                    $this->updates[]              = "solvedate";
                    $this->oldvalues['solvedate'] = $this->fields["solvedate"];
                    $this->fields["solvedate"]    = $this->fields["closedate"];
                }
            }
        }

       // check dates

       // check time_to_resolve (SLA)
        if (
            (in_array("date", $this->updates) || in_array("time_to_resolve", $this->updates))
            && !is_null($this->fields["time_to_resolve"])
        ) { // Date set
            if ($this->fields["time_to_resolve"] < $this->fields["date"]) {
                Session::addMessageAfterRedirect(__s('Invalid dates. Update cancelled.'), false, ERROR);

                if (($key = array_search('date', $this->updates)) !== false) {
                    unset($this->updates[$key]);
                    unset($this->oldvalues['date']);
                }
                if (($key = array_search('time_to_resolve', $this->updates)) !== false) {
                    unset($this->updates[$key]);
                    unset($this->oldvalues['time_to_resolve']);
                }
            }
        }

       // check internal_time_to_resolve (OLA)
        if (
            (in_array("date", $this->updates) || in_array("internal_time_to_resolve", $this->updates))
            && !is_null($this->fields["internal_time_to_resolve"])
        ) { // Date set
            if ($this->fields["internal_time_to_resolve"] < $this->fields["date"]) {
                Session::addMessageAfterRedirect(__s('Invalid dates. Update cancelled.'), false, ERROR);

                if (($key = array_search('date', $this->updates)) !== false) {
                    unset($this->updates[$key]);
                    unset($this->oldvalues['date']);
                }
                if (($key = array_search('internal_time_to_resolve', $this->updates)) !== false) {
                    unset($this->updates[$key]);
                    unset($this->oldvalues['internal_time_to_resolve']);
                }
            }
        }

       // Status close : check dates
        if (
            in_array($this->fields["status"], $this->getClosedStatusArray())
            && (in_array("date", $this->updates) || in_array("closedate", $this->updates))
        ) {
           // Invalid dates : no change
           // closedate must be > solvedate
            if ($this->fields["closedate"] < $this->fields["solvedate"]) {
                Session::addMessageAfterRedirect(__s('Invalid dates. Update cancelled.'), false, ERROR);

                if (($key = array_search('closedate', $this->updates)) !== false) {
                    unset($this->updates[$key]);
                    unset($this->oldvalues['closedate']);
                }
            }

           // closedate must be > create date
            if ($this->fields["closedate"] < $this->fields["date"]) {
                Session::addMessageAfterRedirect(__s('Invalid dates. Update cancelled.'), false, ERROR);
                if (($key = array_search('date', $this->updates)) !== false) {
                    unset($this->updates[$key]);
                    unset($this->oldvalues['date']);
                }
                if (($key = array_search('closedate', $this->updates)) !== false) {
                    unset($this->updates[$key]);
                    unset($this->oldvalues['closedate']);
                }
            }
        }

        if (
            (($key = array_search('status', $this->updates)) !== false)
            && $this->oldvalues['status'] == $this->fields['status']
        ) {
            unset($this->updates[$key]);
            unset($this->oldvalues['status']);
        }

       // Status solved : check dates
        if (
            in_array($this->fields["status"], $this->getSolvedStatusArray())
            && (in_array("date", $this->updates) || in_array("solvedate", $this->updates))
        ) {
           // Invalid dates : no change
           // solvedate must be > create date
            if ($this->fields["solvedate"] < $this->fields["date"]) {
                Session::addMessageAfterRedirect(__s('Invalid dates. Update cancelled.'), false, ERROR);

                if (($key = array_search('date', $this->updates)) !== false) {
                    unset($this->updates[$key]);
                    unset($this->oldvalues['date']);
                }
                if (($key = array_search('solvedate', $this->updates)) !== false) {
                    unset($this->updates[$key]);
                    unset($this->oldvalues['solvedate']);
                }
            }
        }

       // Manage come back to waiting state
        if (
            !is_null($this->fields['begin_waiting_date'])
            && ($key = array_search('status', $this->updates)) !== false
            && (
            $this->oldvalues['status'] == self::WAITING
            // From solved to another state than closed
            || (
               in_array($this->oldvalues["status"], $this->getSolvedStatusArray())
               && !in_array($this->fields["status"], $this->getClosedStatusArray())
            )
            // From closed to any open state
            || (
               in_array($this->oldvalues["status"], $this->getClosedStatusArray())
               && in_array($this->fields["status"], $this->getNotSolvedStatusArray())
            )
            )
        ) {
           // Compute ticket waiting time use calendar if exists
            $calendar     = new Calendar();
            $calendars_id = $this->getCalendar();
            $delay_time   = 0;

           // Compute ticket waiting time use calendar if exists
           // Using calendar
            if (
                ($calendars_id > 0)
                && $calendar->getFromDB($calendars_id)
            ) {
                $delay_time = $calendar->getActiveTimeBetween(
                    $this->fields['begin_waiting_date'],
                    $_SESSION["glpi_currenttime"]
                );
            } else { // Not calendar defined
                $delay_time = strtotime($_SESSION["glpi_currenttime"])
                           - strtotime($this->fields['begin_waiting_date']);
            }

           // SLA case : compute sla_ttr duration
            if (isset($this->fields['slas_id_ttr']) && ($this->fields['slas_id_ttr'] > 0)) {
                $sla = new SLA();
                if ($sla->getFromDB($this->fields['slas_id_ttr'])) {
                    $sla->setTicketCalendar($calendars_id);
                    $delay_time_sla  = $sla->getActiveTimeBetween(
                        $this->fields['begin_waiting_date'],
                        $_SESSION["glpi_currenttime"]
                    );
                    $this->updates[] = "sla_waiting_duration";
                    $this->fields["sla_waiting_duration"] += $delay_time_sla;
                }

               // Compute new time_to_resolve
                $this->updates[]                 = "time_to_resolve";
                $this->fields['time_to_resolve'] = $sla->computeDate(
                    $this->fields['date'],
                    $this->fields["sla_waiting_duration"]
                );
               // Add current level to do
                $sla->addLevelToDo($this);
            } else {
               // Using calendar
                if (
                    ($calendars_id > 0)
                    && $calendar->getFromDB($calendars_id)
                    && $calendar->hasAWorkingDay()
                ) {
                    if ((int)$this->fields['time_to_resolve'] > 0) {
                       // compute new due date using calendar
                        $this->updates[]                 = "time_to_resolve";
                        $this->fields['time_to_resolve'] = $calendar->computeEndDate(
                            $this->fields['time_to_resolve'],
                            $delay_time
                        );
                    }
                } else { // Not calendar defined
                    if ((int)$this->fields['time_to_resolve'] > 0) {
                       // compute new due date : no calendar so add computed delay_time
                        $this->updates[]                 = "time_to_resolve";
                        $this->fields['time_to_resolve'] = date(
                            'Y-m-d H:i:s',
                            $delay_time + strtotime($this->fields['time_to_resolve'])
                        );
                    }
                }
            }

           // OLA case : compute ola_ttr duration
            if (isset($this->fields['olas_id_ttr']) && ($this->fields['olas_id_ttr'] > 0)) {
                $ola = new OLA();
                if ($ola->getFromDB($this->fields['olas_id_ttr'])) {
                    $ola->setTicketCalendar($calendars_id);
                    $delay_time_ola  = $ola->getActiveTimeBetween(
                        $this->fields['begin_waiting_date'],
                        $_SESSION["glpi_currenttime"]
                    );
                    $this->updates[]                      = "ola_waiting_duration";
                    $this->fields["ola_waiting_duration"] += $delay_time_ola;
                }

               // Compute new internal_time_to_resolve
                $this->updates[]                          = "internal_time_to_resolve";
                $this->fields['internal_time_to_resolve'] = $ola->computeDate(
                    $this->fields['ola_ttr_begin_date'],
                    $this->fields["ola_waiting_duration"]
                );
               // Add current level to do
                $ola->addLevelToDo($this, $this->fields["olalevels_id_ttr"]);
            } else if (array_key_exists("internal_time_to_resolve", $this->fields)) {
               // Change doesn't have internal_time_to_resolve
               // Using calendar
                if (
                    ($calendars_id > 0)
                    && $calendar->getFromDB($calendars_id)
                    && $calendar->hasAWorkingDay()
                ) {
                    if ((int)$this->fields['internal_time_to_resolve'] > 0) {
                       // compute new internal_time_to_resolve using calendar
                        $this->updates[]                          = "internal_time_to_resolve";
                        $this->fields['internal_time_to_resolve'] = $calendar->computeEndDate(
                            $this->fields['internal_time_to_resolve'],
                            $delay_time
                        );
                    }
                } else { // Not calendar defined
                    if ((int)$this->fields['internal_time_to_resolve'] > 0) {
                       // compute new internal_time_to_resolve : no calendar so add computed delay_time
                        $this->updates[]                          = "internal_time_to_resolve";
                        $this->fields['internal_time_to_resolve'] = date(
                            'Y-m-d H:i:s',
                            $delay_time +
                            strtotime($this->fields['internal_time_to_resolve'])
                        );
                    }
                }
            }

            $this->updates[]                   = "waiting_duration";
            $this->fields["waiting_duration"] += $delay_time;

           // Reset begin_waiting_date
            $this->updates[]                    = "begin_waiting_date";
            $this->fields["begin_waiting_date"] = 'NULL';
        }

       // Set begin waiting date if needed
        if (
            (($key = array_search('status', $this->updates)) !== false)
            && (($this->fields['status'] == self::WAITING)
              || in_array($this->fields["status"], $this->getSolvedStatusArray()))
        ) {
            $this->updates[]                    = "begin_waiting_date";
            $this->fields["begin_waiting_date"] = $_SESSION["glpi_currenttime"];

           // Specific for tickets
            if (isset($this->fields['slas_id_ttr']) && ($this->fields['slas_id_ttr'] > 0)) {
                SLA::deleteLevelsToDo($this);
            }

            if (isset($this->fields['olas_id_ttr']) && ($this->fields['olas_id_ttr'] > 0)) {
                OLA::deleteLevelsToDo($this);
            }
        }

       // solve_delay_stat : use delay between opendate and solvedate
        if (in_array("solvedate", $this->updates)) {
            $this->updates[]                  = "solve_delay_stat";
            $this->fields['solve_delay_stat'] = $this->computeSolveDelayStat();
        }
       // close_delay_stat : use delay between opendate and closedate
        if (in_array("closedate", $this->updates)) {
            $this->updates[]                  = "close_delay_stat";
            $this->fields['close_delay_stat'] = $this->computeCloseDelayStat();
        }

        // Update of the global validation status if the validation percentage has changed
        if (in_array("validation_percent", $this->updates)) {
            $this->updates[] = 'global_validation';
            $this->fields['global_validation'] = $this->getValidationClassInstance()->computeValidationStatus($this);
        }

       //Look for reopening
        $statuses = array_merge(
            $this->getSolvedStatusArray(),
            $this->getClosedStatusArray()
        );
        if (
            ($key = array_search('status', $this->updates)) !== false
            && in_array($this->oldvalues['status'], $statuses)
            && !in_array($this->fields['status'], $statuses)
        ) {
            $users_id_reject = 0;
            // set last updater if interactive user
            if (!Session::isCron()) {
                $users_id_reject = Session::getLoginUserID();
            }

            //Mark existing solutions as refused
            $DB->update(
                ITILSolution::getTable(),
                [
                    'status'             => CommonITILValidation::REFUSED,
                    'users_id_approval'  => $users_id_reject,
                    'date_approval'      => date('Y-m-d H:i:s')
                ],
                [
                    'WHERE'  => [
                        'itemtype'  => static::getType(),
                        'items_id'  => $this->getID()
                    ],
                    'ORDER'  => [
                        'date_creation DESC',
                        'id DESC'
                    ],
                    'LIMIT'  => 1
                ]
            );

            //Delete existing survey
            $inquest = new TicketSatisfaction();
            $inquest->delete(['tickets_id' => $this->getID()]);
        }

        if (isset($this->input['_accepted'])) {
           //Mark last solution as approved
            $DB->update(
                ITILSolution::getTable(),
                [
                    'status'             => CommonITILValidation::ACCEPTED,
                    'users_id_approval'  => Session::getLoginUserID(),
                    'date_approval'      => date('Y-m-d H:i:s')
                ],
                [
                    'WHERE'  => [
                        'itemtype'  => static::getType(),
                        'items_id'  => $this->getID()
                    ],
                    'ORDER'  => [
                        'date_creation DESC',
                        'id DESC'
                    ],
                    'LIMIT'  => 1
                ]
            );
        }

       // Do not take into account date_mod if no update is done
        if (
            (count($this->updates) == 1)
            && (($key = array_search('date_mod', $this->updates)) !== false)
        ) {
            unset($this->updates[$key]);
        }
    }


    public function prepareInputForAdd($input)
    {
        /** @var array $CFG_GLPI */
        global $CFG_GLPI;

        $input = $this->handleInputDeprecations($input);

        if (!$this->checkFieldsConsistency($input)) {
            return false;
        }

        $input = $this->transformActorsInput($input);

        // Map unique template field to template foreign key
        // Leave original field. The new field is stored in the DB, while the original is used for everything else (left for BC)
        if (isset($input[static::getTemplateFormFieldName()]) && (int) $input[static::getTemplateFormFieldName()] > 0) {
            $tpl_class = static::getTemplateClass();
            $input[$tpl_class::getForeignKeyField()] = (int) $input[static::getTemplateFormFieldName()];
        }

       // save value before clean;
        $title = ltrim($input['name']);

       // Set default status to avoid notice
        if (!isset($input["status"])) {
            $input["status"] = self::INCOMING;
        }

        if (
            !isset($input["urgency"])
            || !($CFG_GLPI['urgency_mask'] & (1 << $input["urgency"]))
        ) {
            $input["urgency"] = 3;
        }
        if (
            !isset($input["impact"])
            || !($CFG_GLPI['impact_mask'] & (1 << $input["impact"]))
        ) {
            $input["impact"] = 3;
        }

        $cat_id = $input['itilcategories_id'] ?? 0;
        if ($cat_id) {
            $input['itilcategories_id_code'] = ITILCategory::getById($cat_id)->fields['code'];
        }

        $location_id = $input['locations_id'] ?? 0;
        $location_id = (int)$location_id;
        if ($location_id > 0 && ($location = Location::getById($location_id)) !== false) {
            $input['_locations_code'] = $location->fields['code'];
        }

        $canpriority = true;
        if ($this->getType() == 'Ticket') {
            $canpriority = Session::haveRight(Ticket::$rightname, Ticket::CHANGEPRIORITY);
        }

        if ($canpriority && !isset($input["priority"]) || !$canpriority) {
            $input["priority"] = $this->computePriority($input["urgency"], $input["impact"]);
        }

       // set last updater if interactive user
        if (!Session::isCron() && ($last_updater = Session::getLoginUserID(true))) {
            $input['users_id_lastupdater'] = $last_updater;
        }

        if (!isset($input['_skip_auto_assign']) || $input['_skip_auto_assign'] === false) {
           // No Auto set Import for external source
            if (
                ($uid = Session::getLoginUserID())
                && !isset($input['_auto_import'])
            ) {
                $input["users_id_recipient"] = $uid;
            } else if (
                isset($input["_users_id_requester"])
                && !is_array($input['_users_id_requester'])
                && !empty($input["_users_id_requester"])
                && !isset($input["users_id_recipient"])
            ) {
                $input["users_id_recipient"] = $input["_users_id_requester"];
            }
        }

       // No name set name
        $input["name"]    = ltrim($input["name"]);
        $input['content'] = ltrim($input['content']);
        if (empty($input["name"])) {
            // Build name based on content

            // Get unformatted text
            $name = RichText::getTextFromHtml($input['content'], false);

            // Shorten result
            $name = Toolbox::substr(preg_replace('/\s{2,}/', ' ', $name), 0, 70);

            $input['name'] = $name;
        }

       // Set default dropdown
        $dropdown_fields = ['entities_id', 'itilcategories_id'];
        foreach ($dropdown_fields as $field) {
            if (!isset($input[$field])) {
                $input[$field] = 0;
            }
        }

        $input = $this->computeDefaultValuesForAdd($input);

       // Do not check mandatory on auto import (mailgates)
        $key = $this->getTemplateFormFieldName();
        if (!isset($input['_auto_import'])) {
            if (isset($input[$key]) && $input[$key]) {
                $tt_class = $this->getType() . 'Template';
                $tt = new $tt_class();
                if ($tt->getFromDBWithData($input[$key])) {
                    if (count($tt->mandatory)) {
                        $mandatory_missing = [];
                        $fieldsname        = $tt->getAllowedFieldsNames(true);
                        foreach ($tt->mandatory as $key => $val) {
                             // for title if mandatory (restore initial value)
                            if ($key == 'name') {
                                $input['name']                     = $title;
                            }
                             // Check only defined values : Not defined not in form
                            if (isset($input[$key])) {
                             // If content is also predefined need to be different from predefined value
                                if (
                                    ($key == 'content')
                                    && isset($tt->predefined['content'])
                                ) {
                                    $predefined_content = $tt->predefined['content'];
                                 // Clean new lines to be fix encoding
                                    if (
                                        strcmp(
                                            preg_replace(
                                                "/\r?\n/",
                                                "",
                                                $input[$key]
                                            ),
                                            preg_replace(
                                                "/\r?\n/",
                                                "",
                                                $predefined_content
                                            )
                                        ) == 0
                                    ) {
                                        Session::addMessageAfterRedirect(
                                            __s('You cannot use predefined description verbatim'),
                                            false,
                                            ERROR
                                        );
                                           $mandatory_missing[$key] = $fieldsname[$val];
                                    }
                                }

                                if (
                                    empty($input[$key]) || ($input[$key] == 'NULL')
                                    || (is_array($input[$key])
                                    && ($input[$key] === [0 => "0"]))
                                ) {
                                    $mandatory_missing[$key] = $fieldsname[$val];
                                }
                            }

                            if (
                                ($key == '_add_validation')
                                && !empty($input['_validation_targets'])
                                && isset($input['_validation_targets'][0]['itemtype_target'], $input['_validation_targets'][0]['items_id_target'])
                                && class_exists($input['_validation_targets'][0]['itemtype_target'])
                                && ($input['_validation_targets'][0]['items_id_target'] > 0)
                            ) {
                                unset($mandatory_missing['_add_validation']);
                            }

                            if (static::getType() === Ticket::getType()) {
                               // For time_to_resolve and time_to_own : check also slas
                               // For internal_time_to_resolve and internal_time_to_own : check also olas
                                foreach ([SLM::TTR, SLM::TTO] as $slmType) {
                                    list($dateField, $slaField) = SLA::getFieldNames($slmType);
                                    if (
                                        ($key == $dateField)
                                        && isset($input[$slaField]) && ($input[$slaField] > 0)
                                        && isset($mandatory_missing[$dateField])
                                    ) {
                                          unset($mandatory_missing[$dateField]);
                                    }
                                    list($dateField, $olaField) = OLA::getFieldNames($slmType);
                                    if (
                                        ($key == $dateField)
                                        && isset($input[$olaField]) && ($input[$olaField] > 0)
                                        && isset($mandatory_missing[$dateField])
                                    ) {
                                          unset($mandatory_missing[$dateField]);
                                    }
                                }
                            }

                          // For document mandatory
                            if (
                                ($key == '_documents_id')
                                && !isset($input['_filename'])
                                && !isset($input['_tag_filename'])
                                && !isset($input['_content'])
                                && !isset($input['_tag_content'])
                                && !isset($input['_stock_image'])
                                && !isset($input['_tag_stock_image'])
                            ) {
                                $mandatory_missing[$key] = $fieldsname[$val];
                            }
                        }

                        if (count($mandatory_missing)) {
                           //TRANS: %s are the fields concerned
                            $message = sprintf(
                                __('Mandatory fields are not filled. Please correct: %s'),
                                implode(", ", $mandatory_missing)
                            );
                            Session::addMessageAfterRedirect(htmlescape($message), false, ERROR);
                            return false;
                        }
                    }
                }
            }
        }

        return $input;
    }

    /**
     * Handle input deprecations by transferring old supported input keys to new input keys.
     *
     * @param array $input
     *
     * @return array
     */
    private function handleInputDeprecations(array $input): array
    {
        if (array_key_exists('users_id_validate', $input)) {
            Toolbox::deprecated('Usage of "users_id_validate" in input is deprecated. Use "_validation_targets" instead.');

            if (!array_key_exists('_validation_targets', $input)) {
                $input['_validation_targets'] = [];
            }
            $users_ids = !is_array($input['users_id_validate']) ? [$input['users_id_validate']] : $input['users_id_validate'];
            foreach ($users_ids as $user_id) {
                $input['_validation_targets'][] = [
                    'itemtype_target' => User::class,
                    'items_id_target' => $user_id,
                ];
            }
        }

        return $input;
    }

    /**
     * Check input fields consistency.
     *
     * @param array $input
     *
     * @return bool
     */
    private function checkFieldsConsistency(array $input): bool
    {
        if (
            array_key_exists('date', $input) && !empty($input['date']) && $input['date'] != 'NULL'
            && (!is_string($input['date']) || !preg_match('/^\d{4}-\d{2}-\d{2} \d{2}:\d{2}:\d{2}$/', $input['date']))
        ) {
            Session::addMessageAfterRedirect(__s('Incorrect value for date field.'), false, ERROR);
            return false;
        }

        return true;
    }

    /**
     * Compute default values for Add
     * (to be passed in prepareInputForAdd before and after rules if needed)
     *
     * @since 0.84
     *
     * @param $input
     *
     * @return array
     **/
    public function computeDefaultValuesForAdd($input)
    {

        if (!isset($input["status"])) {
            $input["status"] = self::INCOMING;
        }

        if (!isset($input["date"]) || empty($input["date"]) || $input["date"] == 'NULL') {
            $input["date"] = $_SESSION["glpi_currenttime"];
        }

        if (in_array($input["status"], $this->getSolvedStatusArray())) {
            if (
                !isset($input["solvedate"])
                || $input["solvedate"] < $input["date"]
            ) {
                $input["solvedate"] = $input["date"];
            }
        }

        if (in_array($input["status"], $this->getClosedStatusArray())) {
            if (
                !isset($input["closedate"])
                || $input["closedate"] < $input["date"]
            ) {
                $input["closedate"] = $input["date"];
            }
            if (
                !isset($input["solvedate"])
                || $input["solvedate"] < $input["date"]
                || $input["solvedate"] > $input["closedate"]
            ) {
                $input['solvedate'] = $input["closedate"];
            }
        }

        // Set begin waiting time if status is waiting
        if ($input["status"] == self::WAITING) {
            $input['begin_waiting_date'] = $input['date'];
        }

        return $input;
    }


    public function post_addItem()
    {
        // Handle rich-text images and uploaded documents
        $this->input = $this->addFiles($this->input, ['force_update' => true]);

       // Add default document if set in template
        if (
            isset($this->input['_documents_id'])
            && is_array($this->input['_documents_id'])
            && count($this->input['_documents_id'])
        ) {
            $docitem = new Document_Item();
            foreach ($this->input['_documents_id'] as $docID) {
                $docitem->add(['documents_id' => $docID,
                    '_do_notif'    => false,
                    'itemtype'     => $this->getType(),
                    'items_id'     => $this->fields['id']
                ]);
            }
        }

        // handle actors changes
        $this->updateActors(true);

        // handle items linking
        $this->handleItemsIdInput();

        // Handle "_tasktemplates_id" special input
        $this->handleTaskTemplateInput();

        // Handle "_itilfollowuptemplates_id" special input
        $this->handleITILFollowupTemplateInput();

        // Handle "_solutiontemplates_id" special input
        $this->handleSolutionTemplateInput();

        // Send validation requests
        $this->manageValidationAdd($this->input);

        $this->manageITILObjectLinkInput($this->input);

        parent::post_addItem();
    }

    /**
     * @see Glpi\Features\Clonable::post_clone
     */
    public function post_clone($source, $history)
    {
        /** @var \DBmysql $DB */
        global $DB;
        $update = [];
        if (isset($source->fields['users_id_lastupdater'])) {
            $update['users_id_lastupdater'] = $source->fields['users_id_lastupdater'];
        }
        if (isset($source->fields['status'])) {
            $update['status'] = $source->fields['status'];
        }
        $DB->update(
            $this->getTable(),
            $update,
            ['id' => $this->getID()]
        );
    }

    public function getCloneRelations(): array
    {
        $relations = [
            KnowbaseItem_Item::class,
        ];

        if (is_a($this->userlinkclass, CommonITILActor::class, true)) {
            $relations[] = $this->userlinkclass;
        }
        if (is_a($this->grouplinkclass, CommonITILActor::class, true)) {
            $relations[] = $this->grouplinkclass;
        }
        if (is_a($this->supplierlinkclass, CommonITILActor::class, true)) {
            $relations[] = $this->supplierlinkclass;
        }

        return $relations;
    }


    /**
     * Compute Priority
     *
     * @since 0.84
     *
     * @param $urgency   integer from 1 to 5
     * @param $impact    integer from 1 to 5
     *
     * @return integer from 1 to 5 (priority)
     **/
    public static function computePriority($urgency, $impact)
    {
        /** @var array $CFG_GLPI */
        global $CFG_GLPI;

        if (isset($CFG_GLPI[static::MATRIX_FIELD][$urgency][$impact])) {
            return $CFG_GLPI[static::MATRIX_FIELD][$urgency][$impact];
        }
       // Failback to trivial
        return round(($urgency + $impact) / 2);
    }


    /**
     * Dropdown of ITIL object priority
     *
     * @since  version 0.84 new proto
     *
     * @param $options array of options
     *       - name     : select name (default is urgency)
     *       - value    : default value (default 0)
     *       - showtype : list proposed : normal, search (default normal)
     *       - wthmajor : boolean with major priority ?
     *       - display  : boolean if false get string
     *
     * @return string id of the select
     **/
    public static function dropdownPriority(array $options = [])
    {
        /** @var array $CFG_GLPI */
        global $CFG_GLPI;

        $p = [
            'name'      => 'priority',
            'value'     => 0,
            'showtype'  => 'normal',
            'display'   => true,
            'withmajor' => false,
            'enable_filtering' => true,
            'templateResult'    => "templateItilPriority",
            'templateSelection' => "templateItilPriority",
        ];

        if (is_array($options) && count($options)) {
            foreach ($options as $key => $val) {
                $p[$key] = $val;
            }
        }

        $values = [];

        if ($p['showtype'] == 'search') {
            $values[0]  = static::getPriorityName(0);
            $values[-5] = static::getPriorityName(-5);
            $values[-4] = static::getPriorityName(-4);
            $values[-3] = static::getPriorityName(-3);
            $values[-2] = static::getPriorityName(-2);
            $values[-1] = static::getPriorityName(-1);
        }

        if (
            ($p['showtype'] == 'search')
            || $p['withmajor']
        ) {
            $values[6] = static::getPriorityName(6);
        }

        $values[5] = static::getPriorityName(5);
        $values[4] = static::getPriorityName(4);
        $values[3] = static::getPriorityName(3);
        $values[2] = static::getPriorityName(2);
        $values[1] = static::getPriorityName(1);

        if ($p['enable_filtering']) {
            $urgencies = [];
            if (isset($CFG_GLPI[static::URGENCY_MASK_FIELD])) {
                if (
                    ($p['showtype'] == 'search')
                    || $CFG_GLPI[static::URGENCY_MASK_FIELD] & (1 << 5)
                ) {
                    $urgencies[] = 5;
                }
                if (
                    ($p['showtype'] == 'search')
                    || $CFG_GLPI[static::URGENCY_MASK_FIELD] & (1 << 4)
                ) {
                    $urgencies[] = 4;
                }
                $urgencies[] = 3;
                if (
                    ($p['showtype'] == 'search')
                    || $CFG_GLPI[static::URGENCY_MASK_FIELD] & (1 << 2)
                ) {
                    $urgencies[] = 2;
                }
                if (
                    ($p['showtype'] == 'search')
                    || $CFG_GLPI[static::URGENCY_MASK_FIELD] & (1 << 1)
                ) {
                    $urgencies[] = 1;
                }
            }
            $impacts = [];
            if (isset($CFG_GLPI[static::IMPACT_MASK_FIELD])) {
                if (
                    ($p['showtype'] == 'search')
                    || $CFG_GLPI[static::IMPACT_MASK_FIELD] & (1 << 5)
                ) {
                    $impacts[] = 5;
                }
                if (
                    ($p['showtype'] == 'search')
                    || $CFG_GLPI[static::IMPACT_MASK_FIELD] & (1 << 4)
                ) {
                    $impacts[] = 4;
                }
                $impacts[] = 3;
                if (
                    ($p['showtype'] == 'search')
                    || $CFG_GLPI[static::IMPACT_MASK_FIELD] & (1 << 2)
                ) {
                    $impacts[] = 2;
                }
                if (
                    ($p['showtype'] == 'search')
                    || $CFG_GLPI[static::IMPACT_MASK_FIELD] & (1 << 1)
                ) {
                    $impacts[] = 1;
                }
            }

            $active_priorities = [];
            foreach ($urgencies as $urgency) {
                foreach ($impacts as $impact) {
                    if (isset($CFG_GLPI["_matrix_{$urgency}_{$impact}"])) {
                        $active_priorities[] = $CFG_GLPI["_matrix_{$urgency}_{$impact}"];
                    }
                }
            }
            $active_priorities = array_unique($active_priorities);
            if (count($active_priorities) > 0) {
                foreach ($values as $priority => $name) {
                    if (!in_array($priority, $active_priorities)) {
                        if ($p['withmajor'] && $priority == 6) {
                            continue;
                        }

                        // don't unset current value (to avoid selecting major priority on existing item)
                        if ($priority != $p['value']) {
                            unset($values[$priority]);
                        }
                    }
                }
            }
        }

        return Dropdown::showFromArray($p['name'], $values, $p);
    }


    /**
     * Get ITIL object priority Name
     *
     * @param integer $value priority ID
     **/
    public static function getPriorityName($value)
    {

        switch ($value) {
            case 6:
                return _x('priority', 'Major');

            case 5:
                return _x('priority', 'Very high');

            case 4:
                return _x('priority', 'High');

            case 3:
                return _x('priority', 'Medium');

            case 2:
                return _x('priority', 'Low');

            case 1:
                return _x('priority', 'Very low');

           // No standard one :
            case 0:
                return _x('priority', 'All');
            case -1:
                return _x('priority', 'At least very low');
            case -2:
                return _x('priority', 'At least low');
            case -3:
                return _x('priority', 'At least medium');
            case -4:
                return _x('priority', 'At least high');
            case -5:
                return _x('priority', 'At least very high');

            default:
               // Return $value if not define
                return $value;
        }
    }


    /**
     * Dropdown of ITIL object Urgency
     *
     * @since 0.84 new proto
     *
     * @param $options array of options
     *       - name     : select name (default is urgency)
     *       - value    : default value (default 0)
     *       - showtype : list proposed : normal, search (default normal)
     *       - display  : boolean if false get string
     *
     * @return string id of the select
     **/
    public static function dropdownUrgency(array $options = [])
    {
        /** @var array $CFG_GLPI */
        global $CFG_GLPI;

        $p = [
            'name'     => 'urgency',
            'value'    => 0,
            'showtype' => 'normal',
            'display'  => true,
        ];

        if (is_array($options) && count($options)) {
            foreach ($options as $key => $val) {
                $p[$key] = $val;
            }
        }

        $values = [];

        if ($p['showtype'] == 'search') {
            $values[0]  = static::getUrgencyName(0);
            $values[-5] = static::getUrgencyName(-5);
            $values[-4] = static::getUrgencyName(-4);
            $values[-3] = static::getUrgencyName(-3);
            $values[-2] = static::getUrgencyName(-2);
            $values[-1] = static::getUrgencyName(-1);
        }

        if (isset($CFG_GLPI[static::URGENCY_MASK_FIELD])) {
            if (
                ($p['showtype'] == 'search')
                || ($CFG_GLPI[static::URGENCY_MASK_FIELD] & (1 << 5))
            ) {
                $values[5]  = static::getUrgencyName(5);
            }

            if (
                ($p['showtype'] == 'search')
                || ($CFG_GLPI[static::URGENCY_MASK_FIELD] & (1 << 4))
            ) {
                $values[4]  = static::getUrgencyName(4);
            }

            $values[3]  = static::getUrgencyName(3);

            if (
                ($p['showtype'] == 'search')
                || ($CFG_GLPI[static::URGENCY_MASK_FIELD] & (1 << 2))
            ) {
                $values[2]  = static::getUrgencyName(2);
            }

            if (
                ($p['showtype'] == 'search')
                || ($CFG_GLPI[static::URGENCY_MASK_FIELD] & (1 << 1))
            ) {
                $values[1]  = static::getUrgencyName(1);
            }
        }

        return Dropdown::showFromArray($p['name'], $values, $p);
    }


    /**
     * Get ITIL object Urgency Name
     *
     * @param integer $value urgency ID
     **/
    public static function getUrgencyName($value)
    {

        switch ($value) {
            case 5:
                return _x('urgency', 'Very high');

            case 4:
                return _x('urgency', 'High');

            case 3:
                return _x('urgency', 'Medium');

            case 2:
                return _x('urgency', 'Low');

            case 1:
                return _x('urgency', 'Very low');

           // No standard one :
            case 0:
                return _x('urgency', 'All');
            case -1:
                return _x('urgency', 'At least very low');
            case -2:
                return _x('urgency', 'At least low');
            case -3:
                return _x('urgency', 'At least medium');
            case -4:
                return _x('urgency', 'At least high');
            case -5:
                return _x('urgency', 'At least very high');

            default:
               // Return $value if not define
                return $value;
        }
    }


    /**
     * Dropdown of ITIL object Impact
     *
     * @since 0.84 new proto
     *
     * @param $options   array of options
     *  - name     : select name (default is impact)
     *  - value    : default value (default 0)
     *  - showtype : list proposed : normal, search (default normal)
     *  - display  : boolean if false get string
     *
     * \
     * @return string id of the select
     **/
    public static function dropdownImpact(array $options = [])
    {
        /** @var array $CFG_GLPI */
        global $CFG_GLPI;

        $p = [
            'name'     => 'impact',
            'value'    => 0,
            'showtype' => 'normal',
            'display'  => true,
        ];

        if (is_array($options) && count($options)) {
            foreach ($options as $key => $val) {
                $p[$key] = $val;
            }
        }
        $values = [];

        if ($p['showtype'] == 'search') {
            $values[0]  = static::getImpactName(0);
            $values[-5] = static::getImpactName(-5);
            $values[-4] = static::getImpactName(-4);
            $values[-3] = static::getImpactName(-3);
            $values[-2] = static::getImpactName(-2);
            $values[-1] = static::getImpactName(-1);
        }

        if (isset($CFG_GLPI[static::IMPACT_MASK_FIELD])) {
            if (
                ($p['showtype'] == 'search')
                || ($CFG_GLPI[static::IMPACT_MASK_FIELD] & (1 << 5))
            ) {
                $values[5]  = static::getImpactName(5);
            }

            if (
                ($p['showtype'] == 'search')
                || ($CFG_GLPI[static::IMPACT_MASK_FIELD] & (1 << 4))
            ) {
                $values[4]  = static::getImpactName(4);
            }

            $values[3]  = static::getImpactName(3);

            if (
                ($p['showtype'] == 'search')
                || ($CFG_GLPI[static::IMPACT_MASK_FIELD] & (1 << 2))
            ) {
                $values[2]  = static::getImpactName(2);
            }

            if (
                ($p['showtype'] == 'search')
                || ($CFG_GLPI[static::IMPACT_MASK_FIELD] & (1 << 1))
            ) {
                $values[1]  = static::getImpactName(1);
            }
        }

        return Dropdown::showFromArray($p['name'], $values, $p);
    }


    /**
     * Get ITIL object Impact Name
     *
     * @param integer $value impact ID
     **/
    public static function getImpactName($value)
    {

        switch ($value) {
            case 5:
                return _x('impact', 'Very high');

            case 4:
                return _x('impact', 'High');

            case 3:
                return _x('impact', 'Medium');

            case 2:
                return _x('impact', 'Low');

            case 1:
                return _x('impact', 'Very low');

           // No standard one :
            case 0:
                return _x('impact', 'All');
            case -1:
                return _x('impact', 'At least very low');
            case -2:
                return _x('impact', 'At least low');
            case -3:
                return _x('impact', 'At least medium');
            case -4:
                return _x('impact', 'At least high');
            case -5:
                return _x('impact', 'At least very high');

            default:
               // Return $value if not define
                return $value;
        }
    }


    /**
     * Get the ITIL object status list
     *
     * @param $withmetaforsearch boolean (false by default)
     *
     * @return array
     **/
    public static function getAllStatusArray($withmetaforsearch = false)
    {

       // To be overridden by class
        $tab = [];

        return $tab;
    }


    /**
     * Get the ITIL object closed status list
     *
     * @since 0.83
     *
     * @return array
     **/
    public static function getClosedStatusArray()
    {

       // To be overridden by class
        $tab = [];
        return $tab;
    }


    /**
     * Get the ITIL object solved status list
     *
     * @since 0.83
     *
     * @return array
     **/
    public static function getSolvedStatusArray()
    {

       // To be overridden by class
        $tab = [];
        return $tab;
    }

    /**
     * Get the ITIL object all status list without solved and closed status
     *
     * @since 9.2.1
     *
     * @return array
     **/
    public static function getNotSolvedStatusArray()
    {
        $all = static::getAllStatusArray();
        foreach (static::getSolvedStatusArray() as $status) {
            if (isset($all[$status])) {
                unset($all[$status]);
            }
        }
        foreach (static::getClosedStatusArray() as $status) {
            if (isset($all[$status])) {
                unset($all[$status]);
            }
        }
        $nosolved = array_keys($all);

        return $nosolved;
    }


    /**
     * Get the ITIL object new status list
     *
     * @since 0.83.8
     *
     * @return array
     **/
    public static function getNewStatusArray()
    {

       // To be overriden by class
        $tab = [];
        return $tab;
    }

    public static function getProcessStatusArray()
    {
        // To be overriden by class
        return [];
    }

    /**
     * Get the ITIL object process status list
     *
     * @since 0.83
     *
     * @return array
     **/
    public static function getProcessStatus()
    {

       // To be overridden by class
        $tab = [];
        return $tab;
    }


    /**
     * check is the user can change from / to a status
     *
     * @since 0.84
     *
     * @param integer $old value of old/current status
     * @param integer $new value of target status
     *
     * @return boolean
     **/
    public static function isAllowedStatus($old, $new)
    {

        if (
            isset($_SESSION['glpiactiveprofile'][static::STATUS_MATRIX_FIELD][$old][$new])
            && !$_SESSION['glpiactiveprofile'][static::STATUS_MATRIX_FIELD][$old][$new]
        ) {
            return false;
        }

        if (
            array_key_exists(
                static::STATUS_MATRIX_FIELD,
                $_SESSION['glpiactiveprofile'] ?? []
            )
            && static::isStatusExists($new)
        ) { // maybe not set for post-only
            return true;
        }

        return false;
    }


    /**
     * Check if an itil object is still in an open status
     *
     * @since 10.0
     *
     * @return bool
     */
    public function isNotSolved()
    {
        return !in_array(
            $this->fields['status'],
            array_merge(
                $this->getSolvedStatusArray(),
                $this->getClosedStatusArray()
            )
        );
    }

    /**
     * Check if an itil object has a solved status
     *
     * @since 10.0
     *
     * @param bool $include_closed do we want ticket with closed status also ?
     *
     * @return bool
     */
    public function isSolved(bool $include_closed = false)
    {
        $status = $this->getSolvedStatusArray();
        if ($include_closed) {
            $status = array_merge($status, $this->getClosedStatusArray());
        }

        return in_array(
            $this->fields['status'] ?? null,
            $status
        );
    }

    /**
     * Check if an itil object has a closed status
     *
     * @since 10.0
     *
     * @return bool
     */
    public function isClosed()
    {
        return in_array(
            $this->fields['status'] ?? null,
            $this->getClosedStatusArray()
        );
    }


    /**
     * Get the ITIL object status allowed for a current status
     *
     * @since 0.84 new proto
     *
     * @param int|null $current   status
     *
     * @return array
     **/
    public static function getAllowedStatusArray($current)
    {

        $tab = static::getAllStatusArray();
        if (!static::isStatusExists($current)) {
            $current = self::INCOMING;
        }

        foreach (array_keys($tab) as $status) {
            if (
                ($status != $current)
                && !static::isAllowedStatus($current, $status)
            ) {
                unset($tab[$status]);
            }
        }
        return $tab;
    }

    /**
     * Is the ITIL object status exists for the object
     *
     * @since 0.85
     *
     * @param integer $status   status
     *
     * @return boolean
     **/
    public static function isStatusExists($status)
    {

        $tab = static::getAllStatusArray();

        return isset($tab[$status]);
    }

    /**
     * Dropdown of object status
     *
     * @since 0.84 new proto
     *
     * @param $options   array of options
     *  - name     : select name (default is status)
     *  - value    : default value (default self::INCOMING)
     *  - showtype : list proposed : normal, search or allowed (default normal)
     *  - display  : boolean if false get string
     *  - use_template_limits: Integer ID of the template to use when considering the available statuses (false disables this limitation).
     *
     * @return string|integer Output string if display option is set to false,
     *                        otherwise random part of dropdown id
     **/
    public static function dropdownStatus(array $options = [])
    {

        $p = [
            'name'                  => 'status',
            'showtype'              => 'normal',
            'display'               => true,
            'templateResult'        => "templateItilStatus",
            'templateSelection'     => "templateItilStatus",
            'use_template_limits'   => false,
        ];

        if (is_array($options) && count($options)) {
            foreach ($options as $key => $val) {
                $p[$key] = $val;
            }
        }

        if (empty($p['values']) && (!isset($p['value']) || empty($p['value']))) {
            $p['value']     = self::INCOMING;
        }

        switch ($p['showtype']) {
            case 'allowed':
                $current = isset($p['value_calculation']) && $p['value_calculation'] !== ''
                    ? $p['value_calculation']
                    : $p['value'];
                $tab = static::getAllowedStatusArray($current);
                break;

            case 'search':
                $tab = static::getAllStatusArray(true);
                break;

            default:
                $tab = static::getAllStatusArray(false);
                break;
        }

        if ($p['use_template_limits'] !== false && (int) $p['use_template_limits'] > 0) {
            $template_class = static::getTemplateClass();
            $template = new $template_class();
            if ($template->getFromDB($p['use_template_limits'])) {
                $allowed_statuses = $template->fields['allowed_statuses'];
                // Allow current value if set
                if (isset($p['value']) && !empty($p['value'])) {
                    $allowed_statuses[] = $p['value'];
                }
                $tab = array_filter($tab, static function ($status) use ($allowed_statuses) {
                    return in_array($status, $allowed_statuses, false);
                }, ARRAY_FILTER_USE_KEY);
            }
        }

        return Dropdown::showFromArray($p['name'], $tab, $p);
    }


    /**
     * Get ITIL object status Name
     *
     * @since 0.84
     *
     * @param integer $value     status ID
     **/
    public static function getStatus($value)
    {
        $tab  = static::getAllStatusArray(true);
       // Return $value if not defined
        return ($tab[$value] ?? $value);
    }


    /**
     * get field part name corresponding to actor type
     *
     * @param $type      integer : user type
     *
     * @since 0.84.6
     *
     * @return string|boolean Field part or false if not applicable
     **/
    public static function getActorFieldNameType($type)
    {

        switch ($type) {
            case CommonITILActor::REQUESTER:
                return 'requester';

            case CommonITILActor::OBSERVER:
                return 'observer';

            case CommonITILActor::ASSIGN:
                return 'assign';

            default:
                return false;
        }
    }

    /**
     * display a value according to a field
     *
     * @since 0.83
     *
     * @param $field     String         name of the field
     * @param $values    String / Array with the value to display
     * @param $options   Array          of option
     *
     * @return string
     **/
    public static function getSpecificValueToDisplay($field, $values, array $options = [])
    {

        if (!is_array($values)) {
            $values = [$field => $values];
        }
        switch ($field) {
            case 'status':
                return static::getStatus($values[$field]);

            case 'urgency':
                return static::getUrgencyName($values[$field]);

            case 'impact':
                return static::getImpactName($values[$field]);

            case 'priority':
                return static::getPriorityName($values[$field]);

            case 'global_validation':
                return CommonITILValidation::getStatus($values[$field]);
        }
        return parent::getSpecificValueToDisplay($field, $values, $options);
    }


    /**
     * @since 0.84
     *
     * @param $field
     * @param $name            (default '')
     * @param $values          (default '')
     * @param $options   array
     **/
    public static function getSpecificValueToSelect($field, $name = '', $values = '', array $options = [])
    {

        if (!is_array($values)) {
            $values = [$field => $values];
        }
        $options['display'] = false;

        switch ($field) {
            case 'status':
                $options['name']  = $name;
                $options['value'] = $values[$field];
                return static::dropdownStatus($options);

            case 'impact':
                $options['name']  = $name;
                $options['value'] = $values[$field];
                return static::dropdownImpact($options);

            case 'urgency':
                $options['name']  = $name;
                $options['value'] = $values[$field];
                return static::dropdownUrgency($options);

            case 'priority':
                $options['name']  = $name;
                $options['value'] = $values[$field];
                return static::dropdownPriority($options);

            case 'global_validation':
                $options['global'] = true;
                $options['value']  = $values[$field];
                return CommonITILValidation::dropdownStatus($name, $options);
        }
        return parent::getSpecificValueToSelect($field, $name, $values, $options);
    }

    public function getSpecificMassiveActions($checkitem = null)
    {
        $actions = [];

        if (Session::getCurrentInterface() === 'central') {
            $can_update_itilobject = Session::haveRight(Ticket::$rightname, UPDATE)
                || Session::haveRight(Change::$rightname, UPDATE)
                || Session::haveRight(Problem::$rightname, UPDATE);
            if ($can_update_itilobject) {
                $actions['CommonITILObject_CommonITILObject' . MassiveAction::CLASS_ACTION_SEPARATOR . 'add']
                    = "<i class='ti ti-link'></i>" .
                    _sx('button', 'Link ITIL Object');
                $actions['CommonITILObject_CommonITILObject' . MassiveAction::CLASS_ACTION_SEPARATOR . 'delete']
                    = "<i class='ti ti-unlink'></i>" .
                    _sx('button', 'Unlink ITIL Object');
            }
        }

        $actions += parent::getSpecificMassiveActions($checkitem);

        return $actions;
    }

    /**
     * @since 0.85
     *
     * @see CommonDBTM::showMassiveActionsSubForm()
     **/
    public static function showMassiveActionsSubForm(MassiveAction $ma)
    {
        /** @var array $CFG_GLPI */
        global $CFG_GLPI;

        switch ($ma->getAction()) {
            case 'add_task':
                $itemtype = $ma->getItemtype(true);
                $tasktype = $itemtype . 'Task';
                if ($ttype = getItemForItemtype($tasktype)) {
                    /** @var CommonITILTask $ttype */
                    $ttype->showMassiveActionAddTaskForm();
                    return true;
                }
                return false;

            case 'add_actor':
                $types            = [0                          => Dropdown::EMPTY_VALUE,
                    CommonITILActor::REQUESTER => _n('Requester', 'Requesters', 1),
                    CommonITILActor::OBSERVER  => _n('Observer', 'Observers', 1),
                    CommonITILActor::ASSIGN    => __('Assigned to')
                ];
                $rand             = Dropdown::showFromArray('actortype', $types);

                $paramsmassaction = ['actortype' => '__VALUE__'];

                Ajax::updateItemOnSelectEvent(
                    "dropdown_actortype$rand",
                    "show_massiveaction_field",
                    $CFG_GLPI["root_doc"] .
                                             "/ajax/dropdownMassiveActionAddActor.php",
                    $paramsmassaction
                );
                echo "<span id='show_massiveaction_field'>&nbsp;</span>\n";
                return true;
            case 'update_notif':
                Dropdown::showYesNo('use_notification');
                echo "<br><br>";
                echo Html::submit(_x('button', 'Post'), ['name' => 'massiveaction']);
                return true;
        }
        return parent::showMassiveActionsSubForm($ma);
    }


    /**
     * @since 0.85
     *
     * @see CommonDBTM::processMassiveActionsForOneItemtype()
     **/
    public static function processMassiveActionsForOneItemtype(
        MassiveAction $ma,
        CommonDBTM $item,
        array $ids
    ) {
        /** @var CommonITILObject $item */
        switch ($ma->getAction()) {
            case 'add_actor':
                $input = $ma->getInput();
                foreach ($ids as $id) {
                    $input2 = ['id' => $id];
                    if (isset($input['_itil_requester'])) {
                        $input2['_itil_requester'] = $input['_itil_requester'];
                    }
                    if (isset($input['_itil_observer'])) {
                        $input2['_itil_observer'] = $input['_itil_observer'];
                    }
                    if (isset($input['_itil_assign'])) {
                        $input2['_itil_assign'] = $input['_itil_assign'];
                    }
                    if ($item->can($id, UPDATE)) {
                        if ($item->update($input2)) {
                            $ma->itemDone($item->getType(), $id, MassiveAction::ACTION_OK);
                        } else {
                            $ma->itemDone($item->getType(), $id, MassiveAction::ACTION_KO);
                            $ma->addMessage($item->getErrorMessage(ERROR_ON_ACTION));
                        }
                    } else {
                        $ma->itemDone($item->getType(), $id, MassiveAction::ACTION_NORIGHT);
                        $ma->addMessage($item->getErrorMessage(ERROR_RIGHT));
                    }
                }
                return;

            case 'update_notif':
                $input = $ma->getInput();
                foreach ($ids as $id) {
                    if ($item->can($id, UPDATE)) {
                        $linkclass = new $item->userlinkclass();
                        foreach ($linkclass->getActors($id) as $users) {
                            foreach ($users as $data) {
                                $data['use_notification'] = $input['use_notification'];
                                $linkclass->update($data);
                            }
                        }
                        $linkclass = new $item->supplierlinkclass();
                        foreach ($linkclass->getActors((int) $id) as $users) {
                            foreach ($users as $data) {
                                 $data['use_notification'] = $input['use_notification'];
                                 $linkclass->update($data);
                            }
                        }

                        $ma->itemDone($item->getType(), $id, MassiveAction::ACTION_OK);
                    } else {
                        $ma->itemDone($item->getType(), $id, MassiveAction::ACTION_NORIGHT);
                        $ma->addMessage($item->getErrorMessage(ERROR_RIGHT));
                    }
                }
                return;

            case 'add_task':
                if (!($task = getItemForItemtype($item->getType() . 'Task'))) {
                    $ma->itemDone($item->getType(), $ids, MassiveAction::ACTION_KO);
                    break;
                }

                foreach ($ids as $id) {
                    if ($item->getFromDB($id)) {
                        $input = $ma->getInput();
                        unset($input['itemtype']);
                        unset($input['_glpi_csrf_token']);
                        $input[$item->getForeignKeyField()] = $id;
                        if (count($ids) > 1) {
                            // Avoid the "The user xxx is busy at the selected timeframe"
                            // warning if planning multiple tasks
                            $input['_do_not_check_already_planned'] = true;
                        }

                        if (
                            $task->can(-1, CREATE, $input)
                            && !in_array(
                                $item->fields['status'],
                                array_merge(
                                    $item->getSolvedStatusArray(),
                                    $item->getClosedStatusArray()
                                )
                            )
                        ) {
                            if ($task->add($input)) {
                                $ma->itemDone($item->getType(), $id, MassiveAction::ACTION_OK);
                            } else {
                                $ma->itemDone($item->getType(), $id, MassiveAction::ACTION_KO);
                                $ma->addMessage($item->getErrorMessage(ERROR_ON_ACTION));
                            }
                        } else {
                            $ma->itemDone($item->getType(), $id, MassiveAction::ACTION_NORIGHT);
                            $ma->addMessage($item->getErrorMessage(ERROR_RIGHT));
                        }
                    } else {
                        $ma->itemDone($item->getType(), $id, MassiveAction::ACTION_KO);
                        $ma->addMessage($item->getErrorMessage(ERROR_NOT_FOUND));
                    }
                }
                return;
        }
        parent::processMassiveActionsForOneItemtype($ma, $item, $ids);
    }


    /**
     * @since 0.85
     **/
    public function getSearchOptionsMain()
    {
        $tab = [];

        $tab[] = [
            'id'                 => 'common',
            'name'               => __('Characteristics')
        ];

        $tab[] = [
            'id'                 => '1',
            'table'              => $this->getTable(),
            'field'              => 'name',
            'name'               => __('Title'),
            'datatype'           => 'itemlink',
            'searchtype'         => 'contains',
            'massiveaction'      => false,
            'additionalfields'   => ['id', 'status']
        ];

        $tab[] = [
            'id'                 => '21',
            'table'              => $this->getTable(),
            'field'              => 'content',
            'name'               => __('Description'),
            'massiveaction'      => false,
            'datatype'           => 'text',
            'htmltext'           => true
        ];

        $tab[] = [
            'id'                 => '2',
            'table'              => $this->getTable(),
            'field'              => 'id',
            'name'               => __('ID'),
            'massiveaction'      => false,
            'datatype'           => 'number'
        ];

        $tab[] = [
            'id'                 => '12',
            'table'              => $this->getTable(),
            'field'              => 'status',
            'name'               => __('Status'),
            'searchtype'         => 'equals',
            'datatype'           => 'specific'
        ];

        $tab[] = [
            'id'                 => '10',
            'table'              => $this->getTable(),
            'field'              => 'urgency',
            'name'               => __('Urgency'),
            'searchtype'         => 'equals',
            'datatype'           => 'specific'
        ];

        $tab[] = [
            'id'                 => '11',
            'table'              => $this->getTable(),
            'field'              => 'impact',
            'name'               => __('Impact'),
            'searchtype'         => 'equals',
            'datatype'           => 'specific'
        ];

        $tab[] = [
            'id'                 => '3',
            'table'              => $this->getTable(),
            'field'              => 'priority',
            'name'               => __('Priority'),
            'searchtype'         => 'equals',
            'datatype'           => 'specific'
        ];

        $tab[] = [
            'id'                 => '15',
            'table'              => $this->getTable(),
            'field'              => 'date',
            'name'               => __('Opening date'),
            'datatype'           => 'datetime',
            'massiveaction'      => false
        ];

        $tab[] = [
            'id'                 => '16',
            'table'              => $this->getTable(),
            'field'              => 'closedate',
            'name'               => __('Closing date'),
            'datatype'           => 'datetime',
            'massiveaction'      => false
        ];

        $tab[] = [
            'id'                 => '18',
            'table'              => $this->getTable(),
            'field'              => 'time_to_resolve',
            'name'               => __('Time to resolve'),
            'datatype'           => 'datetime',
            'maybefuture'        => true,
            'massiveaction'      => false,
            'additionalfields'   => ['solvedate', 'status']
        ];

        $tab[] = [
            'id'                 => '151',
            'table'              => $this->getTable(),
            'field'              => 'time_to_resolve',
            'name'               => __('Time to resolve + Progress'),
            'massiveaction'      => false,
            'nosearch'           => true,
            'additionalfields'   => ['status'],
        ];

        $tab[] = [
            'id'                 => '82',
            'table'              => $this->getTable(),
            'field'              => 'is_late',
            'name'               => __('Time to resolve exceeded'),
            'datatype'           => 'bool',
            'massiveaction'      => false,
            'computation'        => self::generateSLAOLAComputation('time_to_resolve')
        ];

        $tab[] = [
            'id'                 => '17',
            'table'              => $this->getTable(),
            'field'              => 'solvedate',
            'name'               => __('Resolution date'),
            'datatype'           => 'datetime',
            'massiveaction'      => false
        ];

        $tab[] = [
            'id'                 => '19',
            'table'              => $this->getTable(),
            'field'              => 'date_mod',
            'name'               => __('Last update'),
            'datatype'           => 'datetime',
            'massiveaction'      => false
        ];

        $newtab = [
            'id'                 => '7',
            'table'              => 'glpi_itilcategories',
            'field'              => 'completename',
            'name'               => _n('Category', 'Categories', 1),
            'datatype'           => 'dropdown'
        ];

        if (
            !Session::isCron() // no filter for cron
            && Session::getCurrentInterface() == 'helpdesk'
        ) {
            $newtab['condition']         = ['is_helpdeskvisible' => 1];
        }
        $tab[] = $newtab;

        $tab[] = [
            'id'                 => '80',
            'table'              => 'glpi_entities',
            'field'              => 'completename',
            'name'               => Entity::getTypeName(1),
            'massiveaction'      => false,
            'datatype'           => 'dropdown'
        ];

        $tab[] = [
            'id'                 => '45',
            'table'              => $this->getTable(),
            'field'              => 'actiontime',
            'name'               => __('Total duration'),
            'datatype'           => 'timestamp',
            'massiveaction'      => false,
            'nosearch'           => true
        ];

        $newtab = [
            'id'                 => '64',
            'table'              => 'glpi_users',
            'field'              => 'name',
            'linkfield'          => 'users_id_lastupdater',
            'name'               => __('Last edit by'),
            'massiveaction'      => false,
            'datatype'           => 'dropdown',
            'right'              => 'all'
        ];

       // Filter search fields for helpdesk
        if (
            !Session::isCron() // no filter for cron
            && Session::getCurrentInterface() != 'central'
        ) {
           // last updater no search
            $newtab['nosearch'] = true;
        }
        $tab[] = $newtab;

       // add objectlock search options
        $tab = array_merge($tab, ObjectLock::rawSearchOptionsToAdd(get_class($this)));

       // For ITIL template
        $tab[] = [
            'id'                 => '142',
            'table'              => 'glpi_documents',
            'field'              => 'name',
            'name'               => Document::getTypeName(Session::getPluralNumber()),
            'forcegroupby'       => true,
            'usehaving'          => true,
            'nosearch'           => true,
            'nodisplay'          => true,
            'datatype'           => 'dropdown',
            'massiveaction'      => false,
            'joinparams'         => [
                'jointype'           => 'items_id',
                'beforejoin'         => [
                    'table'              => 'glpi_documents_items',
                    'joinparams'         => [
                        'jointype'           => 'itemtype_item'
                    ]
                ]
            ]
        ];

        $tab[] = [
            'id'                 => '400',
            'table'              => PendingReason::getTable(),
            'field'              => 'name',
            'name'               => PendingReason::getTypeName(1),
            'massiveaction'      => false,
            'searchtype'         => ['equals', 'notequals'],
            'datatype'           => 'dropdown',
            'joinparams'         => [
                'jointype'           => 'items_id',
                'beforejoin'         => [
                    'table'              => PendingReason_Item::getTable(),
                    'joinparams'         => [
                        'jointype'           => 'itemtype_item'
                    ]
                ]
            ]
        ];

        $tab[] = [
            'id'                 => '401',
            'table'              => $this->getTemplateClass()::getTable(),
            'field'              => 'name',
            'name'               => _n('Template', 'Templates', 1),
            'massiveaction'      => false,
            'searchtype'         => ['equals', 'notequals'],
            'datatype'           => 'dropdown',
            'linkfield'          => $this->getTemplateClass()::getForeignKeyField(),
        ];

        $location_so = Location::rawSearchOptionsToAdd();
        foreach ($location_so as &$so) {
           //duplicated search options :(
            switch ($so['id']) {
                case 3:
                    $so['id'] = 83;
                    break;
                case 91:
                    $so['id'] = 84;
                    break;
                case 92:
                    $so['id'] = 85;
                    break;
                case 93:
                    $so['id'] = 86;
                    break;
            }
        }

        $tab = array_merge($tab, $location_so);

        $tab = array_merge($tab, Project::rawSearchOptionsToAdd(static::class));

        // Search by form answer
        $tab[] = [
            'id'                 => '120',
            'table'              => AnswersSet::getTable(),
            'field'              => 'name',
            'name'               => AnswersSet::getTypeName(1),
            'massiveaction'      => false,
            'searchtype'         => 'equals',
            'datatype'           => 'itemlink',
            'usehaving'          => true,
            'joinparams'         => [
                'beforejoin'         => [
                    'table'              => AnswersSet_FormDestinationItem::getTable(),
                    'joinparams'         => [
                        'jointype'           => 'child',
                        'linkfield'          => 'items_id',
                        'condition'          => ['NEWTABLE.itemtype' => self::getType()]
                    ]
                ]
            ],
            'forcegroupby'       => true
        ];

        return $tab;
    }


    /**
     * @since 0.85
     **/
    public function getSearchOptionsSolution()
    {
        /** @var \DBmysql $DB */
        global $DB;
        $tab = [];

        $tab[] = [
            'id'                 => 'solution',
            'name'               => ITILSolution::getTypeName(1)
        ];

        $tab[] = [
            'id'                 => '23',
            'table'              => 'glpi_solutiontypes',
            'field'              => 'name',
            'name'               => SolutionType::getTypeName(1),
            'datatype'           => 'dropdown',
            'massiveaction'      => false,
            'forcegroupby'       => true,
            'joinparams'         => [
                'beforejoin'         => [
                    'table'              => ITILSolution::getTable(),
                    'joinparams'         => [
                        'jointype'           => 'itemtype_item',
                    ]
                ]
            ]
        ];

        $tab[] = [
            'id'                 => '24',
            'table'              => ITILSolution::getTable(),
            'field'              => 'content',
            'name'               => ITILSolution::getTypeName(1),
            'datatype'           => 'text',
            'htmltext'           => true,
            'massiveaction'      => false,
            'forcegroupby'       => true,
            'joinparams'         => [
                'jointype'           => 'itemtype_item'
            ]
        ];

        $tab[] = [
            'id'                  => '38',
            'table'               => ITILSolution::getTable(),
            'field'               => 'status',
            'name'                => __('Any solution status'),
            'datatype'            => 'specific',
            'searchtype'          => ['equals', 'notequals'],
            'searchequalsonfield' => true,
            'massiveaction'       => false,
            'forcegroupby'        => true,
            'joinparams'          => [
                'jointype' => 'itemtype_item'
            ]
        ];

        $last_solution_condition = new QuerySubQuery([
            'SELECT' => 'id',
            'FROM'   => ITILSolution::getTable(),
            'WHERE'  => [
                ITILSolution::getTable() . '.items_id' => new QueryExpression($DB::quoteName('REFTABLE.id')),
                ITILSolution::getTable() . '.itemtype' => static::getType()
            ],
            'ORDER'  => ITILSolution::getTable() . '.id DESC',
            'LIMIT'  => 1
        ]);
        $tab[] = [
            'id'                  => '39',
            'table'               => ITILSolution::getTable(),
            'field'               => 'status',
            'name'                => __('Last solution status'),
            'datatype'            => 'specific',
            'searchtype'          => ['equals', 'notequals'],
            'searchequalsonfield' => true,
            'massiveaction'       => false,
            'forcegroupby'        => true,
            'joinparams'          => [
                'jointype'  => 'itemtype_item',
            // Get only last created solution
                'condition' => [
                    'NEWTABLE.id'  => new QueryExpression($last_solution_condition->getQuery())
                ]
            ]
        ];

        $tab[] = [
            'id'                 => '74',
            'table'              => ITILSolution::getTable(),
            'field'              => 'date_creation',
            'name'               => _n('Latest date', 'Latest dates', 1),
            'datatype'           => 'datetime',
            'massiveaction'      => false,
            'forcegroupby'       => true,
            'joinparams'         => [
                'jointype'           => 'itemtype_item',
            ],
            'computation'        => QueryFunction::max('TABLE.date_creation'),
            'nometa'             => true // cannot GROUP_CONCAT a MAX
        ];

        return $tab;
    }


    public function getSearchOptionsStats()
    {
        $tab = [];

        $tab[] = [
            'id'                 => 'stats',
            'name'               => __('Statistics')
        ];

        $tab[] = [
            'id'                 => '154',
            'table'              => $this->getTable(),
            'field'              => 'solve_delay_stat',
            'name'               => __('Resolution time'),
            'datatype'           => 'timestamp',
            'forcegroupby'       => true,
            'massiveaction'      => false
        ];

        $tab[] = [
            'id'                 => '152',
            'table'              => $this->getTable(),
            'field'              => 'close_delay_stat',
            'name'               => __('Closing time'),
            'datatype'           => 'timestamp',
            'forcegroupby'       => true,
            'massiveaction'      => false
        ];

        $tab[] = [
            'id'                 => '153',
            'table'              => $this->getTable(),
            'field'              => 'waiting_duration',
            'name'               => __('Waiting time'),
            'datatype'           => 'timestamp',
            'forcegroupby'       => true,
            'massiveaction'      => false
        ];

        return $tab;
    }


    public function getSearchOptionsActors()
    {
        $tab = [];

        $tab[] = [
            'id'                 => 'requester',
            'name'               => _n('Requester', 'Requesters', 1)
        ];

        $newtab = [
            'id'                 => '4', // Also in Ticket_User::post_addItem() and Log::getHistoryData()
            'table'              => 'glpi_users',
            'field'              => 'name',
            'datatype'           => 'dropdown',
            'right'              => 'all',
            'name'               => _n('Requester', 'Requesters', 1),
            'forcegroupby'       => true,
            'massiveaction'      => false,
            'joinparams'         => [
                'beforejoin'         => [
                    'table'              => getTableForItemType($this->userlinkclass),
                    'joinparams'         => [
                        'jointype'           => 'child',
                        'condition'          => ['NEWTABLE.type' => CommonITILActor::REQUESTER]
                    ]
                ]
            ]
        ];

        if (
            !Session::isCron() // no filter for cron
            && Session::getCurrentInterface() == 'helpdesk'
        ) {
            $newtab['right']       = 'id';
        }
        $tab[] = $newtab;

        $tab[] = [
            'id'                 => '500',
            'table'              => 'glpi_usercategories',
            'field'              => 'name',
            'datatype'           => 'dropdown',
            'name'               => _n('Requester category', 'Requester categories', 1),
            'forcegroupby'       => true,
            'massiveaction'      => false,
            'joinparams'         => [
                'beforejoin'         => [
                    'table'              => 'glpi_users',
                    'joinparams'         => [
                        'beforejoin'         => [
                            'table'              => getTableForItemType($this->userlinkclass),
                            'joinparams'         => [
                                'jointype'           => 'child',
                                'condition'          => ['NEWTABLE.type' => CommonITILActor::REQUESTER]
                            ]
                        ],
                    ]
                ]
            ]
        ];

        $newtab = [
            'id'                 => '71',  // Also in Group_Ticket::post_addItem() and Log::getHistoryData()
            'table'              => 'glpi_groups',
            'field'              => 'completename',
            'datatype'           => 'dropdown',
            'name'               => _n('Requester group', 'Requester groups', 1),
            'forcegroupby'       => true,
            'massiveaction'      => false,
            'condition'          => ['is_requester' => 1],
            'joinparams'         => [
                'beforejoin'         => [
                    'table'              => getTableForItemType($this->grouplinkclass),
                    'joinparams'         => [
                        'jointype'           => 'child',
                        'condition'          => ['NEWTABLE.type' => CommonITILActor::REQUESTER]
                    ]
                ]
            ]
        ];

        if (
            !Session::isCron() // no filter for cron
            && Session::getCurrentInterface() == 'helpdesk'
        ) {
            $newtab['condition'] = array_merge(
                $newtab['condition'],
                ['id' => $_SESSION['glpigroups']]
            );
        }
        $tab[] = $newtab;

        $newtab = [
            'id'                 => '22',
            'table'              => 'glpi_users',
            'field'              => 'name',
            'datatype'           => 'dropdown',
            'right'              => 'all',
            'linkfield'          => 'users_id_recipient',
            'name'               => __('Writer')
        ];

        if (
            !Session::isCron() // no filter for cron
            && Session::getCurrentInterface() == 'helpdesk'
        ) {
            $newtab['right']       = 'id';
        }
        $tab[] = $newtab;

        $tab[] = [
            'id'                 => 'observer',
            'name'               => _n('Observer', 'Observers', 1)
        ];

        $tab[] = [
            'id'                 => '66', // Also in Ticket_User::post_addItem() and Log::getHistoryData()
            'table'              => 'glpi_users',
            'field'              => 'name',
            'datatype'           => 'dropdown',
            'right'              => 'all',
            'name'               => _n('Observer', 'Observers', 1),
            'forcegroupby'       => true,
            'massiveaction'      => false,
            'joinparams'         => [
                'beforejoin'         => [
                    'table'              => getTableForItemType($this->userlinkclass),
                    'joinparams'         => [
                        'jointype'           => 'child',
                        'condition'          => ['NEWTABLE.type' => CommonITILActor::OBSERVER]
                    ]
                ]
            ]
        ];

        $tab[] = [
            'id'                 => '501',
            'table'              => 'glpi_usercategories',
            'field'              => 'name',
            'datatype'           => 'dropdown',
            'name'               => _n('Observer category', 'Observer categories', 1),
            'forcegroupby'       => true,
            'massiveaction'      => false,
            'joinparams'         => [
                'beforejoin'         => [
                    'table'              => 'glpi_users',
                    'joinparams'         => [
                        'beforejoin'         => [
                            'table'              => getTableForItemType($this->userlinkclass),
                            'joinparams'         => [
                                'jointype'           => 'child',
                                'condition'          => ['NEWTABLE.type' => CommonITILActor::OBSERVER]
                            ]
                        ],
                    ]
                ]
            ]
        ];

        $tab[] = [
            'id'                 => '65', // Also in Group_Ticket::post_addItem() and Log::getHistoryData()
            'table'              => 'glpi_groups',
            'field'              => 'completename',
            'datatype'           => 'dropdown',
            'name'               => _n('Observer group', 'Observer groups', 1),
            'forcegroupby'       => true,
            'massiveaction'      => false,
            'condition'          => ['is_watcher' => 1],
            'joinparams'         => [
                'beforejoin'         => [
                    'table'              => getTableForItemType($this->grouplinkclass),
                    'joinparams'         => [
                        'jointype'           => 'child',
                        'condition'          => ['NEWTABLE.type' => CommonITILActor::OBSERVER]
                    ]
                ]
            ]
        ];

        $tab[] = [
            'id'                 => 'assign',
            'name'               => __('Assigned to')
        ];

        $tab[] = [
            'id'                 => '5', // Also in Ticket_User::post_addItem() and Log::getHistoryData()
            'table'              => 'glpi_users',
            'field'              => 'name',
            'datatype'           => 'dropdown',
            'right'              => 'own_ticket',
            'name'               => __('Technician'),
            'forcegroupby'       => true,
            'massiveaction'      => false,
            'joinparams'         => [
                'beforejoin'         => [
                    'table'              => getTableForItemType($this->userlinkclass),
                    'joinparams'         => [
                        'jointype'           => 'child',
                        'condition'          => ['NEWTABLE.type' => CommonITILActor::ASSIGN]
                    ]
                ]
            ]
        ];

        $tab[] = [
            'id'                 => '6', // Also in Supplier_Ticket::post_addItem() and Log::getHistoryData()
            'table'              => 'glpi_suppliers',
            'field'              => 'name',
            'datatype'           => 'dropdown',
            'name'               => __('Assigned to a supplier'),
            'forcegroupby'       => true,
            'massiveaction'      => false,
            'joinparams'         => [
                'beforejoin'         => [
                    'table'              => getTableForItemType($this->supplierlinkclass),
                    'joinparams'         => [
                        'jointype'           => 'child',
                        'condition'          => ['NEWTABLE.type' => CommonITILActor::ASSIGN]
                    ]
                ]
            ]
        ];

        $tab[] = [
            'id'                 => '502',
            'table'              => 'glpi_usercategories',
            'field'              => 'name',
            'datatype'           => 'dropdown',
            'name'               => _n('Technician category', 'Technician categories', 1),
            'forcegroupby'       => true,
            'massiveaction'      => false,
            'joinparams'         => [
                'beforejoin'         => [
                    'table'              => 'glpi_users',
                    'joinparams'         => [
                        'beforejoin'         => [
                            'table'              => getTableForItemType($this->userlinkclass),
                            'joinparams'         => [
                                'jointype'           => 'child',
                                'condition'          => ['NEWTABLE.type' => CommonITILActor::ASSIGN]
                            ]
                        ],
                    ]
                ]
            ]
        ];

        $tab[] = [
            'id'                 => '8', // Also in Group_Ticket::post_addItem() and Log::getHistoryData()
            'table'              => 'glpi_groups',
            'field'              => 'completename',
            'datatype'           => 'dropdown',
            'name'               => __('Technician group'),
            'forcegroupby'       => true,
            'massiveaction'      => false,
            'condition'          => ['is_assign' => 1],
            'joinparams'         => [
                'beforejoin'         => [
                    'table'              => getTableForItemType($this->grouplinkclass),
                    'joinparams'         => [
                        'jointype'           => 'child',
                        'condition'          => ['NEWTABLE.type' => CommonITILActor::ASSIGN]
                    ]
                ]
            ]
        ];

        $tab[] = [
            'id'                 => 'notification',
            'name'               => _n('Notification', 'Notifications', Session::getPluralNumber())
        ];

        $tab[] = [
            'id'                 => '35',
            'table'              => getTableForItemType($this->userlinkclass),
            'field'              => 'use_notification',
            'name'               => __('Email followup'),
            'datatype'           => 'bool',
            'massiveaction'      => false,
            'joinparams'         => [
                'jointype'           => 'child',
                'condition'          => ['NEWTABLE.type' => CommonITILActor::REQUESTER]
            ]
        ];

        $tab[] = [
            'id'                 => '34',
            'table'              => getTableForItemType($this->userlinkclass),
            'field'              => 'alternative_email',
            'name'               => __('Email for followup'),
            'datatype'           => 'email',
            'massiveaction'      => false,
            'joinparams'         => [
                'jointype'           => 'child',
                'condition'          => ['NEWTABLE.type' => CommonITILActor::REQUESTER]
            ]
        ];

        return $tab;
    }

    /**
     * @param string $type
     * @param string $table
     * @return QueryExpression|void
     */
    public static function generateSLAOLAComputation($type, $table = "TABLE")
    {
        /** @var \DBmysql $DB */
        global $DB;

        switch ($type) {
            case 'internal_time_to_own':
            case 'time_to_own':
                return QueryFunction::if(
                    condition: [
                        'NOT' => ["{$table}.{$type}" => null],
                        "$table.status" => ['<>', self::WAITING],
                        'OR' => [
                            [
                                'AND' => [
                                    'NOT' => ["$table.takeintoaccountdate" => null],
                                    "$table.takeintoaccountdate" => ['>', new QueryExpression($DB::quoteName("{$table}.{$type}"))]
                                ]
                            ],
                            [
                                'AND' => [
                                    "$table.takeintoaccountdate" => null,
                                    "$table.takeintoaccount_delay_stat" => ['>',
                                        QueryFunction::timestampdiff(
                                            unit: 'SECOND',
                                            expression1: "$table.date",
                                            expression2: "{$table}.{$type}"
                                        )
                                    ]
                                ]
                            ],
                            [
                                'AND' => [
                                    "$table.takeintoaccount_delay_stat" => 0,
                                    "$table.$type" => ['<', QueryFunction::now()]
                                ]
                            ]
                        ]
                    ],
                    true_expression: new QueryExpression('1'),
                    false_expression: new QueryExpression('0')
                );

            case 'internal_time_to_resolve':
            case 'time_to_resolve':
                return QueryFunction::if(
                    condition: [
                        'NOT' => ["{$table}.{$type}" => null],
                        "$table.status" => ['<>', self::WAITING],
                        'OR' => [
                            "$table.solvedate" => ['>', new QueryExpression($DB::quoteName("$table.$type"))],
                            'AND' => [
                                "$table.solvedate" => null,
                                "$table.$type" => ['<', QueryFunction::now()]
                            ]
                        ]
                    ],
                    true_expression: new QueryExpression('1'),
                    false_expression: new QueryExpression('0')
                );
        }
    }

    /**
     * Get status icon
     *
     * @since 9.3
     *
     * @return string
     */
    public static function getStatusIcon($status)
    {
        $class = static::getStatusClass($status);
        $label = htmlescape(static::getStatus($status));
        return "<i class='$class me-1' title='$label' data-bs-toggle='tooltip'></i>";
    }

    /**
     * Get CSS status class
     *
     * @since 9.3
     *
     * @return string
     */
    public static function getStatusClass($status)
    {
        $class = match ($status) {
            self::INCOMING, self::WAITING, self::CLOSED => 'circle-filled',
            self::ASSIGNED, self::SOLVED, Change::EVALUATION => 'circle',
            self::PLANNED => 'calendar',
            self::ACCEPTED => 'check-circle-filled',
            self::OBSERVED => 'eye',
            self::APPROVAL, Change::TEST => 'help',
            Change::QUALIFICATION => 'circle',
            Change::REFUSED => 'circle-x',
            Change::CANCELED => 'ban',
            default => null
        };

        return $class === null ? '' : 'itilstatus ti ti-' . $class . " " . static::getStatusKey($status);
    }

    /**
     * Get status key
     *
     * @since 9.3
     *
     * @return string
     */
    public static function getStatusKey($status)
    {
        $key = '';
        switch ($status) {
            case self::INCOMING:
                $key = 'new';
                break;
            case self::ASSIGNED:
                $key = 'assigned';
                break;
            case self::PLANNED:
                $key = 'planned';
                break;
            case self::WAITING:
                $key = 'waiting';
                break;
            case self::SOLVED:
                $key = 'solved';
                break;
            case self::CLOSED:
                $key = 'closed';
                break;
            case self::ACCEPTED:
                $key = 'accepted';
                break;
            case self::OBSERVED:
                $key = 'observe';
                break;
            case Change::EVALUATION:
                $key = 'eval';
                break;
            case self::APPROVAL:
                $key = 'approval';
                break;
            case Change::TEST:
                $key = 'test';
                break;
            case Change::QUALIFICATION:
                $key = 'qualif';
                break;
        }
        return $key;
    }


    /**
     * show actor add div
     *
     * @param $type         string   actor type
     * @param $rand_type    integer  rand value of div to use
     * @param $entities_id  integer  entity ID
     * @param $is_hidden    array    of hidden fields (if empty consider as not hidden)
     * @param $withgroup    boolean  allow adding a group (true by default)
     * @param $withsupplier boolean  allow adding a supplier (only one possible in ASSIGN case)
     *                               (false by default)
     * @param $inobject     boolean  display in ITIL object ? (true by default)
     *
     * @return void|boolean Nothing if displayed, false if not applicable
     **/
    public function showActorAddForm(
        $type,
        $rand_type,
        $entities_id,
        $is_hidden = [],
        $withgroup = true,
        $withsupplier = false,
        $inobject = true
    ) {
        /** @var array $CFG_GLPI */
        global $CFG_GLPI;

        $types = ['user'  => User::getTypeName(1)];

        if ($withgroup) {
            $types['group'] = Group::getTypeName(1);
        }

        if (
            $withsupplier
            && ($type == CommonITILActor::ASSIGN)
        ) {
            $types['supplier'] = Supplier::getTypeName(1);
        }

        $typename = static::getActorFieldNameType($type);
        switch ($type) {
            case CommonITILActor::REQUESTER:
                if (isset($is_hidden['_users_id_requester']) && $is_hidden['_users_id_requester']) {
                    unset($types['user']);
                }
                if (isset($is_hidden['_groups_id_requester']) && $is_hidden['_groups_id_requester']) {
                    unset($types['group']);
                }
                break;

            case CommonITILActor::OBSERVER:
                if (isset($is_hidden['_users_id_observer']) && $is_hidden['_users_id_observer']) {
                    unset($types['user']);
                }
                if (isset($is_hidden['_groups_id_observer']) && $is_hidden['_groups_id_observer']) {
                    unset($types['group']);
                }
                break;

            case CommonITILActor::ASSIGN:
                if (isset($is_hidden['_users_id_assign']) && $is_hidden['_users_id_assign']) {
                    unset($types['user']);
                }
                if (isset($is_hidden['_groups_id_assign']) && $is_hidden['_groups_id_assign']) {
                    unset($types['group']);
                }
                if (
                    isset($types['supplier'])
                    && isset($is_hidden['_suppliers_id_assign']) && $is_hidden['_suppliers_id_assign']
                ) {
                    unset($types['supplier']);
                }
                break;

            default:
                return false;
        }

        echo "<div " . ($inobject ? "style='display:none'" : '') . " id='itilactor$rand_type' class='actor-dropdown'>";
        $rand   = Dropdown::showFromArray(
            "_itil_" . $typename . "[_type]",
            $types,
            ['display_emptychoice' => true]
        );
        $params = ['type'            => '__VALUE__',
            'actortype'       => $typename,
            'itemtype'        => $this->getType(),
            'allow_email'     => (($type == CommonITILActor::OBSERVER)
                                            || $type == CommonITILActor::REQUESTER),
            'entity_restrict' => $entities_id,
            'use_notif'       => Entity::getUsedConfig('is_notif_enable_default', $entities_id, '', 1)
        ];

        Ajax::updateItemOnSelectEvent(
            "dropdown__itil_" . $typename . "[_type]$rand",
            "showitilactor" . $typename . "_$rand",
            $CFG_GLPI["root_doc"] . "/ajax/dropdownItilActors.php",
            $params
        );
        echo "<span id='showitilactor" . htmlescape($typename) . "_$rand' class='actor-dropdown'>&nbsp;</span>";
        if ($inobject) {
            echo "<hr>";
        }
        echo "</div>";
    }


    /**
     * @param $actiontime
     **/
    public static function getActionTime($actiontime)
    {
        return Html::timestampToString($actiontime, false);
    }

    /**
     * Form to add a solution to an ITIL object
     *
     * @since 0.84
     * @since 9.2 Signature has changed
     *
     * @param CommonITILObject $item item instance
     *
     * @param $entities_id
     **/
    public static function showMassiveSolutionForm(CommonITILObject $item)
    {
        $solution = new ITILSolution();
        $solution->showForm(
            null,
            [
                'parent' => $item,
                'entity' => $item->getEntityID(),
                'noform' => true,
                'nokb'   => true
            ]
        );
    }


    /**
     * Update date mod of the ITIL object
     *
     * @param $ID                    integer  ID of the ITIL object
     * @param $no_stat_computation   boolean  do not cumpute take into account stat (false by default)
     * @param $users_id_lastupdater  integer  to force last_update id (default 0 = not used)
     **/
    public function updateDateMod($ID, $no_stat_computation = false, $users_id_lastupdater = 0)
    {
        /** @var \DBmysql $DB */
        global $DB;

        if ($this->getFromDB($ID)) {
           // Force date mod and lastupdater
            $update = ['date_mod' => $_SESSION['glpi_currenttime']];

           // set last updater if interactive user
            if (!Session::isCron()) {
                $update['users_id_lastupdater'] = Session::getLoginUserID();
            } else if ($users_id_lastupdater > 0) {
                $update['users_id_lastupdater'] = $users_id_lastupdater;
            }

            $DB->update(
                $this->getTable(),
                $update,
                ['id' => $ID]
            );
        }
    }


    /**
     * Update actiontime of the object based on actiontime of the tasks
     *
     * @param integer $ID ID of the object
     *
     * @return boolean : success
     **/
    public function updateActionTime($ID)
    {
        /** @var \DBmysql $DB */
        global $DB;

        $tot       = 0;
        $tasktable = getTableForItemType($this->getType() . 'Task');

        $result = $DB->request([
            'SELECT' => ['SUM' => 'actiontime as sumtime'],
            'FROM'   => $tasktable,
            'WHERE'  => [$this->getForeignKeyField() => $ID]
        ])->current();
        $sum = $result['sumtime'];
        if (!is_null($sum)) {
            $tot += $sum;
        }

        $result = $DB->update(
            $this->getTable(),
            [
                'actiontime' => $tot
            ],
            [
                'id' => $ID
            ]
        );
        return $result;
    }


    /**
     * Get all available types to which an ITIL object can be assigned
     **/
    public static function getAllTypesForHelpdesk()
    {
        /**
         * @var array $CFG_GLPI
         * @var array $PLUGIN_HOOKS
         */
        global $CFG_GLPI, $PLUGIN_HOOKS;

       /// TODO ticket_types -> itil_types

        $types = [];
        $ptypes = [];
       //Types of the plugins (keep the plugin hook for right check)
        if (isset($PLUGIN_HOOKS['assign_to_ticket'])) {
            foreach (array_keys($PLUGIN_HOOKS['assign_to_ticket']) as $plugin) {
                if (!Plugin::isPluginActive($plugin)) {
                    continue;
                }
                $ptypes = Plugin::doOneHook($plugin, 'AssignToTicket', $ptypes);
            }
        }
        asort($ptypes);
       //Types of the core (after the plugin for robustness)
        foreach ($CFG_GLPI["ticket_types"] as $itemtype) {
            if ($item = getItemForItemtype($itemtype)) {
                if (
                    !isPluginItemType($itemtype) // No plugin here
                    && isset($_SESSION["glpiactiveprofile"]["helpdesk_item_type"])
                    && in_array($itemtype, $_SESSION["glpiactiveprofile"]["helpdesk_item_type"])
                ) {
                    $types[$itemtype] = $item->getTypeName(1);
                }
            }
        }
        asort($types); // core type first... asort could be better ?

       // Drop not available plugins
        foreach (array_keys($ptypes) as $itemtype) {
            if (
                !isset($_SESSION["glpiactiveprofile"]["helpdesk_item_type"])
                || !in_array($itemtype, $_SESSION["glpiactiveprofile"]["helpdesk_item_type"])
            ) {
                unset($ptypes[$itemtype]);
            }
        }

        $types = array_merge($types, $ptypes);
        return $types;
    }


    /**
     * Check if it's possible to assign ITIL object to a type (core or plugin)
     *
     * @param string $itemtype the object's type
     *
     * @return boolean true if ticket can be assigned to this type, false if not
     **/
    public static function isPossibleToAssignType($itemtype)
    {

        if (in_array($itemtype, $_SESSION["glpiactiveprofile"]["helpdesk_item_type"])) {
            return true;
        }
        return false;
    }


    /**
     * Compute solve delay stat of the current ticket
     **/
    public function computeSolveDelayStat()
    {

        if (
            isset($this->fields['id'])
            && !empty($this->fields['date'])
            && !empty($this->fields['solvedate'])
        ) {
            $calendars_id = $this->getCalendar();
            $calendar     = new Calendar();

           // Using calendar
            if (
                ($calendars_id > 0)
                && $calendar->getFromDB($calendars_id)
            ) {
                return max(0, $calendar->getActiveTimeBetween(
                    $this->fields['date'],
                    $this->fields['solvedate']
                )
                                                            - $this->fields["waiting_duration"]);
            }
           // Not calendar defined
            return max(0, strtotime($this->fields['solvedate']) - strtotime($this->fields['date'])
                       - $this->fields["waiting_duration"]);
        }
        return 0;
    }


    /**
     * Compute close delay stat of the current ticket
     **/
    public function computeCloseDelayStat()
    {

        if (
            isset($this->fields['id'])
            && !empty($this->fields['date'])
            && !empty($this->fields['closedate'])
        ) {
            $calendars_id = $this->getCalendar();
            $calendar     = new Calendar();

           // Using calendar
            if (
                ($calendars_id > 0)
                && $calendar->getFromDB($calendars_id)
            ) {
                return max(0, $calendar->getActiveTimeBetween(
                    $this->fields['date'],
                    $this->fields['closedate']
                )
                                                             - $this->fields["waiting_duration"]);
            }
           // Not calendar defined
            return max(0, strtotime($this->fields['closedate']) - strtotime($this->fields['date'])
                       - $this->fields["waiting_duration"]);
        }
        return 0;
    }


    public function showStats()
    {

        if (
            !$this->canView()
            || !isset($this->fields['id'])
        ) {
            return false;
        }

        $this->showStatsDates();
        Plugin::doHook(Hooks::SHOW_ITEM_STATS, $this);
        $this->showStatsTimes();
    }

    public function showStatsDates()
    {
        echo "<table class='tab_cadre_fixe'>";
        echo "<tr><th colspan='2'>" . _sn('Date', 'Dates', Session::getPluralNumber()) . "</th></tr>";

        echo "<tr class='tab_bg_2'><td>" . __s('Opening date') . "</td>";
        echo "<td>" . Html::convDateTime($this->fields['date']) . "</td></tr>";

        echo "<tr class='tab_bg_2'><td>" . __s('Time to resolve') . "</td>";
        echo "<td>" . Html::convDateTime($this->fields['time_to_resolve']) . "</td></tr>";

        if (!$this->isNotSolved()) {
            echo "<tr class='tab_bg_2'><td>" . __s('Resolution date') . "</td>";
            echo "<td>" . Html::convDateTime($this->fields['solvedate']) . "</td></tr>";
        }

        if (in_array($this->fields['status'], $this->getClosedStatusArray())) {
            echo "<tr class='tab_bg_2'><td>" . __s('Closing date') . "</td>";
            echo "<td>" . Html::convDateTime($this->fields['closedate']) . "</td></tr>";
        }
        echo "</table>";
    }

    public function showStatsTimes()
    {
        echo "<div class='dates_timelines'>";
        echo "<table class='tab_cadre_fixe'>";
        echo "<tr><th colspan='2'>" . _sn('Time', 'Times', Session::getPluralNumber()) . "</th></tr>";

        if (isset($this->fields['takeintoaccount_delay_stat'])) {
            echo "<tr class='tab_bg_2'><td>" . __s('Take into account') . "</td><td>";
            if ($this->fields['takeintoaccount_delay_stat'] > 0) {
                echo Html::timestampToString($this->fields['takeintoaccount_delay_stat'], 0, false);
            } else {
                echo '&nbsp;';
            }
            echo "</td></tr>";
        }

        if (!$this->isNotSolved()) {
            echo "<tr class='tab_bg_2'><td>" . __s('Resolution') . "</td><td>";

            if ($this->fields['solve_delay_stat'] > 0) {
                echo Html::timestampToString($this->fields['solve_delay_stat'], 0, false);
            } else {
                echo '&nbsp;';
            }
            echo "</td></tr>";
        }

        if (in_array($this->fields['status'], $this->getClosedStatusArray())) {
            echo "<tr class='tab_bg_2'><td>" . __s('Closure') . "</td><td>";
            if ($this->fields['close_delay_stat'] > 0) {
                echo Html::timestampToString($this->fields['close_delay_stat'], true, false);
            } else {
                echo '&nbsp;';
            }
            echo "</td></tr>";
        }

        echo "<tr class='tab_bg_2'><td>" . __s('Pending') . "</td><td>";
        if ($this->fields['waiting_duration'] > 0) {
            echo Html::timestampToString($this->fields['waiting_duration'], 0, false);
        } else {
            echo '&nbsp;';
        }
        echo "</td></tr>";

        echo "</table>";
        echo "</div>";
    }


    /** Get users_ids of itil object between 2 dates
     *
     * @param string $date1 begin date
     * @param string $date2 end date
     *
     * @return array contains the distinct users_ids which have itil object
     **/
    public function getUsedAuthorBetween($date1 = '', $date2 = '')
    {
        /** @var \DBmysql $DB */
        global $DB;

        $linkclass = new $this->userlinkclass();
        $linktable = $linkclass->getTable();

        $ctable = $this->getTable();
        $criteria = [
            'SELECT'          => [
                'glpi_users.id AS users_id',
                'glpi_users.name AS name',
                'glpi_users.realname AS realname',
                'glpi_users.firstname AS firstname'
            ],
            'DISTINCT' => true,
            'FROM'            => $ctable,
            'LEFT JOIN'       => [
                $linktable  => [
                    'ON' => [
                        $linktable  => $this->getForeignKeyField(),
                        $ctable     => 'id', [
                            'AND' => [
                                "$linktable.type"    => CommonITILActor::REQUESTER
                            ]
                        ]
                    ]
                ]
            ],
            'INNER JOIN'      => [
                'glpi_users'   => [
                    'ON' => [
                        $linktable     => 'users_id',
                        'glpi_users'   => 'id'
                    ]
                ]
            ],
            'WHERE'           => [
                "$ctable.is_deleted" => 0
            ] + getEntitiesRestrictCriteria($ctable),
            'ORDERBY'         => [
                'realname',
                'firstname',
                'name'
            ]
        ];

        if (!empty($date1) || !empty($date2)) {
            $criteria['WHERE'][] = [
                'OR' => [
                    getDateCriteria("$ctable.date", $date1, $date2),
                    getDateCriteria("$ctable.closedate", $date1, $date2),
                ]
            ];
        }

        $iterator = $DB->request($criteria);
        $tab    = [];
        foreach ($iterator as $line) {
            $tab[] = [
                'id'   => $line['users_id'],
                'link' => formatUserLink(
                    $line['users_id'],
                    $line['name'],
                    $line['realname'],
                    $line['firstname']
                )
            ];
        }
        return $tab;
    }


    /** Get recipient of itil object between 2 dates
     *
     * @param string $date1 begin date
     * @param string $date2 end date
     *
     * @return array contains the distinct recipents which have itil object
     **/
    public function getUsedRecipientBetween($date1 = '', $date2 = '')
    {
        /** @var \DBmysql $DB */
        global $DB;

        $ctable = $this->getTable();
        $criteria = [
            'SELECT'          => [
                'glpi_users.id AS user_id',
                'glpi_users.name AS name',
                'glpi_users.realname AS realname',
                'glpi_users.firstname AS firstname'
            ],
            'DISTINCT'        => true,
            'FROM'            => $ctable,
            'LEFT JOIN'       => [
                'glpi_users'   => [
                    'ON' => [
                        $ctable        => 'users_id_recipient',
                        'glpi_users'   => 'id'
                    ]
                ]
            ],
            'WHERE'           => [
                "$ctable.is_deleted" => 0
            ] + getEntitiesRestrictCriteria($ctable),
            'ORDERBY'         => [
                'realname',
                'firstname',
                'name'
            ]
        ];

        if (!empty($date1) || !empty($date2)) {
            $criteria['WHERE'][] = [
                'OR' => [
                    getDateCriteria("$ctable.date", $date1, $date2),
                    getDateCriteria("$ctable.closedate", $date1, $date2),
                ]
            ];
        }

        $iterator = $DB->request($criteria);
        $tab    = [];

        foreach ($iterator as $line) {
            $tab[] = [
                'id'   => $line['user_id'],
                'link' => formatUserLink(
                    $line['user_id'],
                    $line['name'],
                    $line['realname'],
                    $line['firstname'],
                )
            ];
        }
        return $tab;
    }


    /** Get groups which have itil object between 2 dates
     *
     * @param string $date1 begin date
     * @param string $date2 end date
     *
     * @return array contains the distinct groups of tickets
     **/
    public function getUsedGroupBetween($date1 = '', $date2 = '')
    {
        /** @var \DBmysql $DB */
        global $DB;

        $linkclass = new $this->grouplinkclass();
        $linktable = $linkclass->getTable();

        $ctable = $this->getTable();
        $criteria = [
            'SELECT' => [
                'glpi_groups.id',
                'glpi_groups.completename'
            ],
            'DISTINCT'        => true,
            'FROM'            => $ctable,
            'LEFT JOIN'       => [
                $linktable  => [
                    'ON' => [
                        $linktable  => $this->getForeignKeyField(),
                        $ctable     => 'id', [
                            'AND' => [
                                "$linktable.type"    => CommonITILActor::REQUESTER
                            ]
                        ]
                    ]
                ]
            ],
            'INNER JOIN'      => [
                'glpi_groups'   => [
                    'ON' => [
                        $linktable     => 'groups_id',
                        'glpi_groups'   => 'id'
                    ]
                ]
            ],
            'WHERE'           => [
                "$ctable.is_deleted" => 0
            ] + getEntitiesRestrictCriteria($ctable),
            'ORDERBY'         => [
                'glpi_groups.completename'
            ]
        ];

        if (!empty($date1) || !empty($date2)) {
            $criteria['WHERE'][] = [
                'OR' => [
                    getDateCriteria("$ctable.date", $date1, $date2),
                    getDateCriteria("$ctable.closedate", $date1, $date2),
                ]
            ];
        }

        $iterator = $DB->request($criteria);
        $tab    = [];

        foreach ($iterator as $line) {
            $tab[] = [
                'id'   => $line['id'],
                'link' => $line['completename'],
            ];
        }
        return $tab;
    }


    /** Get recipient of itil object between 2 dates
     *
     * @param string  $date1 begin date
     * @param string  $date2 end date
     * @param boolean $title indicates if stat if by title (true) or type (false)
     *
     * @return array contains the distinct recipents which have tickets
     **/
    public function getUsedUserTitleOrTypeBetween($date1 = '', $date2 = '', $title = true)
    {
        /** @var \DBmysql $DB */
        global $DB;

        $linkclass = new $this->userlinkclass();
        $linktable = $linkclass->getTable();

        if ($title) {
            $table = "glpi_usertitles";
            $field = "usertitles_id";
        } else {
            $table = "glpi_usercategories";
            $field = "usercategories_id";
        }

        $ctable = $this->getTable();
        $criteria = [
            'SELECT'          => "glpi_users.$field",
            'DISTINCT'        => true,
            'FROM'            => $ctable,
            'INNER JOIN'      => [
                $linktable  => [
                    'ON' => [
                        $linktable  => $this->getForeignKeyField(),
                        $ctable     => 'id'
                    ]
                ],
                'glpi_users'   => [
                    'ON' => [
                        $linktable     => 'users_id',
                        'glpi_users'   => 'id'
                    ]
                ]
            ],
            'LEFT JOIN'       => [
                $table         => [
                    'ON' => [
                        'glpi_users'   => $field,
                        $table         => 'id'
                    ]
                ]
            ],
            'WHERE'           => [
                "$ctable.is_deleted" => 0
            ] + getEntitiesRestrictCriteria($ctable),
            'ORDERBY'         => [
                "glpi_users.$field"
            ]
        ];

        if (!empty($date1) || !empty($date2)) {
            $criteria['WHERE'][] = [
                'OR' => [
                    getDateCriteria("$ctable.date", $date1, $date2),
                    getDateCriteria("$ctable.closedate", $date1, $date2),
                ]
            ];
        }

        $iterator = $DB->request($criteria);
        $tab    = [];
        foreach ($iterator as $line) {
            $tab[] = [
                'id'   => $line[$field],
                'link' => Dropdown::getDropdownName($table, $line[$field]),
            ];
        }
        return $tab;
    }


    /**
     * Get priorities of itil object between 2 dates
     *
     * @param string $date1 begin date
     * @param string $date2 end date
     *
     * @return array contains the distinct priorities of tickets
     **/
    public function getUsedPriorityBetween($date1 = '', $date2 = '')
    {
        /** @var \DBmysql $DB */
        global $DB;

        $ctable = $this->getTable();
        $criteria = [
            'SELECT'          => 'priority',
            'DISTINCT'        => true,
            'FROM'            => $ctable,
            'WHERE'           => [
                "$ctable.is_deleted" => 0
            ] + getEntitiesRestrictCriteria($ctable),
            'ORDERBY'         => 'priority'
        ];

        if (!empty($date1) || !empty($date2)) {
            $criteria['WHERE'][] = [
                'OR' => [
                    getDateCriteria("$ctable.date", $date1, $date2),
                    getDateCriteria("$ctable.closedate", $date1, $date2),
                ]
            ];
        }

        $iterator = $DB->request($criteria);
        $tab    = [];
        foreach ($iterator as $line) {
            $tab[] = [
                'id'   => $line['priority'],
                'link' => static::getPriorityName($line['priority']),
            ];
        }
        return $tab;
    }


    /**
     * Get urgencies of itil object between 2 dates
     *
     * @param string $date1 begin date
     * @param string $date2 end date
     *
     * @return array contains the distinct priorities of tickets
     **/
    public function getUsedUrgencyBetween($date1 = '', $date2 = '')
    {
        /** @var \DBmysql $DB */
        global $DB;

        $ctable = $this->getTable();
        $criteria = [
            'SELECT'          => 'urgency',
            'DISTINCT'        => true,
            'FROM'            => $ctable,
            'WHERE'           => [
                "$ctable.is_deleted" => 0
            ] + getEntitiesRestrictCriteria($ctable),
            'ORDERBY'         => 'urgency'
        ];

        if (!empty($date1) || !empty($date2)) {
            $criteria['WHERE'][] = [
                'OR' => [
                    getDateCriteria("$ctable.date", $date1, $date2),
                    getDateCriteria("$ctable.closedate", $date1, $date2),
                ]
            ];
        }

        $iterator = $DB->request($criteria);
        $tab    = [];

        foreach ($iterator as $line) {
            $tab[] = [
                'id'   => $line['urgency'],
                'link' => static::getUrgencyName($line['urgency']),
            ];
        }
        return $tab;
    }


    /**
     * Get impacts of itil object between 2 dates
     *
     * @param string $date1 begin date
     * @param string $date2 end date
     *
     * @return array contains the distinct priorities of tickets
     **/
    public function getUsedImpactBetween($date1 = '', $date2 = '')
    {
        /** @var \DBmysql $DB */
        global $DB;

        $ctable = $this->getTable();
        $criteria = [
            'SELECT'          => 'impact',
            'DISTINCT'        => true,
            'FROM'            => $ctable,
            'WHERE'           => [
                "$ctable.is_deleted" => 0
            ] + getEntitiesRestrictCriteria($ctable),
            'ORDERBY'         => 'impact'
        ];

        if (!empty($date1) || !empty($date2)) {
            $criteria['WHERE'][] = [
                'OR' => [
                    getDateCriteria("$ctable.date", $date1, $date2),
                    getDateCriteria("$ctable.closedate", $date1, $date2),
                ]
            ];
        }

        $iterator = $DB->request($criteria);
        $tab    = [];

        foreach ($iterator as $line) {
            $tab[] = [
                'id'   => $line['impact'],
                'link' => static::getImpactName($line['impact']),
            ];
        }
        return $tab;
    }


    /**
     * Get request types of itil object between 2 dates
     *
     * @param string $date1 begin date
     * @param string $date2 end date
     *
     * @return array contains the distinct request types of tickets
     **/
    public function getUsedRequestTypeBetween($date1 = '', $date2 = '')
    {
        /** @var \DBmysql $DB */
        global $DB;

        $ctable = $this->getTable();
        $criteria = [
            'SELECT'          => 'requesttypes_id',
            'DISTINCT'        => true,
            'FROM'            => $ctable,
            'WHERE'           => [
                "$ctable.is_deleted" => 0
            ] + getEntitiesRestrictCriteria($ctable),
            'ORDERBY'         => 'requesttypes_id'
        ];

        if (!empty($date1) || !empty($date2)) {
            $criteria['WHERE'][] = [
                'OR' => [
                    getDateCriteria("$ctable.date", $date1, $date2),
                    getDateCriteria("$ctable.closedate", $date1, $date2),
                ]
            ];
        }

        $iterator = $DB->request($criteria);
        $tab    = [];
        foreach ($iterator as $line) {
            $tab[] = [
                'id'   => $line['requesttypes_id'],
                'link' => Dropdown::getDropdownName('glpi_requesttypes', $line['requesttypes_id']),
            ];
        }
        return $tab;
    }


    /**
     * Get solution types of itil object between 2 dates
     *
     * @param string $date1 begin date
     * @param string $date2 end date
     *
     * @return array contains the distinct request types of tickets
     **/
    public function getUsedSolutionTypeBetween($date1 = '', $date2 = '')
    {
        /** @var \DBmysql $DB */
        global $DB;

        $ctable = $this->getTable();
        $criteria = [
            'SELECT'          => 'solutiontypes_id',
            'DISTINCT'        => true,
            'FROM'            => ITILSolution::getTable(),
            'INNER JOIN'      => [
                $ctable   => [
                    'ON' => [
                        ITILSolution::getTable()   => 'items_id',
                        $ctable                    => 'id'
                    ]
                ]
            ],
            'WHERE'           => [
                ITILSolution::getTable() . ".itemtype" => $this->getType(),
                "$ctable.is_deleted"                   => 0
            ] + getEntitiesRestrictCriteria($ctable),
            'ORDERBY'         => 'solutiontypes_id'
        ];

        if (!empty($date1) || !empty($date2)) {
            $criteria['WHERE'][] = [
                'OR' => [
                    getDateCriteria("$ctable.date", $date1, $date2),
                    getDateCriteria("$ctable.closedate", $date1, $date2),
                ]
            ];
        }

        $iterator = $DB->request($criteria);
        $tab    = [];
        foreach ($iterator as $line) {
            $tab[] = [
                'id'   => $line['solutiontypes_id'],
                'link' => Dropdown::getDropdownName('glpi_solutiontypes', $line['solutiontypes_id']),
            ];
        }
        return $tab;
    }


    /** Get users which have intervention assigned to  between 2 dates
     *
     * @param string $date1 begin date
     * @param string $date2 end date
     *
     * @return array contains the distinct users which have any intervention assigned to.
     **/
    public function getUsedTechBetween($date1 = '', $date2 = '')
    {
        /** @var \DBmysql $DB */
        global $DB;

        $linkclass = new $this->userlinkclass();
        $linktable = $linkclass->getTable();

        $ctable = $this->getTable();
        $criteria = [
            'SELECT'          => [
                'glpi_users.id AS users_id',
                'glpi_users.name AS name',
                'glpi_users.realname AS realname',
                'glpi_users.firstname AS firstname'
            ],
            'DISTINCT'        => true,
            'FROM'            => $ctable,
            'LEFT JOIN'       => [
                $linktable  => [
                    'ON' => [
                        $linktable  => $this->getForeignKeyField(),
                        $ctable     => 'id', [
                            'AND' => [
                                "$linktable.type"    => CommonITILActor::ASSIGN
                            ]
                        ]
                    ]
                ],
                'glpi_users'   => [
                    'ON' => [
                        $linktable     => 'users_id',
                        'glpi_users'   => 'id'
                    ]
                ]
            ],
            'WHERE'           => [
                "$ctable.is_deleted" => 0
            ] + getEntitiesRestrictCriteria($ctable),
            'ORDERBY'         => [
                'realname',
                'firstname',
                'name'
            ]
        ];

        if (!empty($date1) || !empty($date2)) {
            $criteria['WHERE'][] = [
                'OR' => [
                    getDateCriteria("$ctable.date", $date1, $date2),
                    getDateCriteria("$ctable.closedate", $date1, $date2),
                ]
            ];
        }

        $iterator = $DB->request($criteria);
        $tab    = [];

        foreach ($iterator as $line) {
            $tab[] = [
                'id'   => $line['users_id'],
                'link' => formatUserLink($line['users_id'], $line['name'], $line['realname'], $line['firstname']),
            ];
        }
        return $tab;
    }


    /** Get users which have followup assigned to  between 2 dates
     *
     * @param string $date1 begin date
     * @param string $date2 end date
     *
     * @return array contains the distinct users which have any followup assigned to.
     **/
    public function getUsedTechTaskBetween($date1 = '', $date2 = '')
    {
        /** @var \DBmysql $DB */
        global $DB;

        $linktable = getTableForItemType($this->getType() . 'Task');

        $ctable = $this->getTable();
        $criteria = [
            'SELECT'          => [
                'glpi_users.id AS users_id',
                'glpi_users.name AS name',
                'glpi_users.realname AS realname',
                'glpi_users.firstname AS firstname'
            ],
            'DISTINCT' => true,
            'FROM'            => $ctable,
            'LEFT JOIN'       => [
                $linktable  => [
                    'ON' => [
                        $linktable  => $this->getForeignKeyField(),
                        $ctable     => 'id'
                    ]
                ],
                'glpi_users'   => [
                    'ON' => [
                        $linktable     => 'users_id',
                        'glpi_users'   => 'id'
                    ]
                ],
                'glpi_profiles_users'   => [
                    'ON' => [
                        'glpi_users'            => 'id',
                        'glpi_profiles_users'   => 'users_id'
                    ]
                ],
                'glpi_profiles'         => [
                    'ON' => [
                        'glpi_profiles'         => 'id',
                        'glpi_profiles_users'   => 'profiles_id'
                    ]
                ],
                'glpi_profilerights'    => [
                    'ON' => [
                        'glpi_profiles'      => 'id',
                        'glpi_profilerights' => 'profiles_id'
                    ]
                ]
            ],
            'WHERE'           => [
                "$ctable.is_deleted"          => 0,
                'glpi_profilerights.name'     => 'ticket',
                'glpi_profilerights.rights'   => ['&', Ticket::OWN],
                "$linktable.users_id"         => ['<>', 0],
                ['NOT'                        => ["$linktable.users_id" => null]]
            ] + getEntitiesRestrictCriteria($ctable),
            'ORDERBY'         => [
                'realname',
                'firstname',
                'name'
            ]
        ];

        if (!empty($date1) || !empty($date2)) {
            $criteria['WHERE'][] = [
                'OR' => [
                    getDateCriteria("$ctable.date", $date1, $date2),
                    getDateCriteria("$ctable.closedate", $date1, $date2),
                ]
            ];
        }

        $iterator = $DB->request($criteria);
        $tab    = [];

        foreach ($iterator as $line) {
            $tab[] = [
                'id'   => $line['users_id'],
                'link' => formatUserLink($line['users_id'], $line['name'], $line['realname'], $line['firstname']),
            ];
        }
        return $tab;
    }


    /** Get enterprises which have itil object assigned to between 2 dates
     *
     * @param string $date1 begin date
     * @param string $date2 end date
     *
     * @return array contains the distinct enterprises which have any tickets assigned to.
     **/
    public function getUsedSupplierBetween($date1 = '', $date2 = '')
    {
        /** @var \DBmysql $DB */
        global $DB;

        $linkclass = new $this->supplierlinkclass();
        $linktable = $linkclass->getTable();

        $ctable = $this->getTable();
        $criteria = [
            'SELECT'          => [
                'glpi_suppliers.id AS suppliers_id_assign',
                'glpi_suppliers.name AS name'
            ],
            'DISTINCT'        => true,
            'FROM'            => $ctable,
            'LEFT JOIN'       => [
                $linktable        => [
                    'ON' => [
                        $linktable  => $this->getForeignKeyField(),
                        $ctable     => 'id', [
                            'AND' => [
                                "$linktable.type"    => CommonITILActor::ASSIGN
                            ]
                        ]
                    ]
                ],
                'glpi_suppliers'  => [
                    'ON' => [
                        $linktable        => 'suppliers_id',
                        'glpi_suppliers'  => 'id'
                    ]
                ]
            ],
            'WHERE'           => [
                "$ctable.is_deleted" => 0
            ] + getEntitiesRestrictCriteria($ctable),
            'ORDERBY'         => [
                'name'
            ]
        ];

        if (!empty($date1) || !empty($date2)) {
            $criteria['WHERE'][] = [
                'OR' => [
                    getDateCriteria("$ctable.date", $date1, $date2),
                    getDateCriteria("$ctable.closedate", $date1, $date2),
                ]
            ];
        }

        $iterator = $DB->request($criteria);
        $tab    = [];
        foreach ($iterator as $line) {
            $tab[] = [
                'id'   => $line['suppliers_id_assign'],
                'link' => '<a href="' . Supplier::getFormURLWithID($line['suppliers_id_assign']) . '">' . $line['name'] . '</a>',
            ];
        }
        return $tab;
    }


    /** Get groups assigned to itil object between 2 dates
     *
     * @param string $date1 begin date
     * @param string $date2 end date
     *
     * @return array contains the distinct groups assigned to a tickets
     **/
    public function getUsedAssignGroupBetween($date1 = '', $date2 = '')
    {
        /** @var \DBmysql $DB */
        global $DB;

        $linkclass = new $this->grouplinkclass();
        $linktable = $linkclass->getTable();

        $ctable = $this->getTable();
        $criteria = [
            'SELECT' => [
                'glpi_groups.id',
                'glpi_groups.completename'
            ],
            'DISTINCT'        => true,
            'FROM'            => $ctable,
            'LEFT JOIN'       => [
                $linktable  => [
                    'ON' => [
                        $linktable  => $this->getForeignKeyField(),
                        $ctable     => 'id', [
                            'AND' => [
                                "$linktable.type"    => CommonITILActor::ASSIGN
                            ]
                        ]
                    ]
                ],
                'glpi_groups'   => [
                    'ON' => [
                        $linktable     => 'groups_id',
                        'glpi_groups'   => 'id'
                    ]
                ]
            ],
            'WHERE'           => [
                "$ctable.is_deleted" => 0
            ] + getEntitiesRestrictCriteria($ctable),
            'ORDERBY'         => [
                'glpi_groups.completename'
            ]
        ];

        if (!empty($date1) || !empty($date2)) {
            $criteria['WHERE'][] = [
                'OR' => [
                    getDateCriteria("$ctable.date", $date1, $date2),
                    getDateCriteria("$ctable.closedate", $date1, $date2),
                ]
            ];
        }

        $iterator = $DB->request($criteria);
        $tab    = [];
        foreach ($iterator as $line) {
            $tab[] = [
                'id'   => $line['id'],
                'link' => $line['completename'],
            ];
        }
        return $tab;
    }


    /**
     * Display a line for an object
     *
     * @since 0.85 (before in each object with different parameters)
     *
     * @param $id                 Integer  ID of the object
     * @param $options            array of options
     *      output_type            : Default output type (see Search class / default Search::HTML_OUTPUT)
     *      row_num                : row num used for display
     *      type_for_massiveaction : itemtype for massive action
     *      id_for_massaction      : default 0 means no massive action
     *
     * @since 10.0.0 "followups" option has been dropped
     */
    public static function showShort($id, $options = [])
    {
        /** @var \DBmysql $DB */
        global $DB;

        //Toolbox::deprecated('Use CommonITILObject::getDatatableEntries() instead');
        $p = [
            'output_type'            => Search::HTML_OUTPUT,
            'row_num'                => 0,
            'type_for_massiveaction' => 0,
            'id_for_massiveaction'   => 0,
            'followups'              => false,
            'ticket_stats'           => false,
        ];

        if (count($options)) {
            foreach ($options as $key => $val) {
                $p[$key] = $val;
            }
        }

        $rand = mt_rand();

       /// TODO to be cleaned. Get datas and clean display links

       // Prints a job in short form
       // Should be called in a <table>-segment
       // Print links or not in case of user view
       // Make new job object and fill it from database, if success, print it
        $item         = new static();

        $candelete   = static::canDelete();
        $canupdate   = Session::haveRight(static::$rightname, UPDATE);
        $showprivate = Session::haveRight('followup', ITILFollowup::SEEPRIVATE);
        $align       = "class='left'";
        $align_desc  = "class='left'";

        if ($item->getFromDB($id)) {
            $item_num = 1;
            $bgcolor  = $_SESSION["glpipriority_" . $item->fields["priority"]];
            echo Search::showNewLine($p['output_type'], $p['row_num'] % 2, $item->isDeleted());

            $check_col = '';
            if (
                ($candelete || $canupdate)
                && ($p['output_type'] == Search::HTML_OUTPUT)
                && $p['id_for_massiveaction']
            ) {
                $check_col = Html::getMassiveActionCheckBox($p['type_for_massiveaction'], $p['id_for_massiveaction']);
            }
            echo Search::showItem($p['output_type'], $check_col, $item_num, $p['row_num'], $align);

            // First column ID
            echo Search::showItem($p['output_type'], $item->fields["id"], $item_num, $p['row_num'], $align);

            // Second column TITLE
            $second_column = "<span class='b'>" . $item->getName() . "</span>&nbsp;";
            if ($p['output_type'] == Search::HTML_OUTPUT && $item->canViewItem()) {
                $second_column  = sprintf(
                    __('%1$s (%2$s)'),
                    "<a id='" . $item->getType() . $item->fields["id"] . "$rand' href=\"" . $item->getLinkURL() . "\">$second_column</a>",
                    sprintf(
                        __('%1$s - %2$s'),
                        $item->numberOfFollowups($showprivate),
                        $item->numberOfTasks($showprivate)
                    )
                );
                $second_column = sprintf(
                    __('%1$s %2$s'),
                    $second_column,
                    Html::showToolTip(
                        RichText::getEnhancedHtml($item->fields['content']),
                        ['display' => false,
                            'applyto' => $item->getType() . $item->fields["id"] .
                        $rand
                        ]
                    )
                );
            }
            echo Search::showItem($p['output_type'], $second_column, $item_num, $p['row_num'], $align);

            // third column
            if ($p['output_type'] == Search::HTML_OUTPUT) {
                $third_col = static::getStatusIcon($item->fields["status"]);
            } else {
                $third_col = static::getStatus($item->fields["status"]);
            }
            echo Search::showItem($p['output_type'], $third_col, $item_num, $p['row_num'], $align);


            // fourth column
            if ($item->fields['status'] == static::CLOSED) {
                $fourth_col = sprintf(
                    __('Closed on %s'),
                    ($p['output_type'] == Search::HTML_OUTPUT ? '<br>' : '') .
                    Html::convDateTime($item->fields['closedate'])
                );
            } else if ($item->fields['status'] == static::SOLVED) {
                $fourth_col = sprintf(
                    __('Solved on %s'),
                    ($p['output_type'] == Search::HTML_OUTPUT ? '<br>' : '') .
                    Html::convDateTime($item->fields['solvedate'])
                );
            } else if ($item->fields['begin_waiting_date']) {
                $fourth_col = sprintf(
                    __('Put on hold on %s'),
                    ($p['output_type'] == Search::HTML_OUTPUT ? '<br>' : '') .
                    Html::convDateTime($item->fields['begin_waiting_date'])
                );
            } else if ($item->fields['time_to_resolve']) {
                $fourth_col = sprintf(
                    __('%1$s: %2$s'),
                    __('Time to resolve'),
                    ($p['output_type'] == Search::HTML_OUTPUT ? '<br>' : '') .
                    Html::convDateTime($item->fields['time_to_resolve'])
                );
            } else {
                $fourth_col = sprintf(
                    __('Opened on %s'),
                    ($p['output_type'] == Search::HTML_OUTPUT ? '<br>' : '') .
                    Html::convDateTime($item->fields['date'])
                );
            }
            echo Search::showItem($p['output_type'], $fourth_col, $item_num, $p['row_num'], $align . " width=130");

           // fifth column
            $fifth_col = Html::convDateTime($item->fields["date_mod"]);
            echo Search::showItem($p['output_type'], $fifth_col, $item_num, $p['row_num'], $align . " width=90");

           // sixth column
            if (count($_SESSION["glpiactiveentities"]) > 1) {
                $sixth_col = Dropdown::getDropdownName('glpi_entities', $item->fields['entities_id']);
                echo Search::showItem(
                    $p['output_type'],
                    $sixth_col,
                    $item_num,
                    $p['row_num'],
                    $align . " width=100"
                );
            }

           // seventh Column
            echo Search::showItem(
                $p['output_type'],
                "<span class='b'>" . static::getPriorityName($item->fields["priority"]) . "</span>",
                $item_num,
                $p['row_num'],
                "$align bgcolor='$bgcolor'"
            );

           // eighth Column
            $eighth_col = "";
            foreach ($item->getUsers(CommonITILActor::REQUESTER) as $d) {
                $user = new User();
                if ($user->getFromDB($d["users_id"])) {
                    $eighth_col .= sprintf(
                        __('%1$s %2$s'),
                        "<span class='b'>" . htmlescape($user->getName()) . "</span>",
                        Html::showToolTip(
                            $user->getInfoCard(),
                            [
                                'link'    => $user->getLinkURL(),
                                'display' => false
                            ]
                        )
                    );
                    $eighth_col .= "<br>";
                }
            }

            foreach ($item->getGroups(CommonITILActor::REQUESTER) as $d) {
                $eighth_col .= Dropdown::getDropdownName("glpi_groups", $d["groups_id"]);
                $eighth_col .= "<br>";
            }

            echo Search::showItem($p['output_type'], $eighth_col, $item_num, $p['row_num'], $align);

            // ninth column
            $ninth_col = "";
            foreach ($item->getUsers(CommonITILActor::ASSIGN) as $d) {
                $user = new User();
                if (
                    Session::getCurrentInterface() == 'helpdesk'
                    && !empty($anon_name = User::getAnonymizedNameForUser(
                        $d['users_id'],
                        $item->getEntityID()
                    ))
                ) {
                    $ninth_col .= $anon_name;
                } elseif ($user->getFromDB($d["users_id"])) {
                    $ninth_col .= sprintf(
                        __('%1$s %2$s'),
                        "<span class='b'>" . htmlescape($user->getName()) . "</span>",
                        Html::showToolTip(
                            $user->getInfoCard(),
                            [
                                'link'    => $user->getLinkURL(),
                                'display' => false
                            ]
                        )
                    );
                }
                $ninth_col .= "<br>";
            }

            foreach ($item->getGroups(CommonITILActor::ASSIGN) as $d) {
                if (
                    Session::getCurrentInterface() == 'helpdesk'
                    && !empty($anon_name = Group::getAnonymizedName($item->getEntityID()))
                ) {
                    $ninth_col .= $anon_name;
                } else {
                    $ninth_col .= Dropdown::getDropdownName("glpi_groups", $d["groups_id"]);
                }
                $ninth_col .= "<br>";
            }

            foreach ($item->getSuppliers(CommonITILActor::ASSIGN) as $d) {
                $ninth_col .= Dropdown::getDropdownName("glpi_suppliers", $d["suppliers_id"]);
                $ninth_col .= "<br>";
            }
            echo Search::showItem($p['output_type'], $ninth_col, $item_num, $p['row_num'], $align);


            if (!$p['ticket_stats']) {
               // tenth Colum
               // Ticket : simple link to item
                $tenth_col  = "";
                $is_deleted = false;
                $item_ticket = new Item_Ticket();
                $data = $item_ticket->find(['tickets_id' => $item->fields['id']]);

                if ($item->getType() == 'Ticket') {
                    if (!empty($data)) {
                        foreach ($data as $val) {
                            if (!empty($val["itemtype"]) && ($val["items_id"] > 0)) {
                                if ($object = getItemForItemtype($val["itemtype"])) {
                                    if ($object->getFromDB($val["items_id"])) {
                                         $is_deleted = $object->isDeleted();

                                         $tenth_col .= $object->getTypeName();
                                         $tenth_col .= " - <span class='b'>";
                                        if ($item->canView()) {
                                            $tenth_col .= $object->getLink();
                                        } else {
                                            $tenth_col .= $object->getNameID();
                                        }
                                        $tenth_col .= "</span><br>";
                                    }
                                }
                            }
                        }
                    } else {
                        $tenth_col = __('General');
                    }

                    echo Search::showItem($p['output_type'], $tenth_col, $item_num, $p['row_num'], ($is_deleted ? " class='center deleted' " : $align));
                }

               // Seventh column
                echo Search::showItem(
                    $p['output_type'],
                    "<span class='b'>" .
                                    Dropdown::getDropdownName(
                                        'glpi_itilcategories',
                                        $item->fields["itilcategories_id"]
                                    ) .
                                 "</span>",
                    $item_num,
                    $p['row_num'],
                    $align
                );

               //eleventh column
                $eleventh_column  = '';
                $planned_infos = '';

                $tasktype      = $item->getType() . "Task";
                $plan          = new $tasktype();
                $items         = [];

                $result = $DB->request(
                    [
                        'FROM'  => $plan->getTable(),
                        'WHERE' => [
                            $item->getForeignKeyField() => $item->fields['id'],
                        ],
                    ]
                );
                foreach ($result as $plan) {
                    if (isset($plan['begin']) && $plan['begin']) {
                        $items[$plan['id']] = $plan['id'];
                        $planned_infos .= sprintf(
                            __('From %s') .
                                            ($p['output_type'] == Search::HTML_OUTPUT ? '<br>' : ''),
                            Html::convDateTime($plan['begin'])
                        );
                        $planned_infos .= sprintf(
                            __('To %s') .
                                            ($p['output_type'] == Search::HTML_OUTPUT ? '<br>' : ''),
                            Html::convDateTime($plan['end'])
                        );
                        if ($plan['users_id_tech']) {
                                  $planned_infos .= sprintf(
                                      __('By %s') .
                                                ($p['output_type'] == Search::HTML_OUTPUT ? '<br>' : ''),
                                      getUserName($plan['users_id_tech'])
                                  );
                        }
                        $planned_infos .= "<br>";
                    }
                }

                $eleventh_column = count($items);
                if ($eleventh_column) {
                    $eleventh_column = "<span class='pointer'
                                 id='" . $item->getType() . $item->fields["id"] . "planning$rand'>" .
                                 $eleventh_column . '</span>';
                    $eleventh_column = sprintf(
                        __('%1$s %2$s'),
                        $eleventh_column,
                        Html::showToolTip(
                            $planned_infos,
                            ['display' => false,
                                'applyto' => $item->getType() .
                                                                              $item->fields["id"] .
                            "planning" . $rand
                            ]
                        )
                    );
                }

                echo Search::showItem(
                    $p['output_type'],
                    $eleventh_column,
                    $item_num,
                    $p['row_num'],
                    $align_desc . " width='150'"
                );
            } else {
                echo Search::showItem($p['output_type'], $second_column, $item_num, $p['row_num'], $align_desc . " width='200'");

                $takeintoaccountdelay_column = "";
               // Show only for tickets taken into account
                if ($item->fields['takeintoaccount_delay_stat'] > 0) {
                    $takeintoaccountdelay_column = Html::timestampToString($item->fields['takeintoaccount_delay_stat']);
                }
                echo Search::showItem($p['output_type'], $takeintoaccountdelay_column, $item_num, $p['row_num'], $align_desc . " width='150'");

                $solvedelay_column = "";
               // Show only for solved tickets
                if ($item->fields['solve_delay_stat'] > 0) {
                    $solvedelay_column = Html::timestampToString($item->fields['solve_delay_stat']);
                }
                echo Search::showItem($p['output_type'], $solvedelay_column, $item_num, $p['row_num'], $align_desc . " width='150'");

                $waiting_duration_column = Html::timestampToString($item->fields['waiting_duration']);
                echo Search::showItem($p['output_type'], $waiting_duration_column, $item_num, $p['row_num'], $align_desc . " width='150'");
            }

           // Finish Line
            echo Search::showEndLine($p['output_type']);
        } else {
            echo "<tr class='tab_bg_2'>";
            echo "<td colspan='6' ><i>" . __s('No item in progress.') . "</i></td></tr>";
        }
    }

    /**
     * @param integer $output_type Output type
     * @param string  $mass_id     id of the form to check all
     */
    public static function commonListHeader(
        $output_type = Search::HTML_OUTPUT,
        $mass_id = '',
        array $params = []
    ) {
        //Toolbox::deprecated('Use CommonITILObject::getCommonDatatableColumns() instead');
        $ticket_stats = $params['ticket_stats'] ?? false;

       // New Line for Header Items Line
        echo Search::showNewLine($output_type);
       // $show_sort if
        $header_num                      = 1;

        $items                           = [];
        $items[(empty($mass_id) ? '&nbsp' : Html::getCheckAllAsCheckbox($mass_id))] = '';

        $items[__('ID')]           = "id";
        $items[__('Title')]        = "name";
        $items[__('Status')]             = "status";
        $items[_n('Date', 'Dates', 1)]               = "date";
        $items[__('Last update')]        = "date_mod";

        if (count($_SESSION["glpiactiveentities"]) > 1) {
            $items[Entity::getTypeName(Session::getPluralNumber())] = "glpi_entities.completename";
        }

        $items[__('Priority')]           = "priority";
        $items[_n('Requester', 'Requesters', 1)]          = "users_id";
        $items[__('Assigned')]           = "users_id_assign";

        if (!$ticket_stats) {
            if (static::getType() == 'Ticket') {
                $items[_n('Associated element', 'Associated elements', Session::getPluralNumber())] = "";
            }
            $items[_n('Category', 'Categories', 1)]           = "glpi_itilcategories.completename";
            $items[__('Planification')]      = "glpi_tickettasks.begin";
        } else {
            $items[__('Take into account')] = "takeintoaccount_delay_stat";
            $items[__('Resolution')]        = "solve_delay_stat";
            $items[__('Pending')]           = "waiting_duration";
        }

        foreach (array_keys($items) as $key) {
            $link   = "";
            echo Search::showHeaderItem($output_type, $key, $header_num, $link);
        }

       // End Line for column headers
        echo Search::showEndLine($output_type);
    }

    /**
     * @param array{ticket_stats: bool} $params
     * @return array{columns: array, formatters: array} Array of columns and formatters to be used in datatables (templates/components/datatable.html.twig) that are common to all ITIL objects.
     * @see CommonITILObject::getDatatableEntries()
     * @note If the columns are changed, you must also update the `getDatatableEntries` method to match the new columns.
     */
    final public static function getCommonDatatableColumns(array $params = []): array
    {
        $params = array_replace([
            'ticket_stats' => false,
        ], $params);

        $columns = [
            'item_id' => __('ID'), // Not using 'id' as it is used internally by the datatable to signify the ID of the item listed (which is probably a link)
            'name'    => __('Title'),
            'status'  => __('Status'),
            'date'    => _n('Date', 'Dates', 1),
            'date_mod' => __('Last update'),
        ];
        if (count($_SESSION["glpiactiveentities"]) > 1) {
            $columns['entity'] = Entity::getTypeName(1);
        }
        $columns['priority'] = __('Priority');
        $columns['requester'] = _n('Requester', 'Requesters', 1);
        $columns['assigned'] = __('Assigned');
        if (!$params['ticket_stats']) {
            $columns['associated_elements'] = _n('Associated element', 'Associated elements', Session::getPluralNumber());
            $columns['category'] = _n('Category', 'Categories', 1);
            $columns['planification'] = __('Planification');
        } else {
            $columns['take_into_account'] = __('Take into account');
            $columns['resolution'] = __('Resolution');
            $columns['pending'] = __('Pending');
        }
        return [
            'columns' => $columns,
            'formatters' => [
                'name' => 'raw_html',
                'status' => 'raw_html',
                'date_mod' => 'datetime',
                'priority' => 'badge',
                'requester' => 'raw_html',
                'assigned' => 'raw_html',
                'planification' => 'raw_html',
                'associated_elements' => 'raw_html',
                'take_into_account' => 'duration',
                'resolution' => 'duration',
                'pending' => 'duration',
            ],
        ];
    }

    /**
     * @param array{item_id: int, id: int, itemtype: class-string<CommonITILObject>}[] $data
     *        - item_id: The ID of the ITIL object
     *        - id: The ID of the entry in the datatable (probably the ID of the link between the ITIL item and another item)
     *       - itemtype: The class name of the ITIL object
     * @param array{ticket_stats: bool} $params
     * @return array The data with the other required fields added
     * @see CommonITILObject::getCommonDatatableColumns()
     */
    public static function getDatatableEntries(array $data, $params = []): array
    {
        $params = array_replace([
            'ticket_stats' => false,
        ], $params);

        $showprivate_fup = Session::haveRight('followup', ITILFollowup::SEEPRIVATE);
        $showprivate_task = [];
        $rand = mt_rand();
        // Cache of entity names
        $entity_cache = [];
        // Cache of user names
        $user_cache = [];
        // Cache of group names
        $group_cache = [];
        // Cache of supplier names
        $supplier_cache = [];
        // Cache of asset links
        $asset_cache = [];
        // Cache of category names
        $category_cache = [];

        foreach ($data as &$entry) {
            $itemtype = $entry['itemtype'];
            /** @var CommonITILObject $item */
            $item = new $itemtype();
            if (!$item->getFromDB($entry['item_id'])) {
                unset($entry);
                continue;
            }
            $name_link_id = $entry['id'] . $rand;

            if (!isset($showprivate_task[$itemtype])) {
                /** @var CommonITILTask $taskclass */
                $taskclass = $itemtype::getTaskClass();
                $showprivate_task[$itemtype] = Session::haveRight($taskclass::$rightname, CommonITILTask::SEEPRIVATE);
            }

            $name = '<span class="fw-bold">' . htmlescape($item->getName()) . '</span>';
            if ($item->canViewItem()) {
                $name  = sprintf(
                    __s('%1$s (%2$s)'),
                    '<a id="' . $name_link_id . '" href="' . htmlescape($item->getLinkURL()) . '">' . $name . '</a><br>',
                    sprintf(
                        __s('%1$s - %2$s'),
                        $item->numberOfFollowups($showprivate_fup),
                        $item->numberOfTasks($showprivate_task[$itemtype])
                    )
                );
                $name = sprintf(
                    __s('%1$s %2$s'),
                    $name,
                    Html::showToolTip(
                        RichText::getEnhancedHtml($item->fields['content']),
                        [
                            'display' => false,
                            'applyto' => $name_link_id
                        ]
                    )
                );
            }
            $entry['name'] = $name;
            $entry['status'] = static::getStatusIcon($item->fields["status"]);
            $entry['date'] = match (true) {
                $item->fields['status'] === static::CLOSED => sprintf(
                    __s('Closed on %s'),
                    Html::convDateTime($item->fields['closedate'])
                ),
                $item->fields['status'] === static::SOLVED => sprintf(
                    __s('Solved on %s'),
                    Html::convDateTime($item->fields['solvedate'])
                ),
                $item->fields['begin_waiting_date'] => sprintf(
                    __s('Put on hold on %s'),
                    Html::convDateTime($item->fields['begin_waiting_date'])
                ),
                $item->fields['time_to_resolve'] => sprintf(
                    __s('%1$s: %2$s'),
                    __s('Time to resolve'),
                    Html::convDateTime($item->fields['time_to_resolve'])
                ),
                default => sprintf(
                    __s('Opened on %s'),
                    Html::convDateTime($item->fields['date'])
                ),
            };
            $entry['date_mod'] = $item->fields["date_mod"];

            if (count($_SESSION["glpiactiveentities"]) > 1) {
                if (!isset($entity_cache[$item->fields['entities_id']])) {
                    $entity_cache[$item->fields['entities_id']] = Dropdown::getDropdownName(
                        table: 'glpi_entities',
                        id: $item->fields['entities_id'],
                        default: ''
                    );
                }
                $entry['entity'] = $entity_cache[$item->fields['entities_id']];
            }

            $priority_name = static::getPriorityName($item->fields["priority"]);
            $priority_color = $_SESSION["glpipriority_" . $item->fields["priority"]];
            $entry['priority'] = [
                'content' => $priority_name,
                'color' => $priority_color,
            ];

            $entry['requester'] = '';
            foreach ($item->getUsers(CommonITILActor::REQUESTER) as $d) {
                $user = new User();
                if (!isset($user_cache[$d["users_id"]]) && $user->getFromDB($d["users_id"])) {
                    $user_value = sprintf(
                        __s('%1$s %2$s'),
                        htmlescape($user->getName()),
                        Html::showToolTip(
                            $user->getInfoCard(),
                            [
                                'link'    => $user->getLinkURL(),
                                'display' => false
                            ]
                        )
                    );
                    $user_cache[$d['users_id']] = $user_value;
                }
                $entry['requester'] .= isset($user_cache[$d["users_id"]]) ? $user_cache[$d['users_id']] . '<br>' : '';
            }
            foreach ($item->getGroups(CommonITILActor::REQUESTER) as $d) {
                if (!isset($group_cache[$d['groups_id']])) {
                    $group_cache[$d['groups_id']] = Dropdown::getDropdownName(table: 'glpi_groups', id: $d['groups_id'], default: '');
                }
                $entry['requester'] .= htmlescape($group_cache[$d['groups_id']]) . '<br>';
            }

            $entry['assigned'] = '';
            foreach ($item->getUsers(CommonITILActor::ASSIGN) as $d) {
                if (Session::getCurrentInterface() === 'helpdesk' && !empty($anon_name = User::getAnonymizedNameForUser($d['users_id'], $item->getEntityID()))) {
                    $entry['assigned'] .= htmlescape($anon_name) . '<br>';
                } else {
                    $user = new User();
                    if (!isset($user_cache[$d["users_id"]]) && $user->getFromDB($d["users_id"])) {
                        $user_value = sprintf(
                            __s('%1$s %2$s'),
                            htmlescape($user->getName()),
                            Html::showToolTip(
                                $user->getInfoCard(),
                                [
                                    'link'    => $user->getLinkURL(),
                                    'display' => false
                                ]
                            )
                        );
                        $user_cache[$d['users_id']] = $user_value;
                    }
                    $entry['assigned'] .= isset($user_cache[$d["users_id"]]) ? $user_cache[$d['users_id']] . '<br>' : '';
                }
            }
            foreach ($item->getGroups(CommonITILActor::ASSIGN) as $d) {
                if (Session::getCurrentInterface() === 'helpdesk' && !empty($anon_name = Group::getAnonymizedName($item->getEntityID()))) {
                    $entry['assigned'] .= htmlescape($anon_name) . '<br>';
                } else {
                    if (!isset($group_cache[$d['groups_id']])) {
                        $group_cache[$d['groups_id']] = Dropdown::getDropdownName(table: 'glpi_groups', id: $d['groups_id'], default: '');
                    }
                    $entry['assigned'] .= htmlescape($group_cache[$d['groups_id']]) . '<br>';
                }
            }
            foreach ($item->getSuppliers(CommonITILActor::ASSIGN) as $d) {
                if (!isset($supplier_cache[$d['suppliers_id']])) {
                    $supplier_cache[$d['suppliers_id']] = Dropdown::getDropdownName(table: 'glpi_suppliers', id: $d['suppliers_id'], default: '');
                }
                $entry['assigned'] .= htmlescape($supplier_cache[$d['suppliers_id']]) . '<br>';
            }

            if (!$params['ticket_stats']) {
                $item_itil = new (static::getItemLinkClass())();
                $linked_items = $item_itil->find([
                    $itemtype::getForeignKeyField() => $item->getID(),
                ]);
                $linked_items = array_filter($linked_items, static fn ($val) => !empty($val["itemtype"]) && $val["items_id"] > 0);
                foreach ($linked_items as $val) {
                    if (!isset($asset_cache[$val['itemtype']][$val['items_id']])) {
                        $object = getItemForItemtype($val["itemtype"]);
                        if ($object && $object->getFromDB($val["items_id"])) {
                            $asset_cache[$val['itemtype']][$val['items_id']] = $object::canView() ? $object->getLink() : htmlescape($object->getNameID());
                        }
                    }
                    if (isset($asset_cache[$val['itemtype']][$val['items_id']])) {
                        $entry['associated_elements'] .= $asset_cache[$val['itemtype']][$val['items_id']] . '<br>';
                    }
                }

                if (!isset($category_cache[$item->fields['itilcategories_id']])) {
                    $category_cache[$item->fields['itilcategories_id']] = Dropdown::getDropdownName(
                        table: 'glpi_itilcategories',
                        id: $item->fields['itilcategories_id'],
                        default: ''
                    );
                }
                $entry['category'] = $category_cache[$item->fields['itilcategories_id']];

                $planned_infos = '';

                $tasktype      = $itemtype::getTaskClass();
                $plan          = new $tasktype();
                $items         = [];

                /** @var DBmysql $DB */
                global $DB;
                $result = $DB->request(
                    [
                        'FROM'  => $plan->getTable(),
                        'WHERE' => [
                            $itemtype::getForeignKeyField() => $item->getID(),
                        ],
                    ]
                );
                foreach ($result as $plan) {
                    if (isset($plan['begin']) && $plan['begin']) {
                        $items[$plan['id']] = $plan['id'];
                        $planned_infos .= htmlescape(sprintf(__('From %s'), Html::convDateTime($plan['begin'])));
                        $planned_infos .= htmlescape(sprintf(__('To %s'), Html::convDateTime($plan['end'])));
                        if ($plan['users_id_tech']) {
                            $user = new User();
                            if (!isset($user_cache[$plan["users_id_tech"]]) && $user->getFromDB($plan["users_id_tech"])) {
                                $user_value = sprintf(
                                    __s('%1$s %2$s'),
                                    htmlescape($user->getName()),
                                    Html::showToolTip(
                                        $user->getInfoCard(),
                                        [
                                            'link'    => $user->getLinkURL(),
                                            'display' => false
                                        ]
                                    )
                                );
                                $user_cache[$plan['users_id']] = $user_value;
                            }
                            $planned_infos .= htmlescape(sprintf(__s('By %s'), $user_cache[$plan['users_id_tech']]));
                        }
                        $planned_infos .= "<br>";
                    }
                }

                if (count($items)) {
                    $entry['planification'] = "<span class='pointer' id='{$itemtype}{$item->fields["id"]}planning{$rand}'>" . count($items) . '</span>';
                    $entry['planification'] = sprintf(
                        __('%1$s %2$s'),
                        $entry['planification'],
                        Html::showToolTip(
                            $planned_infos,
                            [
                                'display' => false,
                                'applyto' => "{$itemtype}{$item->fields["id"]}planning{$rand}"
                            ]
                        )
                    );
                }
            } else {
                $entry['take_into_account'] = $item->fields['takeintoaccount_delay_stat'];
                $entry['resolution'] = $item->fields['solve_delay_stat'];
                $entry['pending'] = $item->fields['waiting_duration'];
            }
        }
        unset($entry);
        return $data;
    }

    /**
     * Get correct Calendar: Entity or Sla
     *
     * @since 0.90.4
     *
     **/
    public function getCalendar()
    {
        return Entity::getUsedConfig(
            'calendars_strategy',
            $this->fields['entities_id'],
            'calendars_id',
            0
        );
    }


    /**
     * Summary of getTimelinePosition
     * Returns the position of the $sub_type for the $user_id in the timeline
     *
     * @param int $items_id is the id of the ITIL object
     * @param string $sub_type is ITILFollowup, Document_Item, TicketTask, TicketValidation or Solution
     * @param int $users_id
     * @since 9.2
     */
    public static function getTimelinePosition($items_id, $sub_type, $users_id)
    {
        $itilobject = new static();
        $itilobject->fields['id'] = $items_id;
        $actors = $itilobject->getITILActors();

       // 1) rule for followups, documents, tasks and validations:
       //    Matrix for position of timeline objects
       //    R O A (R=Requester, O=Observer, A=AssignedTo)
       //    0 0 0 -> depending on the interface: central -> right, helpdesk -> left
       //    0 0 1 -> Right
       //    0 1 0 -> Left
       //    0 1 1 -> R
       //    1 0 0 -> L
       //    1 0 1 -> L
       //    1 1 0 -> L
       //    1 1 1 -> L
       //    if users_id is not in the actor list, then pos is left
       // 2) rule for solutions: always on the right side

       // default position is left
        $pos = self::TIMELINE_LEFT;

        $pos_matrix = [];
        $pos_matrix[0][0][0] = Session::getCurrentInterface() == "central"
            ? self::TIMELINE_RIGHT
            : self::TIMELINE_LEFT;
        $pos_matrix[0][0][1] = self::TIMELINE_RIGHT;
        $pos_matrix[0][1][1] = self::TIMELINE_RIGHT;

        switch ($sub_type) {
            case 'ITILFollowup':
            case 'Document_Item':
            case static::class . 'Task':
            case static::class . 'Validation':
                if (isset($actors[$users_id])) {
                    $r = in_array(CommonITILActor::REQUESTER, $actors[$users_id]) ? 1 : 0;
                    $o = in_array(CommonITILActor::OBSERVER, $actors[$users_id]) ? 1 : 0;
                    $a = in_array(CommonITILActor::ASSIGN, $actors[$users_id]) ? 1 : 0;
                    if (isset($pos_matrix[$r][$o][$a])) {
                        $pos = $pos_matrix[$r][$o][$a];
                    }
                }
                break;
            case 'Solution': // FIXME Remove it in GLPI 11.0, it may be still used in some edge cases in GLPI 10.0
            case ITILSolution::class:
                $pos = self::TIMELINE_RIGHT;
                break;
        }

        return $pos;
    }


    public function getTimelineItemtypes(): array
    {
        /** @var array $PLUGIN_HOOKS */
        global $PLUGIN_HOOKS;

        $obj_type = static::getType();
        $foreign_key = static::getForeignKeyField();

        //check sub-items rights
        $tmp = [$foreign_key => $this->getID()];
        $fup = new ITILFollowup();
        $fup->getEmpty();
        $fup->fields['itemtype'] = $obj_type;
        $fup->fields['items_id'] = $this->getID();

        $task_class = $obj_type . "Task";
        $task = new $task_class();

        $solved_statuses = static::getSolvedStatusArray();
        $closed_statuses = static::getClosedStatusArray();
        $solved_closed_statuses = array_merge($solved_statuses, $closed_statuses);

        $canadd_fup = $fup->can(-1, CREATE, $tmp) && !in_array($this->fields["status"], $solved_closed_statuses, true) || isset($_GET['_openfollowup']);
        $canadd_task = $task->can(-1, CREATE, $tmp) && !in_array($this->fields["status"], $solved_closed_statuses, true);
        $canadd_document = $canadd_fup || ($this->canAddItem('Document') && !in_array($this->fields["status"], $solved_closed_statuses, true));
        $canadd_solution = $obj_type::canUpdate() && $this->canSolve() && !in_array($this->fields["status"], $solved_statuses, true) && $this->checkRequiredFieldsFilled();

        $validation = $this->getValidationClassInstance();
        $canadd_validation = $validation !== null
            && $validation->can(-1, CREATE, $tmp)
            && !in_array($this->fields["status"], $solved_closed_statuses, true);

        $itemtypes = [];

        $itemtypes['answer'] = [
            'type'          => 'ITILFollowup',
            'class'         => 'ITILFollowup',
            'icon'          => ITILFollowup::getIcon(),
            'label'         => _x('button', 'Answer'),
            'short_label'   => _x('button', 'Answer'),
            'template'      => 'components/itilobject/timeline/form_followup.html.twig',
            'item'          => $fup,
            'hide_in_menu'  => !$canadd_fup
        ];
        $itemtypes['task'] = [
            'type'          => 'ITILTask',
            'class'         => $task_class,
            'icon'          => CommonITILTask::getIcon(),
            'label'         => _x('button', 'Create a task'),
            'short_label'   => _x('button', 'Task'),
            'template'      => 'components/itilobject/timeline/form_task.html.twig',
            'item'          => $task,
            'hide_in_menu'  => !$canadd_task
        ];
        $itemtypes['solution'] = [
            'type'          => 'ITILSolution',
            'class'         => 'ITILSolution',
            'icon'          => ITILSolution::getIcon(),
            'label'         => _x('button', 'Add a solution'),
            'short_label'   => _x('button', 'Solution'),
            'template'      => 'components/itilobject/timeline/form_solution.html.twig',
            'item'          => new ITILSolution(),
            'hide_in_menu'  => !$canadd_solution
        ];
        $itemtypes['document'] = [
            'type'          => 'Document_Item',
            'class'         => Document_Item::class,
            'icon'          => Document_Item::getIcon(),
            'label'         => _x('button', 'Add a document'),
            'short_label'   => _x('button', 'Document'),
            'template'      => 'components/itilobject/timeline/form_document_item.html.twig',
            'item'          => new Document_Item(),
            'hide_in_menu'  => !$canadd_document
        ];
        if ($validation !== null) {
            $itemtypes['validation'] = [
                'type'          => 'ITILValidation',
                'class'         => $validation::getType(),
                'icon'          => CommonITILValidation::getIcon(),
                'label'         => _x('button', 'Ask for validation'),
                'short_label'   => _x('button', 'Validation'),
                'template'      => 'components/itilobject/timeline/form_validation.html.twig',
                'item'          => $validation,
                'hide_in_menu'  => !$canadd_validation
            ];
        }

        if (isset($PLUGIN_HOOKS[Hooks::TIMELINE_ANSWER_ACTIONS])) {
            /**
             * @var string $plugin
             * @var array|callable $hook_callable
             */
            foreach ($PLUGIN_HOOKS[Hooks::TIMELINE_ANSWER_ACTIONS] as $plugin => $hook_callable) {
                if (!Plugin::isPluginActive($plugin)) {
                    continue;
                }
                if (is_callable($hook_callable)) {
                    $hook_itemtypes = $hook_callable(['item' => $this]);
                } else {
                    $hook_itemtypes = $hook_callable;
                }
                if (is_array($hook_itemtypes)) {
                    $itemtypes = array_merge($itemtypes, $hook_itemtypes);
                } else {
                    trigger_error(
                        sprintf('"%s" hook callback result should be an array, "%s" returned.', Hooks::TIMELINE_ANSWER_ACTIONS, gettype($hook_itemtypes)),
                        E_USER_WARNING
                    );
                }
            }
        }

        return $itemtypes;
    }

    /**
     * Get an HTML string of all timeline actions/buttons provided by plugins via the {@link Hooks::TIMELINE_ACTIONS}  hook.
     * @return string
     * @since 10.0.0
     */
    public function getLegacyTimelineActionsHTML(): string
    {
        /** @var array $PLUGIN_HOOKS */
        global $PLUGIN_HOOKS;

        $legacy_actions = '';

        ob_start();
        Plugin::doHook(Hooks::TIMELINE_ACTIONS, [
            'rand'   => mt_rand(),
            'item'   => $this
        ]);
        $legacy_actions .= ob_get_clean() ?? '';

        return $legacy_actions;
    }

    /**
     * Retrieves all timeline items for this ITILObject
     *
     * @param array $options Possible options:
     * - with_documents     : include documents elements
     * - with_logs          : include log entries
     * - with_validations   : include validation elements
     * - sort_by_date_desc  : sort timeline items by date
     * - check_view_rights  : indicates whether current session rights should be checked for view rights
     * - hide_private_items : force hiding private items (followup/tasks), even if session allow it
     * @since 9.4.0
     *
     * @return mixed[] Timeline items
     */
    public function getTimelineItems(array $options = [])
    {

        $params = [
            'with_documents'     => true,
            'with_logs'          => true,
            'with_validations'   => true,
            'sort_by_date_desc'  => $_SESSION['glpitimeline_order'] == CommonITILObject::TIMELINE_ORDER_REVERSE,

            // params used by notifications process (as session cannot be used there)
            'check_view_rights'  => true,
            'hide_private_items' => false,
        ];

        if (array_key_exists('bypass_rights', $options) && $options['bypass_rights']) {
            Toolbox::deprecated('Using `bypass_rights` parameter is deprecated.');
            $params['check_view_rights'] = false;
        }
        if (array_key_exists('expose_private', $options) && $options['expose_private']) {
            Toolbox::deprecated('Using `expose_private` parameter is deprecated.');
            $params['hide_private_items'] = false;
        }
        if (array_key_exists('is_self_service', $options) && $options['is_self_service']) {
            Toolbox::deprecated('Using `is_self_service` parameter is deprecated.');
            $params['hide_private_items'] = false;
        }

        if (is_array($options) && count($options)) {
            foreach ($options as $key => $val) {
                $params[$key] = $val;
            }
        }

        if ($this->isNewItem()) {
            return [];
        }

        if ($params['check_view_rights'] && !$this->canViewItem()) {
            return [];
        }

        $objType    = static::getType();
        $foreignKey = static::getForeignKeyField();
        $timeline = [];

        $canupdate_parent = $this->canUpdateItem() && !in_array($this->fields['status'], $this->getClosedStatusArray());

       //checks rights
        $restrict_fup = $restrict_task = [];
        if (
            $params['hide_private_items']
            || ($params['check_view_rights'] && !Session::haveRight("followup", ITILFollowup::SEEPRIVATE))
        ) {
            if (!$params['check_view_rights']) {
                // notification case, we cannot rely on session
                $restrict_fup = [
                    'is_private' => 0,
                ];
            } else {
                $restrict_fup = [
                    'OR' => [
                        'is_private' => 0,
                        'users_id'   => Session::getCurrentInterface() === "central" ? (int)Session::getLoginUserID() : 0,
                    ]
                ];
            }
        }

        $restrict_fup['itemtype'] = static::getType();
        $restrict_fup['items_id'] = $this->getID();

        $taskClass = $objType . "Task";
        $task_obj  = new $taskClass();
        if (
            $task_obj->maybePrivate()
            && (
                $params['hide_private_items']
                || ($params['check_view_rights'] && !Session::haveRight($task_obj::$rightname, CommonITILTask::SEEPRIVATE))
            )
        ) {
            if (!$params['check_view_rights']) {
                // notification case, we cannot rely on session
                $restrict_task = [
                    'is_private' => 0,
                ];
            } else {
                $current_user_id = (Session::getCurrentInterface() === "central") ? (int)Session::getLoginUserID() : 0;

                $restrict_task = [
                    'OR' => [
                        'is_private' => 0,
                        'users_id'   => $current_user_id,
                        'users_id_tech' => $current_user_id,
                    ]
                ];

                if (Session::haveRight($task_obj::$rightname, CommonITILTask::SEEPRIVATEGROUPS)) {
                    $restrict_task['OR']['groups_id_tech'] = $_SESSION["glpigroups"];
                }
            }
        }

        // Add followups to timeline
        $followup_obj = new ITILFollowup();
        if (!$params['check_view_rights'] || $followup_obj->canview()) {
            $followups = $followup_obj->find(
                ['items_id'  => $this->getID()] + $restrict_fup,
                ['date_creation DESC', 'id DESC']
            );

            foreach ($followups as $followups_id => $followup_row) {
                // Safer to use a clean object to load our data
                $followup = new ITILFollowup();
                $followup->setParentItem($this);
                $followup->fields = $followup_row;
                $followup->post_getFromDB();

                if (!$params['check_view_rights'] || $followup->canViewItem()) {
                    $followup_row['can_edit'] = $followup->canUpdateItem();
                    $followup_row['can_promote'] =
                        Session::getCurrentInterface() === 'central'
                        && $this instanceof Ticket
                        && Ticket::canCreate()
                    ;
                    $timeline["ITILFollowup_" . $followups_id] = [
                        'type'     => ITILFollowup::class,
                        'item'     => $followup_row,
                        'object'   => $followup,
                        'itiltype' => 'Followup'
                    ];
                }
            }
        }

        // Add tasks to timeline
        if (!$params['check_view_rights'] || $task_obj->canview()) {
            $tasks = $task_obj->find(
                [$foreignKey => $this->getID()] + $restrict_task,
                'date_creation DESC'
            );

            foreach ($tasks as $tasks_id => $task_row) {
                // Safer to use a clean object to load our data
                $task = new $taskClass();
                $task->fields = $task_row;
                $task->post_getFromDB();

                if (!$params['check_view_rights'] || $task->canViewItem()) {
                    $task_row['can_edit'] = $task->canUpdateItem();
                    $task_row['can_promote'] =
                        Session::getCurrentInterface() === 'central'
                        && $this instanceof Ticket
                        && Ticket::canCreate()
                    ;
                    $timeline[$task::getType() . "_" . $tasks_id] = [
                        'type'     => $taskClass,
                        'item'     => $task_row,
                        'object'   => $task,
                        'itiltype' => 'Task'
                    ];
                }
            }
        }

        // Add solutions to timeline
        $solution_obj   = new ITILSolution();
        $solution_items = $solution_obj->find([
            'itemtype'  => static::getType(),
            'items_id'  => $this->getID()
        ]);

        foreach ($solution_items as $solution_item) {
            // Safer to use a clean object to load our data
            $solution = new ITILSolution();
            $solution->setParentItem($this);
            $solution->fields = $solution_item;
            $solution->post_getFromDB();

            $timeline["ITILSolution_" . $solution_item['id'] ] = [
                'type'     => ITILSolution::class,
                'itiltype' => 'Solution',
                'item'     => [
                    'id'                 => $solution_item['id'],
                    'content'            => $solution_item['content'],
                    'date'               => $solution_item['date_creation'],
                    'users_id'           => $solution_item['users_id'],
                    'solutiontypes_id'   => $solution_item['solutiontypes_id'],
                    'can_edit'           => $objType::canUpdate() && $this->canSolve(),
                    'timeline_position'  => self::TIMELINE_RIGHT,
                    'users_id_editor'    => $solution_item['users_id_editor'],
                    'date_creation'      => $solution_item['date_creation'],
                    'date_mod'           => $solution_item['date_mod'],
                    'users_id_approval'  => $solution_item['users_id_approval'],
                    'date_approval'      => $solution_item['date_approval'],
                    'status'             => $solution_item['status']
                ],
                'object' => $solution,
            ];
        }

        // Add validation to timeline
        $validation_class = $objType . "Validation";
        if (
            class_exists($validation_class) && $params['with_validations']
            && (!$params['check_view_rights'] || $validation_class::canView())
        ) {
            /** @var CommonITILValidation $validation_obj */
            $validation_obj = new $validation_class();
            $validations = $validation_obj->find([
                $foreignKey => $this->getID()
            ]);

            foreach ($validations as $validations_id => $validation_row) {
                // Safer to use a clean object to load our data
                $validation = new $validation_class();
                $validation->fields = $validation_row;
                $validation->post_getFromDB();

                $canedit = $validation_obj->can($validations_id, UPDATE);
                $cananswer = $validation_obj->canAnswer()
                    && $validation_row['status'] == CommonITILValidation::WAITING
                    && !$this->isSolved(true);
                $user = new User();
                $user->getFromDB($validation_row['users_id_validate']);

                $request_key = $validation_obj::getType() . '_' . $validations_id
                    . (empty($validation_row['validation_date']) ? '' : '_request'); // If no answer, no suffix to see attached documents on request

                $content = __('Validation request');
                if (is_a($validation_row['itemtype_target'], CommonDBTM::class, true)) {
                    $validation_target = new $validation_row['itemtype_target']();
                    if ($validation_target->getFromDB($validation_row['items_id_target'])) {
                        $content .= " <i class='ti ti-arrow-right'></i><i class='{$validation_target->getIcon()} text-muted me-1'></i>"
                            . $validation_target->getlink();
                    }
                }
                $timeline[$request_key] = [
                    'type' => $validation_class,
                    'item' => [
                        'id'        => $validations_id,
                        'date'      => $validation_row['submission_date'],
                        'content'   => $content,
                        'comment_submission' => $validation_row['comment_submission'],
                        'users_id'  => $validation_row['users_id'],
                        'can_edit'  => $canedit,
                        'can_answer'   => $cananswer,
                        'users_id_validate' => ((int) $validation_row['users_id_validate'] > 0)
                            ? $validation_row['users_id_validate']
                            // 'users_id_validate' will be set to current user id once answer will be submitted
                            : ($cananswer ? Session::getLoginUserID() : 0),
                        'timeline_position' => $validation_row['timeline_position']
                    ],
                    'itiltype' => 'Validation',
                    'class'    => 'validation-request ' .
                    ($validation_row['status'] == CommonITILValidation::WAITING  ? "validation-waiting"  : "") .
                    ($validation_row['status'] == CommonITILValidation::ACCEPTED ? "validation-accepted" : "") .
                    ($validation_row['status'] == CommonITILValidation::REFUSED  ? "validation-refused"  : ""),
                    'item_action' => 'validation-request',
                    'object'      => $validation,
                ];

                if (!empty($validation_row['validation_date'])) {
                    $timeline[$validation_obj::getType() . "_" . $validations_id] = [
                        'type' => $validation_class,
                        'item' => [
                            'id'        => $validations_id,
                            'date'      => $validation_row['validation_date'],
                            'content'   => __('Validation request answer') . " : " .
                            _sx('status', ucfirst($validation_class::getStatus($validation_row['status']))),
                            'comment_validation' => $validation_row['comment_validation'],
                            'users_id'  => $validation_row['users_id_validate'],
                            'status'    => "status_" . $validation_row['status'],
                            'can_edit'  => $canedit,
                            'timeline_position' => $validation_row['timeline_position'],
                            'itemtype_target' => $validation_row['itemtype_target'],
                            'items_id_target' => $validation_row['items_id_target']
                        ],
                        'class'       => 'validation-answer',
                        'itiltype'    => 'Validation',
                        'item_action' => 'validation-answer',
                        'object'      => $validation,
                    ];
                }
            }
        }

        // Add documents to timeline
        if ($params['with_documents']) {
            $document_item_obj = new Document_Item();
            $document_obj      = new Document();
            $document_items    = $document_item_obj->find([
                $this->getAssociatedDocumentsCriteria(!$params['check_view_rights']),
                'timeline_position'  => ['>', self::NO_TIMELINE]
            ]);
            foreach ($document_items as $document_item) {
                if (!$document_obj->getFromDB($document_item['documents_id'])) {
                    // Orphan `Document_Item`
                    continue;
                }

                $item = $document_obj->fields;
                $item['date'] = $document_item['date'] ?? $document_item['date_creation'];
                // #1476 - set date_creation, date_mod and owner to attachment ones
                $item['date_creation'] = $document_item['date_creation'];
                $item['date_mod'] = $document_item['date_mod'];
                $item['users_id'] = $document_item['users_id'];
                $item['documents_item_id'] = $document_item['id'];

                $item['timeline_position'] = $document_item['timeline_position'];
                $item['_can_edit'] = Document::canUpdate() && $document_obj->canUpdateItem();
                $item['_can_delete'] = Document::canDelete() && $document_obj->canDeleteItem() && $canupdate_parent;

                $timeline_key = $document_item['itemtype'] . "_" . $document_item['items_id'];
                if ($document_item['itemtype'] == static::getType()) {
                  // document associated directly to itilobject
                    $timeline["Document_" . $document_item['documents_id']] = [
                        'type' => 'Document_Item',
                        'item' => $item,
                        'object' => $document_obj,
                    ];
                } elseif (isset($timeline[$timeline_key])) {
                 // document associated to a sub item of itilobject
                    if (!isset($timeline[$timeline_key]['documents'])) {
                        $timeline[$timeline_key]['documents'] = [];
                    }

                    $docpath = GLPI_DOC_DIR . "/" . $item['filepath'];
                    $is_image = Document::isImage($docpath);
                    $sub_document = [
                        'type' => 'Document_Item',
                        'item' => $item,
                    ];
                    if ($is_image) {
                        $sub_document['_is_image'] = true;
                        $sub_document['_size'] = getimagesize($docpath);
                    }
                    $timeline[$timeline_key]['documents'][] = $sub_document;
                }
            }
        }

        // Add logs to timeline
        if ($params['with_logs'] && Session::getCurrentInterface() == "central") {
           //add logs to timeline
            $log_items = Log::getHistoryData($this, 0, 0, [
                'OR' => [
                    'id_search_option' => ['>', 0],
                    'itemtype_link'    => ['User', 'Group', 'Supplier'],
                ]
            ]);

            foreach ($log_items as $log_row) {
                // Safer to use a clean object to load our data
                $log = new Log();
                $log->fields = $log_row;
                $log->post_getFromDB();

                $content = $log_row['change'];
                if (strlen($log_row['field']) > 0) {
                    $content = sprintf(__s("%s: %s"), htmlescape($log_row['field']), $content);
                }
                $content = "<i class='ti ti-history me-1' title='" . __s("Log entry") . "' data-bs-toggle='tooltip'></i>" . $content;
                $user_id = 0;
                // try to extract ID from "user_name" (which was created using User::getNameForLog)
                if (preg_match('/ \((\d+)\)$/', $log_row["user_name"], $m)) {
                        $user_id = $m[1];
                }
                $timeline["Log_" . $log_row['id'] ] = [
                    'type'     => 'Log',
                    'class'    => 'text-muted d-none',
                    'item'     => [
                        'id'                 => $log_row['id'],
                        'content'            => $content,
                        'is_content_safe'    => true,
                        'date'               => $log_row['date_mod'],
                        'users_id'           => $user_id,
                        'can_edit'           => false,
                        'timeline_position'  => self::TIMELINE_LEFT,
                    ],
                    'object' => $log,
                ];
            }
        }

        // add autoreminders to timeline
        $autoreminder_obj = new ITILReminder();
        $autoreminders = $autoreminder_obj->find(['items_id'  => $this->getID()]);
        foreach ($autoreminders as $autoreminder_id => $autoreminder) {
            $autoreminder_obj = ITILReminder::getByID($autoreminder_id);
            $pending_reason = $autoreminder_obj->getPendingReason();
            $followup_template = ITILFollowupTemplate::getById($pending_reason->fields['itilfollowuptemplates_id']);
            $content = sprintf(
                '<span>%1$s%2$s (<span data-bs-toggle="popover" data-bs-html="true" data-bs-sanitize="true" data-bs-content="%3$s"><u>%4$s</u></span>)</span>',
                '<i class="ti ti-refresh-alert text-warning me-1"></i>',
                ITILReminder::getTypeName(1),
                $autoreminder_obj->fields['content'] ?? '',
                $autoreminder_obj->fields['name']
            );

            $timeline["ITILReminder_" . $autoreminder_id] = [
                'type' => ITILReminder::class,
                'item' => [
                    'id' => $autoreminder_id,
                    'content' => $content,
                    'is_content_safe'    => true,
                    'date' => $autoreminder['date_creation'],
                    'users_id' => 0,
                    'can_edit' => false,
                    'timeline_position' => self::TIMELINE_LEFT,
                ],
                'object' => $autoreminder_obj,
            ];
        }

        Plugin::doHook(Hooks::SHOW_IN_TIMELINE, ['item' => $this, 'timeline' => &$timeline]); // @phpstan-ignore classConstant.deprecated
        Plugin::doHook(Hooks::TIMELINE_ITEMS, ['item' => $this, 'timeline' => &$timeline]);

        //sort timeline items by date. If items have the same date, sort by id
        $reverse = $params['sort_by_date_desc'];
        usort($timeline, function ($a, $b) use ($reverse) {
            $date_a = $a['item']['date_creation'] ?? $a['item']['date'];
            $date_b = $b['item']['date_creation'] ?? $b['item']['date'];
            $diff = strtotime($date_a) - strtotime($date_b);
            if ($diff === 0) {
                $diff = $a['item']['id'] - $b['item']['id'];
            }
            return $reverse ? 0 - $diff : $diff;
        });

        return $timeline;
    }


    /**
     * @since 9.4.0
     *
     * @param CommonDBTM $item The item whose form should be shown
     * @param integer $id ID of the item
     * @param mixed[] $params Array of extra parameters
     *
     * @return void
     */
    public static function showSubForm(CommonDBTM $item, $id, $params)
    {

        if ($item instanceof Document_Item) {
            Document_Item::showAddFormForItem($params['parent'], '');
        } else if ($item->getType() == $params['parent']->getType()) {
            return self::showEditDescriptionForm($params['parent']);
        } else if (
            method_exists($item, "showForm")
                 && $item->can(-1, CREATE, $params)
        ) {
            $item->showForm($id, $params);
        }
    }

    public static function showEditDescriptionForm(CommonITILObject $item)
    {
        $can_requester = true;
        if (method_exists($item, "canRequesterUpdateItem")) {
            $can_requester = $item->canRequesterUpdateItem();
        }
        TemplateRenderer::getInstance()->display('components/itilobject/timeline/simple_form.html.twig', [
            'item'          => $item,
            'canupdate'     => (Session::getCurrentInterface() == "central" && $item->canUpdateItem()),
            'can_requester' => $can_requester,
        ]);
    }

    /**
     * Summary of getITILActors
     * Get the list of actors for the current Change
     * will return an assoc array of users_id => array of roles.
     *
     * @since 9.4.0
     *
     * @return array[] of array[] of users and roles
     */
    public function getITILActors()
    {
        /** @var \DBmysql $DB */
        global $DB;

        $users_table = $this->getTable() . '_users';
        switch ($this->getType()) {
            case 'Ticket':
                $groups_table = 'glpi_groups_tickets';
                break;
            case 'Problem':
                $groups_table = 'glpi_groups_problems';
                break;
            default:
                $groups_table = $this->getTable() . '_groups';
                break;
        }
        $fk = $this->getForeignKeyField();

        $subquery1 = new QuerySubQuery([
            'SELECT'    => [
                'usr.id AS users_id',
                'tu.type AS type'
            ],
            'FROM'      => "$users_table AS tu",
            'LEFT JOIN' => [
                User::getTable() . ' AS usr' => [
                    'ON' => [
                        'tu'  => 'users_id',
                        'usr' => 'id'
                    ]
                ]
            ],
            'WHERE'     => [
                "tu.$fk" => $this->getID()
            ]
        ]);

        $subquery2 = new QuerySubQuery([
            'SELECT'    => [
                'usr.id AS users_id',
                'gt.type AS type'
            ],
            'FROM'      => "$groups_table AS gt",
            'LEFT JOIN' => [
                Group_User::getTable() . ' AS gu'   => [
                    'ON' => [
                        'gu'  => 'groups_id',
                        'gt'  => 'groups_id'
                    ]
                ],
                User::getTable() . ' AS usr'        => [
                    'ON' => [
                        'gu'  => 'users_id',
                        'usr' => 'id'
                    ]
                ]
            ],
            'WHERE'     => [
                "gt.$fk" => $this->getID()
            ]
        ]);

        $union = new QueryUnion([$subquery1, $subquery2], false, 'allactors');
        $iterator = $DB->request([
            'SELECT'          => [
                'users_id',
                'type'
            ],
            'DISTINCT'        => true,
            'FROM'            => $union
        ]);

        $users_keys = [];
        foreach ($iterator as $current_tu) {
            $users_keys[$current_tu['users_id']][] = $current_tu['type'];
        }

        return $users_keys;
    }


    /**
     * Number of followups of the object
     *
     * @param boolean $with_private true : all followups / false : only public ones (default 1)
     *
     * @return integer followup count
     **/
    public function numberOfFollowups($with_private = true)
    {
        /** @var \DBmysql $DB */
        global $DB;

        $RESTRICT = [];
        if ($with_private !== true) {
            $RESTRICT['is_private'] = 0;
        }

       // Set number of followups
        $result = $DB->request([
            'COUNT'  => 'cpt',
            'FROM'   => 'glpi_itilfollowups',
            'WHERE'  => [
                'itemtype'  => $this->getType(),
                'items_id'  => $this->fields['id']
            ] + $RESTRICT
        ])->current();

        return $result['cpt'];
    }

    /**
     * Number of tasks of the object
     *
     * @param boolean $with_private true : all followups / false : only public ones (default 1)
     *
     * @return integer
     **/
    public function numberOfTasks($with_private = true)
    {
        /** @var \DBmysql $DB */
        global $DB;

        $table = 'glpi_' . strtolower($this->getType()) . 'tasks';

        $RESTRICT = [];
        if ($with_private !== true && $this->getType() == 'Ticket') {
           //No private tasks for Problems and Changes
            $RESTRICT['is_private'] = 0;
        }

       // Set number of tasks
        $row = $DB->request([
            'COUNT'  => 'cpt',
            'FROM'   => $table,
            'WHERE'  => [
                $this->getForeignKeyField()   => $this->fields['id']
            ] + $RESTRICT
        ])->current();
        return (int)$row['cpt'];
    }

    /**
     * Check if input contains a flag set to prevent 'takeintoaccount' delay computation.
     *
     * @param array $input
     *
     * @return boolean
     */
    public function isTakeIntoAccountComputationBlocked($input)
    {
        return array_key_exists('_do_not_compute_takeintoaccount', $input)
         && $input['_do_not_compute_takeintoaccount'];
    }


    /**
     * Check if input contains a flag set to prevent status computation.
     *
     * @param array $input
     *
     * @return boolean
     */
    public function isStatusComputationBlocked(array $input)
    {
        return array_key_exists('_do_not_compute_status', $input)
         && $input['_do_not_compute_status'];
    }


    public function addDefaultFormTab(array &$ong)
    {

        $timeline    = $this->getTimelineItems(['with_logs' => false]);
        $nb_elements = count($timeline);
        $label = static::getTypeName(1);

        $ong[static::getType() . '$main'] = static::createTabEntry($label, $nb_elements, static::getType());
        return $this;
    }

    public static function getAdditionalMenuOptions()
    {
        $tplclass = self::getTemplateClass();
        if ($tplclass::canView()) {
            $menu = [
                $tplclass => [
                    'title' => $tplclass::getTypeName(Session::getPluralNumber()),
                    'page'  => $tplclass::getSearchURL(false),
                    'icon'  => $tplclass::getIcon(),
                    'links' => [
                        'search' => $tplclass::getSearchURL(false),
                    ],
                ],
            ];

            if ($tplclass::canCreate()) {
                $menu[$tplclass]['links']['add'] = $tplclass::getFormURL(false);
            }
            return $menu;
        }
        return false;
    }


    /**
     * @see CommonGLPI::getAdditionalMenuLinks()
     *
     * @since 9.5.0
     **/
    public static function getAdditionalMenuLinks()
    {
        $links = [];
        $tplclass = self::getTemplateClass();
        if ($tplclass::canView()) {
            $links['template'] = $tplclass::getSearchURL(false);
        }
        $links['summary_kanban'] = static::getFormURL(false) . '?showglobalkanban=1';

        return $links;
    }


    /**
     * Get template to use
     * Use force_template first, then try on template define for type and category
     * then use default template of active profile of connected user and then use default entity one
     *
     * @param integer      $force_template     itiltemplate_id to use (case of preview for example)
     * @param integer|null $type               type of the ticket
     *                                         (use Ticket::INCIDENT_TYPE or Ticket::DEMAND_TYPE constants value)
     * @param integer      $itilcategories_id  ticket category
     * @param integer      $entities_id
     *
     * @return ITILTemplate
     *
     * @since 9.5.0
     **/
    public function getITILTemplateToUse(
        $force_template = 0,
        $type = null,
        $itilcategories_id = 0,
        $entities_id = -1
    ) {
        if (!$type && $this->getType() != Ticket::getType()) {
            $type = true;
        }
       // Load template if available :
        $tplclass = static::getTemplateClass();
        $tt              = new $tplclass();
        $template_loaded = false;

        if ($force_template) {
           // with type and categ
            if ($tt->getFromDBWithData($force_template, true)) {
                $template_loaded = true;
            }
        }

        if (
            !$template_loaded
            && $type
            && $itilcategories_id
        ) {
            $categ = new ITILCategory();
            if ($categ->getFromDB($itilcategories_id)) {
                $field = $this->getTemplateFieldName($type);

                if (!empty($categ->fields[$field]) && $categ->fields[$field]) {
                    // without type and categ
                    if ($tt->getFromDBWithData($categ->fields[$field], false)) {
                        $template_loaded = true;
                    }
                }
            }
        }

       // If template loaded from type and category do not check after
        if ($template_loaded) {
            return $tt;
        }

       //Get template from profile
        if (!$template_loaded && $type) {
            $field = $this->getTemplateFieldName($type);
            $field = str_replace(['_incident', '_demand'], ['', ''], $field);
           // load default profile one if not already loaded
            if (
                isset($_SESSION['glpiactiveprofile'][$field])
                && $_SESSION['glpiactiveprofile'][$field]
            ) {
               // with type and categ
                if (
                    $tt->getFromDBWithData(
                        $_SESSION['glpiactiveprofile'][$field],
                        true
                    )
                ) {
                    $template_loaded = true;
                }
            }
        }

       //Get template from entity
        if (
            !$template_loaded
            && ($entities_id >= 0)
        ) {
           // load default entity one if not already loaded
            $template_id = Entity::getUsedConfig(
                strtolower($this->getType()) . 'templates_strategy',
                $entities_id,
                strtolower($this->getType()) . 'templates_id',
                0
            );
            if ($template_id > 0 && $tt->getFromDBWithData($template_id, true)) {
                $template_loaded = true;
            }
        }

       // Check if profile / entity set type and category and try to load template for these values
        if ($template_loaded) { // template loaded for profile or entity
            $newtype              = $type;
            $newitilcategories_id = $itilcategories_id;
           // Get predefined values for ticket template
            if (isset($tt->predefined['itilcategories_id']) && $tt->predefined['itilcategories_id']) {
                $newitilcategories_id = $tt->predefined['itilcategories_id'];
            }
            if (isset($tt->predefined['type']) && $tt->predefined['type']) {
                $newtype = $tt->predefined['type'];
            }
            if (
                $newtype
                && $newitilcategories_id
            ) {
                $categ = new ITILCategory();
                if ($categ->getFromDB($newitilcategories_id)) {
                    $field = $this->getTemplateFieldName($newtype);

                    if (isset($categ->fields[$field]) && $categ->fields[$field]) {
                        // without type and categ
                        if ($tt->getFromDBWithData($categ->fields[$field], false)) {
                            $template_loaded = true;
                        }
                    }
                }
            }
        }
        return $tt;
    }

    /**
     * Get template field name
     *
     * @param string $type Type, if any
     *
     * @return string
     */
    public function getTemplateFieldName($type = null): string
    {
        $field = strtolower(static::getType()) . 'templates_id';
        if (static::getType() === Ticket::getType()) {
            switch ($type) {
                case Ticket::INCIDENT_TYPE:
                    $field .= '_incident';
                    break;

                case Ticket::DEMAND_TYPE:
                    $field .= '_demand';
                    break;

                case true:
                   //for changes and problem, or from profiles
                    break;

                default:
                    $field = '';
                    trigger_error('Missing type for Ticket template!', E_USER_WARNING);
                    break;
            }
        }

        return $field;
    }

    /**
     * @since 9.5.0
     *
     * @param integer $entity entities_id usefull if function called by cron (default 0)
     **/
    abstract public static function getDefaultValues($entity = 0);

    /**
     * Get template class name.
     *
     * @since 9.5.0
     *
     * @return string
     */
    public static function getTemplateClass()
    {
        return static::getType() . 'Template';
    }

    /**
     * Get template form field name
     *
     * @since 9.5.0
     *
     * @return string
     */
    public static function getTemplateFormFieldName()
    {
        return '_' . strtolower(static::getType()) . 'template';
    }

    /**
     * Get common request criteria
     *
     * @since 9.5.0
     *
     * @return array
     */
    public static function getCommonCriteria()
    {
        $fk = self::getForeignKeyField();
        $gtable = str_replace('glpi_', 'glpi_groups_', static::getTable());
        $itable = str_replace('glpi_', 'glpi_items_', static::getTable());
        if (self::getType() == 'Change') {
            $gtable = 'glpi_changes_groups';
            $itable = 'glpi_changes_items';
        }
        $utable = static::getTable() . '_users';
        $stable = static::getTable() . '_suppliers';
        if (self::getType() == 'Ticket') {
            $stable = 'glpi_suppliers_tickets';
        }
        $table = static::getTable();
        $criteria = [
            'SELECT'          => [
                "$table.*",
                'glpi_itilcategories.completename AS catname'
            ],
            'DISTINCT'        => true,
            'FROM'            => $table,
            'LEFT JOIN'       => [
                $gtable  => [
                    'ON' => [
                        $table   => 'id',
                        $gtable  => $fk
                    ]
                ],
                $utable  => [
                    'ON' => [
                        $table   => 'id',
                        $utable  => $fk
                    ]
                ],
                $stable  => [
                    'ON' => [
                        $table   => 'id',
                        $stable  => $fk
                    ]
                ],
                'glpi_itilcategories'      => [
                    'ON' => [
                        $table                  => 'itilcategories_id',
                        'glpi_itilcategories'   => 'id'
                    ]
                ],
                $itable  => [
                    'ON' => [
                        $table   => 'id',
                        $itable  => $fk
                    ]
                ]
            ],
            'ORDERBY'            => "$table.date_mod DESC"
        ];
        if (count($_SESSION["glpiactiveentities"]) > 1) {
            $criteria['LEFT JOIN']['glpi_entities'] = [
                'ON' => [
                    'glpi_entities'   => 'id',
                    $table            => 'entities_id'
                ]
            ];
            $criteria['SELECT'] = array_merge(
                $criteria['SELECT'],
                [
                    'glpi_entities.completename AS entityname',
                    "$table.entities_id AS entityID"
                ]
            );
        }
        return $criteria;
    }

    public function getForbiddenSingleMassiveActions()
    {
        $excluded = parent::getForbiddenSingleMassiveActions();

        if (isset($this->fields['global_validation']) && $this->fields['global_validation'] != CommonITILValidation::NONE) {
           //a validation has already been requested/done
            $excluded[] = 'TicketValidation:submit_validation';
        }

        $excluded[] = '*:add_actor';
        $excluded[] = '*:add_task';
        $excluded[] = '*:add_followup';
        $excluded[] = 'CommonITILObject_CommonITILObject:add';
        $excluded[] = 'CommonITILObject_CommonITILObject:delete';

        return $excluded;
    }

    /**
     * Returns criteria that can be used to get documents related to current instance.
     *
     * @return array
     */
    public function getAssociatedDocumentsCriteria($bypass_rights = false): array
    {
        $task_class = $this->getType() . 'Task';
        /** @var DBmysql $DB */
        global $DB; // Used to get subquery results - better performance

        $or_crits = [
         // documents associated to ITIL item directly
            [
                Document_Item::getTableField('itemtype') => $this->getType(),
                Document_Item::getTableField('items_id') => $this->getID(),
            ],
        ];

       // documents associated to followups
        if ($bypass_rights || ITILFollowup::canView()) {
            $fup_crits = [
                ITILFollowup::getTableField('itemtype') => $this->getType(),
                ITILFollowup::getTableField('items_id') => $this->getID(),
            ];
            if (!$bypass_rights && !Session::haveRight(ITILFollowup::$rightname, ITILFollowup::SEEPRIVATE)) {
                $fup_crits[] = [
                    'OR' => ['is_private' => 0, 'users_id' => Session::getLoginUserID()],
                ];
            }
            // Run the subquery separately. It's better for huge databases
            $iterator_tmp = $DB->request([
                'SELECT' => 'id',
                'FROM'   => ITILFollowup::getTable(),
                'WHERE'  => $fup_crits,
            ]);
            $arr_values = array_column(iterator_to_array($iterator_tmp, false), 'id');
            if (count($arr_values) > 0) {
                $or_crits[] = [
                    Document_Item::getTableField('itemtype') => ITILFollowup::getType(),
                    Document_Item::getTableField('items_id') => $arr_values,
                ];
            }
        }

       // documents associated to solutions
        if ($bypass_rights || ITILSolution::canView()) {
            // Run the subquery separately. It's better for huge databases
            $iterator_tmp = $DB->request([
                'SELECT' => 'id',
                'FROM'   => ITILSolution::getTable(),
                'WHERE'  => [
                    ITILSolution::getTableField('itemtype') => $this->getType(),
                    ITILSolution::getTableField('items_id') => $this->getID(),
                ],
            ]);
            $arr_values = array_column(iterator_to_array($iterator_tmp, false), 'id');
            if (count($arr_values) > 0) {
                $or_crits[] = [
                    Document_Item::getTableField('itemtype') => ITILSolution::getType(),
                    Document_Item::getTableField('items_id') => $arr_values,
                ];
            }
        }

       // documents associated to ticketvalidation
        $validation_class = static::getType() . 'Validation';
        if (class_exists($validation_class) && ($bypass_rights ||  $validation_class::canView())) {
             // Run the subquery separately. It's better for huge databases
            $iterator_tmp = $DB->request([
                'SELECT' => 'id',
                'FROM'   => $validation_class::getTable(),
                'WHERE'  => [
                    $validation_class::getTableField($validation_class::$items_id) => $this->getID(),
                ],
            ]);
            $arr_values = array_column(iterator_to_array($iterator_tmp, false), 'id');
            if (count($arr_values) > 0) {
                $or_crits[] = [
                    Document_Item::getTableField('itemtype') => $validation_class::getType(),
                    Document_Item::getTableField('items_id') => $arr_values,
                ];
            }
        }

       // documents associated to tasks
        if ($bypass_rights || $task_class::canView()) {
            $tasks_crit = [
                $this->getForeignKeyField() => $this->getID(),
            ];
            if (!$bypass_rights && !Session::haveRight($task_class::$rightname, CommonITILTask::SEEPRIVATE)) {
                $tasks_crit[] = [
                    'OR' => ['is_private' => 0, 'users_id' => Session::getLoginUserID()],
                ];
            }
             // Run the subquery separately. It's better for huge databases
            $iterator_tmp = $DB->request([
                'SELECT' => 'id',
                'FROM'   => $task_class::getTable(),
                'WHERE'  => $tasks_crit,
            ]);
            $arr_values = array_column(iterator_to_array($iterator_tmp, false), 'id');
            if (count($arr_values) > 0) {
                $or_crits[] = [
                    'glpi_documents_items.itemtype' => $task_class::getType(),
                    'glpi_documents_items.items_id' => $arr_values,
                ];
            }
        }
        return ['OR' => $or_crits];
    }

    /**
     * Check if this item is new
     *
     * @return bool
     */
    protected function isNew()
    {
        if (isset($this->input['status'])) {
            $status = $this->input['status'];
        } else if (isset($this->fields['status'])) {
            $status = $this->fields['status'];
        } else {
            throw new \LogicException("Can't get status value: no object loaded");
        }

        return $status == CommonITILObject::INCOMING;
    }

    /**
     * Retrieve linked items table name
     *
     * @since 9.5.0
     *
     * @return string
     */
    public static function getItemsTable()
    {
        switch (static::getType()) {
            case 'Change':
                return 'glpi_changes_items';
            case 'Problem':
                return 'glpi_items_problems';
            case 'Ticket':
                return 'glpi_items_tickets';
            default:
                throw new \RuntimeException('Unknown ITIL type ' . static::getType());
        }
    }


    public function getLinkedItems(): array
    {
        /** @var \DBmysql $DB */
        global $DB;

        $assets = $DB->request([
            'SELECT' => ["itemtype", "items_id"],
            'FROM'   => static::getItemsTable(),
            'WHERE'  => [$this->getForeignKeyField() => $this->getID()]
        ]);

        $assets = iterator_to_array($assets);

        $tab = [];
        foreach ($assets as $asset) {
            if (!class_exists($asset['itemtype'])) {
                //ignore if class does not exists (maybe a plugin)
                continue;
            }
            $tab[$asset['itemtype']][$asset['items_id']] = $asset['items_id'];
        }

        return $tab;
    }

    /**
     * Should impact tab be displayed? Check if there is a valid linked item
     *
     * @return boolean
     */
    protected function hasImpactTab()
    {
        foreach ($this->getLinkedItems() as $itemtype => $items) {
            $class = $itemtype;
            if (Impact::isEnabled($class) && Session::getCurrentInterface() === "central") {
                return true;
            }
        }
        return false;
    }

    /**
     * Get criteria needed to match objets with an "open" status (= not resolved
     * or closed)
     *
     * @return array
     */
    public static function getOpenCriteria(): array
    {
        $table = static::getTable();

        return [
            'NOT' => [
                "$table.status" => array_merge(
                    static::getSolvedStatusArray(),
                    static::getClosedStatusArray()
                )
            ]
        ];
    }

    public function handleItemsIdInput(): void
    {
        if (!empty($this->input['items_id'])) {
            $item_link_class = static::getItemLinkClass();
            $item_link = new $item_link_class();
            foreach ($this->input['items_id'] as $itemtype => $items) {
                foreach ($items as $items_id) {
                    $item_link->add([
                        'items_id'                    => $items_id,
                        'itemtype'                    => $itemtype,
                        static::getForeignKeyField()  => $this->fields['id'],
                        '_disablenotif'               => true
                    ]);
                }
            }
        }
    }

    abstract public static function getItemLinkClass(): string;
    /**
     * Handle "_tasktemplates_id" special input
     */
    public function handleTaskTemplateInput()
    {
       // Check input is valid
        if (
            !isset($this->input['_tasktemplates_id'])
            || !is_array($this->input['_tasktemplates_id'])
            || !count($this->input['_tasktemplates_id'])
        ) {
            return;
        }

       // Add tasks in tasktemplates if defined in itiltemplate
        $itiltask_class = $this->getType() . 'Task';
        $itiltask   = new $itiltask_class();
        foreach ($this->input['_tasktemplates_id'] as $tasktemplates_id) {
            $itiltask->add([
                '_tasktemplates_id'           => $tasktemplates_id,
                $this->getForeignKeyField()   => $this->fields['id'],
                'date'                        => $this->fields['date'],
            ]);
        }
    }

    /**
     * Handle "_itilfollowuptemplates_id" special input
     */
    public function handleITILFollowupTemplateInput(): void
    {
       // Check input is valid
        if (
            !isset($this->input['_itilfollowuptemplates_id'])
            || !is_array($this->input['_itilfollowuptemplates_id'])
            || !count($this->input['_itilfollowuptemplates_id'])
        ) {
            return;
        }

       // Add tasks in itilfollowup template if defined in itiltemplate
        foreach ($this->input['_itilfollowuptemplates_id'] as $fup_templates_id) {
            $values = [
                '_itilfollowuptemplates_id' => $fup_templates_id,
                'itemtype'                  => $this->getType(),
                'items_id'                  => $this->getID(),
<<<<<<< HEAD
                '_do_not_compute_status'    => $this->input['_do_not_compute_status'] ?? 0,
=======
                '_disablenotif'             => true,
                '_do_not_compute_status' => $this->input['_do_not_compute_status'] ?? 0,
                '_do_not_compute_takeintoaccount' => $this->input['_do_not_compute_takeintoaccount'] ?? 0,
>>>>>>> c293dcd1
            ];
           // Insert new followup from template
            $fup = new ITILFollowup();
            $fup->add($values);
        }
    }

    /**
     * Handle "_solutiontemplates_id" special input
     */
    public function handleSolutionTemplateInput(): void
    {
        // Check input is valid
        if (!isset($this->input['_solutiontemplates_id'])) {
            return;
        }

        $solution = new ITILSolution();
        $input = [
            '_solutiontemplates_id' => $this->input['_solutiontemplates_id'],
            'itemtype'              => $this->getType(),
            'items_id'              => $this->getID(),
        ];
        if (isset($this->input['_do_not_compute_status'])) {
            $input['_do_not_compute_status'] = $this->input['_do_not_compute_status'];
        }
        $solution->add($input);
    }

    /**
     * Handle notifications to be sent after item creation.
     *
     * @return void
     */
    public function handleNewItemNotifications(): void
    {
        /** @var array $CFG_GLPI */
        global $CFG_GLPI;

        if (!isset($this->input['_disablenotif']) && $CFG_GLPI['use_notifications']) {
            $this->getFromDB($this->fields['id']); // Reload item to get actual status

            NotificationEvent::raiseEvent('new', $this);

            $status = $this->fields['status'] ?? null;
            if (in_array($status, $this->getSolvedStatusArray())) {
                NotificationEvent::raiseEvent('solved', $this);
            }
            if (in_array($status, $this->getClosedStatusArray())) {
                NotificationEvent::raiseEvent('closed', $this);
            }
        }
    }

    /**
     * Manage Validation add from input (form and rules)
     *
     * @param array $input
     *
     * @return boolean
     */
    public function manageValidationAdd($input)
    {
        $validation = $this->getValidationClassInstance();

        if ($validation === null) {
            return true;
        }

        $self_fk = $this->getForeignKeyField();

        //Action for send_validation rule
        if (isset($input["_add_validation"])) {
            if (isset($input['entities_id'])) {
                $entid = $input['entities_id'];
            } else if (isset($this->fields['entities_id'])) {
                $entid = $this->fields['entities_id'];
            } else {
                return false;
            }

            $validations_to_send = [];
            if (!is_array($input["_add_validation"])) {
                $input["_add_validation"] = [$input["_add_validation"]];
            }

            foreach ($input["_add_validation"] as $key => $value) {
                switch ($value) {
                    case 'requester_supervisor':
                        if (
                            isset($input['_groups_id_requester'])
                            && $input['_groups_id_requester']
                        ) {
                            $users = Group_User::getGroupUsers(
                                $input['_groups_id_requester'],
                                ['is_manager' => 1]
                            );
                            foreach ($users as $data) {
                                $validations_to_send[] = [
                                    'itemtype_target' => User::class,
                                    'items_id_target' => $data['id'],
                                ];
                            }
                        }
                        // Add to already set groups
                        foreach ($this->getGroups(CommonITILActor::REQUESTER) as $d) {
                            $users = Group_User::getGroupUsers(
                                $d['groups_id'],
                                ['is_manager' => 1]
                            );
                            foreach ($users as $data) {
                                $validations_to_send[] = [
                                    'itemtype_target' => User::class,
                                    'items_id_target' => $data['id'],
                                ];
                            }
                        }
                        break;

                    case 'assign_supervisor':
                        if (
                            isset($input['_groups_id_assign'])
                            && $input['_groups_id_assign']
                        ) {
                            $users = Group_User::getGroupUsers(
                                $input['_groups_id_assign'],
                                ['is_manager' => 1]
                            );
                            foreach ($users as $data) {
                                $validations_to_send[] = [
                                    'itemtype_target' => User::class,
                                    'items_id_target' => $data['id'],
                                ];
                            }
                        }
                        foreach ($this->getGroups(CommonITILActor::ASSIGN) as $d) {
                            $users = Group_User::getGroupUsers(
                                $d['groups_id'],
                                ['is_manager' => 1]
                            );
                            foreach ($users as $data) {
                                $validations_to_send[] = [
                                    'itemtype_target' => User::class,
                                    'items_id_target' => $data['id'],
                                ];
                            }
                        }
                        break;

                    case 'requester_responsible':
                        if (isset($input['_users_id_requester'])) {
                            $requesters = is_array($input['_users_id_requester'])
                                ? $input['_users_id_requester']
                                : [$input['_users_id_requester']];
                            foreach ($requesters as $users_id) {
                                $user = new User();
                                if ($user->getFromDB($users_id)) {
                                    $validations_to_send[] = [
                                        'itemtype_target' => User::class,
                                        'items_id_target' => $user->fields['users_id_supervisor'],
                                    ];
                                }
                            }
                        }
                        break;

                    default:
                        // Group case from rules
                        if ($key === 'group') {
                            foreach ($value as $groups_id) {
                                $validation_right = 'validate';
                                if ($this->getType() === Ticket::class) {
                                    $validation_right = isset($input['type']) && $input['type'] == Ticket::DEMAND_TYPE
                                        ? 'validate_request'
                                        : 'validate_incident';
                                }
                                $opt = [
                                    'groups_id' => $groups_id,
                                    'right'     => $validation_right,
                                    'entity'    => $entid
                                ];

                                $data_users = $validation->getGroupUserHaveRights($opt);

                                foreach ($data_users as $user) {
                                    $validations_to_send[] = [
                                        'itemtype_target' => User::class,
                                        'items_id_target' => $user['id'],
                                    ];
                                }
                            }
                        } else if ($key === 'group_any') {
                            foreach ($value as $groups_id) {
                                $validations_to_send[] = [
                                    'itemtype_target' => Group::class,
                                    'items_id_target' => $groups_id,
                                ];
                            }
                        } else if ((int) $value > 0) {
                            $validations_to_send[] = [
                                'itemtype_target' => User::class,
                                'items_id_target' => $value,
                            ];
                        }
                }
            }

            // Validation user added on ticket form
            if (array_key_exists('_validation_targets', $input)) {
                foreach ($input['_validation_targets'] as $validation_target) {
                    if (
                        !array_key_exists('itemtype_target', $validation_target)
                        || !array_key_exists('items_id_target', $validation_target)
                    ) {
                        continue; // User may have not selected both fields
                    }
                    if (!is_array($validation_target['items_id_target'])) {
                        $validation_target['items_id_target'] = [$validation_target['items_id_target']];
                    }
                    foreach ($validation_target['items_id_target'] as $items_id_target) {
                        $validations_to_send[] = [
                            'itemtype_target' => $validation_target['itemtype_target'],
                            'items_id_target' => $items_id_target,
                        ];
                    }
                }
            }

            // Keep only one
            $validations_to_send = array_unique($validations_to_send, SORT_REGULAR);

            if (count($validations_to_send)) {
                $values            = [];
                $values[$self_fk]  = $this->fields['id'];
                if (isset($input['id']) && $input['id'] != $this->fields['id']) {
                    $values['_itilobject_add'] = true;
                }

                // to know update by rules
                if (isset($input["_rule_process"])) {
                    $values['_rule_process'] = $input["_rule_process"];
                }
                // if auto_import, tranfert it for validation
                if (isset($input['_auto_import'])) {
                    $values['_auto_import'] = $input['_auto_import'];
                }

                // Cron or rule process of hability to do
                if (
                    Session::isCron()
                    || isset($input["_auto_import"])
                    || isset($input["_rule_process"])
                    || $validation->can(-1, CREATE, $values)
                ) { // cron or allowed user
                    $add_done = false;
                    foreach ($validations_to_send as $validation_to_send) {
                        // Do not auto add twice same validation
                        if (
                            $validation_to_send['itemtype_target'] === User::class
                            && $this->isUserValidationRequested($validation_to_send['items_id_target'], false)
                        ) {
                            continue;
                        }
                        $values['itemtype_target'] = $validation_to_send['itemtype_target'];
                        $values['items_id_target'] = $validation_to_send['items_id_target'];
                        if ($validation->add($values)) {
                            $add_done = true;
                        }
                    }
                    if ($add_done) {
                        Event::log(
                            $this->fields['id'],
                            strtolower($this->getType()),
                            4,
                            "tracking",
                            sprintf(
                                __('%1$s updates the item %2$s'),
                                $_SESSION["glpiname"],
                                $this->fields['id']
                            )
                        );
                    }
                }
            }
        }
        return true;
    }

    /**
     * Manage actors posted by itil form
     * New way to do it with a general array containing all item actors.
     * We compare to old actors (in case of items's update) to know which we need to remove/add/update
     *
     * @param bool $disable_notifications
     *
     * @since 10.0.0
     *
     * @return void
     */
    protected function updateActors(bool $disable_notifications = false)
    {
        // Reload actors to be able to categorize users as added/updated/deleted.
        $this->loadActors();

        $common_actor_input = [
            '_do_not_compute_takeintoaccount' => $this->isTakeIntoAccountComputationBlocked($this->input),
            '_from_object'                    => true,
        ];
        if ($disable_notifications) {
            $common_actor_input['_disablenotif'] = true;
        }

        $actor_itemtypes = [
            User::class,
            Group::class,
            Supplier::class,
        ];
        $actor_types = [
            'requester',
            'assign',
            'observer',
        ];

        foreach ($actor_types as $actor_type) {
            $actor_type_value = constant(CommonITILActor::class . '::' . strtoupper($actor_type));

            // List actors from all input keys
            $actors = [];
            foreach ($actor_itemtypes as $actor_itemtype) {
                $actor_fkey = getForeignKeyFieldForItemType($actor_itemtype);

                $actors_id_input_key      = sprintf('_%s_%s', $actor_fkey, $actor_type);
                $actors_notif_input_key   = sprintf('%s_notif', $actors_id_input_key);
                $actors_id_add_input_key  = $actor_itemtype === User::class
                    ? sprintf('_additional_%ss', $actor_type)
                    : sprintf('_additional_%ss_%ss', strtolower($actor_itemtype), $actor_type);

                $get_unique_key = function (array $actor) use ($actors_id_input_key): string {
                    // Use alternative_email in value key for "email" actors
                    return sprintf('%s_%s', $actors_id_input_key, $actor['items_id'] ?: $actor['alternative_email'] ?? '');
                };

                if (array_key_exists($actors_id_input_key, $this->input)) {
                    if (is_array($this->input[$actors_id_input_key])) {
                        foreach ($this->input[$actors_id_input_key] as $actor_key => $actor_id) {
                            if (!is_numeric($actor_id) && $actor_id !== 'requester_manager') {
                                trigger_error(
                                    sprintf(
                                        'Invalid value "%s" found for actor in "%s".',
                                        $actor_id,
                                        $actors_id_input_key
                                    ),
                                    E_USER_WARNING
                                );
                            }
                            $actor_id = (int)$actor_id;
                            $actor = [
                                'itemtype' => $actor_itemtype,
                                'items_id' => $actor_id,
                                'type'     => $actor_type_value,
                            ];
                            if ($actor_itemtype !== Group::class && array_key_exists($actors_notif_input_key, $this->input)) {
                                // Expected format
                                // '_users_id_requester_notif' => [
                                //     'use_notification'  => [1, 0],
                                //     'alternative_email' => ['user1@example.com', 'user2@example.com'],
                                // ]
                                $notification_params = $this->input[$actors_notif_input_key];
                                $unexpected_format = false;
                                if (
                                    !is_array($notification_params)
                                    || (
                                        !array_key_exists('use_notification', $notification_params)
                                        && !array_key_exists('alternative_email', $notification_params)
                                    )
                                ) {
                                    $unexpected_format = true;
                                    $notification_params = [];
                                }
                                foreach ($notification_params as $key => $values) {
                                    if (!is_array($values)) {
                                        $unexpected_format = true;
                                        continue;
                                    }
                                    if (is_array($values) && array_key_exists($actor_key, $values)) {
                                        $actor[$key] = $values[$actor_key];
                                    }
                                }
                                if ($unexpected_format) {
                                    trigger_error(
                                        sprintf('Unexpected format found in "%s".', $actors_notif_input_key),
                                        E_USER_WARNING
                                    );
                                }
                            }
                            $actors[$get_unique_key($actor)] = $actor;
                        }
                    } elseif (is_numeric($this->input[$actors_id_input_key])) {
                        $actor_id = (int)$this->input[$actors_id_input_key];
                        $actor = [
                            'itemtype' => $actor_itemtype,
                            'items_id' => $actor_id,
                            'type'     => $actor_type_value,
                        ];
                        if (array_key_exists($actors_notif_input_key, $this->input)) {
                            // Expected formats
                            //
                            // Value provided by Change::getDefaultValues()
                            // '_users_id_requester_notif' => [
                            //     'use_notification'  => 1,
                            //     'alternative_email' => 'user1@example.com',
                            // ]
                            //
                            // OR
                            //
                            // Value provided by Ticket::getDefaultValues()
                            // '_users_id_requester_notif' => [
                            //     'use_notification'  => [1, 0],
                            //     'alternative_email' => ['user1@example.com', 'user2@example.com'],
                            // ]
                            $notification_params = $this->input[$actors_notif_input_key];
                            if (
                                !is_array($notification_params)
                                || (
                                    !array_key_exists('use_notification', $notification_params)
                                    && !array_key_exists('alternative_email', $notification_params)
                                )
                            ) {
                                trigger_error(
                                    sprintf('Unexpected format found in "%s".', $actors_notif_input_key),
                                    E_USER_WARNING
                                );
                                $notification_params = [];
                            }
                            foreach ($notification_params as $key => $values) {
                                if (is_array($values) && array_key_exists(0, $values)) {
                                    $actor[$key] = $values[0];
                                } elseif (!is_array($values)) {
                                    $actor[$key] = $values;
                                }
                            }
                        }
                        $actors[$get_unique_key($actor)] = $actor;
                    } elseif ($this->input[$actors_id_input_key] !== '') {
                        trigger_error(
                            sprintf(
                                'Invalid value "%s" found for actor in "%s".',
                                $this->input[$actors_id_input_key],
                                $actors_id_input_key
                            ),
                            E_USER_WARNING
                        );
                    }
                }
                if (array_key_exists($actors_id_add_input_key, $this->input)) {
                    foreach ($this->input[$actors_id_add_input_key] as $actor) {
                        $actor_id = null;
                        if (is_array($actor) && array_key_exists($actor_fkey, $actor)) {
                            $actor_id = $actor[$actor_fkey];
                        } else {
                            $actor_id = $actor;
                        }
                        if (!is_numeric($actor_id)) {
                            trigger_error(
                                sprintf(
                                    'Invalid value "%s" found for additional actor in "%s".',
                                    var_export($actor_id, true),
                                    $actors_id_add_input_key
                                ),
                                E_USER_WARNING
                            );
                            continue;
                        }
                        $actor_id = (int)$actor_id;
                        $actor = [
                            'itemtype' => $actor_itemtype,
                            'items_id' => $actor_id,
                            'type'     => $actor_type_value,
                        ];
                        $unique_key = $get_unique_key($actor);
                        if (!array_key_exists($unique_key, $actors)) {
                            $actors[$unique_key] = $actor;
                        }
                    }
                }
            }

            // Search for added/updated actors
            $existings = $this->getActorsForType($actor_type_value);
            $added     = [];
            $updated   = [];

            foreach ($actors as $actor) {
                if (
                    $actor['items_id'] === 0
                    && (
                        ($actor['itemtype'] === User::class && empty($actor['alternative_email'] ?? ''))
                        || $actor['itemtype'] !== User::class
                    )
                ) {
                    // Empty values, probably provided by static::getDefaultValues()
                    continue;
                }

                $found = false;
                foreach ($existings as $existing) {
                    if (
                        $actor['itemtype'] === User::class
                        && $actor['items_id'] == 0
                        && $actor['itemtype'] == $existing['itemtype']
                    ) {
                        // "email" actor found
                        if ($actor['alternative_email'] == $existing['alternative_email']) {
                            // The anonymous actor matches an existing one, update it
                            $updated[] = $actor + ['id' => $existing['id']];
                            $found = true;
                            break;
                        } else {
                            // Do not check for modifications on "email" actors (they should be deleted then re-added on email change)
                            continue;
                        }
                    }

                    if ($actor['itemtype'] != $existing['itemtype'] || $actor['items_id'] != $existing['items_id']) {
                        continue;
                    }
                    $found = true;

                    if ($actor['itemtype'] === Group::class) {
                        // Do not check for modifications on "group" actors (they do not have notification settings to update)
                        continue;
                    }

                    // check if modifications exists
                    if (
                        (
                            array_key_exists('use_notification', $actor)
                            && $actor['use_notification'] != $existing['use_notification']
                        )
                        || (
                            array_key_exists('alternative_email', $actor)
                            && $actor['alternative_email'] != $existing['alternative_email']
                        )
                    ) {
                        $updated[] = $actor + ['id' => $existing['id']];
                    }

                    break; // As actor is found, do not continue to list existings
                }

                if ($found === false) {
                    $added[] = $actor;
                }
            }

            // Add new actors
            foreach ($added as $actor) {
                $actor_obj = $this->getActorObjectForItem($actor['itemtype']);
                $actor_obj->add($common_actor_input + $actor + [
                    $actor_obj->getItilObjectForeignKey() => $this->fields['id'],
                    $actor_obj->getActorForeignKey()      => $actor['items_id'],
                ]);
                if (
                    $actor['type'] === CommonITILActor::ASSIGN
                    && (
                        (!isset($this->input['status']) && in_array($this->fields['status'], $this->getNewStatusArray()))
                        || (isset($this->input['status']) && in_array($this->input['status'], $this->getNewStatusArray()))
                    )
                    && in_array(self::ASSIGNED, array_keys($this->getAllStatusArray()))
                    && !$this->isStatusComputationBlocked($this->input)
                ) {
                    $self = new static();
                    $self->update(
                        [
                            'id'                              => $this->getID(),
                            'status'                          => self::ASSIGNED,
                            '_do_not_compute_takeintoaccount' => $this->isTakeIntoAccountComputationBlocked($this->input),
                            '_from_assignment'                => true
                        ]
                    );
                    $this->fields['status'] = $self->fields['status'];
                }
            }
            // Update existing actors
            foreach ($updated as $actor) {
                $actor_obj = $this->getActorObjectForItem($actor['itemtype']);
                $actor_obj->update($common_actor_input + $actor);
            }
        }

        // Process deleted actors
        foreach ($actor_types as $actor_type) {
            foreach ($actor_itemtypes as $actor_itemtype) {
                $actor_fkey = getForeignKeyFieldForItemType($actor_itemtype);
                $actors_deleted_input_key = sprintf('_%s_%s_deleted', $actor_fkey, $actor_type);

                $deleted = array_key_exists($actors_deleted_input_key, $this->input)
                    ? $this->input[$actors_deleted_input_key]
                    : [];
                foreach ($deleted as $actor) {
                    $actor_obj = $this->getActorObjectForItem($actor['itemtype']);
                    $actor_obj->delete(['id' => $actor['id']]);
                }
            }
        }

        // We just updated actors, clear any cached data
        $this->clearLazyLoadedActors();
    }


    protected function getActorObjectForItem(string $itemtype = ""): CommonITILActor
    {
        switch ($itemtype) {
            case 'User':
                $actor = new $this->userlinkclass();
                break;
            case 'Group':
                $actor = new $this->grouplinkclass();
                break;
            case 'Supplier':
                $actor = new $this->supplierlinkclass();
                break;
            default:
                throw new \RuntimeException('Unexpected actor type.');
        }
        return $actor;
    }


    /**
     * Fill the tech and the group from the category
     * @param array $input
     * @return array
     */
    protected function setTechAndGroupFromItilCategory($input)
    {
        $cat = new ITILCategory();
        $has_user_assigned  = $this->hasValidActorInInput($input, User::class, CommonITILActor::ASSIGN);
        $has_group_assigned = $this->hasValidActorInInput($input, Group::class, CommonITILActor::ASSIGN);
        if (
            $input['itilcategories_id'] > 0
            && (!$has_user_assigned || !$has_group_assigned)
            && $cat->getFromDB($input['itilcategories_id'])
        ) {
            if (!$has_user_assigned && $cat->fields['users_id'] > 0) {
                $input['_users_id_assign'] = $cat->fields['users_id'];
            }
            if (!$has_group_assigned && $cat->fields['groups_id'] > 0) {
                $input['_groups_id_assign'] = $cat->fields['groups_id'];
            }
        }

        return $input;
    }


    /**
     * Fill the tech and the group from the hardware
     * @param array $input
     * @return array
     */
    protected function setTechAndGroupFromHardware($input, $item)
    {
        /** @var array $CFG_GLPI */
        global $CFG_GLPI;

        if ($item != null) {
            // Auto assign tech from item
            $has_user_assigned  = $this->hasValidActorInInput($input, User::class, CommonITILActor::ASSIGN);
            if (
                !$has_user_assigned
                && in_array($item::class, $CFG_GLPI['assignable_types'], true)
                && $item->fields['users_id_tech'] > 0
            ) {
                $input['_users_id_assign'] = $item->fields['users_id_tech'];
            }

            // Auto assign group from item
            $has_group_assigned = $this->hasValidActorInInput($input, Group::class, CommonITILActor::ASSIGN);
            if (
                !$has_group_assigned
                && in_array($item::class, $CFG_GLPI['assignable_types'], true)
                && $item->fields['groups_id_tech'] > 0
            ) {
                $input['_groups_id_assign'] = $item->fields['groups_id_tech'];
            }
        }

        return $input;
    }

    /**
     * Replay setting auto assign if set in rules engine or by auto_assign_mode
     * Do not force status if status has been set by rules
     *
     * @param array $input
     *
     * @return array
     */
    protected function assign(array $input)
    {
        // FIXME Deprecate this method in GLPI 11.0.
        if (!in_array(self::ASSIGNED, array_keys($this->getAllStatusArray()))) {
            return $input;
        }

        if (
            (
                $this->hasValidActorInInput($input, User::class, CommonITILActor::ASSIGN)
                || $this->hasValidActorInInput($input, Group::class, CommonITILActor::ASSIGN)
                || $this->hasValidActorInInput($input, Supplier::class, CommonITILActor::ASSIGN)
            )
            && (in_array($input['status'], $this->getNewStatusArray()))
            && !$this->isStatusComputationBlocked($input)
        ) {
            $input["status"] = self::ASSIGNED;
        }

        return $input;
    }

    /**
     * Check if input contains a valid actor for given itemtype / actortype.
     *
     * @param array $input
     * @param string $itemtype
     * @param string $actortype
     *
     * @return bool
     */
    private function hasValidActorInInput(array $input, string $itemtype, string $actortype): bool
    {
        $input_id_key = sprintf(
            '_%s_%s',
            getForeignKeyFieldForItemType($itemtype),
            self::getActorFieldNameType($actortype)
        );
        $input_notif_key = sprintf(
            '%s_notif',
            $input_id_key
        );

        $has_valid_actor = false;
        if (array_key_exists($input_id_key, $input)) {
            if (is_array($input[$input_id_key]) && !empty($input[$input_id_key])) {
                foreach ($input[$input_id_key] as $key => $actor_id) {
                    if (
                        // actor with valid ID
                        (int)$actor_id > 0
                        // or "email" actor
                        || (
                            $itemtype === User::class
                            && (int)$actor_id === 0
                            && array_key_exists($input_notif_key, $input)
                            && (bool)($input[$input_notif_key]['use_notification'][$key] ?? false) === true
                            && !empty($input[$input_notif_key]['alternative_email'][$key])
                        )
                    ) {
                        $has_valid_actor = true;
                        break;
                    }
                }
            } elseif (is_numeric($input[$input_id_key])) {
                $actor_id = (int)$input[$input_id_key];
                if (
                    // actor with valid ID
                    $actor_id > 0
                    // or "email" actor
                    || (
                        $itemtype === User::class
                        && $actor_id === 0
                        // Expected formats
                        //
                        // Value provided by Change::getDefaultValues()
                        // '_users_id_requester_notif' => [
                        //     'use_notification'  => 1,
                        //     'alternative_email' => 'user1@example.com',
                        // ]
                        //
                        // OR
                        //
                        // Value provided by Ticket::getDefaultValues()
                        // '_users_id_requester_notif' => [
                        //     'use_notification'  => [1, 0],
                        //     'alternative_email' => ['user1@example.com', 'user2@example.com'],
                        // ]
                        && array_key_exists($input_notif_key, $input)
                        && (
                            array_key_exists('use_notification', $input[$input_notif_key])
                            && (
                                (
                                    is_array($input[$input_notif_key]['use_notification'])
                                    && (bool)($input[$input_notif_key]['use_notification'][0] ?? false) === true
                                )
                                || (bool)($input[$input_notif_key]['use_notification'] ?? false) === true
                            )
                        )
                        && (
                            array_key_exists('alternative_email', $input[$input_notif_key])
                            && (
                                (
                                    is_array($input[$input_notif_key]['alternative_email'])
                                    && !empty($input[$input_notif_key]['alternative_email'][0])
                                )
                                || !empty($input[$input_notif_key]['alternative_email'])
                            )
                        )
                    )
                ) {
                    $has_valid_actor = true;
                }
            }
        }

        return $has_valid_actor;
    }

    /**
     * Parameter class to be used for this item (user templates)
     * @return string class name
     */
    abstract public static function getContentTemplatesParametersClass(): string;

    public static function getDataToDisplayOnKanban($ID, $criteria = [])
    {
        /** @var \DBmysql $DB */
        global $DB;

        // List of items to return
        $items = [];

        // Common variables
        $self_item = new static();
        $can_update = static::canUpdate();
        $itemtype = static::class;
        $self_fk_field = static::getForeignKeyField();
        $linked_actors = [];

        // Build base query
        $WHERE = ['is_deleted' => 0];
        $WHERE += $criteria;
        $WHERE += getEntitiesRestrictCriteria();
        // visibility check hack so we don't have to load the complete DB info for every item
        $visiblity_criteria = Search::addDefaultWhere(static::class);
        if (!empty($visiblity_criteria)) {
            $WHERE[] = new QueryExpression(Search::addDefaultWhere(static::class));
        }
        $base_common_itil_query = [
            'SELECT' => [static::getTableField('id')],
            'FROM'   => static::getTable(),
            'WHERE'  => $WHERE
        ];

        // Add JOIN
        $linked_tables = [];
        $default_joint = Search::addDefaultJoin(
            $itemtype,
            getTableForItemType($itemtype),
            $linked_tables, // Passed by reference, must be a defined variable even if empty
        );
        if (!empty($default_joint)) {
            $base_common_itil_query['LEFT JOIN'] = [new QueryExpression($default_joint)];
        }

        // Load common_itil
        $common_itil_query = $base_common_itil_query;
        $common_itil_query['SELECT'][] = static::getTableField('name');
        $common_itil_query['SELECT'][] = static::getTableField('status');
        $common_itil_query['SELECT'][] = static::getTableField('itilcategories_id');
        $common_itil_query['SELECT'][] = static::getTableField('content');
        $common_itil_iterator = $DB->request($common_itil_query);

        // Load actors (users)
        $user_link_class = $self_item->userlinkclass;
        if (is_a($user_link_class, CommonITILActor::class, true)) {
            $user_link_table = getTableForItemType($user_link_class);
            $linked_user_iterator = $DB->request([
                'SELECT' => [
                    $user_link_class::getTableField($self_fk_field),
                    $user_link_class::getTableField('users_id'),
                    User::getTableField('firstname'),
                    User::getTableField('realname'),
                    User::getTableField('name'),
                ],
                'FROM'   => $user_link_table,
                'INNER JOIN' => [
                    User::getTable() => [
                        'ON'  => [
                            $user_link_table => 'users_id',
                            User::getTable() => 'id'
                        ]
                    ]
                ],
                'WHERE'  => [
                    'type' => CommonITILActor::ASSIGN,
                    $self_fk_field => new QuerySubQuery($base_common_itil_query)
                ]
            ]);
            foreach ($linked_user_iterator as $linked_user_row) {
                $common_itil_id = $linked_user_row[$self_fk_field];

                // Init array
                if (!isset($linked_actors[$common_itil_id])) {
                    $linked_actors[$common_itil_id] = [];
                }

                // Push users
                $linked_actors[$common_itil_id][] = [
                    'itemtype'  => User::getType(),
                    'id'        => $linked_user_row['users_id'],
                    'firstname' => $linked_user_row['firstname'],
                    'realname'  => $linked_user_row['realname'],
                    'name'      => formatUserName(
                        $linked_user_row['users_id'],
                        $linked_user_row['name'],
                        $linked_user_row['realname'],
                        $linked_user_row['firstname']
                    ),
                ];
            }
        }

        // Load actors (groups)
        $group_link_class = $self_item->grouplinkclass;
        if (is_a($group_link_class, CommonITILActor::class, true)) {
            $group_link_table = getTableForItemType($group_link_class);
            $linked_group_iterator = $DB->request([
                'SELECT' => [
                    $group_link_class::getTableField($self_fk_field),
                    $group_link_class::getTableField('groups_id'),
                    Group::getTableField('name'),
                ],
                'FROM'   => $group_link_table,
                'INNER JOIN' => [
                    Group::getTable() => [
                        'ON'  => [
                            $group_link_table => 'groups_id',
                            Group::getTable() => 'id'
                        ]
                    ]
                ],
                'WHERE'  => [
                    'type' => CommonITILActor::ASSIGN,
                    $self_fk_field => new QuerySubQuery($base_common_itil_query)
                ]
            ]);
            foreach ($linked_group_iterator as $linked_group_row) {
                $common_itil_id = $linked_group_row[$self_fk_field];

                // Init array
                if (!isset($linked_actors[$common_itil_id])) {
                    $linked_actors[$common_itil_id] = [];
                }

                // Push groups
                $linked_actors[$common_itil_id][] = [
                    'itemtype' => Group::getType(),
                    'id'       => $linked_group_row['groups_id'],
                    'name'     => $linked_group_row['name'],
                ];
            }
        }

        // Load actors (supplier)
        $supplier_link_class = $self_item->supplierlinkclass;
        if (is_a($supplier_link_class, CommonITILActor::class, true)) {
            $suplier_link_table = getTableForItemType($supplier_link_class);
            $linked_supplier_iterator = $DB->request([
                'SELECT' => [
                    $supplier_link_class::getTableField($self_fk_field),
                    $supplier_link_class::getTableField('suppliers_id'),
                    Supplier::getTableField('name'),
                ],
                'FROM'   => $suplier_link_table,
                'INNER JOIN' => [
                    Supplier::getTable() => [
                        'ON'  => [
                            $suplier_link_table => 'suppliers_id',
                            Supplier::getTable() => 'id'
                        ]
                    ]
                ],
                'WHERE'  => [
                    'type' => CommonITILActor::ASSIGN,
                    $self_fk_field => new QuerySubQuery($base_common_itil_query)
                ]
            ]);
            foreach ($linked_supplier_iterator as $linked_supplier_row) {
                $common_itil_id = $linked_supplier_row[$self_fk_field];

                // Init array
                if (!isset($linked_actors[$common_itil_id])) {
                    $linked_actors[$common_itil_id] = [];
                }

                // Push groups
                $linked_actors[$common_itil_id][] = [
                    'itemtype' => Supplier::getType(),
                    'id'       => $linked_supplier_row['suppliers_id'],
                    'name'     => $linked_supplier_row['name'],
                ];
            }
        }

        // Load linked tickets (only for tickets)
        if (static::class === Ticket::class) {
            $linked_tickets = [];
            $linked_tickets_iterator = $DB->request([
                'FROM' => new QueryUnion([
                    // Get parents tickets
                    [
                        'SELECT' => [
                            Ticket_Ticket::getTableField('tickets_id_1 AS tickets_id_parent'),
                            Ticket_Ticket::getTableField('tickets_id_2 AS tickets_id_child'),
                            Ticket::getTableField('status'),
                        ],
                        'FROM' => Ticket_Ticket::getTable(),
                        'LEFT JOIN' => [
                            Ticket::getTable() => [
                                'ON'  => [
                                    Ticket_Ticket::getTable() => 'tickets_id_2',
                                    Ticket::getTable() => 'id'
                                ]
                            ]
                        ],
                        'WHERE'  => [
                            'link' => Ticket_Ticket::PARENT_OF,
                            'tickets_id_1' => new QuerySubQuery($base_common_itil_query),
                        ]
                    ],
                    // Get children tickets
                    [
                        'SELECT' => [
                            Ticket_Ticket::getTableField('tickets_id_1 AS tickets_id_child'),
                            Ticket_Ticket::getTableField('tickets_id_2 AS tickets_id_parent'),
                            Ticket::getTableField('status'),
                        ],
                        'FROM' => Ticket_Ticket::getTable(),
                        'LEFT JOIN' => [
                            Ticket::getTable() => [
                                'ON'  => [
                                    Ticket_Ticket::getTable() => 'tickets_id_1',
                                    Ticket::getTable() => 'id'
                                ]
                            ]
                        ],
                        'WHERE'  => [
                            'link' => Ticket_Ticket::SON_OF,
                            'tickets_id_2' => new QuerySubQuery($base_common_itil_query),
                        ]
                    ]
                ])
            ]);

            foreach ($linked_tickets_iterator as $linked_ticket_row) {
                $tickets_id_parent = $linked_ticket_row['tickets_id_parent'];

                // Init array
                if (!isset($linked_tickets[$tickets_id_parent])) {
                    $linked_tickets[$tickets_id_parent] = [];
                }

                // Push links
                $linked_tickets[$tickets_id_parent][] = [
                    'tickets_id' => $linked_ticket_row['tickets_id_child'],
                    'status'     => $linked_ticket_row['status'],
                ];
            }
        }

        foreach ($common_itil_iterator as $data) {
            $data = [
                'id'        => $data['id'],
                'name'      => $data['name'],
                'category'  => $data['itilcategories_id'],
                'content'   => $data['content'],
                'status'    => $data['status'],
                '_itemtype' => $itemtype,
                '_team'     => $linked_actors[$data['id']] ?? [],
                // Only use global update right here because checking item right
                // is too expensive (need to load full item just to check right)
                '_readonly' => !$can_update,
            ];

            if (static::class === Ticket::class) {
                $data['_steps'] = $linked_tickets[$data['id']] ?? [];
            }

            $items[$data['id']] = $data;
        }

        return $items;
    }

    public static function getKanbanColumns($ID, $column_field = null, $column_ids = [], $get_default = false)
    {
        // TODO Make this function only return the card data and leave rendering to Vue components. This will deduplicate the data between display and filters.
        if (!in_array($column_field, ['status'])) {
            return [];
        }

        $columns = [];
        $criteria = [];
        if (empty($column_ids)) {
            return [];
        }
        // Fill columns with empty arrays for each column id to avoid missing columns in the kanban
        foreach ($column_ids as $column_id) {
            $columns[$column_id] = [];
        }
        // Never try getting cards in drop-only columns
        $columns_defined = self::getAllKanbanColumns('status');
        $statuses_from_db = array_filter($column_ids, static function ($id) use ($columns_defined) {
            $id = (int) $id;
            return isset($columns_defined[$id]) && (!isset($columns_defined[$id]['drop_only']) || $columns_defined[$id]['drop_only'] === false);
        });
        if (count($statuses_from_db)) {
            $criteria = [
                static::getTableField('status') => $statuses_from_db
            ];
        }

        // Avoid fetching everything when nothing is needed
        if (isset($criteria[static::getTableField('status')])) {
            $items = self::getDataToDisplayOnKanban($ID, $criteria);
        } else {
            $items = [];
        }


        $extracolumns = self::getAllKanbanColumns($column_field, $column_ids, $get_default);
        foreach ($extracolumns as $column_id => $column) {
            $columns[$column_id] = $column;
        }

        foreach ($items as $item) {
            if (!array_key_exists($item[$column_field], $columns)) {
                continue;
            }
            $itemtype = $item['_itemtype'];
            $card = [
                'id'              => "{$itemtype}-{$item['id']}",
                'title'           => $item['name'],
                'is_deleted'      => $item['is_deleted'] ?? false,
            ];

            $content = "<div class='kanban-plugin-content'>";
            $plugin_content_pre = Plugin::doHookFunction('pre_kanban_content', [
                'itemtype' => $itemtype,
                'items_id' => $item['id'],
            ]);
            if (!empty($plugin_content_pre['content'])) {
                $content .= $plugin_content_pre['content'];
            }
            $content .= "</div>";
           // Core content
            $content .= "<div class='kanban-core-content'>";
            if (isset($item['_steps']) && count($item['_steps'])) {
                $done = count(array_filter($item['_steps'], static function ($l) {
                    return in_array($l['status'], static::getClosedStatusArray());
                }));
                $total = count($item['_steps']);
                $content .= "<div class='flex-break'></div>";
                $content .= sprintf(__('%s / %s tasks complete'), $done, $total);
            }
            $content .= "<div class='flex-break'></div>";

            $content .= "</div>";
            $content .= "<div class='kanban-plugin-content'>";
            $plugin_content_post = Plugin::doHookFunction('post_kanban_content', [
                'itemtype' => $itemtype,
                'items_id' => $item['id'],
            ]);
            if (!empty($plugin_content_post['content'])) {
                $content .= $plugin_content_post['content'];
            }
            $content .= "</div>";

            $card['content'] = $content;
            $card['_team'] = $item['_team'];
            $card['_readonly'] = $item['_readonly'];
            $card['_form_link'] = $itemtype::getFormUrlWithID($item['id']);
            $card['_metadata'] = [];
            $metadata_values = ['name', 'content'];
            foreach ($metadata_values as $metadata_value) {
                if (isset($item[$metadata_value])) {
                    $card['_metadata'][$metadata_value] = $item[$metadata_value];
                }
            }
            if (isset($card['_metadata']['content']) && is_string($card['_metadata']['content'])) {
                $card['_metadata']['content'] = Glpi\RichText\RichText::getTextFromHtml(content: $card['_metadata']['content'], preserve_line_breaks: true);
            } else {
                $card['_metadata']['content'] = '';
            }
            $card['_metadata']['category'] = $item['category'];
            $card['_metadata'] = Plugin::doHookFunction(Hooks::KANBAN_ITEM_METADATA, [
                'itemtype' => $itemtype,
                'items_id' => $item['id'],
                'metadata' => $card['_metadata']
            ])['metadata'];
            $columns[$item[$column_field]]['items'][] = $card;
        }

        $category_ids = [];
        foreach ($columns as $column_id => $column) {
            if ($column_id !== 0 && !in_array($column_id, $column_ids)) {
                unset($columns[$column_id]);
            } else if (isset($column['items'])) {
                foreach ($column['items'] as $item) {
                    if (isset($item['_metadata']['category'])) {
                        $category_ids[] = $item['_metadata']['category'];
                    }
                }
            }
        }
        $category_ids = array_filter(array_unique($category_ids), static function ($id) {
            return $id > 0;
        });

        $categories = [];
        if (!empty($category_ids)) {
            /** @var \DBmysql $DB */
            global $DB;

            $cat_table = ITILCategory::getTable();
            $trans_table = DropdownTranslation::getTable();
            $name_select = new QueryExpression('IFNULL(' . $DB::quoteName("$trans_table.value") . ',' . $DB::quoteName("$cat_table.name") . ') AS ' . $DB::quoteName('name'));
            $it = $DB->request([
                'SELECT' => ["$cat_table.id", $name_select],
                'FROM' => $cat_table,
                'LEFT JOIN' => [
                    $trans_table => [
                        'ON' => [
                            $trans_table => 'items_id',
                            $cat_table => 'id',
                            [
                                'AND' => [
                                    $trans_table . '.itemtype' => ITILCategory::getType(),
                                    $trans_table . '.field' => 'name',
                                    $trans_table . '.language' => $_SESSION['glpilanguage']
                                ]
                            ]
                        ]
                    ]
                ],
                'WHERE' => ["$cat_table.id" => $category_ids]
            ]);
            foreach ($it as $row) {
                $categories[$row['id']] = $row['name'];
            }
            // Add uncategorized category
            $categories[0] = '';
        }

        // Replace category ids with category names in items metadata
        foreach ($columns as &$column) {
            if (!isset($column['items'])) {
                continue;
            }
            foreach ($column['items'] as &$item) {
                $item['_metadata']['category'] = $categories[$item['_metadata']['category']] ?? '';
            }
        }

        return $columns;
    }

    public static function showKanban($ID)
    {
        $itilitem = new static();

        if (($ID > 0 && !$itilitem->getFromDB($ID)) || !$itilitem::canView()) {
            return false;
        }

        $team_role_ids = static::getTeamRoles();
        $team_roles = [];

        foreach ($team_role_ids as $role_id) {
            $team_roles[$role_id] = static::getTeamRoleName($role_id);
        }

        $supported_itemtypes = [];
        $supported_itemtypes[static::class] = [
            'name' => static::getTypeName(1),
            'icon' => static::getIcon(),
            'fields' => [
                'name'   => [
                    'placeholder'  => __('Name')
                ],
                'content'   => [
                    'placeholder'  => __('Content'),
                    'type'         => 'textarea'
                ],
                'users_id'  => [
                    'type'         => 'hidden',
                    'value'        => $_SESSION['glpiID']
                ]
            ],
            'team_itemtypes'  => static::getTeamItemtypes(),
            'team_roles'      => $team_roles,
            'allow_create'    => static::canCreate(),
        ];
        $column_field = [
            'id' => 'status',
            'extra_fields' => []
        ];

        $itemtype = static::class;
        $rights = [
            'create_item'                    => self::canCreate(),
            'delete_item'                    => self::canDelete(),
            'create_column'                  => false,
            'modify_view'                    => true,
            'order_card'                     => true,
            'create_card_limited_columns'    => []
        ];

        TemplateRenderer::getInstance()->display('components/kanban/kanban.html.twig', [
            'kanban_id'                   => 'kanban',
            'rights'                      => $rights,
            'supported_itemtypes'         => $supported_itemtypes,
            'max_team_images'             => 3,
            'column_field'                => $column_field,
            'item'                        => [
                'itemtype'  => $itemtype,
                'items_id'  => $ID
            ],
            'supported_filters'           => [
                'title' => [
                    'description' => _x('filters', 'The title of the item'),
                    'supported_prefixes' => ['!', '#'] // Support exclusions and regex
                ],
                'type' => [
                    'description' => _x('filters', 'The type of the item'),
                    'supported_prefixes' => ['!']
                ],
                'category' => [
                    'description' => _x('filters', 'The category of the item'),
                    'supported_prefixes' => ['!', '#']
                ],
                'content' => [
                    'description' => _x('filters', 'The content of the item'),
                    'supported_prefixes' => ['!', '#'] // Support exclusions and regex
                ],
                'team' => [
                    'description' => _x('filters', 'A team member for the item'),
                    'supported_prefixes' => ['!']
                ],
                'user' => [
                    'description' => _x('filters', 'A user in the team of the item'),
                    'supported_prefixes' => ['!']
                ],
                'group' => [
                    'description' => _x('filters', 'A group in the team of the item'),
                    'supported_prefixes' => ['!']
                ],
                'supplier' => [
                    'description' => _x('filters', 'A supplier in the team of the item'),
                    'supported_prefixes' => ['!']
                ],
            ] + self::getKanbanPluginFilters(static::getType()),
        ]);
    }

    public static function getAllForKanban($active = true, $current_id = -1)
    {
       // ITIL items only have a global view
        $items = [
            -1 => __('Global')
        ];
        return $items;
    }

    public static function getAllKanbanColumns($column_field = null, $column_ids = [], $get_default = false)
    {

        if ($column_field === null) {
            $column_field = 'status';
        }
        $columns = [];
        if ($column_field === null || $column_field === 'status') {
            $all_statuses = static::getAllStatusArray();
            foreach ($all_statuses as $status_id => $status) {
                $columns['status'][$status_id] = [
                    'id'           => $status_id,
                    'name'         => $status,
                    'color_class'  => 'itilstatus ' . static::getStatusKey($status_id),
                    'header_color' => 'var(--status-color)',
                    'drop_only'    => (int) $status_id === self::CLOSED
                ];
            }
        } else {
            return [];
        }
        return $columns[$column_field];
    }

    public static function getTeamRoles(): array
    {
        return [
            Team::ROLE_REQUESTER,
            Team::ROLE_OBSERVER,
            Team::ROLE_ASSIGNED,
        ];
    }

    public static function getTeamRoleName(int $role, int $nb = 1): string
    {
        switch ($role) {
            case Team::ROLE_REQUESTER:
                return _n('Requester', 'Requesters', $nb);
            case Team::ROLE_OBSERVER:
                return _n('Observer', 'Observers', $nb);
            case Team::ROLE_ASSIGNED:
                return _n('Assignee', 'Assignees', $nb);
        }
        return '';
    }

    public static function getTeamItemtypes(): array
    {
        return ['User', 'Group', 'Supplier'];
    }

    public function addTeamMember(string $itemtype, int $items_id, array $params = []): bool
    {
        if (
            array_key_exists('role', $params)
            && is_string($params['role'])
            && defined(CommonITILActor::class . '::' . strtoupper($params['role']))
        ) {
            $params['role'] = constant(CommonITILActor::class . '::' . strtoupper($params['role']));
        }
        $role = $params['role'] ?? CommonITILActor::ASSIGN;

        /** @var CommonDBTM $link_class */
        $link_class = null;
        switch ($itemtype) {
            case 'User':
                $link_class = $this->userlinkclass;
                break;
            case 'Group':
                $link_class = $this->grouplinkclass;
                break;
            case 'Supplier':
                $link_class = $this->supplierlinkclass;
                break;
        }

        if ($link_class === null) {
            return false;
        }

        $link_item = new $link_class();
        /** @var CommonDBTM $itemtype */
        $result = $link_item->add([
            static::getForeignKeyField()     => $this->getID(),
            $itemtype::getForeignKeyField()  => $items_id,
            'type'                           => $role
        ]);
        return (bool) $result;
    }

    public function deleteTeamMember(string $itemtype, int $items_id, array $params = []): bool
    {
        $role = $params['role'] ?? CommonITILActor::ASSIGN;

        /** @var CommonDBTM $link_class */
        $link_class = null;
        switch ($itemtype) {
            case 'User':
                $link_class = $this->userlinkclass;
                break;
            case 'Group':
                $link_class = $this->grouplinkclass;
                break;
            case 'Supplier':
                $link_class = $this->supplierlinkclass;
                break;
        }

        if ($link_class === null) {
            return false;
        }

        $link_item = new $link_class();
        /** @var CommonDBTM $itemtype */
        $result = $link_item->deleteByCriteria([
            static::getForeignKeyField()     => $this->getID(),
            $itemtype::getForeignKeyField()  => $items_id,
            'type'                           => $role
        ]);
        return (bool) $result;
    }

    public function getTeam(): array
    {
        /** @var \DBmysql $DB */
        global $DB;

        $team = [];

        $team_itemtypes = static::getTeamItemtypes();

        /** @var CommonDBTM $itemtype */
        foreach ($team_itemtypes as $itemtype) {
            /** @var CommonDBTM $link_class */
            $link_class = null;
            switch ($itemtype) {
                case 'User':
                    $link_class = $this->userlinkclass;
                    break;
                case 'Group':
                    $link_class = $this->grouplinkclass;
                    break;
                case 'Supplier':
                    $link_class = $this->supplierlinkclass;
                    break;
            }

            if ($link_class === null) {
                continue;
            }

            $select = [];
            if ($itemtype === 'User') {
                $select = [$link_class::getTable() . '.' . $itemtype::getForeignKeyField(), 'type', 'name', 'realname', 'firstname'];
            } else {
                $select = [
                    $link_class::getTable() . '.' . $itemtype::getForeignKeyField(), 'type', 'name',
                    new QueryExpression('NULL as realname'),
                    new QueryExpression('NULL as firstname')
                ];
            }

            $it = $DB->request([
                'SELECT' => $select,
                'FROM'   => $link_class::getTable(),
                'WHERE'  => [static::getForeignKeyField() => $this->getID()],
                'INNER JOIN' => [
                    $itemtype::getTable() => [
                        'ON'  => [
                            $itemtype::getTable()   => 'id',
                            $link_class::getTable() => $itemtype::getForeignKeyField()
                        ]
                    ]
                ]
            ]);
            foreach ($it as $data) {
                 $items_id = $data[$itemtype::getForeignKeyField()];
                 $member = [
                     'itemtype'     => $itemtype,
                     'items_id'     => $items_id,
                     'role'         => $data['type'],
                     'name'         => $data['name'],
                     'realname'     => $data['realname'],
                     'firstname'    => $data['firstname'],
                     'display_name' => formatUserName($items_id, $data['name'], $data['realname'], $data['firstname'])
                 ];
                 $team[] = $member;
            }
        }

        usort(
            $team,
            fn (array $member_1, array $member_2) => strcasecmp($member_1['display_name'], $member_2['display_name'])
        );

        return $team;
    }

    public function getTimelineStats(): array
    {
        /** @var \DBmysql $DB */
        global $DB;

        $stats = [
            'total_duration' => 0,
            'percent_done'   => 0,
        ];

       // compute itilobject duration
        $task_class  = $this->getType() . "Task";
        $task_table  = getTableForItemType($task_class);
        $foreign_key = $this->getForeignKeyField();

        $criteria = [
            'SELECT' => ['SUM' => 'actiontime AS actiontime'],
            'FROM'   => $task_table,
            'WHERE'  => [$foreign_key => $this->fields['id']]
        ];

        $req = $DB->request($criteria);
        if ($row = $req->current()) {
            $stats['total_duration'] = $row['actiontime'];
        }

       // compute itilobject percent done
        $criteria    = [
            $foreign_key => $this->fields['id'],
            'state'     => [Planning::TODO, Planning::DONE]
        ];
        $total_tasks = countElementsInTable($task_table, $criteria);
        $criteria    = [
            $foreign_key => $this->fields['id'],
            'state'      => Planning::DONE,
        ];
        $done_tasks = countElementsInTable($task_table, $criteria);
        if ($total_tasks != 0) {
            $stats['percent_done'] = floor(100 * $done_tasks / $total_tasks);
        }

        return $stats;
    }

    /**
     * Returns an instance of validation class, if it exists.
     *
     * @return CommonITILValidation|null
     */
    public static function getValidationClassInstance(): ?CommonITILValidation
    {
        $validation_class = static::class . 'Validation';
        if (class_exists($validation_class)) {
            return new $validation_class();
        }
        return null;
    }

    /**
     * Instead of "{itemtype} - {name}" we will use {itemtype} ({id}) - {name}
     * as the ID of a Ticket/Change/Problem is an important information
     *
     * @return string
     */
    public function getBrowserTabName(): string
    {
        return sprintf(
            __('%1$s - %2$s'),
            static::getTypeName(1),
            $this->getHeaderName()
        );
    }


    /**
     * Count number of open children having same type as current item.
     *
     * @return integer
     */
    public function countOpenChildrenOfSameType()
    {
        $itemtype = $this->getType();
        $link_class = CommonITILObject_CommonITILObject::getLinkClass($itemtype, $itemtype);

        if ($link_class === null || $this->isNewItem()) {
            return 0;
        }

        $not_open_statuses = array_merge(
            static::getSolvedStatusArray(),
            static::getClosedStatusArray()
        );
        $open_statuses = array_diff(
            array_keys(static::getAllStatusArray()),
            $not_open_statuses
        );

        return $link_class::countLinksByStatus(
            $this->getType(),
            $this->getID(),
            $open_statuses,
            [CommonITILObject_CommonITILObject::SON_OF]
        );
    }

    /**
     * @param $output
     **/
    public static function showPreviewAssignAction($output)
    {
        //If ticket is assign to an object, display this information first
        if (isset($output["entities_id"], $output["items_id"], $output["itemtype"])) {
            if ($item = getItemForItemtype($output["itemtype"])) {
                if ($item->getFromDB($output["items_id"])) {
                    echo "<tr class='tab_bg_2'>";
                    echo "<td>" . __s('Assign equipment') . "</td>";

                    echo "<td>" . $item->getLink(['comments' => true]) . "</td>";
                    echo "</tr>";
                }
            }

            unset($output["items_id"], $output["itemtype"]);
        }
        unset($output["entities_id"]);
        return $output;
    }

    /**
     * Fill input with values related to business rules.
     *
     * @param array $input
     *
     * @return void
     */
    protected function fillInputForBusinessRules(array &$input)
    {
        /** @var \DBmysql $DB */
        global $DB;

        $entities_id = isset($input['entities_id'])
            ? $input['entities_id']
            : $this->fields['entities_id'];

        // If creation date is not set, then we're called during ticket creation
        $creation_date = !empty($this->fields['date_creation'])
            ? strtotime($this->fields['date_creation'])
            : time();

        // add calendars matching date creation (for business rules)
        $calendars = [];
        $ite_calendar = $DB->request([
            'SELECT' => ['id'],
            'FROM'   => Calendar::getTable(),
            'WHERE'  => getEntitiesRestrictCriteria('', '', $entities_id, true)
        ]);
        foreach ($ite_calendar as $calendar_data) {
            $calendar = new Calendar();
            $calendar->getFromDB($calendar_data['id']);
            if ($calendar->isAWorkingHour($creation_date)) {
                $calendars[] = $calendar_data['id'];
            }
        }
        if (count($calendars)) {
            $input['_date_creation_calendars_id'] = $calendars;
        }

        $user = new User();
        if (isset($input["_users_id_requester"])) {
            if (
                !is_array($input["_users_id_requester"])
                && $user->getFromDB($input["_users_id_requester"])
            ) {
                $input['_locations_id_of_requester'] = $user->fields['locations_id'];
                $input['users_default_groups'] = $user->fields['groups_id'];
                $input['profiles_id'] = $user->fields['profiles_id']; //default profile
            } else if (is_array($input["_users_id_requester"]) && ($user_id = reset($input["_users_id_requester"])) !== false) {
                if ($user->getFromDB($user_id)) {
                    $input['_locations_id_of_requester'] = $user->fields['locations_id'];
                    $input['users_default_groups'] = $user->fields['groups_id'];
                    $input['profiles_id'] = $user->fields['profiles_id']; //default profile
                }
            }
        }

        // Clean new lines before passing to rules
        if (isset($input["content"])) {
            $input["content"] = str_replace("\r\n", "\n", $input['content']);
        }

        // Set itil category code
        $cat_id = $input['itilcategories_id'] ?? 0;
        if ($cat_id) {
            $input['itilcategories_id_code'] = ITILCategory::getById($cat_id)->fields['code'];
        }

        // Set previous category code, this is needed to let the rule engine
        // decide if the code was changed
        $existing_cat_id = $this->fields['itilcategories_id'] ?? 0;
        if ($existing_cat_id > 0 && $category = ITILCategory::getById($existing_cat_id)) {
            $this->fields['itilcategories_id_code'] = $category->fields['code'];
        }

        // Add global validation
        if (!$this->isNewItem() && $this->isField('global_validation') && !isset($input['global_validation'])) {
            $input['global_validation'] = $this->fields['global_validation'];
        }

        if (!$this->isNewItem() && !isset($input['priority'])) {
            $input['priority'] = $this->fields['priority'];
        }
    }

    public static function cronInfo($name)
    {
        switch ($name) {
            case 'createinquest':
                return ['description' => __('Generation of satisfaction surveys')];
        }
        return [];
    }

    /**
     * Cron for automatically creating surveys for ITIL Objects
     *
     * @param CronTask $task
     *
     * @return integer (0 : nothing done - 1 : done)
     **/
    public static function cronCreateInquest($task)
    {
        /** @var \DBmysql $DB */
        global $DB;

        $inquest_class = static::getType() . 'Satisfaction';

        if (!class_exists($inquest_class)) {
            return 0;
        }

        /** @var CommonITILSatisfaction $inquest */
        $inquest     = new $inquest_class();
        $tot         = 0;
        $maxentity   = [];
        $tabentities = [];

        // Get suffix for entity config fields. For backwards compatibility, ticket values have no suffix.
        $config_suffix = static::getType() === 'Ticket' ? '' : ('_' . strtolower(static::getType()));

        $rate = Entity::getUsedConfig('inquest_config' . $config_suffix, 0, 'inquest_rate' . $config_suffix);
        if ($rate > 0) {
            $tabentities[0] = $rate;
        }

        $dbentities = $DB->request(['FROM' => Entity::getTable()]);
        foreach ($dbentities as $entity) {
            $rate = Entity::getUsedConfig('inquest_config' . $config_suffix, $entity['id'], 'inquest_rate' . $config_suffix);
            if ($rate > 0) {
                $tabentities[$entity['id']] = $rate;
            }
        }

        foreach ($tabentities as $entity_id => $rate) {
            $parent        = Entity::getUsedConfig('inquest_config' . $config_suffix, $entity_id, 'entities_id');
            $delay         = Entity::getUsedConfig('inquest_config' . $config_suffix, $entity_id, 'inquest_delay' . $config_suffix);
            $duration      = Entity::getUsedConfig('inquest_config' . $config_suffix, $entity_id, 'inquest_duration' . $config_suffix);
            $type          = Entity::getUsedConfig('inquest_config' . $config_suffix, $entity_id);
            $max_closedate = Entity::getUsedConfig('inquest_config' . $config_suffix, $entity_id, 'max_closedate' . $config_suffix);

            $table = static::getTable();
            $survey_table = $inquest::getTable();
            $fk = static::getForeignKeyField();

            $iterator = $DB->request([
                'SELECT'    => [
                    "$table.id",
                    "$table.closedate",
                    "$table.entities_id"
                ],
                'FROM'      => $table,
                'LEFT JOIN' => [
                    $survey_table => [
                        'ON' => [
                            $survey_table   => $fk,
                            $table          => 'id'
                        ]
                    ],
                    'glpi_entities'            => [
                        'ON' => [
                            $table          => 'entities_id',
                            'glpi_entities' => 'id'
                        ]
                    ]
                ],
                'WHERE'     => [
                    "$table.entities_id"          => $entity_id,
                    "$table.is_deleted"           => 0,
                    "$table.status"               => self::CLOSED,
                    "$table.closedate"            => ['>', $max_closedate],
                    new QueryExpression(
                        QueryFunction::dateAdd(
                            date: "$table.closedate",
                            interval: $delay,
                            interval_unit: 'DAY'
                        ) . ' <= ' . QueryFunction::now()
                    ),
                    new QueryExpression(
                        QueryFunction::dateAdd(
                            date: "glpi_entities.max_closedate$config_suffix",
                            interval: $duration,
                            interval_unit: 'DAY'
                        ) . ' <= ' . QueryFunction::now()
                    ),
                    "$survey_table.id" => null
                ],
                'ORDERBY'   => 'closedate ASC'
            ]);

            $nb            = 0;
            $max_closedate = '';
            foreach ($iterator as $itil_item) {
                $max_closedate = $itil_item['closedate'];
                if (mt_rand(1, 100) <= $rate) {
                    if (
                        $inquest->add([
                            $fk             => $itil_item['id'],
                            'date_begin'    => $_SESSION["glpi_currenttime"],
                            'entities_id'   => $itil_item['entities_id'],
                            'type'          => $type
                        ])
                    ) {
                        $nb++;
                    }
                }
            }

            // keep max_closedate
            if (!empty($max_closedate)) {
                $entity = new Entity();
                $entity->getFromDB($entity_id);
                // If the inquest configuration is inherited, then the `max_closedate` value should be updated
                // on the entity that hosts the configuration, otherwise, it have to be stored on current entity.
                // It is necessary to ensure that `Entity::getUsedConfig('inquest_config', $entity_id, 'max_closedate')`
                // will return the expected value.
                $target_entity_id = $entity->fields['inquest_config' . $config_suffix] === Entity::CONFIG_PARENT
                    ? Entity::getUsedConfig('inquest_config' . $config_suffix, $entity_id, 'entities_id', 0)
                    : $entity_id;
                if (!array_key_exists($target_entity_id, $maxentity) || $max_closedate > $maxentity[$target_entity_id]) {
                    $maxentity[$target_entity_id] = $max_closedate;
                }
            }

            if ($nb) {
                $tot += $nb;
                $task->addVolume($nb);
                $task->log(sprintf(
                    __('%1$s: %2$s'),
                    Dropdown::getDropdownName('glpi_entities', $entity_id),
                    $nb
                ));
            }
        }

        // Save max_closedate to avoid testing the same tickets twice
        foreach ($maxentity as $entity_id => $maxdate) {
            $entity = new Entity();
            $entity->update([
                'id'                             => $entity_id,
                'max_closedate' . $config_suffix => $maxdate
            ]);
        }

        return ($tot > 0 ? 1 : 0);
    }

    /**
     * Returns the {@link CommonITILSatisfaction} class for the current itemtype
     * @return class-string<CommonITILSatisfaction>|null
     */
    public static function getSatisfactionClass(): ?string
    {
        $classname = static::class . 'Satisfaction';
        return class_exists($classname) ? $classname : null;
    }

    /**
     * Displays the current satisfaction survey for the given item or a message stating there is no survey.
     *
     * @param CommonITILObject $item The ITIL Object
     * @return void
     * @since 11.0.0
     */
    final protected static function showSatisfactionTabContent(CommonITILObject $item): void
    {
        $satisfaction_class = static::getSatisfactionClass();

        if ($satisfaction_class === null) {
            return;
        }

        /** @var CommonITILSatisfaction $satisfaction */
        $satisfaction = new $satisfaction_class();
        if (
            in_array($item->fields['status'], static::getClosedStatusArray())
            && $satisfaction->getFromDB($item->getID())
        ) {
            $satisfaction->showSatisactionForm($item);
        } else {
            echo "<p class='center b'>" . __s('No generated survey') . "</p>";
        }
    }

    /**
     * Handle the potential creation of a satisfaction survey for the current item when the item is updated.
     *
     * Must be called from {@link static::post_updateItem()}
     *
     * @return void
     * @since 11.0.0
     */
    final protected function handleSatisfactionSurveyOnUpdate(): void
    {
        $satisfaction_class = $this->getSatisfactionClass();

        if ($satisfaction_class === null) {
            return;
        }

        /** @var CommonITILSatisfaction $satisfaction */
        $satisfaction = new $satisfaction_class();

        // Get suffix for entity config fields. For backwards compatibility, ticket values have no suffix.
        $config_suffix = $this->getType() === 'Ticket' ? '' : ('_' . strtolower($this->getType()));
        $rate          = Entity::getUsedConfig(
            'inquest_config' . $config_suffix,
            $this->fields['entities_id'],
            'inquest_rate' . $config_suffix
        );
        $delay         = Entity::getUsedConfig(
            'inquest_config' . $config_suffix,
            $this->fields['entities_id'],
            'inquest_delay' . $config_suffix
        );
        $type          = Entity::getUsedConfig('inquest_config' . $config_suffix, $this->fields['entities_id']);
        $max_closedate = $this->fields['closedate'];

        if (
            in_array("status", $this->updates)
            && in_array($this->input["status"], $this->getClosedStatusArray())
            && ($delay == 0)
            && ($rate > 0)
            && (mt_rand(1, 100) <= $rate)
        ) {
            $fkey = $this->getForeignKeyField();

            // For reopened ITIL object
            $satisfaction->delete([$fkey => $this->fields['id']]);

            $satisfaction->add(
                [
                    $fkey           => $this->fields['id'],
                    'date_begin'    => $_SESSION["glpi_currenttime"],
                    'entities_id'   => $this->fields['entities_id'],
                    'type'          => $type,
                    'max_closedate' => $max_closedate,
                ]
            );
        }
    }


    /**
     * Transfer "_actors" input (introduced in 10.0.0) into historical input keys.
     *
     * @param array $input
     *
     * @return array
     */
    protected function transformActorsInput(array $input): array
    {
        // Reload actors to be able to identify deleted users.
        if (!$this->isNewItem()) {
            $this->loadActors();
        }

        if (
            array_key_exists('_actors', $input)
            && is_array($input['_actors'])
            && count($input['_actors'])
        ) {
            foreach (['requester', 'observer', 'assign'] as $actor_type) {
                $actor_type_value = constant(CommonITILActor::class . '::' . strtoupper($actor_type));
                if ($actor_type_value === CommonITILActor::ASSIGN && !$this->canAssign()) {
                    continue;
                }
                if ($actor_type_value !== CommonITILActor::ASSIGN && !$this->isNewItem() && !$this->canUpdateItem()) {
                    continue;
                }

                $get_input_key = function (string $actor_itemtype, string $actor_type): string {
                    return sprintf(
                        '_%s_%s',
                        getForeignKeyFieldForItemType($actor_itemtype),
                        $actor_type
                    );
                };

                // Normalize all keys.
                foreach ([User::class, Group::class, Supplier::class] as $actor_itemtype) {
                    $input_key = $get_input_key($actor_itemtype, $actor_type);
                    $notif_key = sprintf('%s_notif', $input_key);

                    if (!array_key_exists($input_key, $input) || !is_array($input[$input_key])) {
                        $input[$input_key] = !empty($input[$input_key]) ? [$input[$input_key]] : [];
                    }

                    if ($actor_itemtype !== Group::class) {
                        if (!array_key_exists($notif_key, $input) || !is_array($input[$notif_key])) {
                            $input[$notif_key] = [
                                'use_notification'  => [],
                                'alternative_email' => [],
                            ];
                        }
                        foreach (['use_notification', 'alternative_email'] as $param_key) {
                            if (
                                !array_key_exists($param_key, $input[$notif_key])
                                || $input[$notif_key][$param_key] === ''
                            ) {
                                $input[$notif_key][$param_key] = [];
                            } elseif (!is_array($input[$notif_key][$param_key])) {
                                $input[$notif_key][$param_key] = [$input[$notif_key][$param_key]];
                            }
                        }
                    }
                    $input[sprintf('%s_deleted', $input_key)] = [];
                }

                $actors = array_key_exists($actor_type, $input['_actors']) && is_array($input['_actors'][$actor_type])
                    ? $input['_actors'][$actor_type]
                    : [];

                // Extract actors from new actors list
                foreach ($actors as $actor) {
                    $input_key = $get_input_key($actor['itemtype'], $actor_type);
                    $notif_key = sprintf('%s_notif', $input_key);

                    // Use alternative_email in value key for "email" actors
                    $value_key = sprintf('_actors_%s', $actor['items_id'] ?: $actor['alternative_email'] ?? '');

                    if (array_key_exists($value_key, $input[$input_key])) {
                        continue;
                    }

                    $input[$input_key][$value_key] = $actor['items_id'];

                    if ($actor_itemtype !== Group::class && array_key_exists('use_notification', $actor)) {
                        $input[$notif_key]['use_notification'][$value_key]  = $actor['use_notification'];
                        $input[$notif_key]['alternative_email'][$value_key] = $actor['alternative_email'] ?? '';
                    }
                }

                // Identify deleted actors
                if (!$this->isNewItem()) {
                    $existings = $this->getActorsForType($actor_type_value);
                    foreach ($existings as $existing) {
                        $found = false;
                        foreach ($actors as $actor) {
                            if (
                                (
                                    // "email" actor match
                                    $actor['itemtype'] === User::class
                                    && $actor['items_id'] == 0
                                    && $actor['itemtype'] == $existing['itemtype']
                                    && $actor['alternative_email'] == $existing['alternative_email']
                                )
                                || (
                                    // other actor match
                                    $actor['items_id'] != 0
                                    && $actor['itemtype'] == $existing['itemtype']
                                    && $actor['items_id'] == $existing['items_id']
                                )
                            ) {
                                $found = true;
                                break;
                            }
                        }
                        if ($found === false) {
                            $input_key = $get_input_key($existing['itemtype'], $actor_type);
                            $input[sprintf('%s_deleted', $input_key)][] = $existing;
                        }
                    }
                }
            }
            unset($input['_actors']);
        }

        return $input;
    }

    /**
     * Get the first requester user
     *
     * @return null|User the first user added as a requester or 0 if no requester found
     */
    final public function getPrimaryRequesterUser(): ?User
    {
        if (!isset($this->fields['id']) || $this->isNewID($this->fields['id'])) {
            return null;
        }

        $user_link = new $this->userlinkclass();
        $rows = $user_link->find(
            [
                static::getForeignKeyField() => $this->fields['id'],
                'type' => CommonITILActor::REQUESTER,
            ],
            [
                'id ASC'
            ],
            1
        );
        $row = array_pop($rows);
        if ($row === null) {
            return null;
        }
        $user = User::getById($row['users_id']);
        if (!($user instanceof User)) {
            return null;
        }
        return $user;
    }

    public function prepareInputForClone($input)
    {
        unset($input['actiontime']);
        return $input;
    }

    public static function getMessageReferenceEvent(string $event): ?string
    {
        // All actions should be attached to thread instanciated by `new` event
        return 'new';
    }

    /**
     * @return class-string<RuleCommonITILObject>|null
     */
    public static function getRuleCollectionClass(): ?string
    {
        $expected = 'Rule' . static::getType() . 'Collection';
        if (class_exists($expected)) {
            return $expected;
        }
        return null;
    }

    private function loadActorsForRules(array &$input, array &$unchanged, array &$toclean_postrules): void
    {
        $usertypes           = [
            CommonITILActor::ASSIGN    => 'assign',
            CommonITILActor::REQUESTER => 'requester',
            CommonITILActor::OBSERVER  => 'observer'
        ];
        foreach ($usertypes as $k => $t) {
            //handle new input
            if (isset($input['_itil_' . $t]) && isset($input['_itil_' . $t]['_type'])) {
                // FIXME Deprecate these keys in GLPI 11.0.
                $field = $input['_itil_' . $t]['_type'] . 's_id';
                if (
                    isset($input['_itil_' . $t][$field])
                    && !isset($input[$field . '_' . $t])
                ) {
                    $input['_' . $field . '_' . $t][]             = $input['_itil_' . $t][$field];
                    $toclean_postrules['_' . $field . '_' . $t][] = $input['_itil_' . $t][$field];
                }
            }

            //handle existing actors: load all existing actors from ticket
            //to make sure business rules will receive all information, and not just
            //what have been entered in the html form.
            $existing_actors = [
                User::class     => $this->getUsers($k),
                Group::class    => $this->getGroups($k),
                Supplier::class => $this->getSuppliers($k),
            ];
            foreach ($existing_actors as $actor_itemtype => $actors) {
                $field = getForeignKeyFieldForItemType($actor_itemtype);
                $input_key = '_' . $field . '_' . $t;
                $deleted_key = $input_key . '_deleted';
                $deleted_actors = array_key_exists($deleted_key, $input) && is_array($input[$deleted_key]) ? array_column($input[$deleted_key], 'items_id') : [];
                $tmp_input = $input[$input_key] ?? [];
                if (!is_array($tmp_input)) {
                    $tmp_input = [$tmp_input];
                }
                $added_actors = array_diff($tmp_input, array_column($actors, $field));
                if (empty($added_actors) && empty($deleted_actors)) {
                    $unchanged[] = $input_key;
                }
                foreach ($actors as $actor) {
                    if (
                        !isset($input[$input_key])
                        || (is_array($input[$input_key]) && !in_array($actor[$field], $input[$input_key]))
                        || (is_numeric($input[$input_key]) && $actor[$field] !== $input[$input_key])
                    ) {
                        if (
                            !array_key_exists($input_key, $input)
                            || (!is_array($input[$input_key]) && !is_numeric($input[$input_key]) && empty($input[$input_key]))
                        ) {
                            $input[$input_key] = [];
                        } elseif (!is_array($input[$input_key])) {
                            $input[$input_key] = [$input[$input_key]];
                        }
                        if (!in_array($actor[$field], $deleted_actors)) {
                            $input[$input_key][]             = $actor[$field];
                            $toclean_postrules[$input_key][] = $actor[$field];
                        }
                    }
                }
            }
        }
    }

    /**
     * @param int $condition
     * @phpstan-param RuleCommonITILObject::ON* $condition
     * @param array $input
     * @param int $entid
     * @return void
     */
    protected function processRules(int $condition, array &$input, int $entid = -1): void
    {
        if (isset($input['_skip_rules']) && $input['_skip_rules'] !== false) {
            return;
        }

        if ($entid < 0) {
            $entid = $input['entities_id'];
        }

        $this->fillInputForBusinessRules($input);

        $collection_class = static::getRuleCollectionClass();
        /** @var RuleCommonITILObjectCollection $rules */
        $rules = new $collection_class($entid);
        $rule = $rules->getRuleClass();

        $unchanged = [];
        $tocleanafterrules   = [];
        if ($condition === RuleCommonITILObject::ONUPDATE) {
            $this->loadActorsForRules($input, $unchanged, $tocleanafterrules);
        }

        $rules_params = ['recursive' => true];
        $rules_options = ['condition' => $condition];

        if ($condition === RuleCommonITILObject::ONUPDATE) {
            $rules_params['entities_id'] = $entid;
            $changes = [];
            foreach ($rule->getCriterias() as $key => $val) {
                if (array_key_exists($key, $input)) {
                    if (
                        (!isset($this->fields[$key]) || ($this->fields[$key] != $input[$key]))
                        && !in_array($key, $unchanged)
                    ) {
                        $changes[] = $key;
                    }
                }
            }
            if (count($changes)) {
                $rules_options['only_criteria'] = $changes;
            }
        }

        if ($condition === RuleCommonITILObject::ONADD || isset($rules_options['only_criteria'])) {
            if ($condition === RuleCommonITILObject::ONUPDATE) {
                $user = new User();
                $user_id = null;
                //try to find user from changes if exist (defined as _itil_requester)
                if (isset($input["_itil_requester"]["users_id"])) {
                    $user_id = $input["_itil_requester"]["users_id"];
                } else if (isset($input["_users_id_requester"])) {  //else try to find user from input
                    $user_id = is_array($input["_users_id_requester"]) ? reset($input["_users_id_requester"]) : $input["_users_id_requester"];
                }

                if ($user_id !== null && $user->getFromDB($user_id)) {
                    $input['_locations_id_of_requester']   = $user->fields['locations_id'];
                    $input['users_default_groups']         = $user->fields['groups_id'];
                    $input['profiles_id']                  = $user->fields['profiles_id']; //default profile
                    $rules_options['only_criteria'][] = '_locations_id_of_requester';
                    $rules_options['only_criteria'][] = '_groups_id_of_requester';
                    $rules_options['only_criteria'][] = 'profiles_id';
                }
            }
            $input = $rules->processAllRules(
                $input,
                $input,
                $rules_params,
                $rules_options
            );
        }

        // Clean actors fields added for rules
        foreach ($tocleanafterrules as $key => $values_to_drop) {
            if (!array_key_exists($key, $input) || !is_array($input[$key])) {
                // Assign rules may remove input key or replace array by a single value.
                // In such case, as values were completely redefined by rules, there is no need to filter them.
                continue;
            }

            $input[$key] = array_filter($input[$key], static function ($value) use ($values_to_drop) {
                return !in_array($value, $values_to_drop);
            });
            if (empty($input[$key])) {
                unset($input[$key]);
            }
        }

        if ($condition === RuleCommonITILObject::ONADD) {
            // Recompute default values based on values computed by rules
            $input = $this->computeDefaultValuesForAdd($input);
        }
    }

    /**
     * Is the current user have right to update the current ITIL object ?
     *
     * @return boolean
     **/
    public function canUpdateItem(): bool
    {
        if (!$this->checkEntity()) {
            return false;
        }

        return self::canUpdate();
    }

    public function canDeleteItem(): bool
    {

        if (!$this->checkEntity()) {
            return false;
        }
        return self::canDelete();
    }

    public static function getTeamMemberForm(CommonITILObject $item): string
    {
        $itiltemplate = $item->getITILTemplateToUse(
            0,
            $item instanceof Ticket ? $item->fields['type'] : null,
            $item->fields['itilcategories_id'],
            $item->fields['entities_id']
        );
        $field_options = [
            'full_width' => true,
            'fields_template' => $itiltemplate,
            'add_field_class' => 'col-sm-12',
        ];
        return TemplateRenderer::getInstance()->render('components/itilobject/actors/main.html.twig', [
            'item' => $item,
            'entities_id' => 0,
            'canupdate' => true,
            'canassign' => true,
            'params' => $item->fields + ['load_actors' => false],
            'itiltemplate' => $itiltemplate,
            'canassigntome' => false,
            'field_options' => $field_options,
            'allow_auto_submit' => false,
            'main_rand' => mt_rand(),
        ]);
    }
}<|MERGE_RESOLUTION|>--- conflicted
+++ resolved
@@ -8786,13 +8786,8 @@
                 '_itilfollowuptemplates_id' => $fup_templates_id,
                 'itemtype'                  => $this->getType(),
                 'items_id'                  => $this->getID(),
-<<<<<<< HEAD
                 '_do_not_compute_status'    => $this->input['_do_not_compute_status'] ?? 0,
-=======
-                '_disablenotif'             => true,
-                '_do_not_compute_status' => $this->input['_do_not_compute_status'] ?? 0,
                 '_do_not_compute_takeintoaccount' => $this->input['_do_not_compute_takeintoaccount'] ?? 0,
->>>>>>> c293dcd1
             ];
            // Insert new followup from template
             $fup = new ITILFollowup();
