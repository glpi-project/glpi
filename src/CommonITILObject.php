<?php

/**
 * ---------------------------------------------------------------------
 *
 * GLPI - Gestionnaire Libre de Parc Informatique
 *
 * http://glpi-project.org
 *
 * @copyright 2015-2023 Teclib' and contributors.
 * @copyright 2003-2014 by the INDEPNET Development Team.
 * @licence   https://www.gnu.org/licenses/gpl-3.0.html
 *
 * ---------------------------------------------------------------------
 *
 * LICENSE
 *
 * This file is part of GLPI.
 *
 * This program is free software: you can redistribute it and/or modify
 * it under the terms of the GNU General Public License as published by
 * the Free Software Foundation, either version 3 of the License, or
 * (at your option) any later version.
 *
 * This program is distributed in the hope that it will be useful,
 * but WITHOUT ANY WARRANTY; without even the implied warranty of
 * MERCHANTABILITY or FITNESS FOR A PARTICULAR PURPOSE.  See the
 * GNU General Public License for more details.
 *
 * You should have received a copy of the GNU General Public License
 * along with this program.  If not, see <https://www.gnu.org/licenses/>.
 *
 * ---------------------------------------------------------------------
 */

use Glpi\Application\View\TemplateRenderer;
use Glpi\Event;
use Glpi\Plugin\Hooks;
use Glpi\RichText\RichText;
use Glpi\Team\Team;
use Glpi\Toolbox\Sanitizer;

/**
 * CommonITILObject Class
 **/
abstract class CommonITILObject extends CommonDBTM
{
    use \Glpi\Features\Clonable;
    use \Glpi\Features\Timeline;
    use \Glpi\Features\Kanban;
    use Glpi\Features\Teamwork;

   /// Users by type
    protected $users       = [];
    public $userlinkclass  = '';
   /// Groups by type
    protected $groups      = [];
    public $grouplinkclass = '';

   /// Suppliers by type
    protected $suppliers      = [];
    public $supplierlinkclass = '';

   /// Use user entity to select entity of the object
    protected $userentity_oncreate = false;

    protected static $showTitleInNavigationHeader = true;

    const MATRIX_FIELD         = '';
    const URGENCY_MASK_FIELD   = '';
    const IMPACT_MASK_FIELD    = '';
    const STATUS_MATRIX_FIELD  = '';


   // STATUS
    const INCOMING      = 1; // new
    const ASSIGNED      = 2; // assign
    const PLANNED       = 3; // plan
    const WAITING       = 4; // waiting
    const SOLVED        = 5; // solved
    const CLOSED        = 6; // closed
    const ACCEPTED      = 7; // accepted
    const OBSERVED      = 8; // observe
    const EVALUATION    = 9; // evaluation
    const APPROVAL      = 10; // approbation
    const TEST          = 11; // test
    const QUALIFICATION = 12; // qualification

    const NO_TIMELINE       = -1;
    const TIMELINE_NOTSET   = 0;
    const TIMELINE_LEFT     = 1;
    const TIMELINE_MIDLEFT  = 2;
    const TIMELINE_MIDRIGHT = 3;
    const TIMELINE_RIGHT    = 4;

    const TIMELINE_ORDER_NATURAL = 'natural';
    const TIMELINE_ORDER_REVERSE = 'reverse';

    const SURVEY           = 131072;

    abstract public static function getTaskClass();

    public function post_getFromDB()
    {
        $this->loadActors();
    }


    /**
     * @since 0.84
     **/
    public function loadActors()
    {

        if (!empty($this->grouplinkclass)) {
            $class        = new $this->grouplinkclass();
            $this->groups = $class->getActors($this->fields['id']);
        }

        if (!empty($this->userlinkclass)) {
            $class        = new $this->userlinkclass();
            $this->users  = $class->getActors($this->fields['id']);
        }

        if (!empty($this->supplierlinkclass)) {
            $class            = new $this->supplierlinkclass();
            $this->suppliers  = $class->getActors($this->fields['id']);
        }
    }


    /**
     * Return the number of actors currently assigned to the object
     *
     * @since 10.0
     *
     * @return int
     */
    public function countActors(): int
    {
        return count($this->groups) + count($this->users) + count($this->suppliers);
    }


    /**
     * Return the list of actors for a given actor type
     * We try to retrieve them by:
     * - in case new ticket
     *  - from virtual _actor field (present after a reload)
     *  - from template (predefined actor field)
     *  - from default actor if setting is defined in user preference
     * - for existing ticket (with an id > 0), directly from saved actors
     *
     * @since 10.0
     *
     * @param int $actortype 1=requester, 2=assign, 3=observer
     * @param array $params posted data of itil object
     *
     * @return array of actors
     */
    public function getActorsForType(int $actortype = 1, array $params = []): array
    {
        $actors = [];

        $actortypestring = self::getActorFieldNameType($actortype);

        if ($this->isNewItem()) {
            $entities_id = $params['entities_id'] ?? $_SESSION['glpiactive_entity'];
            $default_use_notif = Entity::getUsedConfig('is_notif_enable_default', $entities_id, '', 1);

            // load default user from preference only at the first load of new ticket form
            // we don't want to trigger it on form reload
            // at first load, the key _skip_default_actor is not present (can only be present after a submit)
            if (!isset($params['_skip_default_actor'])) {
                // $params['_users_id_' . $actortypestring] corresponds to value defined by static::getDefaultValues()
                // fallback to static::getDefaultActor() value if empty
                $users_id_default = array_key_exists('_users_id_' . $actortypestring, $params) && $params['_users_id_' . $actortypestring] > 0
                    ? $params['_users_id_' . $actortypestring]
                    : $this->getDefaultActor($actortype);
                if ($users_id_default > 0) {
                    $userobj  = new User();
                    if ($userobj->getFromDB($users_id_default)) {
                        $name = formatUserName(
                            $userobj->fields["id"],
                            $userobj->fields["name"],
                            $userobj->fields["realname"],
                            $userobj->fields["firstname"]
                        );
                        $email = UserEmail::getDefaultForUser($users_id_default);
                        $actors[] = [
                            'items_id'          => $users_id_default,
                            'itemtype'          => 'User',
                            'text'              => $name,
                            'title'             => $name,
                            'use_notification'  => $email === '' ? false : $default_use_notif,
                            'alternative_email' => $email,
                        ];
                    }
                }
            }

            // load default actors from itiltemplate passed from showForm in `params` var
            // we find this key on the first load of template (when opening form)
            // or when the template change (by category loading)
            if (isset($params['_template_changed'])) {
                $users_id = (int) ($params['_predefined_fields']['_users_id_' . $actortypestring] ?? 0);
                if ($users_id > 0) {
                    $userobj  = new User();
                    if ($userobj->getFromDB($users_id)) {
                        $name = formatUserName(
                            $userobj->fields["id"],
                            $userobj->fields["name"],
                            $userobj->fields["realname"],
                            $userobj->fields["firstname"]
                        );
                        $email = UserEmail::getDefaultForUser($users_id);
                        $actors[] = [
                            'items_id'          => $users_id,
                            'itemtype'          => 'User',
                            'text'              => $name,
                            'title'             => $name,
                            'use_notification'  => $email === '' ? false : $default_use_notif,
                            'alternative_email' => $email,
                        ];
                    }
                }

                $groups_id = (int) ($params['_predefined_fields']['_groups_id_' . $actortypestring] ?? 0);
                if ($groups_id > 0) {
                    $group_obj = new Group();
                    if ($group_obj->getFromDB($groups_id)) {
                        $actors[] = [
                            'items_id' => $group_obj->fields['id'],
                            'itemtype' => 'Group',
                            'text'     => $group_obj->getName(),
                            'title'    => $group_obj->getRawCompleteName(),
                        ];
                    }
                }

                $suppliers_id = (int) ($params['_predefined_fields']['_suppliers_id_' . $actortypestring] ?? 0);
                if ($suppliers_id > 0) {
                    $supplier_obj = new Supplier();
                    if ($supplier_obj->getFromDB($suppliers_id)) {
                        $actors[] = [
                            'items_id'          => $supplier_obj->fields['id'],
                            'itemtype'          => 'Supplier',
                            'text'              => $supplier_obj->fields['name'],
                            'title'             => $supplier_obj->fields['name'],
                            'use_notification'  => $supplier_obj->fields['email'] === '' ? false : $default_use_notif,
                            'alternative_email' => $supplier_obj->fields['email'],
                        ];
                    }
                }
            }

            // if we load any actor from _itemtype_actortype_id, we are loading template,
            // and so we don't want more actors.
            // if any actor exists and was absent in a field from template, it will be loaded by the POST data.
            // we choose to erase existing actors for any defined in the template.
            if (count($actors)) {
                return $actors;
            }

            // existing actors (from a form reload)
            if (isset($params['_actors'])) {
                foreach ($params['_actors'] as $existing_actortype => $existing_actors) {
                    if ($existing_actortype != $actortypestring) {
                        continue;
                    }
                    foreach ($existing_actors as &$existing_actor) {
                        $actor_obj = new $existing_actor['itemtype']();
                        if ($actor_obj->getFromDB($existing_actor['items_id'])) {
                            if ($actor_obj instanceof User) {
                                $name = formatUserName(
                                    $actor_obj->fields["id"],
                                    $actor_obj->fields["name"],
                                    $actor_obj->fields["realname"],
                                    $actor_obj->fields["firstname"]
                                );
                                $completename = $name;
                            } else {
                                $name         = $actor_obj->getName();
                                $completename = $actor_obj->getRawCompleteName();
                            }

                            $actors[] = $existing_actor + [
                                'text'  => $name,
                                'title' => $completename,
                            ];
                        } elseif (
                            $actor_obj instanceof User
                            && $existing_actor['items_id'] == 0
                            && strlen($existing_actor['alternative_email']) > 0
                        ) {
                            // direct mail actor
                            $actors[] = $existing_actor + [
                                'text'  => $existing_actor['alternative_email'],
                                'title' => $existing_actor['alternative_email'],
                            ];
                        }
                    }
                }
                return $actors;
            }
        }

       // load existing actors (from existing itilobject)
        if (isset($this->users[$actortype])) {
            foreach ($this->users[$actortype] as $user) {
                $name = getUserName($user['users_id']);
                $actors[] = [
                    'id'                => $user['id'],
                    'items_id'          => $user['users_id'],
                    'itemtype'          => 'User',
                    'text'              => $name,
                    'title'             => $name,
                    'use_notification'  => $user['use_notification'],
                    'alternative_email' => $user['alternative_email'],
                ];
            }
        }
        if (isset($this->groups[$actortype])) {
            foreach ($this->groups[$actortype] as $group) {
                $group_obj = new Group();
                if ($group_obj->getFromDB($group['groups_id'])) {
                    $actors[] = [
                        'id'       => $group['id'],
                        'items_id' => $group['groups_id'],
                        'itemtype' => 'Group',
                        'text'     => $group_obj->getName(),
                        'title'    => $group_obj->getRawCompleteName(),
                    ];
                }
            }
        }
        if (isset($this->suppliers[$actortype])) {
            foreach ($this->suppliers[$actortype] as $supplier) {
                $name = Dropdown::getDropdownName(Supplier::getTable(), $supplier['suppliers_id']);
                $actors[] = [
                    'id'                => $supplier['id'],
                    'items_id'          => $supplier['suppliers_id'],
                    'itemtype'          => 'Supplier',
                    'text'              => $name,
                    'title'             => $name,
                    'use_notification'  => $supplier['use_notification'],
                    'alternative_email' => $supplier['alternative_email'],
                ];
            }
        }

        return $actors;
    }

    /**
     * Restores input, restores saved values, then sets the default options for any that are missing.
     * @param integer $ID The item ID
     * @param array $options ITIL Object options array passed to showFormXXXX functions. This is passed by reference and will be modified by this function.
     * @param ?array $overriden_defaults If specified, these values will be used as the defaults instead of the ones from the {@link getDefaultValues()} function.
     * @param bool $force_set_defaults If true, the defaults are set for missing options even if the item is not new.
     * @return void
     * @see getDefaultOptions()
     * @see restoreInput()
     * @see restoreSavedValues()
     */
    protected function restoreInputAndDefaults($ID, array &$options, ?array $overriden_defaults = null, bool $force_set_defaults = false): void
    {
        $default_values = $overriden_defaults ?? static::getDefaultValues();

        // Restore saved value or override with page parameter
        $options['_saved'] = $this->restoreInput();

        // Restore saved values and override $this->fields
        $this->restoreSavedValues($options['_saved']);

        // Set default options
        if ($force_set_defaults || static::isNewID($ID)) {
            foreach ($default_values as $key => $val) {
                if (!isset($options[$key])) {
                    if (isset($options['_saved'][$key])) {
                        $options[$key] = $options['_saved'][$key];
                    } else {
                        $options[$key] = $val;
                    }
                }
            }
        }
    }

    /**
     * @param $ID
     * @param $options   array
     **/
    public function showForm($ID, array $options = [])
    {
        if (!static::canView()) {
            return false;
        }

        $this->restoreInputAndDefaults($ID, $options);

        $canupdate = !$ID || (Session::getCurrentInterface() == "central" && $this->canUpdateItem());

        if ($ID && in_array($this->fields['status'], $this->getClosedStatusArray())) {
            $canupdate = false;
            // No update for actors
            $options['_noupdate'] = true;
        }

        if (!$this->isNewItem()) {
            $options['formtitle'] = sprintf(
                __('%1$s - ID %2$d'),
                $this->getTypeName(1),
                $ID
            );
            //set ID as already defined
            $options['noid'] = true;
        }

        $type = null;
        if (is_a($this, Ticket::class)) {
            $type = ($ID ? $this->fields['type'] : $options['type']);
        }
        // Load template if available
        $predefined_template = 0;
        $template_class = static::getTemplateClass();
        if (class_exists($template_class) && (int) $ID > 0 && isset($this->fields[$template_class::getForeignKeyField()])) {
            $predefined_template = $this->fields[$template_class::getForeignKeyField()];
        }
        $tt = $this->getITILTemplateToUse(
            $options['template_preview'] ?? $predefined_template,
            $type,
            ($ID ? $this->fields['itilcategories_id'] : $options['itilcategories_id']),
            ($ID ? $this->fields['entities_id'] : $options['entities_id'])
        );

        $predefined_fields = $this->setPredefinedFields($tt, $options, static::getDefaultValues());
        $this->initForm($this->fields['id'], $options);

        TemplateRenderer::getInstance()->display('components/itilobject/layout.html.twig', [
            'item'                    => $this,
            'timeline_itemtypes'      => $this->getTimelineItemtypes(),
            'legacy_timeline_actions' => $this->getLegacyTimelineActionsHTML(),
            'params'                  => $options,
            'entities_id'             => $ID ? $this->fields['entities_id'] : $options['entities_id'],
            'timeline'                => $this->getTimelineItems(),
            'itiltemplate_key'        => static::getTemplateFormFieldName(),
            'itiltemplate'            => $tt,
            'predefined_fields'       => Toolbox::prepareArrayForInput($predefined_fields),
            'canupdate'               => $canupdate,
            'canpriority'             => $canupdate,
            'canassign'               => $canupdate,
            'has_pending_reason'      => PendingReason_Item::getForItem($this) !== false,
        ]);

        return true;
    }

    /**
     * Return an array of predefined fields from provided template
     * Append also data to $options param (passed by reference) :
     *  - if we transform a ticket (form change and problem) or a problem (for change) override with its field
     *  - override form fields from template (ex: if content field is set in template, content field in option will be overriden)
     *  - if template changed (provided template doesn't match the one found in options), append a key _template_changed in $options
     *  - finally, append templates_id in options
     *
     * @param ITILTemplate $tt The ticket template to use
     * @param array $options The current options array (PASSED BY REFERENCE)
     * @param array $default_values The default values to use in case they are not predefined
     * @return array An array of the predefined values
     */
    protected function setPredefinedFields(ITILTemplate $tt, array &$options, array $default_values): array
    {
        // Predefined fields from template : reset them
        if (isset($options['_predefined_fields'])) {
            $options['_predefined_fields'] = Toolbox::decodeArrayFromInput($options['_predefined_fields']);
        } else {
            $options['_predefined_fields'] = [];
        }
        if (!isset($options['_hidden_fields'])) {
            $options['_hidden_fields'] = [];
        }

        // check original ticket for change and problem
        $tickets_id = $options['tickets_id'] ?? $options['_tickets_id'] ?? null;
        $ticket = new Ticket();
        $ticket->getEmpty();
        if (in_array($this->getType(), ['Change', 'Problem']) && $tickets_id) {
            $ticket->getFromDB($tickets_id);

            $options['content']             = $ticket->fields['content'];
            $options['name']                = $ticket->fields['name'];
            $options['impact']              = $ticket->fields['impact'];
            $options['urgency']             = $ticket->fields['urgency'];
            $options['priority']            = $ticket->fields['priority'];
            if (isset($options['tickets_id'])) {
                //page is reloaded on category change, we only want category on the very first load
                $category = new ITILCategory();
                $options['itilcategories_id'] = 0;
                if (
                    $category->getFromDB($ticket->fields['itilcategories_id'])
                    && (
                        ($this->getType() === Change::class && $category->fields['is_change'])
                        || ($this->getType() === Problem::class && $category->fields['is_problem'])
                    )
                ) {
                    $options['itilcategories_id'] = $ticket->fields['itilcategories_id'];
                }
            }
            $options['time_to_resolve']     = $ticket->fields['time_to_resolve'];
            $options['entities_id']         = $ticket->fields['entities_id'];
        }

        // check original problem for change
        $problems_id = $options['problems_id'] ?? $options['_problems_id'] ?? null;
        $problem = new Problem();
        $problem->getEmpty();
        if ($this->getType() == "Change" && $problems_id) {
            $problem->getFromDB($problems_id);

            $options['content']             = $problem->fields['content'];
            $options['name']                = $problem->fields['name'];
            $options['impact']              = $problem->fields['impact'];
            $options['urgency']             = $problem->fields['urgency'];
            $options['priority']            = $problem->fields['priority'];
            if (isset($options['problems_id'])) {
                //page is reloaded on category change, we only want category on the very first load
                $options['itilcategories_id'] = $problem->fields['itilcategories_id'];
            }
            $options['time_to_resolve']     = $problem->fields['time_to_resolve'];
            $options['entities_id']         = $problem->fields['entities_id'];
        }

        // Store predefined fields to be able not to take into account on change template
        $predefined_fields = [];
        $tpl_key = static::getTemplateFormFieldName();

        if ($this->isNewItem()) {
            if (isset($tt->predefined) && count($tt->predefined)) {
                foreach ($tt->predefined as $predeffield => $predefvalue) {
                    if (isset($options[$predeffield]) && isset($default_values[$predeffield])) {
                        // Is always default value : not set
                        // Set if already predefined field
                        // Set if ticket template change
                        if (
                            ((count($options['_predefined_fields']) == 0)
                                && ($options[$predeffield] == $default_values[$predeffield]))
                            || (isset($options['_predefined_fields'][$predeffield])
                                && ($options[$predeffield] == $options['_predefined_fields'][$predeffield]))
                            || (isset($options[$tpl_key])
                                && ($options[$tpl_key] != $tt->getID()))

                            // user pref for requestype can't overwrite requestype from template
                            // when change category
                            || ($predeffield == 'requesttypes_id'
                                && empty(($options['_saved'] ?? [])))

                            // tests specificic for change & problem
                            || ($tickets_id != null
                                && $options[$predeffield] == $ticket->fields[$predeffield])
                            || ($problems_id != null
                                && $options[$predeffield] == $problem->fields[$predeffield])
                        ) {
                            $options[$predeffield]           = $predefvalue;
                            $predefined_fields[$predeffield] = $predefvalue;
                            $this->fields[$predeffield]      = $predefvalue;
                        }
                    } else { // Not defined options set as hidden field
                        $options['_hidden_fields'][$predeffield] = $predefvalue;
                    }
                }
                // All predefined override : add option to say predifined exists
                if (count($predefined_fields) == 0) {
                    $predefined_fields['_all_predefined_override'] = 1;
                }
            } else { // No template load : reset predefined values
                if (count($options['_predefined_fields'])) {
                    foreach ($options['_predefined_fields'] as $predeffield => $predefvalue) {
                        if ($options[$predeffield] == $predefvalue) {
                            $options[$predeffield] = $default_values[$predeffield];
                        }
                    }
                }
            }
        }
        // append to options to know later we added predefined values
        // we may need this especially for actors
        if (count($predefined_fields)) {
            $options['_predefined_fields'] = $predefined_fields;
        }

        // check if we load the default template (when openning form for example) or the template changed
        if (!isset($options[$tpl_key]) || $options[$tpl_key] != $tt->getId()) {
            $options['_template_changed'] = true;
        }

        // Put ticket template id on $options for actors
        $options[str_replace('s_id', '', $tpl_key)] = $tt->getId();

        // Add all values to fields of tickets for template preview
        if (($options['template_preview'] ?? false)) {
            foreach ($options as $key => $val) {
                if (!isset($this->fields[$key])) {
                    $this->fields[$key] = $val;
                }
            }
        }

        return $predefined_fields;
    }


    /**
     * Retrieve all possible entities for an itilobject posted data.
     * We try to retrieve requesters in the data:
     * - from `_users_id_requester` (data from template or default actor)
     * - from `_actors` (virtual field when the form is reloaded)
     * By default, if none of these fields are present, entities are get from current active entity.
     *
     * @since 10.0
     *
     * @param array $params posted data by an itil object
     * @return array of possible entities_id
     */
    public function getEntitiesForRequesters(array $params = [])
    {
        $requesters = [];
        if (array_key_exists('_users_id_requester', $params) && !empty($params["_users_id_requester"])) {
            $requesters = !is_array($params["_users_id_requester"])
                ? [$params["_users_id_requester"]]
                : $params["_users_id_requester"];
        }
        if (isset($params['_actors']['requester'])) {
            foreach ($params['_actors']['requester'] as $actor) {
                if ($actor['itemtype'] == "User") {
                    $requesters[] = $actor['items_id'];
                }
            }
        }

        $entities = $_SESSION['glpiactiveentities'] ?? [];
        foreach ($requesters as $users_id) {
            $user_entities = Profile_User::getUserEntities($users_id, true, true);
            $entities = array_intersect($user_entities, $entities);
        }

        $entities = array_values($entities); // Ensure keys are starting at 0

        return $entities;
    }


    /**
     * Retrieve an item from the database with datas associated (hardwares)
     *
     * @param integer $ID ID of the item to get
     *
     * @return boolean true if succeed else false
     **/
    public function getFromDBwithData($ID)
    {

        if ($this->getFromDB($ID)) {
            $this->getAdditionalDatas();
            return true;
        }
        return false;
    }


    public function getAdditionalDatas()
    {
    }


    /**
     * Can manage actors
     *
     * @return boolean
     */
    public function canAdminActors()
    {
        if (isset($this->fields['is_deleted']) && $this->fields['is_deleted'] == 1) {
            return false;
        }
        return Session::haveRight(static::$rightname, UPDATE);
    }


    /**
     * Can assign object
     *
     * @return boolean
     */
    public function canAssign()
    {
        if (
            isset($this->fields['is_deleted']) && ($this->fields['is_deleted'] == 1)
            || isset($this->fields['status']) && in_array($this->fields['status'], $this->getClosedStatusArray())
        ) {
            return false;
        }
        return Session::haveRight(static::$rightname, UPDATE);
    }


    /**
     * Can be assigned to me
     *
     * @return boolean
     */
    public function canAssignToMe()
    {
        if (
            isset($this->fields['is_deleted']) && $this->fields['is_deleted'] == 1
            || isset($this->fields['status']) && in_array($this->fields['status'], $this->getClosedStatusArray())
        ) {
            return false;
        }
        return Session::haveRight(static::$rightname, UPDATE);
    }


    /**
     * Is the current user have right to approve solution of the current ITIL object.
     *
     * @since 9.4.0
     *
     * @return boolean
     */
    public function canApprove()
    {

        return (($this->fields["users_id_recipient"] === Session::getLoginUserID())
              || $this->isUser(CommonITILActor::REQUESTER, Session::getLoginUserID())
              || (isset($_SESSION["glpigroups"])
                  && $this->haveAGroup(CommonITILActor::REQUESTER, $_SESSION["glpigroups"])));
    }

    /**
     * Is the current user have right to add followups to the current ITIL Object ?
     *
     * @since 9.4.0
     *
     * @return boolean
     */
    public function canAddFollowups()
    {
        return (
         (
            Session::haveRight("followup", ITILFollowup::ADDMYTICKET)
            && (
               $this->isUser(CommonITILActor::REQUESTER, Session::getLoginUserID())
               || (
                  isset($this->fields["users_id_recipient"])
                  && ($this->fields["users_id_recipient"] == Session::getLoginUserID())
               )
            )
         )
         || (
            Session::haveRight("followup", ITILFollowup::ADD_AS_OBSERVER)
            && $this->isUser(CommonITILActor::OBSERVER, Session::getLoginUserID())
         )
         || Session::haveRight('followup', ITILFollowup::ADDALLTICKET)
         || (
            Session::haveRight('followup', ITILFollowup::ADDGROUPTICKET)
            && isset($_SESSION["glpigroups"])
            && $this->haveAGroup(CommonITILActor::REQUESTER, $_SESSION['glpigroups'])
         )
         || $this->isUser(CommonITILActor::ASSIGN, Session::getLoginUserID())
         || (
            isset($_SESSION["glpigroups"])
            && $this->haveAGroup(CommonITILActor::ASSIGN, $_SESSION['glpigroups'])
         )
         || $this->isUserValidationRequested(Session::getLoginUserID(), true)
        );
    }


    public function canMassiveAction($action, $field, $value)
    {

        switch ($action) {
            case 'update':
                switch ($field) {
                    case 'status':
                        if (!static::isAllowedStatus($this->fields['status'], $value)) {
                            return false;
                        }
                        break;
                }
                break;
        }
        return true;
    }


    /**
     * Do the current ItilObject need to be reopened by a requester answer
     *
     * @since 10.0.1
     *
     * @return boolean
     */
    public function needReopen(): bool
    {
        $my_id    = Session::getLoginUserID();
        $my_groups = $_SESSION["glpigroups"] ?? [];

        // Compute requester groups
        $requester_groups = array_filter(
            $my_groups,
            fn($group) => $this->isGroup(CommonITILActor::REQUESTER, $group)
        );

        // Compute assigned groups
        $assigned_groups = array_filter(
            $my_groups,
            fn($group) => $this->isGroup(CommonITILActor::ASSIGN, $group)
        );

        $ami_requester       = $this->isUser(CommonITILActor::REQUESTER, $my_id);
        $ami_requester_group = count($requester_groups) > 0;

        $ami_assignee        = $this->isUser(CommonITILActor::ASSIGN, $my_id);
        $ami_assignee_group  = count($assigned_groups) > 0;

        return in_array($this->fields["status"], static::getReopenableStatusArray())
            && ($ami_requester || $ami_requester_group)
            && !($ami_assignee || $ami_assignee_group);
    }

    /**
     * Check if user validation is requested.
     *
     * @param int $users_id
     *
     * @return bool
     */
    final protected function isUserValidationRequested(int $users_id, bool $search_in_groups): bool
    {
        $validation = $this->getValidationClassInstance();
        if ($validation === null) {
            // Object cannot be validated
            return false;
        }

        $validation_requests = $validation->find(
            [
                getForeignKeyFieldForItemType(static::class) => $this->getID(),
                $validation->getTargetCriteriaForUser($users_id, $search_in_groups),
            ]
        );

        return count($validation_requests) > 0;
    }

    /**
     * Check if the given users is a validator
     * @param int $users_id
     * @return bool
     *
     * @deprecated 10.1.0
     */
    public function isValidator($users_id): bool
    {
        Toolbox::deprecated('"CommonITILObject::isValidator()" is deprecated. Use "CommonITILObject::isUserValidationRequested()" instead.');

        if (!$users_id) {
           // Invalid parameter
            return false;
        }

        return $this->isUserValidationRequested($users_id, true);
    }


    /**
     * Does current user have right to solve the current item?
     *
     * @return boolean
     **/
    public function canSolve()
    {

        return ((Session::haveRight(static::$rightname, UPDATE)
               || $this->isUser(CommonITILActor::ASSIGN, Session::getLoginUserID())
               || (isset($_SESSION["glpigroups"])
                   && $this->haveAGroup(CommonITILActor::ASSIGN, $_SESSION["glpigroups"])))
              && static::isAllowedStatus($this->fields['status'], self::SOLVED)
              // No edition on closed status
              && !in_array($this->fields['status'], $this->getClosedStatusArray()));
    }

    /**
     * Does current user have right to solve the current item; if it was not closed?
     *
     * @return boolean
     **/
    public function maySolve()
    {

        return ((Session::haveRight(static::$rightname, UPDATE)
               || $this->isUser(CommonITILActor::ASSIGN, Session::getLoginUserID())
               || (isset($_SESSION["glpigroups"])
                   && $this->haveAGroup(CommonITILActor::ASSIGN, $_SESSION["glpigroups"])))
              && static::isAllowedStatus($this->fields['status'], self::SOLVED));
    }


    /**
     * Get the ITIL object closed, solved or waiting status list
     *
     * @since 9.4.0
     *
     * @return array
     */
    public static function getReopenableStatusArray()
    {
        return [self::CLOSED, self::SOLVED, self::WAITING];
    }


    /**
     * Is a user linked to the object ?
     *
     * @param integer $type     type to search (see constants)
     * @param integer $users_id user ID
     *
     * @return boolean
     **/
    public function isUser($type, $users_id)
    {

        if (isset($this->users[$type])) {
            foreach ($this->users[$type] as $data) {
                if ($data['users_id'] == $users_id) {
                    return true;
                }
            }
        }

        return false;
    }


    /**
     * Is a group linked to the object ?
     *
     * @param int $type      type to search (see constants)
     * @param int $groups_id group ID
     *
     * @return bool
     **/
    // FIXME add params typehint in GLPI 10.1
    public function isGroup($type, $groups_id): bool
    {
        if (isset($this->groups[$type])) {
            foreach ($this->groups[$type] as $data) {
                if ($data['groups_id'] == $groups_id) {
                    return true;
                }
            }
        }
        return false;
    }


    /**
     * Is a supplier linked to the object ?
     *
     * @since 0.84
     *
     * @param integer $type         type to search (see constants)
     * @param integer $suppliers_id supplier ID
     *
     * @return boolean
     **/
    public function isSupplier($type, $suppliers_id)
    {

        if (isset($this->suppliers[$type])) {
            foreach ($this->suppliers[$type] as $data) {
                if ($data['suppliers_id'] == $suppliers_id) {
                    return true;
                }
            }
        }
        return false;
    }


    /**
     * get users linked to a object
     *
     * @param integer $type type to search (see constants)
     *
     * @return array
     **/
    public function getUsers($type)
    {

        if (isset($this->users[$type])) {
            return $this->users[$type];
        }

        return [];
    }


    /**
     * get groups linked to a object
     *
     * @param integer $type type to search (see constants)
     *
     * @return array
     **/
    public function getGroups($type)
    {

        if (isset($this->groups[$type])) {
            return $this->groups[$type];
        }

        return [];
    }


    /**
     * get users linked to an object including groups ones
     *
     * @since 0.85
     *
     * @param integer $type type to search (see constants)
     *
     * @return array
     **/
    public function getAllUsers($type)
    {

        $users = [];
        foreach ($this->getUsers($type) as $link) {
            $users[$link['users_id']] = $link['users_id'];
        }

        foreach ($this->getGroups($type) as $link) {
            $gusers = Group_User::getGroupUsers($link['groups_id']);
            foreach ($gusers as $user) {
                $users[$user['id']] = $user['id'];
            }
        }

        return $users;
    }


    /**
     * get suppliers linked to a object
     *
     * @since 0.84
     *
     * @param integer $type type to search (see constants)
     *
     * @return array
     **/
    public function getSuppliers($type)
    {

        if (isset($this->suppliers[$type])) {
            return $this->suppliers[$type];
        }

        return [];
    }


    /**
     * count users linked to object by type or global
     *
     * @param integer $type type to search (see constants) / 0 for all (default 0)
     *
     * @return integer
     **/
    public function countUsers($type = 0)
    {

        if ($type > 0) {
            if (isset($this->users[$type])) {
                return count($this->users[$type]);
            }
        } else {
            if (count($this->users)) {
                $count = 0;
                foreach ($this->users as $u) {
                    $count += count($u);
                }
                return $count;
            }
        }
        return 0;
    }


    /**
     * count groups linked to object by type or global
     *
     * @param integer $type type to search (see constants) / 0 for all (default 0)
     *
     * @return integer
     **/
    public function countGroups($type = 0)
    {

        if ($type > 0) {
            if (isset($this->groups[$type])) {
                return count($this->groups[$type]);
            }
        } else {
            if (count($this->groups)) {
                $count = 0;
                foreach ($this->groups as $u) {
                    $count += count($u);
                }
                return $count;
            }
        }
        return 0;
    }


    /**
     * count suppliers linked to object by type or global
     *
     * @since 0.84
     *
     * @param integer $type type to search (see constants) / 0 for all (default 0)
     *
     * @return integer
     **/
    public function countSuppliers($type = 0)
    {

        if ($type > 0) {
            if (isset($this->suppliers[$type])) {
                return count($this->suppliers[$type]);
            }
        } else {
            if (count($this->suppliers)) {
                $count = 0;
                foreach ($this->suppliers as $u) {
                    $count += count($u);
                }
                return $count;
            }
        }
        return 0;
    }


    /**
     * Is one of groups linked to the object ?
     *
     * @param integer $type   type to search (see constants)
     * @param array   $groups groups IDs
     *
     * @return boolean
     **/
    public function haveAGroup($type, array $groups)
    {

        if (
            is_array($groups) && count($groups)
            && isset($this->groups[$type])
        ) {
            foreach ($groups as $groups_id) {
                foreach ($this->groups[$type] as $data) {
                    if ($data['groups_id'] == $groups_id) {
                        return true;
                    }
                }
            }
        }
        return false;
    }


    /**
     * Get Default actor when creating the object
     *
     * @param integer $type type to search (see constants)
     *
     * @return boolean
     **/
    public function getDefaultActor($type)
    {

       /// TODO own_ticket -> own_itilobject
        if ($type == CommonITILActor::ASSIGN) {
            if (
                Session::haveRight("ticket", Ticket::OWN)
                && $_SESSION['glpiset_default_tech']
            ) {
                return Session::getLoginUserID();
            }
        }
        if ($type == CommonITILActor::REQUESTER) {
            if (
                Session::haveRight(static::$rightname, CREATE)
                && $_SESSION['glpiset_default_requester']
            ) {
                return Session::getLoginUserID();
            }
        }
        return 0;
    }


    /**
     * Get Default actor when creating the object
     *
     * @param integer $type type to search (see constants)
     *
     * @return boolean
     **/
    public function getDefaultActorRightSearch($type)
    {

        if ($type == CommonITILActor::ASSIGN) {
            return "own_ticket";
        }
        return "all";
    }


    /**
     * Count active ITIL Objects
     *
     * @since 9.3.1
     *
     * @param CommonITILActor $linkclass Link class instance
     * @param integer         $id        Item ID
     * @param integer         $role      ITIL role
     *
     * @return integer
     **/
    private function countActiveObjectsFor(CommonITILActor $linkclass, $id, $role)
    {

        $itemtable = $this->getTable();
        $itemfk    = $this->getForeignKeyField();
        $linktable = $linkclass->getTable();
        $field     = $linkclass::$items_id_2;

        return countElementsInTable(
            [$itemtable, $linktable],
            [
                "$linktable.$itemfk"    => new \QueryExpression(DBmysql::quoteName("$itemtable.id")),
                "$linktable.$field"     => $id,
                "$linktable.type"       => $role,
                "$itemtable.is_deleted" => 0,
                "NOT"                   => [
                    "$itemtable.status" => array_merge(
                        $this->getSolvedStatusArray(),
                        $this->getClosedStatusArray()
                    )
                ]
            ] + getEntitiesRestrictCriteria($itemtable)
        );
    }




    /**
     * Count active ITIL Objects requested by a user
     *
     * @since 0.83
     *
     * @param integer $users_id ID of the User
     *
     * @return integer
     **/
    public function countActiveObjectsForUser($users_id)
    {
        $linkclass = new $this->userlinkclass();
        return $this->countActiveObjectsFor(
            $linkclass,
            $users_id,
            CommonITILActor::REQUESTER
        );
    }


    /**
     * Count active ITIL Objects having given user as observer.
     *
     * @param int $users_id
     *
     * @return int
     */
    final public function countActiveObjectsForObserverUser(int $user_id): int
    {
        $linkclass = new $this->userlinkclass();
        return $this->countActiveObjectsFor(
            $linkclass,
            $user_id,
            CommonITILActor::OBSERVER
        );
    }


    /**
     * Count active ITIL Objects assigned to a user
     *
     * @since 0.83
     *
     * @param integer $users_id ID of the User
     *
     * @return integer
     **/
    public function countActiveObjectsForTech($users_id)
    {
        $linkclass = new $this->userlinkclass();
        return $this->countActiveObjectsFor(
            $linkclass,
            $users_id,
            CommonITILActor::ASSIGN
        );
    }


    /**
     * Count active ITIL Objects having given group as requester.
     *
     * @param int $group_id
     *
     * @return int
     */
    final public function countActiveObjectsForRequesterGroup(int $group_id): int
    {
        $linkclass = new $this->grouplinkclass();
        return $this->countActiveObjectsFor(
            $linkclass,
            $group_id,
            CommonITILActor::REQUESTER
        );
    }


    /**
     * Count active ITIL Objects having given group as observer.
     *
     * @param int $group_id
     *
     * @return int
     */
    final public function countActiveObjectsForObserverGroup(int $group_id): int
    {
        $linkclass = new $this->grouplinkclass();
        return $this->countActiveObjectsFor(
            $linkclass,
            $group_id,
            CommonITILActor::OBSERVER
        );
    }


    /**
     * Count active ITIL Objects assigned to a group
     *
     * @since 0.84
     *
     * @param integer $groups_id ID of the User
     *
     * @return integer
     **/
    public function countActiveObjectsForTechGroup($groups_id)
    {
        $linkclass = new $this->grouplinkclass();
        return $this->countActiveObjectsFor(
            $linkclass,
            $groups_id,
            CommonITILActor::ASSIGN
        );
    }


    /**
     * Count active ITIL Objects assigned to a supplier
     *
     * @since 0.85
     *
     * @param integer $suppliers_id ID of the Supplier
     *
     * @return integer
     **/
    public function countActiveObjectsForSupplier($suppliers_id)
    {
        $linkclass = new $this->supplierlinkclass();
        return $this->countActiveObjectsFor(
            $linkclass,
            $suppliers_id,
            CommonITILActor::ASSIGN
        );
    }

    /**
     * Get active or solved tickets for an hardware last X days
     *
     * @since 0.83
     *
     * @param $itemtype  string   Item type
     * @param $items_id  integer  ID of the Item
     * @param $days      integer  day number
     *
     * @return array
     **/
    public function getActiveOrSolvedLastDaysForItem($itemtype, $items_id, $days)
    {
        global $DB;

        $result = [];

        $class_l_pl = getPlural(strtolower(static::class));

        $iterator = $DB->request([
            'FROM'      => $this->getTable(),
            'LEFT JOIN' => [
                "glpi_items_{$class_l_pl}" => [
                    'ON' => [
                        "glpi_items_{$class_l_pl}" => "{$class_l_pl}_id",
                        $this->getTable()    => 'id'
                    ]
                ]
            ],
            'WHERE'     => [
                'glpi_items_tickets.items_id' => $items_id,
                'glpi_items_tickets.itemtype' => $itemtype,
                'OR'                          => [
                    [
                        'NOT' => [
                            $this->getTable() . '.status' => array_merge(
                                $this->getClosedStatusArray(),
                                $this->getSolvedStatusArray()
                            )
                        ]
                    ],
                    [
                        'NOT' => [$this->getTable() . '.solvedate' => null],
                        new \QueryExpression(
                            "ADDDATE(" . $DB->quoteName($this->getTable()) .
                            "." . $DB->quoteName('solvedate') . ", INTERVAL $days DAY) > NOW()"
                        )
                    ]
                ]
            ]
        ]);

        foreach ($iterator as $tick) {
            $result[$tick['id']] = $tick['name'];
        }

        return $result;
    }

    public function cleanDBonPurge()
    {

        $link_classes = [
            Itil_Project::class,
            ITILFollowup::class,
            ITILSolution::class
        ];

        if (is_a($this->grouplinkclass, CommonDBConnexity::class, true)) {
            $link_classes[] = $this->grouplinkclass;
        }

        if (is_a($this->userlinkclass, CommonDBConnexity::class, true)) {
            $link_classes[] = $this->userlinkclass;
        }

        if (is_a($this->supplierlinkclass, CommonDBConnexity::class, true)) {
            $link_classes[] = $this->supplierlinkclass;
        }

        $this->deleteChildrenAndRelationsFromDb($link_classes);
    }

    /**
     * Handle template mandatory fields on update
     *
     * @param array $input Input
     *
     * @return array
     */
    protected function handleTemplateFields(array $input)
    {
       //// check mandatory fields
       // First get ticket template associated : entity and type/category
        if (isset($input['entities_id'])) {
            $entid = $input['entities_id'];
        } else {
            $entid = $this->fields['entities_id'];
        }

        $type = null;
        if (isset($input['type'])) {
            $type = $input['type'];
        } else if (isset($this->field['type'])) {
            $type = $this->fields['type'];
        }

        if (isset($input['itilcategories_id'])) {
            $categid = $input['itilcategories_id'];
        } else {
            $categid = $this->fields['itilcategories_id'];
        }

        $check_allowed_fields_for_template = false;
        $allowed_fields                    = [];
        if (
            !Session::isCron()
            && (!Session::haveRight(static::$rightname, UPDATE)
            // Closed tickets
            || in_array($this->fields['status'], $this->getClosedStatusArray()))
        ) {
            $allowed_fields                    = ['id'];
            $check_allowed_fields_for_template = true;

            if (in_array($this->fields['status'], $this->getClosedStatusArray())) {
                $allowed_fields[] = 'status';

               // probably transfer
                $allowed_fields[] = 'entities_id';
                $allowed_fields[] = 'itilcategories_id';
            } else {
                if (
                    $this->canApprove()
                    || $this->canAssign()
                    || $this->canAssignToMe()
                    || isset($input['_from_assignment'])
                ) {
                    $allowed_fields[] = 'status';
                    $allowed_fields[] = '_accepted';
                }
                $validation_class = static::getType() . 'Validation';
                if (
                    class_exists($validation_class)
                    && (
                        // for validation created by rules
                        // FIXME Use a more precise input name to ensure that 'global_validation' has been defined by rules
                        // e.g. $input['_validation_from_rule']
                        isset($input["_rule_process"])
                        // for validation status updated after CommonITILValidation add/update/delete
                        || (array_key_exists('_from_itilvalidation', $input) && $input['_from_itilvalidation'])
                    )
                ) {
                    $allowed_fields[] = 'global_validation';
                }
               // Manage assign and steal right
                if (static::getType() === Ticket::getType() && Session::haveRightsOr(static::$rightname, [Ticket::ASSIGN, Ticket::STEAL])) {
                    $allowed_fields[] = '_itil_assign';
                    $allowed_fields[] = '_users_id_assign';
                    $allowed_fields[] = '_groups_id_assign';
                    $allowed_fields[] = '_suppliers_id_assign';
                }

               // Can only update initial fields if no followup or task already added
                if ($this->canUpdateItem()) {
                    $allowed_fields[] = 'content';
                    $allowed_fields[] = 'urgency';
                    $allowed_fields[] = 'priority'; // automatic recalculate if user changes urgence
                    $allowed_fields[] = 'itilcategories_id';
                    $allowed_fields[] = 'name';
                    $allowed_fields[] = 'items_id';
                    $allowed_fields[] = '_filename';
                    $allowed_fields[] = '_tag_filename';
                    $allowed_fields[] = '_prefix_filename';
                    $allowed_fields[] = '_content';
                    $allowed_fields[] = '_tag_content';
                    $allowed_fields[] = '_prefix_content';
                    $allowed_fields[] = 'takeintoaccount_delay_stat';
                    $allowed_fields[] = 'takeintoaccountdate';
                }
            }

            $ret = [];

            foreach ($allowed_fields as $field) {
                if (isset($input[$field])) {
                    $ret[$field] = $input[$field];
                }
            }

            $input = $ret;

           // Only ID return false
            if (count($input) == 1) {
                return false;
            }
        }

        $tt = $this->getITILTemplateToUse(0, $type, $categid, $entid);

        if (count($tt->mandatory)) {
            $mandatory_missing = [];
            $fieldsname        = $tt->getAllowedFieldsNames(true);
            foreach ($tt->mandatory as $key => $val) {
                if (
                    (!$check_allowed_fields_for_template || in_array($key, $allowed_fields))
                    && (isset($input[$key])
                    && (empty($input[$key]) || ($input[$key] == 'NULL'))
                    )
                ) {
                    $mandatory_missing[$key] = $fieldsname[$val];
                }
            }
            if (count($mandatory_missing)) {
               //TRANS: %s are the fields concerned
                $message = sprintf(
                    __('Mandatory fields are not filled. Please correct: %s'),
                    implode(", ", $mandatory_missing)
                );
                Session::addMessageAfterRedirect($message, false, ERROR);
                return false;
            }
        }

        return $input;
    }

    protected function manageITILObjectLinkInput($input)
    {
        if (isset($input['_link'])) {
            $link = $input['_link'];

            if (isset($link['tickets_id_2'])) {
                Toolbox::deprecated();
                $link = [
                    'itemtype_1' => Ticket::class,
                    'items_id_1' => $link['tickets_id_1'] ?? 0,
                    'itemtype_2' => Ticket::class,
                    'items_id_2' => $link['tickets_id_2'],
                    'link'       => $link['link'] ?? CommonITILObject_CommonITILObject::LINK_TO,
                ];
            }

            if (!isset($link['itemtype_1'], $link['items_id_1'], $link['itemtype_2'], $link['items_id_2'], $link['link'])) {
                // Not enough data, ignore link silently
                return;
            }

            if ($link['itemtype_1'] == $this->getType() && $link['items_id_1'] == 0) {
                // Link was added in creation form, ID was not available yet
                $link['items_id_1'] = $this->getID();
            }

            if ((int) $link['items_id_1'] === 0 || (int) $link['items_id_2'] === 0) {
                // Not enough data, ignore link silently
                return;
            }

            $link_class = !empty($link['itemtype_1']) && !empty($link['itemtype_2'])
                ? CommonITILObject_CommonITILObject::getLinkClass($link['itemtype_1'], $link['itemtype_2'])
                : null;

            if ($link_class === null) {
                trigger_error(
                    sprintf('Invalid itemtypes "%s"/"%s" on ITIL objects link.', $link['itemtype_1'], $link['itemtype_2']),
                    E_USER_WARNING
                );
                return;
            }

            $itil_itil = new $link_class();

            $link = $itil_itil->normalizeInput($link);

            if ($itil_itil->can(-1, CREATE, $link) && $itil_itil->add($link)) {
                $input['_forcenotif'] = true;
            } else {
                Session::addMessageAfterRedirect(__('Unknown ITIL Object'), false, ERROR);
            }
        }
    }

    public function prepareInputForUpdate($input)
    {
        $input = $this->handleInputDeprecations($input);

        if (!$this->checkFieldsConsistency($input)) {
            return false;
        }

       // Add document if needed
        $this->getFromDB($input["id"]); // entities_id field required

        // Map unique template field to template foreign key
        // Leave original field. The new field is stored in the DB, while the original is used for everything else (left for BC)
        if (isset($input[static::getTemplateFormFieldName()]) && (int) $input[static::getTemplateFormFieldName()] > 0) {
            $tpl_class = static::getTemplateClass();
            $input[$tpl_class::getForeignKeyField()] = (int) $input[static::getTemplateFormFieldName()];
        }

        if ($this->getType() !== Ticket::getType()) {
           //cannot be handled here for tickets. @see Ticket::prepareInputForUpdate()
            $input = $this->handleTemplateFields($input);
            if ($input === false) {
                return false;
            }
        }

        $cat_id = $input['itilcategories_id'] ?? 0;
        if ($cat_id) {
            $input['itilcategories_id_code'] = ITILCategory::getById($cat_id)->fields['code'];
        }

        $location_id = $input['locations_id'] ?? 0;
        $location_id = (int)$location_id;
        if ($location_id > 0 && ($location = Location::getById($location_id)) !== false) {
            $input['_locations_code'] = $location->fields['code'];
        }

        if (isset($input["document"]) && ($input["document"] > 0)) {
            $doc = new Document();
            if ($doc->getFromDB($input["document"])) {
                $docitem = new Document_Item();
                if (
                    $docitem->add(['documents_id' => $input["document"],
                        'itemtype'     => $this->getType(),
                        'items_id'     => $input["id"]
                    ])
                ) {
                    // Force date_mod of tracking
                    $input["date_mod"]     = $_SESSION["glpi_currenttime"];
                    $input['_doc_added'][] = $doc->fields["name"];
                }
            }
            unset($input["document"]);
        }

        if (isset($input["date"]) && empty($input["date"])) {
            unset($input["date"]);
        }

        if (isset($input["closedate"]) && empty($input["closedate"])) {
            unset($input["closedate"]);
        }

        if (isset($input["solvedate"]) && empty($input["solvedate"])) {
            unset($input["solvedate"]);
        }

       // "do not compute" flag set by business rules for "takeintoaccount_delay_stat" field
        $do_not_compute_takeintoaccount = $this->isTakeIntoAccountComputationBlocked($input);

        if (isset($input['_itil_requester'])) {
            // FIXME Deprecate this input key in GLPI 10.1.
            if (isset($input['_itil_requester']['_type'])) {
                $input['_itil_requester'] = [
                    'type'                            => CommonITILActor::REQUESTER,
                    $this->getForeignKeyField()       => $input['id'],
                    '_do_not_compute_takeintoaccount' => $do_not_compute_takeintoaccount,
                    '_from_object'                    => true,
                ] + $input['_itil_requester'];

                switch ($input['_itil_requester']['_type']) {
                    case "user":
                        if (
                            isset($input['_itil_requester']['use_notification'])
                            && is_array($input['_itil_requester']['use_notification'])
                        ) {
                            $input['_itil_requester']['use_notification'] = $input['_itil_requester']['use_notification'][0];
                        }
                        if (
                            isset($input['_itil_requester']['alternative_email'])
                            && is_array($input['_itil_requester']['alternative_email'])
                        ) {
                            $input['_itil_requester']['alternative_email'] = $input['_itil_requester']['alternative_email'][0];
                        }

                        if (!empty($this->userlinkclass)) {
                            if (
                                isset($input['_itil_requester']['alternative_email'])
                                && $input['_itil_requester']['alternative_email']
                                && !NotificationMailing::isUserAddressValid($input['_itil_requester']['alternative_email'])
                            ) {
                                $input['_itil_requester']['alternative_email'] = '';
                                Session::addMessageAfterRedirect(__('Invalid email address'), false, ERROR);
                            }

                            if (
                                (isset($input['_itil_requester']['alternative_email'])
                                && $input['_itil_requester']['alternative_email'])
                                || ($input['_itil_requester']['users_id'] > 0)
                            ) {
                                $useractors = new $this->userlinkclass();
                                if (
                                    isset($input['_auto_update'])
                                    || $useractors->can(-1, CREATE, $input['_itil_requester'])
                                ) {
                                    $useractors->add($input['_itil_requester']);
                                    $input['_forcenotif']                     = true;
                                }
                            }
                        }
                        break;

                    case "group":
                        if (
                            !empty($this->grouplinkclass)
                            && ($input['_itil_requester']['groups_id'] > 0)
                        ) {
                            $groupactors = new $this->grouplinkclass();
                            if (
                                isset($input['_auto_update'])
                                || $groupactors->can(-1, CREATE, $input['_itil_requester'])
                            ) {
                                $groupactors->add($input['_itil_requester']);
                                $input['_forcenotif']                     = true;
                            }
                        }
                        break;
                }
            }
        }

        if (isset($input['_itil_observer'])) {
            // FIXME Deprecate this input key in GLPI 10.1.
            if (isset($input['_itil_observer']['_type'])) {
                $input['_itil_observer'] = [
                    'type'                            => CommonITILActor::OBSERVER,
                    $this->getForeignKeyField()       => $input['id'],
                    '_do_not_compute_takeintoaccount' => $do_not_compute_takeintoaccount,
                    '_from_object'                    => true,
                ] + $input['_itil_observer'];

                switch ($input['_itil_observer']['_type']) {
                    case "user":
                        if (
                            isset($input['_itil_observer']['use_notification'])
                            && is_array($input['_itil_observer']['use_notification'])
                        ) {
                            $input['_itil_observer']['use_notification'] = $input['_itil_observer']['use_notification'][0];
                        }
                        if (
                            isset($input['_itil_observer']['alternative_email'])
                            && is_array($input['_itil_observer']['alternative_email'])
                        ) {
                            $input['_itil_observer']['alternative_email'] = $input['_itil_observer']['alternative_email'][0];
                        }

                        if (!empty($this->userlinkclass)) {
                            if (
                                isset($input['_itil_observer']['alternative_email'])
                                && $input['_itil_observer']['alternative_email']
                                && !NotificationMailing::isUserAddressValid($input['_itil_observer']['alternative_email'])
                            ) {
                                $input['_itil_observer']['alternative_email'] = '';
                                Session::addMessageAfterRedirect(__('Invalid email address'), false, ERROR);
                            }
                            if (
                                 (isset($input['_itil_observer']['alternative_email'])
                                 && $input['_itil_observer']['alternative_email'])
                                 || ($input['_itil_observer']['users_id'] > 0)
                            ) {
                                $useractors = new $this->userlinkclass();
                                if (
                                    isset($input['_auto_update'])
                                    || $useractors->can(-1, CREATE, $input['_itil_observer'])
                                ) {
                                    $useractors->add($input['_itil_observer']);
                                    $input['_forcenotif']                    = true;
                                }
                            }
                        }
                        break;

                    case "group":
                        if (
                            !empty($this->grouplinkclass)
                            && ($input['_itil_observer']['groups_id'] > 0)
                        ) {
                            $groupactors = new $this->grouplinkclass();
                            if (
                                isset($input['_auto_update'])
                                || $groupactors->can(-1, CREATE, $input['_itil_observer'])
                            ) {
                                $groupactors->add($input['_itil_observer']);
                                $input['_forcenotif']                    = true;
                            }
                        }
                        break;
                }
            }
        }

        if (isset($input['_itil_assign'])) {
            // FIXME Deprecate this input key in GLPI 10.1.
            if (isset($input['_itil_assign']['_type'])) {
                $input['_itil_assign'] = [
                    'type'                            => CommonITILActor::ASSIGN,
                    $this->getForeignKeyField()       => $input['id'],
                    '_do_not_compute_takeintoaccount' => $do_not_compute_takeintoaccount,
                    '_from_object'                    => true,
                ] + $input['_itil_assign'];

                if (
                    isset($input['_itil_assign']['use_notification'])
                    && is_array($input['_itil_assign']['use_notification'])
                ) {
                    $input['_itil_assign']['use_notification'] = $input['_itil_assign']['use_notification'][0];
                }
                if (
                    isset($input['_itil_assign']['alternative_email'])
                    && is_array($input['_itil_assign']['alternative_email'])
                ) {
                    $input['_itil_assign']['alternative_email'] = $input['_itil_assign']['alternative_email'][0];
                }

                switch ($input['_itil_assign']['_type']) {
                    case "user":
                        if (
                            !empty($this->userlinkclass)
                            && ((isset($input['_itil_assign']['alternative_email'])
                            && $input['_itil_assign']['alternative_email'])
                            || $input['_itil_assign']['users_id'] > 0)
                        ) {
                            $useractors = new $this->userlinkclass();
                            if (
                                isset($input['_auto_update'])
                                || $useractors->can(-1, CREATE, $input['_itil_assign'])
                            ) {
                                $useractors->add($input['_itil_assign']);
                                $input['_forcenotif']                  = true;
                                if (
                                    ((!isset($input['status'])
                                    && in_array($this->fields['status'], $this->getNewStatusArray()))
                                    || (isset($input['status'])
                                    && in_array($input['status'], $this->getNewStatusArray())))
                                    && !$this->isStatusComputationBlocked($input)
                                ) {
                                    if (in_array(self::ASSIGNED, array_keys($this->getAllStatusArray()))) {
                                        $input['status'] = self::ASSIGNED;
                                    }
                                }
                            }
                        }
                        break;

                    case "group":
                        if (
                            !empty($this->grouplinkclass)
                            && ($input['_itil_assign']['groups_id'] > 0)
                        ) {
                            $groupactors = new $this->grouplinkclass();

                            if (
                                isset($input['_auto_update'])
                                || $groupactors->can(-1, CREATE, $input['_itil_assign'])
                            ) {
                                $groupactors->add($input['_itil_assign']);
                                $input['_forcenotif']                  = true;
                                if (
                                    ((!isset($input['status'])
                                    && (in_array($this->fields['status'], $this->getNewStatusArray())))
                                    || (isset($input['status'])
                                    && (in_array($input['status'], $this->getNewStatusArray()))))
                                    && !$this->isStatusComputationBlocked($input)
                                ) {
                                    if (in_array(self::ASSIGNED, array_keys($this->getAllStatusArray()))) {
                                        $input['status'] = self::ASSIGNED;
                                    }
                                }
                            }
                        }
                        break;

                    case "supplier":
                        if (
                            !empty($this->supplierlinkclass)
                            && ((isset($input['_itil_assign']['alternative_email'])
                            && $input['_itil_assign']['alternative_email'])
                            || $input['_itil_assign']['suppliers_id'] > 0)
                        ) {
                            $supplieractors = new $this->supplierlinkclass();
                            if (
                                isset($input['_auto_update'])
                                || $supplieractors->can(-1, CREATE, $input['_itil_assign'])
                            ) {
                                $supplieractors->add($input['_itil_assign']);
                                $input['_forcenotif']                  = true;
                                if (
                                    ((!isset($input['status'])
                                    && (in_array($this->fields['status'], $this->getNewStatusArray())))
                                    || (isset($input['status'])
                                    && (in_array($input['status'], $this->getNewStatusArray()))))
                                    && !$this->isStatusComputationBlocked($input)
                                ) {
                                    if (in_array(self::ASSIGNED, array_keys($this->getAllStatusArray()))) {
                                        $input['status'] = self::ASSIGNED;
                                    }
                                }
                            }
                        }
                        break;
                }
            }
        }

       // set last updater if interactive user
        if (!Session::isCron()) {
            $input['users_id_lastupdater'] = Session::getLoginUserID();
        }

        $solvedclosed = array_merge(
            $this->getSolvedStatusArray(),
            $this->getClosedStatusArray()
        );

        if (
            isset($input["status"])
            && !in_array($input["status"], $solvedclosed)
        ) {
            $input['solvedate'] = 'NULL';
        }

        if (isset($input["status"]) && !in_array($input["status"], $this->getClosedStatusArray())) {
            $input['closedate'] = 'NULL';
        }

       // Setting a solution type means the ticket is solved
        if (
            isset($input["solutiontypes_id"])
            && (!isset($input['status']) || !in_array($input["status"], $solvedclosed))
        ) {
            $solution = new ITILSolution();
            $soltype = new SolutionType();
            $soltype->getFromDB($input['solutiontypes_id']);
            $solution->add([
                'itemtype'           => $this->getType(),
                'items_id'           => $this->getID(),
                'solutiontypes_id'   => $input['solutiontypes_id'],
                'content'            => 'Solved using type ' . $soltype->getName()
            ]);
        }

       // If status changed from pending to anything else, remove pending reason
        if (
            isset($this->input["status"])
            && $this->input["status"] != self::WAITING
        ) {
            PendingReason_Item::deleteForItem($this);
        }

        return $input;
    }

    public function post_updateItem($history = 1)
    {
<<<<<<< HEAD
        $this->handleItemsIdInput();

       // Handle "_tasktemplates_id" special input
=======
        // Handle rich-text images and uploaded documents
        $this->input = $this->addFiles($this->input, ['force_update' => true]);

        // handle actors changes
        $this->updateActors();

        // Handle "_tasktemplates_id" special input
>>>>>>> b8f27041
        $this->handleTaskTemplateInput();

        // Handle "_itilfollowuptemplates_id" special input
        $this->handleITILFollowupTemplateInput();

        // Handle "_solutiontemplates_id" special input
        $this->handleSolutionTemplateInput();

        // Send validation requests
        $this->manageValidationAdd($this->input);

        $this->manageITILObjectLinkInput($this->input);

        parent::post_updateItem();
    }


    public function pre_updateInDB()
    {
        global $DB;

       // get again object to reload actors
        $this->loadActors();

       // Check dates change interval due to the fact that second are not displayed in form
        if (
            (($key = array_search('date', $this->updates)) !== false)
            && (substr($this->fields["date"], 0, 16) == substr($this->oldvalues['date'], 0, 16))
        ) {
            unset($this->updates[$key]);
            unset($this->oldvalues['date']);
        }

        if (
            (($key = array_search('closedate', $this->updates)) !== false)
            && isset($this->oldvalues['closedate'])
            && (substr($this->fields["closedate"], 0, 16) == substr($this->oldvalues['closedate'], 0, 16))
        ) {
            unset($this->updates[$key]);
            unset($this->oldvalues['closedate']);
        }

        if (
            (($key = array_search('time_to_resolve', $this->updates)) !== false)
            && isset($this->oldvalues['time_to_resolve'])
            && (substr($this->fields["time_to_resolve"], 0, 16) == substr($this->oldvalues['time_to_resolve'], 0, 16))
        ) {
            unset($this->updates[$key]);
            unset($this->oldvalues['time_to_resolve']);
        }

        if (
            (($key = array_search('solvedate', $this->updates)) !== false)
            && isset($this->oldvalues['solvedate'])
            && (substr($this->fields["solvedate"], 0, 16) == substr($this->oldvalues['solvedate'], 0, 16))
        ) {
            unset($this->updates[$key]);
            unset($this->oldvalues['solvedate']);
        }

        if (isset($this->input["status"])) {
            if (
                in_array("status", $this->updates)
                && in_array($this->input["status"], $this->getSolvedStatusArray())
            ) {
                $this->updates[]              = "solvedate";
                $this->oldvalues['solvedate'] = $this->fields["solvedate"];
                $this->fields["solvedate"]    = $_SESSION["glpi_currenttime"];
               // If invalid date : set open date
                if ($this->fields["solvedate"] < $this->fields["date"]) {
                    $this->fields["solvedate"] = $this->fields["date"];
                }
            }

            if (
                in_array("status", $this->updates)
                && in_array($this->input["status"], $this->getClosedStatusArray())
            ) {
                $this->updates[]              = "closedate";
                $this->oldvalues['closedate'] = $this->fields["closedate"];
                $this->fields["closedate"]    = $_SESSION["glpi_currenttime"];
               // If invalid date : set open date
                if ($this->fields["closedate"] < $this->fields["date"]) {
                    $this->fields["closedate"] = $this->fields["date"];
                }
               // Set solvedate to closedate
                if (empty($this->fields["solvedate"])) {
                    $this->updates[]              = "solvedate";
                    $this->oldvalues['solvedate'] = $this->fields["solvedate"];
                    $this->fields["solvedate"]    = $this->fields["closedate"];
                }
            }
        }

       // check dates

       // check time_to_resolve (SLA)
        if (
            (in_array("date", $this->updates) || in_array("time_to_resolve", $this->updates))
            && !is_null($this->fields["time_to_resolve"])
        ) { // Date set
            if ($this->fields["time_to_resolve"] < $this->fields["date"]) {
                Session::addMessageAfterRedirect(__('Invalid dates. Update cancelled.'), false, ERROR);

                if (($key = array_search('date', $this->updates)) !== false) {
                    unset($this->updates[$key]);
                    unset($this->oldvalues['date']);
                }
                if (($key = array_search('time_to_resolve', $this->updates)) !== false) {
                    unset($this->updates[$key]);
                    unset($this->oldvalues['time_to_resolve']);
                }
            }
        }

       // check internal_time_to_resolve (OLA)
        if (
            (in_array("date", $this->updates) || in_array("internal_time_to_resolve", $this->updates))
            && !is_null($this->fields["internal_time_to_resolve"])
        ) { // Date set
            if ($this->fields["internal_time_to_resolve"] < $this->fields["date"]) {
                Session::addMessageAfterRedirect(__('Invalid dates. Update cancelled.'), false, ERROR);

                if (($key = array_search('date', $this->updates)) !== false) {
                    unset($this->updates[$key]);
                    unset($this->oldvalues['date']);
                }
                if (($key = array_search('internal_time_to_resolve', $this->updates)) !== false) {
                    unset($this->updates[$key]);
                    unset($this->oldvalues['internal_time_to_resolve']);
                }
            }
        }

       // Status close : check dates
        if (
            in_array($this->fields["status"], $this->getClosedStatusArray())
            && (in_array("date", $this->updates) || in_array("closedate", $this->updates))
        ) {
           // Invalid dates : no change
           // closedate must be > solvedate
            if ($this->fields["closedate"] < $this->fields["solvedate"]) {
                Session::addMessageAfterRedirect(__('Invalid dates. Update cancelled.'), false, ERROR);

                if (($key = array_search('closedate', $this->updates)) !== false) {
                    unset($this->updates[$key]);
                    unset($this->oldvalues['closedate']);
                }
            }

           // closedate must be > create date
            if ($this->fields["closedate"] < $this->fields["date"]) {
                Session::addMessageAfterRedirect(__('Invalid dates. Update cancelled.'), false, ERROR);
                if (($key = array_search('date', $this->updates)) !== false) {
                    unset($this->updates[$key]);
                    unset($this->oldvalues['date']);
                }
                if (($key = array_search('closedate', $this->updates)) !== false) {
                    unset($this->updates[$key]);
                    unset($this->oldvalues['closedate']);
                }
            }
        }

        if (
            (($key = array_search('status', $this->updates)) !== false)
            && $this->oldvalues['status'] == $this->fields['status']
        ) {
            unset($this->updates[$key]);
            unset($this->oldvalues['status']);
        }

       // Status solved : check dates
        if (
            in_array($this->fields["status"], $this->getSolvedStatusArray())
            && (in_array("date", $this->updates) || in_array("solvedate", $this->updates))
        ) {
           // Invalid dates : no change
           // solvedate must be > create date
            if ($this->fields["solvedate"] < $this->fields["date"]) {
                Session::addMessageAfterRedirect(__('Invalid dates. Update cancelled.'), false, ERROR);

                if (($key = array_search('date', $this->updates)) !== false) {
                    unset($this->updates[$key]);
                    unset($this->oldvalues['date']);
                }
                if (($key = array_search('solvedate', $this->updates)) !== false) {
                    unset($this->updates[$key]);
                    unset($this->oldvalues['solvedate']);
                }
            }
        }

       // Manage come back to waiting state
        if (
            !is_null($this->fields['begin_waiting_date'])
            && ($key = array_search('status', $this->updates)) !== false
            && (
            $this->oldvalues['status'] == self::WAITING
            // From solved to another state than closed
            || (
               in_array($this->oldvalues["status"], $this->getSolvedStatusArray())
               && !in_array($this->fields["status"], $this->getClosedStatusArray())
            )
            // From closed to any open state
            || (
               in_array($this->oldvalues["status"], $this->getClosedStatusArray())
               && in_array($this->fields["status"], $this->getNotSolvedStatusArray())
            )
            )
        ) {
           // Compute ticket waiting time use calendar if exists
            $calendar     = new Calendar();
            $calendars_id = $this->getCalendar();
            $delay_time   = 0;

           // Compute ticket waiting time use calendar if exists
           // Using calendar
            if (
                ($calendars_id > 0)
                && $calendar->getFromDB($calendars_id)
            ) {
                $delay_time = $calendar->getActiveTimeBetween(
                    $this->fields['begin_waiting_date'],
                    $_SESSION["glpi_currenttime"]
                );
            } else { // Not calendar defined
                $delay_time = strtotime($_SESSION["glpi_currenttime"])
                           - strtotime($this->fields['begin_waiting_date']);
            }

           // SLA case : compute sla_ttr duration
            if (isset($this->fields['slas_id_ttr']) && ($this->fields['slas_id_ttr'] > 0)) {
                $sla = new SLA();
                if ($sla->getFromDB($this->fields['slas_id_ttr'])) {
                    $sla->setTicketCalendar($calendars_id);
                    $delay_time_sla  = $sla->getActiveTimeBetween(
                        $this->fields['begin_waiting_date'],
                        $_SESSION["glpi_currenttime"]
                    );
                    $this->updates[] = "sla_waiting_duration";
                    $this->fields["sla_waiting_duration"] += $delay_time_sla;
                }

               // Compute new time_to_resolve
                $this->updates[]                 = "time_to_resolve";
                $this->fields['time_to_resolve'] = $sla->computeDate(
                    $this->fields['date'],
                    $this->fields["sla_waiting_duration"]
                );
               // Add current level to do
                $sla->addLevelToDo($this);
            } else {
               // Using calendar
                if (
                    ($calendars_id > 0)
                    && $calendar->getFromDB($calendars_id)
                    && $calendar->hasAWorkingDay()
                ) {
                    if ((int)$this->fields['time_to_resolve'] > 0) {
                       // compute new due date using calendar
                        $this->updates[]                 = "time_to_resolve";
                        $this->fields['time_to_resolve'] = $calendar->computeEndDate(
                            $this->fields['time_to_resolve'],
                            $delay_time
                        );
                    }
                } else { // Not calendar defined
                    if ((int)$this->fields['time_to_resolve'] > 0) {
                       // compute new due date : no calendar so add computed delay_time
                        $this->updates[]                 = "time_to_resolve";
                        $this->fields['time_to_resolve'] = date(
                            'Y-m-d H:i:s',
                            $delay_time + strtotime($this->fields['time_to_resolve'])
                        );
                    }
                }
            }

           // OLA case : compute ola_ttr duration
            if (isset($this->fields['olas_id_ttr']) && ($this->fields['olas_id_ttr'] > 0)) {
                $ola = new OLA();
                if ($ola->getFromDB($this->fields['olas_id_ttr'])) {
                    $ola->setTicketCalendar($calendars_id);
                    $delay_time_ola  = $ola->getActiveTimeBetween(
                        $this->fields['begin_waiting_date'],
                        $_SESSION["glpi_currenttime"]
                    );
                    $this->updates[]                      = "ola_waiting_duration";
                    $this->fields["ola_waiting_duration"] += $delay_time_ola;
                }

               // Compute new internal_time_to_resolve
                $this->updates[]                          = "internal_time_to_resolve";
                $this->fields['internal_time_to_resolve'] = $ola->computeDate(
                    $this->fields['ola_ttr_begin_date'],
                    $this->fields["ola_waiting_duration"]
                );
               // Add current level to do
                $ola->addLevelToDo($this, $this->fields["olalevels_id_ttr"]);
            } else if (array_key_exists("internal_time_to_resolve", $this->fields)) {
               // Change doesn't have internal_time_to_resolve
               // Using calendar
                if (
                    ($calendars_id > 0)
                    && $calendar->getFromDB($calendars_id)
                    && $calendar->hasAWorkingDay()
                ) {
                    if ((int)$this->fields['internal_time_to_resolve'] > 0) {
                       // compute new internal_time_to_resolve using calendar
                        $this->updates[]                          = "internal_time_to_resolve";
                        $this->fields['internal_time_to_resolve'] = $calendar->computeEndDate(
                            $this->fields['internal_time_to_resolve'],
                            $delay_time
                        );
                    }
                } else { // Not calendar defined
                    if ((int)$this->fields['internal_time_to_resolve'] > 0) {
                       // compute new internal_time_to_resolve : no calendar so add computed delay_time
                        $this->updates[]                          = "internal_time_to_resolve";
                        $this->fields['internal_time_to_resolve'] = date(
                            'Y-m-d H:i:s',
                            $delay_time +
                            strtotime($this->fields['internal_time_to_resolve'])
                        );
                    }
                }
            }

            $this->updates[]                   = "waiting_duration";
            $this->fields["waiting_duration"] += $delay_time;

           // Reset begin_waiting_date
            $this->updates[]                    = "begin_waiting_date";
            $this->fields["begin_waiting_date"] = 'NULL';
        }

       // Set begin waiting date if needed
        if (
            (($key = array_search('status', $this->updates)) !== false)
            && (($this->fields['status'] == self::WAITING)
              || in_array($this->fields["status"], $this->getSolvedStatusArray()))
        ) {
            $this->updates[]                    = "begin_waiting_date";
            $this->fields["begin_waiting_date"] = $_SESSION["glpi_currenttime"];

           // Specific for tickets
            if (isset($this->fields['slas_id_ttr']) && ($this->fields['slas_id_ttr'] > 0)) {
                SLA::deleteLevelsToDo($this);
            }

            if (isset($this->fields['olas_id_ttr']) && ($this->fields['olas_id_ttr'] > 0)) {
                OLA::deleteLevelsToDo($this);
            }
        }

       // solve_delay_stat : use delay between opendate and solvedate
        if (in_array("solvedate", $this->updates)) {
            $this->updates[]                  = "solve_delay_stat";
            $this->fields['solve_delay_stat'] = $this->computeSolveDelayStat();
        }
       // close_delay_stat : use delay between opendate and closedate
        if (in_array("closedate", $this->updates)) {
            $this->updates[]                  = "close_delay_stat";
            $this->fields['close_delay_stat'] = $this->computeCloseDelayStat();
        }

       //Look for reopening
        $statuses = array_merge(
            $this->getSolvedStatusArray(),
            $this->getClosedStatusArray()
        );
        if (
            ($key = array_search('status', $this->updates)) !== false
            && in_array($this->oldvalues['status'], $statuses)
            && !in_array($this->fields['status'], $statuses)
        ) {
            $users_id_reject = 0;
            // set last updater if interactive user
            if (!Session::isCron()) {
                $users_id_reject = Session::getLoginUserID();
            }

            //Mark existing solutions as refused
            $DB->update(
                ITILSolution::getTable(),
                [
                    'status'             => CommonITILValidation::REFUSED,
                    'users_id_approval'  => $users_id_reject,
                    'date_approval'      => date('Y-m-d H:i:s')
                ],
                [
                    'WHERE'  => [
                        'itemtype'  => static::getType(),
                        'items_id'  => $this->getID()
                    ],
                    'ORDER'  => [
                        'date_creation DESC',
                        'id DESC'
                    ],
                    'LIMIT'  => 1
                ]
            );

            //Delete existing survey
            $inquest = new TicketSatisfaction();
            $inquest->delete(['tickets_id' => $this->getID()]);
        }

        if (isset($this->input['_accepted'])) {
           //Mark last solution as approved
            $DB->update(
                ITILSolution::getTable(),
                [
                    'status'             => CommonITILValidation::ACCEPTED,
                    'users_id_approval'  => Session::getLoginUserID(),
                    'date_approval'      => date('Y-m-d H:i:s')
                ],
                [
                    'WHERE'  => [
                        'itemtype'  => static::getType(),
                        'items_id'  => $this->getID()
                    ],
                    'ORDER'  => [
                        'date_creation DESC',
                        'id DESC'
                    ],
                    'LIMIT'  => 1
                ]
            );
        }

       // Do not take into account date_mod if no update is done
        if (
            (count($this->updates) == 1)
            && (($key = array_search('date_mod', $this->updates)) !== false)
        ) {
            unset($this->updates[$key]);
        }
    }


    public function prepareInputForAdd($input)
    {
        global $CFG_GLPI;

        $input = $this->handleInputDeprecations($input);

        if (!$this->checkFieldsConsistency($input)) {
            return false;
        }

        $input = $this->transformActorsInput($input);

        // Map unique template field to template foreign key
        // Leave original field. The new field is stored in the DB, while the original is used for everything else (left for BC)
        if (isset($input[static::getTemplateFormFieldName()]) && (int) $input[static::getTemplateFormFieldName()] > 0) {
            $tpl_class = static::getTemplateClass();
            $input[$tpl_class::getForeignKeyField()] = (int) $input[static::getTemplateFormFieldName()];
        }

       // save value before clean;
        $title = ltrim($input['name']);

       // Set default status to avoid notice
        if (!isset($input["status"])) {
            $input["status"] = self::INCOMING;
        }

        if (
            !isset($input["urgency"])
            || !($CFG_GLPI['urgency_mask'] & (1 << $input["urgency"]))
        ) {
            $input["urgency"] = 3;
        }
        if (
            !isset($input["impact"])
            || !($CFG_GLPI['impact_mask'] & (1 << $input["impact"]))
        ) {
            $input["impact"] = 3;
        }

        $cat_id = $input['itilcategories_id'] ?? 0;
        if ($cat_id) {
            $input['itilcategories_id_code'] = ITILCategory::getById($cat_id)->fields['code'];
        }

        $location_id = $input['locations_id'] ?? 0;
        $location_id = (int)$location_id;
        if ($location_id > 0 && ($location = Location::getById($location_id)) !== false) {
            $input['_locations_code'] = $location->fields['code'];
        }

        $canpriority = true;
        if ($this->getType() == 'Ticket') {
            $canpriority = Session::haveRight(Ticket::$rightname, Ticket::CHANGEPRIORITY);
        }

        if ($canpriority && !isset($input["priority"]) || !$canpriority) {
            $input["priority"] = $this->computePriority($input["urgency"], $input["impact"]);
        }

       // set last updater if interactive user
        if (!Session::isCron() && ($last_updater = Session::getLoginUserID(true))) {
            $input['users_id_lastupdater'] = $last_updater;
        }

        if (!isset($input['_skip_auto_assign']) || $input['_skip_auto_assign'] === false) {
           // No Auto set Import for external source
            if (
                ($uid = Session::getLoginUserID())
                && !isset($input['_auto_import'])
            ) {
                $input["users_id_recipient"] = $uid;
            } else if (
                isset($input["_users_id_requester"])
                && !is_array($input['_users_id_requester'])
                && !empty($input["_users_id_requester"])
                && !isset($input["users_id_recipient"])
            ) {
                $input["users_id_recipient"] = $input["_users_id_requester"];
            }
        }

       // No name set name
        $input["name"]    = ltrim($input["name"]);
        $input['content'] = ltrim($input['content']);
        if (empty($input["name"])) {
           // Build name based on content

           // Unsanitize
            $content = Sanitizer::unsanitize($input['content']);

           // Get unformatted text
            $name = RichText::getTextFromHtml($content, false);

           // Shorten result
            $name = Toolbox::substr(preg_replace('/\s{2,}/', ' ', $name), 0, 70);

           // Sanitize result
            $input['name'] = Sanitizer::sanitize($name);
        }

       // Set default dropdown
        $dropdown_fields = ['entities_id', 'itilcategories_id'];
        foreach ($dropdown_fields as $field) {
            if (!isset($input[$field])) {
                $input[$field] = 0;
            }
        }

        $input = $this->computeDefaultValuesForAdd($input);

       // Do not check mandatory on auto import (mailgates)
        $key = $this->getTemplateFormFieldName();
        if (!isset($input['_auto_import'])) {
            if (isset($input[$key]) && $input[$key]) {
                $tt_class = $this->getType() . 'Template';
                $tt = new $tt_class();
                if ($tt->getFromDBWithData($input[$key])) {
                    if (count($tt->mandatory)) {
                        $mandatory_missing = [];
                        $fieldsname        = $tt->getAllowedFieldsNames(true);
                        foreach ($tt->mandatory as $key => $val) {
                             // for title if mandatory (restore initial value)
                            if ($key == 'name') {
                                $input['name']                     = $title;
                            }
                             // Check only defined values : Not defined not in form
                            if (isset($input[$key])) {
                             // If content is also predefined need to be different from predefined value
                                if (
                                    ($key == 'content')
                                    && isset($tt->predefined['content'])
                                ) {
                                    // Decode then re-encode predefine content to be sure to have it encoded using the same
                                    // entities.
                                    // Without this, predefined content created prior to GLPI 10.0 will never match
                                    // sanitized input, as entities used for encoding will be different in both.
                                    $predefined_content = Sanitizer::encodeHtmlSpecialChars(
                                        Sanitizer::decodeHtmlSpecialChars($tt->predefined['content'])
                                    );
                                 // Clean new lines to be fix encoding
                                    if (
                                        strcmp(
                                            preg_replace(
                                                "/\r?\n/",
                                                "",
                                                Html::cleanPostForTextArea($input[$key])
                                            ),
                                            preg_replace(
                                                "/\r?\n/",
                                                "",
                                                $predefined_content
                                            )
                                        ) == 0
                                    ) {
                                        Session::addMessageAfterRedirect(
                                            __('You cannot use predefined description verbatim'),
                                            false,
                                            ERROR
                                        );
                                           $mandatory_missing[$key] = $fieldsname[$val];
                                    }
                                }

                                if (
                                    empty($input[$key]) || ($input[$key] == 'NULL')
                                    || (is_array($input[$key])
                                    && ($input[$key] === [0 => "0"]))
                                ) {
                                    $mandatory_missing[$key] = $fieldsname[$val];
                                }
                            }

                            if (
                                ($key == '_add_validation')
                                && !empty($input['_validation_targets'])
                                && isset($input['_validation_targets'][0]['itemtype_target'], $input['_validation_targets'][0]['items_id_target'])
                                && class_exists($input['_validation_targets'][0]['itemtype_target'])
                                && ($input['_validation_targets'][0]['items_id_target'] > 0)
                            ) {
                                unset($mandatory_missing['_add_validation']);
                            }

                            if (static::getType() === Ticket::getType()) {
                               // For time_to_resolve and time_to_own : check also slas
                               // For internal_time_to_resolve and internal_time_to_own : check also olas
                                foreach ([SLM::TTR, SLM::TTO] as $slmType) {
                                    list($dateField, $slaField) = SLA::getFieldNames($slmType);
                                    if (
                                        ($key == $dateField)
                                        && isset($input[$slaField]) && ($input[$slaField] > 0)
                                        && isset($mandatory_missing[$dateField])
                                    ) {
                                          unset($mandatory_missing[$dateField]);
                                    }
                                    list($dateField, $olaField) = OLA::getFieldNames($slmType);
                                    if (
                                        ($key == $dateField)
                                        && isset($input[$olaField]) && ($input[$olaField] > 0)
                                        && isset($mandatory_missing[$dateField])
                                    ) {
                                          unset($mandatory_missing[$dateField]);
                                    }
                                }
                            }

                          // For document mandatory
                            if (
                                ($key == '_documents_id')
                                && !isset($input['_filename'])
                                && !isset($input['_tag_filename'])
                                && !isset($input['_content'])
                                && !isset($input['_tag_content'])
                                && !isset($input['_stock_image'])
                                && !isset($input['_tag_stock_image'])
                            ) {
                                $mandatory_missing[$key] = $fieldsname[$val];
                            }
                        }

                        if (count($mandatory_missing)) {
                           //TRANS: %s are the fields concerned
                            $message = sprintf(
                                __('Mandatory fields are not filled. Please correct: %s'),
                                implode(", ", $mandatory_missing)
                            );
                            Session::addMessageAfterRedirect($message, false, ERROR);
                            return false;
                        }
                    }
                }
            }
        }

        return $input;
    }

    /**
     * Handle input deprecations by transfering old supported input keys to new input keys.
     *
     * @param array $input
     *
     * @return array
     */
    private function handleInputDeprecations(array $input): array
    {
        if (array_key_exists('users_id_validate', $input)) {
            Toolbox::deprecated('Usage of "users_id_validate" in input is deprecated. Use "_validation_targets" instead.');

            if (!array_key_exists('_validation_targets', $input)) {
                $input['_validation_targets'] = [];
            }
            $users_ids = !is_array($input['users_id_validate']) ? [$input['users_id_validate']] : $input['users_id_validate'];
            foreach ($users_ids as $user_id) {
                $input['_validation_targets'][] = [
                    'itemtype_target' => User::class,
                    'items_id_target' => $user_id,
                ];
            }
        }

        return $input;
    }

    /**
     * Check input fields consistency.
     *
     * @param array $input
     *
     * @return bool
     */
    private function checkFieldsConsistency(array $input): bool
    {
        if (
            array_key_exists('date', $input) && !empty($input['date']) && $input['date'] != 'NULL'
            && (!is_string($input['date']) || !preg_match('/^\d{4}-\d{2}-\d{2} \d{2}:\d{2}:\d{2}$/', $input['date']))
        ) {
            Session::addMessageAfterRedirect(__('Incorrect value for date field.'), false, ERROR);
            return false;
        }

        return true;
    }

    /**
     * Compute default values for Add
     * (to be passed in prepareInputForAdd before and after rules if needed)
     *
     * @since 0.84
     *
     * @param $input
     *
     * @return string
     **/
    public function computeDefaultValuesForAdd($input)
    {

        if (!isset($input["status"])) {
            $input["status"] = self::INCOMING;
        }

        if (!isset($input["date"]) || empty($input["date"]) || $input["date"] == 'NULL') {
            $input["date"] = $_SESSION["glpi_currenttime"];
        }

        if (isset($input["status"]) && in_array($input["status"], $this->getSolvedStatusArray())) {
            if (isset($input["date"])) {
                $input["solvedate"] = $input["date"];
            } else {
                $input["solvedate"] = $_SESSION["glpi_currenttime"];
            }
        }

        if (isset($input["status"]) && in_array($input["status"], $this->getClosedStatusArray())) {
            if (isset($input["date"])) {
                $input["closedate"] = $input["date"];
            } else {
                $input["closedate"] = $_SESSION["glpi_currenttime"];
            }
            $input['solvedate'] = $input["closedate"];
        }

       // Set begin waiting time if status is waiting
        if (isset($input["status"]) && ($input["status"] == self::WAITING)) {
            $input['begin_waiting_date'] = $input['date'];
        }

        return $input;
    }


    public function post_addItem()
    {
<<<<<<< HEAD

        $this->handleItemsIdInput();

       // Handle "_tasktemplates_id" special input
        $this->handleTaskTemplateInput();

       // Handle "_itilfollowuptemplates_id" special input
        $this->handleITILFollowupTemplateInput();

       // Handle "_solutiontemplates_id" special input
        $this->handleSolutionTemplateInput();

=======
>>>>>>> b8f27041
        // Handle rich-text images and uploaded documents
        $this->input = $this->addFiles($this->input, ['force_update' => true]);

       // Add default document if set in template
        if (
            isset($this->input['_documents_id'])
            && is_array($this->input['_documents_id'])
            && count($this->input['_documents_id'])
        ) {
            $docitem = new Document_Item();
            foreach ($this->input['_documents_id'] as $docID) {
                $docitem->add(['documents_id' => $docID,
                    '_do_notif'    => false,
                    'itemtype'     => $this->getType(),
                    'items_id'     => $this->fields['id']
                ]);
            }
        }

        // handle actors changes
        $this->updateActors(true);

        // Handle "_tasktemplates_id" special input
        $this->handleTaskTemplateInput();

        // Handle "_itilfollowuptemplates_id" special input
        $this->handleITILFollowupTemplateInput();

        // Handle "_solutiontemplates_id" special input
        $this->handleSolutionTemplateInput();

        // Send validation requests
        $this->manageValidationAdd($this->input);

        $this->manageITILObjectLinkInput($this->input);

        parent::post_addItem();
    }

    /**
     * @see Glpi\Features\Clonable::post_clone
     */
    public function post_clone($source, $history)
    {
        global $DB;
        $update = [];
        if (isset($source->fields['users_id_lastupdater'])) {
            $update['users_id_lastupdater'] = $source->fields['users_id_lastupdater'];
        }
        if (isset($source->fields['status'])) {
            $update['status'] = $source->fields['status'];
        }
        $DB->update(
            $this->getTable(),
            $update,
            ['id' => $this->getID()]
        );
    }

    public function getCloneRelations(): array
    {
        return [];
    }


    /**
     * Compute Priority
     *
     * @since 0.84
     *
     * @param $urgency   integer from 1 to 5
     * @param $impact    integer from 1 to 5
     *
     * @return integer from 1 to 5 (priority)
     **/
    public static function computePriority($urgency, $impact)
    {
        global $CFG_GLPI;

        if (isset($CFG_GLPI[static::MATRIX_FIELD][$urgency][$impact])) {
            return $CFG_GLPI[static::MATRIX_FIELD][$urgency][$impact];
        }
       // Failback to trivial
        return round(($urgency + $impact) / 2);
    }


    /**
     * Dropdown of ITIL object priority
     *
     * @since  version 0.84 new proto
     *
     * @param $options array of options
     *       - name     : select name (default is urgency)
     *       - value    : default value (default 0)
     *       - showtype : list proposed : normal, search (default normal)
     *       - wthmajor : boolean with major priority ?
     *       - display  : boolean if false get string
     *
     * @return string id of the select
     **/
    public static function dropdownPriority(array $options = [])
    {
        global $CFG_GLPI;

        $p = [
            'name'      => 'priority',
            'value'     => 0,
            'showtype'  => 'normal',
            'display'   => true,
            'withmajor' => false,
            'enable_filtering' => true,
            'templateResult'    => "templateItilPriority",
            'templateSelection' => "templateItilPriority",
        ];

        if (is_array($options) && count($options)) {
            foreach ($options as $key => $val) {
                $p[$key] = $val;
            }
        }

        $values = [];

        if ($p['showtype'] == 'search') {
            $values[0]  = static::getPriorityName(0);
            $values[-5] = static::getPriorityName(-5);
            $values[-4] = static::getPriorityName(-4);
            $values[-3] = static::getPriorityName(-3);
            $values[-2] = static::getPriorityName(-2);
            $values[-1] = static::getPriorityName(-1);
        }

        if (
            ($p['showtype'] == 'search')
            || $p['withmajor']
        ) {
            $values[6] = static::getPriorityName(6);
        }

        $values[5] = static::getPriorityName(5);
        $values[4] = static::getPriorityName(4);
        $values[3] = static::getPriorityName(3);
        $values[2] = static::getPriorityName(2);
        $values[1] = static::getPriorityName(1);

        if ($p['enable_filtering']) {
            $urgencies = [];
            if (isset($CFG_GLPI[static::URGENCY_MASK_FIELD])) {
                if (
                    ($p['showtype'] == 'search')
                    || $CFG_GLPI[static::URGENCY_MASK_FIELD] & (1 << 5)
                ) {
                    $urgencies[] = 5;
                }
                if (
                    ($p['showtype'] == 'search')
                    || $CFG_GLPI[static::URGENCY_MASK_FIELD] & (1 << 4)
                ) {
                    $urgencies[] = 4;
                }
                $urgencies[] = 3;
                if (
                    ($p['showtype'] == 'search')
                    || $CFG_GLPI[static::URGENCY_MASK_FIELD] & (1 << 2)
                ) {
                    $urgencies[] = 2;
                }
                if (
                    ($p['showtype'] == 'search')
                    || $CFG_GLPI[static::URGENCY_MASK_FIELD] & (1 << 1)
                ) {
                    $urgencies[] = 1;
                }
            }
            $impacts = [];
            if (isset($CFG_GLPI[static::IMPACT_MASK_FIELD])) {
                if (
                    ($p['showtype'] == 'search')
                    || $CFG_GLPI[static::IMPACT_MASK_FIELD] & (1 << 5)
                ) {
                    $impacts[] = 5;
                }
                if (
                    ($p['showtype'] == 'search')
                    || $CFG_GLPI[static::IMPACT_MASK_FIELD] & (1 << 4)
                ) {
                    $impacts[] = 4;
                }
                $impacts[] = 3;
                if (
                    ($p['showtype'] == 'search')
                    || $CFG_GLPI[static::IMPACT_MASK_FIELD] & (1 << 2)
                ) {
                    $impacts[] = 2;
                }
                if (
                    ($p['showtype'] == 'search')
                    || $CFG_GLPI[static::IMPACT_MASK_FIELD] & (1 << 1)
                ) {
                    $impacts[] = 1;
                }
            }

            $active_priorities = [];
            foreach ($urgencies as $urgency) {
                foreach ($impacts as $impact) {
                    if (isset($CFG_GLPI["_matrix_{$urgency}_{$impact}"])) {
                        $active_priorities[] = $CFG_GLPI["_matrix_{$urgency}_{$impact}"];
                    }
                }
            }
            $active_priorities = array_unique($active_priorities);
            if (count($active_priorities) > 0) {
                foreach ($values as $priority => $name) {
                    if (!in_array($priority, $active_priorities)) {
                        if ($p['withmajor'] && $priority == 6) {
                            continue;
                        }

                        // don't unset current value (to avoid selecting major priority on existing item)
                        if ($priority != $p['value']) {
                            unset($values[$priority]);
                        }
                    }
                }
            }
        }

        return Dropdown::showFromArray($p['name'], $values, $p);
    }


    /**
     * Get ITIL object priority Name
     *
     * @param integer $value priority ID
     **/
    public static function getPriorityName($value)
    {

        switch ($value) {
            case 6:
                return _x('priority', 'Major');

            case 5:
                return _x('priority', 'Very high');

            case 4:
                return _x('priority', 'High');

            case 3:
                return _x('priority', 'Medium');

            case 2:
                return _x('priority', 'Low');

            case 1:
                return _x('priority', 'Very low');

           // No standard one :
            case 0:
                return _x('priority', 'All');
            case -1:
                return _x('priority', 'At least very low');
            case -2:
                return _x('priority', 'At least low');
            case -3:
                return _x('priority', 'At least medium');
            case -4:
                return _x('priority', 'At least high');
            case -5:
                return _x('priority', 'At least very high');

            default:
               // Return $value if not define
                return $value;
        }
    }


    /**
     * Dropdown of ITIL object Urgency
     *
     * @since 0.84 new proto
     *
     * @param $options array of options
     *       - name     : select name (default is urgency)
     *       - value    : default value (default 0)
     *       - showtype : list proposed : normal, search (default normal)
     *       - display  : boolean if false get string
     *
     * @return string id of the select
     **/
    public static function dropdownUrgency(array $options = [])
    {
        global $CFG_GLPI;

        $p = [
            'name'     => 'urgency',
            'value'    => 0,
            'showtype' => 'normal',
            'display'  => true,
        ];

        if (is_array($options) && count($options)) {
            foreach ($options as $key => $val) {
                $p[$key] = $val;
            }
        }

        $values = [];

        if ($p['showtype'] == 'search') {
            $values[0]  = static::getUrgencyName(0);
            $values[-5] = static::getUrgencyName(-5);
            $values[-4] = static::getUrgencyName(-4);
            $values[-3] = static::getUrgencyName(-3);
            $values[-2] = static::getUrgencyName(-2);
            $values[-1] = static::getUrgencyName(-1);
        }

        if (isset($CFG_GLPI[static::URGENCY_MASK_FIELD])) {
            if (
                ($p['showtype'] == 'search')
                || ($CFG_GLPI[static::URGENCY_MASK_FIELD] & (1 << 5))
            ) {
                $values[5]  = static::getUrgencyName(5);
            }

            if (
                ($p['showtype'] == 'search')
                || ($CFG_GLPI[static::URGENCY_MASK_FIELD] & (1 << 4))
            ) {
                $values[4]  = static::getUrgencyName(4);
            }

            $values[3]  = static::getUrgencyName(3);

            if (
                ($p['showtype'] == 'search')
                || ($CFG_GLPI[static::URGENCY_MASK_FIELD] & (1 << 2))
            ) {
                $values[2]  = static::getUrgencyName(2);
            }

            if (
                ($p['showtype'] == 'search')
                || ($CFG_GLPI[static::URGENCY_MASK_FIELD] & (1 << 1))
            ) {
                $values[1]  = static::getUrgencyName(1);
            }
        }

        return Dropdown::showFromArray($p['name'], $values, $p);
    }


    /**
     * Get ITIL object Urgency Name
     *
     * @param integer $value urgency ID
     **/
    public static function getUrgencyName($value)
    {

        switch ($value) {
            case 5:
                return _x('urgency', 'Very high');

            case 4:
                return _x('urgency', 'High');

            case 3:
                return _x('urgency', 'Medium');

            case 2:
                return _x('urgency', 'Low');

            case 1:
                return _x('urgency', 'Very low');

           // No standard one :
            case 0:
                return _x('urgency', 'All');
            case -1:
                return _x('urgency', 'At least very low');
            case -2:
                return _x('urgency', 'At least low');
            case -3:
                return _x('urgency', 'At least medium');
            case -4:
                return _x('urgency', 'At least high');
            case -5:
                return _x('urgency', 'At least very high');

            default:
               // Return $value if not define
                return $value;
        }
    }


    /**
     * Dropdown of ITIL object Impact
     *
     * @since 0.84 new proto
     *
     * @param $options   array of options
     *  - name     : select name (default is impact)
     *  - value    : default value (default 0)
     *  - showtype : list proposed : normal, search (default normal)
     *  - display  : boolean if false get string
     *
     * \
     * @return string id of the select
     **/
    public static function dropdownImpact(array $options = [])
    {
        global $CFG_GLPI;

        $p = [
            'name'     => 'impact',
            'value'    => 0,
            'showtype' => 'normal',
            'display'  => true,
        ];

        if (is_array($options) && count($options)) {
            foreach ($options as $key => $val) {
                $p[$key] = $val;
            }
        }
        $values = [];

        if ($p['showtype'] == 'search') {
            $values[0]  = static::getImpactName(0);
            $values[-5] = static::getImpactName(-5);
            $values[-4] = static::getImpactName(-4);
            $values[-3] = static::getImpactName(-3);
            $values[-2] = static::getImpactName(-2);
            $values[-1] = static::getImpactName(-1);
        }

        if (isset($CFG_GLPI[static::IMPACT_MASK_FIELD])) {
            if (
                ($p['showtype'] == 'search')
                || ($CFG_GLPI[static::IMPACT_MASK_FIELD] & (1 << 5))
            ) {
                $values[5]  = static::getImpactName(5);
            }

            if (
                ($p['showtype'] == 'search')
                || ($CFG_GLPI[static::IMPACT_MASK_FIELD] & (1 << 4))
            ) {
                $values[4]  = static::getImpactName(4);
            }

            $values[3]  = static::getImpactName(3);

            if (
                ($p['showtype'] == 'search')
                || ($CFG_GLPI[static::IMPACT_MASK_FIELD] & (1 << 2))
            ) {
                $values[2]  = static::getImpactName(2);
            }

            if (
                ($p['showtype'] == 'search')
                || ($CFG_GLPI[static::IMPACT_MASK_FIELD] & (1 << 1))
            ) {
                $values[1]  = static::getImpactName(1);
            }
        }

        return Dropdown::showFromArray($p['name'], $values, $p);
    }


    /**
     * Get ITIL object Impact Name
     *
     * @param integer $value impact ID
     **/
    public static function getImpactName($value)
    {

        switch ($value) {
            case 5:
                return _x('impact', 'Very high');

            case 4:
                return _x('impact', 'High');

            case 3:
                return _x('impact', 'Medium');

            case 2:
                return _x('impact', 'Low');

            case 1:
                return _x('impact', 'Very low');

           // No standard one :
            case 0:
                return _x('impact', 'All');
            case -1:
                return _x('impact', 'At least very low');
            case -2:
                return _x('impact', 'At least low');
            case -3:
                return _x('impact', 'At least medium');
            case -4:
                return _x('impact', 'At least high');
            case -5:
                return _x('impact', 'At least very high');

            default:
               // Return $value if not define
                return $value;
        }
    }


    /**
     * Get the ITIL object status list
     *
     * @param $withmetaforsearch boolean (false by default)
     *
     * @return array
     **/
    public static function getAllStatusArray($withmetaforsearch = false)
    {

       // To be overridden by class
        $tab = [];

        return $tab;
    }


    /**
     * Get the ITIL object closed status list
     *
     * @since 0.83
     *
     * @return array
     **/
    public static function getClosedStatusArray()
    {

       // To be overridden by class
        $tab = [];
        return $tab;
    }


    /**
     * Get the ITIL object solved status list
     *
     * @since 0.83
     *
     * @return array
     **/
    public static function getSolvedStatusArray()
    {

       // To be overridden by class
        $tab = [];
        return $tab;
    }

    /**
     * Get the ITIL object all status list without solved and closed status
     *
     * @since 9.2.1
     *
     * @return array
     **/
    public static function getNotSolvedStatusArray()
    {
        $all = static::getAllStatusArray();
        foreach (static::getSolvedStatusArray() as $status) {
            if (isset($all[$status])) {
                unset($all[$status]);
            }
        }
        foreach (static::getClosedStatusArray() as $status) {
            if (isset($all[$status])) {
                unset($all[$status]);
            }
        }
        $nosolved = array_keys($all);

        return $nosolved;
    }


    /**
     * Get the ITIL object new status list
     *
     * @since 0.83.8
     *
     * @return array
     **/
    public static function getNewStatusArray()
    {

       // To be overriden by class
        $tab = [];
        return $tab;
    }


    /**
     * Get the ITIL object process status list
     *
     * @since 0.83
     *
     * @return array
     **/
    public static function getProcessStatus()
    {

       // To be overridden by class
        $tab = [];
        return $tab;
    }


    /**
     * check is the user can change from / to a status
     *
     * @since 0.84
     *
     * @param integer $old value of old/current status
     * @param integer $new value of target status
     *
     * @return boolean
     **/
    public static function isAllowedStatus($old, $new)
    {

        if (
            isset($_SESSION['glpiactiveprofile'][static::STATUS_MATRIX_FIELD][$old][$new])
            && !$_SESSION['glpiactiveprofile'][static::STATUS_MATRIX_FIELD][$old][$new]
        ) {
            return false;
        }

        if (
            array_key_exists(
                static::STATUS_MATRIX_FIELD,
                $_SESSION['glpiactiveprofile']
            )
            && static::isStatusExists($new)
        ) { // maybe not set for post-only
            return true;
        }

        return false;
    }


    /**
     * Check if an itil object is still in an open status
     *
     * @since 10.0
     *
     * @return bool
     */
    public function isNotSolved()
    {
        return !in_array(
            $this->fields['status'],
            array_merge(
                $this->getSolvedStatusArray(),
                $this->getClosedStatusArray()
            )
        );
    }

    /**
     * Check if an itil object has a solved status
     *
     * @since 10.0
     *
     * @param bool $include_closed do we want ticket with closed status also ?
     *
     * @return bool
     */
    public function isSolved(bool $include_closed = false)
    {
        $status = $this->getSolvedStatusArray();
        if ($include_closed) {
            $status = array_merge($status, $this->getClosedStatusArray());
        }

        return in_array(
            $this->fields['status'],
            $status
        );
    }

    /**
     * Check if an itil object has a closed status
     *
     * @since 10.0
     *
     * @return bool
     */
    public function isClosed()
    {
        return in_array(
            $this->fields['status'],
            $this->getClosedStatusArray()
        );
    }


    /**
     * Get the ITIL object status allowed for a current status
     *
     * @since 0.84 new proto
     *
     * @param integer $current   status
     *
     * @return array
     **/
    public static function getAllowedStatusArray($current)
    {

        $tab = static::getAllStatusArray();
        if (!isset($current)) {
            $current = self::INCOMING;
        }

        foreach (array_keys($tab) as $status) {
            if (
                ($status != $current)
                && !static::isAllowedStatus($current, $status)
            ) {
                unset($tab[$status]);
            }
        }
        return $tab;
    }

    /**
     * Is the ITIL object status exists for the object
     *
     * @since 0.85
     *
     * @param integer $status   status
     *
     * @return boolean
     **/
    public static function isStatusExists($status)
    {

        $tab = static::getAllStatusArray();

        return isset($tab[$status]);
    }

    /**
     * Dropdown of object status
     *
     * @since 0.84 new proto
     *
     * @param $options   array of options
     *  - name     : select name (default is status)
     *  - value    : default value (default self::INCOMING)
     *  - showtype : list proposed : normal, search or allowed (default normal)
     *  - display  : boolean if false get string
     *  - use_template_limits: Integer ID of the template to use when considering the available statuses (false disables this limitation).
     *
     * @return string|integer Output string if display option is set to false,
     *                        otherwise random part of dropdown id
     **/
    public static function dropdownStatus(array $options = [])
    {

        $p = [
            'name'                  => 'status',
            'showtype'              => 'normal',
            'display'               => true,
            'templateResult'        => "templateItilStatus",
            'templateSelection'     => "templateItilStatus",
            'use_template_limits'   => false,
        ];

        if (is_array($options) && count($options)) {
            foreach ($options as $key => $val) {
                $p[$key] = $val;
            }
        }

        if (empty($p['values']) && (!isset($p['value']) || empty($p['value']))) {
            $p['value']     = self::INCOMING;
        }

        switch ($p['showtype']) {
            case 'allowed':
                $current = isset($p['value_calculation']) && $p['value_calculation'] !== ''
                    ? $p['value_calculation']
                    : $p['value'];
                $tab = static::getAllowedStatusArray($current);
                break;

            case 'search':
                $tab = static::getAllStatusArray(true);
                break;

            default:
                $tab = static::getAllStatusArray(false);
                break;
        }

        if ($p['use_template_limits'] !== false && (int) $p['use_template_limits'] > 0) {
            $template_class = static::getTemplateClass();
            $template = new $template_class();
            if ($template->getFromDB($p['use_template_limits'])) {
                $allowed_statuses = $template->fields['allowed_statuses'];
                // Allow current value if set
                if (isset($p['value']) && !empty($p['value'])) {
                    $allowed_statuses[] = $p['value'];
                }
                $tab = array_filter($tab, static function ($status) use ($allowed_statuses) {
                    return in_array($status, $allowed_statuses, false);
                }, ARRAY_FILTER_USE_KEY);
            }
        }

        return Dropdown::showFromArray($p['name'], $tab, $p);
    }


    /**
     * Get ITIL object status Name
     *
     * @since 0.84
     *
     * @param integer $value     status ID
     **/
    public static function getStatus($value)
    {

        $tab  = static::getAllStatusArray(true);
       // Return $value if not defined
        return (isset($tab[$value]) ? $tab[$value] : $value);
    }


    /**
     * get field part name corresponding to actor type
     *
     * @param $type      integer : user type
     *
     * @since 0.84.6
     *
     * @return string|boolean Field part or false if not applicable
     **/
    public static function getActorFieldNameType($type)
    {

        switch ($type) {
            case CommonITILActor::REQUESTER:
                return 'requester';

            case CommonITILActor::OBSERVER:
                return 'observer';

            case CommonITILActor::ASSIGN:
                return 'assign';

            default:
                return false;
        }
    }

    /**
     * display a value according to a field
     *
     * @since 0.83
     *
     * @param $field     String         name of the field
     * @param $values    String / Array with the value to display
     * @param $options   Array          of option
     *
     * @return a string
     **/
    public static function getSpecificValueToDisplay($field, $values, array $options = [])
    {

        if (!is_array($values)) {
            $values = [$field => $values];
        }
        switch ($field) {
            case 'status':
                return static::getStatus($values[$field]);

            case 'urgency':
                return static::getUrgencyName($values[$field]);

            case 'impact':
                return static::getImpactName($values[$field]);

            case 'priority':
                return static::getPriorityName($values[$field]);

            case 'global_validation':
                return CommonITILValidation::getStatus($values[$field]);
        }
        return parent::getSpecificValueToDisplay($field, $values, $options);
    }


    /**
     * @since 0.84
     *
     * @param $field
     * @param $name            (default '')
     * @param $values          (default '')
     * @param $options   array
     **/
    public static function getSpecificValueToSelect($field, $name = '', $values = '', array $options = [])
    {

        if (!is_array($values)) {
            $values = [$field => $values];
        }
        $options['display'] = false;

        switch ($field) {
            case 'status':
                $options['name']  = $name;
                $options['value'] = $values[$field];
                return static::dropdownStatus($options);

            case 'impact':
                $options['name']  = $name;
                $options['value'] = $values[$field];
                return static::dropdownImpact($options);

            case 'urgency':
                $options['name']  = $name;
                $options['value'] = $values[$field];
                return static::dropdownUrgency($options);

            case 'priority':
                $options['name']  = $name;
                $options['value'] = $values[$field];
                return static::dropdownPriority($options);

            case 'global_validation':
                $options['global'] = true;
                $options['value']  = $values[$field];
                return CommonITILValidation::dropdownStatus($name, $options);
        }
        return parent::getSpecificValueToSelect($field, $name, $values, $options);
    }

    public function getSpecificMassiveActions($checkitem = null)
    {

        $actions = [];

        if (Session::getCurrentInterface() == 'central') {
            $can_update_itilobject = Session::haveRight(Ticket::$rightname, UPDATE)
                || Session::haveRight(Change::$rightname, UPDATE)
                || Session::haveRight(Problem::$rightname, UPDATE);
            if ($can_update_itilobject) {
                $actions['CommonITILObject_CommonITILObject' . MassiveAction::CLASS_ACTION_SEPARATOR . 'add']
                    = "<i class='fa-fw fas fa-link'></i>" .
                    _x('button', 'Link ITIL Object');
                $actions['CommonITILObject_CommonITILObject' . MassiveAction::CLASS_ACTION_SEPARATOR . 'delete']
                    = "<i class='fa-fw fas fa-link'></i>" .
                    _x('button', 'Unlink ITIL Object');
            }
        }

        $actions += parent::getSpecificMassiveActions($checkitem);

        return $actions;
    }

    /**
     * @since 0.85
     *
     * @see CommonDBTM::showMassiveActionsSubForm()
     **/
    public static function showMassiveActionsSubForm(MassiveAction $ma)
    {
        global $CFG_GLPI;

        switch ($ma->getAction()) {
            case 'add_task':
                $itemtype = $ma->getItemtype(true);
                $tasktype = $itemtype . 'Task';
                if ($ttype = getItemForItemtype($tasktype)) {
                    $ttype->showMassiveActionAddTaskForm();
                    return true;
                }
                return false;

            case 'add_actor':
                $types            = [0                          => Dropdown::EMPTY_VALUE,
                    CommonITILActor::REQUESTER => _n('Requester', 'Requesters', 1),
                    CommonITILActor::OBSERVER  => _n('Observer', 'Observers', 1),
                    CommonITILActor::ASSIGN    => __('Assigned to')
                ];
                $rand             = Dropdown::showFromArray('actortype', $types);

                $paramsmassaction = ['actortype' => '__VALUE__'];

                Ajax::updateItemOnSelectEvent(
                    "dropdown_actortype$rand",
                    "show_massiveaction_field",
                    $CFG_GLPI["root_doc"] .
                                             "/ajax/dropdownMassiveActionAddActor.php",
                    $paramsmassaction
                );
                echo "<span id='show_massiveaction_field'>&nbsp;</span>\n";
                return true;
            case 'update_notif':
                Dropdown::showYesNo('use_notification');
                echo "<br><br>";
                echo Html::submit(_x('button', 'Post'), ['name' => 'massiveaction']);
                return true;
            return true;
        }
        return parent::showMassiveActionsSubForm($ma);
    }


    /**
     * @since 0.85
     *
     * @see CommonDBTM::processMassiveActionsForOneItemtype()
     **/
    public static function processMassiveActionsForOneItemtype(
        MassiveAction $ma,
        CommonDBTM $item,
        array $ids
    ) {

        switch ($ma->getAction()) {
            case 'add_actor':
                $input = $ma->getInput();
                foreach ($ids as $id) {
                    $input2 = ['id' => $id];
                    if (isset($input['_itil_requester'])) {
                        $input2['_itil_requester'] = $input['_itil_requester'];
                    }
                    if (isset($input['_itil_observer'])) {
                        $input2['_itil_observer'] = $input['_itil_observer'];
                    }
                    if (isset($input['_itil_assign'])) {
                        $input2['_itil_assign'] = $input['_itil_assign'];
                    }
                    if ($item->can($id, UPDATE)) {
                        if ($item->update($input2)) {
                            $ma->itemDone($item->getType(), $id, MassiveAction::ACTION_OK);
                        } else {
                            $ma->itemDone($item->getType(), $id, MassiveAction::ACTION_KO);
                            $ma->addMessage($item->getErrorMessage(ERROR_ON_ACTION));
                        }
                    } else {
                        $ma->itemDone($item->getType(), $id, MassiveAction::ACTION_NORIGHT);
                        $ma->addMessage($item->getErrorMessage(ERROR_RIGHT));
                    }
                }
                return;

            case 'update_notif':
                $input = $ma->getInput();
                foreach ($ids as $id) {
                    if ($item->can($id, UPDATE)) {
                        $linkclass = new $item->userlinkclass();
                        foreach ($linkclass->getActors($id) as $users) {
                            foreach ($users as $data) {
                                $data['use_notification'] = $input['use_notification'];
                                $linkclass->update($data);
                            }
                        }
                        $linkclass = new $item->supplierlinkclass();
                        foreach ($linkclass->getActors($id) as $users) {
                            foreach ($users as $data) {
                                 $data['use_notification'] = $input['use_notification'];
                                 $linkclass->update($data);
                            }
                        }

                        $ma->itemDone($item->getType(), $id, MassiveAction::ACTION_OK);
                    } else {
                        $ma->itemDone($item->getType(), $id, MassiveAction::ACTION_NORIGHT);
                        $ma->addMessage($item->getErrorMessage(ERROR_RIGHT));
                    }
                }
                return;

            case 'add_task':
                if (!($task = getItemForItemtype($item->getType() . 'Task'))) {
                    $ma->itemDone($item->getType(), $ids, MassiveAction::ACTION_KO);
                    break;
                }

                foreach ($ids as $id) {
                    if ($item->getFromDB($id)) {
                        $input = $ma->getInput();
                        unset($input['itemtype']);
                        unset($input['_glpi_csrf_token']);
                        $input[$item->getForeignKeyField()] = $id;
                        if (count($ids) > 1) {
                            // Avoid the "The user xxx is busy at the selected timeframe"
                            // warning if planning multiple tasks
                            $input['_do_not_check_already_planned'] = true;
                        }

                        if (
                            $task->can(-1, CREATE, $input)
                            && !in_array(
                                $item->fields['status'],
                                array_merge(
                                    $item->getSolvedStatusArray(),
                                    $item->getClosedStatusArray()
                                )
                            )
                        ) {
                            if ($task->add($input)) {
                                $ma->itemDone($item->getType(), $id, MassiveAction::ACTION_OK);
                            } else {
                                $ma->itemDone($item->getType(), $id, MassiveAction::ACTION_KO);
                                $ma->addMessage($item->getErrorMessage(ERROR_ON_ACTION));
                            }
                        } else {
                            $ma->itemDone($item->getType(), $id, MassiveAction::ACTION_NORIGHT);
                            $ma->addMessage($item->getErrorMessage(ERROR_RIGHT));
                        }
                    } else {
                        $ma->itemDone($item->getType(), $id, MassiveAction::ACTION_KO);
                        $ma->addMessage($item->getErrorMessage(ERROR_NOT_FOUND));
                    }
                }
                return;
        }
        parent::processMassiveActionsForOneItemtype($ma, $item, $ids);
    }


    /**
     * @since 0.85
     **/
    public function getSearchOptionsMain()
    {
        global $DB;

        $tab = [];

        $tab[] = [
            'id'                 => 'common',
            'name'               => __('Characteristics')
        ];

        $tab[] = [
            'id'                 => '1',
            'table'              => $this->getTable(),
            'field'              => 'name',
            'name'               => __('Title'),
            'datatype'           => 'itemlink',
            'searchtype'         => 'contains',
            'massiveaction'      => false,
            'additionalfields'   => ['id', 'content', 'status']
        ];

        $tab[] = [
            'id'                 => '21',
            'table'              => $this->getTable(),
            'field'              => 'content',
            'name'               => __('Description'),
            'massiveaction'      => false,
            'datatype'           => 'text',
            'htmltext'           => true
        ];

        $tab[] = [
            'id'                 => '2',
            'table'              => $this->getTable(),
            'field'              => 'id',
            'name'               => __('ID'),
            'massiveaction'      => false,
            'datatype'           => 'number'
        ];

        $tab[] = [
            'id'                 => '12',
            'table'              => $this->getTable(),
            'field'              => 'status',
            'name'               => __('Status'),
            'searchtype'         => 'equals',
            'datatype'           => 'specific'
        ];

        $tab[] = [
            'id'                 => '10',
            'table'              => $this->getTable(),
            'field'              => 'urgency',
            'name'               => __('Urgency'),
            'searchtype'         => 'equals',
            'datatype'           => 'specific'
        ];

        $tab[] = [
            'id'                 => '11',
            'table'              => $this->getTable(),
            'field'              => 'impact',
            'name'               => __('Impact'),
            'searchtype'         => 'equals',
            'datatype'           => 'specific'
        ];

        $tab[] = [
            'id'                 => '3',
            'table'              => $this->getTable(),
            'field'              => 'priority',
            'name'               => __('Priority'),
            'searchtype'         => 'equals',
            'datatype'           => 'specific'
        ];

        $tab[] = [
            'id'                 => '15',
            'table'              => $this->getTable(),
            'field'              => 'date',
            'name'               => __('Opening date'),
            'datatype'           => 'datetime',
            'massiveaction'      => false
        ];

        $tab[] = [
            'id'                 => '16',
            'table'              => $this->getTable(),
            'field'              => 'closedate',
            'name'               => __('Closing date'),
            'datatype'           => 'datetime',
            'massiveaction'      => false
        ];

        $tab[] = [
            'id'                 => '18',
            'table'              => $this->getTable(),
            'field'              => 'time_to_resolve',
            'name'               => __('Time to resolve'),
            'datatype'           => 'datetime',
            'maybefuture'        => true,
            'massiveaction'      => false,
            'additionalfields'   => ['solvedate', 'status']
        ];

        $tab[] = [
            'id'                 => '151',
            'table'              => $this->getTable(),
            'field'              => 'time_to_resolve',
            'name'               => __('Time to resolve + Progress'),
            'massiveaction'      => false,
            'nosearch'           => true,
            'additionalfields'   => ['status'],
        ];

        $tab[] = [
            'id'                 => '82',
            'table'              => $this->getTable(),
            'field'              => 'is_late',
            'name'               => __('Time to resolve exceeded'),
            'datatype'           => 'bool',
            'massiveaction'      => false,
            'computation'        => self::generateSLAOLAComputation('time_to_resolve')
        ];

        $tab[] = [
            'id'                 => '17',
            'table'              => $this->getTable(),
            'field'              => 'solvedate',
            'name'               => __('Resolution date'),
            'datatype'           => 'datetime',
            'massiveaction'      => false
        ];

        $tab[] = [
            'id'                 => '19',
            'table'              => $this->getTable(),
            'field'              => 'date_mod',
            'name'               => __('Last update'),
            'datatype'           => 'datetime',
            'massiveaction'      => false
        ];

        $newtab = [
            'id'                 => '7',
            'table'              => 'glpi_itilcategories',
            'field'              => 'completename',
            'name'               => _n('Category', 'Categories', 1),
            'datatype'           => 'dropdown'
        ];

        if (
            !Session::isCron() // no filter for cron
            && Session::getCurrentInterface() == 'helpdesk'
        ) {
            $newtab['condition']         = ['is_helpdeskvisible' => 1];
        }
        $tab[] = $newtab;

        $tab[] = [
            'id'                 => '80',
            'table'              => 'glpi_entities',
            'field'              => 'completename',
            'name'               => Entity::getTypeName(1),
            'massiveaction'      => false,
            'datatype'           => 'dropdown'
        ];

        $tab[] = [
            'id'                 => '45',
            'table'              => $this->getTable(),
            'field'              => 'actiontime',
            'name'               => __('Total duration'),
            'datatype'           => 'timestamp',
            'massiveaction'      => false,
            'nosearch'           => true
        ];

        $newtab = [
            'id'                 => '64',
            'table'              => 'glpi_users',
            'field'              => 'name',
            'linkfield'          => 'users_id_lastupdater',
            'name'               => __('Last edit by'),
            'massiveaction'      => false,
            'datatype'           => 'dropdown',
            'right'              => 'all'
        ];

       // Filter search fields for helpdesk
        if (
            !Session::isCron() // no filter for cron
            && Session::getCurrentInterface() != 'central'
        ) {
           // last updater no search
            $newtab['nosearch'] = true;
        }
        $tab[] = $newtab;

       // add objectlock search options
        $tab = array_merge($tab, ObjectLock::rawSearchOptionsToAdd(get_class($this)));

       // For ITIL template
        $tab[] = [
            'id'                 => '142',
            'table'              => 'glpi_documents',
            'field'              => 'name',
            'name'               => Document::getTypeName(Session::getPluralNumber()),
            'forcegroupby'       => true,
            'usehaving'          => true,
            'nosearch'           => true,
            'nodisplay'          => true,
            'datatype'           => 'dropdown',
            'massiveaction'      => false,
            'joinparams'         => [
                'jointype'           => 'items_id',
                'beforejoin'         => [
                    'table'              => 'glpi_documents_items',
                    'joinparams'         => [
                        'jointype'           => 'itemtype_item'
                    ]
                ]
            ]
        ];

        $tab[] = [
            'id'                 => '400',
            'table'              => PendingReason::getTable(),
            'field'              => 'name',
            'name'               => PendingReason::getTypeName(1),
            'massiveaction'      => false,
            'searchtype'         => ['equals', 'notequals'],
            'datatype'           => 'dropdown',
            'joinparams'         => [
                'jointype'           => 'items_id',
                'beforejoin'         => [
                    'table'              => PendingReason_Item::getTable(),
                    'joinparams'         => [
                        'jointype'           => 'itemtype_item'
                    ]
                ]
            ]
        ];

<<<<<<< HEAD
        $tab[] = [
            'id'                 => '401',
            'table'              => $this->getTemplateClass()::getTable(),
            'field'              => 'name',
            'name'               => _n('Template', 'Templates', 1),
            'massiveaction'      => false,
            'searchtype'         => ['equals', 'notequals'],
            'datatype'           => 'dropdown',
            'linkfield'          => $this->getTemplateClass()::getForeignKeyField(),
        ];
=======
        $location_so = Location::rawSearchOptionsToAdd();
        foreach ($location_so as &$so) {
           //duplicated search options :(
            switch ($so['id']) {
                case 3:
                    $so['id'] = 83;
                    break;
                case 91:
                    $so['id'] = 84;
                    break;
                case 92:
                    $so['id'] = 85;
                    break;
                case 93:
                    $so['id'] = 86;
                    break;
            }
        }

        $tab = array_merge($tab, $location_so);
>>>>>>> b8f27041

        $tab = array_merge($tab, Project::rawSearchOptionsToAdd(static::class));

        return $tab;
    }


    /**
     * @since 0.85
     **/
    public function getSearchOptionsSolution()
    {
        global $DB;
        $tab = [];

        $tab[] = [
            'id'                 => 'solution',
            'name'               => ITILSolution::getTypeName(1)
        ];

        $tab[] = [
            'id'                 => '23',
            'table'              => 'glpi_solutiontypes',
            'field'              => 'name',
            'name'               => SolutionType::getTypeName(1),
            'datatype'           => 'dropdown',
            'massiveaction'      => false,
            'forcegroupby'       => true,
            'joinparams'         => [
                'beforejoin'         => [
                    'table'              => ITILSolution::getTable(),
                    'joinparams'         => [
                        'jointype'           => 'itemtype_item',
                    ]
                ]
            ]
        ];

        $tab[] = [
            'id'                 => '24',
            'table'              => ITILSolution::getTable(),
            'field'              => 'content',
            'name'               => ITILSolution::getTypeName(1),
            'datatype'           => 'text',
            'htmltext'           => true,
            'massiveaction'      => false,
            'forcegroupby'       => true,
            'joinparams'         => [
                'jointype'           => 'itemtype_item'
            ]
        ];

        $tab[] = [
            'id'                  => '38',
            'table'               => ITILSolution::getTable(),
            'field'               => 'status',
            'name'                => __('Any solution status'),
            'datatype'            => 'specific',
            'searchtype'          => ['equals', 'notequals'],
            'searchequalsonfield' => true,
            'massiveaction'       => false,
            'forcegroupby'        => true,
            'joinparams'          => [
                'jointype' => 'itemtype_item'
            ]
        ];

        $tab[] = [
            'id'                  => '39',
            'table'               => ITILSolution::getTable(),
            'field'               => 'status',
            'name'                => __('Last solution status'),
            'datatype'            => 'specific',
            'searchtype'          => ['equals', 'notequals'],
            'searchequalsonfield' => true,
            'massiveaction'       => false,
            'forcegroupby'        => true,
            'joinparams'          => [
                'jointype'  => 'itemtype_item',
            // Get only last created solution
                'condition' => [
                    'NEWTABLE.id'  => ['=', new QuerySubQuery([
                        'SELECT' => 'id',
                        'FROM'   => ITILSolution::getTable(),
                        'WHERE'  => [
                            ITILSolution::getTable() . '.items_id' => new QueryExpression($DB->quoteName('REFTABLE.id')),
                            ITILSolution::getTable() . '.itemtype' => static::getType()
                        ],
                        'ORDER'  => ITILSolution::getTable() . '.id DESC',
                        'LIMIT'  => 1
                    ])
                    ]
                ]
            ]
        ];

        return $tab;
    }


    public function getSearchOptionsStats()
    {
        $tab = [];

        $tab[] = [
            'id'                 => 'stats',
            'name'               => __('Statistics')
        ];

        $tab[] = [
            'id'                 => '154',
            'table'              => $this->getTable(),
            'field'              => 'solve_delay_stat',
            'name'               => __('Resolution time'),
            'datatype'           => 'timestamp',
            'forcegroupby'       => true,
            'massiveaction'      => false
        ];

        $tab[] = [
            'id'                 => '152',
            'table'              => $this->getTable(),
            'field'              => 'close_delay_stat',
            'name'               => __('Closing time'),
            'datatype'           => 'timestamp',
            'forcegroupby'       => true,
            'massiveaction'      => false
        ];

        $tab[] = [
            'id'                 => '153',
            'table'              => $this->getTable(),
            'field'              => 'waiting_duration',
            'name'               => __('Waiting time'),
            'datatype'           => 'timestamp',
            'forcegroupby'       => true,
            'massiveaction'      => false
        ];

        return $tab;
    }


    public function getSearchOptionsActors()
    {
        $tab = [];

        $tab[] = [
            'id'                 => 'requester',
            'name'               => _n('Requester', 'Requesters', 1)
        ];

        $newtab = [
            'id'                 => '4', // Also in Ticket_User::post_addItem() and Log::getHistoryData()
            'table'              => 'glpi_users',
            'field'              => 'name',
            'datatype'           => 'dropdown',
            'right'              => 'all',
            'name'               => _n('Requester', 'Requesters', 1),
            'forcegroupby'       => true,
            'massiveaction'      => false,
            'joinparams'         => [
                'beforejoin'         => [
                    'table'              => getTableForItemType($this->userlinkclass),
                    'joinparams'         => [
                        'jointype'           => 'child',
                        'condition'          => ['NEWTABLE.type' => CommonITILActor::REQUESTER]
                    ]
                ]
            ]
        ];

        if (
            !Session::isCron() // no filter for cron
            && Session::getCurrentInterface() == 'helpdesk'
        ) {
            $newtab['right']       = 'id';
        }
        $tab[] = $newtab;

        $newtab = [
            'id'                 => '71',  // Also in Group_Ticket::post_addItem() and Log::getHistoryData()
            'table'              => 'glpi_groups',
            'field'              => 'completename',
            'datatype'           => 'dropdown',
            'name'               => _n('Requester group', 'Requester groups', 1),
            'forcegroupby'       => true,
            'massiveaction'      => false,
            'condition'          => ['is_requester' => 1],
            'joinparams'         => [
                'beforejoin'         => [
                    'table'              => getTableForItemType($this->grouplinkclass),
                    'joinparams'         => [
                        'jointype'           => 'child',
                        'condition'          => ['NEWTABLE.type' => CommonITILActor::REQUESTER]
                    ]
                ]
            ]
        ];

        if (
            !Session::isCron() // no filter for cron
            && Session::getCurrentInterface() == 'helpdesk'
        ) {
            $newtab['condition'] = array_merge(
                $newtab['condition'],
                ['id' => $_SESSION['glpigroups']]
            );
        }
        $tab[] = $newtab;

        $newtab = [
            'id'                 => '22',
            'table'              => 'glpi_users',
            'field'              => 'name',
            'datatype'           => 'dropdown',
            'right'              => 'all',
            'linkfield'          => 'users_id_recipient',
            'name'               => __('Writer')
        ];

        if (
            !Session::isCron() // no filter for cron
            && Session::getCurrentInterface() == 'helpdesk'
        ) {
            $newtab['right']       = 'id';
        }
        $tab[] = $newtab;

        $tab[] = [
            'id'                 => 'observer',
            'name'               => _n('Observer', 'Observers', 1)
        ];

        $tab[] = [
            'id'                 => '66', // Also in Ticket_User::post_addItem() and Log::getHistoryData()
            'table'              => 'glpi_users',
            'field'              => 'name',
            'datatype'           => 'dropdown',
            'right'              => 'all',
            'name'               => _n('Observer', 'Observers', 1),
            'forcegroupby'       => true,
            'massiveaction'      => false,
            'joinparams'         => [
                'beforejoin'         => [
                    'table'              => getTableForItemType($this->userlinkclass),
                    'joinparams'         => [
                        'jointype'           => 'child',
                        'condition'          => ['NEWTABLE.type' => CommonITILActor::OBSERVER]
                    ]
                ]
            ]
        ];

        $tab[] = [
            'id'                 => '65', // Also in Group_Ticket::post_addItem() and Log::getHistoryData()
            'table'              => 'glpi_groups',
            'field'              => 'completename',
            'datatype'           => 'dropdown',
            'name'               => _n('Observer group', 'Observer groups', 1),
            'forcegroupby'       => true,
            'massiveaction'      => false,
            'condition'          => ['is_watcher' => 1],
            'joinparams'         => [
                'beforejoin'         => [
                    'table'              => getTableForItemType($this->grouplinkclass),
                    'joinparams'         => [
                        'jointype'           => 'child',
                        'condition'          => ['NEWTABLE.type' => CommonITILActor::OBSERVER]
                    ]
                ]
            ]
        ];

        $tab[] = [
            'id'                 => 'assign',
            'name'               => __('Assigned to')
        ];

        $tab[] = [
            'id'                 => '5', // Also in Ticket_User::post_addItem() and Log::getHistoryData()
            'table'              => 'glpi_users',
            'field'              => 'name',
            'datatype'           => 'dropdown',
            'right'              => 'own_ticket',
            'name'               => __('Technician'),
            'forcegroupby'       => true,
            'massiveaction'      => false,
            'joinparams'         => [
                'beforejoin'         => [
                    'table'              => getTableForItemType($this->userlinkclass),
                    'joinparams'         => [
                        'jointype'           => 'child',
                        'condition'          => ['NEWTABLE.type' => CommonITILActor::ASSIGN]
                    ]
                ]
            ]
        ];

        $tab[] = [
            'id'                 => '6', // Also in Supplier_Ticket::post_addItem() and Log::getHistoryData()
            'table'              => 'glpi_suppliers',
            'field'              => 'name',
            'datatype'           => 'dropdown',
            'name'               => __('Assigned to a supplier'),
            'forcegroupby'       => true,
            'massiveaction'      => false,
            'joinparams'         => [
                'beforejoin'         => [
                    'table'              => getTableForItemType($this->supplierlinkclass),
                    'joinparams'         => [
                        'jointype'           => 'child',
                        'condition'          => ['NEWTABLE.type' => CommonITILActor::ASSIGN]
                    ]
                ]
            ]
        ];

        $tab[] = [
            'id'                 => '8', // Also in Group_Ticket::post_addItem() and Log::getHistoryData()
            'table'              => 'glpi_groups',
            'field'              => 'completename',
            'datatype'           => 'dropdown',
            'name'               => __('Technician group'),
            'forcegroupby'       => true,
            'massiveaction'      => false,
            'condition'          => ['is_assign' => 1],
            'joinparams'         => [
                'beforejoin'         => [
                    'table'              => getTableForItemType($this->grouplinkclass),
                    'joinparams'         => [
                        'jointype'           => 'child',
                        'condition'          => ['NEWTABLE.type' => CommonITILActor::ASSIGN]
                    ]
                ]
            ]
        ];

        $tab[] = [
            'id'                 => 'notification',
            'name'               => _n('Notification', 'Notifications', Session::getPluralNumber())
        ];

        $tab[] = [
            'id'                 => '35',
            'table'              => getTableForItemType($this->userlinkclass),
            'field'              => 'use_notification',
            'name'               => __('Email followup'),
            'datatype'           => 'bool',
            'massiveaction'      => false,
            'joinparams'         => [
                'jointype'           => 'child',
                'condition'          => ['NEWTABLE.type' => CommonITILActor::REQUESTER]
            ]
        ];

        $tab[] = [
            'id'                 => '34',
            'table'              => getTableForItemType($this->userlinkclass),
            'field'              => 'alternative_email',
            'name'               => __('Email for followup'),
            'datatype'           => 'email',
            'massiveaction'      => false,
            'joinparams'         => [
                'jointype'           => 'child',
                'condition'          => ['NEWTABLE.type' => CommonITILActor::REQUESTER]
            ]
        ];

        return $tab;
    }

    public static function generateSLAOLAComputation($type, $table = "TABLE")
    {
        global $DB;

        switch ($type) {
            case 'internal_time_to_own':
            case 'time_to_own':
                return 'IF(' . $DB->quoteName($table . '.' . $type) . ' IS NOT NULL
            AND ' . $DB->quoteName($table . '.status') . ' <> ' . self::WAITING . '
            AND ((' . $DB->quoteName($table . '.takeintoaccountdate') . ' IS NOT NULL AND
                 ' . $DB->quoteName($table . '.takeintoaccountdate') . ' > ' . $DB->quoteName($table . '.' . $type) . ')
                 OR (' . $DB->quoteName($table . '.takeintoaccountdate') . ' IS NULL AND
                 ' . $DB->quoteName($table . '.takeintoaccount_delay_stat') . '
                        > TIMESTAMPDIFF(SECOND,
                                        ' . $DB->quoteName($table . '.date') . ',
                                        ' . $DB->quoteName($table . '.' . $type) . '))
                 OR (' . $DB->quoteName($table . '.takeintoaccount_delay_stat') . ' = 0
                      AND ' . $DB->quoteName($table . '.' . $type) . ' < NOW())),
            1, 0)';
            break;

            case 'internal_time_to_resolve':
            case 'time_to_resolve':
                return 'IF(' . $DB->quoteName($table . '.' . $type) . ' IS NOT NULL
            AND ' . $DB->quoteName($table . '.status') . ' <> ' . self::WAITING . '
            AND (' . $DB->quoteName($table . '.solvedate') . ' > ' . $DB->quoteName($table . '.' . $type) . '
                  OR (' . $DB->quoteName($table . '.solvedate') . ' IS NULL
                     AND ' . $DB->quoteName($table . '.' . $type) . ' < NOW())),
            1, 0)';
            break;
        }
    }

    /**
     * Get status icon
     *
     * @since 9.3
     *
     * @return string
     */
    public static function getStatusIcon($status)
    {
        $class = static::getStatusClass($status);
        $label = static::getStatus($status);
        return "<i class='$class me-1' title='$label' data-bs-toggle='tooltip'></i>";
    }

    /**
     * Get status class
     *
     * @since 9.3
     *
     * @return string
     */
    public static function getStatusClass($status)
    {
        $class = null;
        $solid = true;

        switch ($status) {
            case self::INCOMING:
                $class = 'circle';
                break;
            case self::ASSIGNED:
                $class = 'circle';
                $solid = false;
                break;
            case self::PLANNED:
                $class = 'calendar';
                $solid = false;
                break;
            case self::WAITING:
                $class = 'circle';
                break;
            case self::SOLVED:
                $class = 'circle';
                $solid = false;
                break;
            case self::CLOSED:
                $class = 'circle';
                break;
            case self::ACCEPTED:
                $class = 'check-circle';
                break;
            case self::OBSERVED:
                $class = 'eye';
                break;
            case self::EVALUATION:
                $class = 'circle';
                $solid = false;
                break;
            case self::APPROVAL:
                $class = 'question-circle';
                break;
            case self::TEST:
                $class = 'question-circle';
                break;
            case self::QUALIFICATION:
                $class = 'circle';
                $solid = false;
                break;
            case Change::REFUSED:
                $class = 'times-circle';
                $solid = false;
                break;
            case Change::CANCELED:
                $class = 'ban';
                break;
        }

        return $class == null
         ? ''
         : 'itilstatus ' . ($solid ? 'fas fa-' : 'far fa-') . $class .
         " " . static::getStatusKey($status);
    }

    /**
     * Get status key
     *
     * @since 9.3
     *
     * @return string
     */
    public static function getStatusKey($status)
    {
        $key = '';
        switch ($status) {
            case self::INCOMING:
                $key = 'new';
                break;
            case self::ASSIGNED:
                $key = 'assigned';
                break;
            case self::PLANNED:
                $key = 'planned';
                break;
            case self::WAITING:
                $key = 'waiting';
                break;
            case self::SOLVED:
                $key = 'solved';
                break;
            case self::CLOSED:
                $key = 'closed';
                break;
            case self::ACCEPTED:
                $key = 'accepted';
                break;
            case self::OBSERVED:
                $key = 'observe';
                break;
            case self::EVALUATION:
                $key = 'eval';
                break;
            case self::APPROVAL:
                $key = 'approval';
                break;
            case self::TEST:
                $key = 'test';
                break;
            case self::QUALIFICATION:
                $key = 'qualif';
                break;
        }
        return $key;
    }


    /**
     * show actor add div
     *
     * @param $type         string   actor type
     * @param $rand_type    integer  rand value of div to use
     * @param $entities_id  integer  entity ID
     * @param $is_hidden    array    of hidden fields (if empty consider as not hidden)
     * @param $withgroup    boolean  allow adding a group (true by default)
     * @param $withsupplier boolean  allow adding a supplier (only one possible in ASSIGN case)
     *                               (false by default)
     * @param $inobject     boolean  display in ITIL object ? (true by default)
     *
     * @return void|boolean Nothing if displayed, false if not applicable
     **/
    public function showActorAddForm(
        $type,
        $rand_type,
        $entities_id,
        $is_hidden = [],
        $withgroup = true,
        $withsupplier = false,
        $inobject = true
    ) {
        global $CFG_GLPI;

        $types = ['user'  => User::getTypeName(1)];

        if ($withgroup) {
            $types['group'] = Group::getTypeName(1);
        }

        if (
            $withsupplier
            && ($type == CommonITILActor::ASSIGN)
        ) {
            $types['supplier'] = Supplier::getTypeName(1);
        }

        $typename = static::getActorFieldNameType($type);
        switch ($type) {
            case CommonITILActor::REQUESTER:
                if (isset($is_hidden['_users_id_requester']) && $is_hidden['_users_id_requester']) {
                    unset($types['user']);
                }
                if (isset($is_hidden['_groups_id_requester']) && $is_hidden['_groups_id_requester']) {
                    unset($types['group']);
                }
                break;

            case CommonITILActor::OBSERVER:
                if (isset($is_hidden['_users_id_observer']) && $is_hidden['_users_id_observer']) {
                    unset($types['user']);
                }
                if (isset($is_hidden['_groups_id_observer']) && $is_hidden['_groups_id_observer']) {
                    unset($types['group']);
                }
                break;

            case CommonITILActor::ASSIGN:
                if (isset($is_hidden['_users_id_assign']) && $is_hidden['_users_id_assign']) {
                    unset($types['user']);
                }
                if (isset($is_hidden['_groups_id_assign']) && $is_hidden['_groups_id_assign']) {
                    unset($types['group']);
                }
                if (
                    isset($types['supplier'])
                    && isset($is_hidden['_suppliers_id_assign']) && $is_hidden['_suppliers_id_assign']
                ) {
                    unset($types['supplier']);
                }
                break;

            default:
                return false;
        }

        echo "<div " . ($inobject ? "style='display:none'" : '') . " id='itilactor$rand_type' class='actor-dropdown'>";
        $rand   = Dropdown::showFromArray(
            "_itil_" . $typename . "[_type]",
            $types,
            ['display_emptychoice' => true]
        );
        $params = ['type'            => '__VALUE__',
            'actortype'       => $typename,
            'itemtype'        => $this->getType(),
            'allow_email'     => (($type == CommonITILActor::OBSERVER)
                                            || $type == CommonITILActor::REQUESTER),
            'entity_restrict' => $entities_id,
            'use_notif'       => Entity::getUsedConfig('is_notif_enable_default', $entities_id, '', 1)
        ];

        Ajax::updateItemOnSelectEvent(
            "dropdown__itil_" . $typename . "[_type]$rand",
            "showitilactor" . $typename . "_$rand",
            $CFG_GLPI["root_doc"] . "/ajax/dropdownItilActors.php",
            $params
        );
        echo "<span id='showitilactor" . $typename . "_$rand' class='actor-dropdown'>&nbsp;</span>";
        if ($inobject) {
            echo "<hr>";
        }
        echo "</div>";
    }


    /**
     * show user add div on creation
     *
     * @param $type      integer  actor type
     * @param $options   array    options for default values ($options of showForm)
     *
     * @return integer Random part of inputs ids
     **/
    public function showActorAddFormOnCreate($type, array $options)
    {
        global $CFG_GLPI;

        $typename = static::getActorFieldNameType($type);

        $itemtype = $this->getType();

       // For ticket templates : mandatories
        $key = $this->getTemplateFormFieldName();
        if (isset($options[$key])) {
            $tt = $options[$key];
            if (is_numeric($options[$key])) {
                $tt_id = $options[$key];
                $tt_classname = self::getTemplateClass();
                $tt = new $tt_classname();
                $tt->getFromDB($tt_id);
            }
            echo $tt->getMandatoryMark("_users_id_" . $typename);
        }

        $right = $options["_right"] ?? $this->getDefaultActorRightSearch($type);

        if ($options["_users_id_" . $typename] == 0 && !isset($_REQUEST["_users_id_$typename"]) && !isset($this->input["_users_id_$typename"])) {
            $options["_users_id_" . $typename] = $this->getDefaultActor($type);
        }
        $rand = $options['rand'] ?? mt_rand();
        $actor_name = '_users_id_' . $typename;
        if ($type == CommonITILActor::OBSERVER) {
            $actor_name = '_users_id_' . $typename . '[]';
        }
        $params = [
            'name'   => $actor_name,
            'value'  => $options["_users_id_" . $typename],
            'right'  => $right,
            'rand'   => $rand,
            'width'  => "95%",
            'entity' => $options['entities_id'] ?? $options['entity_restrict']
        ];

       //only for active ldap and corresponding right
        $ldap_methods = getAllDataFromTable('glpi_authldaps', ['is_active' => 1]);
        if (
            count($ldap_methods)
            && Session::haveRight('user', User::IMPORTEXTAUTHUSERS)
        ) {
            $params['ldap_import'] = true;
        }

        if (
            $this->userentity_oncreate
            && ($type == CommonITILActor::REQUESTER)
        ) {
            $params['on_change'] = 'this.form.submit()';
            unset($params['entity']);
        }

        $params['_user_index'] = 0;
        if (isset($options['_user_index'])) {
            $params['_user_index'] = $options['_user_index'];
        }

        if ($CFG_GLPI['notifications_mailing']) {
            $paramscomment = [
                'value'            => '__VALUE__',
                'field'            => "_users_id_" . $typename . "_notif",
                '_user_index'      => $params['_user_index'],
                'allow_email'      => $type == CommonITILActor::REQUESTER
                               || $type == CommonITILActor::OBSERVER,
                'use_notification' => $options["_users_id_" . $typename . "_notif"]['use_notification']
            ];
            if (isset($options["_users_id_" . $typename . "_notif"]['alternative_email'])) {
                $paramscomment['alternative_email']
                = $options["_users_id_" . $typename . "_notif"]['alternative_email'];
            }
            $params['toupdate'] = [
                'value_fieldname' => 'value',
                'to_update'       => "notif_" . $typename . "_$rand",
                'url'             => $CFG_GLPI["root_doc"] . "/ajax/uemailUpdate.php",
                'moreparams'      => $paramscomment
            ];
        }

        if (
            ($itemtype == 'Ticket')
            && ($type == CommonITILActor::ASSIGN)
        ) {
            $toupdate = [];
            if (isset($params['toupdate']) && is_array($params['toupdate'])) {
                $toupdate[] = $params['toupdate'];
            }
            $toupdate[] = [
                'value_fieldname' => 'value',
                'to_update'       => "countassign_$rand",
                'url'             => $CFG_GLPI["root_doc"] . "/ajax/actorinformation.php",
                'moreparams'      => ['users_id_assign' => '__VALUE__']
            ];
            $params['toupdate'] = $toupdate;
        }

       // List all users in the active entities
        echo "<div class='text-nowrap'>";
        User::dropdown($params);

        if ($itemtype == 'Ticket') {
           // display opened tickets for user
            if (
                ($type == CommonITILActor::REQUESTER)
                && ($options["_users_id_" . $typename] > 0)
                && (Session::getCurrentInterface() != "helpdesk")
            ) {
                $options2 = [
                    'criteria' => [
                        [
                            'field'      => 4, // users_id
                            'searchtype' => 'equals',
                            'value'      => $options["_users_id_" . $typename],
                            'link'       => 'AND',
                        ],
                        [
                            'field'      => 12, // status
                            'searchtype' => 'equals',
                            'value'      => 'notold',
                            'link'       => 'AND',
                        ],
                    ],
                    'reset'    => 'reset',
                ];

                $url = $this->getSearchURL() . "?" . Toolbox::append_params($options2, '&amp;');

                echo "<a href='$url' title=\"" . __s('Processing') . "\" class='badge bg-secondary ms-1'>";
                echo $this->countActiveObjectsForUser($options["_users_id_" . $typename]);
                echo "</a>";
            }
        }
        echo "</div>";

        if ($itemtype == 'Ticket') {
           // Display active tickets for a tech
           // Need to update information on dropdown changes
            if ($type == CommonITILActor::ASSIGN) {
                echo "<span id='countassign_$rand'>";
                echo "</span>";

                echo "<script type='text/javascript'>";
                echo "$(function() {";
                Ajax::updateItemJsCode(
                    "countassign_$rand",
                    $CFG_GLPI["root_doc"] . "/ajax/actorinformation.php",
                    ['users_id_assign' => '__VALUE__'],
                    "dropdown__users_id_" . $typename . $rand
                );
                echo "});</script>";
            }
        }

        if ($CFG_GLPI['notifications_mailing']) {
            echo "<div id='notif_" . $typename . "_$rand' class='mt-2'>";
            echo "</div>";

            echo "<script type='text/javascript'>";
            echo "$(function() {";
            Ajax::updateItemJsCode(
                "notif_" . $typename . "_$rand",
                $CFG_GLPI["root_doc"] . "/ajax/uemailUpdate.php",
                $paramscomment,
                "dropdown_" . $actor_name . $rand
            );
            echo "});</script>";
        }

        return $rand;
    }


    /**
     * @param $actiontime
     **/
    public static function getActionTime($actiontime)
    {
        return Html::timestampToString($actiontime, false);
    }


    /**
     * @param $ID
     * @param $itemtype
     * @param $link      (default 0)
     **/
    public static function getAssignName($ID, $itemtype, $link = 0)
    {

        switch ($itemtype) {
            case 'User':
                if ($ID == 0) {
                    return "";
                }
                return getUserName($ID, $link);

            case 'Supplier':
            case 'Group':
                $item = new $itemtype();
                if ($item->getFromDB($ID)) {
                    if ($link) {
                        return $item->getLink(['comments' => true]);
                    }
                    return $item->getNameID();
                }
                return "";
        }
    }

    /**
     * Form to add a solution to an ITIL object
     *
     * @since 0.84
     * @since 9.2 Signature has changed
     *
     * @param CommonITILObject $item item instance
     *
     * @param $entities_id
     **/
    public static function showMassiveSolutionForm(CommonITILObject $item)
    {
        $solution = new ITILSolution();
        $solution->showForm(
            null,
            [
                'parent' => $item,
                'entity' => $item->getEntityID(),
                'noform' => true,
                'nokb'   => true
            ]
        );
    }


    /**
     * Update date mod of the ITIL object
     *
     * @param $ID                    integer  ID of the ITIL object
     * @param $no_stat_computation   boolean  do not cumpute take into account stat (false by default)
     * @param $users_id_lastupdater  integer  to force last_update id (default 0 = not used)
     **/
    public function updateDateMod($ID, $no_stat_computation = false, $users_id_lastupdater = 0)
    {
        global $DB;

        if ($this->getFromDB($ID)) {
           // Force date mod and lastupdater
            $update = ['date_mod' => $_SESSION['glpi_currenttime']];

           // set last updater if interactive user
            if (!Session::isCron()) {
                $update['users_id_lastupdater'] = Session::getLoginUserID();
            } else if ($users_id_lastupdater > 0) {
                $update['users_id_lastupdater'] = $users_id_lastupdater;
            }

            $DB->update(
                $this->getTable(),
                $update,
                ['id' => $ID]
            );
        }
    }


    /**
     * Update actiontime of the object based on actiontime of the tasks
     *
     * @param integer $ID ID of the object
     *
     * @return boolean : success
     **/
    public function updateActionTime($ID)
    {
        global $DB;

        $tot       = 0;
        $tasktable = getTableForItemType($this->getType() . 'Task');

        $result = $DB->request([
            'SELECT' => ['SUM' => 'actiontime as sumtime'],
            'FROM'   => $tasktable,
            'WHERE'  => [$this->getForeignKeyField() => $ID]
        ])->current();
        $sum = $result['sumtime'];
        if (!is_null($sum)) {
            $tot += $sum;
        }

        $result = $DB->update(
            $this->getTable(),
            [
                'actiontime' => $tot
            ],
            [
                'id' => $ID
            ]
        );
        return $result;
    }


    /**
     * Get all available types to which an ITIL object can be assigned
     **/
    public static function getAllTypesForHelpdesk()
    {
        global $PLUGIN_HOOKS, $CFG_GLPI;

       /// TODO ticket_types -> itil_types

        $types = [];
        $ptypes = [];
       //Types of the plugins (keep the plugin hook for right check)
        if (isset($PLUGIN_HOOKS['assign_to_ticket'])) {
            foreach (array_keys($PLUGIN_HOOKS['assign_to_ticket']) as $plugin) {
                if (!Plugin::isPluginActive($plugin)) {
                    continue;
                }
                $ptypes = Plugin::doOneHook($plugin, 'AssignToTicket', $ptypes);
            }
        }
        asort($ptypes);
       //Types of the core (after the plugin for robustness)
        foreach ($CFG_GLPI["ticket_types"] as $itemtype) {
            if ($item = getItemForItemtype($itemtype)) {
                if (
                    !isPluginItemType($itemtype) // No plugin here
                    && isset($_SESSION["glpiactiveprofile"]["helpdesk_item_type"])
                    && in_array($itemtype, $_SESSION["glpiactiveprofile"]["helpdesk_item_type"])
                ) {
                    $types[$itemtype] = $item->getTypeName(1);
                }
            }
        }
        asort($types); // core type first... asort could be better ?

       // Drop not available plugins
        foreach (array_keys($ptypes) as $itemtype) {
            if (
                !isset($_SESSION["glpiactiveprofile"]["helpdesk_item_type"])
                || !in_array($itemtype, $_SESSION["glpiactiveprofile"]["helpdesk_item_type"])
            ) {
                unset($ptypes[$itemtype]);
            }
        }

        $types = array_merge($types, $ptypes);
        return $types;
    }


    /**
     * Check if it's possible to assign ITIL object to a type (core or plugin)
     *
     * @param string $itemtype the object's type
     *
     * @return true if ticket can be assign to this type, false if not
     **/
    public static function isPossibleToAssignType($itemtype)
    {

        if (in_array($itemtype, $_SESSION["glpiactiveprofile"]["helpdesk_item_type"])) {
            return true;
        }
        return false;
    }


    /**
     * Compute solve delay stat of the current ticket
     **/
    public function computeSolveDelayStat()
    {

        if (
            isset($this->fields['id'])
            && !empty($this->fields['date'])
            && !empty($this->fields['solvedate'])
        ) {
            $calendars_id = $this->getCalendar();
            $calendar     = new Calendar();

           // Using calendar
            if (
                ($calendars_id > 0)
                && $calendar->getFromDB($calendars_id)
            ) {
                return max(0, $calendar->getActiveTimeBetween(
                    $this->fields['date'],
                    $this->fields['solvedate']
                )
                                                            - $this->fields["waiting_duration"]);
            }
           // Not calendar defined
            return max(0, strtotime($this->fields['solvedate']) - strtotime($this->fields['date'])
                       - $this->fields["waiting_duration"]);
        }
        return 0;
    }


    /**
     * Compute close delay stat of the current ticket
     **/
    public function computeCloseDelayStat()
    {

        if (
            isset($this->fields['id'])
            && !empty($this->fields['date'])
            && !empty($this->fields['closedate'])
        ) {
            $calendars_id = $this->getCalendar();
            $calendar     = new Calendar();

           // Using calendar
            if (
                ($calendars_id > 0)
                && $calendar->getFromDB($calendars_id)
            ) {
                return max(0, $calendar->getActiveTimeBetween(
                    $this->fields['date'],
                    $this->fields['closedate']
                )
                                                             - $this->fields["waiting_duration"]);
            }
           // Not calendar defined
            return max(0, strtotime($this->fields['closedate']) - strtotime($this->fields['date'])
                       - $this->fields["waiting_duration"]);
        }
        return 0;
    }


    public function showStats()
    {

        if (
            !$this->canView()
            || !isset($this->fields['id'])
        ) {
            return false;
        }

        $this->showStatsDates();
        Plugin::doHook(Hooks::SHOW_ITEM_STATS, $this);
        $this->showStatsTimes();
    }

    public function showStatsDates()
    {
        echo "<table class='tab_cadre_fixe'>";
        echo "<tr><th colspan='2'>" . _n('Date', 'Dates', Session::getPluralNumber()) . "</th></tr>";

        echo "<tr class='tab_bg_2'><td>" . __('Opening date') . "</td>";
        echo "<td>" . Html::convDateTime($this->fields['date']) . "</td></tr>";

        echo "<tr class='tab_bg_2'><td>" . __('Time to resolve') . "</td>";
        echo "<td>" . Html::convDateTime($this->fields['time_to_resolve']) . "</td></tr>";

        if (!$this->isNotSolved()) {
            echo "<tr class='tab_bg_2'><td>" . __('Resolution date') . "</td>";
            echo "<td>" . Html::convDateTime($this->fields['solvedate']) . "</td></tr>";
        }

        if (in_array($this->fields['status'], $this->getClosedStatusArray())) {
            echo "<tr class='tab_bg_2'><td>" . __('Closing date') . "</td>";
            echo "<td>" . Html::convDateTime($this->fields['closedate']) . "</td></tr>";
        }
        echo "</table>";
    }

    public function showStatsTimes()
    {
        echo "<div class='dates_timelines'>";
        echo "<table class='tab_cadre_fixe'>";
        echo "<tr><th colspan='2'>" . _n('Time', 'Times', Session::getPluralNumber()) . "</th></tr>";

        if (isset($this->fields['takeintoaccount_delay_stat'])) {
            echo "<tr class='tab_bg_2'><td>" . __('Take into account') . "</td><td>";
            if ($this->fields['takeintoaccount_delay_stat'] > 0) {
                echo Html::timestampToString($this->fields['takeintoaccount_delay_stat'], 0, false);
            } else {
                echo '&nbsp;';
            }
            echo "</td></tr>";
        }

        if (!$this->isNotSolved()) {
            echo "<tr class='tab_bg_2'><td>" . __('Resolution') . "</td><td>";

            if ($this->fields['solve_delay_stat'] > 0) {
                echo Html::timestampToString($this->fields['solve_delay_stat'], 0, false);
            } else {
                echo '&nbsp;';
            }
            echo "</td></tr>";
        }

        if (in_array($this->fields['status'], $this->getClosedStatusArray())) {
            echo "<tr class='tab_bg_2'><td>" . __('Closure') . "</td><td>";
            if ($this->fields['close_delay_stat'] > 0) {
                echo Html::timestampToString($this->fields['close_delay_stat'], true, false);
            } else {
                echo '&nbsp;';
            }
            echo "</td></tr>";
        }

        echo "<tr class='tab_bg_2'><td>" . __('Pending') . "</td><td>";
        if ($this->fields['waiting_duration'] > 0) {
            echo Html::timestampToString($this->fields['waiting_duration'], 0, false);
        } else {
            echo '&nbsp;';
        }
        echo "</td></tr>";

        echo "</table>";
        echo "</div>";
    }


    /** Get users_ids of itil object between 2 dates
     *
     * @param string $date1 begin date
     * @param string $date2 end date
     *
     * @return array contains the distinct users_ids which have itil object
     **/
    public function getUsedAuthorBetween($date1 = '', $date2 = '')
    {
        global $DB;

        $linkclass = new $this->userlinkclass();
        $linktable = $linkclass->getTable();

        $ctable = $this->getTable();
        $criteria = [
            'SELECT'          => [
                'glpi_users.id AS users_id',
                'glpi_users.name AS name',
                'glpi_users.realname AS realname',
                'glpi_users.firstname AS firstname'
            ],
            'DISTINCT' => true,
            'FROM'            => $ctable,
            'LEFT JOIN'       => [
                $linktable  => [
                    'ON' => [
                        $linktable  => $this->getForeignKeyField(),
                        $ctable     => 'id', [
                            'AND' => [
                                "$linktable.type"    => CommonITILActor::REQUESTER
                            ]
                        ]
                    ]
                ]
            ],
            'INNER JOIN'      => [
                'glpi_users'   => [
                    'ON' => [
                        $linktable     => 'users_id',
                        'glpi_users'   => 'id'
                    ]
                ]
            ],
            'WHERE'           => [
                "$ctable.is_deleted" => 0
            ] + getEntitiesRestrictCriteria($ctable),
            'ORDERBY'         => [
                'realname',
                'firstname',
                'name'
            ]
        ];

        if (!empty($date1) || !empty($date2)) {
            $criteria['WHERE'][] = [
                'OR' => [
                    getDateCriteria("$ctable.date", $date1, $date2),
                    getDateCriteria("$ctable.closedate", $date1, $date2),
                ]
            ];
        }

        $iterator = $DB->request($criteria);
        $tab    = [];
        foreach ($iterator as $line) {
            $tab[] = [
                'id'   => $line['users_id'],
                'link' => formatUserName(
                    $line['users_id'],
                    $line['name'],
                    $line['realname'],
                    $line['firstname'],
                    1
                )
            ];
        }
        return $tab;
    }


    /** Get recipient of itil object between 2 dates
     *
     * @param string $date1 begin date
     * @param string $date2 end date
     *
     * @return array contains the distinct recipents which have itil object
     **/
    public function getUsedRecipientBetween($date1 = '', $date2 = '')
    {
        global $DB;

        $ctable = $this->getTable();
        $criteria = [
            'SELECT'          => [
                'glpi_users.id AS user_id',
                'glpi_users.name AS name',
                'glpi_users.realname AS realname',
                'glpi_users.firstname AS firstname'
            ],
            'DISTINCT'        => true,
            'FROM'            => $ctable,
            'LEFT JOIN'       => [
                'glpi_users'   => [
                    'ON' => [
                        $ctable        => 'users_id_recipient',
                        'glpi_users'   => 'id'
                    ]
                ]
            ],
            'WHERE'           => [
                "$ctable.is_deleted" => 0
            ] + getEntitiesRestrictCriteria($ctable),
            'ORDERBY'         => [
                'realname',
                'firstname',
                'name'
            ]
        ];

        if (!empty($date1) || !empty($date2)) {
            $criteria['WHERE'][] = [
                'OR' => [
                    getDateCriteria("$ctable.date", $date1, $date2),
                    getDateCriteria("$ctable.closedate", $date1, $date2),
                ]
            ];
        }

        $iterator = $DB->request($criteria);
        $tab    = [];

        foreach ($iterator as $line) {
            $tab[] = [
                'id'   => $line['user_id'],
                'link' => formatUserName(
                    $line['user_id'],
                    $line['name'],
                    $line['realname'],
                    $line['firstname'],
                    1
                )
            ];
        }
        return $tab;
    }


    /** Get groups which have itil object between 2 dates
     *
     * @param string $date1 begin date
     * @param string $date2 end date
     *
     * @return array contains the distinct groups of tickets
     **/
    public function getUsedGroupBetween($date1 = '', $date2 = '')
    {
        global $DB;

        $linkclass = new $this->grouplinkclass();
        $linktable = $linkclass->getTable();

        $ctable = $this->getTable();
        $criteria = [
            'SELECT' => [
                'glpi_groups.id',
                'glpi_groups.completename'
            ],
            'DISTINCT'        => true,
            'FROM'            => $ctable,
            'LEFT JOIN'       => [
                $linktable  => [
                    'ON' => [
                        $linktable  => $this->getForeignKeyField(),
                        $ctable     => 'id', [
                            'AND' => [
                                "$linktable.type"    => CommonITILActor::REQUESTER
                            ]
                        ]
                    ]
                ]
            ],
            'INNER JOIN'      => [
                'glpi_groups'   => [
                    'ON' => [
                        $linktable     => 'groups_id',
                        'glpi_groups'   => 'id'
                    ]
                ]
            ],
            'WHERE'           => [
                "$ctable.is_deleted" => 0
            ] + getEntitiesRestrictCriteria($ctable),
            'ORDERBY'         => [
                'glpi_groups.completename'
            ]
        ];

        if (!empty($date1) || !empty($date2)) {
            $criteria['WHERE'][] = [
                'OR' => [
                    getDateCriteria("$ctable.date", $date1, $date2),
                    getDateCriteria("$ctable.closedate", $date1, $date2),
                ]
            ];
        }

        $iterator = $DB->request($criteria);
        $tab    = [];

        foreach ($iterator as $line) {
            $tab[] = [
                'id'   => $line['id'],
                'link' => $line['completename'],
            ];
        }
        return $tab;
    }


    /** Get recipient of itil object between 2 dates
     *
     * @param string  $date1 begin date
     * @param string  $date2 end date
     * @param boolean $title indicates if stat if by title (true) or type (false)
     *
     * @return array contains the distinct recipents which have tickets
     **/
    public function getUsedUserTitleOrTypeBetween($date1 = '', $date2 = '', $title = true)
    {
        global $DB;

        $linkclass = new $this->userlinkclass();
        $linktable = $linkclass->getTable();

        if ($title) {
            $table = "glpi_usertitles";
            $field = "usertitles_id";
        } else {
            $table = "glpi_usercategories";
            $field = "usercategories_id";
        }

        $ctable = $this->getTable();
        $criteria = [
            'SELECT'          => "glpi_users.$field",
            'DISTINCT'        => true,
            'FROM'            => $ctable,
            'INNER JOIN'      => [
                $linktable  => [
                    'ON' => [
                        $linktable  => $this->getForeignKeyField(),
                        $ctable     => 'id'
                    ]
                ],
                'glpi_users'   => [
                    'ON' => [
                        $linktable     => 'users_id',
                        'glpi_users'   => 'id'
                    ]
                ]
            ],
            'LEFT JOIN'       => [
                $table         => [
                    'ON' => [
                        'glpi_users'   => $field,
                        $table         => 'id'
                    ]
                ]
            ],
            'WHERE'           => [
                "$ctable.is_deleted" => 0
            ] + getEntitiesRestrictCriteria($ctable),
            'ORDERBY'         => [
                "glpi_users.$field"
            ]
        ];

        if (!empty($date1) || !empty($date2)) {
            $criteria['WHERE'][] = [
                'OR' => [
                    getDateCriteria("$ctable.date", $date1, $date2),
                    getDateCriteria("$ctable.closedate", $date1, $date2),
                ]
            ];
        }

        $iterator = $DB->request($criteria);
        $tab    = [];
        foreach ($iterator as $line) {
            $tab[] = [
                'id'   => $line[$field],
                'link' => Dropdown::getDropdownName($table, $line[$field]),
            ];
        }
        return $tab;
    }


    /**
     * Get priorities of itil object between 2 dates
     *
     * @param string $date1 begin date
     * @param string $date2 end date
     *
     * @return array contains the distinct priorities of tickets
     **/
    public function getUsedPriorityBetween($date1 = '', $date2 = '')
    {
        global $DB;

        $ctable = $this->getTable();
        $criteria = [
            'SELECT'          => 'priority',
            'DISTINCT'        => true,
            'FROM'            => $ctable,
            'WHERE'           => [
                "$ctable.is_deleted" => 0
            ] + getEntitiesRestrictCriteria($ctable),
            'ORDERBY'         => 'priority'
        ];

        if (!empty($date1) || !empty($date2)) {
            $criteria['WHERE'][] = [
                'OR' => [
                    getDateCriteria("$ctable.date", $date1, $date2),
                    getDateCriteria("$ctable.closedate", $date1, $date2),
                ]
            ];
        }

        $iterator = $DB->request($criteria);
        $tab    = [];
        foreach ($iterator as $line) {
            $tab[] = [
                'id'   => $line['priority'],
                'link' => static::getPriorityName($line['priority']),
            ];
        }
        return $tab;
    }


    /**
     * Get urgencies of itil object between 2 dates
     *
     * @param string $date1 begin date
     * @param string $date2 end date
     *
     * @return array contains the distinct priorities of tickets
     **/
    public function getUsedUrgencyBetween($date1 = '', $date2 = '')
    {
        global $DB;

        $ctable = $this->getTable();
        $criteria = [
            'SELECT'          => 'urgency',
            'DISTINCT'        => true,
            'FROM'            => $ctable,
            'WHERE'           => [
                "$ctable.is_deleted" => 0
            ] + getEntitiesRestrictCriteria($ctable),
            'ORDERBY'         => 'urgency'
        ];

        if (!empty($date1) || !empty($date2)) {
            $criteria['WHERE'][] = [
                'OR' => [
                    getDateCriteria("$ctable.date", $date1, $date2),
                    getDateCriteria("$ctable.closedate", $date1, $date2),
                ]
            ];
        }

        $iterator = $DB->request($criteria);
        $tab    = [];

        foreach ($iterator as $line) {
            $tab[] = [
                'id'   => $line['urgency'],
                'link' => static::getUrgencyName($line['urgency']),
            ];
        }
        return $tab;
    }


    /**
     * Get impacts of itil object between 2 dates
     *
     * @param string $date1 begin date
     * @param string $date2 end date
     *
     * @return array contains the distinct priorities of tickets
     **/
    public function getUsedImpactBetween($date1 = '', $date2 = '')
    {
        global $DB;

        $ctable = $this->getTable();
        $criteria = [
            'SELECT'          => 'impact',
            'DISTINCT'        => true,
            'FROM'            => $ctable,
            'WHERE'           => [
                "$ctable.is_deleted" => 0
            ] + getEntitiesRestrictCriteria($ctable),
            'ORDERBY'         => 'impact'
        ];

        if (!empty($date1) || !empty($date2)) {
            $criteria['WHERE'][] = [
                'OR' => [
                    getDateCriteria("$ctable.date", $date1, $date2),
                    getDateCriteria("$ctable.closedate", $date1, $date2),
                ]
            ];
        }

        $iterator = $DB->request($criteria);
        $tab    = [];

        foreach ($iterator as $line) {
            $tab[] = [
                'id'   => $line['impact'],
                'link' => static::getImpactName($line['impact']),
            ];
        }
        return $tab;
    }


    /**
     * Get request types of itil object between 2 dates
     *
     * @param string $date1 begin date
     * @param string $date2 end date
     *
     * @return array contains the distinct request types of tickets
     **/
    public function getUsedRequestTypeBetween($date1 = '', $date2 = '')
    {
        global $DB;

        $ctable = $this->getTable();
        $criteria = [
            'SELECT'          => 'requesttypes_id',
            'DISTINCT'        => true,
            'FROM'            => $ctable,
            'WHERE'           => [
                "$ctable.is_deleted" => 0
            ] + getEntitiesRestrictCriteria($ctable),
            'ORDERBY'         => 'requesttypes_id'
        ];

        if (!empty($date1) || !empty($date2)) {
            $criteria['WHERE'][] = [
                'OR' => [
                    getDateCriteria("$ctable.date", $date1, $date2),
                    getDateCriteria("$ctable.closedate", $date1, $date2),
                ]
            ];
        }

        $iterator = $DB->request($criteria);
        $tab    = [];
        foreach ($iterator as $line) {
            $tab[] = [
                'id'   => $line['requesttypes_id'],
                'link' => Dropdown::getDropdownName('glpi_requesttypes', $line['requesttypes_id']),
            ];
        }
        return $tab;
    }


    /**
     * Get solution types of itil object between 2 dates
     *
     * @param string $date1 begin date
     * @param string $date2 end date
     *
     * @return array contains the distinct request types of tickets
     **/
    public function getUsedSolutionTypeBetween($date1 = '', $date2 = '')
    {
        global $DB;

        $ctable = $this->getTable();
        $criteria = [
            'SELECT'          => 'solutiontypes_id',
            'DISTINCT'        => true,
            'FROM'            => ITILSolution::getTable(),
            'INNER JOIN'      => [
                $ctable   => [
                    'ON' => [
                        ITILSolution::getTable()   => 'items_id',
                        $ctable                    => 'id'
                    ]
                ]
            ],
            'WHERE'           => [
                ITILSolution::getTable() . ".itemtype" => $this->getType(),
                "$ctable.is_deleted"                   => 0
            ] + getEntitiesRestrictCriteria($ctable),
            'ORDERBY'         => 'solutiontypes_id'
        ];

        if (!empty($date1) || !empty($date2)) {
            $criteria['WHERE'][] = [
                'OR' => [
                    getDateCriteria("$ctable.date", $date1, $date2),
                    getDateCriteria("$ctable.closedate", $date1, $date2),
                ]
            ];
        }

        $iterator = $DB->request($criteria);
        $tab    = [];
        foreach ($iterator as $line) {
            $tab[] = [
                'id'   => $line['solutiontypes_id'],
                'link' => Dropdown::getDropdownName('glpi_solutiontypes', $line['solutiontypes_id']),
            ];
        }
        return $tab;
    }


    /** Get users which have intervention assigned to  between 2 dates
     *
     * @param string $date1 begin date
     * @param string $date2 end date
     *
     * @return array contains the distinct users which have any intervention assigned to.
     **/
    public function getUsedTechBetween($date1 = '', $date2 = '')
    {
        global $DB;

        $linkclass = new $this->userlinkclass();
        $linktable = $linkclass->getTable();
        $showlink = User::canView();

        $ctable = $this->getTable();
        $criteria = [
            'SELECT'          => [
                'glpi_users.id AS users_id',
                'glpi_users.name AS name',
                'glpi_users.realname AS realname',
                'glpi_users.firstname AS firstname'
            ],
            'DISTINCT'        => true,
            'FROM'            => $ctable,
            'LEFT JOIN'       => [
                $linktable  => [
                    'ON' => [
                        $linktable  => $this->getForeignKeyField(),
                        $ctable     => 'id', [
                            'AND' => [
                                "$linktable.type"    => CommonITILActor::ASSIGN
                            ]
                        ]
                    ]
                ],
                'glpi_users'   => [
                    'ON' => [
                        $linktable     => 'users_id',
                        'glpi_users'   => 'id'
                    ]
                ]
            ],
            'WHERE'           => [
                "$ctable.is_deleted" => 0
            ] + getEntitiesRestrictCriteria($ctable),
            'ORDERBY'         => [
                'realname',
                'firstname',
                'name'
            ]
        ];

        if (!empty($date1) || !empty($date2)) {
            $criteria['WHERE'][] = [
                'OR' => [
                    getDateCriteria("$ctable.date", $date1, $date2),
                    getDateCriteria("$ctable.closedate", $date1, $date2),
                ]
            ];
        }

        $iterator = $DB->request($criteria);
        $tab    = [];

        foreach ($iterator as $line) {
            $tab[] = [
                'id'   => $line['users_id'],
                'link' => formatUserName($line['users_id'], $line['name'], $line['realname'], $line['firstname'], $showlink),
            ];
        }
        return $tab;
    }


    /** Get users which have followup assigned to  between 2 dates
     *
     * @param string $date1 begin date
     * @param string $date2 end date
     *
     * @return array contains the distinct users which have any followup assigned to.
     **/
    public function getUsedTechTaskBetween($date1 = '', $date2 = '')
    {
        global $DB;

        $linktable = getTableForItemType($this->getType() . 'Task');
        $showlink = User::canView();

        $ctable = $this->getTable();
        $criteria = [
            'SELECT'          => [
                'glpi_users.id AS users_id',
                'glpi_users.name AS name',
                'glpi_users.realname AS realname',
                'glpi_users.firstname AS firstname'
            ],
            'DISTINCT' => true,
            'FROM'            => $ctable,
            'LEFT JOIN'       => [
                $linktable  => [
                    'ON' => [
                        $linktable  => $this->getForeignKeyField(),
                        $ctable     => 'id'
                    ]
                ],
                'glpi_users'   => [
                    'ON' => [
                        $linktable     => 'users_id',
                        'glpi_users'   => 'id'
                    ]
                ],
                'glpi_profiles_users'   => [
                    'ON' => [
                        'glpi_users'            => 'id',
                        'glpi_profiles_users'   => 'users_id'
                    ]
                ],
                'glpi_profiles'         => [
                    'ON' => [
                        'glpi_profiles'         => 'id',
                        'glpi_profiles_users'   => 'profiles_id'
                    ]
                ],
                'glpi_profilerights'    => [
                    'ON' => [
                        'glpi_profiles'      => 'id',
                        'glpi_profilerights' => 'profiles_id'
                    ]
                ]
            ],
            'WHERE'           => [
                "$ctable.is_deleted"          => 0,
                'glpi_profilerights.name'     => 'ticket',
                'glpi_profilerights.rights'   => ['&', Ticket::OWN],
                "$linktable.users_id"         => ['<>', 0],
                ['NOT'                        => ["$linktable.users_id" => null]]
            ] + getEntitiesRestrictCriteria($ctable),
            'ORDERBY'         => [
                'realname',
                'firstname',
                'name'
            ]
        ];

        if (!empty($date1) || !empty($date2)) {
            $criteria['WHERE'][] = [
                'OR' => [
                    getDateCriteria("$ctable.date", $date1, $date2),
                    getDateCriteria("$ctable.closedate", $date1, $date2),
                ]
            ];
        }

        $iterator = $DB->request($criteria);
        $tab    = [];

        foreach ($iterator as $line) {
            $tab[] = [
                'id'   => $line['users_id'],
                'link' => formatUserName($line['users_id'], $line['name'], $line['realname'], $line['firstname'], $showlink),
            ];
        }
        return $tab;
    }


    /** Get enterprises which have itil object assigned to between 2 dates
     *
     * @param string $date1 begin date
     * @param string $date2 end date
     *
     * @return array contains the distinct enterprises which have any tickets assigned to.
     **/
    public function getUsedSupplierBetween($date1 = '', $date2 = '')
    {
        global $DB;

        $linkclass = new $this->supplierlinkclass();
        $linktable = $linkclass->getTable();

        $ctable = $this->getTable();
        $criteria = [
            'SELECT'          => [
                'glpi_suppliers.id AS suppliers_id_assign',
                'glpi_suppliers.name AS name'
            ],
            'DISTINCT'        => true,
            'FROM'            => $ctable,
            'LEFT JOIN'       => [
                $linktable        => [
                    'ON' => [
                        $linktable  => $this->getForeignKeyField(),
                        $ctable     => 'id', [
                            'AND' => [
                                "$linktable.type"    => CommonITILActor::ASSIGN
                            ]
                        ]
                    ]
                ],
                'glpi_suppliers'  => [
                    'ON' => [
                        $linktable        => 'suppliers_id',
                        'glpi_suppliers'  => 'id'
                    ]
                ]
            ],
            'WHERE'           => [
                "$ctable.is_deleted" => 0
            ] + getEntitiesRestrictCriteria($ctable),
            'ORDERBY'         => [
                'name'
            ]
        ];

        if (!empty($date1) || !empty($date2)) {
            $criteria['WHERE'][] = [
                'OR' => [
                    getDateCriteria("$ctable.date", $date1, $date2),
                    getDateCriteria("$ctable.closedate", $date1, $date2),
                ]
            ];
        }

        $iterator = $DB->request($criteria);
        $tab    = [];
        foreach ($iterator as $line) {
            $tab[] = [
                'id'   => $line['suppliers_id_assign'],
                'link' => '<a href="' . Supplier::getFormURLWithID($line['suppliers_id_assign']) . '">' . $line['name'] . '</a>',
            ];
        }
        return $tab;
    }


    /** Get groups assigned to itil object between 2 dates
     *
     * @param string $date1 begin date
     * @param string $date2 end date
     *
     * @return array contains the distinct groups assigned to a tickets
     **/
    public function getUsedAssignGroupBetween($date1 = '', $date2 = '')
    {
        global $DB;

        $linkclass = new $this->grouplinkclass();
        $linktable = $linkclass->getTable();

        $ctable = $this->getTable();
        $criteria = [
            'SELECT' => [
                'glpi_groups.id',
                'glpi_groups.completename'
            ],
            'DISTINCT'        => true,
            'FROM'            => $ctable,
            'LEFT JOIN'       => [
                $linktable  => [
                    'ON' => [
                        $linktable  => $this->getForeignKeyField(),
                        $ctable     => 'id', [
                            'AND' => [
                                "$linktable.type"    => CommonITILActor::ASSIGN
                            ]
                        ]
                    ]
                ],
                'glpi_groups'   => [
                    'ON' => [
                        $linktable     => 'groups_id',
                        'glpi_groups'   => 'id'
                    ]
                ]
            ],
            'WHERE'           => [
                "$ctable.is_deleted" => 0
            ] + getEntitiesRestrictCriteria($ctable),
            'ORDERBY'         => [
                'glpi_groups.completename'
            ]
        ];

        if (!empty($date1) || !empty($date2)) {
            $criteria['WHERE'][] = [
                'OR' => [
                    getDateCriteria("$ctable.date", $date1, $date2),
                    getDateCriteria("$ctable.closedate", $date1, $date2),
                ]
            ];
        }

        $iterator = $DB->request($criteria);
        $tab    = [];
        foreach ($iterator as $line) {
            $tab[] = [
                'id'   => $line['id'],
                'link' => $line['completename'],
            ];
        }
        return $tab;
    }


    /**
     * Display a line for an object
     *
     * @since 0.85 (befor in each object with differents parameters)
     *
     * @param $id                 Integer  ID of the object
     * @param $options            array of options
     *      output_type            : Default output type (see Search class / default Search::HTML_OUTPUT)
     *      row_num                : row num used for display
     *      type_for_massiveaction : itemtype for massive action
     *      id_for_massaction      : default 0 means no massive action
     *
     * @since 10.0.0 "followups" option has been dropped
     */
    public static function showShort($id, $options = [])
    {
        global $DB;

        $p = [
            'output_type'            => Search::HTML_OUTPUT,
            'row_num'                => 0,
            'type_for_massiveaction' => 0,
            'id_for_massiveaction'   => 0,
            'followups'              => false,
            'ticket_stats'           => false,
        ];

        if (count($options)) {
            foreach ($options as $key => $val) {
                $p[$key] = $val;
            }
        }

        $rand = mt_rand();

       /// TODO to be cleaned. Get datas and clean display links

       // Prints a job in short form
       // Should be called in a <table>-segment
       // Print links or not in case of user view
       // Make new job object and fill it from database, if success, print it
        $item         = new static();

        $candelete   = static::canDelete();
        $canupdate   = Session::haveRight(static::$rightname, UPDATE);
        $showprivate = Session::haveRight('followup', ITILFollowup::SEEPRIVATE);
        $align       = "class='left'";
        $align_desc  = "class='left'";

        if ($item->getFromDB($id)) {
            $item_num = 1;
            $bgcolor  = $_SESSION["glpipriority_" . $item->fields["priority"]];

            echo Search::showNewLine($p['output_type'], $p['row_num'] % 2, $item->isDeleted());

            $check_col = '';
            if (
                ($candelete || $canupdate)
                && ($p['output_type'] == Search::HTML_OUTPUT)
                && $p['id_for_massiveaction']
            ) {
                $check_col = Html::getMassiveActionCheckBox($p['type_for_massiveaction'], $p['id_for_massiveaction']);
            }
            echo Search::showItem($p['output_type'], $check_col, $item_num, $p['row_num'], $align);

           // First column
            $first_col = sprintf(__('%1$s: %2$s'), __('ID'), $item->fields["id"]);
            if ($p['output_type'] == Search::HTML_OUTPUT) {
                $first_col .= "&nbsp;" . static::getStatusIcon($item->fields["status"]);
            } else {
                $first_col = sprintf(
                    __('%1$s - %2$s'),
                    $first_col,
                    static::getStatus($item->fields["status"])
                );
            }

            echo Search::showItem($p['output_type'], $first_col, $item_num, $p['row_num'], $align);

           // Second column
            if ($item->fields['status'] == static::CLOSED) {
                $second_col = sprintf(
                    __('Closed on %s'),
                    ($p['output_type'] == Search::HTML_OUTPUT ? '<br>' : '') .
                    Html::convDateTime($item->fields['closedate'])
                );
            } else if ($item->fields['status'] == static::SOLVED) {
                $second_col = sprintf(
                    __('Solved on %s'),
                    ($p['output_type'] == Search::HTML_OUTPUT ? '<br>' : '') .
                    Html::convDateTime($item->fields['solvedate'])
                );
            } else if ($item->fields['begin_waiting_date']) {
                $second_col = sprintf(
                    __('Put on hold on %s'),
                    ($p['output_type'] == Search::HTML_OUTPUT ? '<br>' : '') .
                    Html::convDateTime($item->fields['begin_waiting_date'])
                );
            } else if ($item->fields['time_to_resolve']) {
                $second_col = sprintf(
                    __('%1$s: %2$s'),
                    __('Time to resolve'),
                    ($p['output_type'] == Search::HTML_OUTPUT ? '<br>' : '') .
                    Html::convDateTime($item->fields['time_to_resolve'])
                );
            } else {
                $second_col = sprintf(
                    __('Opened on %s'),
                    ($p['output_type'] == Search::HTML_OUTPUT ? '<br>' : '') .
                    Html::convDateTime($item->fields['date'])
                );
            }

            echo Search::showItem($p['output_type'], $second_col, $item_num, $p['row_num'], $align . " width=130");

           // Second BIS column
            $second_col = Html::convDateTime($item->fields["date_mod"]);
            echo Search::showItem($p['output_type'], $second_col, $item_num, $p['row_num'], $align . " width=90");

           // Second TER column
            if (count($_SESSION["glpiactiveentities"]) > 1) {
                $second_col = Dropdown::getDropdownName('glpi_entities', $item->fields['entities_id']);
                echo Search::showItem(
                    $p['output_type'],
                    $second_col,
                    $item_num,
                    $p['row_num'],
                    $align . " width=100"
                );
            }

           // Third Column
            echo Search::showItem(
                $p['output_type'],
                "<span class='b'>" . static::getPriorityName($item->fields["priority"]) .
                                 "</span>",
                $item_num,
                $p['row_num'],
                "$align bgcolor='$bgcolor'"
            );

           // Fourth Column
            $fourth_col = "";

            foreach ($item->getUsers(CommonITILActor::REQUESTER) as $d) {
                $userdata    = getUserName($d["users_id"], 2);
                $fourth_col .= sprintf(
                    __('%1$s %2$s'),
                    "<span class='b'>" . $userdata['name'] . "</span>",
                    Html::showToolTip(
                        $userdata["comment"],
                        ['link'    => $userdata["link"],
                            'display' => false
                        ]
                    )
                );
                 $fourth_col .= "<br>";
            }

            foreach ($item->getGroups(CommonITILActor::REQUESTER) as $d) {
                $fourth_col .= Dropdown::getDropdownName("glpi_groups", $d["groups_id"]);
                $fourth_col .= "<br>";
            }

            echo Search::showItem($p['output_type'], $fourth_col, $item_num, $p['row_num'], $align);

           // Fifth column
            $fifth_col = "";

            foreach ($item->getUsers(CommonITILActor::ASSIGN) as $d) {
                if (
                    Session::getCurrentInterface() == 'helpdesk'
                    && !empty($anon_name = User::getAnonymizedNameForUser(
                        $d['users_id'],
                        $item->getEntityID()
                    ))
                ) {
                    $fifth_col .= $anon_name;
                } else {
                    $userdata   = getUserName($d["users_id"], 2);
                    $fifth_col .= sprintf(
                        __('%1$s %2$s'),
                        "<span class='b'>" . $userdata['name'] . "</span>",
                        Html::showToolTip(
                            $userdata["comment"],
                            ['link'    => $userdata["link"],
                                'display' => false
                            ]
                        )
                    );
                }

                $fifth_col .= "<br>";
            }

            foreach ($item->getGroups(CommonITILActor::ASSIGN) as $d) {
                if (
                    Session::getCurrentInterface() == 'helpdesk'
                    && !empty($anon_name = Group::getAnonymizedName($item->getEntityID()))
                ) {
                    $fifth_col .= $anon_name;
                } else {
                    $fifth_col .= Dropdown::getDropdownName("glpi_groups", $d["groups_id"]);
                }
                $fifth_col .= "<br>";
            }

            foreach ($item->getSuppliers(CommonITILActor::ASSIGN) as $d) {
                $fifth_col .= Dropdown::getDropdownName("glpi_suppliers", $d["suppliers_id"]);
                $fifth_col .= "<br>";
            }

            echo Search::showItem($p['output_type'], $fifth_col, $item_num, $p['row_num'], $align);

           // Eigth column
            $name_column = "<span class='b'>" . $item->getName() . "</span>&nbsp;";

           // Add link
            if ($item->canViewItem()) {
                $name_column  = sprintf(
                    __('%1$s (%2$s)'),
                    "<a id='" . $item->getType() . $item->fields["id"] . "$rand' href=\"" . $item->getLinkURL() . "\">$name_column</a>",
                    sprintf(
                        __('%1$s - %2$s'),
                        $item->numberOfFollowups($showprivate),
                        $item->numberOfTasks($showprivate)
                    )
                );
            }

            if ($p['output_type'] == Search::HTML_OUTPUT) {
                $name_column = sprintf(
                    __('%1$s %2$s'),
                    $name_column,
                    Html::showToolTip(
                        RichText::getEnhancedHtml($item->fields['content']),
                        ['display' => false,
                            'applyto' => $item->getType() . $item->fields["id"] .
                        $rand
                        ]
                    )
                );
            }

            if (!$p['ticket_stats']) {
               // Sixth Colum
               // Ticket : simple link to item
                $sixth_col  = "";
                $is_deleted = false;
                $item_ticket = new Item_Ticket();
                $data = $item_ticket->find(['tickets_id' => $item->fields['id']]);

                if ($item->getType() == 'Ticket') {
                    if (!empty($data)) {
                        foreach ($data as $val) {
                            if (!empty($val["itemtype"]) && ($val["items_id"] > 0)) {
                                if ($object = getItemForItemtype($val["itemtype"])) {
                                    if ($object->getFromDB($val["items_id"])) {
                                         $is_deleted = $object->isDeleted();

                                         $sixth_col .= $object->getTypeName();
                                         $sixth_col .= " - <span class='b'>";
                                        if ($item->canView()) {
                                            $sixth_col .= $object->getLink();
                                        } else {
                                            $sixth_col .= $object->getNameID();
                                        }
                                        $sixth_col .= "</span><br>";
                                    }
                                }
                            }
                        }
                    } else {
                        $sixth_col = __('General');
                    }

                    echo Search::showItem($p['output_type'], $sixth_col, $item_num, $p['row_num'], ($is_deleted ? " class='center deleted' " : $align));
                }

               // Seventh column
                echo Search::showItem(
                    $p['output_type'],
                    "<span class='b'>" .
                                    Dropdown::getDropdownName(
                                        'glpi_itilcategories',
                                        $item->fields["itilcategories_id"]
                                    ) .
                                 "</span>",
                    $item_num,
                    $p['row_num'],
                    $align
                );

                echo Search::showItem(
                    $p['output_type'],
                    $name_column,
                    $item_num,
                    $p['row_num'],
                    $align_desc . " width='200'"
                );

               //tenth column
                $tenth_column  = '';
                $planned_infos = '';

                $tasktype      = $item->getType() . "Task";
                $plan          = new $tasktype();
                $items         = [];

                $result = $DB->request(
                    [
                        'FROM'  => $plan->getTable(),
                        'WHERE' => [
                            $item->getForeignKeyField() => $item->fields['id'],
                        ],
                    ]
                );
                foreach ($result as $plan) {
                    if (isset($plan['begin']) && $plan['begin']) {
                        $items[$plan['id']] = $plan['id'];
                        $planned_infos .= sprintf(
                            __('From %s') .
                                            ($p['output_type'] == Search::HTML_OUTPUT ? '<br>' : ''),
                            Html::convDateTime($plan['begin'])
                        );
                        $planned_infos .= sprintf(
                            __('To %s') .
                                            ($p['output_type'] == Search::HTML_OUTPUT ? '<br>' : ''),
                            Html::convDateTime($plan['end'])
                        );
                        if ($plan['users_id_tech']) {
                                  $planned_infos .= sprintf(
                                      __('By %s') .
                                                ($p['output_type'] == Search::HTML_OUTPUT ? '<br>' : ''),
                                      getUserName($plan['users_id_tech'])
                                  );
                        }
                        $planned_infos .= "<br>";
                    }
                }

                $tenth_column = count($items);
                if ($tenth_column) {
                    $tenth_column = "<span class='pointer'
                                 id='" . $item->getType() . $item->fields["id"] . "planning$rand'>" .
                                 $tenth_column . '</span>';
                    $tenth_column = sprintf(
                        __('%1$s %2$s'),
                        $tenth_column,
                        Html::showToolTip(
                            $planned_infos,
                            ['display' => false,
                                'applyto' => $item->getType() .
                                                                              $item->fields["id"] .
                            "planning" . $rand
                            ]
                        )
                    );
                }

                echo Search::showItem(
                    $p['output_type'],
                    $tenth_column,
                    $item_num,
                    $p['row_num'],
                    $align_desc . " width='150'"
                );
            } else {
                echo Search::showItem($p['output_type'], $name_column, $item_num, $p['row_num'], $align_desc . " width='200'");

                $takeintoaccountdelay_column = "";
               // Show only for tickets taken into account
                if ($item->fields['takeintoaccount_delay_stat'] > 0) {
                    $takeintoaccountdelay_column = Html::timestampToString($item->fields['takeintoaccount_delay_stat']);
                }
                echo Search::showItem($p['output_type'], $takeintoaccountdelay_column, $item_num, $p['row_num'], $align_desc . " width='150'");

                $solvedelay_column = "";
               // Show only for solved tickets
                if ($item->fields['solve_delay_stat'] > 0) {
                    $solvedelay_column = Html::timestampToString($item->fields['solve_delay_stat']);
                }
                echo Search::showItem($p['output_type'], $solvedelay_column, $item_num, $p['row_num'], $align_desc . " width='150'");

                $waiting_duration_column = Html::timestampToString($item->fields['waiting_duration']);
                echo Search::showItem($p['output_type'], $waiting_duration_column, $item_num, $p['row_num'], $align_desc . " width='150'");
            }

           // Finish Line
            echo Search::showEndLine($p['output_type']);
        } else {
            echo "<tr class='tab_bg_2'>";
            echo "<td colspan='6' ><i>" . __('No item in progress.') . "</i></td></tr>";
        }
    }

    /**
     * @param integer $output_type Output type
     * @param string  $mass_id     id of the form to check all
     */
    public static function commonListHeader(
        $output_type = Search::HTML_OUTPUT,
        $mass_id = '',
        array $params = []
    ) {
        $ticket_stats = $params['ticket_stats'] ?? false;

       // New Line for Header Items Line
        echo Search::showNewLine($output_type);
       // $show_sort if
        $header_num                      = 1;

        $items                           = [];
        $items[(empty($mass_id) ? '&nbsp' : Html::getCheckAllAsCheckbox($mass_id))] = '';
        $items[__('Status')]             = "status";
        $items[_n('Date', 'Dates', 1)]               = "date";
        $items[__('Last update')]        = "date_mod";

        if (count($_SESSION["glpiactiveentities"]) > 1) {
            $items[Entity::getTypeName(Session::getPluralNumber())] = "glpi_entities.completename";
        }

        $items[__('Priority')]           = "priority";
        $items[_n('Requester', 'Requesters', 1)]          = "users_id";
        $items[__('Assigned')]           = "users_id_assign";

        if (!$ticket_stats) {
            if (static::getType() == 'Ticket') {
                $items[_n('Associated element', 'Associated elements', Session::getPluralNumber())] = "";
            }
            $items[_n('Category', 'Categories', 1)]           = "glpi_itilcategories.completename";
            $items[__('Title')]              = "name";
            $items[__('Planification')]      = "glpi_tickettasks.begin";
        } else {
            $items[__('Title')]             = "name";
            $items[__('Take into account')] = "takeintoaccount_delay_stat";
            $items[__('Resolution')]        = "solve_delay_stat";
            $items[__('Pending')]           = "waiting_duration";
        }

        foreach (array_keys($items) as $key) {
            $link   = "";
            echo Search::showHeaderItem($output_type, $key, $header_num, $link);
        }

       // End Line for column headers
        echo Search::showEndLine($output_type);
    }


    /**
     * Get correct Calendar: Entity or Sla
     *
     * @since 0.90.4
     *
     **/
    public function getCalendar()
    {
        return Entity::getUsedConfig(
            'calendars_strategy',
            $this->fields['entities_id'],
            'calendars_id',
            0
        );
    }


    /**
     * Summary of getTimelinePosition
     * Returns the position of the $sub_type for the $user_id in the timeline
     *
     * @param int $items_id is the id of the ITIL object
     * @param string $sub_type is ITILFollowup, Document_Item, TicketTask, TicketValidation or Solution
     * @param int $users_id
     * @since 9.2
     */
    public static function getTimelinePosition($items_id, $sub_type, $users_id)
    {
        $itilobject = new static();
        $itilobject->fields['id'] = $items_id;
        $actors = $itilobject->getITILActors();

       // 1) rule for followups, documents, tasks and validations:
       //    Matrix for position of timeline objects
       //    R O A (R=Requester, O=Observer, A=AssignedTo)
       //    0 0 0 -> depending on the interface: central -> right, helpdesk -> left
       //    0 0 1 -> Right
       //    0 1 0 -> Left
       //    0 1 1 -> R
       //    1 0 0 -> L
       //    1 0 1 -> L
       //    1 1 0 -> L
       //    1 1 1 -> L
       //    if users_id is not in the actor list, then pos is left
       // 2) rule for solutions: always on the right side

       // default position is left
        $pos = self::TIMELINE_LEFT;

        $pos_matrix = [];
        $pos_matrix[0][0][0] = Session::getCurrentInterface() == "central"
            ? self::TIMELINE_RIGHT
            : self::TIMELINE_LEFT;
        $pos_matrix[0][0][1] = self::TIMELINE_RIGHT;
        $pos_matrix[0][1][1] = self::TIMELINE_RIGHT;

        switch ($sub_type) {
            case 'ITILFollowup':
            case 'Document_Item':
            case static::class . 'Task':
            case static::class . 'Validation':
                if (isset($actors[$users_id])) {
                    $r = in_array(CommonITILActor::REQUESTER, $actors[$users_id]) ? 1 : 0;
                    $o = in_array(CommonITILActor::OBSERVER, $actors[$users_id]) ? 1 : 0;
                    $a = in_array(CommonITILActor::ASSIGN, $actors[$users_id]) ? 1 : 0;
                    if (isset($pos_matrix[$r][$o][$a])) {
                        $pos = $pos_matrix[$r][$o][$a];
                    }
                }
                break;
            case 'Solution': // FIXME Remove it in GLPI 10.1, it may be still used in some edge cases in GLPI 10.0
            case ITILSolution::class:
                $pos = self::TIMELINE_RIGHT;
                break;
        }

        return $pos;
    }


    public function getTimelineItemtypes(): array
    {
        global $PLUGIN_HOOKS;

        /** @var CommonITILObject $obj_type */
        $obj_type = static::getType();
        $foreign_key = static::getForeignKeyField();

       //check sub-items rights
        $tmp = [$foreign_key => $this->getID()];
        $fup = new ITILFollowup();
        $fup->getEmpty();
        $fup->fields['itemtype'] = $obj_type;
        $fup->fields['items_id'] = $this->getID();

        $task_class = $obj_type . "Task";
        $task = new $task_class();

        $solved_statuses = static::getSolvedStatusArray();
        $closed_statuses = static::getClosedStatusArray();
        $solved_closed_statuses = array_merge($solved_statuses, $closed_statuses);

        $canadd_fup = $fup->can(-1, CREATE, $tmp) && !in_array($this->fields["status"], $solved_closed_statuses, true) || isset($_GET['_openfollowup']);
        $canadd_task = $task->can(-1, CREATE, $tmp) && !in_array($this->fields["status"], $solved_closed_statuses, true);
        $canadd_document = $canadd_fup || ($this->canAddItem('Document') && !in_array($this->fields["status"], $solved_closed_statuses, true));
        $canadd_solution = $obj_type::canUpdate() && $this->canSolve() && !in_array($this->fields["status"], $solved_statuses, true);

        $validation = $this->getValidationClassInstance();
        $canadd_validation = $validation !== null
            && $validation->can(-1, CREATE, $tmp)
            && !in_array($this->fields["status"], $solved_closed_statuses, true);

        $itemtypes = [];

        $itemtypes['answer'] = [
            'type'          => 'ITILFollowup',
            'class'         => 'ITILFollowup',
            'icon'          => ITILFollowup::getIcon(),
            'label'         => _x('button', 'Answer'),
            'short_label'   => _x('button', 'Answer'),
            'template'      => 'components/itilobject/timeline/form_followup.html.twig',
            'item'          => $fup,
            'hide_in_menu'  => !$canadd_fup
        ];
        $itemtypes['task'] = [
            'type'          => 'ITILTask',
            'class'         => $task_class,
            'icon'          => CommonITILTask::getIcon(),
            'label'         => _x('button', 'Create a task'),
            'short_label'   => _x('button', 'Task'),
            'template'      => 'components/itilobject/timeline/form_task.html.twig',
            'item'          => $task,
            'hide_in_menu'  => !$canadd_task
        ];
        $itemtypes['solution'] = [
            'type'          => 'ITILSolution',
            'class'         => 'ITILSolution',
            'icon'          => ITILSolution::getIcon(),
            'label'         => _x('button', 'Add a solution'),
            'short_label'   => _x('button', 'Solution'),
            'template'      => 'components/itilobject/timeline/form_solution.html.twig',
            'item'          => new ITILSolution(),
            'hide_in_menu'  => !$canadd_solution
        ];
        $itemtypes['document'] = [
            'type'          => 'Document_Item',
            'class'         => Document_Item::class,
            'icon'          => Document_Item::getIcon(),
            'label'         => _x('button', 'Add a document'),
            'short_label'   => _x('button', 'Document'),
            'template'      => 'components/itilobject/timeline/form_document_item.html.twig',
            'item'          => new Document_Item(),
            'hide_in_menu'  => !$canadd_document
        ];
        if ($validation !== null) {
            $itemtypes['validation'] = [
                'type'          => 'ITILValidation',
                'class'         => $validation::getType(),
                'icon'          => CommonITILValidation::getIcon(),
                'label'         => _x('button', 'Ask for validation'),
                'short_label'   => _x('button', 'Validation'),
                'template'      => 'components/itilobject/timeline/form_validation.html.twig',
                'item'          => $validation,
                'hide_in_menu'  => !$canadd_validation
            ];
        }

        if (isset($PLUGIN_HOOKS[Hooks::TIMELINE_ANSWER_ACTIONS])) {
            /**
             * @var string $plugin
             * @var array|callable $hook_callable
             */
            foreach ($PLUGIN_HOOKS[Hooks::TIMELINE_ANSWER_ACTIONS] as $plugin => $hook_callable) {
                if (!Plugin::isPluginActive($plugin)) {
                    continue;
                }
                if (is_callable($hook_callable)) {
                    $hook_itemtypes = $hook_callable(['item' => $this]);
                } else {
                    $hook_itemtypes = $hook_callable;
                }
                if (is_array($hook_itemtypes)) {
                    $itemtypes = array_merge($itemtypes, $hook_itemtypes);
                } else {
                    trigger_error(
                        sprintf('"%s" hook callback result should be an array, "%s" returned.', Hooks::TIMELINE_ANSWER_ACTIONS, gettype($hook_itemtypes)),
                        E_USER_WARNING
                    );
                }
            }
        }

        return $itemtypes;
    }

    /**
     * Get an HTML string of all timeline actions/buttons provided by plugins via the {@link Hooks::TIMELINE_ACTIONS}  hook.
     * @return string
     * @since 10.0.0
     */
    public function getLegacyTimelineActionsHTML(): string
    {
        global $PLUGIN_HOOKS;

        $legacy_actions = '';

        ob_start();
        Plugin::doHook(Hooks::TIMELINE_ACTIONS, [
            'rand'   => mt_rand(),
            'item'   => $this
        ]);
        $legacy_actions .= ob_get_clean() ?? '';

        return $legacy_actions;
    }

    /**
     * Retrieves all timeline items for this ITILObject
     *
     * @param array $options Possible options:
     * - with_documents    : include documents elements
     * - with_logs         : include log entries
     * - with_validations  : include validation elements
     * - expose_private    : force presence of private items (followup/tasks), even if session does not allow it
     * - bypass_rights     : bypass current session rights
     * - sort_by_date_desc : false,
     * @since 9.4.0
     *
     * @param bool $with_logs include logs ?
     *
     * @return mixed[] Timeline items
     */
    public function getTimelineItems(array $options = [])
    {

        $params = [
            'with_documents'    => true,
            'with_logs'         => true,
            'with_validations'  => true,
            'expose_private'    => false,
            'bypass_rights'     => false,
            'sort_by_date_desc' => $_SESSION['glpitimeline_order'] == CommonITILObject::TIMELINE_ORDER_REVERSE,
            'is_self_service'   => false,
        ];

        if (is_array($options) && count($options)) {
            foreach ($options as $key => $val) {
                $params[$key] = $val;
            }
        }

        $objType    = static::getType();
        $foreignKey = static::getForeignKeyField();
        $timeline = [];

        if ($this->isNewItem()) {
            return $timeline;
        }

        $canupdate_parent = $this->canUpdateItem() && !in_array($this->fields['status'], $this->getClosedStatusArray());

       //checks rights
        $restrict_fup = $restrict_task = [];
        if (!$params['expose_private'] && !Session::haveRight("followup", ITILFollowup::SEEPRIVATE)) {
            $restrict_fup = [
                'OR' => [
                    'is_private' => 0,
                    'users_id'   => Session::getLoginUserID()
                ]
            ];
        }

        if ($params['is_self_service']) {
            $restrict_fup = [
                'is_private'   => 0
            ];
        }

        $restrict_fup['itemtype'] = static::getType();
        $restrict_fup['items_id'] = $this->getID();

        $taskClass = $objType . "Task";
        $task_obj  = new $taskClass();
        if (!$params['expose_private'] && $task_obj->maybePrivate() && !Session::haveRight("task", CommonITILTask::SEEPRIVATE)) {
            $restrict_task = [
                'OR' => [
                    'is_private'   => 0,
                    'users_id'     => Session::getCurrentInterface() == "central"
                                    ? Session::getLoginUserID()
                                    : 0
                ]
            ];
        }

        if ($params['is_self_service']) {
            $restrict_task = [
                'is_private'   => 0
            ];
        }

       //add followups to timeline
        $followup_obj = new ITILFollowup();
        if ($followup_obj->canview() || $params['bypass_rights']) {
            $followups = $followup_obj->find(['items_id'  => $this->getID()] + $restrict_fup, ['date DESC', 'id DESC']);
            foreach ($followups as $followups_id => $followup) {
                $followup_obj->getFromDB($followups_id);
                if ($followup_obj->canViewItem() || $params['bypass_rights']) {
                    $followup['can_edit'] = $followup_obj->canUpdateItem();
                    $followup['can_promote'] = Session::getCurrentInterface() === 'central' && $this instanceof Ticket && Ticket::canCreate();
                    $timeline["ITILFollowup_" . $followups_id] = [
                        'type' => ITILFollowup::class,
                        'item' => $followup,
                        'itiltype' => 'Followup'
                    ];
                }
            }
        }

       //add tasks to timeline
        if ($task_obj->canview() || $params['bypass_rights']) {
            $tasks = $task_obj->find([$foreignKey => $this->getID()] + $restrict_task, 'date DESC');
            foreach ($tasks as $tasks_id => $task) {
                $task_obj->getFromDB($tasks_id);
                if ($task_obj->canViewItem() || $params['bypass_rights']) {
                    $task['can_edit'] = $task_obj->canUpdateItem();
                    $task['can_promote'] = Session::getCurrentInterface() === 'central' && $this instanceof Ticket && Ticket::canCreate();
                    $timeline[$task_obj::getType() . "_" . $tasks_id] = [
                        'type' => $taskClass,
                        'item' => $task,
                        'itiltype' => 'Task'
                    ];
                }
            }
        }

        $solution_obj   = new ITILSolution();
        $solution_items = $solution_obj->find([
            'itemtype'  => static::getType(),
            'items_id'  => $this->getID()
        ]);
        foreach ($solution_items as $solution_item) {
            $timeline["ITILSolution_" . $solution_item['id'] ] = [
                'type'     => ITILSolution::class,
                'itiltype' => 'Solution',
                'item'     => [
                    'id'                 => $solution_item['id'],
                    'content'            => $solution_item['content'],
                    'date'               => $solution_item['date_creation'],
                    'users_id'           => $solution_item['users_id'],
                    'solutiontypes_id'   => $solution_item['solutiontypes_id'],
                    'can_edit'           => $objType::canUpdate() && $this->canSolve(),
                    'timeline_position'  => self::TIMELINE_RIGHT,
                    'users_id_editor'    => $solution_item['users_id_editor'],
                    'date_mod'           => $solution_item['date_mod'],
                    'users_id_approval'  => $solution_item['users_id_approval'],
                    'date_approval'      => $solution_item['date_approval'],
                    'status'             => $solution_item['status']
                ]
            ];
        }

        $validation_class = $objType . "Validation";
        if (
            class_exists($validation_class) && $params['with_validations']
            && ($validation_class::canView() || $params['bypass_rights'])
        ) {
            $validation_obj   = new $validation_class();
            $validations = $validation_obj->find([$foreignKey => $this->getID()]);
            foreach ($validations as $validations_id => $validation) {

                /** @var CommonITILValidation $validation_obj */
                $canedit = $validation_obj->can($validations_id, UPDATE);
                $cananswer = ($validation_obj->canValidate($this->getID())
                              && $validation['status'] == CommonITILValidation::WAITING);

                $request_key = $validation_obj::getType() . '_' . $validations_id
                    . (empty($validation['validation_date']) ? '' : '_request'); // If no answer, no suffix to see attached documents on request

                $content = __('Validation request');
                if (is_a($validation['itemtype_target'], CommonDBTM::class, true)) {
                    $validation_target = new $validation['itemtype_target']();
                    if ($validation_target->getFromDB($validation['items_id_target'])) {
                        $content .= " <i class='ti ti-arrow-right'></i><i class='{$validation_target->getIcon()} text-muted me-1'></i>"
                            . $validation_target->getlink();
                    }
                }
                $timeline[$request_key] = [
                    'type' => $validation_class,
                    'item' => [
                        'id'        => $validations_id,
                        'date'      => $validation['submission_date'],
                        'content'   => $content,
                        'comment_submission' => $validation['comment_submission'],
                        'users_id'  => $validation['users_id'],
                        'can_edit'  => $canedit,
                        'can_answer'   => $cananswer,
                        'users_id_validate' => ((int) $validation['users_id_validate'] > 0)
                            ? $validation['users_id_validate']
                            // 'users_id_validate' will be set to current user id once answer will be submitted
                            : ($cananswer ? Session::getLoginUserID() : 0),
                        'timeline_position' => $validation['timeline_position']
                    ],
                    'itiltype' => 'Validation',
                    'class'    => 'validation-request ' .
                    ($validation['status'] == CommonITILValidation::WAITING  ? "validation-waiting"  : "") .
                    ($validation['status'] == CommonITILValidation::ACCEPTED ? "validation-accepted" : "") .
                    ($validation['status'] == CommonITILValidation::REFUSED  ? "validation-refused"  : ""),
                    'item_action' => 'validation-request',
                ];

                if (!empty($validation['validation_date'])) {
                    $timeline[$validation_obj::getType() . "_" . $validations_id] = [
                        'type' => $validation_class,
                        'item' => [
                            'id'        => $validations_id,
                            'date'      => $validation['validation_date'],
                            'content'   => __('Validation request answer') . " : " .
                            _sx('status', ucfirst($validation_class::getStatus($validation['status']))),
                            'comment_validation' => $validation['comment_validation'],
                            'users_id'  => $validation['users_id_validate'],
                            'status'    => "status_" . $validation['status'],
                            'can_edit'  => $canedit,
                            'timeline_position' => $validation['timeline_position'],
                            'itemtype_target' => $validation['itemtype_target'],
                            'items_id_target' => $validation['items_id_target']
                        ],
                        'class'    => 'validation-answer',
                        'itiltype' => 'Validation',
                        'item_action' => 'validation-answer',
                    ];
                }
            }
        }

       //add documents to timeline
        if ($params['with_documents']) {
            $document_item_obj = new Document_Item();
            $document_obj      = new Document();
            $document_items    = $document_item_obj->find([
                $this->getAssociatedDocumentsCriteria($params['bypass_rights']),
                'timeline_position'  => ['>', self::NO_TIMELINE]
            ]);
            foreach ($document_items as $document_item) {
                $document_obj->getFromDB($document_item['documents_id']);

                $date = $document_item['date'] ?? $document_item['date_creation'];

                $item = $document_obj->fields;
                $item['date'] = $date;
                // #1476 - set date_creation, date_mod and owner to attachment ones
                $item['date_creation'] = $date;
                $item['date_mod'] = $document_item['date_mod'];
                $item['users_id'] = $document_item['users_id'];
                $item['documents_item_id'] = $document_item['id'];

                $item['timeline_position'] = $document_item['timeline_position'];
                $item['_can_edit'] = Document::canUpdate() && $document_obj->canUpdateItem();
                $item['_can_delete'] = Document::canDelete() && $document_obj->canDeleteItem() && $canupdate_parent;

                $timeline_key = $document_item['itemtype'] . "_" . $document_item['items_id'];
                if ($document_item['itemtype'] == static::getType()) {
                  // document associated directly to itilobject
                    $timeline["Document_" . $document_item['documents_id']] = [
                        'type' => 'Document_Item',
                        'item' => $item
                    ];
                } else if (isset($timeline[$timeline_key])) {
                 // document associated to a sub item of itilobject
                    if (!isset($timeline[$timeline_key]['documents'])) {
                        $timeline[$timeline_key]['documents'] = [];
                    }

                    $docpath = GLPI_DOC_DIR . "/" . $item['filepath'];
                    $is_image = Document::isImage($docpath);
                    $sub_document = [
                        'type' => 'Document_Item',
                        'item' => $item,
                    ];
                    if ($is_image) {
                        $sub_document['_is_image'] = true;
                        $sub_document['_size'] = getimagesize($docpath);
                    }
                    $timeline[$timeline_key]['documents'][] = $sub_document;
                }
            }
        }

        if ($params['with_logs'] && Session::getCurrentInterface() == "central") {
           //add logs to timeline
            $log_items = Log::getHistoryData($this, 0, 0, [
                'OR' => [
                    'id_search_option' => ['>', 0],
                    'itemtype_link'    => ['User', 'Group', 'Supplier'],
                ]
            ]);

            foreach ($log_items as $log_item) {
                $content = $log_item['change'];
                if (strlen($log_item['field']) > 0) {
                    $content = sprintf(__("%s: %s"), $log_item['field'], $content);
                }
                $content = "<i class='fas fa-history me-1' title='" . __("Log entry") . "' data-bs-toggle='tooltip'></i>" . $content;
                $timeline["Log_" . $log_item['id'] ] = [
                    'type'     => 'Log',
                    'class'    => 'text-muted d-none',
                    'item'     => [
                        'id'                 => $log_item['id'],
                        'content'            => $content,
                        'date'               => $log_item['date_mod'],
                        'users_id'           => 0,
                        'can_edit'           => false,
                        'timeline_position'  => self::TIMELINE_LEFT,
                    ]
                ];
            }
        }

        Plugin::doHook(Hooks::SHOW_IN_TIMELINE, ['item' => $this, 'timeline' => &$timeline]);

       //sort timeline items by date
        $reverse = $params['sort_by_date_desc'];
        usort($timeline, function ($a, $b) use ($reverse) {
            $diff = strtotime($a['item']['date']) - strtotime($b['item']['date']);
            return $reverse ? 0 - $diff : $diff;
        });

        return $timeline;
    }


    /**
     * @since 9.4.0
     *
     * @param CommonDBTM $item The item whose form should be shown
     * @param integer $id ID of the item
     * @param mixed[] $params Array of extra parameters
     *
     * @return void
     */
    public static function showSubForm(CommonDBTM $item, $id, $params)
    {

        if ($item instanceof Document_Item) {
            Document_Item::showAddFormForItem($params['parent'], '');
        } else if ($item->getType() == $params['parent']->getType()) {
            return self::showEditDescriptionForm($params['parent']);
        } else if (
            method_exists($item, "showForm")
                 && $item->can(-1, CREATE, $params)
        ) {
            $item->showForm($id, $params);
        }
    }

    public static function showEditDescriptionForm(CommonITILObject $item)
    {
        $can_requester = true;
        if (method_exists($item, "canRequesterUpdateItem")) {
            $can_requester = $item->canRequesterUpdateItem();
        }
        TemplateRenderer::getInstance()->display('components/itilobject/timeline/simple_form.html.twig', [
            'item'          => $item,
            'canupdate'     => (Session::getCurrentInterface() == "central" && $item->canUpdateItem()),
            'can_requester' => $can_requester,
        ]);
    }

    /**
     * Summary of getITILActors
     * Get the list of actors for the current Change
     * will return an assoc array of users_id => array of roles.
     *
     * @since 9.4.0
     *
     * @return array[] of array[] of users and roles
     */
    public function getITILActors()
    {
        global $DB;

        $users_table = $this->getTable() . '_users';
        switch ($this->getType()) {
            case 'Ticket':
                $groups_table = 'glpi_groups_tickets';
                break;
            case 'Problem':
                $groups_table = 'glpi_groups_problems';
                break;
            default:
                $groups_table = $this->getTable() . '_groups';
                break;
        }
        $fk = $this->getForeignKeyField();

        $subquery1 = new \QuerySubQuery([
            'SELECT'    => [
                'usr.id AS users_id',
                'tu.type AS type'
            ],
            'FROM'      => "$users_table AS tu",
            'LEFT JOIN' => [
                User::getTable() . ' AS usr' => [
                    'ON' => [
                        'tu'  => 'users_id',
                        'usr' => 'id'
                    ]
                ]
            ],
            'WHERE'     => [
                "tu.$fk" => $this->getID()
            ]
        ]);

        $subquery2 = new \QuerySubQuery([
            'SELECT'    => [
                'usr.id AS users_id',
                'gt.type AS type'
            ],
            'FROM'      => "$groups_table AS gt",
            'LEFT JOIN' => [
                Group_User::getTable() . ' AS gu'   => [
                    'ON' => [
                        'gu'  => 'groups_id',
                        'gt'  => 'groups_id'
                    ]
                ],
                User::getTable() . ' AS usr'        => [
                    'ON' => [
                        'gu'  => 'users_id',
                        'usr' => 'id'
                    ]
                ]
            ],
            'WHERE'     => [
                "gt.$fk" => $this->getID()
            ]
        ]);

        $union = new \QueryUnion([$subquery1, $subquery2], false, 'allactors');
        $iterator = $DB->request([
            'SELECT'          => [
                'users_id',
                'type'
            ],
            'DISTINCT'        => true,
            'FROM'            => $union
        ]);

        $users_keys = [];
        foreach ($iterator as $current_tu) {
            $users_keys[$current_tu['users_id']][] = $current_tu['type'];
        }

        return $users_keys;
    }


    /**
     * Number of followups of the object
     *
     * @param boolean $with_private true : all followups / false : only public ones (default 1)
     *
     * @return integer followup count
     **/
    public function numberOfFollowups($with_private = true)
    {
        global $DB;

        $RESTRICT = [];
        if ($with_private !== true) {
            $RESTRICT['is_private'] = 0;
        }

       // Set number of followups
        $result = $DB->request([
            'COUNT'  => 'cpt',
            'FROM'   => 'glpi_itilfollowups',
            'WHERE'  => [
                'itemtype'  => $this->getType(),
                'items_id'  => $this->fields['id']
            ] + $RESTRICT
        ])->current();

        return $result['cpt'];
    }

    /**
     * Number of tasks of the object
     *
     * @param boolean $with_private true : all followups / false : only public ones (default 1)
     *
     * @return integer
     **/
    public function numberOfTasks($with_private = true)
    {
        global $DB;

        $table = 'glpi_' . strtolower($this->getType()) . 'tasks';

        $RESTRICT = [];
        if ($with_private !== true && $this->getType() == 'Ticket') {
           //No private tasks for Problems and Changes
            $RESTRICT['is_private'] = 0;
        }

       // Set number of tasks
        $row = $DB->request([
            'COUNT'  => 'cpt',
            'FROM'   => $table,
            'WHERE'  => [
                $this->getForeignKeyField()   => $this->fields['id']
            ] + $RESTRICT
        ])->current();
        return (int)$row['cpt'];
    }

    /**
     * Check if input contains a flag set to prevent 'takeintoaccount' delay computation.
     *
     * @param array $input
     *
     * @return boolean
     */
    public function isTakeIntoAccountComputationBlocked($input)
    {
        return array_key_exists('_do_not_compute_takeintoaccount', $input)
         && $input['_do_not_compute_takeintoaccount'];
    }


    /**
     * Check if input contains a flag set to prevent status computation.
     *
     * @param array $input
     *
     * @return boolean
     */
    public function isStatusComputationBlocked(array $input)
    {
        return array_key_exists('_do_not_compute_status', $input)
         && $input['_do_not_compute_status'];
    }


    public function addDefaultFormTab(array &$ong)
    {

        $timeline    = $this->getTimelineItems(['with_logs' => false]);
        $nb_elements = count($timeline);
        $label = static::getTypeName(1);

        $ong[static::getType() . '$main'] = static::createTabEntry($label, $nb_elements, static::getType());
        return $this;
    }

    public static function getAdditionalMenuOptions()
    {
        $tplclass = self::getTemplateClass();
        if ($tplclass::canView()) {
            $menu = [
                $tplclass => [
                    'title' => $tplclass::getTypeName(Session::getPluralNumber()),
                    'page'  => $tplclass::getSearchURL(false),
                    'icon'  => $tplclass::getIcon(),
                    'links' => [
                        'search' => $tplclass::getSearchURL(false),
                    ],
                ],
            ];

            if ($tplclass::canCreate()) {
                $menu[$tplclass]['links']['add'] = $tplclass::getFormURL(false);
            }
            return $menu;
        }
        return false;
    }


    /**
     * @see CommonGLPI::getAdditionalMenuLinks()
     *
     * @since 9.5.0
     **/
    public static function getAdditionalMenuLinks()
    {
        $links = [];
        $tplclass = self::getTemplateClass();
        if ($tplclass::canView()) {
            $links['template'] = $tplclass::getSearchURL(false);
        }
        $links['summary_kanban'] = static::getFormURL(false) . '?showglobalkanban=1';

        return $links;
    }


    /**
     * Get template to use
     * Use force_template first, then try on template define for type and category
     * then use default template of active profile of connected user and then use default entity one
     *
     * @param integer      $force_template     itiltemplate_id to use (case of preview for example)
     * @param integer|null $type               type of the ticket
     *                                         (use Ticket::INCIDENT_TYPE or Ticket::DEMAND_TYPE constants value)
     * @param integer      $itilcategories_id  ticket category
     * @param integer      $entities_id
     *
     * @return ITILTemplate
     *
     * @since 9.5.0
     **/
    public function getITILTemplateToUse(
        $force_template = 0,
        $type = null,
        $itilcategories_id = 0,
        $entities_id = -1
    ) {
        if (!$type && $this->getType() != Ticket::getType()) {
            $type = true;
        }
       // Load template if available :
        $tplclass = static::getTemplateClass();
        $tt              = new $tplclass();
        $template_loaded = false;

        if ($force_template) {
           // with type and categ
            if ($tt->getFromDBWithData($force_template, true)) {
                $template_loaded = true;
            }
        }

        if (
            !$template_loaded
            && $type
            && $itilcategories_id
        ) {
            $categ = new ITILCategory();
            if ($categ->getFromDB($itilcategories_id)) {
                $field = $this->getTemplateFieldName($type);

                if (!empty($categ->fields[$field]) && $categ->fields[$field]) {
                    // without type and categ
                    if ($tt->getFromDBWithData($categ->fields[$field], false)) {
                        $template_loaded = true;
                    }
                }
            }
        }

       // If template loaded from type and category do not check after
        if ($template_loaded) {
            return $tt;
        }

       //Get template from profile
        if (!$template_loaded && $type) {
            $field = $this->getTemplateFieldName($type);
            $field = str_replace(['_incident', '_demand'], ['', ''], $field);
           // load default profile one if not already loaded
            if (
                isset($_SESSION['glpiactiveprofile'][$field])
                && $_SESSION['glpiactiveprofile'][$field]
            ) {
               // with type and categ
                if (
                    $tt->getFromDBWithData(
                        $_SESSION['glpiactiveprofile'][$field],
                        true
                    )
                ) {
                    $template_loaded = true;
                }
            }
        }

       //Get template from entity
        if (
            !$template_loaded
            && ($entities_id >= 0)
        ) {
           // load default entity one if not already loaded
            $template_id = Entity::getUsedConfig(
                strtolower($this->getType()) . 'templates_strategy',
                $entities_id,
                strtolower($this->getType()) . 'templates_id',
                0
            );
            if ($template_id > 0 && $tt->getFromDBWithData($template_id, true)) {
                $template_loaded = true;
            }
        }

       // Check if profile / entity set type and category and try to load template for these values
        if ($template_loaded) { // template loaded for profile or entity
            $newtype              = $type;
            $newitilcategories_id = $itilcategories_id;
           // Get predefined values for ticket template
            if (isset($tt->predefined['itilcategories_id']) && $tt->predefined['itilcategories_id']) {
                $newitilcategories_id = $tt->predefined['itilcategories_id'];
            }
            if (isset($tt->predefined['type']) && $tt->predefined['type']) {
                $newtype = $tt->predefined['type'];
            }
            if (
                $newtype
                && $newitilcategories_id
            ) {
                $categ = new ITILCategory();
                if ($categ->getFromDB($newitilcategories_id)) {
                    $field = $this->getTemplateFieldName($newtype);

                    if (isset($categ->fields[$field]) && $categ->fields[$field]) {
                        // without type and categ
                        if ($tt->getFromDBWithData($categ->fields[$field], false)) {
                            $template_loaded = true;
                        }
                    }
                }
            }
        }
        return $tt;
    }

    /**
     * Get template field name
     *
     * @param string $type Type, if any
     *
     * @return string
     */
    public function getTemplateFieldName($type = null): string
    {
        $field = strtolower(static::getType()) . 'templates_id';
        if (static::getType() === Ticket::getType()) {
            switch ($type) {
                case Ticket::INCIDENT_TYPE:
                    $field .= '_incident';
                    break;

                case Ticket::DEMAND_TYPE:
                    $field .= '_demand';
                    break;

                case true:
                   //for changes and problem, or from profiles
                    break;

                default:
                    $field = '';
                    trigger_error('Missing type for Ticket template!', E_USER_WARNING);
                    break;
            }
        }

        return $field;
    }

    /**
     * @since 9.5.0
     *
     * @param integer $entity entities_id usefull if function called by cron (default 0)
     **/
    abstract public static function getDefaultValues($entity = 0);

    /**
     * Get template class name.
     *
     * @since 9.5.0
     *
     * @return string
     */
    public static function getTemplateClass()
    {
        return static::getType() . 'Template';
    }

    /**
     * Get template form field name
     *
     * @since 9.5.0
     *
     * @return string
     */
    public static function getTemplateFormFieldName()
    {
        return '_' . strtolower(static::getType()) . 'template';
    }

    /**
     * Get common request criteria
     *
     * @since 9.5.0
     *
     * @return array
     */
    public static function getCommonCriteria()
    {
        $fk = self::getForeignKeyField();
        $gtable = str_replace('glpi_', 'glpi_groups_', static::getTable());
        $itable = str_replace('glpi_', 'glpi_items_', static::getTable());
        if (self::getType() == 'Change') {
            $gtable = 'glpi_changes_groups';
            $itable = 'glpi_changes_items';
        }
        $utable = static::getTable() . '_users';
        $stable = static::getTable() . '_suppliers';
        if (self::getType() == 'Ticket') {
            $stable = 'glpi_suppliers_tickets';
        }
        $table = static::getTable();
        $criteria = [
            'SELECT'          => [
                "$table.*",
                'glpi_itilcategories.completename AS catname'
            ],
            'DISTINCT'        => true,
            'FROM'            => $table,
            'LEFT JOIN'       => [
                $gtable  => [
                    'ON' => [
                        $table   => 'id',
                        $gtable  => $fk
                    ]
                ],
                $utable  => [
                    'ON' => [
                        $table   => 'id',
                        $utable  => $fk
                    ]
                ],
                $stable  => [
                    'ON' => [
                        $table   => 'id',
                        $stable  => $fk
                    ]
                ],
                'glpi_itilcategories'      => [
                    'ON' => [
                        $table                  => 'itilcategories_id',
                        'glpi_itilcategories'   => 'id'
                    ]
                ],
                $itable  => [
                    'ON' => [
                        $table   => 'id',
                        $itable  => $fk
                    ]
                ]
            ],
            'ORDERBY'            => "$table.date_mod DESC"
        ];
        if (count($_SESSION["glpiactiveentities"]) > 1) {
            $criteria['LEFT JOIN']['glpi_entities'] = [
                'ON' => [
                    'glpi_entities'   => 'id',
                    $table            => 'entities_id'
                ]
            ];
            $criteria['SELECT'] = array_merge(
                $criteria['SELECT'],
                [
                    'glpi_entities.completename AS entityname',
                    "$table.entities_id AS entityID"
                ]
            );
        }
        return $criteria;
    }

    public function getForbiddenSingleMassiveActions()
    {
        $excluded = parent::getForbiddenSingleMassiveActions();

        if (isset($this->fields['global_validation']) && $this->fields['global_validation'] != CommonITILValidation::NONE) {
           //a validation has already been requested/done
            $excluded[] = 'TicketValidation:submit_validation';
        }

        $excluded[] = '*:add_actor';
        $excluded[] = '*:add_task';
        $excluded[] = '*:add_followup';
        $excluded[] = 'CommonITILObject_CommonITILObject:add';
        $excluded[] = 'CommonITILObject_CommonITILObject:delete';

        return $excluded;
    }

    /**
     * Returns criteria that can be used to get documents related to current instance.
     *
     * @return array
     */
    public function getAssociatedDocumentsCriteria($bypass_rights = false): array
    {
        $task_class = $this->getType() . 'Task';

        $or_crits = [
         // documents associated to ITIL item directly
            [
                Document_Item::getTableField('itemtype') => $this->getType(),
                Document_Item::getTableField('items_id') => $this->getID(),
            ],
        ];

       // documents associated to followups
        if ($bypass_rights || ITILFollowup::canView()) {
            $fup_crits = [
                ITILFollowup::getTableField('itemtype') => $this->getType(),
                ITILFollowup::getTableField('items_id') => $this->getID(),
            ];
            if (!$bypass_rights && !Session::haveRight(ITILFollowup::$rightname, ITILFollowup::SEEPRIVATE)) {
                $fup_crits[] = [
                    'OR' => ['is_private' => 0, 'users_id' => Session::getLoginUserID()],
                ];
            }
            $or_crits[] = [
                Document_Item::getTableField('itemtype') => ITILFollowup::getType(),
                Document_Item::getTableField('items_id') => new QuerySubQuery(
                    [
                        'SELECT' => 'id',
                        'FROM'   => ITILFollowup::getTable(),
                        'WHERE'  => $fup_crits,
                    ]
                ),
            ];
        }

       // documents associated to solutions
        if ($bypass_rights || ITILSolution::canView()) {
            $or_crits[] = [
                Document_Item::getTableField('itemtype') => ITILSolution::getType(),
                Document_Item::getTableField('items_id') => new QuerySubQuery(
                    [
                        'SELECT' => 'id',
                        'FROM'   => ITILSolution::getTable(),
                        'WHERE'  => [
                            ITILSolution::getTableField('itemtype') => $this->getType(),
                            ITILSolution::getTableField('items_id') => $this->getID(),
                        ],
                    ]
                ),
            ];
        }

       // documents associated to ticketvalidation
        $validation_class = static::getType() . 'Validation';
        if (class_exists($validation_class) && ($bypass_rights ||  $validation_class::canView())) {
            $or_crits[] = [
                Document_Item::getTableField('itemtype') => $validation_class::getType(),
                Document_Item::getTableField('items_id') => new QuerySubQuery(
                    [
                        'SELECT' => 'id',
                        'FROM'   => $validation_class::getTable(),
                        'WHERE'  => [
                            $validation_class::getTableField($validation_class::$items_id) => $this->getID(),
                        ],
                    ]
                ),
            ];
        }

       // documents associated to tasks
        if ($bypass_rights || $task_class::canView()) {
            $tasks_crit = [
                $this->getForeignKeyField() => $this->getID(),
            ];
            if (!$bypass_rights && !Session::haveRight($task_class::$rightname, CommonITILTask::SEEPRIVATE)) {
                $tasks_crit[] = [
                    'OR' => ['is_private' => 0, 'users_id' => Session::getLoginUserID()],
                ];
            }
            $or_crits[] = [
                'glpi_documents_items.itemtype' => $task_class::getType(),
                'glpi_documents_items.items_id' => new QuerySubQuery(
                    [
                        'SELECT' => 'id',
                        'FROM'   => $task_class::getTable(),
                        'WHERE'  => $tasks_crit,
                    ]
                ),
            ];
        }

        return ['OR' => $or_crits];
    }

    /**
     * Check if this item is new
     *
     * @return bool
     */
    protected function isNew()
    {
        if (isset($this->input['status'])) {
            $status = $this->input['status'];
        } else if (isset($this->fields['status'])) {
            $status = $this->fields['status'];
        } else {
            throw new \LogicException("Can't get status value: no object loaded");
        }

        return $status == CommonITILObject::INCOMING;
    }

    /**
     * Retrieve linked items table name
     *
     * @since 9.5.0
     *
     * @return string
     */
    public static function getItemsTable()
    {
        switch (static::getType()) {
            case 'Change':
                return 'glpi_changes_items';
            case 'Problem':
                return 'glpi_items_problems';
            case 'Ticket':
                return 'glpi_items_tickets';
            default:
                throw new \RuntimeException('Unknown ITIL type ' . static::getType());
        }
    }


    public function getLinkedItems(): array
    {
        global $DB;

        $assets = $DB->request([
            'SELECT' => ["itemtype", "items_id"],
            'FROM'   => static::getItemsTable(),
            'WHERE'  => [$this->getForeignKeyField() => $this->getID()]
        ]);

        $assets = iterator_to_array($assets);

        $tab = [];
        foreach ($assets as $asset) {
            if (!class_exists($asset['itemtype'])) {
                //ignore if class does not exists (maybe a plugin)
                continue;
            }
            $tab[$asset['itemtype']][$asset['items_id']] = $asset['items_id'];
        }

        return $tab;
    }

    /**
     * Should impact tab be displayed? Check if there is a valid linked item
     *
     * @return boolean
     */
    protected function hasImpactTab()
    {
        foreach ($this->getLinkedItems() as $itemtype => $items) {
            $class = $itemtype;
            if (Impact::isEnabled($class) && Session::getCurrentInterface() === "central") {
                return true;
            }
        }
        return false;
    }

    /**
     * Get criteria needed to match objets with an "open" status (= not resolved
     * or closed)
     *
     * @return array
     */
    public static function getOpenCriteria(): array
    {
        $table = static::getTable();

        return [
            'NOT' => [
                "$table.status" => array_merge(
                    static::getSolvedStatusArray(),
                    static::getClosedStatusArray()
                )
            ]
        ];
    }

    public function handleItemsIdInput(): void
    {
        if (!empty($this->input['items_id'])) {
            $item_link_class = static::getItemLinkClass();
            $item_link = new $item_link_class();
            foreach ($this->input['items_id'] as $itemtype => $items) {
                foreach ($items as $items_id) {
                    $item_link->add([
                        'items_id'                    => $items_id,
                        'itemtype'                    => $itemtype,
                        static::getForeignKeyField()  => $this->fields['id'],
                        '_disablenotif'               => true
                    ]);
                }
            }
        }
    }

    abstract public static function getItemLinkClass(): string;
    /**
     * Handle "_tasktemplates_id" special input
     */
    public function handleTaskTemplateInput()
    {
       // Check input is valid
        if (
            !isset($this->input['_tasktemplates_id'])
            || !is_array($this->input['_tasktemplates_id'])
            || !count($this->input['_tasktemplates_id'])
        ) {
            return;
        }

       // Add tasks in tasktemplates if defined in itiltemplate
        $itiltask_class = $this->getType() . 'Task';
        $itiltask   = new $itiltask_class();
        foreach ($this->input['_tasktemplates_id'] as $tasktemplates_id) {
            $itiltask->add([
                '_tasktemplates_id'           => $tasktemplates_id,
                $this->getForeignKeyField()   => $this->fields['id'],
                'date'                        => $this->fields['date'],
                '_disablenotif'               => true
            ]);
        }
    }

    /**
     * Handle "_itilfollowuptemplates_id" special input
     */
    public function handleITILFollowupTemplateInput(): void
    {
       // Check input is valid
        if (
            !isset($this->input['_itilfollowuptemplates_id'])
            || !is_array($this->input['_itilfollowuptemplates_id'])
            || !count($this->input['_itilfollowuptemplates_id'])
        ) {
            return;
        }

       // Add tasks in itilfollowup template if defined in itiltemplate
        foreach ($this->input['_itilfollowuptemplates_id'] as $fup_templates_id) {
           // Insert new followup from template
            $fup = new ITILFollowup();
            $fup->add([
                '_itilfollowuptemplates_id' => $fup_templates_id,
                'itemtype'                  => $this->getType(),
                'items_id'                  => $this->getID(),
                '_disablenotif'             => true,
            ]);
        }
    }

    /**
     * Handle "_solutiontemplates_id" special input
     */
    public function handleSolutionTemplateInput(): void
    {
        // Check input is valid
        if (!isset($this->input['_solutiontemplates_id'])) {
            return;
        }

        $solution = new ITILSolution();
        $input = [
            '_solutiontemplates_id' => $this->input['_solutiontemplates_id'],
            'itemtype'              => $this->getType(),
            'items_id'              => $this->getID(),
        ];
        if (isset($this->input['_do_not_compute_status'])) {
            $input['_do_not_compute_status'] = $this->input['_do_not_compute_status'];
        }
        $solution->add($input);
    }

    /**
     * Handle notifications to be sent after item creation.
     *
     * @return void
     */
    public function handleNewItemNotifications(): void
    {
        global $CFG_GLPI;

        if (!isset($this->input['_disablenotif']) && $CFG_GLPI['use_notifications']) {
            $this->getFromDB($this->fields['id']); // Reload item to get actual status

            NotificationEvent::raiseEvent('new', $this);

            $status = $this->fields['status'] ?? null;
            if (in_array($status, $this->getSolvedStatusArray())) {
                NotificationEvent::raiseEvent('solved', $this);
            }
            if (in_array($status, $this->getClosedStatusArray())) {
                NotificationEvent::raiseEvent('closed', $this);
            }
        }
    }

    /**
     * Manage Validation add from input (form and rules)
     *
     * @param array $input
     *
     * @return boolean
     */
    public function manageValidationAdd($input)
    {
        $validation = $this->getValidationClassInstance();

        if ($validation === null) {
            return true;
        }

        $self_fk = $this->getForeignKeyField();

        //Action for send_validation rule
        if (isset($input["_add_validation"])) {
            if (isset($input['entities_id'])) {
                $entid = $input['entities_id'];
            } else if (isset($this->fields['entities_id'])) {
                $entid = $this->fields['entities_id'];
            } else {
                return false;
            }

            $validations_to_send = [];
            if (!is_array($input["_add_validation"])) {
                $input["_add_validation"] = [$input["_add_validation"]];
            }

            foreach ($input["_add_validation"] as $key => $value) {
                switch ($value) {
                    case 'requester_supervisor':
                        if (
                            isset($input['_groups_id_requester'])
                            && $input['_groups_id_requester']
                        ) {
                            $users = Group_User::getGroupUsers(
                                $input['_groups_id_requester'],
                                ['is_manager' => 1]
                            );
                            foreach ($users as $data) {
                                $validations_to_send[] = [
                                    'itemtype_target' => User::class,
                                    'items_id_target' => $data['id'],
                                ];
                            }
                        }
                        // Add to already set groups
                        foreach ($this->getGroups(CommonITILActor::REQUESTER) as $d) {
                            $users = Group_User::getGroupUsers(
                                $d['groups_id'],
                                ['is_manager' => 1]
                            );
                            foreach ($users as $data) {
                                $validations_to_send[] = [
                                    'itemtype_target' => User::class,
                                    'items_id_target' => $data['id'],
                                ];
                            }
                        }
                        break;

                    case 'assign_supervisor':
                        if (
                            isset($input['_groups_id_assign'])
                            && $input['_groups_id_assign']
                        ) {
                            $users = Group_User::getGroupUsers(
                                $input['_groups_id_assign'],
                                ['is_manager' => 1]
                            );
                            foreach ($users as $data) {
                                $validations_to_send[] = [
                                    'itemtype_target' => User::class,
                                    'items_id_target' => $data['id'],
                                ];
                            }
                        }
                        foreach ($this->getGroups(CommonITILActor::ASSIGN) as $d) {
                            $users = Group_User::getGroupUsers(
                                $d['groups_id'],
                                ['is_manager' => 1]
                            );
                            foreach ($users as $data) {
                                $validations_to_send[] = [
                                    'itemtype_target' => User::class,
                                    'items_id_target' => $data['id'],
                                ];
                            }
                        }
                        break;

                    case 'requester_responsible':
                        if (isset($input['_users_id_requester'])) {
                            $requesters = is_array($input['_users_id_requester'])
                                ? $input['_users_id_requester']
                                : [$input['_users_id_requester']];
                            foreach ($requesters as $users_id) {
                                $user = new User();
                                if ($user->getFromDB($users_id)) {
                                    $validations_to_send[] = [
                                        'itemtype_target' => User::class,
                                        'items_id_target' => $user->fields['users_id_supervisor'],
                                    ];
                                }
                            }
                        }
                        break;

                    default:
                        // Group case from rules
                        if ($key === 'group') {
                            foreach ($value as $groups_id) {
                                $validation_right = 'validate';
                                if ($this->getType() === Ticket::class) {
                                    $validation_right = isset($input['type']) && $input['type'] == Ticket::DEMAND_TYPE
                                        ? 'validate_request'
                                        : 'validate_incident';
                                }
                                $opt = [
                                    'groups_id' => $groups_id,
                                    'right'     => $validation_right,
                                    'entity'    => $entid
                                ];

                                $data_users = $validation->getGroupUserHaveRights($opt);

                                foreach ($data_users as $user) {
                                    $validations_to_send[] = [
                                        'itemtype_target' => User::class,
                                        'items_id_target' => $user['id'],
                                    ];
                                }
                            }
                        } else if ($key === 'group_any') {
                            foreach ($value as $groups_id) {
                                $validations_to_send[] = [
                                    'itemtype_target' => Group::class,
                                    'items_id_target' => $groups_id,
                                ];
                            }
                        } else if ((int) $value > 0) {
                            $validations_to_send[] = [
                                'itemtype_target' => User::class,
                                'items_id_target' => $value,
                            ];
                        }
                }
            }

            // Validation user added on ticket form
            if (array_key_exists('_validation_targets', $input)) {
                foreach ($input['_validation_targets'] as $validation_target) {
                    if (
                        !array_key_exists('itemtype_target', $validation_target)
                        || !array_key_exists('items_id_target', $validation_target)
                    ) {
                        continue; // User may have not selected both fields
                    }
                    if (!is_array($validation_target['items_id_target'])) {
                        $validation_target['items_id_target'] = [$validation_target['items_id_target']];
                    }
                    foreach ($validation_target['items_id_target'] as $items_id_target) {
                        $validations_to_send[] = [
                            'itemtype_target' => $validation_target['itemtype_target'],
                            'items_id_target' => $items_id_target,
                        ];
                    }
                }
            }

            // Keep only one
            $validations_to_send = array_unique($validations_to_send, SORT_REGULAR);

            if (count($validations_to_send)) {
                $values            = [];
                $values[$self_fk]  = $this->fields['id'];
                if (isset($input['id']) && $input['id'] != $this->fields['id']) {
                    $values['_itilobject_add'] = true;
                }

                // to know update by rules
                if (isset($input["_rule_process"])) {
                    $values['_rule_process'] = $input["_rule_process"];
                }
                // if auto_import, tranfert it for validation
                if (isset($input['_auto_import'])) {
                    $values['_auto_import'] = $input['_auto_import'];
                }

                // Cron or rule process of hability to do
                if (
                    Session::isCron()
                    || isset($input["_auto_import"])
                    || isset($input["_rule_process"])
                    || $validation->can(-1, CREATE, $values)
                ) { // cron or allowed user
                    $add_done = false;
                    foreach ($validations_to_send as $validation_to_send) {
                        // Do not auto add twice same validation
                        if (
                            $validation_to_send['itemtype_target'] === User::class
                            && $this->isUserValidationRequested($validation_to_send['items_id_target'], false)
                        ) {
                            continue;
                        }
                        $values['itemtype_target'] = $validation_to_send['itemtype_target'];
                        $values['items_id_target'] = $validation_to_send['items_id_target'];
                        if ($validation->add($values)) {
                            $add_done = true;
                        }
                    }
                    if ($add_done) {
                        Event::log(
                            $this->fields['id'],
                            strtolower($this->getType()),
                            4,
                            "tracking",
                            sprintf(
                                __('%1$s updates the item %2$s'),
                                $_SESSION["glpiname"],
                                $this->fields['id']
                            )
                        );
                    }
                }
            }
        }
        return true;
    }

    /**
     * Manage actors posted by itil form
     * New way to do it with a general array containing all item actors.
     * We compare to old actors (in case of items's update) to know which we need to remove/add/update
     *
     * @param bool $disable_notifications
     *
     * @since 10.0.0
     *
     * @return void
     */
    protected function updateActors(bool $disable_notifications = false)
    {
        // Reload actors to be able to categorize users as added/updated/deleted.
        $this->loadActors();

        $common_actor_input = [
            '_do_not_compute_takeintoaccount' => $this->isTakeIntoAccountComputationBlocked($this->input),
            '_from_object'                    => true,
        ];
        if ($disable_notifications) {
            $common_actor_input['_disablenotif'] = true;
        }

        $actor_itemtypes = [
            User::class,
            Group::class,
            Supplier::class,
        ];
        $actor_types = [
            'requester',
            'assign',
            'observer',
        ];

        foreach ($actor_types as $actor_type) {
            $actor_type_value = constant(CommonITILActor::class . '::' . strtoupper($actor_type));

            // List actors from all input keys
            $actors = [];
            foreach ($actor_itemtypes as $actor_itemtype) {
                $actor_fkey = getForeignKeyFieldForItemType($actor_itemtype);

                $actors_id_input_key      = sprintf('_%s_%s', $actor_fkey, $actor_type);
                $actors_notif_input_key   = sprintf('%s_notif', $actors_id_input_key);
                $actors_id_add_input_key  = $actor_itemtype === User::class
                    ? sprintf('_additional_%ss', $actor_type)
                    : sprintf('_additional_%ss_%ss', strtolower($actor_itemtype), $actor_type);

                $get_unique_key = function (array $actor) use ($actors_id_input_key): string {
                    // Use alternative_email in value key for "email" actors
                    return sprintf('%s_%s', $actors_id_input_key, $actor['items_id'] ?: $actor['alternative_email'] ?? '');
                };

                if (array_key_exists($actors_id_input_key, $this->input)) {
                    if (is_array($this->input[$actors_id_input_key])) {
                        foreach ($this->input[$actors_id_input_key] as $actor_key => $actor_id) {
                            if (!is_numeric($actor_id)) {
                                trigger_error(
                                    sprintf(
                                        'Invalid value "%s" found for actor in "%s".',
                                        $actor_id,
                                        $actors_id_input_key
                                    ),
                                    E_USER_WARNING
                                );
                            }
                            $actor_id = (int)$actor_id;
                            $actor = [
                                'itemtype' => $actor_itemtype,
                                'items_id' => $actor_id,
                                'type'     => $actor_type_value,
                            ];
                            if ($actor_itemtype !== Group::class && array_key_exists($actors_notif_input_key, $this->input)) {
                                // Expected format
                                // '_users_id_requester_notif' => [
                                //     'use_notification'  => [1, 0],
                                //     'alternative_email' => ['user1@example.com', 'user2@example.com'],
                                // ]
                                $notification_params = $this->input[$actors_notif_input_key];
                                $unexpected_format = false;
                                if (
                                    !is_array($notification_params)
                                    || (
                                        !array_key_exists('use_notification', $notification_params)
                                        && !array_key_exists('alternative_email', $notification_params)
                                    )
                                ) {
                                    $unexpected_format = true;
                                    $notification_params = [];
                                }
                                foreach ($notification_params as $key => $values) {
                                    if (!is_array($values)) {
                                        $unexpected_format = true;
                                        continue;
                                    }
                                    if (is_array($values) && array_key_exists($actor_key, $values)) {
                                        $actor[$key] = $values[$actor_key];
                                    }
                                }
                                if ($unexpected_format) {
                                    trigger_error(
                                        sprintf('Unexpected format found in "%s".', $actors_notif_input_key),
                                        E_USER_WARNING
                                    );
                                }
                            }
                            $actors[$get_unique_key($actor)] = $actor;
                        }
                    } elseif (is_numeric($this->input[$actors_id_input_key])) {
                        $actor_id = (int)$this->input[$actors_id_input_key];
                        $actor = [
                            'itemtype' => $actor_itemtype,
                            'items_id' => $actor_id,
                            'type'     => $actor_type_value,
                        ];
                        if (array_key_exists($actors_notif_input_key, $this->input)) {
                            // Expected formats
                            //
                            // Value provided by Change::getDefaultValues()
                            // '_users_id_requester_notif' => [
                            //     'use_notification'  => 1,
                            //     'alternative_email' => 'user1@example.com',
                            // ]
                            //
                            // OR
                            //
                            // Value provided by Ticket::getDefaultValues()
                            // '_users_id_requester_notif' => [
                            //     'use_notification'  => [1, 0],
                            //     'alternative_email' => ['user1@example.com', 'user2@example.com'],
                            // ]
                            $notification_params = $this->input[$actors_notif_input_key];
                            if (
                                !is_array($notification_params)
                                || (
                                    !array_key_exists('use_notification', $notification_params)
                                    && !array_key_exists('alternative_email', $notification_params)
                                )
                            ) {
                                trigger_error(
                                    sprintf('Unexpected format found in "%s".', $actors_notif_input_key),
                                    E_USER_WARNING
                                );
                                $notification_params = [];
                            }
                            foreach ($notification_params as $key => $values) {
                                if (is_array($values) && array_key_exists(0, $values)) {
                                    $actor[$key] = $values[0];
                                } elseif (!is_array($values)) {
                                    $actor[$key] = $values;
                                }
                            }
                        }
                        $actors[$get_unique_key($actor)] = $actor;
                    } elseif ($this->input[$actors_id_input_key] !== '') {
                        trigger_error(
                            sprintf(
                                'Invalid value "%s" found for actor in "%s".',
                                $this->input[$actors_id_input_key],
                                $actors_id_input_key
                            ),
                            E_USER_WARNING
                        );
                    }
                }
                if (array_key_exists($actors_id_add_input_key, $this->input)) {
                    foreach ($this->input[$actors_id_add_input_key] as $actor) {
                        $actor_id = null;
                        if (is_array($actor) && array_key_exists($actor_fkey, $actor)) {
                            $actor_id = $actor[$actor_fkey];
                        } else {
                            $actor_id = $actor;
                        }
                        if (!is_numeric($actor_id)) {
                            trigger_error(
                                sprintf(
                                    'Invalid value "%s" found for additional actor in "%s".',
                                    var_export($actor_id, true),
                                    $actors_id_add_input_key
                                ),
                                E_USER_WARNING
                            );
                            continue;
                        }
                        $actor_id = (int)$actor_id;
                        $actor = [
                            'itemtype' => $actor_itemtype,
                            'items_id' => $actor_id,
                            'type'     => $actor_type_value,
                        ];
                        $unique_key = $get_unique_key($actor);
                        if (!array_key_exists($unique_key, $actors)) {
                            $actors[$unique_key] = $actor;
                        }
                    }
                }
            }

            // Search for added/updated actors
            $existings = $this->getActorsForType($actor_type_value);
            $added     = [];
            $updated   = [];

            foreach ($actors as $actor) {
                if (
                    $actor['items_id'] === 0
                    && (
                        ($actor['itemtype'] === User::class && empty($actor['alternative_email'] ?? ''))
                        || $actor['itemtype'] !== User::class
                    )
                ) {
                    // Empty values, probably provided by static::getDefaultValues()
                    continue;
                }

                $found = false;
                foreach ($existings as $existing) {
                    if (
                        $actor['itemtype'] === User::class
                        && $actor['items_id'] == 0
                        && $actor['itemtype'] == $existing['itemtype']
                    ) {
                        // "email" actor found
                        if ($actor['alternative_email'] == $existing['alternative_email']) {
                            $found = true;
                            break;
                        }
                        // Do not check for modifications on "email" actors (they should be deleted then re-added on email change)
                        continue;
                    }

                    if ($actor['itemtype'] != $existing['itemtype'] || $actor['items_id'] != $existing['items_id']) {
                        continue;
                    }
                    $found = true;

                    if ($actor['itemtype'] === Group::class) {
                        // Do not check for modifications on "group" actors (they do not have notification settings to update)
                        continue;
                    }

                    // check if modifications exists
                    if (
                        (
                            array_key_exists('use_notification', $actor)
                            && $actor['use_notification'] != $existing['use_notification']
                        )
                        || (
                            array_key_exists('alternative_email', $actor)
                            && $actor['alternative_email'] != $existing['alternative_email']
                        )
                    ) {
                        $updated[] = $actor + ['id' => $existing['id']];
                    }

                    break; // As actor is found, do not continue to list existings
                }

                if ($found === false) {
                    $added[] = $actor;
                }
            }

            // Add new actors
            foreach ($added as $actor) {
                $actor_obj = $this->getActorObjectForItem($actor['itemtype']);
                $actor_obj->add($common_actor_input + $actor + [
                    $actor_obj->getItilObjectForeignKey() => $this->fields['id'],
                    $actor_obj->getActorForeignKey()      => $actor['items_id'],
                ]);
                if (
                    $actor['type'] === CommonITILActor::ASSIGN
                    && (
                        (!isset($this->input['status']) && in_array($this->fields['status'], $this->getNewStatusArray()))
                        || (isset($this->input['status']) && in_array($this->input['status'], $this->getNewStatusArray()))
                    )
                    && in_array(self::ASSIGNED, array_keys($this->getAllStatusArray()))
                    && !$this->isStatusComputationBlocked($this->input)
                ) {
                    $self = new static();
                    $self->update(
                        [
                            'id'                              => $this->getID(),
                            'status'                          => self::ASSIGNED,
                            '_do_not_compute_takeintoaccount' => $this->isTakeIntoAccountComputationBlocked($this->input),
                            '_from_assignment'                => true
                        ]
                    );
                    $this->fields['status'] = $self->fields['status'];
                }
            }
            // Update existing actors
            foreach ($updated as $actor) {
                $actor_obj = $this->getActorObjectForItem($actor['itemtype']);
                $actor_obj->update($common_actor_input + $actor);
            }
        }

        // Process deleted actors
        foreach ($actor_types as $actor_type) {
            foreach ($actor_itemtypes as $actor_itemtype) {
                $actor_fkey = getForeignKeyFieldForItemType($actor_itemtype);
                $actors_deleted_input_key = sprintf('_%s_%s_deleted', $actor_fkey, $actor_type);

                $deleted = array_key_exists($actors_deleted_input_key, $this->input)
                    ? $this->input[$actors_deleted_input_key]
                    : [];
                foreach ($deleted as $actor) {
                    $actor_obj = $this->getActorObjectForItem($actor['itemtype']);
                    $actor_obj->delete(['id' => $actor['id']]);
                }
            }
        }
    }


    protected function getActorObjectForItem(string $itemtype = ""): CommonITILActor
    {
        switch ($itemtype) {
            case 'User':
                $actor = new $this->userlinkclass();
                break;
            case 'Group':
                $actor = new $this->grouplinkclass();
                break;
            case 'Supplier':
                $actor = new $this->supplierlinkclass();
                break;
        }
        return $actor;
    }


    /**
     * Fill the tech and the group from the category
     * @param array $input
     * @return array
     */
    protected function setTechAndGroupFromItilCategory($input)
    {
        $cat = new ITILCategory();
        $has_user_assigned  = $this->hasValidActorInInput($input, User::class, CommonITILActor::ASSIGN);
        $has_group_assigned = $this->hasValidActorInInput($input, Group::class, CommonITILActor::ASSIGN);
        if (
            $input['itilcategories_id'] > 0
            && (!$has_user_assigned || !$has_group_assigned)
            && $cat->getFromDB($input['itilcategories_id'])
        ) {
            if (!$has_user_assigned && $cat->fields['users_id'] > 0) {
                $input['_users_id_assign'] = $cat->fields['users_id'];
            }
            if (!$has_group_assigned && $cat->fields['groups_id'] > 0) {
                $input['_groups_id_assign'] = $cat->fields['groups_id'];
            }
        }

        return $input;
    }


    /**
     * Fill the tech and the group from the hardware
     * @param array $input
     * @return array
     */
    protected function setTechAndGroupFromHardware($input, $item)
    {
        if ($item != null) {
            // Auto assign tech from item
            $has_user_assigned  = $this->hasValidActorInInput($input, User::class, CommonITILActor::ASSIGN);
            if (!$has_user_assigned && $item->isField('users_id_tech') && $item->fields['users_id_tech'] > 0) {
                $input['_users_id_assign'] = $item->fields['users_id_tech'];
            }

            // Auto assign group from item
            $has_group_assigned = $this->hasValidActorInInput($input, Group::class, CommonITILActor::ASSIGN);
            if (!$has_group_assigned && $item->isField('groups_id_tech') && $item->fields['groups_id_tech'] > 0) {
                $input['_groups_id_assign'] = $item->fields['groups_id_tech'];
            }
        }

        return $input;
    }

    /**
     * Replay setting auto assign if set in rules engine or by auto_assign_mode
     * Do not force status if status has been set by rules
     *
     * @param array $input
     *
     * @return array
     */
    protected function assign(array $input)
    {
        // FIXME Deprecate this method in GLPI 10.1.
        if (!in_array(self::ASSIGNED, array_keys($this->getAllStatusArray()))) {
            return $input;
        }

        if (
            (
                $this->hasValidActorInInput($input, User::class, CommonITILActor::ASSIGN)
                || $this->hasValidActorInInput($input, Group::class, CommonITILActor::ASSIGN)
                || $this->hasValidActorInInput($input, Supplier::class, CommonITILActor::ASSIGN)
            )
            && (in_array($input['status'], $this->getNewStatusArray()))
            && !$this->isStatusComputationBlocked($input)
        ) {
            $input["status"] = self::ASSIGNED;
        }

        return $input;
    }

    /**
     * Check if input contains a valid actor for given itemtype / actortype.
     *
     * @param array $input
     * @param string $itemtype
     * @param string $actortype
     *
     * @return bool
     */
    private function hasValidActorInInput(array $input, string $itemtype, string $actortype): bool
    {
        $input_id_key = sprintf(
            '_%s_%s',
            getForeignKeyFieldForItemType($itemtype),
            self::getActorFieldNameType($actortype)
        );
        $input_notif_key = sprintf(
            '%s_notif',
            $input_id_key
        );

        $has_valid_actor = false;
        if (array_key_exists($input_id_key, $input)) {
            if (is_array($input[$input_id_key]) && !empty($input[$input_id_key])) {
                foreach ($input[$input_id_key] as $key => $actor_id) {
                    if (
                        // actor with valid ID
                        (int)$actor_id > 0
                        // or "email" actor
                        || (
                            $itemtype === User::class
                            && (int)$actor_id === 0
                            && array_key_exists($input_notif_key, $input)
                            && (bool)($input[$input_notif_key]['use_notification'][$key] ?? false) === true
                            && !empty($input[$input_notif_key]['alternative_email'][$key])
                        )
                    ) {
                        $has_valid_actor = true;
                        break;
                    }
                }
            } elseif (is_numeric($input[$input_id_key])) {
                $actor_id = (int)$input[$input_id_key];
                if (
                    // actor with valid ID
                    $actor_id > 0
                    // or "email" actor
                    || (
                        $itemtype === User::class
                        && $actor_id === 0
                        // Expected formats
                        //
                        // Value provided by Change::getDefaultValues()
                        // '_users_id_requester_notif' => [
                        //     'use_notification'  => 1,
                        //     'alternative_email' => 'user1@example.com',
                        // ]
                        //
                        // OR
                        //
                        // Value provided by Ticket::getDefaultValues()
                        // '_users_id_requester_notif' => [
                        //     'use_notification'  => [1, 0],
                        //     'alternative_email' => ['user1@example.com', 'user2@example.com'],
                        // ]
                        && array_key_exists($input_notif_key, $input)
                        && (
                            array_key_exists('use_notification', $input[$input_notif_key])
                            && (
                                (
                                    is_array($input[$input_notif_key]['use_notification'])
                                    && (bool)($input[$input_notif_key]['use_notification'][0] ?? false) === true
                                )
                                || (bool)($input[$input_notif_key]['use_notification'] ?? false) === true
                            )
                        )
                        && (
                            array_key_exists('alternative_email', $input[$input_notif_key])
                            && (
                                (
                                    is_array($input[$input_notif_key]['alternative_email'])
                                    && !empty($input[$input_notif_key]['alternative_email'][0])
                                )
                                || !empty($input[$input_notif_key]['alternative_email'])
                            )
                        )
                    )
                ) {
                    $has_valid_actor = true;
                }
            }
        }

        return $has_valid_actor;
    }

    /**
     * Parameter class to be use for this item (user templates)
     * @return string class name
     */
    abstract public static function getContentTemplatesParametersClass(): string;

    public static function getDataToDisplayOnKanban($ID, $criteria = [])
    {
        global $DB;

        $items      = [];

        $itil_table = static::getTable();

        $WHERE = ['is_deleted' => 0];
        $WHERE += $criteria;
        $WHERE += getEntitiesRestrictCriteria();
        // visibility check hack so we don't have to load the complete DB info for every item
        $visiblity_criteria = Search::addDefaultWhere(static::class);
        if (!empty($visiblity_criteria)) {
            $WHERE[] = new QueryExpression(Search::addDefaultWhere(static::class));
        }

        $request = [
            'SELECT' => [
                $itil_table . '.id',
                $itil_table . '.name',
                $itil_table . '.status',
                $itil_table . '.itilcategories_id',
                $itil_table . '.content',
            ],
            'FROM'   => $itil_table,
            'WHERE'  => $WHERE
        ];

        $iterator = $DB->request($request);
        foreach ($iterator as $data) {
            // Create a fake item to get just the actors without loading all other information about items.
            $temp_item = new static();
            $temp_item->fields['id'] = $data['id'];
            $temp_item->loadActors();
            $data = [
                'id'      => $data['id'],
                'name'    => $data['name'],
                'category' => $data['itilcategories_id'],
                'content' => $data['content'],
                'status'  => $data['status'],
            ];

            // Build team member data
            $supported_teamtypes = [
                'User' => ['id', 'firstname', 'realname'],
                'Group' => ['id', 'name'],
                'Supplier' => ['id', 'name'],
            ];
            $members = [
                'User'      => $temp_item->getUsers(CommonITILActor::ASSIGN),
                'Group'     => $temp_item->getGroups(CommonITILActor::ASSIGN),
                'Supplier'   => $temp_item->getSuppliers(CommonITILActor::ASSIGN),
            ];
            $team = [];
            foreach ($supported_teamtypes as $itemtype => $fields) {
                $fields[] = 'id';
                $fields[] = new QueryExpression($DB->quoteValue($itemtype) . ' AS ' . $DB->quoteName('itemtype'));

                $member_ids = array_map(static function ($e) use ($itemtype) {
                    return $e[$itemtype::getForeignKeyField()];
                }, $members[$itemtype]);
                if (count($member_ids)) {
                    $itemtable = $itemtype::getTable();
                    $all_items = $DB->request([
                        'SELECT'    => $fields,
                        'FROM'      => $itemtable,
                        'WHERE'     => [
                            "{$itemtable}.id"   => $member_ids
                        ]
                    ]);
                    $all_members[$itemtype] = [];
                    foreach ($all_items as $member_data) {
                        if ($itemtype === User::class) {
                            $member_data['name'] = formatUserName(
                                $member_data['id'],
                                '',
                                $member_data['realname'],
                                $member_data['firstname']
                            );
                        }
                        $team[] = $member_data;
                    }
                }
            }

            $data['_itemtype'] = static::class;
            $data['_team'] = $team;
            if (static::class === Ticket::class) {
                $links = [];
                $links_temp = Ticket_Ticket::getLinkedTo('Ticket', $data['id']);
                foreach ($links_temp as $link_data) {
                    $links[$link_data['items_id']] = $link_data;
                }
                if ($links) {
                    if (count($links)) {
                        // Fill statuses
                        $ticket_ids = array_keys($links);
                        $status_it = $DB->request([
                            'SELECT' => ['id', 'status'],
                            'FROM'   => Ticket::getTable(),
                            'WHERE'  => [
                                'id' => $ticket_ids
                            ]
                        ]);
                        foreach ($status_it as $status_data) {
                            $links[$status_data['id']]['status'] = $status_data['status'];
                        }
                        $data['_steps'] = $links;
                    }
                }
            } else {
                $data['_steps'] = [];
            }
            // Only use global update right here because checking item right is too expensive (need to load full item just to check right)
            $data['_readonly'] = !static::canUpdate();
            $items[$data['id']] = $data;
        }

        return $items;
    }

    public static function getKanbanColumns($ID, $column_field = null, $column_ids = [], $get_default = false)
    {
        if (!in_array($column_field, ['status'])) {
            return [];
        }

        $columns = [];
        $criteria = [];
        if (empty($column_ids)) {
            return [];
        }
        // Fill columns with empty arrays for each column id to avoid missing columns in the kanban
        foreach ($column_ids as $column_id) {
            $columns[$column_id] = [];
        }
        // Never try getting cards in drop-only columns
        $columns_defined = self::getAllKanbanColumns('status');
        $statuses_from_db = array_filter($column_ids, static function ($id) use ($columns_defined) {
            $id = (int) $id;
            return isset($columns_defined[$id]) && (!isset($columns_defined[$id]['drop_only']) || $columns_defined[$id]['drop_only'] === false);
        });
        if (count($statuses_from_db)) {
            $criteria = [
                'status' => $statuses_from_db
            ];
        }

        // Avoid fetching everything when nothing is needed
        if (isset($criteria['status'])) {
            $items = self::getDataToDisplayOnKanban($ID, $criteria);
        } else {
            $items = [];
        }


        $extracolumns = self::getAllKanbanColumns($column_field, $column_ids, $get_default);
        foreach ($extracolumns as $column_id => $column) {
            $columns[$column_id] = $column;
        }

        foreach ($items as $item) {
            if (!array_key_exists($item[$column_field], $columns)) {
                continue;
            }
            $itemtype = $item['_itemtype'];
            $card = [
                'id'              => "{$itemtype}-{$item['id']}",
                'title'           => '<span class="pointer">' . $item['name'] . '</span>',
                'title_tooltip'   => Html::resume_text(RichText::getTextFromHtml($item['content'], false, true), 100),
                'is_deleted'      => $item['is_deleted'] ?? false,
            ];

            $content = "<div class='kanban-plugin-content'>";
            $plugin_content_pre = Plugin::doHookFunction('pre_kanban_content', [
                'itemtype' => $itemtype,
                'items_id' => $item['id'],
            ]);
            if (!empty($plugin_content_pre['content'])) {
                $content .= $plugin_content_pre['content'];
            }
            $content .= "</div>";
           // Core content
            $content .= "<div class='kanban-core-content'>";
            if (isset($item['_steps']) && count($item['_steps'])) {
                $done = count(array_filter($item['_steps'], static function ($l) {
                    return in_array($l['status'], static::getClosedStatusArray());
                }));
                $total = count($item['_steps']);
                $content .= "<div class='flex-break'></div>";
                $content .= sprintf(__('%s / %s tasks complete'), $done, $total);
            }
            $content .= "<div class='flex-break'></div>";

            $content .= "</div>";
            $content .= "<div class='kanban-plugin-content'>";
            $plugin_content_post = Plugin::doHookFunction('post_kanban_content', [
                'itemtype' => $itemtype,
                'items_id' => $item['id'],
            ]);
            if (!empty($plugin_content_post['content'])) {
                $content .= $plugin_content_post['content'];
            }
            $content .= "</div>";

            $card['content'] = $content;
            $card['_team'] = $item['_team'];
            $card['_readonly'] = $item['_readonly'];
            $card['_form_link'] = $itemtype::getFormUrlWithID($item['id']);
            $card['_metadata'] = [];
            $metadata_values = ['name', 'content'];
            foreach ($metadata_values as $metadata_value) {
                if (isset($item[$metadata_value])) {
                    $card['_metadata'][$metadata_value] = $item[$metadata_value];
                }
            }
            if (isset($card['_metadata']['content']) && is_string($card['_metadata']['content'])) {
                $card['_metadata']['content'] = Glpi\RichText\RichText::getTextFromHtml($card['_metadata']['content'], false, true);
            } else {
                $card['_metadata']['content'] = '';
            }
            $card['_metadata']['category'] = $item['category'];
            $card['_metadata'] = Plugin::doHookFunction(Hooks::KANBAN_ITEM_METADATA, [
                'itemtype' => $itemtype,
                'items_id' => $item['id'],
                'metadata' => $card['_metadata']
            ])['metadata'];
            $columns[$item[$column_field]]['items'][] = $card;
        }

        $category_ids = [];
        foreach ($columns as $column_id => $column) {
            if (
                $column_id !== 0 && !in_array($column_id, $column_ids) &&
                (!isset($column['items']) || !count($column['items']))
            ) {
                // If no specific columns were asked for, drop empty columns.
                // If specific columns were asked for, such as when loading a user's Kanban view, we must preserve them.
                // We always preserve the 'No Status' column.
                unset($columns[$column_id]);
            } else if (isset($column['items'])) {
                foreach ($column['items'] as $item) {
                    if (isset($item['_metadata']['category'])) {
                        $category_ids[] = $item['_metadata']['category'];
                    }
                }
            }
        }
        $category_ids = array_filter(array_unique($category_ids), static function ($id) {
            return $id > 0;
        });

        $categories = [];
        if (!empty($category_ids)) {
            global $DB;

            $cat_table = ITILCategory::getTable();
            $trans_table = DropdownTranslation::getTable();
            $name_select = new QueryExpression('IFNULL(' . $DB::quoteName("$trans_table.value") . ',' . $DB::quoteName("$cat_table.name") . ') AS ' . $DB::quoteName('name'));
            $it = $DB->request([
                'SELECT' => ["$cat_table.id", $name_select],
                'FROM' => $cat_table,
                'LEFT JOIN' => [
                    $trans_table => [
                        'ON' => [
                            $trans_table => 'items_id',
                            $cat_table => 'id',
                            [
                                'AND' => [
                                    $trans_table . '.itemtype' => ITILCategory::getType(),
                                    $trans_table . '.field' => 'name',
                                    $trans_table . '.language' => $_SESSION['glpilanguage']
                                ]
                            ]
                        ]
                    ]
                ],
                'WHERE' => ["$cat_table.id" => $category_ids]
            ]);
            foreach ($it as $row) {
                $categories[$row['id']] = $row['name'];
            }
            // Add uncategorized category
            $categories[0] = '';
        }

        // Replace category ids with category names in items metadata
        foreach ($columns as &$column) {
            foreach (($column['items'] ?? []) as &$item) {
                $item['_metadata']['category'] = $categories[$item['_metadata']['category']] ?? '';
            }
        }

        return $columns;
    }

    public static function showKanban($ID)
    {
        $itilitem = new static();

        if (($ID > 0 && !$itilitem->getFromDB($ID)) || !$itilitem::canView()) {
            return false;
        }

        $team_role_ids = static::getTeamRoles();
        $team_roles = [];

        foreach ($team_role_ids as $role_id) {
            $team_roles[$role_id] = static::getTeamRoleName($role_id);
        }

        $supported_itemtypes = [];
        $supported_itemtypes[static::class] = [
            'name' => static::getTypeName(1),
            'icon' => static::getIcon(),
            'fields' => [
                'name'   => [
                    'placeholder'  => __('Name')
                ],
                'content'   => [
                    'placeholder'  => __('Content'),
                    'type'         => 'textarea'
                ],
                'users_id'  => [
                    'type'         => 'hidden',
                    'value'        => $_SESSION['glpiID']
                ]
            ],
            'team_itemtypes'  => static::getTeamItemtypes(),
            'team_roles'      => $team_roles,
            'allow_create'    => static::canCreate(),
        ];
        $column_field = [
            'id' => 'status',
            'extra_fields' => []
        ];

        $itemtype = static::class;
        $rights = [
            'create_item'                    => self::canCreate(),
            'delete_item'                    => self::canDelete(),
            'create_column'                  => false,
            'modify_view'                    => true,
            'order_card'                     => true,
            'create_card_limited_columns'    => []
        ];

        TemplateRenderer::getInstance()->display('components/kanban/kanban.html.twig', [
            'kanban_id'                   => 'kanban',
            'rights'                      => $rights,
            'supported_itemtypes'         => $supported_itemtypes,
            'max_team_images'             => 3,
            'column_field'                => $column_field,
            'item'                        => [
                'itemtype'  => $itemtype,
                'items_id'  => $ID
            ],
            'supported_filters'           => [
                'title' => [
                    'description' => _x('filters', 'The title of the item'),
                    'supported_prefixes' => ['!', '#'] // Support exclusions and regex
                ],
                'type' => [
                    'description' => _x('filters', 'The type of the item'),
                    'supported_prefixes' => ['!']
                ],
                'category' => [
                    'description' => _x('filters', 'The category of the item'),
                    'supported_prefixes' => ['!', '#']
                ],
                'content' => [
                    'description' => _x('filters', 'The content of the item'),
                    'supported_prefixes' => ['!', '#'] // Support exclusions and regex
                ],
                'team' => [
                    'description' => _x('filters', 'A team member for the item'),
                    'supported_prefixes' => ['!']
                ],
                'user' => [
                    'description' => _x('filters', 'A user in the team of the item'),
                    'supported_prefixes' => ['!']
                ],
                'group' => [
                    'description' => _x('filters', 'A group in the team of the item'),
                    'supported_prefixes' => ['!']
                ],
                'supplier' => [
                    'description' => _x('filters', 'A supplier in the team of the item'),
                    'supported_prefixes' => ['!']
                ],
            ] + self::getKanbanPluginFilters(static::getType()),
        ]);
    }

    public static function getAllForKanban($active = true, $current_id = -1)
    {
       // ITIL items only have a global view
        $items = [
            -1 => __('Global')
        ];
        return $items;
    }

    public static function getAllKanbanColumns($column_field = null, $column_ids = [], $get_default = false)
    {

        if ($column_field === null) {
            $column_field = 'status';
        }
        $columns = [];
        if ($column_field === null || $column_field === 'status') {
            $all_statuses = static::getAllStatusArray();
            foreach ($all_statuses as $status_id => $status) {
                $columns['status'][$status_id] = [
                    'name'         => $status,
                    'color_class'  => 'itilstatus ' . static::getStatusKey($status_id),
                    'drop_only'    => (int) $status_id === self::CLOSED
                ];
            }
        } else {
            return [];
        }
        return $columns[$column_field];
    }

    public static function getTeamRoles(): array
    {
        return [
            Team::ROLE_REQUESTER,
            Team::ROLE_OBSERVER,
            Team::ROLE_ASSIGNED,
        ];
    }

    public static function getTeamRoleName(int $role, int $nb = 1): string
    {
        switch ($role) {
            case Team::ROLE_REQUESTER:
                return _n('Requester', 'Requesters', $nb);
            case Team::ROLE_OBSERVER:
                return _n('Observer', 'Observers', $nb);
            case Team::ROLE_ASSIGNED:
                return _n('Assignee', 'Assignees', $nb);
        }
        return '';
    }

    public static function getTeamItemtypes(): array
    {
        return ['User', 'Group', 'Supplier'];
    }

    public function addTeamMember(string $itemtype, int $items_id, array $params = []): bool
    {
        $role = $params['role'] ?? CommonITILActor::ASSIGN;

        /** @var CommonDBTM $link_class */
        $link_class = null;
        switch ($itemtype) {
            case 'User':
                $link_class = $this->userlinkclass;
                break;
            case 'Group':
                $link_class = $this->grouplinkclass;
                break;
            case 'Supplier':
                $link_class = $this->supplierlinkclass;
                break;
        }

        if ($link_class === null) {
            return false;
        }

        $link_item = new $link_class();
        /** @var CommonDBTM $itemtype */
        $result = $link_item->add([
            static::getForeignKeyField()     => $this->getID(),
            $itemtype::getForeignKeyField()  => $items_id,
            'type'                           => $role
        ]);
        return (bool) $result;
    }

    public function deleteTeamMember(string $itemtype, int $items_id, array $params = []): bool
    {
        $role = $params['role'] ?? CommonITILActor::ASSIGN;

        /** @var CommonDBTM $link_class */
        $link_class = null;
        switch ($itemtype) {
            case 'User':
                $link_class = $this->userlinkclass;
                break;
            case 'Group':
                $link_class = $this->grouplinkclass;
                break;
            case 'Supplier':
                $link_class = $this->supplierlinkclass;
                break;
        }

        if ($link_class === null) {
            return false;
        }

        $link_item = new $link_class();
        /** @var CommonDBTM $itemtype */
        $result = $link_item->deleteByCriteria([
            static::getForeignKeyField()     => $this->getID(),
            $itemtype::getForeignKeyField()  => $items_id,
            'type'                           => $role
        ]);
        return (bool) $result;
    }

    public function getTeam(): array
    {
        global $DB;

        $team = [];

        $team_itemtypes = static::getTeamItemtypes();

        /** @var CommonDBTM $itemtype */
        foreach ($team_itemtypes as $itemtype) {
            /** @var CommonDBTM $link_class */
            $link_class = null;
            switch ($itemtype) {
                case 'User':
                    $link_class = $this->userlinkclass;
                    break;
                case 'Group':
                    $link_class = $this->grouplinkclass;
                    break;
                case 'Supplier':
                    $link_class = $this->supplierlinkclass;
                    break;
            }

            if ($link_class === null) {
                continue;
            }

            $select = [];
            if ($itemtype === 'User') {
                $select = [$link_class::getTable() . '.' . $itemtype::getForeignKeyField(), 'type', 'name', 'realname', 'firstname'];
            } else {
                $select = [
                    $link_class::getTable() . '.' . $itemtype::getForeignKeyField(), 'type', 'name',
                    new QueryExpression('NULL as realname'),
                    new QueryExpression('NULL as firstname')
                ];
            }

            $it = $DB->request([
                'SELECT' => $select,
                'FROM'   => $link_class::getTable(),
                'WHERE'  => [static::getForeignKeyField() => $this->getID()],
                'LEFT JOIN' => [
                    $itemtype::getTable() => [
                        'ON'  => [
                            $itemtype::getTable()   => 'id',
                            $link_class::getTable() => $itemtype::getForeignKeyField()
                        ]
                    ]
                ]
            ]);
            foreach ($it as $data) {
                 $items_id = $data[$itemtype::getForeignKeyField()];
                 $member = [
                     'itemtype'     => $itemtype,
                     'items_id'     => $items_id,
                     'role'         => $data['type'],
                     'name'         => $data['name'],
                     'realname'     => $data['realname'],
                     'firstname'    => $data['firstname'],
                     'display_name' => formatUserName($items_id, $data['name'], $data['realname'], $data['firstname'])
                 ];
                 $team[] = $member;
            }
        }

        return $team;
    }

    public function getTimelineStats(): array
    {
        global $DB;

        $stats = [
            'total_duration' => 0,
            'percent_done'   => 0,
        ];

       // compute itilobject duration
        $task_class  = $this->getType() . "Task";
        $task_table  = getTableForItemType($task_class);
        $foreign_key = $this->getForeignKeyField();

        $criteria = [
            'SELECT' => ['SUM' => 'actiontime AS actiontime'],
            'FROM'   => $task_table,
            'WHERE'  => [$foreign_key => $this->fields['id']]
        ];

        $req = $DB->request($criteria);
        if ($row = $req->current()) {
            $stats['total_duration'] = $row['actiontime'];
        }

       // compute itilobject percent done
        $criteria    = [
            $foreign_key => $this->fields['id'],
            'state'     => [Planning::TODO, Planning::DONE]
        ];
        $total_tasks = countElementsInTable($task_table, $criteria);
        $criteria    = [
            $foreign_key => $this->fields['id'],
            'state'      => Planning::DONE,
        ];
        $done_tasks = countElementsInTable($task_table, $criteria);
        if ($total_tasks != 0) {
            $stats['percent_done'] = floor(100 * $done_tasks / $total_tasks);
        }

        return $stats;
    }

    /**
     * Returns an instance of validation class, if it exists.
     *
     * @return CommonITILValidation|null
     */
    public static function getValidationClassInstance(): ?CommonITILValidation
    {
        $validation_class = static::class . 'Validation';
        if (class_exists($validation_class)) {
            return new $validation_class();
        }
        return null;
    }

    /**
     * Instead of "{itemtype} - {name}" we will use {itemtype} ({id}) - {name}
     * as the ID of a Ticket/Change/Problem is an important information
     *
     * @return string
     */
    public function getBrowserTabName(): string
    {
        return sprintf(
            __('%1$s (#%2$s) - %3$s'),
            static::getTypeName(1),
            $this->getID(),
            $this->getHeaderName()
        );
    }


    /**
     * Count number of open children having same type as current item.
     *
     * @return integer
     */
    public function countOpenChildrenOfSameType()
    {
        $itemtype = $this->getType();
        $link_class = CommonITILObject_CommonITILObject::getLinkClass($itemtype, $itemtype);

        if ($link_class === null || $this->isNewItem()) {
            return 0;
        }

        $not_open_statuses = array_merge(
            static::getSolvedStatusArray(),
            static::getClosedStatusArray()
        );
        $open_statuses = array_diff(
            array_keys(static::getAllStatusArray()),
            $not_open_statuses
        );

        return $link_class::countLinksByStatus(
            $this->getType(),
            $this->getID(),
            $open_statuses,
            [CommonITILObject_CommonITILObject::SON_OF]
        );
    }

    /**
     * @param $output
     **/
    public static function showPreviewAssignAction($output)
    {
        //If ticket is assign to an object, display this information first
        if (isset($output["entities_id"], $output["items_id"], $output["itemtype"])) {
            if ($item = getItemForItemtype($output["itemtype"])) {
                if ($item->getFromDB($output["items_id"])) {
                    echo "<tr class='tab_bg_2'>";
                    echo "<td>" . __('Assign equipment') . "</td>";

                    echo "<td>" . $item->getLink(['comments' => true]) . "</td>";
                    echo "</tr>";
                }
            }

            unset($output["items_id"], $output["itemtype"]);
        }
        unset($output["entities_id"]);
        return $output;
    }

    /**
     * Fill input with values related to business rules.
     *
     * @param array $input
     *
     * @return void
     */
    final protected function fillInputForBusinessRules(array &$input)
    {
        global $DB;

        $entities_id = isset($input['entities_id'])
            ? $input['entities_id']
            : $this->fields['entities_id'];

        // If creation date is not set, then we're called during ticket creation
        $creation_date = !empty($this->fields['date_creation'])
            ? strtotime($this->fields['date_creation'])
            : time();

        // add calendars matching date creation (for business rules)
        $calendars = [];
        $ite_calendar = $DB->request([
            'SELECT' => ['id'],
            'FROM'   => Calendar::getTable(),
            'WHERE'  => getEntitiesRestrictCriteria('', '', $entities_id, true)
        ]);
        foreach ($ite_calendar as $calendar_data) {
            $calendar = new Calendar();
            $calendar->getFromDB($calendar_data['id']);
            if ($calendar->isAWorkingHour($creation_date)) {
                $calendars[] = $calendar_data['id'];
            }
        }
        if (count($calendars)) {
            $input['_date_creation_calendars_id'] = $calendars;
        }

        $user = new User();
        if (isset($input["_users_id_requester"])) {
            if (
                !is_array($input["_users_id_requester"])
                && $user->getFromDB($input["_users_id_requester"])
            ) {
                $input['_locations_id_of_requester'] = $user->fields['locations_id'];
                $input['users_default_groups'] = $user->fields['groups_id'];
            } else if (is_array($input["_users_id_requester"]) && ($user_id = reset($input["_users_id_requester"])) !== false) {
                if ($user->getFromDB($user_id)) {
                    $input['_locations_id_of_requester'] = $user->fields['locations_id'];
                    $input['users_default_groups'] = $user->fields['groups_id'];
                }
            }
        }

        // Clean new lines before passing to rules
        if (isset($input["content"])) {
            $input["content"] = preg_replace('/\\\\r\\\\n/', "\\n", $input['content']);
            $input["content"] = preg_replace('/\\\\n/', "\\n", $input['content']);
        }
    }

    public static function cronInfo($name)
    {
        switch ($name) {
            case 'createinquest':
                return ['description' => __('Generation of satisfaction surveys')];
        }
        return [];
    }

    /**
     * Cron for automatically creating surveys for ITIL Objects
     *
     * @param CronTask $task
     *
     * @return integer (0 : nothing done - 1 : done)
     **/
    public static function cronCreateInquest($task)
    {
        global $DB;

        $inquest_class = static::getType() . 'Satisfaction';

        if (!class_exists($inquest_class)) {
            return 0;
        }

        $conf        = new Entity();
        /** @var CommonITILSatisfaction $inquest */
        $inquest     = new $inquest_class();
        $tot         = 0;
        $maxentity   = [];
        $tabentities = [];

        // Get suffix for entity config fields. For backwards compatibility, ticket values have no suffix.
        $config_suffix = static::getType() === 'Ticket' ? '' : ('_' . strtolower(static::getType()));

        $rate = Entity::getUsedConfig('inquest_config' . $config_suffix, 0, 'inquest_rate' . $config_suffix);
        if ($rate > 0) {
            $tabentities[0] = $rate;
        }

        foreach ($DB->request('glpi_entities') as $entity) {
            $rate   = Entity::getUsedConfig('inquest_config' . $config_suffix, $entity['id'], 'inquest_rate' . $config_suffix);
            $parent = Entity::getUsedConfig('inquest_config' . $config_suffix, $entity['id'], 'entities_id');

            if ($rate > 0) {
                $tabentities[$entity['id']] = $rate;
            }
        }

        foreach ($tabentities as $entity => $rate) {
            $parent        = Entity::getUsedConfig('inquest_config' . $config_suffix, $entity, 'entities_id');
            $delay         = Entity::getUsedConfig('inquest_config' . $config_suffix, $entity, 'inquest_delay' . $config_suffix);
            $duration      = Entity::getUsedConfig('inquest_config' . $config_suffix, $entity, 'inquest_duration' . $config_suffix);
            $type          = Entity::getUsedConfig('inquest_config' . $config_suffix, $entity);
            $max_closedate = Entity::getUsedConfig('inquest_config' . $config_suffix, $entity, 'max_closedate' . $config_suffix);

            $table = static::getTable();
            $survey_table = $inquest::getTable();
            $fk = static::getForeignKeyField();

            $iterator = $DB->request([
                'SELECT'    => [
                    "$table.id",
                    "$table.closedate",
                    "$table.entities_id"
                ],
                'FROM'      => $table,
                'LEFT JOIN' => [
                    $survey_table => [
                        'ON' => [
                            $survey_table   => $fk,
                            $table          => 'id'
                        ]
                    ],
                    'glpi_entities'            => [
                        'ON' => [
                            $table          => 'entities_id',
                            'glpi_entities' => 'id'
                        ]
                    ]
                ],
                'WHERE'     => [
                    "$table.entities_id"          => $entity,
                    "$table.is_deleted"           => 0,
                    "$table.status"               => self::CLOSED,
                    "$table.closedate"            => ['>', $max_closedate],
                    new QueryExpression("ADDDATE(" . $DB->quoteName("$table.closedate") . ", INTERVAL $delay DAY) <= NOW()"),
                    new QueryExpression("ADDDATE(" . $DB->quoteName("glpi_entities.max_closedate" . $config_suffix) . ", INTERVAL $duration DAY) <= NOW()"),
                    "$survey_table.id" => null
                ],
                'ORDERBY'   => 'closedate ASC'
            ]);

            $nb            = 0;
            $max_closedate = '';

            foreach ($iterator as $itil_item) {
                $max_closedate = $itil_item['closedate'];
                if (mt_rand(1, 100) <= $rate) {
                    if (
                        $inquest->add([
                            $fk             => $itil_item['id'],
                            'date_begin'    => $_SESSION["glpi_currenttime"],
                            'entities_id'   => $itil_item['entities_id'],
                            'type'          => $type
                        ])
                    ) {
                        $nb++;
                    }
                }
            }

            // keep all max_closedate of child entities
            if (
                !empty($max_closedate)
                && (!isset($maxentity[$parent])
                    || ($max_closedate > $maxentity[$parent]))
            ) {
                $maxentity[$parent] = $max_closedate;
            }

            if ($nb) {
                $tot += $nb;
                $task->addVolume($nb);
                $task->log(sprintf(
                    __('%1$s: %2$s'),
                    Dropdown::getDropdownName('glpi_entities', $entity),
                    $nb
                ));
            }
        }

        // Save the max_closedate so as not to test the same items twice
        foreach ($maxentity as $parent => $maxdate) {
            $conf->getFromDB($parent);
            $conf->update([
                'id'            => $conf->fields['id'],
                //'entities_id'   => $parent,
                'max_closedate' . $config_suffix => $maxdate
            ]);
        }

        return ($tot > 0 ? 1 : 0);
    }

    /**
     * Returns the {@link CommonITILSatisfaction} class for the current itemtype
     * @return class-string<CommonITILSatisfaction>|null
     */
    public static function getSatisfactionClass(): ?string
    {
        $classname = static::class . 'Satisfaction';
        return class_exists($classname) ? $classname : null;
    }

    /**
     * Displays the current satisfaction survey for the given item or a message stating there is no survey.
     *
     * @param CommonITILObject $item The ITIL Object
     * @return void
     * @since 10.1.0
     */
    final protected static function showSatisfactionTabContent(CommonITILObject $item): void
    {
        $satisfaction_class = static::getSatisfactionClass();

        if ($satisfaction_class === null) {
            return;
        }

        /** @var CommonITILSatisfaction $satisfaction */
        $satisfaction = new $satisfaction_class();
        if (
            in_array($item->fields['status'], static::getClosedStatusArray())
            && $satisfaction->getFromDB($item->getID())
        ) {
            // Get suffix for entity config fields. For backwards compatibility, ticket values have no suffix.
            $config_suffix = static::getType() === 'Ticket' ? '' : ('_' . strtolower(static::getType()));

            $duration = (int) Entity::getUsedConfig('inquest_duration' . $config_suffix, $item->fields['entities_id']);
            $date2    = strtotime($satisfaction->fields['date_begin']);
            if (
                ($duration === 0)
                || (time() - $date2) <= $duration * DAY_TIMESTAMP
            ) {
                $satisfaction->showSatisactionForm($item);
            } else {
                echo "<p class='center b'>" . __('Satisfaction survey expired') . "</p>";
            }
        } else {
            echo "<p class='center b'>" . __('No generated survey') . "</p>";
        }
    }

    /**
     * Handle the potential creation of a satisfaction survey for the current item when the item is updated.
     *
     * Must be called from {@link static::post_updateItem()}
     *
     * @return void
     * @since 10.1.0
     */
    final protected function handleSatisfactionSurveyOnUpdate(): void
    {
        $satisfaction_class = $this->getSatisfactionClass();

        if ($satisfaction_class === null) {
            return;
        }

        /** @var CommonITILSatisfaction $satisfaction */
        $satisfaction = new $satisfaction_class();

        // Get suffix for entity config fields. For backwards compatibility, ticket values have no suffix.
        $config_suffix = $this->getType() === 'Ticket' ? '' : ('_' . strtolower($this->getType()));
        $rate          = Entity::getUsedConfig(
            'inquest_config' . $config_suffix,
            $this->fields['entities_id'],
            'inquest_rate' . $config_suffix
        );
        $delay         = Entity::getUsedConfig(
            'inquest_config' . $config_suffix,
            $this->fields['entities_id'],
            'inquest_delay' . $config_suffix
        );
        $type          = Entity::getUsedConfig('inquest_config' . $config_suffix, $this->fields['entities_id']);
        $max_closedate = $this->fields['closedate'];

        if (
            in_array("status", $this->updates)
            && in_array($this->input["status"], $this->getClosedStatusArray())
            && ($delay == 0)
            && ($rate > 0)
            && (mt_rand(1, 100) <= $rate)
        ) {
            $fkey = $this->getForeignKeyField();

            // For reopened ITIL object
            $satisfaction->delete([$fkey => $this->fields['id']]);

            $satisfaction->add(
                [
                    $fkey           => $this->fields['id'],
                    'date_begin'    => $_SESSION["glpi_currenttime"],
                    'entities_id'   => $this->fields['entities_id'],
                    'type'          => $type,
                    'max_closedate' => $max_closedate,
                ]
            );
        }
    }


    /**
     * Transfer "_actors" input (introduced in 10.0.0) into historical input keys.
     *
     * @param array $input
     *
     * @return array
     */
    protected function transformActorsInput(array $input): array
    {
        // Reload actors to be able to identify deleted users.
        if (!$this->isNewItem()) {
            $this->loadActors();
        }

        if (
            array_key_exists('_actors', $input)
            && is_array($input['_actors'])
            && count($input['_actors'])
        ) {
            foreach (['requester', 'observer', 'assign'] as $actor_type) {
                $actor_type_value = constant(CommonITILActor::class . '::' . strtoupper($actor_type));
                if ($actor_type_value === CommonITILActor::ASSIGN && !$this->canAssign()) {
                    continue;
                }
                if ($actor_type_value !== CommonITILActor::ASSIGN && !$this->isNewItem() && !$this->canUpdateItem()) {
                    continue;
                }

                $get_input_key = function (string $actor_itemtype, string $actor_type): string {
                    return sprintf(
                        '_%s_%s',
                        getForeignKeyFieldForItemType($actor_itemtype),
                        $actor_type
                    );
                };

                // Normalize all keys.
                foreach ([User::class, Group::class, Supplier::class] as $actor_itemtype) {
                    $input_key = $get_input_key($actor_itemtype, $actor_type);
                    $notif_key = sprintf('%s_notif', $input_key);

                    if (!array_key_exists($input_key, $input) || !is_array($input[$input_key])) {
                        $input[$input_key] = !empty($input[$input_key]) ? [$input[$input_key]] : [];
                    }

                    if ($actor_itemtype !== Group::class) {
                        if (!array_key_exists($notif_key, $input) || !is_array($input[$notif_key])) {
                            $input[$notif_key] = [
                                'use_notification'  => [],
                                'alternative_email' => [],
                            ];
                        }
                        foreach (['use_notification', 'alternative_email'] as $param_key) {
                            if (
                                !array_key_exists($param_key, $input[$notif_key])
                                || $input[$notif_key][$param_key] === ''
                            ) {
                                $input[$notif_key][$param_key] = [];
                            } elseif (!is_array($input[$notif_key][$param_key])) {
                                $input[$notif_key][$param_key] = [$input[$notif_key][$param_key]];
                            }
                        }
                    }
                    $input[sprintf('%s_deleted', $input_key)] = [];
                }

                $actors = array_key_exists($actor_type, $input['_actors']) && is_array($input['_actors'][$actor_type])
                    ? $input['_actors'][$actor_type]
                    : [];

                // Extract actors from new actors list
                foreach ($actors as $actor) {
                    $input_key = $get_input_key($actor['itemtype'], $actor_type);
                    $notif_key = sprintf('%s_notif', $input_key);

                    // Use alternative_email in value key for "email" actors
                    $value_key = sprintf('_actors_%s', $actor['items_id'] ?: $actor['alternative_email'] ?? '');

                    if (array_key_exists($value_key, $input[$input_key])) {
                        continue;
                    }

                    $input[$input_key][$value_key] = $actor['items_id'];

                    if ($actor_itemtype !== Group::class && array_key_exists('use_notification', $actor)) {
                        $input[$notif_key]['use_notification'][$value_key]  = $actor['use_notification'];
                        $input[$notif_key]['alternative_email'][$value_key] = $actor['alternative_email'] ?? '';
                    }
                }

                // Identify deleted actors
                if (!$this->isNewItem()) {
                    $existings = $this->getActorsForType($actor_type_value);
                    foreach ($existings as $existing) {
                        $found = false;
                        foreach ($actors as $actor) {
                            if (
                                (
                                    // "email" actor match
                                    $actor['itemtype'] === User::class
                                    && $actor['items_id'] == 0
                                    && $actor['itemtype'] == $existing['itemtype']
                                    && $actor['alternative_email'] == $existing['alternative_email']
                                )
                                || (
                                    // other actor match
                                    $actor['items_id'] != 0
                                    && $actor['itemtype'] == $existing['itemtype']
                                    && $actor['items_id'] == $existing['items_id']
                                )
                            ) {
                                $found = true;
                                break;
                            }
                        }
                        if ($found === false) {
                            $input_key = $get_input_key($existing['itemtype'], $actor_type);
                            $input[sprintf('%s_deleted', $input_key)][] = $existing;
                        }
                    }
                }
            }
            unset($input['_actors']);
        }

        return $input;
    }

    /**
     * Get the first requester user
     *
     * @return null|User the first user added as a requester or 0 if no requester found
     */
    final public function getPrimaryRequesterUser(): ?User
    {
        if (!isset($this->fields['id']) || $this->isNewID($this->fields['id'])) {
            return null;
        }

        $user_link = new $this->userlinkclass();
        $rows = $user_link->find(
            [
                static::getForeignKeyField() => $this->fields['id'],
                'type' => CommonITILActor::REQUESTER,
            ],
            [
                'id ASC'
            ],
            1
        );
        $row = array_pop($rows);
        if ($row === null) {
            return null;
        }
        $user = User::getById($row['users_id']);
        if (!($user instanceof User)) {
            return null;
        }
        return $user;
    }

    public function prepareInputForClone($input)
    {
        unset($input['actiontime']);
        return $input;
    }
}<|MERGE_RESOLUTION|>--- conflicted
+++ resolved
@@ -2059,19 +2059,16 @@
 
     public function post_updateItem($history = 1)
     {
-<<<<<<< HEAD
-        $this->handleItemsIdInput();
-
-       // Handle "_tasktemplates_id" special input
-=======
         // Handle rich-text images and uploaded documents
         $this->input = $this->addFiles($this->input, ['force_update' => true]);
 
         // handle actors changes
         $this->updateActors();
 
+        // handle items linking
+        $this->handleItemsIdInput();
+
         // Handle "_tasktemplates_id" special input
->>>>>>> b8f27041
         $this->handleTaskTemplateInput();
 
         // Handle "_itilfollowuptemplates_id" special input
@@ -2847,21 +2844,6 @@
 
     public function post_addItem()
     {
-<<<<<<< HEAD
-
-        $this->handleItemsIdInput();
-
-       // Handle "_tasktemplates_id" special input
-        $this->handleTaskTemplateInput();
-
-       // Handle "_itilfollowuptemplates_id" special input
-        $this->handleITILFollowupTemplateInput();
-
-       // Handle "_solutiontemplates_id" special input
-        $this->handleSolutionTemplateInput();
-
-=======
->>>>>>> b8f27041
         // Handle rich-text images and uploaded documents
         $this->input = $this->addFiles($this->input, ['force_update' => true]);
 
@@ -2883,6 +2865,9 @@
 
         // handle actors changes
         $this->updateActors(true);
+
+        // handle items linking
+        $this->handleItemsIdInput();
 
         // Handle "_tasktemplates_id" special input
         $this->handleTaskTemplateInput();
@@ -4262,7 +4247,6 @@
             ]
         ];
 
-<<<<<<< HEAD
         $tab[] = [
             'id'                 => '401',
             'table'              => $this->getTemplateClass()::getTable(),
@@ -4273,7 +4257,7 @@
             'datatype'           => 'dropdown',
             'linkfield'          => $this->getTemplateClass()::getForeignKeyField(),
         ];
-=======
+
         $location_so = Location::rawSearchOptionsToAdd();
         foreach ($location_so as &$so) {
            //duplicated search options :(
@@ -4294,7 +4278,6 @@
         }
 
         $tab = array_merge($tab, $location_so);
->>>>>>> b8f27041
 
         $tab = array_merge($tab, Project::rawSearchOptionsToAdd(static::class));
 
