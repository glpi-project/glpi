<?php

/**
 * ---------------------------------------------------------------------
 *
 * GLPI - Gestionnaire Libre de Parc Informatique
 *
 * http://glpi-project.org
 *
 * @copyright 2015-2023 Teclib' and contributors.
 * @copyright 2003-2014 by the INDEPNET Development Team.
 * @licence   https://www.gnu.org/licenses/gpl-3.0.html
 *
 * ---------------------------------------------------------------------
 *
 * LICENSE
 *
 * This file is part of GLPI.
 *
 * This program is free software: you can redistribute it and/or modify
 * it under the terms of the GNU General Public License as published by
 * the Free Software Foundation, either version 3 of the License, or
 * (at your option) any later version.
 *
 * This program is distributed in the hope that it will be useful,
 * but WITHOUT ANY WARRANTY; without even the implied warranty of
 * MERCHANTABILITY or FITNESS FOR A PARTICULAR PURPOSE.  See the
 * GNU General Public License for more details.
 *
 * You should have received a copy of the GNU General Public License
 * along with this program.  If not, see <https://www.gnu.org/licenses/>.
 *
 * ---------------------------------------------------------------------
 */

use Glpi\Application\View\TemplateRenderer;
use Glpi\Event;
use Glpi\Plugin\Hooks;
use Glpi\RichText\RichText;
use Glpi\Team\Team;
use Glpi\Toolbox\Sanitizer;

/**
 * CommonITILObject Class
 **/
abstract class CommonITILObject extends CommonDBTM
{
    use \Glpi\Features\Clonable;
    use \Glpi\Features\Timeline;
    use \Glpi\Features\Kanban;
    use Glpi\Features\Teamwork;

   /// Users by type
    protected $users       = [];
    public $userlinkclass  = '';
   /// Groups by type
    protected $groups      = [];
    public $grouplinkclass = '';

   /// Suppliers by type
    protected $suppliers      = [];
    public $supplierlinkclass = '';

   /// Use user entity to select entity of the object
    protected $userentity_oncreate = false;

    protected static $showTitleInNavigationHeader = true;

    const MATRIX_FIELD         = '';
    const URGENCY_MASK_FIELD   = '';
    const IMPACT_MASK_FIELD    = '';
    const STATUS_MATRIX_FIELD  = '';


   // STATUS
    const INCOMING      = 1; // new
    const ASSIGNED      = 2; // assign
    const PLANNED       = 3; // plan
    const WAITING       = 4; // waiting
    const SOLVED        = 5; // solved
    const CLOSED        = 6; // closed
    const ACCEPTED      = 7; // accepted
    const OBSERVED      = 8; // observe
    const EVALUATION    = 9; // evaluation
    const APPROVAL      = 10; // approbation
    const TEST          = 11; // test
    const QUALIFICATION = 12; // qualification

    const NO_TIMELINE       = -1;
    const TIMELINE_NOTSET   = 0;
    const TIMELINE_LEFT     = 1;
    const TIMELINE_MIDLEFT  = 2;
    const TIMELINE_MIDRIGHT = 3;
    const TIMELINE_RIGHT    = 4;

    const TIMELINE_ORDER_NATURAL = 'natural';
    const TIMELINE_ORDER_REVERSE = 'reverse';

    const SURVEY           = 131072;

    abstract public static function getTaskClass();

    public function post_getFromDB()
    {
        $this->loadActors();
    }


    /**
     * @since 0.84
     **/
    public function loadActors()
    {

        if (!empty($this->grouplinkclass)) {
            $class        = new $this->grouplinkclass();
            $this->groups = $class->getActors($this->fields['id']);
        }

        if (!empty($this->userlinkclass)) {
            $class        = new $this->userlinkclass();
            $this->users  = $class->getActors($this->fields['id']);
        }

        if (!empty($this->supplierlinkclass)) {
            $class            = new $this->supplierlinkclass();
            $this->suppliers  = $class->getActors($this->fields['id']);
        }
    }


    /**
     * Return the number of actors currently assigned to the object
     *
     * @since 10.0
     *
     * @return int
     */
    public function countActors(): int
    {
        return count($this->groups) + count($this->users) + count($this->suppliers);
    }


    /**
     * Return the list of actors for a given actor type
     * We try to retrieve them by:
     * - in case new ticket
     *  - from virtual _actor field (present after a reload)
     *  - from template (predefined actor field)
     *  - from default actor if setting is defined in user preference
     * - for existing ticket (with an id > 0), directly from saved actors
     *
     * @since 10.0
     *
     * @param int $actortype 1=requester, 2=assign, 3=observer
     * @param array $params posted data of itil object
     *
     * @return array of actors
     */
    public function getActorsForType(int $actortype = 1, array $params = []): array
    {
        $actors = [];

        $actortypestring = self::getActorFieldNameType($actortype);

        if ($this->isNewItem()) {
            $entities_id = $params['entities_id'] ?? $_SESSION['glpiactive_entity'];
            $default_use_notif = Entity::getUsedConfig('is_notif_enable_default', $entities_id, '', 1);

            // load default user from preference only at the first load of new ticket form
            // we don't want to trigger it on form reload
            // at first load, the key _skip_default_actor is not present (can only be present after a submit)
            if (!isset($params['_skip_default_actor'])) {
                // $params['_users_id_' . $actortypestring] corresponds to value defined by static::getDefaultValues()
                // fallback to static::getDefaultActor() value if empty
                $users_id_default = array_key_exists('_users_id_' . $actortypestring, $params) && $params['_users_id_' . $actortypestring] > 0
                    ? $params['_users_id_' . $actortypestring]
                    : $this->getDefaultActor($actortype);
                if ($users_id_default > 0) {
                    $userobj  = new User();
                    if ($userobj->getFromDB($users_id_default)) {
                        $name = formatUserName(
                            $userobj->fields["id"],
                            $userobj->fields["name"],
                            $userobj->fields["realname"],
                            $userobj->fields["firstname"]
                        );
                        $email = UserEmail::getDefaultForUser($users_id_default);
                        $actors[] = [
                            'items_id'          => $users_id_default,
                            'itemtype'          => 'User',
                            'text'              => $name,
                            'title'             => $name,
                            'use_notification'  => $email === '' ? false : $default_use_notif,
                            'alternative_email' => $email,
                        ];
                    }
                }
            }

            // load default actors from itiltemplate passed from showForm in `params` var
            // we find this key on the first load of template (when opening form)
            // or when the template change (by category loading)
            if (isset($params['_template_changed'])) {
                $users_id = (int) ($params['_predefined_fields']['_users_id_' . $actortypestring] ?? 0);
                if ($users_id > 0) {
                    $userobj  = new User();
                    if ($userobj->getFromDB($users_id)) {
                        $name = formatUserName(
                            $userobj->fields["id"],
                            $userobj->fields["name"],
                            $userobj->fields["realname"],
                            $userobj->fields["firstname"]
                        );
                        $email = UserEmail::getDefaultForUser($users_id);
                        $actors[] = [
                            'items_id'          => $users_id,
                            'itemtype'          => 'User',
                            'text'              => $name,
                            'title'             => $name,
                            'use_notification'  => $email === '' ? false : $default_use_notif,
                            'alternative_email' => $email,
                        ];
                    }
                }

                $groups_id = (int) ($params['_predefined_fields']['_groups_id_' . $actortypestring] ?? 0);
                if ($groups_id > 0) {
                    $group_obj = new Group();
                    if ($group_obj->getFromDB($groups_id)) {
                        $actors[] = [
                            'items_id' => $group_obj->fields['id'],
                            'itemtype' => 'Group',
                            'text'     => $group_obj->getName(),
                            'title'    => $group_obj->getRawCompleteName(),
                        ];
                    }
                }

                $suppliers_id = (int) ($params['_predefined_fields']['_suppliers_id_' . $actortypestring] ?? 0);
                if ($suppliers_id > 0) {
                    $supplier_obj = new Supplier();
                    if ($supplier_obj->getFromDB($suppliers_id)) {
                        $actors[] = [
                            'items_id'          => $supplier_obj->fields['id'],
                            'itemtype'          => 'Supplier',
                            'text'              => $supplier_obj->fields['name'],
                            'title'             => $supplier_obj->fields['name'],
                            'use_notification'  => $supplier_obj->fields['email'] === '' ? false : $default_use_notif,
                            'alternative_email' => $supplier_obj->fields['email'],
                        ];
                    }
                }
            }

            // if we load any actor from _itemtype_actortype_id, we are loading template,
            // and so we don't want more actors.
            // if any actor exists and was absent in a field from template, it will be loaded by the POST data.
            // we choose to erase existing actors for any defined in the template.
            if (count($actors)) {
                return $actors;
            }

            // existing actors (from a form reload)
            if (isset($params['_actors'])) {
                foreach ($params['_actors'] as $existing_actortype => $existing_actors) {
                    if ($existing_actortype != $actortypestring) {
                        continue;
                    }
                    foreach ($existing_actors as &$existing_actor) {
                        $actor_obj = new $existing_actor['itemtype']();
                        if ($actor_obj->getFromDB($existing_actor['items_id'])) {
                            if ($actor_obj instanceof User) {
                                $name = formatUserName(
                                    $actor_obj->fields["id"],
                                    $actor_obj->fields["name"],
                                    $actor_obj->fields["realname"],
                                    $actor_obj->fields["firstname"]
                                );
                                $completename = $name;
                            } else {
                                $name         = $actor_obj->getName();
                                $completename = $actor_obj->getRawCompleteName();
                            }

                            $actors[] = $existing_actor + [
                                'text'  => $name,
                                'title' => $completename,
                            ];
                        } elseif (
                            $actor_obj instanceof User
                            && $existing_actor['items_id'] == 0
                            && strlen($existing_actor['alternative_email']) > 0
                        ) {
                            // direct mail actor
                            $actors[] = $existing_actor + [
                                'text'  => $existing_actor['alternative_email'],
                                'title' => $existing_actor['alternative_email'],
                            ];
                        }
                    }
                }
                return $actors;
            }
        }

       // load existing actors (from existing itilobject)
        if (isset($this->users[$actortype])) {
            foreach ($this->users[$actortype] as $user) {
                $name = getUserName($user['users_id']);
                $actors[] = [
                    'id'                => $user['id'],
                    'items_id'          => $user['users_id'],
                    'itemtype'          => 'User',
                    'text'              => $name,
                    'title'             => $name,
                    'use_notification'  => $user['use_notification'],
                    'alternative_email' => $user['alternative_email'],
                ];
            }
        }
        if (isset($this->groups[$actortype])) {
            foreach ($this->groups[$actortype] as $group) {
                $group_obj = new Group();
                if ($group_obj->getFromDB($group['groups_id'])) {
                    $actors[] = [
                        'id'       => $group['id'],
                        'items_id' => $group['groups_id'],
                        'itemtype' => 'Group',
                        'text'     => $group_obj->getName(),
                        'title'    => $group_obj->getRawCompleteName(),
                    ];
                }
            }
        }
        if (isset($this->suppliers[$actortype])) {
            foreach ($this->suppliers[$actortype] as $supplier) {
                $name = Dropdown::getDropdownName(Supplier::getTable(), $supplier['suppliers_id']);
                $actors[] = [
                    'id'                => $supplier['id'],
                    'items_id'          => $supplier['suppliers_id'],
                    'itemtype'          => 'Supplier',
                    'text'              => $name,
                    'title'             => $name,
                    'use_notification'  => $supplier['use_notification'],
                    'alternative_email' => $supplier['alternative_email'],
                ];
            }
        }

        return $actors;
    }

    /**
     * Restores input, restores saved values, then sets the default options for any that are missing.
     * @param integer $ID The item ID
     * @param array $options ITIL Object options array passed to showFormXXXX functions. This is passed by reference and will be modified by this function.
     * @param ?array $overriden_defaults If specified, these values will be used as the defaults instead of the ones from the {@link getDefaultValues()} function.
     * @param bool $force_set_defaults If true, the defaults are set for missing options even if the item is not new.
     * @return void
     * @see getDefaultOptions()
     * @see restoreInput()
     * @see restoreSavedValues()
     */
    protected function restoreInputAndDefaults($ID, array &$options, ?array $overriden_defaults = null, bool $force_set_defaults = false): void
    {
        $default_values = $overriden_defaults ?? static::getDefaultValues();

        // Restore saved value or override with page parameter
        $options['_saved'] = $this->restoreInput();

        // Restore saved values and override $this->fields
        $this->restoreSavedValues($options['_saved']);

        // Set default options
        if ($force_set_defaults || static::isNewID($ID)) {
            foreach ($default_values as $key => $val) {
                if (!isset($options[$key])) {
                    if (isset($options['_saved'][$key])) {
                        $options[$key] = $options['_saved'][$key];
                    } else {
                        $options[$key] = $val;
                    }
                }
            }
        }
    }

    /**
     * @param $ID
     * @param $options   array
     **/
    public function showForm($ID, array $options = [])
    {
        if (!static::canView()) {
            return false;
        }

        $this->restoreInputAndDefaults($ID, $options);

        $canupdate = !$ID || (Session::getCurrentInterface() == "central" && $this->canUpdateItem());

        if ($ID && in_array($this->fields['status'], $this->getClosedStatusArray())) {
            $canupdate = false;
            // No update for actors
            $options['_noupdate'] = true;
        }

        if (!$this->isNewItem()) {
            $options['formtitle'] = sprintf(
                __('%1$s - ID %2$d'),
                $this->getTypeName(1),
                $ID
            );
            //set ID as already defined
            $options['noid'] = true;
        }

        $type = null;
        if (is_a($this, Ticket::class)) {
            $type = ($ID ? $this->fields['type'] : $options['type']);
        }
        // Load template if available
        $predefined_template = 0;
        $template_class = static::getTemplateClass();
        if (class_exists($template_class) && (int) $ID > 0 && isset($this->fields[$template_class::getForeignKeyField()])) {
            $predefined_template = $this->fields[$template_class::getForeignKeyField()];
        }
        $tt = $this->getITILTemplateToUse(
            $options['template_preview'] ?? $predefined_template,
            $type,
            ($ID ? $this->fields['itilcategories_id'] : $options['itilcategories_id']),
            ($ID ? $this->fields['entities_id'] : $options['entities_id'])
        );

        $predefined_fields = $this->setPredefinedFields($tt, $options, static::getDefaultValues());
        $this->initForm($this->fields['id'], $options);

        TemplateRenderer::getInstance()->display('components/itilobject/layout.html.twig', [
            'item'                    => $this,
            'timeline_itemtypes'      => $this->getTimelineItemtypes(),
            'legacy_timeline_actions' => $this->getLegacyTimelineActionsHTML(),
            'params'                  => $options,
            'entities_id'             => $ID ? $this->fields['entities_id'] : $options['entities_id'],
            'timeline'                => $this->getTimelineItems(),
            'itiltemplate_key'        => static::getTemplateFormFieldName(),
            'itiltemplate'            => $tt,
            'predefined_fields'       => Toolbox::prepareArrayForInput($predefined_fields),
            'canupdate'               => $canupdate,
            'canpriority'             => $canupdate,
            'canassign'               => $canupdate,
            'has_pending_reason'      => PendingReason_Item::getForItem($this) !== false,
        ]);

        return true;
    }

    /**
     * Return an array of predefined fields from provided template
     * Append also data to $options param (passed by reference) :
     *  - if we transform a ticket (form change and problem) or a problem (for change) override with its field
     *  - override form fields from template (ex: if content field is set in template, content field in option will be overriden)
     *  - if template changed (provided template doesn't match the one found in options), append a key _template_changed in $options
     *  - finally, append templates_id in options
     *
     * @param ITILTemplate $tt The ticket template to use
     * @param array $options The current options array (PASSED BY REFERENCE)
     * @param array $default_values The default values to use in case they are not predefined
     * @return array An array of the predefined values
     */
    protected function setPredefinedFields(ITILTemplate $tt, array &$options, array $default_values): array
    {
        // Predefined fields from template : reset them
        if (isset($options['_predefined_fields'])) {
            $options['_predefined_fields'] = Toolbox::decodeArrayFromInput($options['_predefined_fields']);
        } else {
            $options['_predefined_fields'] = [];
        }
        if (!isset($options['_hidden_fields'])) {
            $options['_hidden_fields'] = [];
        }

        // check original ticket for change and problem
        $tickets_id = $options['tickets_id'] ?? $options['_tickets_id'] ?? null;
        $ticket = new Ticket();
        $ticket->getEmpty();
        if (in_array($this->getType(), ['Change', 'Problem']) && $tickets_id) {
            $ticket->getFromDB($tickets_id);

            $options['content']             = $ticket->fields['content'];
            $options['name']                = $ticket->fields['name'];
            $options['impact']              = $ticket->fields['impact'];
            $options['urgency']             = $ticket->fields['urgency'];
            $options['priority']            = $ticket->fields['priority'];
            if (isset($options['tickets_id'])) {
                //page is reloaded on category change, we only want category on the very first load
                $category = new ITILCategory();
                $options['itilcategories_id'] = 0;
                if (
                    $category->getFromDB($ticket->fields['itilcategories_id'])
                    && (
                        ($this->getType() === Change::class && $category->fields['is_change'])
                        || ($this->getType() === Problem::class && $category->fields['is_problem'])
                    )
                ) {
                    $options['itilcategories_id'] = $ticket->fields['itilcategories_id'];
                }
            }
            $options['time_to_resolve']     = $ticket->fields['time_to_resolve'];
            $options['entities_id']         = $ticket->fields['entities_id'];
        }

        // check original problem for change
        $problems_id = $options['problems_id'] ?? $options['_problems_id'] ?? null;
        $problem = new Problem();
        $problem->getEmpty();
        if ($this->getType() == "Change" && $problems_id) {
            $problem->getFromDB($problems_id);

            $options['content']             = $problem->fields['content'];
            $options['name']                = $problem->fields['name'];
            $options['impact']              = $problem->fields['impact'];
            $options['urgency']             = $problem->fields['urgency'];
            $options['priority']            = $problem->fields['priority'];
            if (isset($options['problems_id'])) {
                //page is reloaded on category change, we only want category on the very first load
                $options['itilcategories_id'] = $problem->fields['itilcategories_id'];
            }
            $options['time_to_resolve']     = $problem->fields['time_to_resolve'];
            $options['entities_id']         = $problem->fields['entities_id'];
        }

        // Store predefined fields to be able not to take into account on change template
        $predefined_fields = [];
        $tpl_key = static::getTemplateFormFieldName();

        if ($this->isNewItem()) {
            if (isset($tt->predefined) && count($tt->predefined)) {
                foreach ($tt->predefined as $predeffield => $predefvalue) {
                    if (isset($options[$predeffield]) && isset($default_values[$predeffield])) {
                        // Is always default value : not set
                        // Set if already predefined field
                        // Set if ticket template change
                        if (
                            ((count($options['_predefined_fields']) == 0)
                                && ($options[$predeffield] == $default_values[$predeffield]))
                            || (isset($options['_predefined_fields'][$predeffield])
                                && ($options[$predeffield] == $options['_predefined_fields'][$predeffield]))
                            || (isset($options[$tpl_key])
                                && ($options[$tpl_key] != $tt->getID()))

                            // user pref for requestype can't overwrite requestype from template
                            // when change category
                            || ($predeffield == 'requesttypes_id'
                                && empty(($options['_saved'] ?? [])))

                            // tests specificic for change & problem
                            || ($tickets_id != null
                                && $options[$predeffield] == $ticket->fields[$predeffield])
                            || ($problems_id != null
                                && $options[$predeffield] == $problem->fields[$predeffield])
                        ) {
                            $options[$predeffield]           = $predefvalue;
                            $predefined_fields[$predeffield] = $predefvalue;
                            $this->fields[$predeffield]      = $predefvalue;
                        }
                    } else { // Not defined options set as hidden field
                        $options['_hidden_fields'][$predeffield] = $predefvalue;
                    }
                }
                // All predefined override : add option to say predifined exists
                if (count($predefined_fields) == 0) {
                    $predefined_fields['_all_predefined_override'] = 1;
                }
            } else { // No template load : reset predefined values
                if (count($options['_predefined_fields'])) {
                    foreach ($options['_predefined_fields'] as $predeffield => $predefvalue) {
                        if ($options[$predeffield] == $predefvalue) {
                            $options[$predeffield] = $default_values[$predeffield];
                        }
                    }
                }
            }
        }
        // append to options to know later we added predefined values
        // we may need this especially for actors
        if (count($predefined_fields)) {
            $options['_predefined_fields'] = $predefined_fields;
        }

        // check if we load the default template (when openning form for example) or the template changed
        if (!isset($options[$tpl_key]) || $options[$tpl_key] != $tt->getId()) {
            $options['_template_changed'] = true;
        }

        // Put ticket template id on $options for actors
        $options[str_replace('s_id', '', $tpl_key)] = $tt->getId();

        // Add all values to fields of tickets for template preview
        if (($options['template_preview'] ?? false)) {
            foreach ($options as $key => $val) {
                if (!isset($this->fields[$key])) {
                    $this->fields[$key] = $val;
                }
            }
        }

        return $predefined_fields;
    }


    /**
     * Retrieve all possible entities for an itilobject posted data.
     * We try to retrieve requesters in the data:
     * - from `_users_id_requester` (data from template or default actor)
     * - from `_actors` (virtual field when the form is reloaded)
     * By default, if none of these fields are present, entities are get from current active entity.
     *
     * @since 10.0
     *
     * @param array $params posted data by an itil object
     * @return array of possible entities_id
     */
    public function getEntitiesForRequesters(array $params = [])
    {
        $requesters = [];
        if (array_key_exists('_users_id_requester', $params) && !empty($params["_users_id_requester"])) {
            $requesters = !is_array($params["_users_id_requester"])
                ? [$params["_users_id_requester"]]
                : $params["_users_id_requester"];
        }
        if (isset($params['_actors']['requester'])) {
            foreach ($params['_actors']['requester'] as $actor) {
                if ($actor['itemtype'] == "User") {
                    $requesters[] = $actor['items_id'];
                }
            }
        }

        $entities = $_SESSION['glpiactiveentities'] ?? [];
        foreach ($requesters as $users_id) {
            $user_entities = Profile_User::getUserEntities($users_id, true, true);
            $entities = array_intersect($entities, $user_entities);
        }

        $entities = array_values($entities); // Ensure keys are starting at 0

        return $entities;
    }


    /**
     * Retrieve an item from the database with datas associated (hardwares)
     *
     * @param integer $ID ID of the item to get
     *
     * @return boolean true if succeed else false
     **/
    public function getFromDBwithData($ID)
    {

        if ($this->getFromDB($ID)) {
            $this->getAdditionalDatas();
            return true;
        }
        return false;
    }


    public function getAdditionalDatas()
    {
    }


    /**
     * Can manage actors
     *
     * @return boolean
     */
    public function canAdminActors()
    {
        if (isset($this->fields['is_deleted']) && $this->fields['is_deleted'] == 1) {
            return false;
        }
        return Session::haveRight(static::$rightname, UPDATE);
    }


    /**
     * Can assign object
     *
     * @return boolean
     */
    public function canAssign()
    {
        if (
            isset($this->fields['is_deleted']) && ($this->fields['is_deleted'] == 1)
            || isset($this->fields['status']) && in_array($this->fields['status'], $this->getClosedStatusArray())
        ) {
            return false;
        }
        return Session::haveRight(static::$rightname, UPDATE);
    }


    /**
     * Can be assigned to me
     *
     * @return boolean
     */
    public function canAssignToMe()
    {
        if (
            isset($this->fields['is_deleted']) && $this->fields['is_deleted'] == 1
            || isset($this->fields['status']) && in_array($this->fields['status'], $this->getClosedStatusArray())
        ) {
            return false;
        }
        return Session::haveRight(static::$rightname, UPDATE);
    }


    /**
     * Is the current user have right to approve solution of the current ITIL object.
     *
     * @since 9.4.0
     *
     * @return boolean
     */
    public function canApprove()
    {

        return (($this->fields["users_id_recipient"] === Session::getLoginUserID())
              || $this->isUser(CommonITILActor::REQUESTER, Session::getLoginUserID())
              || (isset($_SESSION["glpigroups"])
                  && $this->haveAGroup(CommonITILActor::REQUESTER, $_SESSION["glpigroups"])));
    }

    /**
     * Is the current user have right to add followups to the current ITIL Object ?
     *
     * @since 9.4.0
     *
     * @return boolean
     */
    public function canAddFollowups()
    {
        return (
         (
            Session::haveRight("followup", ITILFollowup::ADDMYTICKET)
            && (
               $this->isUser(CommonITILActor::REQUESTER, Session::getLoginUserID())
               || (
                  isset($this->fields["users_id_recipient"])
                  && ($this->fields["users_id_recipient"] == Session::getLoginUserID())
               )
            )
         )
         || (
            Session::haveRight("followup", ITILFollowup::ADD_AS_OBSERVER)
            && $this->isUser(CommonITILActor::OBSERVER, Session::getLoginUserID())
         )
         || Session::haveRight('followup', ITILFollowup::ADDALLTICKET)
         || (
            Session::haveRight('followup', ITILFollowup::ADDGROUPTICKET)
            && isset($_SESSION["glpigroups"])
            && $this->haveAGroup(CommonITILActor::REQUESTER, $_SESSION['glpigroups'])
         )
         || $this->isUser(CommonITILActor::ASSIGN, Session::getLoginUserID())
         || (
            isset($_SESSION["glpigroups"])
            && $this->haveAGroup(CommonITILActor::ASSIGN, $_SESSION['glpigroups'])
         )
         || $this->isUserValidationRequested(Session::getLoginUserID(), true)
        );
    }


    public function canMassiveAction($action, $field, $value)
    {

        switch ($action) {
            case 'update':
                switch ($field) {
                    case 'status':
                        if (!static::isAllowedStatus($this->fields['status'], $value)) {
                            return false;
                        }
                        break;
                }
                break;
        }
        return true;
    }


    /**
     * Do the current ItilObject need to be reopened by a requester answer
     *
     * @since 10.0.1
     *
     * @return boolean
     */
    public function needReopen(): bool
    {
        $my_id    = Session::getLoginUserID();
        $my_groups = $_SESSION["glpigroups"] ?? [];

        // Compute requester groups
        $requester_groups = array_filter(
            $my_groups,
            fn($group) => $this->isGroup(CommonITILActor::REQUESTER, $group)
        );

        // Compute assigned groups
        $assigned_groups = array_filter(
            $my_groups,
            fn($group) => $this->isGroup(CommonITILActor::ASSIGN, $group)
        );

        $ami_requester       = $this->isUser(CommonITILActor::REQUESTER, $my_id);
        $ami_requester_group = count($requester_groups) > 0;

        $ami_assignee        = $this->isUser(CommonITILActor::ASSIGN, $my_id);
        $ami_assignee_group  = count($assigned_groups) > 0;

        return in_array($this->fields["status"], static::getReopenableStatusArray())
            && ($ami_requester || $ami_requester_group)
            && !($ami_assignee || $ami_assignee_group);
    }

    /**
     * Check if user validation is requested.
     *
     * @param int $users_id
     *
     * @return bool
     */
    final protected function isUserValidationRequested(int $users_id, bool $search_in_groups): bool
    {
        $validation = $this->getValidationClassInstance();
        if ($validation === null) {
            // Object cannot be validated
            return false;
        }

        $validation_requests = $validation->find(
            [
                getForeignKeyFieldForItemType(static::class) => $this->getID(),
                $validation->getTargetCriteriaForUser($users_id, $search_in_groups),
            ]
        );

        return count($validation_requests) > 0;
    }

    /**
     * Check if the given users is a validator
     * @param int $users_id
     * @return bool
     *
     * @deprecated 10.1.0
     */
    public function isValidator($users_id): bool
    {
        Toolbox::deprecated('"CommonITILObject::isValidator()" is deprecated. Use "CommonITILObject::isUserValidationRequested()" instead.');

        if (!$users_id) {
           // Invalid parameter
            return false;
        }

        return $this->isUserValidationRequested($users_id, true);
    }


    /**
     * Does current user have right to solve the current item?
     *
     * @return boolean
     **/
    public function canSolve()
    {

        return ((Session::haveRight(static::$rightname, UPDATE)
               || $this->isUser(CommonITILActor::ASSIGN, Session::getLoginUserID())
               || (isset($_SESSION["glpigroups"])
                   && $this->haveAGroup(CommonITILActor::ASSIGN, $_SESSION["glpigroups"])))
              && static::isAllowedStatus($this->fields['status'], self::SOLVED)
              // No edition on closed status
              && !in_array($this->fields['status'], $this->getClosedStatusArray()));
    }

    /**
     * Does current user have right to solve the current item; if it was not closed?
     *
     * @return boolean
     **/
    public function maySolve()
    {

        return ((Session::haveRight(static::$rightname, UPDATE)
               || $this->isUser(CommonITILActor::ASSIGN, Session::getLoginUserID())
               || (isset($_SESSION["glpigroups"])
                   && $this->haveAGroup(CommonITILActor::ASSIGN, $_SESSION["glpigroups"])))
              && static::isAllowedStatus($this->fields['status'], self::SOLVED));
    }


    /**
     * Get the ITIL object closed, solved or waiting status list
     *
     * @since 9.4.0
     *
     * @return array
     */
    public static function getReopenableStatusArray()
    {
        return [self::CLOSED, self::SOLVED, self::WAITING];
    }


    /**
     * Is a user linked to the object ?
     *
     * @param integer $type     type to search (see constants)
     * @param integer $users_id user ID
     *
     * @return boolean
     **/
    public function isUser($type, $users_id)
    {

        if (isset($this->users[$type])) {
            foreach ($this->users[$type] as $data) {
                if ($data['users_id'] == $users_id) {
                    return true;
                }
            }
        }

        return false;
    }


    /**
     * Is a group linked to the object ?
     *
     * @param int $type      type to search (see constants)
     * @param int $groups_id group ID
     *
     * @return bool
     **/
    // FIXME add params typehint in GLPI 10.1
    public function isGroup($type, $groups_id): bool
    {
        if (isset($this->groups[$type])) {
            foreach ($this->groups[$type] as $data) {
                if ($data['groups_id'] == $groups_id) {
                    return true;
                }
            }
        }
        return false;
    }


    /**
     * Is a supplier linked to the object ?
     *
     * @since 0.84
     *
     * @param integer $type         type to search (see constants)
     * @param integer $suppliers_id supplier ID
     *
     * @return boolean
     **/
    public function isSupplier($type, $suppliers_id)
    {

        if (isset($this->suppliers[$type])) {
            foreach ($this->suppliers[$type] as $data) {
                if ($data['suppliers_id'] == $suppliers_id) {
                    return true;
                }
            }
        }
        return false;
    }


    /**
     * get users linked to a object
     *
     * @param integer $type type to search (see constants)
     *
     * @return array
     **/
    public function getUsers($type)
    {

        if (isset($this->users[$type])) {
            return $this->users[$type];
        }

        return [];
    }


    /**
     * get groups linked to a object
     *
     * @param integer $type type to search (see constants)
     *
     * @return array
     **/
    public function getGroups($type)
    {

        if (isset($this->groups[$type])) {
            return $this->groups[$type];
        }

        return [];
    }


    /**
     * get users linked to an object including groups ones
     *
     * @since 0.85
     *
     * @param integer $type type to search (see constants)
     *
     * @return array
     **/
    public function getAllUsers($type)
    {

        $users = [];
        foreach ($this->getUsers($type) as $link) {
            $users[$link['users_id']] = $link['users_id'];
        }

        foreach ($this->getGroups($type) as $link) {
            $gusers = Group_User::getGroupUsers($link['groups_id']);
            foreach ($gusers as $user) {
                $users[$user['id']] = $user['id'];
            }
        }

        return $users;
    }


    /**
     * get suppliers linked to a object
     *
     * @since 0.84
     *
     * @param integer $type type to search (see constants)
     *
     * @return array
     **/
    public function getSuppliers($type)
    {

        if (isset($this->suppliers[$type])) {
            return $this->suppliers[$type];
        }

        return [];
    }


    /**
     * count users linked to object by type or global
     *
     * @param integer $type type to search (see constants) / 0 for all (default 0)
     *
     * @return integer
     **/
    public function countUsers($type = 0)
    {

        if ($type > 0) {
            if (isset($this->users[$type])) {
                return count($this->users[$type]);
            }
        } else {
            if (count($this->users)) {
                $count = 0;
                foreach ($this->users as $u) {
                    $count += count($u);
                }
                return $count;
            }
        }
        return 0;
    }


    /**
     * count groups linked to object by type or global
     *
     * @param integer $type type to search (see constants) / 0 for all (default 0)
     *
     * @return integer
     **/
    public function countGroups($type = 0)
    {

        if ($type > 0) {
            if (isset($this->groups[$type])) {
                return count($this->groups[$type]);
            }
        } else {
            if (count($this->groups)) {
                $count = 0;
                foreach ($this->groups as $u) {
                    $count += count($u);
                }
                return $count;
            }
        }
        return 0;
    }


    /**
     * count suppliers linked to object by type or global
     *
     * @since 0.84
     *
     * @param integer $type type to search (see constants) / 0 for all (default 0)
     *
     * @return integer
     **/
    public function countSuppliers($type = 0)
    {

        if ($type > 0) {
            if (isset($this->suppliers[$type])) {
                return count($this->suppliers[$type]);
            }
        } else {
            if (count($this->suppliers)) {
                $count = 0;
                foreach ($this->suppliers as $u) {
                    $count += count($u);
                }
                return $count;
            }
        }
        return 0;
    }


    /**
     * Is one of groups linked to the object ?
     *
     * @param integer $type   type to search (see constants)
     * @param array   $groups groups IDs
     *
     * @return boolean
     **/
    public function haveAGroup($type, array $groups)
    {

        if (
            is_array($groups) && count($groups)
            && isset($this->groups[$type])
        ) {
            foreach ($groups as $groups_id) {
                foreach ($this->groups[$type] as $data) {
                    if ($data['groups_id'] == $groups_id) {
                        return true;
                    }
                }
            }
        }
        return false;
    }


    /**
     * Get Default actor when creating the object
     *
     * @param integer $type type to search (see constants)
     *
     * @return boolean
     **/
    public function getDefaultActor($type)
    {

       /// TODO own_ticket -> own_itilobject
        if ($type == CommonITILActor::ASSIGN) {
            if (
                Session::haveRight("ticket", Ticket::OWN)
                && $_SESSION['glpiset_default_tech']
            ) {
                return Session::getLoginUserID();
            }
        }
        if ($type == CommonITILActor::REQUESTER) {
            if (
                Session::haveRight(static::$rightname, CREATE)
                && $_SESSION['glpiset_default_requester']
            ) {
                return Session::getLoginUserID();
            }
        }
        return 0;
    }


    /**
     * Get Default actor when creating the object
     *
     * @param integer $type type to search (see constants)
     *
     * @return boolean
     **/
    public function getDefaultActorRightSearch($type)
    {

        if ($type == CommonITILActor::ASSIGN) {
            return "own_ticket";
        }
        return "all";
    }


    /**
     * Count active ITIL Objects
     *
     * @since 9.3.1
     *
     * @param CommonITILActor $linkclass Link class instance
     * @param integer         $id        Item ID
     * @param integer         $role      ITIL role
     *
     * @return integer
     **/
    private function countActiveObjectsFor(CommonITILActor $linkclass, $id, $role)
    {

        $itemtable = $this->getTable();
        $itemfk    = $this->getForeignKeyField();
        $linktable = $linkclass->getTable();
        $field     = $linkclass::$items_id_2;

        return countElementsInTable(
            [$itemtable, $linktable],
            [
                "$linktable.$itemfk"    => new \QueryExpression(DBmysql::quoteName("$itemtable.id")),
                "$linktable.$field"     => $id,
                "$linktable.type"       => $role,
                "$itemtable.is_deleted" => 0,
                "NOT"                   => [
                    "$itemtable.status" => array_merge(
                        $this->getSolvedStatusArray(),
                        $this->getClosedStatusArray()
                    )
                ]
            ] + getEntitiesRestrictCriteria($itemtable)
        );
    }




    /**
     * Count active ITIL Objects requested by a user
     *
     * @since 0.83
     *
     * @param integer $users_id ID of the User
     *
     * @return integer
     **/
    public function countActiveObjectsForUser($users_id)
    {
        $linkclass = new $this->userlinkclass();
        return $this->countActiveObjectsFor(
            $linkclass,
            $users_id,
            CommonITILActor::REQUESTER
        );
    }


    /**
     * Count active ITIL Objects assigned to a user
     *
     * @since 0.83
     *
     * @param integer $users_id ID of the User
     *
     * @return integer
     **/
    public function countActiveObjectsForTech($users_id)
    {
        $linkclass = new $this->userlinkclass();
        return $this->countActiveObjectsFor(
            $linkclass,
            $users_id,
            CommonITILActor::ASSIGN
        );
    }


    /**
     * Count active ITIL Objects assigned to a group
     *
     * @since 0.84
     *
     * @param integer $groups_id ID of the User
     *
     * @return integer
     **/
    public function countActiveObjectsForTechGroup($groups_id)
    {
        $linkclass = new $this->grouplinkclass();
        return $this->countActiveObjectsFor(
            $linkclass,
            $groups_id,
            CommonITILActor::ASSIGN
        );
    }


    /**
     * Count active ITIL Objects assigned to a supplier
     *
     * @since 0.85
     *
     * @param integer $suppliers_id ID of the Supplier
     *
     * @return integer
     **/
    public function countActiveObjectsForSupplier($suppliers_id)
    {
        $linkclass = new $this->supplierlinkclass();
        return $this->countActiveObjectsFor(
            $linkclass,
            $suppliers_id,
            CommonITILActor::ASSIGN
        );
    }

    /**
     * Get active or solved tickets for an hardware last X days
     *
     * @since 0.83
     *
     * @param $itemtype  string   Item type
     * @param $items_id  integer  ID of the Item
     * @param $days      integer  day number
     *
     * @return array
     **/
    public function getActiveOrSolvedLastDaysForItem($itemtype, $items_id, $days)
    {
        global $DB;

        $result = [];

        $class_l_pl = getPlural(strtolower(static::class));

        $iterator = $DB->request([
            'FROM'      => $this->getTable(),
            'LEFT JOIN' => [
                "glpi_items_{$class_l_pl}" => [
                    'ON' => [
                        "glpi_items_{$class_l_pl}" => "{$class_l_pl}_id",
                        $this->getTable()    => 'id'
                    ]
                ]
            ],
            'WHERE'     => [
                'glpi_items_tickets.items_id' => $items_id,
                'glpi_items_tickets.itemtype' => $itemtype,
                'OR'                          => [
                    [
                        'NOT' => [
                            $this->getTable() . '.status' => array_merge(
                                $this->getClosedStatusArray(),
                                $this->getSolvedStatusArray()
                            )
                        ]
                    ],
                    [
                        'NOT' => [$this->getTable() . '.solvedate' => null],
                        new \QueryExpression(
                            "ADDDATE(" . $DB->quoteName($this->getTable()) .
                            "." . $DB->quoteName('solvedate') . ", INTERVAL $days DAY) > NOW()"
                        )
                    ]
                ]
            ]
        ]);

        foreach ($iterator as $tick) {
            $result[$tick['id']] = $tick['name'];
        }

        return $result;
    }

    public function cleanDBonPurge()
    {

        $link_classes = [
            Itil_Project::class,
            ITILFollowup::class,
            ITILSolution::class
        ];

        if (is_a($this->grouplinkclass, CommonDBConnexity::class, true)) {
            $link_classes[] = $this->grouplinkclass;
        }

        if (is_a($this->userlinkclass, CommonDBConnexity::class, true)) {
            $link_classes[] = $this->userlinkclass;
        }

        if (is_a($this->supplierlinkclass, CommonDBConnexity::class, true)) {
            $link_classes[] = $this->supplierlinkclass;
        }

        $this->deleteChildrenAndRelationsFromDb($link_classes);
    }

    /**
     * Handle template mandatory fields on update
     *
     * @param array $input Input
     *
     * @return array
     */
    protected function handleTemplateFields(array $input)
    {
       //// check mandatory fields
       // First get ticket template associated : entity and type/category
        if (isset($input['entities_id'])) {
            $entid = $input['entities_id'];
        } else {
            $entid = $this->fields['entities_id'];
        }

        $type = null;
        if (isset($input['type'])) {
            $type = $input['type'];
        } else if (isset($this->field['type'])) {
            $type = $this->fields['type'];
        }

        if (isset($input['itilcategories_id'])) {
            $categid = $input['itilcategories_id'];
        } else {
            $categid = $this->fields['itilcategories_id'];
        }

        $check_allowed_fields_for_template = false;
        $allowed_fields                    = [];
        if (
            !Session::isCron()
            && (!Session::haveRight(static::$rightname, UPDATE)
            // Closed tickets
            || in_array($this->fields['status'], $this->getClosedStatusArray()))
        ) {
            $allowed_fields                    = ['id'];
            $check_allowed_fields_for_template = true;

            if (in_array($this->fields['status'], $this->getClosedStatusArray())) {
                $allowed_fields[] = 'status';

               // probably transfer
                $allowed_fields[] = 'entities_id';
                $allowed_fields[] = 'itilcategories_id';
            } else {
                if (
                    $this->canApprove()
                    || $this->canAssign()
                    || $this->canAssignToMe()
                    || isset($input['_from_assignment'])
                ) {
                    $allowed_fields[] = 'status';
                    $allowed_fields[] = '_accepted';
                }
                $validation_class = static::getType() . 'Validation';
                if (
                    class_exists($validation_class)
                    && (
                        // for validation created by rules
                        // FIXME Use a more precise input name to ensure that 'global_validation' has been defined by rules
                        // e.g. $input['_validation_from_rule']
                        isset($input["_rule_process"])
                        // for validation status updated after CommonITILValidation add/update/delete
                        || (array_key_exists('_from_itilvalidation', $input) && $input['_from_itilvalidation'])
                    )
                ) {
                    $allowed_fields[] = 'global_validation';
                }
               // Manage assign and steal right
                if (static::getType() === Ticket::getType() && Session::haveRightsOr(static::$rightname, [Ticket::ASSIGN, Ticket::STEAL])) {
                    $allowed_fields[] = '_itil_assign';
                    $allowed_fields[] = '_users_id_assign';
                    $allowed_fields[] = '_groups_id_assign';
                    $allowed_fields[] = '_suppliers_id_assign';
                }

               // Can only update initial fields if no followup or task already added
                if ($this->canUpdateItem()) {
                    $allowed_fields[] = 'content';
                    $allowed_fields[] = 'urgency';
                    $allowed_fields[] = 'priority'; // automatic recalculate if user changes urgence
                    $allowed_fields[] = 'itilcategories_id';
                    $allowed_fields[] = 'name';
                    $allowed_fields[] = 'items_id';
                    $allowed_fields[] = '_filename';
                    $allowed_fields[] = '_tag_filename';
                    $allowed_fields[] = '_prefix_filename';
                    $allowed_fields[] = '_content';
                    $allowed_fields[] = '_tag_content';
                    $allowed_fields[] = '_prefix_content';
                    $allowed_fields[] = 'takeintoaccount_delay_stat';
                    $allowed_fields[] = 'takeintoaccountdate';
                }
            }

            $ret = [];

            foreach ($allowed_fields as $field) {
                if (isset($input[$field])) {
                    $ret[$field] = $input[$field];
                }
            }

            $input = $ret;

           // Only ID return false
            if (count($input) == 1) {
                return false;
            }
        }

        $tt = $this->getITILTemplateToUse(0, $type, $categid, $entid);

        if (count($tt->mandatory)) {
            $mandatory_missing = [];
            $fieldsname        = $tt->getAllowedFieldsNames(true);
            foreach ($tt->mandatory as $key => $val) {
                if (
                    (!$check_allowed_fields_for_template || in_array($key, $allowed_fields))
                    && (isset($input[$key])
                    && (empty($input[$key]) || ($input[$key] == 'NULL'))
                    )
                ) {
                    $mandatory_missing[$key] = $fieldsname[$val];
                }
            }
            if (count($mandatory_missing)) {
               //TRANS: %s are the fields concerned
                $message = sprintf(
                    __('Mandatory fields are not filled. Please correct: %s'),
                    implode(", ", $mandatory_missing)
                );
                Session::addMessageAfterRedirect($message, false, ERROR);
                return false;
            }
        }

        return $input;
    }

    protected function manageITILObjectLinkInput($input)
    {
        if (isset($input['_link'])) {
            $link = $input['_link'];

            if (isset($link['tickets_id_2'])) {
                Toolbox::deprecated();
                $link = [
                    'itemtype_1' => Ticket::class,
                    'items_id_1' => $link['tickets_id_1'] ?? 0,
                    'itemtype_2' => Ticket::class,
                    'items_id_2' => $link['tickets_id_2'],
                    'link'       => $link['link'] ?? CommonITILObject_CommonITILObject::LINK_TO,
                ];
            }

            if (!isset($link['itemtype_1'], $link['items_id_1'], $link['itemtype_2'], $link['items_id_2'], $link['link'])) {
                // Not enough data, ignore link silently
                return;
            }

            if ($link['itemtype_1'] == $this->getType() && $link['items_id_1'] == 0) {
                // Link was added in creation form, ID was not available yet
                $link['items_id_1'] = $this->getID();
            }

            if ((int) $link['items_id_1'] === 0 || (int) $link['items_id_2'] === 0) {
                // Not enough data, ignore link silently
                return;
            }

            $link_class = !empty($link['itemtype_1']) && !empty($link['itemtype_2'])
                ? CommonITILObject_CommonITILObject::getLinkClass($link['itemtype_1'], $link['itemtype_2'])
                : null;

            if ($link_class === null) {
                trigger_error(
                    sprintf('Invalid itemtypes "%s"/"%s" on ITIL objects link.', $link['itemtype_1'], $link['itemtype_2']),
                    E_USER_WARNING
                );
                return;
            }

            $itil_itil = new $link_class();

            $link = $itil_itil->normalizeInput($link);

            if ($itil_itil->can(-1, CREATE, $link) && $itil_itil->add($link)) {
                $input['_forcenotif'] = true;
            } else {
                Session::addMessageAfterRedirect(__('Unknown ITIL Object'), false, ERROR);
            }
        }
    }

    public function prepareInputForUpdate($input)
    {
        $input = $this->handleInputDeprecations($input);

        if (!$this->checkFieldsConsistency($input)) {
            return false;
        }

       // Add document if needed
        $this->getFromDB($input["id"]); // entities_id field required

        // Map unique template field to template foreign key
        // Leave original field. The new field is stored in the DB, while the original is used for everything else (left for BC)
        if (isset($input[static::getTemplateFormFieldName()]) && (int) $input[static::getTemplateFormFieldName()] > 0) {
            $tpl_class = static::getTemplateClass();
            $input[$tpl_class::getForeignKeyField()] = (int) $input[static::getTemplateFormFieldName()];
        }

        if ($this->getType() !== Ticket::getType()) {
           //cannot be handled here for tickets. @see Ticket::prepareInputForUpdate()
            $input = $this->handleTemplateFields($input);
            if ($input === false) {
                return false;
            }
        }

        $cat_id = $input['itilcategories_id'] ?? 0;
        if ($cat_id) {
            $input['itilcategories_id_code'] = ITILCategory::getById($cat_id)->fields['code'];
        }

        $location_id = $input['locations_id'] ?? 0;
        $location_id = (int)$location_id;
        if ($location_id > 0 && ($location = Location::getById($location_id)) !== false) {
            $input['_locations_code'] = $location->fields['code'];
        }

        if (isset($input["document"]) && ($input["document"] > 0)) {
            $doc = new Document();
            if ($doc->getFromDB($input["document"])) {
                $docitem = new Document_Item();
                if (
                    $docitem->add(['documents_id' => $input["document"],
                        'itemtype'     => $this->getType(),
                        'items_id'     => $input["id"]
                    ])
                ) {
                    // Force date_mod of tracking
                    $input["date_mod"]     = $_SESSION["glpi_currenttime"];
                    $input['_doc_added'][] = $doc->fields["name"];
                }
            }
            unset($input["document"]);
        }

        if (isset($input["date"]) && empty($input["date"])) {
            unset($input["date"]);
        }

        if (isset($input["closedate"]) && empty($input["closedate"])) {
            unset($input["closedate"]);
        }

        if (isset($input["solvedate"]) && empty($input["solvedate"])) {
            unset($input["solvedate"]);
        }

       // "do not compute" flag set by business rules for "takeintoaccount_delay_stat" field
        $do_not_compute_takeintoaccount = $this->isTakeIntoAccountComputationBlocked($input);

        if (isset($input['_itil_requester'])) {
            // FIXME Deprecate this input key in GLPI 10.1.
            if (isset($input['_itil_requester']['_type'])) {
                $input['_itil_requester'] = [
                    'type'                            => CommonITILActor::REQUESTER,
                    $this->getForeignKeyField()       => $input['id'],
                    '_do_not_compute_takeintoaccount' => $do_not_compute_takeintoaccount,
                    '_from_object'                    => true,
                ] + $input['_itil_requester'];

                switch ($input['_itil_requester']['_type']) {
                    case "user":
                        if (
                            isset($input['_itil_requester']['use_notification'])
                            && is_array($input['_itil_requester']['use_notification'])
                        ) {
                            $input['_itil_requester']['use_notification'] = $input['_itil_requester']['use_notification'][0];
                        }
                        if (
                            isset($input['_itil_requester']['alternative_email'])
                            && is_array($input['_itil_requester']['alternative_email'])
                        ) {
                            $input['_itil_requester']['alternative_email'] = $input['_itil_requester']['alternative_email'][0];
                        }

                        if (!empty($this->userlinkclass)) {
                            if (
                                isset($input['_itil_requester']['alternative_email'])
                                && $input['_itil_requester']['alternative_email']
                                && !NotificationMailing::isUserAddressValid($input['_itil_requester']['alternative_email'])
                            ) {
                                $input['_itil_requester']['alternative_email'] = '';
                                Session::addMessageAfterRedirect(__('Invalid email address'), false, ERROR);
                            }

                            if (
                                (isset($input['_itil_requester']['alternative_email'])
                                && $input['_itil_requester']['alternative_email'])
                                || ($input['_itil_requester']['users_id'] > 0)
                            ) {
                                $useractors = new $this->userlinkclass();
                                if (
                                    isset($input['_auto_update'])
                                    || $useractors->can(-1, CREATE, $input['_itil_requester'])
                                ) {
                                    $useractors->add($input['_itil_requester']);
                                    $input['_forcenotif']                     = true;
                                }
                            }
                        }
                        break;

                    case "group":
                        if (
                            !empty($this->grouplinkclass)
                            && ($input['_itil_requester']['groups_id'] > 0)
                        ) {
                            $groupactors = new $this->grouplinkclass();
                            if (
                                isset($input['_auto_update'])
                                || $groupactors->can(-1, CREATE, $input['_itil_requester'])
                            ) {
                                $groupactors->add($input['_itil_requester']);
                                $input['_forcenotif']                     = true;
                            }
                        }
                        break;
                }
            }
        }

        if (isset($input['_itil_observer'])) {
            // FIXME Deprecate this input key in GLPI 10.1.
            if (isset($input['_itil_observer']['_type'])) {
                $input['_itil_observer'] = [
                    'type'                            => CommonITILActor::OBSERVER,
                    $this->getForeignKeyField()       => $input['id'],
                    '_do_not_compute_takeintoaccount' => $do_not_compute_takeintoaccount,
                    '_from_object'                    => true,
                ] + $input['_itil_observer'];

                switch ($input['_itil_observer']['_type']) {
                    case "user":
                        if (
                            isset($input['_itil_observer']['use_notification'])
                            && is_array($input['_itil_observer']['use_notification'])
                        ) {
                            $input['_itil_observer']['use_notification'] = $input['_itil_observer']['use_notification'][0];
                        }
                        if (
                            isset($input['_itil_observer']['alternative_email'])
                            && is_array($input['_itil_observer']['alternative_email'])
                        ) {
                            $input['_itil_observer']['alternative_email'] = $input['_itil_observer']['alternative_email'][0];
                        }

                        if (!empty($this->userlinkclass)) {
                            if (
                                isset($input['_itil_observer']['alternative_email'])
                                && $input['_itil_observer']['alternative_email']
                                && !NotificationMailing::isUserAddressValid($input['_itil_observer']['alternative_email'])
                            ) {
                                $input['_itil_observer']['alternative_email'] = '';
                                Session::addMessageAfterRedirect(__('Invalid email address'), false, ERROR);
                            }
                            if (
                                 (isset($input['_itil_observer']['alternative_email'])
                                 && $input['_itil_observer']['alternative_email'])
                                 || ($input['_itil_observer']['users_id'] > 0)
                            ) {
                                $useractors = new $this->userlinkclass();
                                if (
                                    isset($input['_auto_update'])
                                    || $useractors->can(-1, CREATE, $input['_itil_observer'])
                                ) {
                                    $useractors->add($input['_itil_observer']);
                                    $input['_forcenotif']                    = true;
                                }
                            }
                        }
                        break;

                    case "group":
                        if (
                            !empty($this->grouplinkclass)
                            && ($input['_itil_observer']['groups_id'] > 0)
                        ) {
                            $groupactors = new $this->grouplinkclass();
                            if (
                                isset($input['_auto_update'])
                                || $groupactors->can(-1, CREATE, $input['_itil_observer'])
                            ) {
                                $groupactors->add($input['_itil_observer']);
                                $input['_forcenotif']                    = true;
                            }
                        }
                        break;
                }
            }
        }

        if (isset($input['_itil_assign'])) {
            // FIXME Deprecate this input key in GLPI 10.1.
            if (isset($input['_itil_assign']['_type'])) {
                $input['_itil_assign'] = [
                    'type'                            => CommonITILActor::ASSIGN,
                    $this->getForeignKeyField()       => $input['id'],
                    '_do_not_compute_takeintoaccount' => $do_not_compute_takeintoaccount,
                    '_from_object'                    => true,
                ] + $input['_itil_assign'];

                if (
                    isset($input['_itil_assign']['use_notification'])
                    && is_array($input['_itil_assign']['use_notification'])
                ) {
                    $input['_itil_assign']['use_notification'] = $input['_itil_assign']['use_notification'][0];
                }
                if (
                    isset($input['_itil_assign']['alternative_email'])
                    && is_array($input['_itil_assign']['alternative_email'])
                ) {
                    $input['_itil_assign']['alternative_email'] = $input['_itil_assign']['alternative_email'][0];
                }

                switch ($input['_itil_assign']['_type']) {
                    case "user":
                        if (
                            !empty($this->userlinkclass)
                            && ((isset($input['_itil_assign']['alternative_email'])
                            && $input['_itil_assign']['alternative_email'])
                            || $input['_itil_assign']['users_id'] > 0)
                        ) {
                            $useractors = new $this->userlinkclass();
                            if (
                                isset($input['_auto_update'])
                                || $useractors->can(-1, CREATE, $input['_itil_assign'])
                            ) {
                                $useractors->add($input['_itil_assign']);
                                $input['_forcenotif']                  = true;
                                if (
                                    ((!isset($input['status'])
                                    && in_array($this->fields['status'], $this->getNewStatusArray()))
                                    || (isset($input['status'])
                                    && in_array($input['status'], $this->getNewStatusArray())))
                                    && !$this->isStatusComputationBlocked($input)
                                ) {
                                    if (in_array(self::ASSIGNED, array_keys($this->getAllStatusArray()))) {
                                        $input['status'] = self::ASSIGNED;
                                    }
                                }
                            }
                        }
                        break;

                    case "group":
                        if (
                            !empty($this->grouplinkclass)
                            && ($input['_itil_assign']['groups_id'] > 0)
                        ) {
                            $groupactors = new $this->grouplinkclass();

                            if (
                                isset($input['_auto_update'])
                                || $groupactors->can(-1, CREATE, $input['_itil_assign'])
                            ) {
                                $groupactors->add($input['_itil_assign']);
                                $input['_forcenotif']                  = true;
                                if (
                                    ((!isset($input['status'])
                                    && (in_array($this->fields['status'], $this->getNewStatusArray())))
                                    || (isset($input['status'])
                                    && (in_array($input['status'], $this->getNewStatusArray()))))
                                    && !$this->isStatusComputationBlocked($input)
                                ) {
                                    if (in_array(self::ASSIGNED, array_keys($this->getAllStatusArray()))) {
                                        $input['status'] = self::ASSIGNED;
                                    }
                                }
                            }
                        }
                        break;

                    case "supplier":
                        if (
                            !empty($this->supplierlinkclass)
                            && ((isset($input['_itil_assign']['alternative_email'])
                            && $input['_itil_assign']['alternative_email'])
                            || $input['_itil_assign']['suppliers_id'] > 0)
                        ) {
                            $supplieractors = new $this->supplierlinkclass();
                            if (
                                isset($input['_auto_update'])
                                || $supplieractors->can(-1, CREATE, $input['_itil_assign'])
                            ) {
                                $supplieractors->add($input['_itil_assign']);
                                $input['_forcenotif']                  = true;
                                if (
                                    ((!isset($input['status'])
                                    && (in_array($this->fields['status'], $this->getNewStatusArray())))
                                    || (isset($input['status'])
                                    && (in_array($input['status'], $this->getNewStatusArray()))))
                                    && !$this->isStatusComputationBlocked($input)
                                ) {
                                    if (in_array(self::ASSIGNED, array_keys($this->getAllStatusArray()))) {
                                        $input['status'] = self::ASSIGNED;
                                    }
                                }
                            }
                        }
                        break;
                }
            }
        }

       // set last updater if interactive user
        if (!Session::isCron()) {
            $input['users_id_lastupdater'] = Session::getLoginUserID();
        }

        $solvedclosed = array_merge(
            $this->getSolvedStatusArray(),
            $this->getClosedStatusArray()
        );

        if (
            isset($input["status"])
            && !in_array($input["status"], $solvedclosed)
        ) {
            $input['solvedate'] = 'NULL';
        }

        if (isset($input["status"]) && !in_array($input["status"], $this->getClosedStatusArray())) {
            $input['closedate'] = 'NULL';
        }

       // Setting a solution type means the ticket is solved
        if (
            isset($input["solutiontypes_id"])
            && (!isset($input['status']) || !in_array($input["status"], $solvedclosed))
        ) {
            $solution = new ITILSolution();
            $soltype = new SolutionType();
            $soltype->getFromDB($input['solutiontypes_id']);
            $solution->add([
                'itemtype'           => $this->getType(),
                'items_id'           => $this->getID(),
                'solutiontypes_id'   => $input['solutiontypes_id'],
                'content'            => 'Solved using type ' . $soltype->getName()
            ]);
        }

       // If status changed from pending to anything else, remove pending reason
        if (
            isset($this->input["status"])
            && $this->input["status"] != self::WAITING
        ) {
            PendingReason_Item::deleteForItem($this);
        }

        return $input;
    }

    public function post_updateItem($history = 1)
    {
        $this->handleItemsIdInput();

       // Handle "_tasktemplates_id" special input
        $this->handleTaskTemplateInput();

       // Handle "_itilfollowuptemplates_id" special input
        $this->handleITILFollowupTemplateInput();

       // Handle "_solutiontemplates_id" special input
        $this->handleSolutionTemplateInput();

        // Handle rich-text images and uploaded documents
        $this->input = $this->addFiles($this->input, ['force_update' => true]);

       // handle actors changes
        $this->updateActors();

        // Send validation requests
        $this->manageValidationAdd($this->input);

        $this->manageITILObjectLinkInput($this->input);

        parent::post_updateItem();
    }


    public function pre_updateInDB()
    {
        global $DB;

       // get again object to reload actors
        $this->loadActors();

       // Check dates change interval due to the fact that second are not displayed in form
        if (
            (($key = array_search('date', $this->updates)) !== false)
            && (substr($this->fields["date"], 0, 16) == substr($this->oldvalues['date'], 0, 16))
        ) {
            unset($this->updates[$key]);
            unset($this->oldvalues['date']);
        }

        if (
            (($key = array_search('closedate', $this->updates)) !== false)
            && isset($this->oldvalues['closedate'])
            && (substr($this->fields["closedate"], 0, 16) == substr($this->oldvalues['closedate'], 0, 16))
        ) {
            unset($this->updates[$key]);
            unset($this->oldvalues['closedate']);
        }

        if (
            (($key = array_search('time_to_resolve', $this->updates)) !== false)
            && isset($this->oldvalues['time_to_resolve'])
            && (substr($this->fields["time_to_resolve"], 0, 16) == substr($this->oldvalues['time_to_resolve'], 0, 16))
        ) {
            unset($this->updates[$key]);
            unset($this->oldvalues['time_to_resolve']);
        }

        if (
            (($key = array_search('solvedate', $this->updates)) !== false)
            && isset($this->oldvalues['solvedate'])
            && (substr($this->fields["solvedate"], 0, 16) == substr($this->oldvalues['solvedate'], 0, 16))
        ) {
            unset($this->updates[$key]);
            unset($this->oldvalues['solvedate']);
        }

        if (isset($this->input["status"])) {
            if (
                in_array("status", $this->updates)
                && in_array($this->input["status"], $this->getSolvedStatusArray())
            ) {
                $this->updates[]              = "solvedate";
                $this->oldvalues['solvedate'] = $this->fields["solvedate"];
                $this->fields["solvedate"]    = $_SESSION["glpi_currenttime"];
               // If invalid date : set open date
                if ($this->fields["solvedate"] < $this->fields["date"]) {
                    $this->fields["solvedate"] = $this->fields["date"];
                }
            }

            if (
                in_array("status", $this->updates)
                && in_array($this->input["status"], $this->getClosedStatusArray())
            ) {
                $this->updates[]              = "closedate";
                $this->oldvalues['closedate'] = $this->fields["closedate"];
                $this->fields["closedate"]    = $_SESSION["glpi_currenttime"];
               // If invalid date : set open date
                if ($this->fields["closedate"] < $this->fields["date"]) {
                    $this->fields["closedate"] = $this->fields["date"];
                }
               // Set solvedate to closedate
                if (empty($this->fields["solvedate"])) {
                    $this->updates[]              = "solvedate";
                    $this->oldvalues['solvedate'] = $this->fields["solvedate"];
                    $this->fields["solvedate"]    = $this->fields["closedate"];
                }
            }
        }

       // check dates

       // check time_to_resolve (SLA)
        if (
            (in_array("date", $this->updates) || in_array("time_to_resolve", $this->updates))
            && !is_null($this->fields["time_to_resolve"])
        ) { // Date set
            if ($this->fields["time_to_resolve"] < $this->fields["date"]) {
                Session::addMessageAfterRedirect(__('Invalid dates. Update cancelled.'), false, ERROR);

                if (($key = array_search('date', $this->updates)) !== false) {
                    unset($this->updates[$key]);
                    unset($this->oldvalues['date']);
                }
                if (($key = array_search('time_to_resolve', $this->updates)) !== false) {
                    unset($this->updates[$key]);
                    unset($this->oldvalues['time_to_resolve']);
                }
            }
        }

       // check internal_time_to_resolve (OLA)
        if (
            (in_array("date", $this->updates) || in_array("internal_time_to_resolve", $this->updates))
            && !is_null($this->fields["internal_time_to_resolve"])
        ) { // Date set
            if ($this->fields["internal_time_to_resolve"] < $this->fields["date"]) {
                Session::addMessageAfterRedirect(__('Invalid dates. Update cancelled.'), false, ERROR);

                if (($key = array_search('date', $this->updates)) !== false) {
                    unset($this->updates[$key]);
                    unset($this->oldvalues['date']);
                }
                if (($key = array_search('internal_time_to_resolve', $this->updates)) !== false) {
                    unset($this->updates[$key]);
                    unset($this->oldvalues['internal_time_to_resolve']);
                }
            }
        }

       // Status close : check dates
        if (
            in_array($this->fields["status"], $this->getClosedStatusArray())
            && (in_array("date", $this->updates) || in_array("closedate", $this->updates))
        ) {
           // Invalid dates : no change
           // closedate must be > solvedate
            if ($this->fields["closedate"] < $this->fields["solvedate"]) {
                Session::addMessageAfterRedirect(__('Invalid dates. Update cancelled.'), false, ERROR);

                if (($key = array_search('closedate', $this->updates)) !== false) {
                    unset($this->updates[$key]);
                    unset($this->oldvalues['closedate']);
                }
            }

           // closedate must be > create date
            if ($this->fields["closedate"] < $this->fields["date"]) {
                Session::addMessageAfterRedirect(__('Invalid dates. Update cancelled.'), false, ERROR);
                if (($key = array_search('date', $this->updates)) !== false) {
                    unset($this->updates[$key]);
                    unset($this->oldvalues['date']);
                }
                if (($key = array_search('closedate', $this->updates)) !== false) {
                    unset($this->updates[$key]);
                    unset($this->oldvalues['closedate']);
                }
            }
        }

        if (
            (($key = array_search('status', $this->updates)) !== false)
            && $this->oldvalues['status'] == $this->fields['status']
        ) {
            unset($this->updates[$key]);
            unset($this->oldvalues['status']);
        }

       // Status solved : check dates
        if (
            in_array($this->fields["status"], $this->getSolvedStatusArray())
            && (in_array("date", $this->updates) || in_array("solvedate", $this->updates))
        ) {
           // Invalid dates : no change
           // solvedate must be > create date
            if ($this->fields["solvedate"] < $this->fields["date"]) {
                Session::addMessageAfterRedirect(__('Invalid dates. Update cancelled.'), false, ERROR);

                if (($key = array_search('date', $this->updates)) !== false) {
                    unset($this->updates[$key]);
                    unset($this->oldvalues['date']);
                }
                if (($key = array_search('solvedate', $this->updates)) !== false) {
                    unset($this->updates[$key]);
                    unset($this->oldvalues['solvedate']);
                }
            }
        }

       // Manage come back to waiting state
        if (
            !is_null($this->fields['begin_waiting_date'])
            && ($key = array_search('status', $this->updates)) !== false
            && (
            $this->oldvalues['status'] == self::WAITING
            // From solved to another state than closed
            || (
               in_array($this->oldvalues["status"], $this->getSolvedStatusArray())
               && !in_array($this->fields["status"], $this->getClosedStatusArray())
            )
            // From closed to any open state
            || (
               in_array($this->oldvalues["status"], $this->getClosedStatusArray())
               && in_array($this->fields["status"], $this->getNotSolvedStatusArray())
            )
            )
        ) {
           // Compute ticket waiting time use calendar if exists
            $calendar     = new Calendar();
            $calendars_id = $this->getCalendar();
            $delay_time   = 0;

           // Compute ticket waiting time use calendar if exists
           // Using calendar
            if (
                ($calendars_id > 0)
                && $calendar->getFromDB($calendars_id)
            ) {
                $delay_time = $calendar->getActiveTimeBetween(
                    $this->fields['begin_waiting_date'],
                    $_SESSION["glpi_currenttime"]
                );
            } else { // Not calendar defined
                $delay_time = strtotime($_SESSION["glpi_currenttime"])
                           - strtotime($this->fields['begin_waiting_date']);
            }

           // SLA case : compute sla_ttr duration
            if (isset($this->fields['slas_id_ttr']) && ($this->fields['slas_id_ttr'] > 0)) {
                $sla = new SLA();
                if ($sla->getFromDB($this->fields['slas_id_ttr'])) {
                    $sla->setTicketCalendar($calendars_id);
                    $delay_time_sla  = $sla->getActiveTimeBetween(
                        $this->fields['begin_waiting_date'],
                        $_SESSION["glpi_currenttime"]
                    );
                    $this->updates[] = "sla_waiting_duration";
                    $this->fields["sla_waiting_duration"] += $delay_time_sla;
                }

               // Compute new time_to_resolve
                $this->updates[]                 = "time_to_resolve";
                $this->fields['time_to_resolve'] = $sla->computeDate(
                    $this->fields['date'],
                    $this->fields["sla_waiting_duration"]
                );
               // Add current level to do
                $sla->addLevelToDo($this);
            } else {
               // Using calendar
                if (
                    ($calendars_id > 0)
                    && $calendar->getFromDB($calendars_id)
                    && $calendar->hasAWorkingDay()
                ) {
                    if ((int)$this->fields['time_to_resolve'] > 0) {
                       // compute new due date using calendar
                        $this->updates[]                 = "time_to_resolve";
                        $this->fields['time_to_resolve'] = $calendar->computeEndDate(
                            $this->fields['time_to_resolve'],
                            $delay_time
                        );
                    }
                } else { // Not calendar defined
                    if ((int)$this->fields['time_to_resolve'] > 0) {
                       // compute new due date : no calendar so add computed delay_time
                        $this->updates[]                 = "time_to_resolve";
                        $this->fields['time_to_resolve'] = date(
                            'Y-m-d H:i:s',
                            $delay_time + strtotime($this->fields['time_to_resolve'])
                        );
                    }
                }
            }

           // OLA case : compute ola_ttr duration
            if (isset($this->fields['olas_id_ttr']) && ($this->fields['olas_id_ttr'] > 0)) {
                $ola = new OLA();
                if ($ola->getFromDB($this->fields['olas_id_ttr'])) {
                    $ola->setTicketCalendar($calendars_id);
                    $delay_time_ola  = $ola->getActiveTimeBetween(
                        $this->fields['begin_waiting_date'],
                        $_SESSION["glpi_currenttime"]
                    );
                    $this->updates[]                      = "ola_waiting_duration";
                    $this->fields["ola_waiting_duration"] += $delay_time_ola;
                }

               // Compute new internal_time_to_resolve
                $this->updates[]                          = "internal_time_to_resolve";
                $this->fields['internal_time_to_resolve'] = $ola->computeDate(
                    $this->fields['ola_ttr_begin_date'],
                    $this->fields["ola_waiting_duration"]
                );
               // Add current level to do
                $ola->addLevelToDo($this, $this->fields["olalevels_id_ttr"]);
            } else if (array_key_exists("internal_time_to_resolve", $this->fields)) {
               // Change doesn't have internal_time_to_resolve
               // Using calendar
                if (
                    ($calendars_id > 0)
                    && $calendar->getFromDB($calendars_id)
                    && $calendar->hasAWorkingDay()
                ) {
                    if ((int)$this->fields['internal_time_to_resolve'] > 0) {
                       // compute new internal_time_to_resolve using calendar
                        $this->updates[]                          = "internal_time_to_resolve";
                        $this->fields['internal_time_to_resolve'] = $calendar->computeEndDate(
                            $this->fields['internal_time_to_resolve'],
                            $delay_time
                        );
                    }
                } else { // Not calendar defined
                    if ((int)$this->fields['internal_time_to_resolve'] > 0) {
                       // compute new internal_time_to_resolve : no calendar so add computed delay_time
                        $this->updates[]                          = "internal_time_to_resolve";
                        $this->fields['internal_time_to_resolve'] = date(
                            'Y-m-d H:i:s',
                            $delay_time +
                            strtotime($this->fields['internal_time_to_resolve'])
                        );
                    }
                }
            }

            $this->updates[]                   = "waiting_duration";
            $this->fields["waiting_duration"] += $delay_time;

           // Reset begin_waiting_date
            $this->updates[]                    = "begin_waiting_date";
            $this->fields["begin_waiting_date"] = 'NULL';
        }

       // Set begin waiting date if needed
        if (
            (($key = array_search('status', $this->updates)) !== false)
            && (($this->fields['status'] == self::WAITING)
              || in_array($this->fields["status"], $this->getSolvedStatusArray()))
        ) {
            $this->updates[]                    = "begin_waiting_date";
            $this->fields["begin_waiting_date"] = $_SESSION["glpi_currenttime"];

           // Specific for tickets
            if (isset($this->fields['slas_id_ttr']) && ($this->fields['slas_id_ttr'] > 0)) {
                SLA::deleteLevelsToDo($this);
            }

            if (isset($this->fields['olas_id_ttr']) && ($this->fields['olas_id_ttr'] > 0)) {
                OLA::deleteLevelsToDo($this);
            }
        }

       // solve_delay_stat : use delay between opendate and solvedate
        if (in_array("solvedate", $this->updates)) {
            $this->updates[]                  = "solve_delay_stat";
            $this->fields['solve_delay_stat'] = $this->computeSolveDelayStat();
        }
       // close_delay_stat : use delay between opendate and closedate
        if (in_array("closedate", $this->updates)) {
            $this->updates[]                  = "close_delay_stat";
            $this->fields['close_delay_stat'] = $this->computeCloseDelayStat();
        }

       //Look for reopening
        $statuses = array_merge(
            $this->getSolvedStatusArray(),
            $this->getClosedStatusArray()
        );
        if (
            ($key = array_search('status', $this->updates)) !== false
            && in_array($this->oldvalues['status'], $statuses)
            && !in_array($this->fields['status'], $statuses)
        ) {
            $users_id_reject = 0;
            // set last updater if interactive user
            if (!Session::isCron()) {
                $users_id_reject = Session::getLoginUserID();
            }

            //Mark existing solutions as refused
            $DB->update(
                ITILSolution::getTable(),
                [
                    'status'             => CommonITILValidation::REFUSED,
                    'users_id_approval'  => $users_id_reject,
                    'date_approval'      => date('Y-m-d H:i:s')
                ],
                [
                    'WHERE'  => [
                        'itemtype'  => static::getType(),
                        'items_id'  => $this->getID()
                    ],
                    'ORDER'  => [
                        'date_creation DESC',
                        'id DESC'
                    ],
                    'LIMIT'  => 1
                ]
            );

            //Delete existing survey
            $inquest = new TicketSatisfaction();
            $inquest->delete(['tickets_id' => $this->getID()]);
        }

        if (isset($this->input['_accepted'])) {
           //Mark last solution as approved
            $DB->update(
                ITILSolution::getTable(),
                [
                    'status'             => CommonITILValidation::ACCEPTED,
                    'users_id_approval'  => Session::getLoginUserID(),
                    'date_approval'      => date('Y-m-d H:i:s')
                ],
                [
                    'WHERE'  => [
                        'itemtype'  => static::getType(),
                        'items_id'  => $this->getID()
                    ],
                    'ORDER'  => [
                        'date_creation DESC',
                        'id DESC'
                    ],
                    'LIMIT'  => 1
                ]
            );
        }

       // Do not take into account date_mod if no update is done
        if (
            (count($this->updates) == 1)
            && (($key = array_search('date_mod', $this->updates)) !== false)
        ) {
            unset($this->updates[$key]);
        }
    }


    public function prepareInputForAdd($input)
    {
        global $CFG_GLPI;

        $input = $this->handleInputDeprecations($input);

        if (!$this->checkFieldsConsistency($input)) {
            return false;
        }

        $input = $this->transformActorsInput($input);

        // Map unique template field to template foreign key
        // Leave original field. The new field is stored in the DB, while the original is used for everything else (left for BC)
        if (isset($input[static::getTemplateFormFieldName()]) && (int) $input[static::getTemplateFormFieldName()] > 0) {
            $tpl_class = static::getTemplateClass();
            $input[$tpl_class::getForeignKeyField()] = (int) $input[static::getTemplateFormFieldName()];
        }

       // save value before clean;
        $title = ltrim($input['name']);

       // Set default status to avoid notice
        if (!isset($input["status"])) {
            $input["status"] = self::INCOMING;
        }

        if (
            !isset($input["urgency"])
            || !($CFG_GLPI['urgency_mask'] & (1 << $input["urgency"]))
        ) {
            $input["urgency"] = 3;
        }
        if (
            !isset($input["impact"])
            || !($CFG_GLPI['impact_mask'] & (1 << $input["impact"]))
        ) {
            $input["impact"] = 3;
        }

        $cat_id = $input['itilcategories_id'] ?? 0;
        if ($cat_id) {
            $input['itilcategories_id_code'] = ITILCategory::getById($cat_id)->fields['code'];
        }

        $location_id = $input['locations_id'] ?? 0;
        $location_id = (int)$location_id;
        if ($location_id > 0 && ($location = Location::getById($location_id)) !== false) {
            $input['_locations_code'] = $location->fields['code'];
        }

        $canpriority = true;
        if ($this->getType() == 'Ticket') {
            $canpriority = Session::haveRight(Ticket::$rightname, Ticket::CHANGEPRIORITY);
        }

        if ($canpriority && !isset($input["priority"]) || !$canpriority) {
            $input["priority"] = $this->computePriority($input["urgency"], $input["impact"]);
        }

       // set last updater if interactive user
        if (!Session::isCron() && ($last_updater = Session::getLoginUserID(true))) {
            $input['users_id_lastupdater'] = $last_updater;
        }

        if (!isset($input['_skip_auto_assign']) || $input['_skip_auto_assign'] === false) {
           // No Auto set Import for external source
            if (
                ($uid = Session::getLoginUserID())
                && !isset($input['_auto_import'])
            ) {
                $input["users_id_recipient"] = $uid;
            } else if (
                isset($input["_users_id_requester"])
                && !is_array($input['_users_id_requester'])
                && !empty($input["_users_id_requester"])
                && !isset($input["users_id_recipient"])
            ) {
                $input["users_id_recipient"] = $input["_users_id_requester"];
            }
        }

       // No name set name
        $input["name"]    = ltrim($input["name"]);
        $input['content'] = ltrim($input['content']);
        if (empty($input["name"])) {
           // Build name based on content

           // Unsanitize
            $content = Sanitizer::unsanitize($input['content']);

           // Get unformatted text
            $name = RichText::getTextFromHtml($content, false);

           // Shorten result
            $name = Toolbox::substr(preg_replace('/\s{2,}/', ' ', $name), 0, 70);

           // Sanitize result
            $input['name'] = Sanitizer::sanitize($name);
        }

       // Set default dropdown
        $dropdown_fields = ['entities_id', 'itilcategories_id'];
        foreach ($dropdown_fields as $field) {
            if (!isset($input[$field])) {
                $input[$field] = 0;
            }
        }

        $input = $this->computeDefaultValuesForAdd($input);

       // Do not check mandatory on auto import (mailgates)
        $key = $this->getTemplateFormFieldName();
        if (!isset($input['_auto_import'])) {
            if (isset($input[$key]) && $input[$key]) {
                $tt_class = $this->getType() . 'Template';
                $tt = new $tt_class();
                if ($tt->getFromDBWithData($input[$key])) {
                    if (count($tt->mandatory)) {
                        $mandatory_missing = [];
                        $fieldsname        = $tt->getAllowedFieldsNames(true);
                        foreach ($tt->mandatory as $key => $val) {
                             // for title if mandatory (restore initial value)
                            if ($key == 'name') {
                                $input['name']                     = $title;
                            }
                             // Check only defined values : Not defined not in form
                            if (isset($input[$key])) {
                             // If content is also predefined need to be different from predefined value
                                if (
                                    ($key == 'content')
                                    && isset($tt->predefined['content'])
                                ) {
                                 // Clean new lines to be fix encoding
                                    if (
                                        strcmp(
                                            preg_replace(
                                                "/\r?\n/",
                                                "",
                                                Html::cleanPostForTextArea($input[$key])
                                            ),
                                            preg_replace(
                                                "/\r?\n/",
                                                "",
                                                $tt->predefined['content']
                                            )
                                        ) == 0
                                    ) {
                                        Session::addMessageAfterRedirect(
                                            __('You cannot use predefined description verbatim'),
                                            false,
                                            ERROR
                                        );
                                           $mandatory_missing[$key] = $fieldsname[$val];
                                    }
                                }

                                if (
                                    empty($input[$key]) || ($input[$key] == 'NULL')
                                    || (is_array($input[$key])
                                    && ($input[$key] === [0 => "0"]))
                                ) {
                                    $mandatory_missing[$key] = $fieldsname[$val];
                                }
                            }

                            if (
                                ($key == '_add_validation')
                                && !empty($input['_validation_targets'])
                                && isset($input['_validation_targets'][0]['itemtype_target'], $input['_validation_targets'][0]['items_id_target'])
                                && class_exists($input['_validation_targets'][0]['itemtype_target'])
                                && ($input['_validation_targets'][0]['items_id_target'] > 0)
                            ) {
                                unset($mandatory_missing['_add_validation']);
                            }

                            if (static::getType() === Ticket::getType()) {
                               // For time_to_resolve and time_to_own : check also slas
                               // For internal_time_to_resolve and internal_time_to_own : check also olas
                                foreach ([SLM::TTR, SLM::TTO] as $slmType) {
                                    list($dateField, $slaField) = SLA::getFieldNames($slmType);
                                    if (
                                        ($key == $dateField)
                                        && isset($input[$slaField]) && ($input[$slaField] > 0)
                                        && isset($mandatory_missing[$dateField])
                                    ) {
                                          unset($mandatory_missing[$dateField]);
                                    }
                                    list($dateField, $olaField) = OLA::getFieldNames($slmType);
                                    if (
                                        ($key == $dateField)
                                        && isset($input[$olaField]) && ($input[$olaField] > 0)
                                        && isset($mandatory_missing[$dateField])
                                    ) {
                                          unset($mandatory_missing[$dateField]);
                                    }
                                }
                            }

                          // For document mandatory
                            if (
                                ($key == '_documents_id')
                                && !isset($input['_filename'])
                                && !isset($input['_tag_filename'])
                                && !isset($input['_content'])
                                && !isset($input['_tag_content'])
                                && !isset($input['_stock_image'])
                                && !isset($input['_tag_stock_image'])
                            ) {
                                $mandatory_missing[$key] = $fieldsname[$val];
                            }
                        }

                        if (count($mandatory_missing)) {
                           //TRANS: %s are the fields concerned
                            $message = sprintf(
                                __('Mandatory fields are not filled. Please correct: %s'),
                                implode(", ", $mandatory_missing)
                            );
                            Session::addMessageAfterRedirect($message, false, ERROR);
                            return false;
                        }
                    }
                }
            }
        }

        return $input;
    }

    /**
     * Handle input deprecations by transfering old supported input keys to new input keys.
     *
     * @param array $input
     *
     * @return array
     */
    private function handleInputDeprecations(array $input): array
    {
        if (array_key_exists('users_id_validate', $input)) {
            Toolbox::deprecated('Usage of "users_id_validate" in input is deprecated. Use "_validation_targets" instead.');

            if (!array_key_exists('_validation_targets', $input)) {
                $input['_validation_targets'] = [];
            }
            $users_ids = !is_array($input['users_id_validate']) ? [$input['users_id_validate']] : $input['users_id_validate'];
            foreach ($users_ids as $user_id) {
                $input['_validation_targets'][] = [
                    'itemtype_target' => User::class,
                    'items_id_target' => $user_id,
                ];
            }
        }

        return $input;
    }

    /**
     * Check input fields consistency.
     *
     * @param array $input
     *
     * @return bool
     */
    private function checkFieldsConsistency(array $input): bool
    {
        if (
            array_key_exists('date', $input) && !empty($input['date']) && $input['date'] != 'NULL'
            && (!is_string($input['date']) || !preg_match('/^\d{4}-\d{2}-\d{2} \d{2}:\d{2}:\d{2}$/', $input['date']))
        ) {
            Session::addMessageAfterRedirect(__('Incorrect value for date field.'), false, ERROR);
            return false;
        }

        return true;
    }

    /**
     * Compute default values for Add
     * (to be passed in prepareInputForAdd before and after rules if needed)
     *
     * @since 0.84
     *
     * @param $input
     *
     * @return string
     **/
    public function computeDefaultValuesForAdd($input)
    {

        if (!isset($input["status"])) {
            $input["status"] = self::INCOMING;
        }

        if (!isset($input["date"]) || empty($input["date"]) || $input["date"] == 'NULL') {
            $input["date"] = $_SESSION["glpi_currenttime"];
        }

        if (isset($input["status"]) && in_array($input["status"], $this->getSolvedStatusArray())) {
            if (isset($input["date"])) {
                $input["solvedate"] = $input["date"];
            } else {
                $input["solvedate"] = $_SESSION["glpi_currenttime"];
            }
        }

        if (isset($input["status"]) && in_array($input["status"], $this->getClosedStatusArray())) {
            if (isset($input["date"])) {
                $input["closedate"] = $input["date"];
            } else {
                $input["closedate"] = $_SESSION["glpi_currenttime"];
            }
            $input['solvedate'] = $input["closedate"];
        }

       // Set begin waiting time if status is waiting
        if (isset($input["status"]) && ($input["status"] == self::WAITING)) {
            $input['begin_waiting_date'] = $input['date'];
        }

        return $input;
    }


    public function post_addItem()
    {

        $this->handleItemsIdInput();

       // Handle "_tasktemplates_id" special input
        $this->handleTaskTemplateInput();

       // Handle "_itilfollowuptemplates_id" special input
        $this->handleITILFollowupTemplateInput();

       // Handle "_solutiontemplates_id" special input
        $this->handleSolutionTemplateInput();

        // Handle rich-text images and uploaded documents
        $this->input = $this->addFiles($this->input, ['force_update' => true]);

       // Add default document if set in template
        if (
            isset($this->input['_documents_id'])
            && is_array($this->input['_documents_id'])
            && count($this->input['_documents_id'])
        ) {
            $docitem = new Document_Item();
            foreach ($this->input['_documents_id'] as $docID) {
                $docitem->add(['documents_id' => $docID,
                    '_do_notif'    => false,
                    'itemtype'     => $this->getType(),
                    'items_id'     => $this->fields['id']
                ]);
            }
        }

       // handle actors changes
        $this->updateActors(true);

        // Send validation requests
        $this->manageValidationAdd($this->input);

        $this->manageITILObjectLinkInput($this->input);

        parent::post_addItem();
    }

    /**
     * @see Glpi\Features\Clonable::post_clone
     */
    public function post_clone($source, $history)
    {
        global $DB;
        $update = [];
        if (isset($source->fields['users_id_lastupdater'])) {
            $update['users_id_lastupdater'] = $source->fields['users_id_lastupdater'];
        }
        if (isset($source->fields['status'])) {
            $update['status'] = $source->fields['status'];
        }
        $DB->update(
            $this->getTable(),
            $update,
            ['id' => $this->getID()]
        );
    }

    public function getCloneRelations(): array
    {
        return [];
    }


    /**
     * Compute Priority
     *
     * @since 0.84
     *
     * @param $urgency   integer from 1 to 5
     * @param $impact    integer from 1 to 5
     *
     * @return integer from 1 to 5 (priority)
     **/
    public static function computePriority($urgency, $impact)
    {
        global $CFG_GLPI;

        if (isset($CFG_GLPI[static::MATRIX_FIELD][$urgency][$impact])) {
            return $CFG_GLPI[static::MATRIX_FIELD][$urgency][$impact];
        }
       // Failback to trivial
        return round(($urgency + $impact) / 2);
    }


    /**
     * Dropdown of ITIL object priority
     *
     * @since  version 0.84 new proto
     *
     * @param $options array of options
     *       - name     : select name (default is urgency)
     *       - value    : default value (default 0)
     *       - showtype : list proposed : normal, search (default normal)
     *       - wthmajor : boolean with major priority ?
     *       - display  : boolean if false get string
     *
     * @return string id of the select
     **/
    public static function dropdownPriority(array $options = [])
    {
        global $CFG_GLPI;

        $p = [
            'name'      => 'priority',
            'value'     => 0,
            'showtype'  => 'normal',
            'display'   => true,
            'withmajor' => false,
            'enable_filtering' => true,
            'templateResult'    => "templateItilPriority",
            'templateSelection' => "templateItilPriority",
        ];

        if (is_array($options) && count($options)) {
            foreach ($options as $key => $val) {
                $p[$key] = $val;
            }
        }

        $values = [];

        if ($p['showtype'] == 'search') {
            $values[0]  = static::getPriorityName(0);
            $values[-5] = static::getPriorityName(-5);
            $values[-4] = static::getPriorityName(-4);
            $values[-3] = static::getPriorityName(-3);
            $values[-2] = static::getPriorityName(-2);
            $values[-1] = static::getPriorityName(-1);
        }

        if (
            ($p['showtype'] == 'search')
            || $p['withmajor']
        ) {
            $values[6] = static::getPriorityName(6);
        }

        $values[5] = static::getPriorityName(5);
        $values[4] = static::getPriorityName(4);
        $values[3] = static::getPriorityName(3);
        $values[2] = static::getPriorityName(2);
        $values[1] = static::getPriorityName(1);

        if ($p['enable_filtering']) {
            $urgencies = [];
            if (isset($CFG_GLPI[static::URGENCY_MASK_FIELD])) {
                if (
                    ($p['showtype'] == 'search')
                    || $CFG_GLPI[static::URGENCY_MASK_FIELD] & (1 << 5)
                ) {
                    $urgencies[] = 5;
                }
                if (
                    ($p['showtype'] == 'search')
                    || $CFG_GLPI[static::URGENCY_MASK_FIELD] & (1 << 4)
                ) {
                    $urgencies[] = 4;
                }
                $urgencies[] = 3;
                if (
                    ($p['showtype'] == 'search')
                    || $CFG_GLPI[static::URGENCY_MASK_FIELD] & (1 << 2)
                ) {
                    $urgencies[] = 2;
                }
                if (
                    ($p['showtype'] == 'search')
                    || $CFG_GLPI[static::URGENCY_MASK_FIELD] & (1 << 1)
                ) {
                    $urgencies[] = 1;
                }
            }
            $impacts = [];
            if (isset($CFG_GLPI[static::IMPACT_MASK_FIELD])) {
                if (
                    ($p['showtype'] == 'search')
                    || $CFG_GLPI[static::IMPACT_MASK_FIELD] & (1 << 5)
                ) {
                    $impacts[] = 5;
                }
                if (
                    ($p['showtype'] == 'search')
                    || $CFG_GLPI[static::IMPACT_MASK_FIELD] & (1 << 4)
                ) {
                    $impacts[] = 4;
                }
                $impacts[] = 3;
                if (
                    ($p['showtype'] == 'search')
                    || $CFG_GLPI[static::IMPACT_MASK_FIELD] & (1 << 2)
                ) {
                    $impacts[] = 2;
                }
                if (
                    ($p['showtype'] == 'search')
                    || $CFG_GLPI[static::IMPACT_MASK_FIELD] & (1 << 1)
                ) {
                    $impacts[] = 1;
                }
            }

            $active_priorities = [];
            foreach ($urgencies as $urgency) {
                foreach ($impacts as $impact) {
                    if (isset($CFG_GLPI["_matrix_{$urgency}_{$impact}"])) {
                        $active_priorities[] = $CFG_GLPI["_matrix_{$urgency}_{$impact}"];
                    }
                }
            }
            $active_priorities = array_unique($active_priorities);
            if (count($active_priorities) > 0) {
                foreach ($values as $priority => $name) {
                    if (!in_array($priority, $active_priorities)) {
                        if ($p['withmajor'] && $priority == 6) {
                            continue;
                        }

                        // don't unset current value (to avoid selecting major priority on existing item)
                        if ($priority != $p['value']) {
                            unset($values[$priority]);
                        }
                    }
                }
            }
        }

        return Dropdown::showFromArray($p['name'], $values, $p);
    }


    /**
     * Get ITIL object priority Name
     *
     * @param integer $value priority ID
     **/
    public static function getPriorityName($value)
    {

        switch ($value) {
            case 6:
                return _x('priority', 'Major');

            case 5:
                return _x('priority', 'Very high');

            case 4:
                return _x('priority', 'High');

            case 3:
                return _x('priority', 'Medium');

            case 2:
                return _x('priority', 'Low');

            case 1:
                return _x('priority', 'Very low');

           // No standard one :
            case 0:
                return _x('priority', 'All');
            case -1:
                return _x('priority', 'At least very low');
            case -2:
                return _x('priority', 'At least low');
            case -3:
                return _x('priority', 'At least medium');
            case -4:
                return _x('priority', 'At least high');
            case -5:
                return _x('priority', 'At least very high');

            default:
               // Return $value if not define
                return $value;
        }
    }


    /**
     * Dropdown of ITIL object Urgency
     *
     * @since 0.84 new proto
     *
     * @param $options array of options
     *       - name     : select name (default is urgency)
     *       - value    : default value (default 0)
     *       - showtype : list proposed : normal, search (default normal)
     *       - display  : boolean if false get string
     *
     * @return string id of the select
     **/
    public static function dropdownUrgency(array $options = [])
    {
        global $CFG_GLPI;

        $p = [
            'name'     => 'urgency',
            'value'    => 0,
            'showtype' => 'normal',
            'display'  => true,
        ];

        if (is_array($options) && count($options)) {
            foreach ($options as $key => $val) {
                $p[$key] = $val;
            }
        }

        $values = [];

        if ($p['showtype'] == 'search') {
            $values[0]  = static::getUrgencyName(0);
            $values[-5] = static::getUrgencyName(-5);
            $values[-4] = static::getUrgencyName(-4);
            $values[-3] = static::getUrgencyName(-3);
            $values[-2] = static::getUrgencyName(-2);
            $values[-1] = static::getUrgencyName(-1);
        }

        if (isset($CFG_GLPI[static::URGENCY_MASK_FIELD])) {
            if (
                ($p['showtype'] == 'search')
                || ($CFG_GLPI[static::URGENCY_MASK_FIELD] & (1 << 5))
            ) {
                $values[5]  = static::getUrgencyName(5);
            }

            if (
                ($p['showtype'] == 'search')
                || ($CFG_GLPI[static::URGENCY_MASK_FIELD] & (1 << 4))
            ) {
                $values[4]  = static::getUrgencyName(4);
            }

            $values[3]  = static::getUrgencyName(3);

            if (
                ($p['showtype'] == 'search')
                || ($CFG_GLPI[static::URGENCY_MASK_FIELD] & (1 << 2))
            ) {
                $values[2]  = static::getUrgencyName(2);
            }

            if (
                ($p['showtype'] == 'search')
                || ($CFG_GLPI[static::URGENCY_MASK_FIELD] & (1 << 1))
            ) {
                $values[1]  = static::getUrgencyName(1);
            }
        }

        return Dropdown::showFromArray($p['name'], $values, $p);
    }


    /**
     * Get ITIL object Urgency Name
     *
     * @param integer $value urgency ID
     **/
    public static function getUrgencyName($value)
    {

        switch ($value) {
            case 5:
                return _x('urgency', 'Very high');

            case 4:
                return _x('urgency', 'High');

            case 3:
                return _x('urgency', 'Medium');

            case 2:
                return _x('urgency', 'Low');

            case 1:
                return _x('urgency', 'Very low');

           // No standard one :
            case 0:
                return _x('urgency', 'All');
            case -1:
                return _x('urgency', 'At least very low');
            case -2:
                return _x('urgency', 'At least low');
            case -3:
                return _x('urgency', 'At least medium');
            case -4:
                return _x('urgency', 'At least high');
            case -5:
                return _x('urgency', 'At least very high');

            default:
               // Return $value if not define
                return $value;
        }
    }


    /**
     * Dropdown of ITIL object Impact
     *
     * @since 0.84 new proto
     *
     * @param $options   array of options
     *  - name     : select name (default is impact)
     *  - value    : default value (default 0)
     *  - showtype : list proposed : normal, search (default normal)
     *  - display  : boolean if false get string
     *
     * \
     * @return string id of the select
     **/
    public static function dropdownImpact(array $options = [])
    {
        global $CFG_GLPI;

        $p = [
            'name'     => 'impact',
            'value'    => 0,
            'showtype' => 'normal',
            'display'  => true,
        ];

        if (is_array($options) && count($options)) {
            foreach ($options as $key => $val) {
                $p[$key] = $val;
            }
        }
        $values = [];

        if ($p['showtype'] == 'search') {
            $values[0]  = static::getImpactName(0);
            $values[-5] = static::getImpactName(-5);
            $values[-4] = static::getImpactName(-4);
            $values[-3] = static::getImpactName(-3);
            $values[-2] = static::getImpactName(-2);
            $values[-1] = static::getImpactName(-1);
        }

        if (isset($CFG_GLPI[static::IMPACT_MASK_FIELD])) {
            if (
                ($p['showtype'] == 'search')
                || ($CFG_GLPI[static::IMPACT_MASK_FIELD] & (1 << 5))
            ) {
                $values[5]  = static::getImpactName(5);
            }

            if (
                ($p['showtype'] == 'search')
                || ($CFG_GLPI[static::IMPACT_MASK_FIELD] & (1 << 4))
            ) {
                $values[4]  = static::getImpactName(4);
            }

            $values[3]  = static::getImpactName(3);

            if (
                ($p['showtype'] == 'search')
                || ($CFG_GLPI[static::IMPACT_MASK_FIELD] & (1 << 2))
            ) {
                $values[2]  = static::getImpactName(2);
            }

            if (
                ($p['showtype'] == 'search')
                || ($CFG_GLPI[static::IMPACT_MASK_FIELD] & (1 << 1))
            ) {
                $values[1]  = static::getImpactName(1);
            }
        }

        return Dropdown::showFromArray($p['name'], $values, $p);
    }


    /**
     * Get ITIL object Impact Name
     *
     * @param integer $value impact ID
     **/
    public static function getImpactName($value)
    {

        switch ($value) {
            case 5:
                return _x('impact', 'Very high');

            case 4:
                return _x('impact', 'High');

            case 3:
                return _x('impact', 'Medium');

            case 2:
                return _x('impact', 'Low');

            case 1:
                return _x('impact', 'Very low');

           // No standard one :
            case 0:
                return _x('impact', 'All');
            case -1:
                return _x('impact', 'At least very low');
            case -2:
                return _x('impact', 'At least low');
            case -3:
                return _x('impact', 'At least medium');
            case -4:
                return _x('impact', 'At least high');
            case -5:
                return _x('impact', 'At least very high');

            default:
               // Return $value if not define
                return $value;
        }
    }


    /**
     * Get the ITIL object status list
     *
     * @param $withmetaforsearch boolean (false by default)
     *
     * @return array
     **/
    public static function getAllStatusArray($withmetaforsearch = false)
    {

       // To be overridden by class
        $tab = [];

        return $tab;
    }


    /**
     * Get the ITIL object closed status list
     *
     * @since 0.83
     *
     * @return array
     **/
    public static function getClosedStatusArray()
    {

       // To be overridden by class
        $tab = [];
        return $tab;
    }


    /**
     * Get the ITIL object solved status list
     *
     * @since 0.83
     *
     * @return array
     **/
    public static function getSolvedStatusArray()
    {

       // To be overridden by class
        $tab = [];
        return $tab;
    }

    /**
     * Get the ITIL object all status list without solved and closed status
     *
     * @since 9.2.1
     *
     * @return array
     **/
    public static function getNotSolvedStatusArray()
    {
        $all = static::getAllStatusArray();
        foreach (static::getSolvedStatusArray() as $status) {
            if (isset($all[$status])) {
                unset($all[$status]);
            }
        }
        foreach (static::getClosedStatusArray() as $status) {
            if (isset($all[$status])) {
                unset($all[$status]);
            }
        }
        $nosolved = array_keys($all);

        return $nosolved;
    }


    /**
     * Get the ITIL object new status list
     *
     * @since 0.83.8
     *
     * @return array
     **/
    public static function getNewStatusArray()
    {

       // To be overriden by class
        $tab = [];
        return $tab;
    }


    /**
     * Get the ITIL object process status list
     *
     * @since 0.83
     *
     * @return array
     **/
    public static function getProcessStatus()
    {

       // To be overridden by class
        $tab = [];
        return $tab;
    }


    /**
     * check is the user can change from / to a status
     *
     * @since 0.84
     *
     * @param integer $old value of old/current status
     * @param integer $new value of target status
     *
     * @return boolean
     **/
    public static function isAllowedStatus($old, $new)
    {

        if (
            isset($_SESSION['glpiactiveprofile'][static::STATUS_MATRIX_FIELD][$old][$new])
            && !$_SESSION['glpiactiveprofile'][static::STATUS_MATRIX_FIELD][$old][$new]
        ) {
            return false;
        }

        if (
            array_key_exists(
                static::STATUS_MATRIX_FIELD,
                $_SESSION['glpiactiveprofile']
            )
            && static::isStatusExists($new)
        ) { // maybe not set for post-only
            return true;
        }

        return false;
    }


    /**
     * Check if an itil object is still in an open status
     *
     * @since 10.0
     *
     * @return bool
     */
    public function isNotSolved()
    {
        return !in_array(
            $this->fields['status'],
            array_merge(
                $this->getSolvedStatusArray(),
                $this->getClosedStatusArray()
            )
        );
    }

    /**
     * Check if an itil object has a solved status
     *
     * @since 10.0
     *
     * @param bool $include_closed do we want ticket with closed status also ?
     *
     * @return bool
     */
    public function isSolved(bool $include_closed = false)
    {
        $status = $this->getSolvedStatusArray();
        if ($include_closed) {
            $status = array_merge($status, $this->getClosedStatusArray());
        }

        return in_array(
            $this->fields['status'],
            $status
        );
    }

    /**
     * Check if an itil object has a closed status
     *
     * @since 10.0
     *
     * @return bool
     */
    public function isClosed()
    {
        return in_array(
            $this->fields['status'],
            $this->getClosedStatusArray()
        );
    }


    /**
     * Get the ITIL object status allowed for a current status
     *
     * @since 0.84 new proto
     *
     * @param integer $current   status
     *
     * @return array
     **/
    public static function getAllowedStatusArray($current)
    {

        $tab = static::getAllStatusArray();
        if (!isset($current)) {
            $current = self::INCOMING;
        }

        foreach (array_keys($tab) as $status) {
            if (
                ($status != $current)
                && !static::isAllowedStatus($current, $status)
            ) {
                unset($tab[$status]);
            }
        }
        return $tab;
    }

    /**
     * Is the ITIL object status exists for the object
     *
     * @since 0.85
     *
     * @param integer $status   status
     *
     * @return boolean
     **/
    public static function isStatusExists($status)
    {

        $tab = static::getAllStatusArray();

        return isset($tab[$status]);
    }

    /**
     * Dropdown of object status
     *
     * @since 0.84 new proto
     *
     * @param $options   array of options
     *  - name     : select name (default is status)
     *  - value    : default value (default self::INCOMING)
     *  - showtype : list proposed : normal, search or allowed (default normal)
     *  - display  : boolean if false get string
     *  - use_template_limits: Integer ID of the template to use when considering the available statuses (false disables this limitation).
     *
     * @return string|integer Output string if display option is set to false,
     *                        otherwise random part of dropdown id
     **/
    public static function dropdownStatus(array $options = [])
    {

        $p = [
            'name'                  => 'status',
            'showtype'              => 'normal',
            'display'               => true,
            'templateResult'        => "templateItilStatus",
            'templateSelection'     => "templateItilStatus",
            'use_template_limits'   => false,
        ];

        if (is_array($options) && count($options)) {
            foreach ($options as $key => $val) {
                $p[$key] = $val;
            }
        }

        if (empty($p['values']) && (!isset($p['value']) || empty($p['value']))) {
            $p['value']     = self::INCOMING;
        }

        switch ($p['showtype']) {
            case 'allowed':
                $current = isset($p['value_calculation']) && $p['value_calculation'] !== ''
                    ? $p['value_calculation']
                    : $p['value'];
                $tab = static::getAllowedStatusArray($current);
                break;

            case 'search':
                $tab = static::getAllStatusArray(true);
                break;

            default:
                $tab = static::getAllStatusArray(false);
                break;
        }

        if ($p['use_template_limits'] !== false && (int) $p['use_template_limits'] > 0) {
            $template_class = static::getTemplateClass();
            $template = new $template_class();
            if ($template->getFromDB($p['use_template_limits'])) {
                $allowed_statuses = $template->fields['allowed_statuses'];
                // Allow current value if set
                if (isset($p['value']) && !empty($p['value'])) {
                    $allowed_statuses[] = $p['value'];
                }
                $tab = array_filter($tab, static function ($status) use ($allowed_statuses) {
                    return in_array($status, $allowed_statuses, false);
                }, ARRAY_FILTER_USE_KEY);
            }
        }

        return Dropdown::showFromArray($p['name'], $tab, $p);
    }


    /**
     * Get ITIL object status Name
     *
     * @since 0.84
     *
     * @param integer $value     status ID
     **/
    public static function getStatus($value)
    {

        $tab  = static::getAllStatusArray(true);
       // Return $value if not defined
        return (isset($tab[$value]) ? $tab[$value] : $value);
    }


    /**
     * get field part name corresponding to actor type
     *
     * @param $type      integer : user type
     *
     * @since 0.84.6
     *
     * @return string|boolean Field part or false if not applicable
     **/
    public static function getActorFieldNameType($type)
    {

        switch ($type) {
            case CommonITILActor::REQUESTER:
                return 'requester';

            case CommonITILActor::OBSERVER:
                return 'observer';

            case CommonITILActor::ASSIGN:
                return 'assign';

            default:
                return false;
        }
    }

    /**
     * display a value according to a field
     *
     * @since 0.83
     *
     * @param $field     String         name of the field
     * @param $values    String / Array with the value to display
     * @param $options   Array          of option
     *
     * @return a string
     **/
    public static function getSpecificValueToDisplay($field, $values, array $options = [])
    {

        if (!is_array($values)) {
            $values = [$field => $values];
        }
        switch ($field) {
            case 'status':
                return static::getStatus($values[$field]);

            case 'urgency':
                return static::getUrgencyName($values[$field]);

            case 'impact':
                return static::getImpactName($values[$field]);

            case 'priority':
                return static::getPriorityName($values[$field]);

            case 'global_validation':
                return CommonITILValidation::getStatus($values[$field]);
        }
        return parent::getSpecificValueToDisplay($field, $values, $options);
    }


    /**
     * @since 0.84
     *
     * @param $field
     * @param $name            (default '')
     * @param $values          (default '')
     * @param $options   array
     **/
    public static function getSpecificValueToSelect($field, $name = '', $values = '', array $options = [])
    {

        if (!is_array($values)) {
            $values = [$field => $values];
        }
        $options['display'] = false;

        switch ($field) {
            case 'status':
                $options['name']  = $name;
                $options['value'] = $values[$field];
                return static::dropdownStatus($options);

            case 'impact':
                $options['name']  = $name;
                $options['value'] = $values[$field];
                return static::dropdownImpact($options);

            case 'urgency':
                $options['name']  = $name;
                $options['value'] = $values[$field];
                return static::dropdownUrgency($options);

            case 'priority':
                $options['name']  = $name;
                $options['value'] = $values[$field];
                return static::dropdownPriority($options);

            case 'global_validation':
                $options['global'] = true;
                $options['value']  = $values[$field];
                return CommonITILValidation::dropdownStatus($name, $options);
        }
        return parent::getSpecificValueToSelect($field, $name, $values, $options);
    }

    public function getSpecificMassiveActions($checkitem = null)
    {

        $actions = [];

        if (Session::getCurrentInterface() == 'central') {
            $can_update_itilobject = Session::haveRight(Ticket::$rightname, UPDATE)
                || Session::haveRight(Change::$rightname, UPDATE)
                || Session::haveRight(Problem::$rightname, UPDATE);
            if ($can_update_itilobject) {
                $actions['CommonITILObject_CommonITILObject' . MassiveAction::CLASS_ACTION_SEPARATOR . 'add']
                    = "<i class='fa-fw fas fa-link'></i>" .
                    _x('button', 'Link ITIL Object');
                $actions['CommonITILObject_CommonITILObject' . MassiveAction::CLASS_ACTION_SEPARATOR . 'delete']
                    = "<i class='fa-fw fas fa-link'></i>" .
                    _x('button', 'Unlink ITIL Object');
            }
        }

        $actions += parent::getSpecificMassiveActions($checkitem);

        return $actions;
    }

    /**
     * @since 0.85
     *
     * @see CommonDBTM::showMassiveActionsSubForm()
     **/
    public static function showMassiveActionsSubForm(MassiveAction $ma)
    {
        global $CFG_GLPI;

        switch ($ma->getAction()) {
            case 'add_task':
                $itemtype = $ma->getItemtype(true);
                $tasktype = $itemtype . 'Task';
                if ($ttype = getItemForItemtype($tasktype)) {
                    $ttype->showMassiveActionAddTaskForm();
                    return true;
                }
                return false;

            case 'add_actor':
                $types            = [0                          => Dropdown::EMPTY_VALUE,
                    CommonITILActor::REQUESTER => _n('Requester', 'Requesters', 1),
                    CommonITILActor::OBSERVER  => _n('Observer', 'Observers', 1),
                    CommonITILActor::ASSIGN    => __('Assigned to')
                ];
                $rand             = Dropdown::showFromArray('actortype', $types);

                $paramsmassaction = ['actortype' => '__VALUE__'];

                Ajax::updateItemOnSelectEvent(
                    "dropdown_actortype$rand",
                    "show_massiveaction_field",
                    $CFG_GLPI["root_doc"] .
                                             "/ajax/dropdownMassiveActionAddActor.php",
                    $paramsmassaction
                );
                echo "<span id='show_massiveaction_field'>&nbsp;</span>\n";
                return true;
            case 'update_notif':
                Dropdown::showYesNo('use_notification');
                echo "<br><br>";
                echo Html::submit(_x('button', 'Post'), ['name' => 'massiveaction']);
                return true;
            return true;
        }
        return parent::showMassiveActionsSubForm($ma);
    }


    /**
     * @since 0.85
     *
     * @see CommonDBTM::processMassiveActionsForOneItemtype()
     **/
    public static function processMassiveActionsForOneItemtype(
        MassiveAction $ma,
        CommonDBTM $item,
        array $ids
    ) {

        switch ($ma->getAction()) {
            case 'add_actor':
                $input = $ma->getInput();
                foreach ($ids as $id) {
                    $input2 = ['id' => $id];
                    if (isset($input['_itil_requester'])) {
                        $input2['_itil_requester'] = $input['_itil_requester'];
                    }
                    if (isset($input['_itil_observer'])) {
                        $input2['_itil_observer'] = $input['_itil_observer'];
                    }
                    if (isset($input['_itil_assign'])) {
                        $input2['_itil_assign'] = $input['_itil_assign'];
                    }
                    if ($item->can($id, UPDATE)) {
                        if ($item->update($input2)) {
                            $ma->itemDone($item->getType(), $id, MassiveAction::ACTION_OK);
                        } else {
                            $ma->itemDone($item->getType(), $id, MassiveAction::ACTION_KO);
                            $ma->addMessage($item->getErrorMessage(ERROR_ON_ACTION));
                        }
                    } else {
                        $ma->itemDone($item->getType(), $id, MassiveAction::ACTION_NORIGHT);
                        $ma->addMessage($item->getErrorMessage(ERROR_RIGHT));
                    }
                }
                return;

            case 'update_notif':
                $input = $ma->getInput();
                foreach ($ids as $id) {
                    if ($item->can($id, UPDATE)) {
                        $linkclass = new $item->userlinkclass();
                        foreach ($linkclass->getActors($id) as $users) {
                            foreach ($users as $data) {
                                $data['use_notification'] = $input['use_notification'];
                                $linkclass->update($data);
                            }
                        }
                        $linkclass = new $item->supplierlinkclass();
                        foreach ($linkclass->getActors($id) as $users) {
                            foreach ($users as $data) {
                                 $data['use_notification'] = $input['use_notification'];
                                 $linkclass->update($data);
                            }
                        }

                        $ma->itemDone($item->getType(), $id, MassiveAction::ACTION_OK);
                    } else {
                        $ma->itemDone($item->getType(), $id, MassiveAction::ACTION_NORIGHT);
                        $ma->addMessage($item->getErrorMessage(ERROR_RIGHT));
                    }
                }
                return;

            case 'add_task':
                if (!($task = getItemForItemtype($item->getType() . 'Task'))) {
                    $ma->itemDone($item->getType(), $ids, MassiveAction::ACTION_KO);
                    break;
                }
                $field = $item->getForeignKeyField();

                $input = $ma->getInput();

                foreach ($ids as $id) {
                    if ($item->getFromDB($id)) {
                        $input2 = [
                            $field              => $id,
                            'taskcategories_id' => $input['taskcategories_id'],
                            'actiontime'        => $input['actiontime'],
                            'state'             => $input['state'],
                            'content'           => $input['content']
                        ];
                        if ($task->can(-1, CREATE, $input2)) {
                            if ($task->add($input2)) {
                                $ma->itemDone($item->getType(), $id, MassiveAction::ACTION_OK);
                            } else {
                                $ma->itemDone($item->getType(), $id, MassiveAction::ACTION_KO);
                                $ma->addMessage($item->getErrorMessage(ERROR_ON_ACTION));
                            }
                        } else {
                            $ma->itemDone($item->getType(), $id, MassiveAction::ACTION_NORIGHT);
                            $ma->addMessage($item->getErrorMessage(ERROR_RIGHT));
                        }
                    } else {
                        $ma->itemDone($item->getType(), $id, MassiveAction::ACTION_KO);
                        $ma->addMessage($item->getErrorMessage(ERROR_NOT_FOUND));
                    }
                }
                return;
        }
        parent::processMassiveActionsForOneItemtype($ma, $item, $ids);
    }


    /**
     * @since 0.85
     **/
    public function getSearchOptionsMain()
    {
        global $DB;

        $tab = [];

        $tab[] = [
            'id'                 => 'common',
            'name'               => __('Characteristics')
        ];

        $tab[] = [
            'id'                 => '1',
            'table'              => $this->getTable(),
            'field'              => 'name',
            'name'               => __('Title'),
            'datatype'           => 'itemlink',
            'searchtype'         => 'contains',
            'massiveaction'      => false,
            'additionalfields'   => ['id', 'content', 'status']
        ];

        $tab[] = [
            'id'                 => '21',
            'table'              => $this->getTable(),
            'field'              => 'content',
            'name'               => __('Description'),
            'massiveaction'      => false,
            'datatype'           => 'text',
            'htmltext'           => true
        ];

        $tab[] = [
            'id'                 => '2',
            'table'              => $this->getTable(),
            'field'              => 'id',
            'name'               => __('ID'),
            'massiveaction'      => false,
            'datatype'           => 'number'
        ];

        $tab[] = [
            'id'                 => '12',
            'table'              => $this->getTable(),
            'field'              => 'status',
            'name'               => __('Status'),
            'searchtype'         => 'equals',
            'datatype'           => 'specific'
        ];

        $tab[] = [
            'id'                 => '10',
            'table'              => $this->getTable(),
            'field'              => 'urgency',
            'name'               => __('Urgency'),
            'searchtype'         => 'equals',
            'datatype'           => 'specific'
        ];

        $tab[] = [
            'id'                 => '11',
            'table'              => $this->getTable(),
            'field'              => 'impact',
            'name'               => __('Impact'),
            'searchtype'         => 'equals',
            'datatype'           => 'specific'
        ];

        $tab[] = [
            'id'                 => '3',
            'table'              => $this->getTable(),
            'field'              => 'priority',
            'name'               => __('Priority'),
            'searchtype'         => 'equals',
            'datatype'           => 'specific'
        ];

        $tab[] = [
            'id'                 => '15',
            'table'              => $this->getTable(),
            'field'              => 'date',
            'name'               => __('Opening date'),
            'datatype'           => 'datetime',
            'massiveaction'      => false
        ];

        $tab[] = [
            'id'                 => '16',
            'table'              => $this->getTable(),
            'field'              => 'closedate',
            'name'               => __('Closing date'),
            'datatype'           => 'datetime',
            'massiveaction'      => false
        ];

        $tab[] = [
            'id'                 => '18',
            'table'              => $this->getTable(),
            'field'              => 'time_to_resolve',
            'name'               => __('Time to resolve'),
            'datatype'           => 'datetime',
            'maybefuture'        => true,
            'massiveaction'      => false,
            'additionalfields'   => ['solvedate', 'status']
        ];

        $tab[] = [
            'id'                 => '151',
            'table'              => $this->getTable(),
            'field'              => 'time_to_resolve',
            'name'               => __('Time to resolve + Progress'),
            'massiveaction'      => false,
            'nosearch'           => true,
            'additionalfields'   => ['status'],
        ];

        $tab[] = [
            'id'                 => '82',
            'table'              => $this->getTable(),
            'field'              => 'is_late',
            'name'               => __('Time to resolve exceeded'),
            'datatype'           => 'bool',
            'massiveaction'      => false,
            'computation'        => self::generateSLAOLAComputation('time_to_resolve')
        ];

        $tab[] = [
            'id'                 => '17',
            'table'              => $this->getTable(),
            'field'              => 'solvedate',
            'name'               => __('Resolution date'),
            'datatype'           => 'datetime',
            'massiveaction'      => false
        ];

        $tab[] = [
            'id'                 => '19',
            'table'              => $this->getTable(),
            'field'              => 'date_mod',
            'name'               => __('Last update'),
            'datatype'           => 'datetime',
            'massiveaction'      => false
        ];

        $newtab = [
            'id'                 => '7',
            'table'              => 'glpi_itilcategories',
            'field'              => 'completename',
            'name'               => _n('Category', 'Categories', 1),
            'datatype'           => 'dropdown'
        ];

        if (
            !Session::isCron() // no filter for cron
            && Session::getCurrentInterface() == 'helpdesk'
        ) {
            $newtab['condition']         = ['is_helpdeskvisible' => 1];
        }
        $tab[] = $newtab;

        $tab[] = [
            'id'                 => '80',
            'table'              => 'glpi_entities',
            'field'              => 'completename',
            'name'               => Entity::getTypeName(1),
            'massiveaction'      => false,
            'datatype'           => 'dropdown'
        ];

        $tab[] = [
            'id'                 => '45',
            'table'              => $this->getTable(),
            'field'              => 'actiontime',
            'name'               => __('Total duration'),
            'datatype'           => 'timestamp',
            'massiveaction'      => false,
            'nosearch'           => true
        ];

        $newtab = [
            'id'                 => '64',
            'table'              => 'glpi_users',
            'field'              => 'name',
            'linkfield'          => 'users_id_lastupdater',
            'name'               => __('Last edit by'),
            'massiveaction'      => false,
            'datatype'           => 'dropdown',
            'right'              => 'all'
        ];

       // Filter search fields for helpdesk
        if (
            !Session::isCron() // no filter for cron
            && Session::getCurrentInterface() != 'central'
        ) {
           // last updater no search
            $newtab['nosearch'] = true;
        }
        $tab[] = $newtab;

       // add objectlock search options
        $tab = array_merge($tab, ObjectLock::rawSearchOptionsToAdd(get_class($this)));

       // For ITIL template
        $tab[] = [
            'id'                 => '142',
            'table'              => 'glpi_documents',
            'field'              => 'name',
            'name'               => Document::getTypeName(Session::getPluralNumber()),
            'forcegroupby'       => true,
            'usehaving'          => true,
            'nosearch'           => true,
            'nodisplay'          => true,
            'datatype'           => 'dropdown',
            'massiveaction'      => false,
            'joinparams'         => [
                'jointype'           => 'items_id',
                'beforejoin'         => [
                    'table'              => 'glpi_documents_items',
                    'joinparams'         => [
                        'jointype'           => 'itemtype_item'
                    ]
                ]
            ]
        ];

        $tab[] = [
            'id'                 => '400',
            'table'              => PendingReason::getTable(),
            'field'              => 'name',
            'name'               => PendingReason::getTypeName(1),
            'massiveaction'      => false,
            'searchtype'         => ['equals', 'notequals'],
            'datatype'           => 'dropdown',
            'joinparams'         => [
                'jointype'           => 'items_id',
                'beforejoin'         => [
                    'table'              => PendingReason_Item::getTable(),
                    'joinparams'         => [
                        'jointype'           => 'itemtype_item'
                    ]
                ]
            ]
        ];

<<<<<<< HEAD
        $tab[] = [
            'id'                 => '401',
            'table'              => $this->getTemplateClass()::getTable(),
            'field'              => 'name',
            'name'               => _n('Template', 'Templates', 1),
            'massiveaction'      => false,
            'searchtype'         => ['equals', 'notequals'],
            'datatype'           => 'dropdown',
            'linkfield'          => $this->getTemplateClass()::getForeignKeyField(),
        ];
=======
        $tab = array_merge($tab, Project::rawSearchOptionsToAdd(static::class));
>>>>>>> 75120ade

        return $tab;
    }


    /**
     * @since 0.85
     **/
    public function getSearchOptionsSolution()
    {
        global $DB;
        $tab = [];

        $tab[] = [
            'id'                 => 'solution',
            'name'               => ITILSolution::getTypeName(1)
        ];

        $tab[] = [
            'id'                 => '23',
            'table'              => 'glpi_solutiontypes',
            'field'              => 'name',
            'name'               => SolutionType::getTypeName(1),
            'datatype'           => 'dropdown',
            'massiveaction'      => false,
            'forcegroupby'       => true,
            'joinparams'         => [
                'beforejoin'         => [
                    'table'              => ITILSolution::getTable(),
                    'joinparams'         => [
                        'jointype'           => 'itemtype_item',
                    ]
                ]
            ]
        ];

        $tab[] = [
            'id'                 => '24',
            'table'              => ITILSolution::getTable(),
            'field'              => 'content',
            'name'               => ITILSolution::getTypeName(1),
            'datatype'           => 'text',
            'htmltext'           => true,
            'massiveaction'      => false,
            'forcegroupby'       => true,
            'joinparams'         => [
                'jointype'           => 'itemtype_item'
            ]
        ];

        $tab[] = [
            'id'                  => '38',
            'table'               => ITILSolution::getTable(),
            'field'               => 'status',
            'name'                => __('Any solution status'),
            'datatype'            => 'specific',
            'searchtype'          => ['equals', 'notequals'],
            'searchequalsonfield' => true,
            'massiveaction'       => false,
            'forcegroupby'        => true,
            'joinparams'          => [
                'jointype' => 'itemtype_item'
            ]
        ];

        $tab[] = [
            'id'                  => '39',
            'table'               => ITILSolution::getTable(),
            'field'               => 'status',
            'name'                => __('Last solution status'),
            'datatype'            => 'specific',
            'searchtype'          => ['equals', 'notequals'],
            'searchequalsonfield' => true,
            'massiveaction'       => false,
            'forcegroupby'        => true,
            'joinparams'          => [
                'jointype'  => 'itemtype_item',
            // Get only last created solution
                'condition' => [
                    'NEWTABLE.id'  => ['=', new QuerySubQuery([
                        'SELECT' => 'id',
                        'FROM'   => ITILSolution::getTable(),
                        'WHERE'  => [
                            ITILSolution::getTable() . '.items_id' => new QueryExpression($DB->quoteName('REFTABLE.id')),
                            ITILSolution::getTable() . '.itemtype' => static::getType()
                        ],
                        'ORDER'  => ITILSolution::getTable() . '.id DESC',
                        'LIMIT'  => 1
                    ])
                    ]
                ]
            ]
        ];

        return $tab;
    }


    public function getSearchOptionsStats()
    {
        $tab = [];

        $tab[] = [
            'id'                 => 'stats',
            'name'               => __('Statistics')
        ];

        $tab[] = [
            'id'                 => '154',
            'table'              => $this->getTable(),
            'field'              => 'solve_delay_stat',
            'name'               => __('Resolution time'),
            'datatype'           => 'timestamp',
            'forcegroupby'       => true,
            'massiveaction'      => false
        ];

        $tab[] = [
            'id'                 => '152',
            'table'              => $this->getTable(),
            'field'              => 'close_delay_stat',
            'name'               => __('Closing time'),
            'datatype'           => 'timestamp',
            'forcegroupby'       => true,
            'massiveaction'      => false
        ];

        $tab[] = [
            'id'                 => '153',
            'table'              => $this->getTable(),
            'field'              => 'waiting_duration',
            'name'               => __('Waiting time'),
            'datatype'           => 'timestamp',
            'forcegroupby'       => true,
            'massiveaction'      => false
        ];

        return $tab;
    }


    public function getSearchOptionsActors()
    {
        $tab = [];

        $tab[] = [
            'id'                 => 'requester',
            'name'               => _n('Requester', 'Requesters', 1)
        ];

        $newtab = [
            'id'                 => '4', // Also in Ticket_User::post_addItem() and Log::getHistoryData()
            'table'              => 'glpi_users',
            'field'              => 'name',
            'datatype'           => 'dropdown',
            'right'              => 'all',
            'name'               => _n('Requester', 'Requesters', 1),
            'forcegroupby'       => true,
            'massiveaction'      => false,
            'joinparams'         => [
                'beforejoin'         => [
                    'table'              => getTableForItemType($this->userlinkclass),
                    'joinparams'         => [
                        'jointype'           => 'child',
                        'condition'          => ['NEWTABLE.type' => CommonITILActor::REQUESTER]
                    ]
                ]
            ]
        ];

        if (
            !Session::isCron() // no filter for cron
            && Session::getCurrentInterface() == 'helpdesk'
        ) {
            $newtab['right']       = 'id';
        }
        $tab[] = $newtab;

        $newtab = [
            'id'                 => '71',  // Also in Group_Ticket::post_addItem() and Log::getHistoryData()
            'table'              => 'glpi_groups',
            'field'              => 'completename',
            'datatype'           => 'dropdown',
            'name'               => _n('Requester group', 'Requester groups', 1),
            'forcegroupby'       => true,
            'massiveaction'      => false,
            'condition'          => ['is_requester' => 1],
            'joinparams'         => [
                'beforejoin'         => [
                    'table'              => getTableForItemType($this->grouplinkclass),
                    'joinparams'         => [
                        'jointype'           => 'child',
                        'condition'          => ['NEWTABLE.type' => CommonITILActor::REQUESTER]
                    ]
                ]
            ]
        ];

        if (
            !Session::isCron() // no filter for cron
            && Session::getCurrentInterface() == 'helpdesk'
        ) {
            $newtab['condition'] = array_merge(
                $newtab['condition'],
                ['id' => $_SESSION['glpigroups']]
            );
        }
        $tab[] = $newtab;

        $newtab = [
            'id'                 => '22',
            'table'              => 'glpi_users',
            'field'              => 'name',
            'datatype'           => 'dropdown',
            'right'              => 'all',
            'linkfield'          => 'users_id_recipient',
            'name'               => __('Writer')
        ];

        if (
            !Session::isCron() // no filter for cron
            && Session::getCurrentInterface() == 'helpdesk'
        ) {
            $newtab['right']       = 'id';
        }
        $tab[] = $newtab;

        $tab[] = [
            'id'                 => 'observer',
            'name'               => _n('Observer', 'Observers', 1)
        ];

        $tab[] = [
            'id'                 => '66', // Also in Ticket_User::post_addItem() and Log::getHistoryData()
            'table'              => 'glpi_users',
            'field'              => 'name',
            'datatype'           => 'dropdown',
            'right'              => 'all',
            'name'               => _n('Observer', 'Observers', 1),
            'forcegroupby'       => true,
            'massiveaction'      => false,
            'joinparams'         => [
                'beforejoin'         => [
                    'table'              => getTableForItemType($this->userlinkclass),
                    'joinparams'         => [
                        'jointype'           => 'child',
                        'condition'          => ['NEWTABLE.type' => CommonITILActor::OBSERVER]
                    ]
                ]
            ]
        ];

        $tab[] = [
            'id'                 => '65', // Also in Group_Ticket::post_addItem() and Log::getHistoryData()
            'table'              => 'glpi_groups',
            'field'              => 'completename',
            'datatype'           => 'dropdown',
            'name'               => _n('Observer group', 'Observer groups', 1),
            'forcegroupby'       => true,
            'massiveaction'      => false,
            'condition'          => ['is_watcher' => 1],
            'joinparams'         => [
                'beforejoin'         => [
                    'table'              => getTableForItemType($this->grouplinkclass),
                    'joinparams'         => [
                        'jointype'           => 'child',
                        'condition'          => ['NEWTABLE.type' => CommonITILActor::OBSERVER]
                    ]
                ]
            ]
        ];

        $tab[] = [
            'id'                 => 'assign',
            'name'               => __('Assigned to')
        ];

        $tab[] = [
            'id'                 => '5', // Also in Ticket_User::post_addItem() and Log::getHistoryData()
            'table'              => 'glpi_users',
            'field'              => 'name',
            'datatype'           => 'dropdown',
            'right'              => 'own_ticket',
            'name'               => __('Technician'),
            'forcegroupby'       => true,
            'massiveaction'      => false,
            'joinparams'         => [
                'beforejoin'         => [
                    'table'              => getTableForItemType($this->userlinkclass),
                    'joinparams'         => [
                        'jointype'           => 'child',
                        'condition'          => ['NEWTABLE.type' => CommonITILActor::ASSIGN]
                    ]
                ]
            ]
        ];

        $tab[] = [
            'id'                 => '6', // Also in Supplier_Ticket::post_addItem() and Log::getHistoryData()
            'table'              => 'glpi_suppliers',
            'field'              => 'name',
            'datatype'           => 'dropdown',
            'name'               => __('Assigned to a supplier'),
            'forcegroupby'       => true,
            'massiveaction'      => false,
            'joinparams'         => [
                'beforejoin'         => [
                    'table'              => getTableForItemType($this->supplierlinkclass),
                    'joinparams'         => [
                        'jointype'           => 'child',
                        'condition'          => ['NEWTABLE.type' => CommonITILActor::ASSIGN]
                    ]
                ]
            ]
        ];

        $tab[] = [
            'id'                 => '8', // Also in Group_Ticket::post_addItem() and Log::getHistoryData()
            'table'              => 'glpi_groups',
            'field'              => 'completename',
            'datatype'           => 'dropdown',
            'name'               => __('Technician group'),
            'forcegroupby'       => true,
            'massiveaction'      => false,
            'condition'          => ['is_assign' => 1],
            'joinparams'         => [
                'beforejoin'         => [
                    'table'              => getTableForItemType($this->grouplinkclass),
                    'joinparams'         => [
                        'jointype'           => 'child',
                        'condition'          => ['NEWTABLE.type' => CommonITILActor::ASSIGN]
                    ]
                ]
            ]
        ];

        $tab[] = [
            'id'                 => 'notification',
            'name'               => _n('Notification', 'Notifications', Session::getPluralNumber())
        ];

        $tab[] = [
            'id'                 => '35',
            'table'              => getTableForItemType($this->userlinkclass),
            'field'              => 'use_notification',
            'name'               => __('Email followup'),
            'datatype'           => 'bool',
            'massiveaction'      => false,
            'joinparams'         => [
                'jointype'           => 'child',
                'condition'          => ['NEWTABLE.type' => CommonITILActor::REQUESTER]
            ]
        ];

        $tab[] = [
            'id'                 => '34',
            'table'              => getTableForItemType($this->userlinkclass),
            'field'              => 'alternative_email',
            'name'               => __('Email for followup'),
            'datatype'           => 'email',
            'massiveaction'      => false,
            'joinparams'         => [
                'jointype'           => 'child',
                'condition'          => ['NEWTABLE.type' => CommonITILActor::REQUESTER]
            ]
        ];

        return $tab;
    }

    public static function generateSLAOLAComputation($type, $table = "TABLE")
    {
        global $DB;

        switch ($type) {
            case 'internal_time_to_own':
            case 'time_to_own':
                return 'IF(' . $DB->quoteName($table . '.' . $type) . ' IS NOT NULL
            AND ' . $DB->quoteName($table . '.status') . ' <> ' . self::WAITING . '
            AND ((' . $DB->quoteName($table . '.takeintoaccountdate') . ' IS NOT NULL AND
                 ' . $DB->quoteName($table . '.takeintoaccountdate') . ' > ' . $DB->quoteName($table . '.' . $type) . ')
                 OR (' . $DB->quoteName($table . '.takeintoaccountdate') . ' IS NULL AND
                 ' . $DB->quoteName($table . '.takeintoaccount_delay_stat') . '
                        > TIMESTAMPDIFF(SECOND,
                                        ' . $DB->quoteName($table . '.date') . ',
                                        ' . $DB->quoteName($table . '.' . $type) . '))
                 OR (' . $DB->quoteName($table . '.takeintoaccount_delay_stat') . ' = 0
                      AND ' . $DB->quoteName($table . '.' . $type) . ' < NOW())),
            1, 0)';
            break;

            case 'internal_time_to_resolve':
            case 'time_to_resolve':
                return 'IF(' . $DB->quoteName($table . '.' . $type) . ' IS NOT NULL
            AND ' . $DB->quoteName($table . '.status') . ' <> ' . self::WAITING . '
            AND (' . $DB->quoteName($table . '.solvedate') . ' > ' . $DB->quoteName($table . '.' . $type) . '
                  OR (' . $DB->quoteName($table . '.solvedate') . ' IS NULL
                     AND ' . $DB->quoteName($table . '.' . $type) . ' < NOW())),
            1, 0)';
            break;
        }
    }

    /**
     * Get status icon
     *
     * @since 9.3
     *
     * @return string
     */
    public static function getStatusIcon($status)
    {
        $class = static::getStatusClass($status);
        $label = static::getStatus($status);
        return "<i class='$class me-1' title='$label' data-bs-toggle='tooltip'></i>";
    }

    /**
     * Get status class
     *
     * @since 9.3
     *
     * @return string
     */
    public static function getStatusClass($status)
    {
        $class = null;
        $solid = true;

        switch ($status) {
            case self::INCOMING:
                $class = 'circle';
                break;
            case self::ASSIGNED:
                $class = 'circle';
                $solid = false;
                break;
            case self::PLANNED:
                $class = 'calendar';
                $solid = false;
                break;
            case self::WAITING:
                $class = 'circle';
                break;
            case self::SOLVED:
                $class = 'circle';
                $solid = false;
                break;
            case self::CLOSED:
                $class = 'circle';
                break;
            case self::ACCEPTED:
                $class = 'check-circle';
                break;
            case self::OBSERVED:
                $class = 'eye';
                break;
            case self::EVALUATION:
                $class = 'circle';
                $solid = false;
                break;
            case self::APPROVAL:
                $class = 'question-circle';
                break;
            case self::TEST:
                $class = 'question-circle';
                break;
            case self::QUALIFICATION:
                $class = 'circle';
                $solid = false;
                break;
            case Change::REFUSED:
                $class = 'times-circle';
                $solid = false;
                break;
            case Change::CANCELED:
                $class = 'ban';
                break;
        }

        return $class == null
         ? ''
         : 'itilstatus ' . ($solid ? 'fas fa-' : 'far fa-') . $class .
         " " . static::getStatusKey($status);
    }

    /**
     * Get status key
     *
     * @since 9.3
     *
     * @return string
     */
    public static function getStatusKey($status)
    {
        $key = '';
        switch ($status) {
            case self::INCOMING:
                $key = 'new';
                break;
            case self::ASSIGNED:
                $key = 'assigned';
                break;
            case self::PLANNED:
                $key = 'planned';
                break;
            case self::WAITING:
                $key = 'waiting';
                break;
            case self::SOLVED:
                $key = 'solved';
                break;
            case self::CLOSED:
                $key = 'closed';
                break;
            case self::ACCEPTED:
                $key = 'accepted';
                break;
            case self::OBSERVED:
                $key = 'observe';
                break;
            case self::EVALUATION:
                $key = 'eval';
                break;
            case self::APPROVAL:
                $key = 'approval';
                break;
            case self::TEST:
                $key = 'test';
                break;
            case self::QUALIFICATION:
                $key = 'qualif';
                break;
        }
        return $key;
    }


    /**
     * show actor add div
     *
     * @param $type         string   actor type
     * @param $rand_type    integer  rand value of div to use
     * @param $entities_id  integer  entity ID
     * @param $is_hidden    array    of hidden fields (if empty consider as not hidden)
     * @param $withgroup    boolean  allow adding a group (true by default)
     * @param $withsupplier boolean  allow adding a supplier (only one possible in ASSIGN case)
     *                               (false by default)
     * @param $inobject     boolean  display in ITIL object ? (true by default)
     *
     * @return void|boolean Nothing if displayed, false if not applicable
     **/
    public function showActorAddForm(
        $type,
        $rand_type,
        $entities_id,
        $is_hidden = [],
        $withgroup = true,
        $withsupplier = false,
        $inobject = true
    ) {
        global $CFG_GLPI;

        $types = ['user'  => User::getTypeName(1)];

        if ($withgroup) {
            $types['group'] = Group::getTypeName(1);
        }

        if (
            $withsupplier
            && ($type == CommonITILActor::ASSIGN)
        ) {
            $types['supplier'] = Supplier::getTypeName(1);
        }

        $typename = static::getActorFieldNameType($type);
        switch ($type) {
            case CommonITILActor::REQUESTER:
                if (isset($is_hidden['_users_id_requester']) && $is_hidden['_users_id_requester']) {
                    unset($types['user']);
                }
                if (isset($is_hidden['_groups_id_requester']) && $is_hidden['_groups_id_requester']) {
                    unset($types['group']);
                }
                break;

            case CommonITILActor::OBSERVER:
                if (isset($is_hidden['_users_id_observer']) && $is_hidden['_users_id_observer']) {
                    unset($types['user']);
                }
                if (isset($is_hidden['_groups_id_observer']) && $is_hidden['_groups_id_observer']) {
                    unset($types['group']);
                }
                break;

            case CommonITILActor::ASSIGN:
                if (isset($is_hidden['_users_id_assign']) && $is_hidden['_users_id_assign']) {
                    unset($types['user']);
                }
                if (isset($is_hidden['_groups_id_assign']) && $is_hidden['_groups_id_assign']) {
                    unset($types['group']);
                }
                if (
                    isset($types['supplier'])
                    && isset($is_hidden['_suppliers_id_assign']) && $is_hidden['_suppliers_id_assign']
                ) {
                    unset($types['supplier']);
                }
                break;

            default:
                return false;
        }

        echo "<div " . ($inobject ? "style='display:none'" : '') . " id='itilactor$rand_type' class='actor-dropdown'>";
        $rand   = Dropdown::showFromArray(
            "_itil_" . $typename . "[_type]",
            $types,
            ['display_emptychoice' => true]
        );
        $params = ['type'            => '__VALUE__',
            'actortype'       => $typename,
            'itemtype'        => $this->getType(),
            'allow_email'     => (($type == CommonITILActor::OBSERVER)
                                            || $type == CommonITILActor::REQUESTER),
            'entity_restrict' => $entities_id,
            'use_notif'       => Entity::getUsedConfig('is_notif_enable_default', $entities_id, '', 1)
        ];

        Ajax::updateItemOnSelectEvent(
            "dropdown__itil_" . $typename . "[_type]$rand",
            "showitilactor" . $typename . "_$rand",
            $CFG_GLPI["root_doc"] . "/ajax/dropdownItilActors.php",
            $params
        );
        echo "<span id='showitilactor" . $typename . "_$rand' class='actor-dropdown'>&nbsp;</span>";
        if ($inobject) {
            echo "<hr>";
        }
        echo "</div>";
    }


    /**
     * show user add div on creation
     *
     * @param $type      integer  actor type
     * @param $options   array    options for default values ($options of showForm)
     *
     * @return integer Random part of inputs ids
     **/
    public function showActorAddFormOnCreate($type, array $options)
    {
        global $CFG_GLPI;

        $typename = static::getActorFieldNameType($type);

        $itemtype = $this->getType();

       // For ticket templates : mandatories
        $key = $this->getTemplateFormFieldName();
        if (isset($options[$key])) {
            $tt = $options[$key];
            if (is_numeric($options[$key])) {
                $tt_id = $options[$key];
                $tt_classname = self::getTemplateClass();
                $tt = new $tt_classname();
                $tt->getFromDB($tt_id);
            }
            echo $tt->getMandatoryMark("_users_id_" . $typename);
        }

        $right = $options["_right"] ?? $this->getDefaultActorRightSearch($type);

        if ($options["_users_id_" . $typename] == 0 && !isset($_REQUEST["_users_id_$typename"]) && !isset($this->input["_users_id_$typename"])) {
            $options["_users_id_" . $typename] = $this->getDefaultActor($type);
        }
        $rand = $options['rand'] ?? mt_rand();
        $actor_name = '_users_id_' . $typename;
        if ($type == CommonITILActor::OBSERVER) {
            $actor_name = '_users_id_' . $typename . '[]';
        }
        $params = [
            'name'   => $actor_name,
            'value'  => $options["_users_id_" . $typename],
            'right'  => $right,
            'rand'   => $rand,
            'width'  => "95%",
            'entity' => $options['entities_id'] ?? $options['entity_restrict']
        ];

       //only for active ldap and corresponding right
        $ldap_methods = getAllDataFromTable('glpi_authldaps', ['is_active' => 1]);
        if (
            count($ldap_methods)
            && Session::haveRight('user', User::IMPORTEXTAUTHUSERS)
        ) {
            $params['ldap_import'] = true;
        }

        if (
            $this->userentity_oncreate
            && ($type == CommonITILActor::REQUESTER)
        ) {
            $params['on_change'] = 'this.form.submit()';
            unset($params['entity']);
        }

        $params['_user_index'] = 0;
        if (isset($options['_user_index'])) {
            $params['_user_index'] = $options['_user_index'];
        }

        if ($CFG_GLPI['notifications_mailing']) {
            $paramscomment = [
                'value'            => '__VALUE__',
                'field'            => "_users_id_" . $typename . "_notif",
                '_user_index'      => $params['_user_index'],
                'allow_email'      => $type == CommonITILActor::REQUESTER
                               || $type == CommonITILActor::OBSERVER,
                'use_notification' => $options["_users_id_" . $typename . "_notif"]['use_notification']
            ];
            if (isset($options["_users_id_" . $typename . "_notif"]['alternative_email'])) {
                $paramscomment['alternative_email']
                = $options["_users_id_" . $typename . "_notif"]['alternative_email'];
            }
            $params['toupdate'] = [
                'value_fieldname' => 'value',
                'to_update'       => "notif_" . $typename . "_$rand",
                'url'             => $CFG_GLPI["root_doc"] . "/ajax/uemailUpdate.php",
                'moreparams'      => $paramscomment
            ];
        }

        if (
            ($itemtype == 'Ticket')
            && ($type == CommonITILActor::ASSIGN)
        ) {
            $toupdate = [];
            if (isset($params['toupdate']) && is_array($params['toupdate'])) {
                $toupdate[] = $params['toupdate'];
            }
            $toupdate[] = [
                'value_fieldname' => 'value',
                'to_update'       => "countassign_$rand",
                'url'             => $CFG_GLPI["root_doc"] . "/ajax/actorinformation.php",
                'moreparams'      => ['users_id_assign' => '__VALUE__']
            ];
            $params['toupdate'] = $toupdate;
        }

       // List all users in the active entities
        echo "<div class='text-nowrap'>";
        User::dropdown($params);

        if ($itemtype == 'Ticket') {
           // display opened tickets for user
            if (
                ($type == CommonITILActor::REQUESTER)
                && ($options["_users_id_" . $typename] > 0)
                && (Session::getCurrentInterface() != "helpdesk")
            ) {
                $options2 = [
                    'criteria' => [
                        [
                            'field'      => 4, // users_id
                            'searchtype' => 'equals',
                            'value'      => $options["_users_id_" . $typename],
                            'link'       => 'AND',
                        ],
                        [
                            'field'      => 12, // status
                            'searchtype' => 'equals',
                            'value'      => 'notold',
                            'link'       => 'AND',
                        ],
                    ],
                    'reset'    => 'reset',
                ];

                $url = $this->getSearchURL() . "?" . Toolbox::append_params($options2, '&amp;');

                echo "<a href='$url' title=\"" . __s('Processing') . "\" class='badge bg-secondary ms-1'>";
                echo $this->countActiveObjectsForUser($options["_users_id_" . $typename]);
                echo "</a>";
            }
        }
        echo "</div>";

        if ($itemtype == 'Ticket') {
           // Display active tickets for a tech
           // Need to update information on dropdown changes
            if ($type == CommonITILActor::ASSIGN) {
                echo "<span id='countassign_$rand'>";
                echo "</span>";

                echo "<script type='text/javascript'>";
                echo "$(function() {";
                Ajax::updateItemJsCode(
                    "countassign_$rand",
                    $CFG_GLPI["root_doc"] . "/ajax/actorinformation.php",
                    ['users_id_assign' => '__VALUE__'],
                    "dropdown__users_id_" . $typename . $rand
                );
                echo "});</script>";
            }
        }

        if ($CFG_GLPI['notifications_mailing']) {
            echo "<div id='notif_" . $typename . "_$rand' class='mt-2'>";
            echo "</div>";

            echo "<script type='text/javascript'>";
            echo "$(function() {";
            Ajax::updateItemJsCode(
                "notif_" . $typename . "_$rand",
                $CFG_GLPI["root_doc"] . "/ajax/uemailUpdate.php",
                $paramscomment,
                "dropdown_" . $actor_name . $rand
            );
            echo "});</script>";
        }

        return $rand;
    }


    /**
     * @param $actiontime
     **/
    public static function getActionTime($actiontime)
    {
        return Html::timestampToString($actiontime, false);
    }


    /**
     * @param $ID
     * @param $itemtype
     * @param $link      (default 0)
     **/
    public static function getAssignName($ID, $itemtype, $link = 0)
    {

        switch ($itemtype) {
            case 'User':
                if ($ID == 0) {
                    return "";
                }
                return getUserName($ID, $link);

            case 'Supplier':
            case 'Group':
                $item = new $itemtype();
                if ($item->getFromDB($ID)) {
                    if ($link) {
                        return $item->getLink(['comments' => true]);
                    }
                    return $item->getNameID();
                }
                return "";
        }
    }

    /**
     * Form to add a solution to an ITIL object
     *
     * @since 0.84
     * @since 9.2 Signature has changed
     *
     * @param CommonITILObject $item item instance
     *
     * @param $entities_id
     **/
    public static function showMassiveSolutionForm(CommonITILObject $item)
    {
        $solution = new ITILSolution();
        $solution->showForm(
            null,
            [
                'parent' => $item,
                'entity' => $item->getEntityID(),
                'noform' => true,
                'nokb'   => true
            ]
        );
    }


    /**
     * Update date mod of the ITIL object
     *
     * @param $ID                    integer  ID of the ITIL object
     * @param $no_stat_computation   boolean  do not cumpute take into account stat (false by default)
     * @param $users_id_lastupdater  integer  to force last_update id (default 0 = not used)
     **/
    public function updateDateMod($ID, $no_stat_computation = false, $users_id_lastupdater = 0)
    {
        global $DB;

        if ($this->getFromDB($ID)) {
           // Force date mod and lastupdater
            $update = ['date_mod' => $_SESSION['glpi_currenttime']];

           // set last updater if interactive user
            if (!Session::isCron()) {
                $update['users_id_lastupdater'] = Session::getLoginUserID();
            } else if ($users_id_lastupdater > 0) {
                $update['users_id_lastupdater'] = $users_id_lastupdater;
            }

            $DB->update(
                $this->getTable(),
                $update,
                ['id' => $ID]
            );
        }
    }


    /**
     * Update actiontime of the object based on actiontime of the tasks
     *
     * @param integer $ID ID of the object
     *
     * @return boolean : success
     **/
    public function updateActionTime($ID)
    {
        global $DB;

        $tot       = 0;
        $tasktable = getTableForItemType($this->getType() . 'Task');

        $result = $DB->request([
            'SELECT' => ['SUM' => 'actiontime as sumtime'],
            'FROM'   => $tasktable,
            'WHERE'  => [$this->getForeignKeyField() => $ID]
        ])->current();
        $sum = $result['sumtime'];
        if (!is_null($sum)) {
            $tot += $sum;
        }

        $result = $DB->update(
            $this->getTable(),
            [
                'actiontime' => $tot
            ],
            [
                'id' => $ID
            ]
        );
        return $result;
    }


    /**
     * Get all available types to which an ITIL object can be assigned
     **/
    public static function getAllTypesForHelpdesk()
    {
        global $PLUGIN_HOOKS, $CFG_GLPI;

       /// TODO ticket_types -> itil_types

        $types = [];
        $ptypes = [];
       //Types of the plugins (keep the plugin hook for right check)
        if (isset($PLUGIN_HOOKS['assign_to_ticket'])) {
            foreach (array_keys($PLUGIN_HOOKS['assign_to_ticket']) as $plugin) {
                if (!Plugin::isPluginActive($plugin)) {
                    continue;
                }
                $ptypes = Plugin::doOneHook($plugin, 'AssignToTicket', $ptypes);
            }
        }
        asort($ptypes);
       //Types of the core (after the plugin for robustness)
        foreach ($CFG_GLPI["ticket_types"] as $itemtype) {
            if ($item = getItemForItemtype($itemtype)) {
                if (
                    !isPluginItemType($itemtype) // No plugin here
                    && isset($_SESSION["glpiactiveprofile"]["helpdesk_item_type"])
                    && in_array($itemtype, $_SESSION["glpiactiveprofile"]["helpdesk_item_type"])
                ) {
                    $types[$itemtype] = $item->getTypeName(1);
                }
            }
        }
        asort($types); // core type first... asort could be better ?

       // Drop not available plugins
        foreach (array_keys($ptypes) as $itemtype) {
            if (
                !isset($_SESSION["glpiactiveprofile"]["helpdesk_item_type"])
                || !in_array($itemtype, $_SESSION["glpiactiveprofile"]["helpdesk_item_type"])
            ) {
                unset($ptypes[$itemtype]);
            }
        }

        $types = array_merge($types, $ptypes);
        return $types;
    }


    /**
     * Check if it's possible to assign ITIL object to a type (core or plugin)
     *
     * @param string $itemtype the object's type
     *
     * @return true if ticket can be assign to this type, false if not
     **/
    public static function isPossibleToAssignType($itemtype)
    {

        if (in_array($itemtype, $_SESSION["glpiactiveprofile"]["helpdesk_item_type"])) {
            return true;
        }
        return false;
    }


    /**
     * Compute solve delay stat of the current ticket
     **/
    public function computeSolveDelayStat()
    {

        if (
            isset($this->fields['id'])
            && !empty($this->fields['date'])
            && !empty($this->fields['solvedate'])
        ) {
            $calendars_id = $this->getCalendar();
            $calendar     = new Calendar();

           // Using calendar
            if (
                ($calendars_id > 0)
                && $calendar->getFromDB($calendars_id)
            ) {
                return max(0, $calendar->getActiveTimeBetween(
                    $this->fields['date'],
                    $this->fields['solvedate']
                )
                                                            - $this->fields["waiting_duration"]);
            }
           // Not calendar defined
            return max(0, strtotime($this->fields['solvedate']) - strtotime($this->fields['date'])
                       - $this->fields["waiting_duration"]);
        }
        return 0;
    }


    /**
     * Compute close delay stat of the current ticket
     **/
    public function computeCloseDelayStat()
    {

        if (
            isset($this->fields['id'])
            && !empty($this->fields['date'])
            && !empty($this->fields['closedate'])
        ) {
            $calendars_id = $this->getCalendar();
            $calendar     = new Calendar();

           // Using calendar
            if (
                ($calendars_id > 0)
                && $calendar->getFromDB($calendars_id)
            ) {
                return max(0, $calendar->getActiveTimeBetween(
                    $this->fields['date'],
                    $this->fields['closedate']
                )
                                                             - $this->fields["waiting_duration"]);
            }
           // Not calendar defined
            return max(0, strtotime($this->fields['closedate']) - strtotime($this->fields['date'])
                       - $this->fields["waiting_duration"]);
        }
        return 0;
    }


    public function showStats()
    {

        if (
            !$this->canView()
            || !isset($this->fields['id'])
        ) {
            return false;
        }

        $this->showStatsDates();
        Plugin::doHook(Hooks::SHOW_ITEM_STATS, $this);
        $this->showStatsTimes();
    }

    public function showStatsDates()
    {
        echo "<table class='tab_cadre_fixe'>";
        echo "<tr><th colspan='2'>" . _n('Date', 'Dates', Session::getPluralNumber()) . "</th></tr>";

        echo "<tr class='tab_bg_2'><td>" . __('Opening date') . "</td>";
        echo "<td>" . Html::convDateTime($this->fields['date']) . "</td></tr>";

        echo "<tr class='tab_bg_2'><td>" . __('Time to resolve') . "</td>";
        echo "<td>" . Html::convDateTime($this->fields['time_to_resolve']) . "</td></tr>";

        if (!$this->isNotSolved()) {
            echo "<tr class='tab_bg_2'><td>" . __('Resolution date') . "</td>";
            echo "<td>" . Html::convDateTime($this->fields['solvedate']) . "</td></tr>";
        }

        if (in_array($this->fields['status'], $this->getClosedStatusArray())) {
            echo "<tr class='tab_bg_2'><td>" . __('Closing date') . "</td>";
            echo "<td>" . Html::convDateTime($this->fields['closedate']) . "</td></tr>";
        }
        echo "</table>";
    }

    public function showStatsTimes()
    {
        echo "<div class='dates_timelines'>";
        echo "<table class='tab_cadre_fixe'>";
        echo "<tr><th colspan='2'>" . _n('Time', 'Times', Session::getPluralNumber()) . "</th></tr>";

        if (isset($this->fields['takeintoaccount_delay_stat'])) {
            echo "<tr class='tab_bg_2'><td>" . __('Take into account') . "</td><td>";
            if ($this->fields['takeintoaccount_delay_stat'] > 0) {
                echo Html::timestampToString($this->fields['takeintoaccount_delay_stat'], 0, false);
            } else {
                echo '&nbsp;';
            }
            echo "</td></tr>";
        }

        if (!$this->isNotSolved()) {
            echo "<tr class='tab_bg_2'><td>" . __('Resolution') . "</td><td>";

            if ($this->fields['solve_delay_stat'] > 0) {
                echo Html::timestampToString($this->fields['solve_delay_stat'], 0, false);
            } else {
                echo '&nbsp;';
            }
            echo "</td></tr>";
        }

        if (in_array($this->fields['status'], $this->getClosedStatusArray())) {
            echo "<tr class='tab_bg_2'><td>" . __('Closure') . "</td><td>";
            if ($this->fields['close_delay_stat'] > 0) {
                echo Html::timestampToString($this->fields['close_delay_stat'], true, false);
            } else {
                echo '&nbsp;';
            }
            echo "</td></tr>";
        }

        echo "<tr class='tab_bg_2'><td>" . __('Pending') . "</td><td>";
        if ($this->fields['waiting_duration'] > 0) {
            echo Html::timestampToString($this->fields['waiting_duration'], 0, false);
        } else {
            echo '&nbsp;';
        }
        echo "</td></tr>";

        echo "</table>";
        echo "</div>";
    }


    /** Get users_ids of itil object between 2 dates
     *
     * @param string $date1 begin date
     * @param string $date2 end date
     *
     * @return array contains the distinct users_ids which have itil object
     **/
    public function getUsedAuthorBetween($date1 = '', $date2 = '')
    {
        global $DB;

        $linkclass = new $this->userlinkclass();
        $linktable = $linkclass->getTable();

        $ctable = $this->getTable();
        $criteria = [
            'SELECT'          => [
                'glpi_users.id AS users_id',
                'glpi_users.name AS name',
                'glpi_users.realname AS realname',
                'glpi_users.firstname AS firstname'
            ],
            'DISTINCT' => true,
            'FROM'            => $ctable,
            'LEFT JOIN'       => [
                $linktable  => [
                    'ON' => [
                        $linktable  => $this->getForeignKeyField(),
                        $ctable     => 'id', [
                            'AND' => [
                                "$linktable.type"    => CommonITILActor::REQUESTER
                            ]
                        ]
                    ]
                ]
            ],
            'INNER JOIN'      => [
                'glpi_users'   => [
                    'ON' => [
                        $linktable     => 'users_id',
                        'glpi_users'   => 'id'
                    ]
                ]
            ],
            'WHERE'           => [
                "$ctable.is_deleted" => 0
            ] + getEntitiesRestrictCriteria($ctable),
            'ORDERBY'         => [
                'realname',
                'firstname',
                'name'
            ]
        ];

        if (!empty($date1) || !empty($date2)) {
            $criteria['WHERE'][] = [
                'OR' => [
                    getDateCriteria("$ctable.date", $date1, $date2),
                    getDateCriteria("$ctable.closedate", $date1, $date2),
                ]
            ];
        }

        $iterator = $DB->request($criteria);
        $tab    = [];
        foreach ($iterator as $line) {
            $tab[] = [
                'id'   => $line['users_id'],
                'link' => formatUserName(
                    $line['users_id'],
                    $line['name'],
                    $line['realname'],
                    $line['firstname'],
                    1
                )
            ];
        }
        return $tab;
    }


    /** Get recipient of itil object between 2 dates
     *
     * @param string $date1 begin date
     * @param string $date2 end date
     *
     * @return array contains the distinct recipents which have itil object
     **/
    public function getUsedRecipientBetween($date1 = '', $date2 = '')
    {
        global $DB;

        $ctable = $this->getTable();
        $criteria = [
            'SELECT'          => [
                'glpi_users.id AS user_id',
                'glpi_users.name AS name',
                'glpi_users.realname AS realname',
                'glpi_users.firstname AS firstname'
            ],
            'DISTINCT'        => true,
            'FROM'            => $ctable,
            'LEFT JOIN'       => [
                'glpi_users'   => [
                    'ON' => [
                        $ctable        => 'users_id_recipient',
                        'glpi_users'   => 'id'
                    ]
                ]
            ],
            'WHERE'           => [
                "$ctable.is_deleted" => 0
            ] + getEntitiesRestrictCriteria($ctable),
            'ORDERBY'         => [
                'realname',
                'firstname',
                'name'
            ]
        ];

        if (!empty($date1) || !empty($date2)) {
            $criteria['WHERE'][] = [
                'OR' => [
                    getDateCriteria("$ctable.date", $date1, $date2),
                    getDateCriteria("$ctable.closedate", $date1, $date2),
                ]
            ];
        }

        $iterator = $DB->request($criteria);
        $tab    = [];

        foreach ($iterator as $line) {
            $tab[] = [
                'id'   => $line['user_id'],
                'link' => formatUserName(
                    $line['user_id'],
                    $line['name'],
                    $line['realname'],
                    $line['firstname'],
                    1
                )
            ];
        }
        return $tab;
    }


    /** Get groups which have itil object between 2 dates
     *
     * @param string $date1 begin date
     * @param string $date2 end date
     *
     * @return array contains the distinct groups of tickets
     **/
    public function getUsedGroupBetween($date1 = '', $date2 = '')
    {
        global $DB;

        $linkclass = new $this->grouplinkclass();
        $linktable = $linkclass->getTable();

        $ctable = $this->getTable();
        $criteria = [
            'SELECT' => [
                'glpi_groups.id',
                'glpi_groups.completename'
            ],
            'DISTINCT'        => true,
            'FROM'            => $ctable,
            'LEFT JOIN'       => [
                $linktable  => [
                    'ON' => [
                        $linktable  => $this->getForeignKeyField(),
                        $ctable     => 'id', [
                            'AND' => [
                                "$linktable.type"    => CommonITILActor::REQUESTER
                            ]
                        ]
                    ]
                ]
            ],
            'INNER JOIN'      => [
                'glpi_groups'   => [
                    'ON' => [
                        $linktable     => 'groups_id',
                        'glpi_groups'   => 'id'
                    ]
                ]
            ],
            'WHERE'           => [
                "$ctable.is_deleted" => 0
            ] + getEntitiesRestrictCriteria($ctable),
            'ORDERBY'         => [
                'glpi_groups.completename'
            ]
        ];

        if (!empty($date1) || !empty($date2)) {
            $criteria['WHERE'][] = [
                'OR' => [
                    getDateCriteria("$ctable.date", $date1, $date2),
                    getDateCriteria("$ctable.closedate", $date1, $date2),
                ]
            ];
        }

        $iterator = $DB->request($criteria);
        $tab    = [];

        foreach ($iterator as $line) {
            $tab[] = [
                'id'   => $line['id'],
                'link' => $line['completename'],
            ];
        }
        return $tab;
    }


    /** Get recipient of itil object between 2 dates
     *
     * @param string  $date1 begin date
     * @param string  $date2 end date
     * @param boolean $title indicates if stat if by title (true) or type (false)
     *
     * @return array contains the distinct recipents which have tickets
     **/
    public function getUsedUserTitleOrTypeBetween($date1 = '', $date2 = '', $title = true)
    {
        global $DB;

        $linkclass = new $this->userlinkclass();
        $linktable = $linkclass->getTable();

        if ($title) {
            $table = "glpi_usertitles";
            $field = "usertitles_id";
        } else {
            $table = "glpi_usercategories";
            $field = "usercategories_id";
        }

        $ctable = $this->getTable();
        $criteria = [
            'SELECT'          => "glpi_users.$field",
            'DISTINCT'        => true,
            'FROM'            => $ctable,
            'INNER JOIN'      => [
                $linktable  => [
                    'ON' => [
                        $linktable  => $this->getForeignKeyField(),
                        $ctable     => 'id'
                    ]
                ],
                'glpi_users'   => [
                    'ON' => [
                        $linktable     => 'users_id',
                        'glpi_users'   => 'id'
                    ]
                ]
            ],
            'LEFT JOIN'       => [
                $table         => [
                    'ON' => [
                        'glpi_users'   => $field,
                        $table         => 'id'
                    ]
                ]
            ],
            'WHERE'           => [
                "$ctable.is_deleted" => 0
            ] + getEntitiesRestrictCriteria($ctable),
            'ORDERBY'         => [
                "glpi_users.$field"
            ]
        ];

        if (!empty($date1) || !empty($date2)) {
            $criteria['WHERE'][] = [
                'OR' => [
                    getDateCriteria("$ctable.date", $date1, $date2),
                    getDateCriteria("$ctable.closedate", $date1, $date2),
                ]
            ];
        }

        $iterator = $DB->request($criteria);
        $tab    = [];
        foreach ($iterator as $line) {
            $tab[] = [
                'id'   => $line[$field],
                'link' => Dropdown::getDropdownName($table, $line[$field]),
            ];
        }
        return $tab;
    }


    /**
     * Get priorities of itil object between 2 dates
     *
     * @param string $date1 begin date
     * @param string $date2 end date
     *
     * @return array contains the distinct priorities of tickets
     **/
    public function getUsedPriorityBetween($date1 = '', $date2 = '')
    {
        global $DB;

        $ctable = $this->getTable();
        $criteria = [
            'SELECT'          => 'priority',
            'DISTINCT'        => true,
            'FROM'            => $ctable,
            'WHERE'           => [
                "$ctable.is_deleted" => 0
            ] + getEntitiesRestrictCriteria($ctable),
            'ORDERBY'         => 'priority'
        ];

        if (!empty($date1) || !empty($date2)) {
            $criteria['WHERE'][] = [
                'OR' => [
                    getDateCriteria("$ctable.date", $date1, $date2),
                    getDateCriteria("$ctable.closedate", $date1, $date2),
                ]
            ];
        }

        $iterator = $DB->request($criteria);
        $tab    = [];
        foreach ($iterator as $line) {
            $tab[] = [
                'id'   => $line['priority'],
                'link' => static::getPriorityName($line['priority']),
            ];
        }
        return $tab;
    }


    /**
     * Get urgencies of itil object between 2 dates
     *
     * @param string $date1 begin date
     * @param string $date2 end date
     *
     * @return array contains the distinct priorities of tickets
     **/
    public function getUsedUrgencyBetween($date1 = '', $date2 = '')
    {
        global $DB;

        $ctable = $this->getTable();
        $criteria = [
            'SELECT'          => 'urgency',
            'DISTINCT'        => true,
            'FROM'            => $ctable,
            'WHERE'           => [
                "$ctable.is_deleted" => 0
            ] + getEntitiesRestrictCriteria($ctable),
            'ORDERBY'         => 'urgency'
        ];

        if (!empty($date1) || !empty($date2)) {
            $criteria['WHERE'][] = [
                'OR' => [
                    getDateCriteria("$ctable.date", $date1, $date2),
                    getDateCriteria("$ctable.closedate", $date1, $date2),
                ]
            ];
        }

        $iterator = $DB->request($criteria);
        $tab    = [];

        foreach ($iterator as $line) {
            $tab[] = [
                'id'   => $line['urgency'],
                'link' => static::getUrgencyName($line['urgency']),
            ];
        }
        return $tab;
    }


    /**
     * Get impacts of itil object between 2 dates
     *
     * @param string $date1 begin date
     * @param string $date2 end date
     *
     * @return array contains the distinct priorities of tickets
     **/
    public function getUsedImpactBetween($date1 = '', $date2 = '')
    {
        global $DB;

        $ctable = $this->getTable();
        $criteria = [
            'SELECT'          => 'impact',
            'DISTINCT'        => true,
            'FROM'            => $ctable,
            'WHERE'           => [
                "$ctable.is_deleted" => 0
            ] + getEntitiesRestrictCriteria($ctable),
            'ORDERBY'         => 'impact'
        ];

        if (!empty($date1) || !empty($date2)) {
            $criteria['WHERE'][] = [
                'OR' => [
                    getDateCriteria("$ctable.date", $date1, $date2),
                    getDateCriteria("$ctable.closedate", $date1, $date2),
                ]
            ];
        }

        $iterator = $DB->request($criteria);
        $tab    = [];

        foreach ($iterator as $line) {
            $tab[] = [
                'id'   => $line['impact'],
                'link' => static::getImpactName($line['impact']),
            ];
        }
        return $tab;
    }


    /**
     * Get request types of itil object between 2 dates
     *
     * @param string $date1 begin date
     * @param string $date2 end date
     *
     * @return array contains the distinct request types of tickets
     **/
    public function getUsedRequestTypeBetween($date1 = '', $date2 = '')
    {
        global $DB;

        $ctable = $this->getTable();
        $criteria = [
            'SELECT'          => 'requesttypes_id',
            'DISTINCT'        => true,
            'FROM'            => $ctable,
            'WHERE'           => [
                "$ctable.is_deleted" => 0
            ] + getEntitiesRestrictCriteria($ctable),
            'ORDERBY'         => 'requesttypes_id'
        ];

        if (!empty($date1) || !empty($date2)) {
            $criteria['WHERE'][] = [
                'OR' => [
                    getDateCriteria("$ctable.date", $date1, $date2),
                    getDateCriteria("$ctable.closedate", $date1, $date2),
                ]
            ];
        }

        $iterator = $DB->request($criteria);
        $tab    = [];
        foreach ($iterator as $line) {
            $tab[] = [
                'id'   => $line['requesttypes_id'],
                'link' => Dropdown::getDropdownName('glpi_requesttypes', $line['requesttypes_id']),
            ];
        }
        return $tab;
    }


    /**
     * Get solution types of itil object between 2 dates
     *
     * @param string $date1 begin date
     * @param string $date2 end date
     *
     * @return array contains the distinct request types of tickets
     **/
    public function getUsedSolutionTypeBetween($date1 = '', $date2 = '')
    {
        global $DB;

        $ctable = $this->getTable();
        $criteria = [
            'SELECT'          => 'solutiontypes_id',
            'DISTINCT'        => true,
            'FROM'            => ITILSolution::getTable(),
            'INNER JOIN'      => [
                $ctable   => [
                    'ON' => [
                        ITILSolution::getTable()   => 'items_id',
                        $ctable                    => 'id'
                    ]
                ]
            ],
            'WHERE'           => [
                ITILSolution::getTable() . ".itemtype" => $this->getType(),
                "$ctable.is_deleted"                   => 0
            ] + getEntitiesRestrictCriteria($ctable),
            'ORDERBY'         => 'solutiontypes_id'
        ];

        if (!empty($date1) || !empty($date2)) {
            $criteria['WHERE'][] = [
                'OR' => [
                    getDateCriteria("$ctable.date", $date1, $date2),
                    getDateCriteria("$ctable.closedate", $date1, $date2),
                ]
            ];
        }

        $iterator = $DB->request($criteria);
        $tab    = [];
        foreach ($iterator as $line) {
            $tab[] = [
                'id'   => $line['solutiontypes_id'],
                'link' => Dropdown::getDropdownName('glpi_solutiontypes', $line['solutiontypes_id']),
            ];
        }
        return $tab;
    }


    /** Get users which have intervention assigned to  between 2 dates
     *
     * @param string $date1 begin date
     * @param string $date2 end date
     *
     * @return array contains the distinct users which have any intervention assigned to.
     **/
    public function getUsedTechBetween($date1 = '', $date2 = '')
    {
        global $DB;

        $linkclass = new $this->userlinkclass();
        $linktable = $linkclass->getTable();
        $showlink = User::canView();

        $ctable = $this->getTable();
        $criteria = [
            'SELECT'          => [
                'glpi_users.id AS users_id',
                'glpi_users.name AS name',
                'glpi_users.realname AS realname',
                'glpi_users.firstname AS firstname'
            ],
            'DISTINCT'        => true,
            'FROM'            => $ctable,
            'LEFT JOIN'       => [
                $linktable  => [
                    'ON' => [
                        $linktable  => $this->getForeignKeyField(),
                        $ctable     => 'id', [
                            'AND' => [
                                "$linktable.type"    => CommonITILActor::ASSIGN
                            ]
                        ]
                    ]
                ],
                'glpi_users'   => [
                    'ON' => [
                        $linktable     => 'users_id',
                        'glpi_users'   => 'id'
                    ]
                ]
            ],
            'WHERE'           => [
                "$ctable.is_deleted" => 0
            ] + getEntitiesRestrictCriteria($ctable),
            'ORDERBY'         => [
                'realname',
                'firstname',
                'name'
            ]
        ];

        if (!empty($date1) || !empty($date2)) {
            $criteria['WHERE'][] = [
                'OR' => [
                    getDateCriteria("$ctable.date", $date1, $date2),
                    getDateCriteria("$ctable.closedate", $date1, $date2),
                ]
            ];
        }

        $iterator = $DB->request($criteria);
        $tab    = [];

        foreach ($iterator as $line) {
            $tab[] = [
                'id'   => $line['users_id'],
                'link' => formatUserName($line['users_id'], $line['name'], $line['realname'], $line['firstname'], $showlink),
            ];
        }
        return $tab;
    }


    /** Get users which have followup assigned to  between 2 dates
     *
     * @param string $date1 begin date
     * @param string $date2 end date
     *
     * @return array contains the distinct users which have any followup assigned to.
     **/
    public function getUsedTechTaskBetween($date1 = '', $date2 = '')
    {
        global $DB;

        $linktable = getTableForItemType($this->getType() . 'Task');
        $showlink = User::canView();

        $ctable = $this->getTable();
        $criteria = [
            'SELECT'          => [
                'glpi_users.id AS users_id',
                'glpi_users.name AS name',
                'glpi_users.realname AS realname',
                'glpi_users.firstname AS firstname'
            ],
            'DISTINCT' => true,
            'FROM'            => $ctable,
            'LEFT JOIN'       => [
                $linktable  => [
                    'ON' => [
                        $linktable  => $this->getForeignKeyField(),
                        $ctable     => 'id'
                    ]
                ],
                'glpi_users'   => [
                    'ON' => [
                        $linktable     => 'users_id',
                        'glpi_users'   => 'id'
                    ]
                ],
                'glpi_profiles_users'   => [
                    'ON' => [
                        'glpi_users'            => 'id',
                        'glpi_profiles_users'   => 'users_id'
                    ]
                ],
                'glpi_profiles'         => [
                    'ON' => [
                        'glpi_profiles'         => 'id',
                        'glpi_profiles_users'   => 'profiles_id'
                    ]
                ],
                'glpi_profilerights'    => [
                    'ON' => [
                        'glpi_profiles'      => 'id',
                        'glpi_profilerights' => 'profiles_id'
                    ]
                ]
            ],
            'WHERE'           => [
                "$ctable.is_deleted"          => 0,
                'glpi_profilerights.name'     => 'ticket',
                'glpi_profilerights.rights'   => ['&', Ticket::OWN],
                "$linktable.users_id"         => ['<>', 0],
                ['NOT'                        => ["$linktable.users_id" => null]]
            ] + getEntitiesRestrictCriteria($ctable),
            'ORDERBY'         => [
                'realname',
                'firstname',
                'name'
            ]
        ];

        if (!empty($date1) || !empty($date2)) {
            $criteria['WHERE'][] = [
                'OR' => [
                    getDateCriteria("$ctable.date", $date1, $date2),
                    getDateCriteria("$ctable.closedate", $date1, $date2),
                ]
            ];
        }

        $iterator = $DB->request($criteria);
        $tab    = [];

        foreach ($iterator as $line) {
            $tab[] = [
                'id'   => $line['users_id'],
                'link' => formatUserName($line['users_id'], $line['name'], $line['realname'], $line['firstname'], $showlink),
            ];
        }
        return $tab;
    }


    /** Get enterprises which have itil object assigned to between 2 dates
     *
     * @param string $date1 begin date
     * @param string $date2 end date
     *
     * @return array contains the distinct enterprises which have any tickets assigned to.
     **/
    public function getUsedSupplierBetween($date1 = '', $date2 = '')
    {
        global $DB;

        $linkclass = new $this->supplierlinkclass();
        $linktable = $linkclass->getTable();

        $ctable = $this->getTable();
        $criteria = [
            'SELECT'          => [
                'glpi_suppliers.id AS suppliers_id_assign',
                'glpi_suppliers.name AS name'
            ],
            'DISTINCT'        => true,
            'FROM'            => $ctable,
            'LEFT JOIN'       => [
                $linktable        => [
                    'ON' => [
                        $linktable  => $this->getForeignKeyField(),
                        $ctable     => 'id', [
                            'AND' => [
                                "$linktable.type"    => CommonITILActor::ASSIGN
                            ]
                        ]
                    ]
                ],
                'glpi_suppliers'  => [
                    'ON' => [
                        $linktable        => 'suppliers_id',
                        'glpi_suppliers'  => 'id'
                    ]
                ]
            ],
            'WHERE'           => [
                "$ctable.is_deleted" => 0
            ] + getEntitiesRestrictCriteria($ctable),
            'ORDERBY'         => [
                'name'
            ]
        ];

        if (!empty($date1) || !empty($date2)) {
            $criteria['WHERE'][] = [
                'OR' => [
                    getDateCriteria("$ctable.date", $date1, $date2),
                    getDateCriteria("$ctable.closedate", $date1, $date2),
                ]
            ];
        }

        $iterator = $DB->request($criteria);
        $tab    = [];
        foreach ($iterator as $line) {
            $tab[] = [
                'id'   => $line['suppliers_id_assign'],
                'link' => '<a href="' . Supplier::getFormURLWithID($line['suppliers_id_assign']) . '">' . $line['name'] . '</a>',
            ];
        }
        return $tab;
    }


    /** Get groups assigned to itil object between 2 dates
     *
     * @param string $date1 begin date
     * @param string $date2 end date
     *
     * @return array contains the distinct groups assigned to a tickets
     **/
    public function getUsedAssignGroupBetween($date1 = '', $date2 = '')
    {
        global $DB;

        $linkclass = new $this->grouplinkclass();
        $linktable = $linkclass->getTable();

        $ctable = $this->getTable();
        $criteria = [
            'SELECT' => [
                'glpi_groups.id',
                'glpi_groups.completename'
            ],
            'DISTINCT'        => true,
            'FROM'            => $ctable,
            'LEFT JOIN'       => [
                $linktable  => [
                    'ON' => [
                        $linktable  => $this->getForeignKeyField(),
                        $ctable     => 'id', [
                            'AND' => [
                                "$linktable.type"    => CommonITILActor::ASSIGN
                            ]
                        ]
                    ]
                ],
                'glpi_groups'   => [
                    'ON' => [
                        $linktable     => 'groups_id',
                        'glpi_groups'   => 'id'
                    ]
                ]
            ],
            'WHERE'           => [
                "$ctable.is_deleted" => 0
            ] + getEntitiesRestrictCriteria($ctable),
            'ORDERBY'         => [
                'glpi_groups.completename'
            ]
        ];

        if (!empty($date1) || !empty($date2)) {
            $criteria['WHERE'][] = [
                'OR' => [
                    getDateCriteria("$ctable.date", $date1, $date2),
                    getDateCriteria("$ctable.closedate", $date1, $date2),
                ]
            ];
        }

        $iterator = $DB->request($criteria);
        $tab    = [];
        foreach ($iterator as $line) {
            $tab[] = [
                'id'   => $line['id'],
                'link' => $line['completename'],
            ];
        }
        return $tab;
    }


    /**
     * Display a line for an object
     *
     * @since 0.85 (befor in each object with differents parameters)
     *
     * @param $id                 Integer  ID of the object
     * @param $options            array of options
     *      output_type            : Default output type (see Search class / default Search::HTML_OUTPUT)
     *      row_num                : row num used for display
     *      type_for_massiveaction : itemtype for massive action
     *      id_for_massaction      : default 0 means no massive action
     *
     * @since 10.0.0 "followups" option has been dropped
     */
    public static function showShort($id, $options = [])
    {
        global $DB;

        $p = [
            'output_type'            => Search::HTML_OUTPUT,
            'row_num'                => 0,
            'type_for_massiveaction' => 0,
            'id_for_massiveaction'   => 0,
            'followups'              => false,
            'ticket_stats'           => false,
        ];

        if (count($options)) {
            foreach ($options as $key => $val) {
                $p[$key] = $val;
            }
        }

        $rand = mt_rand();

       /// TODO to be cleaned. Get datas and clean display links

       // Prints a job in short form
       // Should be called in a <table>-segment
       // Print links or not in case of user view
       // Make new job object and fill it from database, if success, print it
        $item         = new static();

        $candelete   = static::canDelete();
        $canupdate   = Session::haveRight(static::$rightname, UPDATE);
        $showprivate = Session::haveRight('followup', ITILFollowup::SEEPRIVATE);
        $align       = "class='left'";
        $align_desc  = "class='left'";

        if ($item->getFromDB($id)) {
            $item_num = 1;
            $bgcolor  = $_SESSION["glpipriority_" . $item->fields["priority"]];

            echo Search::showNewLine($p['output_type'], $p['row_num'] % 2, $item->isDeleted());

            $check_col = '';
            if (
                ($candelete || $canupdate)
                && ($p['output_type'] == Search::HTML_OUTPUT)
                && $p['id_for_massiveaction']
            ) {
                $check_col = Html::getMassiveActionCheckBox($p['type_for_massiveaction'], $p['id_for_massiveaction']);
            }
            echo Search::showItem($p['output_type'], $check_col, $item_num, $p['row_num'], $align);

           // First column
            $first_col = sprintf(__('%1$s: %2$s'), __('ID'), $item->fields["id"]);
            if ($p['output_type'] == Search::HTML_OUTPUT) {
                $first_col .= "&nbsp;" . static::getStatusIcon($item->fields["status"]);
            } else {
                $first_col = sprintf(
                    __('%1$s - %2$s'),
                    $first_col,
                    static::getStatus($item->fields["status"])
                );
            }

            echo Search::showItem($p['output_type'], $first_col, $item_num, $p['row_num'], $align);

           // Second column
            if ($item->fields['status'] == static::CLOSED) {
                $second_col = sprintf(
                    __('Closed on %s'),
                    ($p['output_type'] == Search::HTML_OUTPUT ? '<br>' : '') .
                    Html::convDateTime($item->fields['closedate'])
                );
            } else if ($item->fields['status'] == static::SOLVED) {
                $second_col = sprintf(
                    __('Solved on %s'),
                    ($p['output_type'] == Search::HTML_OUTPUT ? '<br>' : '') .
                    Html::convDateTime($item->fields['solvedate'])
                );
            } else if ($item->fields['begin_waiting_date']) {
                $second_col = sprintf(
                    __('Put on hold on %s'),
                    ($p['output_type'] == Search::HTML_OUTPUT ? '<br>' : '') .
                    Html::convDateTime($item->fields['begin_waiting_date'])
                );
            } else if ($item->fields['time_to_resolve']) {
                $second_col = sprintf(
                    __('%1$s: %2$s'),
                    __('Time to resolve'),
                    ($p['output_type'] == Search::HTML_OUTPUT ? '<br>' : '') .
                    Html::convDateTime($item->fields['time_to_resolve'])
                );
            } else {
                $second_col = sprintf(
                    __('Opened on %s'),
                    ($p['output_type'] == Search::HTML_OUTPUT ? '<br>' : '') .
                    Html::convDateTime($item->fields['date'])
                );
            }

            echo Search::showItem($p['output_type'], $second_col, $item_num, $p['row_num'], $align . " width=130");

           // Second BIS column
            $second_col = Html::convDateTime($item->fields["date_mod"]);
            echo Search::showItem($p['output_type'], $second_col, $item_num, $p['row_num'], $align . " width=90");

           // Second TER column
            if (count($_SESSION["glpiactiveentities"]) > 1) {
                $second_col = Dropdown::getDropdownName('glpi_entities', $item->fields['entities_id']);
                echo Search::showItem(
                    $p['output_type'],
                    $second_col,
                    $item_num,
                    $p['row_num'],
                    $align . " width=100"
                );
            }

           // Third Column
            echo Search::showItem(
                $p['output_type'],
                "<span class='b'>" . static::getPriorityName($item->fields["priority"]) .
                                 "</span>",
                $item_num,
                $p['row_num'],
                "$align bgcolor='$bgcolor'"
            );

           // Fourth Column
            $fourth_col = "";

            foreach ($item->getUsers(CommonITILActor::REQUESTER) as $d) {
                $userdata    = getUserName($d["users_id"], 2);
                $fourth_col .= sprintf(
                    __('%1$s %2$s'),
                    "<span class='b'>" . $userdata['name'] . "</span>",
                    Html::showToolTip(
                        $userdata["comment"],
                        ['link'    => $userdata["link"],
                            'display' => false
                        ]
                    )
                );
                 $fourth_col .= "<br>";
            }

            foreach ($item->getGroups(CommonITILActor::REQUESTER) as $d) {
                $fourth_col .= Dropdown::getDropdownName("glpi_groups", $d["groups_id"]);
                $fourth_col .= "<br>";
            }

            echo Search::showItem($p['output_type'], $fourth_col, $item_num, $p['row_num'], $align);

           // Fifth column
            $fifth_col = "";

            foreach ($item->getUsers(CommonITILActor::ASSIGN) as $d) {
                if (
                    Session::getCurrentInterface() == 'helpdesk'
                    && !empty($anon_name = User::getAnonymizedNameForUser(
                        $d['users_id'],
                        $item->getEntityID()
                    ))
                ) {
                    $fifth_col .= $anon_name;
                } else {
                    $userdata   = getUserName($d["users_id"], 2);
                    $fifth_col .= sprintf(
                        __('%1$s %2$s'),
                        "<span class='b'>" . $userdata['name'] . "</span>",
                        Html::showToolTip(
                            $userdata["comment"],
                            ['link'    => $userdata["link"],
                                'display' => false
                            ]
                        )
                    );
                }

                $fifth_col .= "<br>";
            }

            foreach ($item->getGroups(CommonITILActor::ASSIGN) as $d) {
                if (
                    Session::getCurrentInterface() == 'helpdesk'
                    && !empty($anon_name = Group::getAnonymizedName($item->getEntityID()))
                ) {
                    $fifth_col .= $anon_name;
                } else {
                    $fifth_col .= Dropdown::getDropdownName("glpi_groups", $d["groups_id"]);
                }
                $fifth_col .= "<br>";
            }

            foreach ($item->getSuppliers(CommonITILActor::ASSIGN) as $d) {
                $fifth_col .= Dropdown::getDropdownName("glpi_suppliers", $d["suppliers_id"]);
                $fifth_col .= "<br>";
            }

            echo Search::showItem($p['output_type'], $fifth_col, $item_num, $p['row_num'], $align);

           // Eigth column
            $name_column = "<span class='b'>" . $item->getName() . "</span>&nbsp;";

           // Add link
            if ($item->canViewItem()) {
                $name_column  = sprintf(
                    __('%1$s (%2$s)'),
                    "<a id='" . $item->getType() . $item->fields["id"] . "$rand' href=\"" . $item->getLinkURL() . "\">$name_column</a>",
                    sprintf(
                        __('%1$s - %2$s'),
                        $item->numberOfFollowups($showprivate),
                        $item->numberOfTasks($showprivate)
                    )
                );
            }

            if ($p['output_type'] == Search::HTML_OUTPUT) {
                $name_column = sprintf(
                    __('%1$s %2$s'),
                    $name_column,
                    Html::showToolTip(
                        RichText::getEnhancedHtml($item->fields['content']),
                        ['display' => false,
                            'applyto' => $item->getType() . $item->fields["id"] .
                        $rand
                        ]
                    )
                );
            }

            if (!$p['ticket_stats']) {
               // Sixth Colum
               // Ticket : simple link to item
                $sixth_col  = "";
                $is_deleted = false;
                $item_ticket = new Item_Ticket();
                $data = $item_ticket->find(['tickets_id' => $item->fields['id']]);

                if ($item->getType() == 'Ticket') {
                    if (!empty($data)) {
                        foreach ($data as $val) {
                            if (!empty($val["itemtype"]) && ($val["items_id"] > 0)) {
                                if ($object = getItemForItemtype($val["itemtype"])) {
                                    if ($object->getFromDB($val["items_id"])) {
                                         $is_deleted = $object->isDeleted();

                                         $sixth_col .= $object->getTypeName();
                                         $sixth_col .= " - <span class='b'>";
                                        if ($item->canView()) {
                                            $sixth_col .= $object->getLink();
                                        } else {
                                            $sixth_col .= $object->getNameID();
                                        }
                                        $sixth_col .= "</span><br>";
                                    }
                                }
                            }
                        }
                    } else {
                        $sixth_col = __('General');
                    }

                    echo Search::showItem($p['output_type'], $sixth_col, $item_num, $p['row_num'], ($is_deleted ? " class='center deleted' " : $align));
                }

               // Seventh column
                echo Search::showItem(
                    $p['output_type'],
                    "<span class='b'>" .
                                    Dropdown::getDropdownName(
                                        'glpi_itilcategories',
                                        $item->fields["itilcategories_id"]
                                    ) .
                                 "</span>",
                    $item_num,
                    $p['row_num'],
                    $align
                );

                echo Search::showItem(
                    $p['output_type'],
                    $name_column,
                    $item_num,
                    $p['row_num'],
                    $align_desc . " width='200'"
                );

               //tenth column
                $tenth_column  = '';
                $planned_infos = '';

                $tasktype      = $item->getType() . "Task";
                $plan          = new $tasktype();
                $items         = [];

                $result = $DB->request(
                    [
                        'FROM'  => $plan->getTable(),
                        'WHERE' => [
                            $item->getForeignKeyField() => $item->fields['id'],
                        ],
                    ]
                );
                foreach ($result as $plan) {
                    if (isset($plan['begin']) && $plan['begin']) {
                        $items[$plan['id']] = $plan['id'];
                        $planned_infos .= sprintf(
                            __('From %s') .
                                            ($p['output_type'] == Search::HTML_OUTPUT ? '<br>' : ''),
                            Html::convDateTime($plan['begin'])
                        );
                        $planned_infos .= sprintf(
                            __('To %s') .
                                            ($p['output_type'] == Search::HTML_OUTPUT ? '<br>' : ''),
                            Html::convDateTime($plan['end'])
                        );
                        if ($plan['users_id_tech']) {
                                  $planned_infos .= sprintf(
                                      __('By %s') .
                                                ($p['output_type'] == Search::HTML_OUTPUT ? '<br>' : ''),
                                      getUserName($plan['users_id_tech'])
                                  );
                        }
                        $planned_infos .= "<br>";
                    }
                }

                $tenth_column = count($items);
                if ($tenth_column) {
                    $tenth_column = "<span class='pointer'
                                 id='" . $item->getType() . $item->fields["id"] . "planning$rand'>" .
                                 $tenth_column . '</span>';
                    $tenth_column = sprintf(
                        __('%1$s %2$s'),
                        $tenth_column,
                        Html::showToolTip(
                            $planned_infos,
                            ['display' => false,
                                'applyto' => $item->getType() .
                                                                              $item->fields["id"] .
                            "planning" . $rand
                            ]
                        )
                    );
                }

                echo Search::showItem(
                    $p['output_type'],
                    $tenth_column,
                    $item_num,
                    $p['row_num'],
                    $align_desc . " width='150'"
                );
            } else {
                echo Search::showItem($p['output_type'], $name_column, $item_num, $p['row_num'], $align_desc . " width='200'");

                $takeintoaccountdelay_column = "";
               // Show only for tickets taken into account
                if ($item->fields['takeintoaccount_delay_stat'] > 0) {
                    $takeintoaccountdelay_column = Html::timestampToString($item->fields['takeintoaccount_delay_stat']);
                }
                echo Search::showItem($p['output_type'], $takeintoaccountdelay_column, $item_num, $p['row_num'], $align_desc . " width='150'");

                $solvedelay_column = "";
               // Show only for solved tickets
                if ($item->fields['solve_delay_stat'] > 0) {
                    $solvedelay_column = Html::timestampToString($item->fields['solve_delay_stat']);
                }
                echo Search::showItem($p['output_type'], $solvedelay_column, $item_num, $p['row_num'], $align_desc . " width='150'");

                $waiting_duration_column = Html::timestampToString($item->fields['waiting_duration']);
                echo Search::showItem($p['output_type'], $waiting_duration_column, $item_num, $p['row_num'], $align_desc . " width='150'");
            }

           // Finish Line
            echo Search::showEndLine($p['output_type']);
        } else {
            echo "<tr class='tab_bg_2'>";
            echo "<td colspan='6' ><i>" . __('No item in progress.') . "</i></td></tr>";
        }
    }

    /**
     * @param integer $output_type Output type
     * @param string  $mass_id     id of the form to check all
     */
    public static function commonListHeader(
        $output_type = Search::HTML_OUTPUT,
        $mass_id = '',
        array $params = []
    ) {
        $ticket_stats = $params['ticket_stats'] ?? false;

       // New Line for Header Items Line
        echo Search::showNewLine($output_type);
       // $show_sort if
        $header_num                      = 1;

        $items                           = [];
        $items[(empty($mass_id) ? '&nbsp' : Html::getCheckAllAsCheckbox($mass_id))] = '';
        $items[__('Status')]             = "status";
        $items[_n('Date', 'Dates', 1)]               = "date";
        $items[__('Last update')]        = "date_mod";

        if (count($_SESSION["glpiactiveentities"]) > 1) {
            $items[Entity::getTypeName(Session::getPluralNumber())] = "glpi_entities.completename";
        }

        $items[__('Priority')]           = "priority";
        $items[_n('Requester', 'Requesters', 1)]          = "users_id";
        $items[__('Assigned')]           = "users_id_assign";

        if (!$ticket_stats) {
            if (static::getType() == 'Ticket') {
                $items[_n('Associated element', 'Associated elements', Session::getPluralNumber())] = "";
            }
            $items[_n('Category', 'Categories', 1)]           = "glpi_itilcategories.completename";
            $items[__('Title')]              = "name";
            $items[__('Planification')]      = "glpi_tickettasks.begin";
        } else {
            $items[__('Title')]             = "name";
            $items[__('Take into account')] = "takeintoaccount_delay_stat";
            $items[__('Resolution')]        = "solve_delay_stat";
            $items[__('Pending')]           = "waiting_duration";
        }

        foreach (array_keys($items) as $key) {
            $link   = "";
            echo Search::showHeaderItem($output_type, $key, $header_num, $link);
        }

       // End Line for column headers
        echo Search::showEndLine($output_type);
    }


    /**
     * Get correct Calendar: Entity or Sla
     *
     * @since 0.90.4
     *
     **/
    public function getCalendar()
    {
        return Entity::getUsedConfig(
            'calendars_strategy',
            $this->fields['entities_id'],
            'calendars_id',
            0
        );
    }


    /**
     * Summary of getTimelinePosition
     * Returns the position of the $sub_type for the $user_id in the timeline
     *
     * @param int $items_id is the id of the ITIL object
     * @param string $sub_type is ITILFollowup, Document_Item, TicketTask, TicketValidation or Solution
     * @param int $users_id
     * @since 9.2
     */
    public static function getTimelinePosition($items_id, $sub_type, $users_id)
    {
        $itilobject = new static();
        $itilobject->fields['id'] = $items_id;
        $actors = $itilobject->getITILActors();

       // 1) rule for followups, documents, tasks and validations:
       //    Matrix for position of timeline objects
       //    R O A (R=Requester, O=Observer, A=AssignedTo)
       //    0 0 1 -> Right
       //    0 1 0 -> Left
       //    0 1 1 -> R
       //    1 0 0 -> L
       //    1 0 1 -> L
       //    1 1 0 -> L
       //    1 1 1 -> L
       //    if users_id is not in the actor list, then pos is left
       // 2) rule for solutions: always on the right side

       // default position is left
        $pos = self::TIMELINE_LEFT;

        $pos_matrix = [];
        $pos_matrix[0][0][1] = self::TIMELINE_RIGHT;
        $pos_matrix[0][1][1] = self::TIMELINE_RIGHT;

        switch ($sub_type) {
            case 'ITILFollowup':
            case 'Document_Item':
            case static::class . 'Task':
            case static::class . 'Validation':
                if (isset($actors[$users_id])) {
                    $r = in_array(CommonITILActor::REQUESTER, $actors[$users_id]) ? 1 : 0;
                    $o = in_array(CommonITILActor::OBSERVER, $actors[$users_id]) ? 1 : 0;
                    $a = in_array(CommonITILActor::ASSIGN, $actors[$users_id]) ? 1 : 0;
                    if (isset($pos_matrix[$r][$o][$a])) {
                        $pos = $pos_matrix[$r][$o][$a];
                    }
                }
                break;
            case 'Solution': // FIXME Remove it in GLPI 10.1, it may be still used in some edge cases in GLPI 10.0
            case ITILSolution::class:
                $pos = self::TIMELINE_RIGHT;
                break;
        }

        return $pos;
    }


    public function getTimelineItemtypes(): array
    {
        global $PLUGIN_HOOKS;

        /** @var CommonITILObject $obj_type */
        $obj_type = static::getType();
        $foreign_key = static::getForeignKeyField();

       //check sub-items rights
        $tmp = [$foreign_key => $this->getID()];
        $fup = new ITILFollowup();
        $fup->getEmpty();
        $fup->fields['itemtype'] = $obj_type;
        $fup->fields['items_id'] = $this->getID();

        $task_class = $obj_type . "Task";
        $task = new $task_class();

        $solved_statuses = static::getSolvedStatusArray();
        $closed_statuses = static::getClosedStatusArray();
        $solved_closed_statuses = array_merge($solved_statuses, $closed_statuses);

        $canadd_fup = $fup->can(-1, CREATE, $tmp) && !in_array($this->fields["status"], $solved_closed_statuses, true) || isset($_GET['_openfollowup']);
        $canadd_task = $task->can(-1, CREATE, $tmp) && !in_array($this->fields["status"], $solved_closed_statuses, true);
        $canadd_document = $canadd_fup || ($this->canAddItem('Document') && !in_array($this->fields["status"], $solved_closed_statuses, true));
        $canadd_solution = $obj_type::canUpdate() && $this->canSolve() && !in_array($this->fields["status"], $solved_statuses, true);

        $validation = $this->getValidationClassInstance();
        $canadd_validation = $validation !== null
            && $validation->can(-1, CREATE, $tmp)
            && !in_array($this->fields["status"], $solved_closed_statuses, true);

        $itemtypes = [];

        $itemtypes['answer'] = [
            'type'          => 'ITILFollowup',
            'class'         => 'ITILFollowup',
            'icon'          => 'ti ti-message-circle',
            'label'         => _x('button', 'Answer'),
            'short_label'   => _x('button', 'Answer'),
            'template'      => 'components/itilobject/timeline/form_followup.html.twig',
            'item'          => $fup,
            'hide_in_menu'  => !$canadd_fup
        ];
        $itemtypes['task'] = [
            'type'          => 'ITILTask',
            'class'         => $task_class,
            'icon'          => 'ti ti-checkbox',
            'label'         => _x('button', 'Create a task'),
            'short_label'   => _x('button', 'Task'),
            'template'      => 'components/itilobject/timeline/form_task.html.twig',
            'item'          => $task,
            'hide_in_menu'  => !$canadd_task
        ];
        $itemtypes['solution'] = [
            'type'          => 'ITILSolution',
            'class'         => 'ITILSolution',
            'icon'          => 'ti ti-check',
            'label'         => _x('button', 'Add a solution'),
            'short_label'   => _x('button', 'Solution'),
            'template'      => 'components/itilobject/timeline/form_solution.html.twig',
            'item'          => new ITILSolution(),
            'hide_in_menu'  => !$canadd_solution
        ];
        $itemtypes['document'] = [
            'type'          => 'Document_Item',
            'class'         => Document_Item::class,
            'icon'          => Document_Item::getIcon(),
            'label'         => _x('button', 'Add a document'),
            'short_label'   => _x('button', 'Document'),
            'template'      => 'components/itilobject/timeline/form_document_item.html.twig',
            'item'          => new Document_Item(),
            'hide_in_menu'  => !$canadd_document
        ];
        if ($validation !== null) {
            $itemtypes['validation'] = [
                'type'          => 'ITILValidation',
                'class'         => $validation::getType(),
                'icon'          => 'ti ti-thumb-up',
                'label'         => _x('button', 'Ask for validation'),
                'short_label'   => _x('button', 'Validation'),
                'template'      => 'components/itilobject/timeline/form_validation.html.twig',
                'item'          => $validation,
                'hide_in_menu'  => !$canadd_validation
            ];
        }

        if (isset($PLUGIN_HOOKS[Hooks::TIMELINE_ANSWER_ACTIONS])) {
            /**
             * @var string $plugin
             * @var array|callable $hook_callable
             */
            foreach ($PLUGIN_HOOKS[Hooks::TIMELINE_ANSWER_ACTIONS] as $plugin => $hook_callable) {
                if (!Plugin::isPluginActive($plugin)) {
                    continue;
                }
                if (is_callable($hook_callable)) {
                    $hook_itemtypes = $hook_callable(['item' => $this]);
                } else {
                    $hook_itemtypes = $hook_callable;
                }
                if (is_array($hook_itemtypes)) {
                    $itemtypes = array_merge($itemtypes, $hook_itemtypes);
                } else {
                    trigger_error(
                        sprintf('"%s" hook callback result should be an array, "%s" returned.', Hooks::TIMELINE_ANSWER_ACTIONS, gettype($hook_itemtypes)),
                        E_USER_WARNING
                    );
                }
            }
        }

        return $itemtypes;
    }

    /**
     * Get an HTML string of all timeline actions/buttons provided by plugins via the {@link Hooks::TIMELINE_ACTIONS}  hook.
     * @return string
     * @since 10.0.0
     */
    public function getLegacyTimelineActionsHTML(): string
    {
        global $PLUGIN_HOOKS;

        $legacy_actions = '';

        ob_start();
        Plugin::doHook(Hooks::TIMELINE_ACTIONS, [
            'rand'   => mt_rand(),
            'item'   => $this
        ]);
        $legacy_actions .= ob_get_clean() ?? '';

        return $legacy_actions;
    }

    /**
     * Retrieves all timeline items for this ITILObject
     *
     * @param array $options Possible options:
     * - with_documents    : include documents elements
     * - with_logs         : include log entries
     * - with_validations  : include validation elements
     * - expose_private    : force presence of private items (followup/tasks), even if session does not allow it
     * - bypass_rights     : bypass current session rights
     * - sort_by_date_desc : false,
     * @since 9.4.0
     *
     * @param bool $with_logs include logs ?
     *
     * @return mixed[] Timeline items
     */
    public function getTimelineItems(array $options = [])
    {

        $params = [
            'with_documents'    => true,
            'with_logs'         => true,
            'with_validations'  => true,
            'expose_private'    => false,
            'bypass_rights'     => false,
            'sort_by_date_desc' => $_SESSION['glpitimeline_order'] == CommonITILObject::TIMELINE_ORDER_REVERSE,
            'is_self_service'   => false,
        ];

        if (is_array($options) && count($options)) {
            foreach ($options as $key => $val) {
                $params[$key] = $val;
            }
        }

        $objType    = static::getType();
        $foreignKey = static::getForeignKeyField();
        $timeline = [];

        if ($this->isNewItem()) {
            return $timeline;
        }

        $canupdate_parent = $this->canUpdateItem() && !in_array($this->fields['status'], $this->getClosedStatusArray());

       //checks rights
        $restrict_fup = $restrict_task = [];
        if (!$params['expose_private'] && !Session::haveRight("followup", ITILFollowup::SEEPRIVATE)) {
            $restrict_fup = [
                'OR' => [
                    'is_private' => 0,
                    'users_id'   => Session::getLoginUserID()
                ]
            ];
        }

        if ($params['is_self_service']) {
            $restrict_fup = [
                'is_private'   => 0
            ];
        }

        $restrict_fup['itemtype'] = static::getType();
        $restrict_fup['items_id'] = $this->getID();

        $taskClass = $objType . "Task";
        $task_obj  = new $taskClass();
        if (!$params['expose_private'] && $task_obj->maybePrivate() && !Session::haveRight("task", CommonITILTask::SEEPRIVATE)) {
            $restrict_task = [
                'OR' => [
                    'is_private'   => 0,
                    'users_id'     => Session::getCurrentInterface() == "central"
                                    ? Session::getLoginUserID()
                                    : 0
                ]
            ];
        }

        if ($params['is_self_service']) {
            $restrict_task = [
                'is_private'   => 0
            ];
        }

       //add followups to timeline
        $followup_obj = new ITILFollowup();
        if ($followup_obj->canview() || $params['bypass_rights']) {
            $followups = $followup_obj->find(['items_id'  => $this->getID()] + $restrict_fup, ['date DESC', 'id DESC']);
            foreach ($followups as $followups_id => $followup) {
                $followup_obj->getFromDB($followups_id);
                if ($followup_obj->canViewItem() || $params['bypass_rights']) {
                    $followup['can_edit'] = $followup_obj->canUpdateItem();
                    $timeline["ITILFollowup_" . $followups_id] = [
                        'type' => ITILFollowup::class,
                        'item' => $followup,
                        'itiltype' => 'Followup'
                    ];
                }
            }
        }

       //add tasks to timeline
        if ($task_obj->canview() || $params['bypass_rights']) {
            $tasks = $task_obj->find([$foreignKey => $this->getID()] + $restrict_task, 'date DESC');
            foreach ($tasks as $tasks_id => $task) {
                $task_obj->getFromDB($tasks_id);
                if ($task_obj->canViewItem() || $params['bypass_rights']) {
                    $task['can_edit'] = $task_obj->canUpdateItem();
                    $timeline[$task_obj::getType() . "_" . $tasks_id] = [
                        'type' => $taskClass,
                        'item' => $task,
                        'itiltype' => 'Task'
                    ];
                }
            }
        }

        $solution_obj   = new ITILSolution();
        $solution_items = $solution_obj->find([
            'itemtype'  => static::getType(),
            'items_id'  => $this->getID()
        ]);
        foreach ($solution_items as $solution_item) {
            $timeline["ITILSolution_" . $solution_item['id'] ] = [
                'type'     => ITILSolution::class,
                'itiltype' => 'Solution',
                'item'     => [
                    'id'                 => $solution_item['id'],
                    'content'            => $solution_item['content'],
                    'date'               => $solution_item['date_creation'],
                    'users_id'           => $solution_item['users_id'],
                    'solutiontypes_id'   => $solution_item['solutiontypes_id'],
                    'can_edit'           => $objType::canUpdate() && $this->canSolve(),
                    'timeline_position'  => self::TIMELINE_RIGHT,
                    'users_id_editor'    => $solution_item['users_id_editor'],
                    'date_mod'           => $solution_item['date_mod'],
                    'users_id_approval'  => $solution_item['users_id_approval'],
                    'date_approval'      => $solution_item['date_approval'],
                    'status'             => $solution_item['status']
                ]
            ];
        }

        $validation_class = $objType . "Validation";
        if (
            class_exists($validation_class) && $params['with_validations']
            && ($validation_class::canView() || $params['bypass_rights'])
        ) {
            $validation_obj   = new $validation_class();
            $validations = $validation_obj->find([$foreignKey => $this->getID()]);
            foreach ($validations as $validations_id => $validation) {

                /** @var CommonITILValidation $validation_obj */
                $canedit = $validation_obj->can($validations_id, UPDATE);
                $cananswer = ($validation_obj->canValidate($this->getID())
                              && $validation['status'] == CommonITILValidation::WAITING);

                $request_key = $validation_obj::getType() . '_' . $validations_id
                    . (empty($validation['validation_date']) ? '' : '_request'); // If no answer, no suffix to see attached documents on request

                $content = __('Validation request');
                if (is_a($validation['itemtype_target'], CommonDBTM::class, true)) {
                    $validation_target = new $validation['itemtype_target']();
                    if ($validation_target->getFromDB($validation['items_id_target'])) {
                        $content .= " <i class='ti ti-arrow-right'></i><i class='{$validation_target->getIcon()} text-muted me-1'></i>"
                            . $validation_target->getlink();
                    }
                }
                $timeline[$request_key] = [
                    'type' => $validation_class,
                    'item' => [
                        'id'        => $validations_id,
                        'date'      => $validation['submission_date'],
                        'content'   => $content,
                        'comment_submission' => $validation['comment_submission'],
                        'users_id'  => $validation['users_id'],
                        'can_edit'  => $canedit,
                        'can_answer'   => $cananswer,
                        'users_id_validate' => ((int) $validation['users_id_validate'] > 0)
                            ? $validation['users_id_validate']
                            // 'users_id_validate' will be set to current user id once answer will be submitted
                            : ($cananswer ? Session::getLoginUserID() : 0),
                        'timeline_position' => $validation['timeline_position']
                    ],
                    'itiltype' => 'Validation',
                    'class'    => 'validation-request ' .
                    ($validation['status'] == CommonITILValidation::WAITING  ? "validation-waiting"  : "") .
                    ($validation['status'] == CommonITILValidation::ACCEPTED ? "validation-accepted" : "") .
                    ($validation['status'] == CommonITILValidation::REFUSED  ? "validation-refused"  : ""),
                    'item_action' => 'validation-request',
                ];

                if (!empty($validation['validation_date'])) {
                    $timeline[$validation_obj::getType() . "_" . $validations_id] = [
                        'type' => $validation_class,
                        'item' => [
                            'id'        => $validations_id,
                            'date'      => $validation['validation_date'],
                            'content'   => __('Validation request answer') . " : " .
                            _sx('status', ucfirst($validation_class::getStatus($validation['status']))),
                            'comment_validation' => $validation['comment_validation'],
                            'users_id'  => $validation['users_id_validate'],
                            'status'    => "status_" . $validation['status'],
                            'can_edit'  => $canedit,
                            'timeline_position' => $validation['timeline_position'],
                            'itemtype_target' => $validation['itemtype_target'],
                            'items_id_target' => $validation['items_id_target']
                        ],
                        'class'    => 'validation-answer',
                        'itiltype' => 'Validation',
                        'item_action' => 'validation-answer',
                    ];
                }
            }
        }

       //add documents to timeline
        if ($params['with_documents']) {
            $document_item_obj = new Document_Item();
            $document_obj      = new Document();
            $document_items    = $document_item_obj->find([
                $this->getAssociatedDocumentsCriteria($params['bypass_rights']),
                'timeline_position'  => ['>', self::NO_TIMELINE]
            ]);
            foreach ($document_items as $document_item) {
                $document_obj->getFromDB($document_item['documents_id']);

                $date = $document_item['date'] ?? $document_item['date_creation'];

                $item = $document_obj->fields;
                $item['date'] = $date;
                // #1476 - set date_creation, date_mod and owner to attachment ones
                $item['date_creation'] = $date;
                $item['date_mod'] = $document_item['date_mod'];
                $item['users_id'] = $document_item['users_id'];
                $item['documents_item_id'] = $document_item['id'];

                $item['timeline_position'] = $document_item['timeline_position'];
                $item['_can_edit'] = Document::canUpdate() && $document_obj->canUpdateItem();
                $item['_can_delete'] = Document::canDelete() && $document_obj->canDeleteItem() && $canupdate_parent;

                $timeline_key = $document_item['itemtype'] . "_" . $document_item['items_id'];
                if ($document_item['itemtype'] == static::getType()) {
                  // document associated directly to itilobject
                    $timeline["Document_" . $document_item['documents_id']] = [
                        'type' => 'Document_Item',
                        'item' => $item
                    ];
                } else if (isset($timeline[$timeline_key])) {
                 // document associated to a sub item of itilobject
                    if (!isset($timeline[$timeline_key]['documents'])) {
                        $timeline[$timeline_key]['documents'] = [];
                    }

                    $docpath = GLPI_DOC_DIR . "/" . $item['filepath'];
                    $is_image = Document::isImage($docpath);
                    $sub_document = [
                        'type' => 'Document_Item',
                        'item' => $item,
                    ];
                    if ($is_image) {
                        $sub_document['_is_image'] = true;
                        $sub_document['_size'] = getimagesize($docpath);
                    }
                    $timeline[$timeline_key]['documents'][] = $sub_document;
                }
            }
        }

        if ($params['with_logs'] && Session::getCurrentInterface() == "central") {
           //add logs to timeline
            $log_items = Log::getHistoryData($this, 0, 0, [
                'OR' => [
                    'id_search_option' => ['>', 0],
                    'itemtype_link'    => ['User', 'Group', 'Supplier'],
                ]
            ]);

            foreach ($log_items as $log_item) {
                $content = $log_item['change'];
                if (strlen($log_item['field']) > 0) {
                    $content = sprintf(__("%s: %s"), $log_item['field'], $content);
                }
                $content = "<i class='fas fa-history me-1' title='" . __("Log entry") . "' data-bs-toggle='tooltip'></i>" . $content;
                $timeline["Log_" . $log_item['id'] ] = [
                    'type'     => 'Log',
                    'class'    => 'text-muted d-none',
                    'item'     => [
                        'id'                 => $log_item['id'],
                        'content'            => $content,
                        'date'               => $log_item['date_mod'],
                        'users_id'           => 0,
                        'can_edit'           => false,
                        'timeline_position'  => self::TIMELINE_LEFT,
                    ]
                ];
            }
        }

        Plugin::doHook(Hooks::SHOW_IN_TIMELINE, ['item' => $this, 'timeline' => &$timeline]);

       //sort timeline items by date
        $reverse = $params['sort_by_date_desc'];
        usort($timeline, function ($a, $b) use ($reverse) {
            $diff = strtotime($a['item']['date']) - strtotime($b['item']['date']);
            return $reverse ? 0 - $diff : $diff;
        });

        return $timeline;
    }


    /**
     * @since 9.4.0
     *
     * @param CommonDBTM $item The item whose form should be shown
     * @param integer $id ID of the item
     * @param mixed[] $params Array of extra parameters
     *
     * @return void
     */
    public static function showSubForm(CommonDBTM $item, $id, $params)
    {

        if ($item instanceof Document_Item) {
            Document_Item::showAddFormForItem($params['parent'], '');
        } else if ($item->getType() == $params['parent']->getType()) {
            return self::showEditDescriptionForm($params['parent']);
        } else if (
            method_exists($item, "showForm")
                 && $item->can(-1, CREATE, $params)
        ) {
            $item->showForm($id, $params);
        }
    }

    public static function showEditDescriptionForm(CommonITILObject $item)
    {
        $can_requester = true;
        if (method_exists($item, "canRequesterUpdateItem")) {
            $can_requester = $item->canRequesterUpdateItem();
        }
        TemplateRenderer::getInstance()->display('components/itilobject/timeline/simple_form.html.twig', [
            'item'          => $item,
            'canupdate'     => (Session::getCurrentInterface() == "central" && $item->canUpdateItem()),
            'can_requester' => $can_requester,
        ]);
    }

    /**
     * Summary of getITILActors
     * Get the list of actors for the current Change
     * will return an assoc array of users_id => array of roles.
     *
     * @since 9.4.0
     *
     * @return array[] of array[] of users and roles
     */
    public function getITILActors()
    {
        global $DB;

        $users_table = $this->getTable() . '_users';
        switch ($this->getType()) {
            case 'Ticket':
                $groups_table = 'glpi_groups_tickets';
                break;
            case 'Problem':
                $groups_table = 'glpi_groups_problems';
                break;
            default:
                $groups_table = $this->getTable() . '_groups';
                break;
        }
        $fk = $this->getForeignKeyField();

        $subquery1 = new \QuerySubQuery([
            'SELECT'    => [
                'usr.id AS users_id',
                'tu.type AS type'
            ],
            'FROM'      => "$users_table AS tu",
            'LEFT JOIN' => [
                User::getTable() . ' AS usr' => [
                    'ON' => [
                        'tu'  => 'users_id',
                        'usr' => 'id'
                    ]
                ]
            ],
            'WHERE'     => [
                "tu.$fk" => $this->getID()
            ]
        ]);

        $subquery2 = new \QuerySubQuery([
            'SELECT'    => [
                'usr.id AS users_id',
                'gt.type AS type'
            ],
            'FROM'      => "$groups_table AS gt",
            'LEFT JOIN' => [
                Group_User::getTable() . ' AS gu'   => [
                    'ON' => [
                        'gu'  => 'groups_id',
                        'gt'  => 'groups_id'
                    ]
                ],
                User::getTable() . ' AS usr'        => [
                    'ON' => [
                        'gu'  => 'users_id',
                        'usr' => 'id'
                    ]
                ]
            ],
            'WHERE'     => [
                "gt.$fk" => $this->getID()
            ]
        ]);

        $union = new \QueryUnion([$subquery1, $subquery2], false, 'allactors');
        $iterator = $DB->request([
            'SELECT'          => [
                'users_id',
                'type'
            ],
            'DISTINCT'        => true,
            'FROM'            => $union
        ]);

        $users_keys = [];
        foreach ($iterator as $current_tu) {
            $users_keys[$current_tu['users_id']][] = $current_tu['type'];
        }

        return $users_keys;
    }


    /**
     * Number of followups of the object
     *
     * @param boolean $with_private true : all followups / false : only public ones (default 1)
     *
     * @return integer followup count
     **/
    public function numberOfFollowups($with_private = true)
    {
        global $DB;

        $RESTRICT = [];
        if ($with_private !== true) {
            $RESTRICT['is_private'] = 0;
        }

       // Set number of followups
        $result = $DB->request([
            'COUNT'  => 'cpt',
            'FROM'   => 'glpi_itilfollowups',
            'WHERE'  => [
                'itemtype'  => $this->getType(),
                'items_id'  => $this->fields['id']
            ] + $RESTRICT
        ])->current();

        return $result['cpt'];
    }

    /**
     * Number of tasks of the object
     *
     * @param boolean $with_private true : all followups / false : only public ones (default 1)
     *
     * @return integer
     **/
    public function numberOfTasks($with_private = true)
    {
        global $DB;

        $table = 'glpi_' . strtolower($this->getType()) . 'tasks';

        $RESTRICT = [];
        if ($with_private !== true && $this->getType() == 'Ticket') {
           //No private tasks for Problems and Changes
            $RESTRICT['is_private'] = 0;
        }

       // Set number of tasks
        $row = $DB->request([
            'COUNT'  => 'cpt',
            'FROM'   => $table,
            'WHERE'  => [
                $this->getForeignKeyField()   => $this->fields['id']
            ] + $RESTRICT
        ])->current();
        return (int)$row['cpt'];
    }

    /**
     * Check if input contains a flag set to prevent 'takeintoaccount' delay computation.
     *
     * @param array $input
     *
     * @return boolean
     */
    public function isTakeIntoAccountComputationBlocked($input)
    {
        return array_key_exists('_do_not_compute_takeintoaccount', $input)
         && $input['_do_not_compute_takeintoaccount'];
    }


    /**
     * Check if input contains a flag set to prevent status computation.
     *
     * @param array $input
     *
     * @return boolean
     */
    public function isStatusComputationBlocked(array $input)
    {
        return array_key_exists('_do_not_compute_status', $input)
         && $input['_do_not_compute_status'];
    }


    public function addDefaultFormTab(array &$ong)
    {

        $timeline    = $this->getTimelineItems(['with_logs' => false]);
        $nb_elements = count($timeline);
        $label = $this->getTypeName(1);
        if ($nb_elements > 0) {
            $label .= " <span class='badge'>$nb_elements</span>";
        }

        $ong[$this->getType() . '$main'] = $label;
        return $this;
    }

    public static function getAdditionalMenuOptions()
    {
        $tplclass = self::getTemplateClass();
        if ($tplclass::canView()) {
            $menu = [
                $tplclass => [
                    'title' => $tplclass::getTypeName(Session::getPluralNumber()),
                    'page'  => $tplclass::getSearchURL(false),
                    'icon'  => $tplclass::getIcon(),
                    'links' => [
                        'search' => $tplclass::getSearchURL(false),
                    ],
                ],
            ];

            if ($tplclass::canCreate()) {
                $menu[$tplclass]['links']['add'] = $tplclass::getFormURL(false);
            }
            return $menu;
        }
        return false;
    }


    /**
     * @see CommonGLPI::getAdditionalMenuLinks()
     *
     * @since 9.5.0
     **/
    public static function getAdditionalMenuLinks()
    {
        $links = [];
        $tplclass = self::getTemplateClass();
        if ($tplclass::canView()) {
            $links['template'] = $tplclass::getSearchURL(false);
        }
        $links['summary_kanban'] = static::getFormURL(false) . '?showglobalkanban=1';

        return $links;
    }


    /**
     * Get template to use
     * Use force_template first, then try on template define for type and category
     * then use default template of active profile of connected user and then use default entity one
     *
     * @param integer      $force_template     itiltemplate_id to use (case of preview for example)
     * @param integer|null $type               type of the ticket
     *                                         (use Ticket::INCIDENT_TYPE or Ticket::DEMAND_TYPE constants value)
     * @param integer      $itilcategories_id  ticket category
     * @param integer      $entities_id
     *
     * @return ITILTemplate
     *
     * @since 9.5.0
     **/
    public function getITILTemplateToUse(
        $force_template = 0,
        $type = null,
        $itilcategories_id = 0,
        $entities_id = -1
    ) {
        if (!$type && $this->getType() != Ticket::getType()) {
            $type = true;
        }
       // Load template if available :
        $tplclass = static::getTemplateClass();
        $tt              = new $tplclass();
        $template_loaded = false;

        if ($force_template) {
           // with type and categ
            if ($tt->getFromDBWithData($force_template, true)) {
                $template_loaded = true;
            }
        }

        if (
            !$template_loaded
            && $type
            && $itilcategories_id
        ) {
            $categ = new ITILCategory();
            if ($categ->getFromDB($itilcategories_id)) {
                $field = $this->getTemplateFieldName($type);

                if (!empty($categ->fields[$field]) && $categ->fields[$field]) {
                    // without type and categ
                    if ($tt->getFromDBWithData($categ->fields[$field], false)) {
                        $template_loaded = true;
                    }
                }
            }
        }

       // If template loaded from type and category do not check after
        if ($template_loaded) {
            return $tt;
        }

       //Get template from profile
        if (!$template_loaded && $type) {
            $field = $this->getTemplateFieldName($type);
            $field = str_replace(['_incident', '_demand'], ['', ''], $field);
           // load default profile one if not already loaded
            if (
                isset($_SESSION['glpiactiveprofile'][$field])
                && $_SESSION['glpiactiveprofile'][$field]
            ) {
               // with type and categ
                if (
                    $tt->getFromDBWithData(
                        $_SESSION['glpiactiveprofile'][$field],
                        true
                    )
                ) {
                    $template_loaded = true;
                }
            }
        }

       //Get template from entity
        if (
            !$template_loaded
            && ($entities_id >= 0)
        ) {
           // load default entity one if not already loaded
            $template_id = Entity::getUsedConfig(
                strtolower($this->getType()) . 'templates_strategy',
                $entities_id,
                strtolower($this->getType()) . 'templates_id',
                0
            );
            if ($template_id > 0 && $tt->getFromDBWithData($template_id, true)) {
                $template_loaded = true;
            }
        }

       // Check if profile / entity set type and category and try to load template for these values
        if ($template_loaded) { // template loaded for profile or entity
            $newtype              = $type;
            $newitilcategories_id = $itilcategories_id;
           // Get predefined values for ticket template
            if (isset($tt->predefined['itilcategories_id']) && $tt->predefined['itilcategories_id']) {
                $newitilcategories_id = $tt->predefined['itilcategories_id'];
            }
            if (isset($tt->predefined['type']) && $tt->predefined['type']) {
                $newtype = $tt->predefined['type'];
            }
            if (
                $newtype
                && $newitilcategories_id
            ) {
                $categ = new ITILCategory();
                if ($categ->getFromDB($newitilcategories_id)) {
                    $field = $this->getTemplateFieldName($newtype);

                    if (isset($categ->fields[$field]) && $categ->fields[$field]) {
                        // without type and categ
                        if ($tt->getFromDBWithData($categ->fields[$field], false)) {
                            $template_loaded = true;
                        }
                    }
                }
            }
        }
        return $tt;
    }

    /**
     * Get template field name
     *
     * @param string $type Type, if any
     *
     * @return string
     */
    public function getTemplateFieldName($type = null): string
    {
        $field = strtolower(static::getType()) . 'templates_id';
        if (static::getType() === Ticket::getType()) {
            switch ($type) {
                case Ticket::INCIDENT_TYPE:
                    $field .= '_incident';
                    break;

                case Ticket::DEMAND_TYPE:
                    $field .= '_demand';
                    break;

                case true:
                   //for changes and problem, or from profiles
                    break;

                default:
                    $field = '';
                    trigger_error('Missing type for Ticket template!', E_USER_WARNING);
                    break;
            }
        }

        return $field;
    }

    /**
     * @since 9.5.0
     *
     * @param integer $entity entities_id usefull if function called by cron (default 0)
     **/
    abstract public static function getDefaultValues($entity = 0);

    /**
     * Get template class name.
     *
     * @since 9.5.0
     *
     * @return string
     */
    public static function getTemplateClass()
    {
        return static::getType() . 'Template';
    }

    /**
     * Get template form field name
     *
     * @since 9.5.0
     *
     * @return string
     */
    public static function getTemplateFormFieldName()
    {
        return '_' . strtolower(static::getType()) . 'template';
    }

    /**
     * Get common request criteria
     *
     * @since 9.5.0
     *
     * @return array
     */
    public static function getCommonCriteria()
    {
        $fk = self::getForeignKeyField();
        $gtable = str_replace('glpi_', 'glpi_groups_', static::getTable());
        $itable = str_replace('glpi_', 'glpi_items_', static::getTable());
        if (self::getType() == 'Change') {
            $gtable = 'glpi_changes_groups';
            $itable = 'glpi_changes_items';
        }
        $utable = static::getTable() . '_users';
        $stable = static::getTable() . '_suppliers';
        if (self::getType() == 'Ticket') {
            $stable = 'glpi_suppliers_tickets';
        }
        $table = static::getTable();
        $criteria = [
            'SELECT'          => [
                "$table.*",
                'glpi_itilcategories.completename AS catname'
            ],
            'DISTINCT'        => true,
            'FROM'            => $table,
            'LEFT JOIN'       => [
                $gtable  => [
                    'ON' => [
                        $table   => 'id',
                        $gtable  => $fk
                    ]
                ],
                $utable  => [
                    'ON' => [
                        $table   => 'id',
                        $utable  => $fk
                    ]
                ],
                $stable  => [
                    'ON' => [
                        $table   => 'id',
                        $stable  => $fk
                    ]
                ],
                'glpi_itilcategories'      => [
                    'ON' => [
                        $table                  => 'itilcategories_id',
                        'glpi_itilcategories'   => 'id'
                    ]
                ],
                $itable  => [
                    'ON' => [
                        $table   => 'id',
                        $itable  => $fk
                    ]
                ]
            ],
            'ORDERBY'            => "$table.date_mod DESC"
        ];
        if (count($_SESSION["glpiactiveentities"]) > 1) {
            $criteria['LEFT JOIN']['glpi_entities'] = [
                'ON' => [
                    'glpi_entities'   => 'id',
                    $table            => 'entities_id'
                ]
            ];
            $criteria['SELECT'] = array_merge(
                $criteria['SELECT'],
                [
                    'glpi_entities.completename AS entityname',
                    "$table.entities_id AS entityID"
                ]
            );
        }
        return $criteria;
    }

    public function getForbiddenSingleMassiveActions()
    {
        $excluded = parent::getForbiddenSingleMassiveActions();

        if (isset($this->fields['global_validation']) && $this->fields['global_validation'] != CommonITILValidation::NONE) {
           //a validation has already been requested/done
            $excluded[] = 'TicketValidation:submit_validation';
        }

        $excluded[] = '*:add_actor';
        $excluded[] = '*:add_task';
        $excluded[] = '*:add_followup';
        $excluded[] = 'CommonITILObject_CommonITILObject:add';
        $excluded[] = 'CommonITILObject_CommonITILObject:delete';

        return $excluded;
    }

    /**
     * Returns criteria that can be used to get documents related to current instance.
     *
     * @return array
     */
    public function getAssociatedDocumentsCriteria($bypass_rights = false): array
    {
        $task_class = $this->getType() . 'Task';

        $or_crits = [
         // documents associated to ITIL item directly
            [
                Document_Item::getTableField('itemtype') => $this->getType(),
                Document_Item::getTableField('items_id') => $this->getID(),
            ],
        ];

       // documents associated to followups
        if ($bypass_rights || ITILFollowup::canView()) {
            $fup_crits = [
                ITILFollowup::getTableField('itemtype') => $this->getType(),
                ITILFollowup::getTableField('items_id') => $this->getID(),
            ];
            if (!$bypass_rights && !Session::haveRight(ITILFollowup::$rightname, ITILFollowup::SEEPRIVATE)) {
                $fup_crits[] = [
                    'OR' => ['is_private' => 0, 'users_id' => Session::getLoginUserID()],
                ];
            }
            $or_crits[] = [
                Document_Item::getTableField('itemtype') => ITILFollowup::getType(),
                Document_Item::getTableField('items_id') => new QuerySubQuery(
                    [
                        'SELECT' => 'id',
                        'FROM'   => ITILFollowup::getTable(),
                        'WHERE'  => $fup_crits,
                    ]
                ),
            ];
        }

       // documents associated to solutions
        if ($bypass_rights || ITILSolution::canView()) {
            $or_crits[] = [
                Document_Item::getTableField('itemtype') => ITILSolution::getType(),
                Document_Item::getTableField('items_id') => new QuerySubQuery(
                    [
                        'SELECT' => 'id',
                        'FROM'   => ITILSolution::getTable(),
                        'WHERE'  => [
                            ITILSolution::getTableField('itemtype') => $this->getType(),
                            ITILSolution::getTableField('items_id') => $this->getID(),
                        ],
                    ]
                ),
            ];
        }

       // documents associated to ticketvalidation
        $validation_class = static::getType() . 'Validation';
        if (class_exists($validation_class) && ($bypass_rights ||  $validation_class::canView())) {
            $or_crits[] = [
                Document_Item::getTableField('itemtype') => $validation_class::getType(),
                Document_Item::getTableField('items_id') => new QuerySubQuery(
                    [
                        'SELECT' => 'id',
                        'FROM'   => $validation_class::getTable(),
                        'WHERE'  => [
                            $validation_class::getTableField($validation_class::$items_id) => $this->getID(),
                        ],
                    ]
                ),
            ];
        }

       // documents associated to tasks
        if ($bypass_rights || $task_class::canView()) {
            $tasks_crit = [
                $this->getForeignKeyField() => $this->getID(),
            ];
            if (!$bypass_rights && !Session::haveRight($task_class::$rightname, CommonITILTask::SEEPRIVATE)) {
                $tasks_crit[] = [
                    'OR' => ['is_private' => 0, 'users_id' => Session::getLoginUserID()],
                ];
            }
            $or_crits[] = [
                'glpi_documents_items.itemtype' => $task_class::getType(),
                'glpi_documents_items.items_id' => new QuerySubQuery(
                    [
                        'SELECT' => 'id',
                        'FROM'   => $task_class::getTable(),
                        'WHERE'  => $tasks_crit,
                    ]
                ),
            ];
        }

        return ['OR' => $or_crits];
    }

    /**
     * Check if this item is new
     *
     * @return bool
     */
    protected function isNew()
    {
        if (isset($this->input['status'])) {
            $status = $this->input['status'];
        } else if (isset($this->fields['status'])) {
            $status = $this->fields['status'];
        } else {
            throw new \LogicException("Can't get status value: no object loaded");
        }

        return $status == CommonITILObject::INCOMING;
    }

    /**
     * Retrieve linked items table name
     *
     * @since 9.5.0
     *
     * @return string
     */
    public static function getItemsTable()
    {
        switch (static::getType()) {
            case 'Change':
                return 'glpi_changes_items';
            case 'Problem':
                return 'glpi_items_problems';
            case 'Ticket':
                return 'glpi_items_tickets';
            default:
                throw new \RuntimeException('Unknown ITIL type ' . static::getType());
        }
    }


    public function getLinkedItems(): array
    {
        global $DB;

        $assets = $DB->request([
            'SELECT' => ["itemtype", "items_id"],
            'FROM'   => static::getItemsTable(),
            'WHERE'  => [$this->getForeignKeyField() => $this->getID()]
        ]);

        $assets = iterator_to_array($assets);

        $tab = [];
        foreach ($assets as $asset) {
            if (!class_exists($asset['itemtype'])) {
                //ignore if class does not exists (maybe a plugin)
                continue;
            }
            $tab[$asset['itemtype']][$asset['items_id']] = $asset['items_id'];
        }

        return $tab;
    }

    /**
     * Should impact tab be displayed? Check if there is a valid linked item
     *
     * @return boolean
     */
    protected function hasImpactTab()
    {
        foreach ($this->getLinkedItems() as $itemtype => $items) {
            $class = $itemtype;
            if (Impact::isEnabled($class) && Session::getCurrentInterface() === "central") {
                return true;
            }
        }
        return false;
    }

    /**
     * Get criteria needed to match objets with an "open" status (= not resolved
     * or closed)
     *
     * @return array
     */
    public static function getOpenCriteria(): array
    {
        $table = static::getTable();

        return [
            'NOT' => [
                "$table.status" => array_merge(
                    static::getSolvedStatusArray(),
                    static::getClosedStatusArray()
                )
            ]
        ];
    }

    public function handleItemsIdInput(): void
    {
        if (!empty($this->input['items_id'])) {
            $item_link_class = static::getItemLinkClass();
            $item_link = new $item_link_class();
            foreach ($this->input['items_id'] as $itemtype => $items) {
                foreach ($items as $items_id) {
                    $item_link->add([
                        'items_id'                    => $items_id,
                        'itemtype'                    => $itemtype,
                        static::getForeignKeyField()  => $this->fields['id'],
                        '_disablenotif'               => true
                    ]);
                }
            }
        }
    }

    abstract public static function getItemLinkClass(): string;
    /**
     * Handle "_tasktemplates_id" special input
     */
    public function handleTaskTemplateInput()
    {
       // Check input is valid
        if (
            !isset($this->input['_tasktemplates_id'])
            || !is_array($this->input['_tasktemplates_id'])
            || !count($this->input['_tasktemplates_id'])
        ) {
            return;
        }

       // Add tasks in tasktemplates if defined in itiltemplate
        $itiltask_class = $this->getType() . 'Task';
        $itiltask   = new $itiltask_class();
        foreach ($this->input['_tasktemplates_id'] as $tasktemplates_id) {
            $itiltask->add([
                '_tasktemplates_id'           => $tasktemplates_id,
                $this->getForeignKeyField()   => $this->fields['id'],
                'date'                        => $this->fields['date'],
                '_disablenotif'               => true
            ]);
        }
    }

    /**
     * Handle "_itilfollowuptemplates_id" special input
     */
    public function handleITILFollowupTemplateInput(): void
    {
       // Check input is valid
        if (
            !isset($this->input['_itilfollowuptemplates_id'])
            || !is_array($this->input['_itilfollowuptemplates_id'])
            || !count($this->input['_itilfollowuptemplates_id'])
        ) {
            return;
        }

       // Add tasks in itilfollowup template if defined in itiltemplate
        foreach ($this->input['_itilfollowuptemplates_id'] as $fup_templates_id) {
           // Insert new followup from template
            $fup = new ITILFollowup();
            $fup->add([
                '_itilfollowuptemplates_id' => $fup_templates_id,
                'itemtype'                  => $this->getType(),
                'items_id'                  => $this->getID(),
                '_disablenotif'             => true,
            ]);
        }
    }

    /**
     * Handle "_solutiontemplates_id" special input
     */
    public function handleSolutionTemplateInput(): void
    {
        // Check input is valid
        if (!isset($this->input['_solutiontemplates_id'])) {
            return;
        }

        $solution = new ITILSolution();
        $input = [
            '_solutiontemplates_id' => $this->input['_solutiontemplates_id'],
            'itemtype'              => $this->getType(),
            'items_id'              => $this->getID(),
        ];
        if (isset($this->input['_do_not_compute_status'])) {
            $input['_do_not_compute_status'] = $this->input['_do_not_compute_status'];
        }
        $solution->add($input);
    }

    /**
     * Handle notifications to be sent after item creation.
     *
     * @return void
     */
    public function handleNewItemNotifications(): void
    {
        global $CFG_GLPI;

        if (!isset($this->input['_disablenotif']) && $CFG_GLPI['use_notifications']) {
            $this->getFromDB($this->fields['id']); // Reload item to get actual status

            NotificationEvent::raiseEvent('new', $this);

            $status = $this->fields['status'] ?? null;
            if (in_array($status, $this->getSolvedStatusArray())) {
                NotificationEvent::raiseEvent('solved', $this);
            }
            if (in_array($status, $this->getClosedStatusArray())) {
                NotificationEvent::raiseEvent('closed', $this);
            }
        }
    }

    /**
     * Manage Validation add from input (form and rules)
     *
     * @param array $input
     *
     * @return boolean
     */
    public function manageValidationAdd($input)
    {
        $validation = $this->getValidationClassInstance();

        if ($validation === null) {
            return true;
        }

        $self_fk = $this->getForeignKeyField();

        //Action for send_validation rule
        if (isset($input["_add_validation"])) {
            if (isset($input['entities_id'])) {
                $entid = $input['entities_id'];
            } else if (isset($this->fields['entities_id'])) {
                $entid = $this->fields['entities_id'];
            } else {
                return false;
            }

            $validations_to_send = [];
            if (!is_array($input["_add_validation"])) {
                $input["_add_validation"] = [$input["_add_validation"]];
            }

            foreach ($input["_add_validation"] as $key => $value) {
                switch ($value) {
                    case 'requester_supervisor':
                        if (
                            isset($input['_groups_id_requester'])
                            && $input['_groups_id_requester']
                        ) {
                            $users = Group_User::getGroupUsers(
                                $input['_groups_id_requester'],
                                ['is_manager' => 1]
                            );
                            foreach ($users as $data) {
                                $validations_to_send[] = [
                                    'itemtype_target' => User::class,
                                    'items_id_target' => $data['id'],
                                ];
                            }
                        }
                        // Add to already set groups
                        foreach ($this->getGroups(CommonITILActor::REQUESTER) as $d) {
                            $users = Group_User::getGroupUsers(
                                $d['groups_id'],
                                ['is_manager' => 1]
                            );
                            foreach ($users as $data) {
                                $validations_to_send[] = [
                                    'itemtype_target' => User::class,
                                    'items_id_target' => $data['id'],
                                ];
                            }
                        }
                        break;

                    case 'assign_supervisor':
                        if (
                            isset($input['_groups_id_assign'])
                            && $input['_groups_id_assign']
                        ) {
                            $users = Group_User::getGroupUsers(
                                $input['_groups_id_assign'],
                                ['is_manager' => 1]
                            );
                            foreach ($users as $data) {
                                $validations_to_send[] = [
                                    'itemtype_target' => User::class,
                                    'items_id_target' => $data['id'],
                                ];
                            }
                        }
                        foreach ($this->getGroups(CommonITILActor::ASSIGN) as $d) {
                            $users = Group_User::getGroupUsers(
                                $d['groups_id'],
                                ['is_manager' => 1]
                            );
                            foreach ($users as $data) {
                                $validations_to_send[] = [
                                    'itemtype_target' => User::class,
                                    'items_id_target' => $data['id'],
                                ];
                            }
                        }
                        break;

                    case 'requester_responsible':
                        if (isset($input['_users_id_requester'])) {
                            $requesters = is_array($input['_users_id_requester'])
                                ? $input['_users_id_requester']
                                : [$input['_users_id_requester']];
                            foreach ($requesters as $users_id) {
                                $user = new User();
                                if ($user->getFromDB($users_id)) {
                                    $validations_to_send[] = [
                                        'itemtype_target' => User::class,
                                        'items_id_target' => $user->fields['users_id_supervisor'],
                                    ];
                                }
                            }
                        }
                        break;

                    default:
                        // Group case from rules
                        if ($key === 'group') {
                            foreach ($value as $groups_id) {
                                $validation_right = 'validate';
                                if ($this->getType() === Ticket::class) {
                                    $validation_right = isset($input['type']) && $input['type'] == Ticket::DEMAND_TYPE
                                        ? 'validate_request'
                                        : 'validate_incident';
                                }
                                $opt = [
                                    'groups_id' => $groups_id,
                                    'right'     => $validation_right,
                                    'entity'    => $entid
                                ];

                                $data_users = $validation->getGroupUserHaveRights($opt);

                                foreach ($data_users as $user) {
                                    $validations_to_send[] = [
                                        'itemtype_target' => User::class,
                                        'items_id_target' => $user['id'],
                                    ];
                                }
                            }
                        } else if ($key === 'group_any') {
                            foreach ($value as $groups_id) {
                                $validations_to_send[] = [
                                    'itemtype_target' => Group::class,
                                    'items_id_target' => $groups_id,
                                ];
                            }
                        } else if ((int) $value > 0) {
                            $validations_to_send[] = [
                                'itemtype_target' => User::class,
                                'items_id_target' => $value,
                            ];
                        }
                }
            }

            // Validation user added on ticket form
            if (array_key_exists('_validation_targets', $input)) {
                foreach ($input['_validation_targets'] as $validation_target) {
                    if (
                        !array_key_exists('itemtype_target', $validation_target)
                        || !array_key_exists('items_id_target', $validation_target)
                    ) {
                        continue; // User may have not selected both fields
                    }
                    if (!is_array($validation_target['items_id_target'])) {
                        $validation_target['items_id_target'] = [$validation_target['items_id_target']];
                    }
                    foreach ($validation_target['items_id_target'] as $items_id_target) {
                        $validations_to_send[] = [
                            'itemtype_target' => $validation_target['itemtype_target'],
                            'items_id_target' => $items_id_target,
                        ];
                    }
                }
            }

            // Keep only one
            $validations_to_send = array_unique($validations_to_send, SORT_REGULAR);

            if (count($validations_to_send)) {
                $values            = [];
                $values[$self_fk]  = $this->fields['id'];
                if (isset($input['id']) && $input['id'] != $this->fields['id']) {
                    $values['_itilobject_add'] = true;
                }

                // to know update by rules
                if (isset($input["_rule_process"])) {
                    $values['_rule_process'] = $input["_rule_process"];
                }
                // if auto_import, tranfert it for validation
                if (isset($input['_auto_import'])) {
                    $values['_auto_import'] = $input['_auto_import'];
                }

                // Cron or rule process of hability to do
                if (
                    Session::isCron()
                    || isset($input["_auto_import"])
                    || isset($input["_rule_process"])
                    || $validation->can(-1, CREATE, $values)
                ) { // cron or allowed user
                    $add_done = false;
                    foreach ($validations_to_send as $validation_to_send) {
                        // Do not auto add twice same validation
                        if (
                            $validation_to_send['itemtype_target'] === User::class
                            && $this->isUserValidationRequested($validation_to_send['items_id_target'], false)
                        ) {
                            continue;
                        }
                        $values['itemtype_target'] = $validation_to_send['itemtype_target'];
                        $values['items_id_target'] = $validation_to_send['items_id_target'];
                        if ($validation->add($values)) {
                            $add_done = true;
                        }
                    }
                    if ($add_done) {
                        Event::log(
                            $this->fields['id'],
                            strtolower($this->getType()),
                            4,
                            "tracking",
                            sprintf(
                                __('%1$s updates the item %2$s'),
                                $_SESSION["glpiname"],
                                $this->fields['id']
                            )
                        );
                    }
                }
            }
        }
        return true;
    }

    /**
     * Manage actors posted by itil form
     * New way to do it with a general array containing all item actors.
     * We compare to old actors (in case of items's update) to know which we need to remove/add/update
     *
     * @param bool $disable_notifications
     *
     * @since 10.0.0
     *
     * @return void
     */
    protected function updateActors(bool $disable_notifications = false)
    {
        // Reload actors to be able to categorize users as added/updated/deleted.
        $this->loadActors();

        $common_actor_input = [
            '_do_not_compute_takeintoaccount' => $this->isTakeIntoAccountComputationBlocked($this->input),
            '_from_object'                    => true,
        ];
        if ($disable_notifications) {
            $common_actor_input['_disablenotif'] = true;
        }

        $actor_itemtypes = [
            User::class,
            Group::class,
            Supplier::class,
        ];
        $actor_types = [
            'requester',
            'assign',
            'observer',
        ];

        foreach ($actor_types as $actor_type) {
            $actor_type_value = constant(CommonITILActor::class . '::' . strtoupper($actor_type));

            // List actors from all input keys
            $actors = [];
            foreach ($actor_itemtypes as $actor_itemtype) {
                $actor_fkey = getForeignKeyFieldForItemType($actor_itemtype);

                $actors_id_input_key      = sprintf('_%s_%s', $actor_fkey, $actor_type);
                $actors_notif_input_key   = sprintf('%s_notif', $actors_id_input_key);
                $actors_id_add_input_key  = $actor_itemtype === User::class
                    ? sprintf('_additional_%ss', $actor_type)
                    : sprintf('_additional_%ss_%ss', strtolower($actor_itemtype), $actor_type);

                $get_unique_key = function (array $actor) use ($actors_id_input_key): string {
                    // Use alternative_email in value key for "email" actors
                    return sprintf('%s_%s', $actors_id_input_key, $actor['items_id'] ?: $actor['alternative_email'] ?? '');
                };

                if (array_key_exists($actors_id_input_key, $this->input)) {
                    if (is_array($this->input[$actors_id_input_key])) {
                        foreach ($this->input[$actors_id_input_key] as $actor_key => $actor_id) {
                            if (!is_numeric($actor_id)) {
                                trigger_error(
                                    sprintf(
                                        'Invalid value "%s" found for actor in "%s".',
                                        $actor_id,
                                        $actors_id_input_key
                                    ),
                                    E_USER_WARNING
                                );
                            }
                            $actor_id = (int)$actor_id;
                            $actor = [
                                'itemtype' => $actor_itemtype,
                                'items_id' => $actor_id,
                                'type'     => $actor_type_value,
                            ];
                            if ($actor_itemtype !== Group::class && array_key_exists($actors_notif_input_key, $this->input)) {
                                // Expected format
                                // '_users_id_requester_notif' => [
                                //     'use_notification'  => [1, 0],
                                //     'alternative_email' => ['user1@example.com', 'user2@example.com'],
                                // ]
                                $notification_params = $this->input[$actors_notif_input_key];
                                $unexpected_format = false;
                                if (
                                    !is_array($notification_params)
                                    || (
                                        !array_key_exists('use_notification', $notification_params)
                                        && !array_key_exists('alternative_email', $notification_params)
                                    )
                                ) {
                                    $unexpected_format = true;
                                    $notification_params = [];
                                }
                                foreach ($notification_params as $key => $values) {
                                    if (!is_array($values)) {
                                        $unexpected_format = true;
                                        continue;
                                    }
                                    if (is_array($values) && array_key_exists($actor_key, $values)) {
                                        $actor[$key] = $values[$actor_key];
                                    }
                                }
                                if ($unexpected_format) {
                                    trigger_error(
                                        sprintf('Unexpected format found in "%s".', $actors_notif_input_key),
                                        E_USER_WARNING
                                    );
                                }
                            }
                            $actors[$get_unique_key($actor)] = $actor;
                        }
                    } elseif (is_numeric($this->input[$actors_id_input_key])) {
                        $actor_id = (int)$this->input[$actors_id_input_key];
                        $actor = [
                            'itemtype' => $actor_itemtype,
                            'items_id' => $actor_id,
                            'type'     => $actor_type_value,
                        ];
                        if (array_key_exists($actors_notif_input_key, $this->input)) {
                            // Expected formats
                            //
                            // Value provided by Change::getDefaultValues()
                            // '_users_id_requester_notif' => [
                            //     'use_notification'  => 1,
                            //     'alternative_email' => 'user1@example.com',
                            // ]
                            //
                            // OR
                            //
                            // Value provided by Ticket::getDefaultValues()
                            // '_users_id_requester_notif' => [
                            //     'use_notification'  => [1, 0],
                            //     'alternative_email' => ['user1@example.com', 'user2@example.com'],
                            // ]
                            $notification_params = $this->input[$actors_notif_input_key];
                            if (
                                !is_array($notification_params)
                                || (
                                    !array_key_exists('use_notification', $notification_params)
                                    && !array_key_exists('alternative_email', $notification_params)
                                )
                            ) {
                                trigger_error(
                                    sprintf('Unexpected format found in "%s".', $actors_notif_input_key),
                                    E_USER_WARNING
                                );
                                $notification_params = [];
                            }
                            foreach ($notification_params as $key => $values) {
                                if (is_array($values) && array_key_exists(0, $values)) {
                                    $actor[$key] = $values[0];
                                } elseif (!is_array($values)) {
                                    $actor[$key] = $values;
                                }
                            }
                        }
                        $actors[$get_unique_key($actor)] = $actor;
                    } elseif ($this->input[$actors_id_input_key] !== '') {
                        trigger_error(
                            sprintf(
                                'Invalid value "%s" found for actor in "%s".',
                                $this->input[$actors_id_input_key],
                                $actors_id_input_key
                            ),
                            E_USER_WARNING
                        );
                    }
                }
                if (array_key_exists($actors_id_add_input_key, $this->input)) {
                    foreach ($this->input[$actors_id_add_input_key] as $actor) {
                        $actor_id = null;
                        if (is_array($actor) && array_key_exists($actor_fkey, $actor)) {
                            $actor_id = $actor[$actor_fkey];
                        } else {
                            $actor_id = $actor;
                        }
                        if (!is_numeric($actor_id)) {
                            trigger_error(
                                sprintf(
                                    'Invalid value "%s" found for additional actor in "%s".',
                                    var_export($actor_id, true),
                                    $actors_id_add_input_key
                                ),
                                E_USER_WARNING
                            );
                            continue;
                        }
                        $actor_id = (int)$actor_id;
                        $actor = [
                            'itemtype' => $actor_itemtype,
                            'items_id' => $actor_id,
                            'type'     => $actor_type_value,
                        ];
                        $unique_key = $get_unique_key($actor);
                        if (!array_key_exists($unique_key, $actors)) {
                            $actors[$unique_key] = $actor;
                        }
                    }
                }
            }

            // Search for added/updated actors
            $existings = $this->getActorsForType($actor_type_value);
            $added     = [];
            $updated   = [];

            foreach ($actors as $actor) {
                if (
                    $actor['items_id'] === 0
                    && (
                        ($actor['itemtype'] === User::class && empty($actor['alternative_email'] ?? ''))
                        || $actor['itemtype'] !== User::class
                    )
                ) {
                    // Empty values, probably provided by static::getDefaultValues()
                    continue;
                }

                $found = false;
                foreach ($existings as $existing) {
                    if (
                        $actor['itemtype'] === User::class
                        && $actor['items_id'] == 0
                        && $actor['itemtype'] == $existing['itemtype']
                    ) {
                        // "email" actor found
                        if ($actor['alternative_email'] == $existing['alternative_email']) {
                            $found = true;
                            break;
                        }
                        // Do not check for modifications on "email" actors (they should be deleted then re-added on email change)
                        continue;
                    }

                    if ($actor['itemtype'] != $existing['itemtype'] || $actor['items_id'] != $existing['items_id']) {
                        continue;
                    }
                    $found = true;

                    if ($actor['itemtype'] === Group::class) {
                        // Do not check for modifications on "group" actors (they do not have notification settings to update)
                        continue;
                    }

                    // check if modifications exists
                    if (
                        (
                            array_key_exists('use_notification', $actor)
                            && $actor['use_notification'] != $existing['use_notification']
                        )
                        || (
                            array_key_exists('alternative_email', $actor)
                            && $actor['alternative_email'] != $existing['alternative_email']
                        )
                    ) {
                        $updated[] = $actor + ['id' => $existing['id']];
                    }

                    break; // As actor is found, do not continue to list existings
                }

                if ($found === false) {
                    $added[] = $actor;
                }
            }

            // Add new actors
            foreach ($added as $actor) {
                $actor_obj = $this->getActorObjectForItem($actor['itemtype']);
                $actor_obj->add($common_actor_input + $actor + [
                    $actor_obj->getItilObjectForeignKey() => $this->fields['id'],
                    $actor_obj->getActorForeignKey()      => $actor['items_id'],
                ]);
                if (
                    $actor['type'] === CommonITILActor::ASSIGN
                    && (
                        (!isset($this->input['status']) && in_array($this->fields['status'], $this->getNewStatusArray()))
                        || (isset($this->input['status']) && in_array($this->input['status'], $this->getNewStatusArray()))
                    )
                    && in_array(self::ASSIGNED, array_keys($this->getAllStatusArray()))
                    && !$this->isStatusComputationBlocked($this->input)
                ) {
                    $self = new static();
                    $self->update(
                        [
                            'id'                              => $this->getID(),
                            'status'                          => self::ASSIGNED,
                            '_do_not_compute_takeintoaccount' => $this->isTakeIntoAccountComputationBlocked($this->input),
                            '_from_assignment'                => true
                        ]
                    );
                    $this->fields['status'] = $self->fields['status'];
                }
            }
            // Update existing actors
            foreach ($updated as $actor) {
                $actor_obj = $this->getActorObjectForItem($actor['itemtype']);
                $actor_obj->update($common_actor_input + $actor);
            }
        }

        // Process deleted actors
        foreach ($actor_types as $actor_type) {
            foreach ($actor_itemtypes as $actor_itemtype) {
                $actor_fkey = getForeignKeyFieldForItemType($actor_itemtype);
                $actors_deleted_input_key = sprintf('_%s_%s_deleted', $actor_fkey, $actor_type);

                $deleted = array_key_exists($actors_deleted_input_key, $this->input)
                    ? $this->input[$actors_deleted_input_key]
                    : [];
                foreach ($deleted as $actor) {
                    $actor_obj = $this->getActorObjectForItem($actor['itemtype']);
                    $actor_obj->delete(['id' => $actor['id']]);
                }
            }
        }
    }


    protected function getActorObjectForItem(string $itemtype = ""): CommonITILActor
    {
        switch ($itemtype) {
            case 'User':
                $actor = new $this->userlinkclass();
                break;
            case 'Group':
                $actor = new $this->grouplinkclass();
                break;
            case 'Supplier':
                $actor = new $this->supplierlinkclass();
                break;
        }
        return $actor;
    }


    /**
     * Fill the tech and the group from the category
     * @param array $input
     * @return array
     */
    protected function setTechAndGroupFromItilCategory($input)
    {
        $cat = new ITILCategory();
        $has_user_assigned  = $this->hasValidActorInInput($input, User::class, CommonITILActor::ASSIGN);
        $has_group_assigned = $this->hasValidActorInInput($input, Group::class, CommonITILActor::ASSIGN);
        if (
            $input['itilcategories_id'] > 0
            && (!$has_user_assigned || !$has_group_assigned)
            && $cat->getFromDB($input['itilcategories_id'])
        ) {
            if (!$has_user_assigned && $cat->fields['users_id'] > 0) {
                $input['_users_id_assign'] = $cat->fields['users_id'];
            }
            if (!$has_group_assigned && $cat->fields['groups_id'] > 0) {
                $input['_groups_id_assign'] = $cat->fields['groups_id'];
            }
        }

        return $input;
    }


    /**
     * Fill the tech and the group from the hardware
     * @param array $input
     * @return array
     */
    protected function setTechAndGroupFromHardware($input, $item)
    {
        if ($item != null) {
            // Auto assign tech from item
            $has_user_assigned  = $this->hasValidActorInInput($input, User::class, CommonITILActor::ASSIGN);
            if (!$has_user_assigned && $item->isField('users_id_tech') && $item->fields['users_id_tech'] > 0) {
                $input['_users_id_assign'] = $item->fields['users_id_tech'];
            }

            // Auto assign group from item
            $has_group_assigned = $this->hasValidActorInInput($input, Group::class, CommonITILActor::ASSIGN);
            if (!$has_group_assigned && $item->isField('groups_id_tech') && $item->fields['groups_id_tech'] > 0) {
                $input['_groups_id_assign'] = $item->fields['groups_id_tech'];
            }
        }

        return $input;
    }

    /**
     * Replay setting auto assign if set in rules engine or by auto_assign_mode
     * Do not force status if status has been set by rules
     *
     * @param array $input
     *
     * @return array
     */
    protected function assign(array $input)
    {
        // FIXME Deprecate this method in GLPI 10.1.
        if (!in_array(self::ASSIGNED, array_keys($this->getAllStatusArray()))) {
            return $input;
        }

        if (
            (
                $this->hasValidActorInInput($input, User::class, CommonITILActor::ASSIGN)
                || $this->hasValidActorInInput($input, Group::class, CommonITILActor::ASSIGN)
                || $this->hasValidActorInInput($input, Supplier::class, CommonITILActor::ASSIGN)
            )
            && (in_array($input['status'], $this->getNewStatusArray()))
            && !$this->isStatusComputationBlocked($input)
        ) {
            $input["status"] = self::ASSIGNED;
        }

        return $input;
    }

    /**
     * Check if input contains a valid actor for given itemtype / actortype.
     *
     * @param array $input
     * @param string $itemtype
     * @param string $actortype
     *
     * @return bool
     */
    private function hasValidActorInInput(array $input, string $itemtype, string $actortype): bool
    {
        $input_id_key = sprintf(
            '_%s_%s',
            getForeignKeyFieldForItemType($itemtype),
            self::getActorFieldNameType($actortype)
        );
        $input_notif_key = sprintf(
            '%s_notif',
            $input_id_key
        );

        $has_valid_actor = false;
        if (array_key_exists($input_id_key, $input)) {
            if (is_array($input[$input_id_key]) && !empty($input[$input_id_key])) {
                foreach ($input[$input_id_key] as $key => $actor_id) {
                    if (
                        // actor with valid ID
                        (int)$actor_id > 0
                        // or "email" actor
                        || (
                            $itemtype === User::class
                            && (int)$actor_id === 0
                            && array_key_exists($input_notif_key, $input)
                            && (bool)($input[$input_notif_key]['use_notification'][$key] ?? false) === true
                            && !empty($input[$input_notif_key]['alternative_email'][$key])
                        )
                    ) {
                        $has_valid_actor = true;
                        break;
                    }
                }
            } elseif (is_numeric($input[$input_id_key])) {
                $actor_id = (int)$input[$input_id_key];
                if (
                    // actor with valid ID
                    $actor_id > 0
                    // or "email" actor
                    || (
                        $itemtype === User::class
                        && $actor_id === 0
                        // Expected formats
                        //
                        // Value provided by Change::getDefaultValues()
                        // '_users_id_requester_notif' => [
                        //     'use_notification'  => 1,
                        //     'alternative_email' => 'user1@example.com',
                        // ]
                        //
                        // OR
                        //
                        // Value provided by Ticket::getDefaultValues()
                        // '_users_id_requester_notif' => [
                        //     'use_notification'  => [1, 0],
                        //     'alternative_email' => ['user1@example.com', 'user2@example.com'],
                        // ]
                        && array_key_exists($input_notif_key, $input)
                        && (
                            array_key_exists('use_notification', $input[$input_notif_key])
                            && (
                                (
                                    is_array($input[$input_notif_key]['use_notification'])
                                    && (bool)($input[$input_notif_key]['use_notification'][0] ?? false) === true
                                )
                                || (bool)($input[$input_notif_key]['use_notification'] ?? false) === true
                            )
                        )
                        && (
                            array_key_exists('alternative_email', $input[$input_notif_key])
                            && (
                                (
                                    is_array($input[$input_notif_key]['alternative_email'])
                                    && !empty($input[$input_notif_key]['alternative_email'][0])
                                )
                                || !empty($input[$input_notif_key]['alternative_email'])
                            )
                        )
                    )
                ) {
                    $has_valid_actor = true;
                }
            }
        }

        return $has_valid_actor;
    }

    /**
     * Parameter class to be use for this item (user templates)
     * @return string class name
     */
    abstract public static function getContentTemplatesParametersClass(): string;

    public static function getDataToDisplayOnKanban($ID, $criteria = [])
    {
        global $DB;

        $items      = [];

        $itil_table = static::getTable();

        $WHERE = ['is_deleted' => 0];
        $WHERE += $criteria;
        $WHERE += getEntitiesRestrictCriteria();

        $request = [
            'SELECT' => [$itil_table . '.id'],
            'FROM'   => $itil_table,
            'WHERE'  => $WHERE
        ];

        $iterator = $DB->request($request);
        foreach ($iterator as $data) {
            // Create a fake item to get just the actors without loading all other information about items.
            $temp_item = new static();
            $temp_item->getFromDB($data['id']);
            $data = [
                'id'      => $temp_item->fields['id'],
                'name'    => $temp_item->fields['name'],
                'category' => $temp_item->fields['itilcategories_id'],
                'content' => $temp_item->fields['content'],
                'status'  => $temp_item->fields['status'],
            ];
            if (!$temp_item->canViewItem()) {
                continue;
            }

            // Build team member data
            $supported_teamtypes = [
                'User' => ['id', 'firstname', 'realname'],
                'Group' => ['id', 'name'],
                'Supplier' => ['id', 'name'],
            ];
            $members = [
                'User'      => $temp_item->getUsers(CommonITILActor::ASSIGN),
                'Group'     => $temp_item->getGroups(CommonITILActor::ASSIGN),
                'Supplier'   => $temp_item->getSuppliers(CommonITILActor::ASSIGN),
            ];
            $team = [];
            foreach ($supported_teamtypes as $itemtype => $fields) {
                $fields[] = 'id';
                $fields[] = new QueryExpression($DB->quoteValue($itemtype) . ' AS ' . $DB->quoteName('itemtype'));

                $member_ids = array_map(static function ($e) use ($itemtype) {
                    return $e[$itemtype::getForeignKeyField()];
                }, $members[$itemtype]);
                if (count($member_ids)) {
                    $itemtable = $itemtype::getTable();
                    $all_items = $DB->request([
                        'SELECT'    => $fields,
                        'FROM'      => $itemtable,
                        'WHERE'     => [
                            "{$itemtable}.id"   => $member_ids
                        ]
                    ]);
                    $all_members[$itemtype] = [];
                    foreach ($all_items as $member_data) {
                        if ($itemtype === User::class) {
                            $member_data['name'] = formatUserName(
                                $member_data['id'],
                                '',
                                $member_data['realname'],
                                $member_data['firstname']
                            );
                        }
                        $team[] = $member_data;
                    }
                }
            }

            $data['_itemtype'] = static::class;
            $data['_team'] = $team;
            if (static::class === Ticket::class) {
                $links = [];
                $links_temp = Ticket_Ticket::getLinkedTo('Ticket', $data['id']);
                foreach ($links_temp as $link_data) {
                    $links[$link_data['items_id']] = $link_data;
                }
                if ($links) {
                    if (count($links)) {
                        $data['_steps'] = $links;
                    }
                }
            } else {
                $data['_steps'] = [];
            }
            $data['_readonly'] = !static::canUpdate() || !$temp_item->canUpdateItem();
            $items[$data['id']] = $data;
        }

        return $items;
    }

    public static function getKanbanColumns($ID, $column_field = null, $column_ids = [], $get_default = false)
    {
        if (!in_array($column_field, ['status'])) {
            return [];
        }

        $columns = [];
        $criteria = [];
        if (empty($column_ids)) {
            return [];
        }
        // Never try getting cards in drop-only columns
        $columns_defined = self::getAllKanbanColumns('status');
        $statuses_from_db = array_filter($column_ids, static function ($id) use ($columns_defined) {
            $id = (int) $id;
            return isset($columns_defined[$id]) && (!isset($columns_defined[$id]['drop_only']) || $columns_defined[$id]['drop_only'] === false);
        });
        if (count($statuses_from_db)) {
            $criteria = [
                'status' => $statuses_from_db
            ];
        }
        if (!isset($criteria['status'])) {
            // Avoid fetching everything when nothing is needed
            return [];
        }
        $items      = self::getDataToDisplayOnKanban($ID, $criteria);

        $extracolumns = self::getAllKanbanColumns($column_field, $column_ids, $get_default);
        foreach ($extracolumns as $column_id => $column) {
            $columns[$column_id] = $column;
        }

        foreach ($items as $item) {
            if (!array_key_exists($item[$column_field], $columns)) {
                continue;
            }
            $itemtype = $item['_itemtype'];
            $card = [
                'id'              => "{$itemtype}-{$item['id']}",
                'title'           => '<span class="pointer">' . $item['name'] . '</span>',
                'title_tooltip'   => Html::resume_text(RichText::getTextFromHtml($item['content'], false, true), 100),
                'is_deleted'      => $item['is_deleted'] ?? false,
            ];

            $content = "<div class='kanban-plugin-content'>";
            $plugin_content_pre = Plugin::doHookFunction('pre_kanban_content', [
                'itemtype' => $itemtype,
                'items_id' => $item['id'],
            ]);
            if (!empty($plugin_content_pre['content'])) {
                $content .= $plugin_content_pre['content'];
            }
            $content .= "</div>";
           // Core content
            $content .= "<div class='kanban-core-content'>";
            if (isset($item['_steps']) && count($item['_steps'])) {
                $done = count(array_filter($item['_steps'], static function ($l) {
                    return in_array($l['status'], static::getClosedStatusArray());
                }));
                $total = count($item['_steps']);
                $content .= "<div class='flex-break'></div>";
                $content .= sprintf(__('%s / %s tasks complete'), $done, $total);
            }
            $content .= "<div class='flex-break'></div>";

            $content .= "</div>";
            $content .= "<div class='kanban-plugin-content'>";
            $plugin_content_post = Plugin::doHookFunction('post_kanban_content', [
                'itemtype' => $itemtype,
                'items_id' => $item['id'],
            ]);
            if (!empty($plugin_content_post['content'])) {
                $content .= $plugin_content_post['content'];
            }
            $content .= "</div>";

            $card['content'] = $content;
            $card['_team'] = $item['_team'];
            $card['_readonly'] = $item['_readonly'];
            $card['_form_link'] = $itemtype::getFormUrlWithID($item['id']);
            $card['_metadata'] = [];
            $metadata_values = ['name', 'content'];
            foreach ($metadata_values as $metadata_value) {
                if (isset($item[$metadata_value])) {
                    $card['_metadata'][$metadata_value] = $item[$metadata_value];
                }
            }
            if (isset($card['_metadata']['content']) && is_string($card['_metadata']['content'])) {
                $card['_metadata']['content'] = Glpi\RichText\RichText::getTextFromHtml($card['_metadata']['content'], false, true);
            } else {
                $card['_metadata']['content'] = '';
            }
            $card['_metadata']['category'] = $item['category'];
            $card['_metadata'] = Plugin::doHookFunction(Hooks::KANBAN_ITEM_METADATA, [
                'itemtype' => $itemtype,
                'items_id' => $item['id'],
                'metadata' => $card['_metadata']
            ])['metadata'];
            $columns[$item[$column_field]]['items'][] = $card;
        }

        $category_ids = [];
        foreach ($columns as $column_id => $column) {
            if (
                $column_id !== 0 && !in_array($column_id, $column_ids) &&
                (!isset($column['items']) || !count($column['items']))
            ) {
                // If no specific columns were asked for, drop empty columns.
                // If specific columns were asked for, such as when loading a user's Kanban view, we must preserve them.
                // We always preserve the 'No Status' column.
                unset($columns[$column_id]);
            } else if (isset($column['items'])) {
                foreach ($column['items'] as $item) {
                    if (isset($item['_metadata']['category'])) {
                        $category_ids[] = $item['_metadata']['category'];
                    }
                }
            }
        }
        $category_ids = array_filter(array_unique($category_ids), static function ($id) {
            return $id > 0;
        });

        $categories = [];
        if (!empty($category_ids)) {
            global $DB;

            $cat_table = ITILCategory::getTable();
            $trans_table = DropdownTranslation::getTable();
            $name_select = new QueryExpression('IFNULL(' . $DB::quoteName("$trans_table.value") . ',' . $DB::quoteName("$cat_table.name") . ') AS ' . $DB::quoteName('name'));
            $it = $DB->request([
                'SELECT' => ["$cat_table.id", $name_select],
                'FROM' => $cat_table,
                'LEFT JOIN' => [
                    $trans_table => [
                        'ON' => [
                            $trans_table => 'items_id',
                            $cat_table => 'id',
                            [
                                'AND' => [
                                    $trans_table . '.itemtype' => ITILCategory::getType(),
                                    $trans_table . '.field' => 'name',
                                    $trans_table . '.language' => $_SESSION['glpilanguage']
                                ]
                            ]
                        ]
                    ]
                ],
                'WHERE' => ["$cat_table.id" => $category_ids]
            ]);
            foreach ($it as $row) {
                $categories[$row['id']] = $row['name'];
            }
            // Add uncategorized category
            $categories[0] = '';
        }

        // Replace category ids with category names in items metadata
        foreach ($columns as &$column) {
            foreach ($column['items'] as &$item) {
                $item['_metadata']['category'] = $categories[$item['_metadata']['category']] ?? '';
            }
        }

        return $columns;
    }

    public static function showKanban($ID)
    {
        $itilitem = new static();

        if (($ID > 0 && !$itilitem->getFromDB($ID)) || !$itilitem::canView()) {
            return false;
        }

        $team_role_ids = static::getTeamRoles();
        $team_roles = [];

        foreach ($team_role_ids as $role_id) {
            $team_roles[$role_id] = static::getTeamRoleName($role_id);
        }

        $supported_itemtypes = [];
        $supported_itemtypes[static::class] = [
            'name' => static::getTypeName(1),
            'icon' => static::getIcon(),
            'fields' => [
                'name'   => [
                    'placeholder'  => __('Name')
                ],
                'content'   => [
                    'placeholder'  => __('Content'),
                    'type'         => 'textarea'
                ],
                'users_id'  => [
                    'type'         => 'hidden',
                    'value'        => $_SESSION['glpiID']
                ]
            ],
            'team_itemtypes'  => static::getTeamItemtypes(),
            'team_roles'      => $team_roles,
            'allow_create'    => static::canCreate(),
        ];
        $column_field = [
            'id' => 'status',
            'extra_fields' => []
        ];

        $itemtype = static::class;
        $rights = [
            'create_item'                    => self::canCreate(),
            'delete_item'                    => self::canDelete(),
            'create_column'                  => false,
            'modify_view'                    => true,
            'order_card'                     => true,
            'create_card_limited_columns'    => []
        ];

        TemplateRenderer::getInstance()->display('components/kanban/kanban.html.twig', [
            'kanban_id'                   => 'kanban',
            'rights'                      => $rights,
            'supported_itemtypes'         => $supported_itemtypes,
            'max_team_images'             => 3,
            'column_field'                => $column_field,
            'item'                        => [
                'itemtype'  => $itemtype,
                'items_id'  => $ID
            ],
            'supported_filters'           => [
                'title' => [
                    'description' => _x('filters', 'The title of the item'),
                    'supported_prefixes' => ['!', '#'] // Support exclusions and regex
                ],
                'type' => [
                    'description' => _x('filters', 'The type of the item'),
                    'supported_prefixes' => ['!']
                ],
                'category' => [
                    'description' => _x('filters', 'The category of the item'),
                    'supported_prefixes' => ['!', '#']
                ],
                'content' => [
                    'description' => _x('filters', 'The content of the item'),
                    'supported_prefixes' => ['!', '#'] // Support exclusions and regex
                ],
                'team' => [
                    'description' => _x('filters', 'A team member for the item'),
                    'supported_prefixes' => ['!']
                ],
                'user' => [
                    'description' => _x('filters', 'A user in the team of the item'),
                    'supported_prefixes' => ['!']
                ],
                'group' => [
                    'description' => _x('filters', 'A group in the team of the item'),
                    'supported_prefixes' => ['!']
                ],
                'supplier' => [
                    'description' => _x('filters', 'A supplier in the team of the item'),
                    'supported_prefixes' => ['!']
                ],
            ] + self::getKanbanPluginFilters(static::getType()),
        ]);
    }

    public static function getAllForKanban($active = true, $current_id = -1)
    {
       // ITIL items only have a global view
        $items = [
            -1 => __('Global')
        ];
        return $items;
    }

    public static function getAllKanbanColumns($column_field = null, $column_ids = [], $get_default = false)
    {

        if ($column_field === null) {
            $column_field = 'status';
        }
        $columns = [];
        if ($column_field === null || $column_field === 'status') {
            $all_statuses = static::getAllStatusArray();
            foreach ($all_statuses as $status_id => $status) {
                $columns['status'][$status_id] = [
                    'name'         => $status,
                    'color_class'  => 'itilstatus ' . static::getStatusKey($status_id),
                    'drop_only'    => (int) $status_id === self::CLOSED
                ];
            }
        } else {
            return [];
        }
        return $columns[$column_field];
    }

    public static function getTeamRoles(): array
    {
        return [
            Team::ROLE_REQUESTER,
            Team::ROLE_OBSERVER,
            Team::ROLE_ASSIGNED,
        ];
    }

    public static function getTeamRoleName(int $role, int $nb = 1): string
    {
        switch ($role) {
            case Team::ROLE_REQUESTER:
                return _n('Requester', 'Requesters', $nb);
            case Team::ROLE_OBSERVER:
                return _n('Observer', 'Observers', $nb);
            case Team::ROLE_ASSIGNED:
                return _n('Assignee', 'Assignees', $nb);
        }
        return '';
    }

    public static function getTeamItemtypes(): array
    {
        return ['User', 'Group', 'Supplier'];
    }

    public function addTeamMember(string $itemtype, int $items_id, array $params = []): bool
    {
        $role = $params['role'] ?? CommonITILActor::ASSIGN;

        /** @var CommonDBTM $link_class */
        $link_class = null;
        switch ($itemtype) {
            case 'User':
                $link_class = $this->userlinkclass;
                break;
            case 'Group':
                $link_class = $this->grouplinkclass;
                break;
            case 'Supplier':
                $link_class = $this->supplierlinkclass;
                break;
        }

        if ($link_class === null) {
            return false;
        }

        $link_item = new $link_class();
        /** @var CommonDBTM $itemtype */
        $result = $link_item->add([
            static::getForeignKeyField()     => $this->getID(),
            $itemtype::getForeignKeyField()  => $items_id,
            'type'                           => $role
        ]);
        return (bool) $result;
    }

    public function deleteTeamMember(string $itemtype, int $items_id, array $params = []): bool
    {
        $role = $params['role'] ?? CommonITILActor::ASSIGN;

        /** @var CommonDBTM $link_class */
        $link_class = null;
        switch ($itemtype) {
            case 'User':
                $link_class = $this->userlinkclass;
                break;
            case 'Group':
                $link_class = $this->grouplinkclass;
                break;
            case 'Supplier':
                $link_class = $this->supplierlinkclass;
                break;
        }

        if ($link_class === null) {
            return false;
        }

        $link_item = new $link_class();
        /** @var CommonDBTM $itemtype */
        $result = $link_item->deleteByCriteria([
            static::getForeignKeyField()     => $this->getID(),
            $itemtype::getForeignKeyField()  => $items_id,
            'type'                           => $role
        ]);
        return (bool) $result;
    }

    public function getTeam(): array
    {
        global $DB;

        $team = [];

        $team_itemtypes = static::getTeamItemtypes();

        /** @var CommonDBTM $itemtype */
        foreach ($team_itemtypes as $itemtype) {
            /** @var CommonDBTM $link_class */
            $link_class = null;
            switch ($itemtype) {
                case 'User':
                    $link_class = $this->userlinkclass;
                    break;
                case 'Group':
                    $link_class = $this->grouplinkclass;
                    break;
                case 'Supplier':
                    $link_class = $this->supplierlinkclass;
                    break;
            }

            if ($link_class === null) {
                continue;
            }

            $select = [];
            if ($itemtype === 'User') {
                $select = [$link_class::getTable() . '.' . $itemtype::getForeignKeyField(), 'type', 'name', 'realname', 'firstname'];
            } else {
                $select = [
                    $link_class::getTable() . '.' . $itemtype::getForeignKeyField(), 'type', 'name',
                    new QueryExpression('NULL as realname'),
                    new QueryExpression('NULL as firstname')
                ];
            }

            $it = $DB->request([
                'SELECT' => $select,
                'FROM'   => $link_class::getTable(),
                'WHERE'  => [static::getForeignKeyField() => $this->getID()],
                'LEFT JOIN' => [
                    $itemtype::getTable() => [
                        'ON'  => [
                            $itemtype::getTable()   => 'id',
                            $link_class::getTable() => $itemtype::getForeignKeyField()
                        ]
                    ]
                ]
            ]);
            foreach ($it as $data) {
                 $items_id = $data[$itemtype::getForeignKeyField()];
                 $member = [
                     'itemtype'     => $itemtype,
                     'items_id'     => $items_id,
                     'role'         => $data['type'],
                     'name'         => $data['name'],
                     'realname'     => $data['realname'],
                     'firstname'    => $data['firstname'],
                     'display_name' => formatUserName($items_id, $data['name'], $data['realname'], $data['firstname'])
                 ];
                 $team[] = $member;
            }
        }

        return $team;
    }

    public function getTimelineStats(): array
    {
        global $DB;

        $stats = [
            'total_duration' => 0,
            'percent_done'   => 0,
        ];

       // compute itilobject duration
        $task_class  = $this->getType() . "Task";
        $task_table  = getTableForItemType($task_class);
        $foreign_key = $this->getForeignKeyField();

        $criteria = [
            'SELECT' => ['SUM' => 'actiontime AS actiontime'],
            'FROM'   => $task_table,
            'WHERE'  => [$foreign_key => $this->fields['id']]
        ];

        $req = $DB->request($criteria);
        if ($row = $req->current()) {
            $stats['total_duration'] = $row['actiontime'];
        }

       // compute itilobject percent done
        $criteria    = [
            $foreign_key => $this->fields['id'],
            'state'     => [Planning::TODO, Planning::DONE]
        ];
        $total_tasks = countElementsInTable($task_table, $criteria);
        $criteria    = [
            $foreign_key => $this->fields['id'],
            'state'      => Planning::DONE,
        ];
        $done_tasks = countElementsInTable($task_table, $criteria);
        if ($total_tasks != 0) {
            $stats['percent_done'] = floor(100 * $done_tasks / $total_tasks);
        }

        return $stats;
    }

    /**
     * Returns an instance of validation class, if it exists.
     *
     * @return CommonITILValidation|null
     */
    public static function getValidationClassInstance(): ?CommonITILValidation
    {
        $validation_class = static::class . 'Validation';
        if (class_exists($validation_class)) {
            return new $validation_class();
        }
        return null;
    }

    /**
     * Instead of "{itemtype} - {name}" we will use {itemtype} ({id}) - {name}
     * as the ID of a Ticket/Change/Problem is an important information
     *
     * @return string
     */
    public function getBrowserTabName(): string
    {
        return sprintf(
            __('%1$s (#%2$s) - %3$s'),
            static::getTypeName(1),
            $this->getID(),
            $this->getHeaderName()
        );
    }


    /**
     * Count number of open children having same type as current item.
     *
     * @return integer
     */
    public function countOpenChildrenOfSameType()
    {
        $itemtype = $this->getType();
        $link_class = CommonITILObject_CommonITILObject::getLinkClass($itemtype, $itemtype);

        if ($link_class === null || $this->isNewItem()) {
            return 0;
        }

        $not_open_statuses = array_merge(
            static::getSolvedStatusArray(),
            static::getClosedStatusArray()
        );
        $open_statuses = array_diff(
            array_keys(static::getAllStatusArray()),
            $not_open_statuses
        );

        return $link_class::countLinksByStatus(
            $this->getType(),
            $this->getID(),
            $open_statuses,
            [CommonITILObject_CommonITILObject::SON_OF]
        );
    }

    /**
     * @param $output
     **/
    public static function showPreviewAssignAction($output)
    {
        //If ticket is assign to an object, display this information first
        if (isset($output["entities_id"], $output["items_id"], $output["itemtype"])) {
            if ($item = getItemForItemtype($output["itemtype"])) {
                if ($item->getFromDB($output["items_id"])) {
                    echo "<tr class='tab_bg_2'>";
                    echo "<td>" . __('Assign equipment') . "</td>";

                    echo "<td>" . $item->getLink(['comments' => true]) . "</td>";
                    echo "</tr>";
                }
            }

            unset($output["items_id"], $output["itemtype"]);
        }
        unset($output["entities_id"]);
        return $output;
    }

    /**
     * Fill input with values related to business rules.
     *
     * @param array $input
     *
     * @return void
     */
    final protected function fillInputForBusinessRules(array &$input)
    {
        global $DB;

        $entities_id = isset($input['entities_id'])
            ? $input['entities_id']
            : $this->fields['entities_id'];

        // If creation date is not set, then we're called during ticket creation
        $creation_date = !empty($this->fields['date_creation'])
            ? strtotime($this->fields['date_creation'])
            : time();

        // add calendars matching date creation (for business rules)
        $calendars = [];
        $ite_calendar = $DB->request([
            'SELECT' => ['id'],
            'FROM'   => Calendar::getTable(),
            'WHERE'  => getEntitiesRestrictCriteria('', '', $entities_id, true)
        ]);
        foreach ($ite_calendar as $calendar_data) {
            $calendar = new Calendar();
            $calendar->getFromDB($calendar_data['id']);
            if ($calendar->isAWorkingHour($creation_date)) {
                $calendars[] = $calendar_data['id'];
            }
        }
        if (count($calendars)) {
            $input['_date_creation_calendars_id'] = $calendars;
        }

        $user = new User();
        if (isset($input["_users_id_requester"])) {
            if (
                !is_array($input["_users_id_requester"])
                && $user->getFromDB($input["_users_id_requester"])
            ) {
                $input['_locations_id_of_requester'] = $user->fields['locations_id'];
                $input['users_default_groups'] = $user->fields['groups_id'];
            } else if (is_array($input["_users_id_requester"]) && ($user_id = reset($input["_users_id_requester"])) !== false) {
                if ($user->getFromDB($user_id)) {
                    $input['_locations_id_of_requester'] = $user->fields['locations_id'];
                    $input['users_default_groups'] = $user->fields['groups_id'];
                }
            }
        }

        // Clean new lines before passing to rules
        if (isset($input["content"])) {
            $input["content"] = preg_replace('/\\\\r\\\\n/', "\\n", $input['content']);
            $input["content"] = preg_replace('/\\\\n/', "\\n", $input['content']);
        }
    }

    public static function cronInfo($name)
    {
        switch ($name) {
            case 'createinquest':
                return ['description' => __('Generation of satisfaction surveys')];
        }
        return [];
    }

    /**
     * Cron for automatically creating surveys for ITIL Objects
     *
     * @param CronTask $task
     *
     * @return integer (0 : nothing done - 1 : done)
     **/
    public static function cronCreateInquest($task)
    {
        global $DB;

        $inquest_class = static::getType() . 'Satisfaction';

        if (!class_exists($inquest_class)) {
            return 0;
        }

        $conf        = new Entity();
        /** @var CommonITILSatisfaction $inquest */
        $inquest     = new $inquest_class();
        $tot         = 0;
        $maxentity   = [];
        $tabentities = [];

        // Get suffix for entity config fields. For backwards compatibility, ticket values have no suffix.
        $config_suffix = static::getType() === 'Ticket' ? '' : ('_' . strtolower(static::getType()));

        $rate = Entity::getUsedConfig('inquest_config' . $config_suffix, 0, 'inquest_rate' . $config_suffix);
        if ($rate > 0) {
            $tabentities[0] = $rate;
        }

        foreach ($DB->request('glpi_entities') as $entity) {
            $rate   = Entity::getUsedConfig('inquest_config' . $config_suffix, $entity['id'], 'inquest_rate' . $config_suffix);
            $parent = Entity::getUsedConfig('inquest_config' . $config_suffix, $entity['id'], 'entities_id');

            if ($rate > 0) {
                $tabentities[$entity['id']] = $rate;
            }
        }

        foreach ($tabentities as $entity => $rate) {
            $parent        = Entity::getUsedConfig('inquest_config' . $config_suffix, $entity, 'entities_id');
            $delay         = Entity::getUsedConfig('inquest_config' . $config_suffix, $entity, 'inquest_delay' . $config_suffix);
            $duration      = Entity::getUsedConfig('inquest_config' . $config_suffix, $entity, 'inquest_duration' . $config_suffix);
            $type          = Entity::getUsedConfig('inquest_config' . $config_suffix, $entity);
            $max_closedate = Entity::getUsedConfig('inquest_config' . $config_suffix, $entity, 'max_closedate' . $config_suffix);

            $table = static::getTable();
            $survey_table = $inquest::getTable();
            $fk = static::getForeignKeyField();

            $iterator = $DB->request([
                'SELECT'    => [
                    "$table.id",
                    "$table.closedate",
                    "$table.entities_id"
                ],
                'FROM'      => $table,
                'LEFT JOIN' => [
                    $survey_table => [
                        'ON' => [
                            $survey_table   => $fk,
                            $table          => 'id'
                        ]
                    ],
                    'glpi_entities'            => [
                        'ON' => [
                            $table          => 'entities_id',
                            'glpi_entities' => 'id'
                        ]
                    ]
                ],
                'WHERE'     => [
                    "$table.entities_id"          => $entity,
                    "$table.is_deleted"           => 0,
                    "$table.status"               => self::CLOSED,
                    "$table.closedate"            => ['>', $max_closedate],
                    new QueryExpression("ADDDATE(" . $DB->quoteName("$table.closedate") . ", INTERVAL $delay DAY) <= NOW()"),
                    new QueryExpression("ADDDATE(" . $DB->quoteName("glpi_entities.max_closedate" . $config_suffix) . ", INTERVAL $duration DAY) <= NOW()"),
                    "$survey_table.id" => null
                ],
                'ORDERBY'   => 'closedate ASC'
            ]);

            $nb            = 0;
            $max_closedate = '';

            foreach ($iterator as $itil_item) {
                $max_closedate = $itil_item['closedate'];
                if (mt_rand(1, 100) <= $rate) {
                    if (
                        $inquest->add([
                            $fk             => $itil_item['id'],
                            'date_begin'    => $_SESSION["glpi_currenttime"],
                            'entities_id'   => $itil_item['entities_id'],
                            'type'          => $type
                        ])
                    ) {
                        $nb++;
                    }
                }
            }

            // keep all max_closedate of child entities
            if (
                !empty($max_closedate)
                && (!isset($maxentity[$parent])
                    || ($max_closedate > $maxentity[$parent]))
            ) {
                $maxentity[$parent] = $max_closedate;
            }

            if ($nb) {
                $tot += $nb;
                $task->addVolume($nb);
                $task->log(sprintf(
                    __('%1$s: %2$s'),
                    Dropdown::getDropdownName('glpi_entities', $entity),
                    $nb
                ));
            }
        }

        // Save the max_closedate so as not to test the same items twice
        foreach ($maxentity as $parent => $maxdate) {
            $conf->getFromDB($parent);
            $conf->update([
                'id'            => $conf->fields['id'],
                //'entities_id'   => $parent,
                'max_closedate' . $config_suffix => $maxdate
            ]);
        }

        return ($tot > 0 ? 1 : 0);
    }

    /**
     * Returns the {@link CommonITILSatisfaction} class for the current itemtype
     * @return class-string<CommonITILSatisfaction>|null
     */
    public static function getSatisfactionClass(): ?string
    {
        $classname = static::class . 'Satisfaction';
        return class_exists($classname) ? $classname : null;
    }

    /**
     * Displays the current satisfaction survey for the given item or a message stating there is no survey.
     *
     * @param CommonITILObject $item The ITIL Object
     * @return void
     * @since 10.1.0
     */
    final protected static function showSatisfactionTabContent(CommonITILObject $item): void
    {
        $satisfaction_class = static::getSatisfactionClass();

        if ($satisfaction_class === null) {
            return;
        }

        /** @var CommonITILSatisfaction $satisfaction */
        $satisfaction = new $satisfaction_class();
        if (
            in_array($item->fields['status'], static::getClosedStatusArray())
            && $satisfaction->getFromDB($item->getID())
        ) {
            // Get suffix for entity config fields. For backwards compatibility, ticket values have no suffix.
            $config_suffix = static::getType() === 'Ticket' ? '' : ('_' . strtolower(static::getType()));

            $duration = (int) Entity::getUsedConfig('inquest_duration' . $config_suffix, $item->fields['entities_id']);
            $date2    = strtotime($satisfaction->fields['date_begin']);
            if (
                ($duration === 0)
                || (time() - $date2) <= $duration * DAY_TIMESTAMP
            ) {
                $satisfaction->showSatisactionForm($item);
            } else {
                echo "<p class='center b'>" . __('Satisfaction survey expired') . "</p>";
            }
        } else {
            echo "<p class='center b'>" . __('No generated survey') . "</p>";
        }
    }

    /**
     * Handle the potential creation of a satisfaction survey for the current item when the item is updated.
     *
     * Must be called from {@link static::post_updateItem()}
     *
     * @return void
     * @since 10.1.0
     */
    final protected function handleSatisfactionSurveyOnUpdate(): void
    {
        $satisfaction_class = $this->getSatisfactionClass();

        if ($satisfaction_class === null) {
            return;
        }

        /** @var CommonITILSatisfaction $satisfaction */
        $satisfaction = new $satisfaction_class();

        // Get suffix for entity config fields. For backwards compatibility, ticket values have no suffix.
        $config_suffix = $this->getType() === 'Ticket' ? '' : ('_' . strtolower($this->getType()));
        $rate          = Entity::getUsedConfig(
            'inquest_config' . $config_suffix,
            $this->fields['entities_id'],
            'inquest_rate' . $config_suffix
        );
        $delay         = Entity::getUsedConfig(
            'inquest_config' . $config_suffix,
            $this->fields['entities_id'],
            'inquest_delay' . $config_suffix
        );
        $type          = Entity::getUsedConfig('inquest_config' . $config_suffix, $this->fields['entities_id']);
        $max_closedate = $this->fields['closedate'];

        if (
            in_array("status", $this->updates)
            && in_array($this->input["status"], $this->getClosedStatusArray())
            && ($delay == 0)
            && ($rate > 0)
            && (mt_rand(1, 100) <= $rate)
        ) {
            $fkey = $this->getForeignKeyField();

            // For reopened ITIL object
            $satisfaction->delete([$fkey => $this->fields['id']]);

            $satisfaction->add(
                [
                    $fkey           => $this->fields['id'],
                    'date_begin'    => $_SESSION["glpi_currenttime"],
                    'entities_id'   => $this->fields['entities_id'],
                    'type'          => $type,
                    'max_closedate' => $max_closedate,
                ]
            );
        }
    }


    /**
     * Transfer "_actors" input (introduced in 10.0.0) into historical input keys.
     *
     * @param array $input
     *
     * @return array
     */
    protected function transformActorsInput(array $input): array
    {
        // Reload actors to be able to identify deleted users.
        if (!$this->isNewItem()) {
            $this->loadActors();
        }

        if (
            array_key_exists('_actors', $input)
            && is_array($input['_actors'])
            && count($input['_actors'])
        ) {
            foreach (['requester', 'observer', 'assign'] as $actor_type) {
                $actor_type_value = constant(CommonITILActor::class . '::' . strtoupper($actor_type));
                if ($actor_type_value === CommonITILActor::ASSIGN && !$this->canAssign()) {
                    continue;
                }
                if ($actor_type_value !== CommonITILActor::ASSIGN && !$this->isNewItem() && !$this->canUpdateItem()) {
                    continue;
                }

                $get_input_key = function (string $actor_itemtype, string $actor_type): string {
                    return sprintf(
                        '_%s_%s',
                        getForeignKeyFieldForItemType($actor_itemtype),
                        $actor_type
                    );
                };

                // Normalize all keys.
                foreach ([User::class, Group::class, Supplier::class] as $actor_itemtype) {
                    $input_key = $get_input_key($actor_itemtype, $actor_type);
                    $notif_key = sprintf('%s_notif', $input_key);

                    if (!array_key_exists($input_key, $input) || !is_array($input[$input_key])) {
                        $input[$input_key] = !empty($input[$input_key]) ? [$input[$input_key]] : [];
                    }

                    if ($actor_itemtype !== Group::class) {
                        if (!array_key_exists($notif_key, $input) || !is_array($input[$notif_key])) {
                            $input[$notif_key] = [
                                'use_notification'  => [],
                                'alternative_email' => [],
                            ];
                        }
                        foreach (['use_notification', 'alternative_email'] as $param_key) {
                            if (
                                !array_key_exists($param_key, $input[$notif_key])
                                || $input[$notif_key][$param_key] === ''
                            ) {
                                $input[$notif_key][$param_key] = [];
                            } elseif (!is_array($input[$notif_key][$param_key])) {
                                $input[$notif_key][$param_key] = [$input[$notif_key][$param_key]];
                            }
                        }
                    }
                    $input[sprintf('%s_deleted', $input_key)] = [];
                }

                $actors = array_key_exists($actor_type, $input['_actors']) && is_array($input['_actors'][$actor_type])
                    ? $input['_actors'][$actor_type]
                    : [];

                // Extract actors from new actors list
                foreach ($actors as $actor) {
                    $input_key = $get_input_key($actor['itemtype'], $actor_type);
                    $notif_key = sprintf('%s_notif', $input_key);

                    // Use alternative_email in value key for "email" actors
                    $value_key = sprintf('_actors_%s', $actor['items_id'] ?: $actor['alternative_email'] ?? '');

                    if (array_key_exists($value_key, $input[$input_key])) {
                        continue;
                    }

                    $input[$input_key][$value_key] = $actor['items_id'];

                    if ($actor_itemtype !== Group::class && array_key_exists('use_notification', $actor)) {
                        $input[$notif_key]['use_notification'][$value_key]  = $actor['use_notification'];
                        $input[$notif_key]['alternative_email'][$value_key] = $actor['alternative_email'] ?? '';
                    }
                }

                // Identify deleted actors
                if (!$this->isNewItem()) {
                    $existings = $this->getActorsForType($actor_type_value);
                    foreach ($existings as $existing) {
                        $found = false;
                        foreach ($actors as $actor) {
                            if (
                                (
                                    // "email" actor match
                                    $actor['itemtype'] === User::class
                                    && $actor['items_id'] == 0
                                    && $actor['itemtype'] == $existing['itemtype']
                                    && $actor['alternative_email'] == $existing['alternative_email']
                                )
                                || (
                                    // other actor match
                                    $actor['items_id'] != 0
                                    && $actor['itemtype'] == $existing['itemtype']
                                    && $actor['items_id'] == $existing['items_id']
                                )
                            ) {
                                $found = true;
                                break;
                            }
                        }
                        if ($found === false) {
                            $input_key = $get_input_key($existing['itemtype'], $actor_type);
                            $input[sprintf('%s_deleted', $input_key)][] = $existing;
                        }
                    }
                }
            }
            unset($input['_actors']);
        }

        return $input;
    }

<<<<<<< HEAD
    /**
     * Get the first requester user
     *
     * @return null|User the first user added as a requester or 0 if no requester found
     */
    final public function getPrimaryRequesterUser(): ?User
    {
        if (!isset($this->fields['id']) || $this->isNewID($this->fields['id'])) {
            return null;
        }

        $user_link = new $this->userlinkclass();
        $rows = $user_link->find(
            [
                static::getForeignKeyField() => $this->fields['id'],
                'type' => CommonITILActor::REQUESTER,
            ],
            [
                'id ASC'
            ],
            1
        );
        $row = array_pop($rows);
        if ($row === null) {
            return null;
        }
        $user = User::getById($row['users_id']);
        if (!($user instanceof User)) {
            return null;
        }
        return $user;
=======
    public function prepareInputForClone($input)
    {
        unset($input['actiontime']);
        return $input;
>>>>>>> 75120ade
    }
}<|MERGE_RESOLUTION|>--- conflicted
+++ resolved
@@ -4176,7 +4176,6 @@
             ]
         ];
 
-<<<<<<< HEAD
         $tab[] = [
             'id'                 => '401',
             'table'              => $this->getTemplateClass()::getTable(),
@@ -4187,9 +4186,8 @@
             'datatype'           => 'dropdown',
             'linkfield'          => $this->getTemplateClass()::getForeignKeyField(),
         ];
-=======
+
         $tab = array_merge($tab, Project::rawSearchOptionsToAdd(static::class));
->>>>>>> 75120ade
 
         return $tab;
     }
@@ -9938,7 +9936,6 @@
         return $input;
     }
 
-<<<<<<< HEAD
     /**
      * Get the first requester user
      *
@@ -9970,11 +9967,11 @@
             return null;
         }
         return $user;
-=======
+    }
+
     public function prepareInputForClone($input)
     {
         unset($input['actiontime']);
         return $input;
->>>>>>> 75120ade
     }
 }