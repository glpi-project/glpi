<?php

/**
 * ---------------------------------------------------------------------
 *
 * GLPI - Gestionnaire Libre de Parc Informatique
 *
 * http://glpi-project.org
 *
 * @copyright 2015-2025 Teclib' and contributors.
 * @copyright 2003-2014 by the INDEPNET Development Team.
 * @licence   https://www.gnu.org/licenses/gpl-3.0.html
 *
 * ---------------------------------------------------------------------
 *
 * LICENSE
 *
 * This file is part of GLPI.
 *
 * This program is free software: you can redistribute it and/or modify
 * it under the terms of the GNU General Public License as published by
 * the Free Software Foundation, either version 3 of the License, or
 * (at your option) any later version.
 *
 * This program is distributed in the hope that it will be useful,
 * but WITHOUT ANY WARRANTY; without even the implied warranty of
 * MERCHANTABILITY or FITNESS FOR A PARTICULAR PURPOSE.  See the
 * GNU General Public License for more details.
 *
 * You should have received a copy of the GNU General Public License
 * along with this program.  If not, see <https://www.gnu.org/licenses/>.
 *
 * ---------------------------------------------------------------------
 */
use Glpi\Application\View\TemplateRenderer;
use Glpi\ContentTemplates\Parameters\CommonITILObjectParameters;
use Glpi\DBAL\QueryExpression;
use Glpi\DBAL\QueryFunction;
use Glpi\DBAL\QuerySubQuery;
use Glpi\DBAL\QueryUnion;
use Glpi\Event;
use Glpi\Features\Clonable;
use Glpi\Features\Kanban;
use Glpi\Features\Teamwork;
use Glpi\Features\Timeline;
use Glpi\Form\AnswersSet;
use Glpi\Form\Destination\AnswersSet_FormDestinationItem;
use Glpi\Plugin\Hooks;
use Glpi\RichText\RichText;
use Glpi\RichText\UserMention;
use Glpi\Team\Team;
use Safe\Exceptions\DatetimeException;

use function Safe\getimagesize;
use function Safe\ob_get_clean;
use function Safe\ob_start;
use function Safe\preg_match;
use function Safe\preg_replace;
use function Safe\strtotime;

/**
 * CommonITILObject Class
 *
 * @property-read array $users
 * @property-read array $groups
 * @property-read array $suppliers
 **/
abstract class CommonITILObject extends CommonDBTM
{
    use Clonable;
    use Timeline;
    use Kanban;
    use Teamwork;

    /// Users by type
    protected $lazy_loaded_users = null;
    /** @var class-string<CommonITILActor>  */
    public $userlinkclass;
    /// Groups by type
    protected $lazy_loaded_groups = null;
    /** @var class-string<CommonITILActor>  */
    public $grouplinkclass;

    /// Suppliers by type
    protected $lazy_loaded_suppliers = null;
    /** @var class-string<CommonITILActor>  */
    public $supplierlinkclass;

    // HELPDESK LINK HARDWARE DEFINITION : CHECKSUM SYSTEM : BOTH=1*2^0+1*2^1=3
    public const HELPDESK_MY_HARDWARE  = 0;
    public const HELPDESK_ALL_HARDWARE = 1;

    protected static $showTitleInNavigationHeader = true;

    public const MATRIX_FIELD         = '';
    public const URGENCY_MASK_FIELD   = '';
    public const IMPACT_MASK_FIELD    = '';
    public const STATUS_MATRIX_FIELD  = '';


    // ITIL Object shared statuses
    public const INCOMING      = 1; // new
    public const ASSIGNED      = 2; // processing (assigned)
    public const PLANNED       = 3; // processing (planned)
    public const WAITING       = 4; // pending
    public const SOLVED        = 5;
    public const CLOSED        = 6;
    public const ACCEPTED      = 7;
    public const OBSERVED      = 8;
    public const APPROVAL      = 10; // approval / validation

    // --- timeline position
    public const NO_TIMELINE       = -1;
    public const TIMELINE_NOTSET   = 0;
    public const TIMELINE_LEFT     = 1;
    public const TIMELINE_MIDLEFT  = 2;
    public const TIMELINE_MIDRIGHT = 3;
    public const TIMELINE_RIGHT    = 4;

    public const TIMELINE_ORDER_NATURAL = 'natural';
    public const TIMELINE_ORDER_REVERSE = 'reverse';

    public const READMY           =      1;
    public const READALL          =   1024;
    public const SURVEY           = 131072;

    /** @return ?class-string<CommonITILTask> */
    public static function getTaskClass()
    {
        $task_class = static::class . 'Task';
        if (class_exists($task_class)) {
            return $task_class;
        }

        return null;
    }

    public static function getTaskClassInstance(): CommonITILTask
    {
        $task_class = static::getTaskClass();
        if (is_a($task_class, CommonITILTask::class, true)) {
            return new $task_class();
        }

        throw new RuntimeException(sprintf(
            'Task class "%s" does not exist or is not a valid CommonITILTask.',
            $task_class
        ));
    }

    public function post_getFromDB()
    {
        // Object may be reused to load multiple tickets thus we must clear all
        // cached data when a new mysql row is loaded
        $this->clearLazyLoadedActors();
    }

    /**
     * Load linked users
     *
     * @return void
     */
    public function loadUsers(): void
    {
        if (!empty($this->userlinkclass) && !$this->isNewItem()) {
            $class = $this->getActorObjectForItem(User::class);
            $this->lazy_loaded_users = $class->getActors((int) $this->fields['id']);
        } else {
            $this->lazy_loaded_users = [];
        }
    }

    /**
     * Load linked groups
     *
     * @return void
     */
    protected function loadGroups(): void
    {
        if (!empty($this->grouplinkclass) && !$this->isNewItem()) {
            $class = $this->getActorObjectForItem(Group::class);
            $this->lazy_loaded_groups = $class->getActors((int) $this->fields['id']);
        } else {
            $this->lazy_loaded_groups = [];
        }
    }

    /**
     * Load linked suppliers
     *
     * @return void
     */
    public function loadSuppliers(): void
    {
        if (!empty($this->supplierlinkclass) && !$this->isNewItem()) {
            $class = $this->getActorObjectForItem(Supplier::class);
            $this->lazy_loaded_suppliers = $class->getActors((int) $this->fields['id']);
        } else {
            $this->lazy_loaded_suppliers = [];
        }
    }

    /**
     * @since 0.84
     **/
    public function loadActors()
    {
        // Might not be 100% needed to clear cache here but let's be safe
        // This way, any direct call to loadActors is assured to return accurate data
        $this->clearLazyLoadedActors();

        // Load each actors type
        $this->loadUsers();
        $this->loadGroups();
        $this->loadSuppliers();
    }

    /**
     * Clear lazy loaded actor data so it can be recomputed again next time its
     * accessed
     *
     * @return void
     */
    protected function clearLazyLoadedActors(): void
    {
        $this->lazy_loaded_users = null;
        $this->lazy_loaded_groups = null;
        $this->lazy_loaded_suppliers = null;
    }

    /**
     * Magic getter for lazy loaded properties
     *
     * @param string $property_name
     */
    public function __get(string $property_name)
    {
        switch ($property_name) {
            case 'users':
                if ($this->lazy_loaded_users === null) {
                    $this->loadUsers();
                }
                return $this->lazy_loaded_users;

            case 'groups':
                if ($this->lazy_loaded_groups === null) {
                    $this->loadGroups();
                }
                return $this->lazy_loaded_groups;

            case 'suppliers':
                if ($this->lazy_loaded_suppliers === null) {
                    $this->loadSuppliers();
                }
                return $this->lazy_loaded_suppliers;

            default:
                throw new RuntimeException(sprintf('Unknown property `%s`.', $property_name));
        }
    }

    /**
     * Magic handler for isset() calls on lazy loaded properties
     *
     * @param string $property_name
     */
    public function __isset(string $property_name)
    {
        switch ($property_name) {
            case 'users':
            case 'groups':
            case 'suppliers':
                return true;

            default:
                throw new RuntimeException(sprintf('Unknown property `%s`.', $property_name));
        }
    }

    /**
     * Magic handler for unset() calls on lazy loaded properties
     *
     * @param string $property_name
     */
    public function __unset(string $property_name)
    {
        switch ($property_name) {
            case 'users':
                $this->lazy_loaded_users = null;
                break;

            case 'groups':
                $this->lazy_loaded_groups = null;
                break;

            case 'suppliers':
                $this->lazy_loaded_suppliers = null;
                break;

            default:
                throw new RuntimeException(sprintf('Unknown property `%s`.', $property_name));
        }
    }

    /**
     * Return the number of actors currently assigned to the object
     *
     * @since 10.0
     *
     * @return int
     */
    public function countActors(): int
    {
        return $this->countGroups() + $this->countUsers() + $this->countSuppliers();
    }


    /**
     * Return the list of actors for a given actor type
     * We try to retrieve them by:
     * - in case new ticket
     *  - from virtual _actor field (present after a reload)
     *  - from template (predefined actor field)
     *  - from default actor if setting is defined in user preference
     * - for existing ticket (with an id > 0), directly from saved actors
     *
     * @since 10.0
     *
     * @param int $actortype 1=requester, 2=assign, 3=observer
     * @param array $params posted data of itil object
     *
     * @return array of actors
     */
    public function getActorsForType(int $actortype = 1, array $params = []): array
    {
        $actors = [];

        $fn_add_actor = static function (string $itemtype, int $items_id, array $params) use (&$actors) {
            $already_added = !empty(array_filter($actors, static function ($actor) use ($itemtype, $items_id, $params) {
                if ($actor['itemtype'] === $itemtype && (int) $actor['items_id'] === 0) {
                    // Anonymous actors unique based on email
                    return ($actor['alternative_email'] ?? null) === ($params['alternative_email'] ?? null);
                }
                return $actor['itemtype'] === $itemtype && (int) $actor['items_id'] === $items_id;
            }));
            if (!$already_added) {
                $actors[] = [
                    'itemtype' => $itemtype,
                    'items_id' => $items_id,
                ] + $params;
            }
        };

        $actortypestring = self::getActorFieldNameType($actortype);

        if ($this->isNewItem()) {
            $entities_id = $params['entities_id'] ?? $_SESSION['glpiactive_entity'];
            $default_use_notif = Entity::getUsedConfig('is_notif_enable_default', $entities_id, '', 1);

            // load default user from preference only at the first load of new ticket form
            // we don't want to trigger it on form reload
            // at first load, the key _skip_default_actor is not present (can only be present after a submit)
            if (!isset($params['_skip_default_actor'])) {
                // $params['_users_id_' . $actortypestring] corresponds to value defined by static::getDefaultValues()
                // fallback to static::getDefaultActor() value if empty
                $users_id_default = array_key_exists('_users_id_' . $actortypestring, $params) && $params['_users_id_' . $actortypestring] > 0
                    ? $params['_users_id_' . $actortypestring]
                    : $this->getDefaultActor($actortype);
                if ($users_id_default > 0) {
                    $userobj  = new User();
                    if ($userobj->getFromDB($users_id_default)) {
                        $name = formatUserName(
                            $userobj->fields["id"],
                            $userobj->fields["name"],
                            $userobj->fields["realname"],
                            $userobj->fields["firstname"]
                        );
                        $email = UserEmail::getDefaultForUser($users_id_default);
                        $fn_add_actor(User::class, $users_id_default, [
                            'text'              => $name,
                            'title'             => $name,
                            'use_notification'  => $email === '' ? false : ($default_use_notif && $userobj->isUserNotificationEnable()),
                            'default_email'     => $email,
                            'alternative_email' => '',
                        ]);
                    }
                }

                $groups_id = array_key_exists('_groups_id_' . $actortypestring, $params) && $params['_groups_id_' . $actortypestring] > 0
                    ? $params['_groups_id_' . $actortypestring] : 0;
                if ($groups_id > 0) {
                    $group_obj = new Group();
                    if ($group_obj->getFromDB($groups_id)) {
                        $fn_add_actor('Group', $groups_id, [
                            'text'  => $group_obj->getName(),
                            'title' => $group_obj->getRawCompleteName(),
                        ]);
                    }
                }
            }

            // load default actors from itiltemplate passed from showForm in `params` var
            // we find this key on the first load of template (when opening form)
            // or when the template change (by category loading)
            if (isset($params['_template_changed'])) {
                $users_id = (int) ($params['_predefined_fields']['_users_id_' . $actortypestring] ?? 0);
                if ($users_id > 0) {
                    $userobj  = new User();
                    if ($userobj->getFromDB($users_id)) {
                        $name = formatUserName(
                            $userobj->fields["id"],
                            $userobj->fields["name"],
                            $userobj->fields["realname"],
                            $userobj->fields["firstname"]
                        );
                        $email = UserEmail::getDefaultForUser($users_id);
                        $fn_add_actor(User::class, $users_id, [
                            'text'              => $name,
                            'title'             => $name,
                            'use_notification'  => $email === '' ? false : ($default_use_notif && $userobj->isUserNotificationEnable()),
                            'default_email'     => $email,
                            'alternative_email' => '',
                        ]);
                    }
                }

                $groups_id = (int) ($params['_predefined_fields']['_groups_id_' . $actortypestring] ?? 0);
                if ($groups_id > 0) {
                    $group_obj = new Group();
                    if ($group_obj->getFromDB($groups_id)) {
                        $fn_add_actor(Group::class, $groups_id, [
                            'text'  => $group_obj->getName(),
                            'title' => $group_obj->getRawCompleteName(),
                        ]);
                    }
                }

                $suppliers_id = (int) ($params['_predefined_fields']['_suppliers_id_' . $actortypestring] ?? 0);
                if ($suppliers_id > 0) {
                    $supplier_obj = new Supplier();
                    if ($supplier_obj->getFromDB($suppliers_id)) {
                        $fn_add_actor(Supplier::class, $suppliers_id, [
                            'text'              => $supplier_obj->fields['name'],
                            'title'             => $supplier_obj->fields['name'],
                            'use_notification'  => $supplier_obj->fields['email'] === '' ? false : $default_use_notif,
                            'default_email'     => $supplier_obj->fields['email'],
                            'alternative_email' => '',
                        ]);
                    }
                }
            }

            // if we load any actor from _itemtype_actortype_id, we are loading template,
            // and so we don't want more actors.
            // if any actor exists and was absent in a field from template, it will be loaded by the POST data.
            // we choose to erase existing actors for any defined in the template.
            if (count($actors)) {
                return $actors;
            }

            // existing actors (from a form reload)
            if (isset($params['_actors'])) {
                foreach ($params['_actors'] as $existing_actortype => $existing_actors) {
                    if ($existing_actortype != $actortypestring) {
                        continue;
                    }
                    foreach ($existing_actors as &$existing_actor) {
                        $actor_obj = getItemForItemtype($existing_actor['itemtype']);
                        if ($actor_obj->getFromDB($existing_actor['items_id'])) {
                            if ($actor_obj instanceof User) {
                                $name = formatUserName(
                                    $actor_obj->fields["id"],
                                    $actor_obj->fields["name"],
                                    $actor_obj->fields["realname"],
                                    $actor_obj->fields["firstname"]
                                );
                                $fn_add_actor($existing_actor['itemtype'], $existing_actor['items_id'], $existing_actor + [
                                    'text'          => $name,
                                    'title'         => $name,
                                    'default_email' => UserEmail::getDefaultForUser($actor_obj->fields["id"]),
                                ]);
                            } elseif ($actor_obj instanceof Supplier) {
                                $fn_add_actor($existing_actor['itemtype'], $existing_actor['items_id'], $existing_actor + [
                                    'text'          => $actor_obj->fields['name'],
                                    'title'         => $actor_obj->fields['name'],
                                    'default_email' => $actor_obj->fields['email'],
                                ]);
                            } else {
                                $fn_add_actor($existing_actor['itemtype'], $existing_actor['items_id'], $existing_actor + [
                                    'text'  => $actor_obj->getName(),
                                    'title' => $actor_obj->getRawCompleteName(),
                                ]);
                            }
                        } elseif (
                            $actor_obj instanceof User
                            && $existing_actor['items_id'] == 0
                            && strlen($existing_actor['alternative_email']) > 0
                        ) {
                            // direct mail actor
                            $fn_add_actor($existing_actor['itemtype'], $existing_actor['items_id'], $existing_actor + [
                                'text'  => $existing_actor['alternative_email'],
                                'title' => $existing_actor['alternative_email'],
                            ]);
                        }
                    }
                }
                return $actors;
            }
        }

        // load existing actors (from existing itilobject)
        if (isset($this->users[$actortype])) {
            foreach ($this->users[$actortype] as $user) {
<<<<<<< HEAD
                $name = getUserName($user['users_id']);
                $fn_add_actor(User::class, $user['users_id'], [
=======
                $name = getUserName(
                    $user['users_id'],
                    0,
                    in_array($actortype, [CommonITILActor::REQUESTER, CommonITILActor::OBSERVER])
                );
                $fn_add_actor('User', $user['users_id'], [
>>>>>>> 5aa1976e
                    'id'                => $user['id'],
                    'text'              => $name,
                    'title'             => $name,
                    'use_notification'  => $user['use_notification'],
                    'default_email'     => UserEmail::getDefaultForUser($user['users_id']),
                    'alternative_email' => $user['alternative_email'],
                ]);
            }
        }
        if (isset($this->groups[$actortype])) {
            foreach ($this->groups[$actortype] as $group) {
                $group_obj = new Group();
                if ($group_obj->getFromDB($group['groups_id'])) {
                    $fn_add_actor(Group::class, $group['groups_id'], [
                        'id'       => $group['id'],
                        'text'     => $group_obj->getName(),
                        'title'    => $group_obj->getRawCompleteName(),
                    ]);
                }
            }
        }
        if (isset($this->suppliers[$actortype])) {
            foreach ($this->suppliers[$actortype] as $supplier) {
                $supplier_obj = new Supplier();
                if ($supplier_obj->getFromDB($supplier['suppliers_id'])) {
                    $fn_add_actor(Supplier::class, $supplier['suppliers_id'], [
                        'id'                => $supplier['id'],
                        'text'              => $supplier_obj->fields['name'],
                        'title'             => $supplier_obj->fields['name'],
                        'use_notification'  => $supplier['use_notification'],
                        'default_email'     => $supplier_obj->fields['email'],
                        'alternative_email' => $supplier['alternative_email'],
                    ]);
                }
            }
        }

        return $actors;
    }

    /**
     * Restores input, restores saved values, then sets the default options for any that are missing.
     * @param integer $ID The item ID
     * @param array $options ITIL Object options array passed to showFormXXXX functions. This is passed by reference and will be modified by this function.
     * @param ?array $overriden_defaults If specified, these values will be used as the defaults instead of the ones from the {@link getDefaultValues()} function.
     * @param bool $force_set_defaults If true, the defaults are set for missing options even if the item is not new.
     * @return void
     * @see getDefaultOptions()
     * @see restoreInput()
     * @see restoreSavedValues()
     */
    protected function restoreInputAndDefaults($ID, array &$options, ?array $overriden_defaults = null, bool $force_set_defaults = false): void
    {
        $default_values = $overriden_defaults ?? static::getDefaultValues();

        // Restore saved value or override with page parameter
        $options['_saved'] = $this->restoreInput();

        // Restore saved values and override $this->fields
        $this->restoreSavedValues($options['_saved']);

        // Set default options
        if ($force_set_defaults || static::isNewID($ID)) {
            foreach ($default_values as $key => $val) {
                if (!isset($options[$key])) {
                    if (isset($options['_saved'][$key])) {
                        $options[$key] = $options['_saved'][$key];
                    } else {
                        $options[$key] = $val;
                    }
                }
            }
        }
    }

    /**
     * @param $ID
     * @param $options   array
     **/
    public function showForm($ID, array $options = [])
    {
        if (!static::canView()) {
            return false;
        }

        $this->restoreInputAndDefaults($ID, $options);

        $canupdate = !$ID || (Session::getCurrentInterface() == "central" && $this->canUpdateItem());

        if ($ID && in_array($this->fields['status'], static::getClosedStatusArray())) {
            $canupdate = false;
            // No update for actors
            $options['_noupdate'] = true;
        }

        if (!$this->isNewItem()) {
            $options['formtitle'] = sprintf(
                __('%1$s - ID %2$d'),
                $this->getTypeName(1),
                $ID
            );
            //set ID as already defined
            $options['noid'] = true;
        }

        $type = null;
        if (is_a($this, Ticket::class)) {
            $type = ($ID ? $this->fields['type'] : $options['type']);
        }
        // Load template if available
        $predefined_template = 0;
        $template_class = static::getTemplateClass();
        if (class_exists($template_class) && (int) $ID > 0 && isset($this->fields[$template_class::getForeignKeyField()])) {
            $predefined_template = $this->fields[$template_class::getForeignKeyField()];
        }
        $tt = $this->getITILTemplateToUse(
            $options['template_preview'] ?? $predefined_template,
            $type,
            ($ID ? $this->fields['itilcategories_id'] : $options['itilcategories_id']),
            ($ID ? $this->fields['entities_id'] : $options['entities_id'])
        );

        $predefined_fields = $this->setPredefinedFields($tt, $options, static::getDefaultValues());
        $this->initForm($this->fields['id'], $options);

        $options['_canupdate'] = Session::haveRight(static::$rightname, UPDATE);
        $item_commonitilobject = null;
        if ($options['_canupdate']) {
            //compute related item object (Ticket has his own showForm)
            $item_link = static::getItemLinkClass();
            $item_commonitilobject = getItemForItemtype($item_link);
        }

        $mention_options = UserMention::getMentionOptions($this);

        TemplateRenderer::getInstance()->display('components/itilobject/layout.html.twig', [
            'item'                    => $this,
            'mention_options'         => $mention_options,
            'timeline_itemtypes'      => $this->getTimelineItemtypes(),
            'legacy_timeline_actions' => $this->getLegacyTimelineActionsHTML(),
            'params'                  => $options,
            'entities_id'             => $ID ? $this->fields['entities_id'] : $options['entities_id'],
            'timeline'                => $this->getTimelineItems(),
            'itiltemplate_key'        => static::getTemplateFormFieldName(),
            'itiltemplate'            => $tt,
            'item_commonitilobject'   => $item_commonitilobject,
            'predefined_fields'       => Toolbox::prepareArrayForInput($predefined_fields),
            'canupdate'               => $canupdate,
            'canpriority'             => $canupdate,
            'canassign'               => $canupdate,
            'has_pending_reason'      => PendingReason_Item::getForItem($this) !== false,
        ]);

        return true;
    }

    /**
     * Return an array of predefined fields from provided template
     * Append also data to $options param (passed by reference) :
     *  - if we transform a ticket (form change and problem) or a problem (for change) override with its field
     *  - override form fields from template (ex: if content field is set in template, content field in option will be overriden)
     *  - if template changed (provided template doesn't match the one found in options), append a key _template_changed in $options
     *  - finally, append templates_id in options
     *
     * @param ITILTemplate $tt The ticket template to use
     * @param array $options The current options array (PASSED BY REFERENCE)
     * @param array $default_values The default values to use in case they are not predefined
     * @return array An array of the predefined values
     */
    protected function setPredefinedFields(ITILTemplate $tt, array &$options, array $default_values): array
    {
        // Predefined fields from template: reset them
        if (isset($options['_predefined_fields'])) {
            $options['_predefined_fields'] = Toolbox::decodeArrayFromInput($options['_predefined_fields']);
        } else {
            $options['_predefined_fields'] = [];
        }
        if (!isset($options['_hidden_fields'])) {
            $options['_hidden_fields'] = [];
        }

        // check original ticket for change and problem
        $tickets_id = $options['tickets_id'] ?? $options['_tickets_id'] ?? null;
        $ticket = new Ticket();
        $ticket->getEmpty();
        if (in_array($this->getType(), ['Change', 'Problem']) && $tickets_id) {
            $ticket->getFromDB($tickets_id);

            // copy fields from original ticket, only when fields are not already set by the user (contained in _saved array)
            $fields = [
                'content',
                'name',
                'impact',
                'urgency',
                'priority',
                'time_to_resolve',
                'entities_id',
            ];
            foreach ($fields as $field) {
                if (!isset($options['_saved'][$field])) {
                    $options[$field] = $ticket->fields[$field];
                }
            }

            if (!isset($options['_saved']['itilcategories_id'])) {
                //page is reloaded on category change, we only want category on the very first load
                $category = new ITILCategory();
                $options['itilcategories_id'] = 0;
                if (
                    $category->getFromDB($ticket->fields['itilcategories_id'])
                    && (
                        ($this->getType() === Change::class && $category->fields['is_change'])
                        || ($this->getType() === Problem::class && $category->fields['is_problem'])
                    )
                ) {
                    $options['itilcategories_id'] = $ticket->fields['itilcategories_id'];
                }
            }
        }

        // check original problem for change
        $problems_id = $options['problems_id'] ?? $options['_problems_id'] ?? null;
        $problem = new Problem();
        $problem->getEmpty();
        if ($this->getType() == "Change" && $problems_id) {
            $problem->getFromDB($problems_id);

            $options['content']             = $problem->fields['content'];
            $options['name']                = $problem->fields['name'];
            $options['impact']              = $problem->fields['impact'];
            $options['urgency']             = $problem->fields['urgency'];
            $options['priority']            = $problem->fields['priority'];
            if (isset($options['problems_id'])) {
                //page is reloaded on category change, we only want category on the very first load
                $options['itilcategories_id'] = $problem->fields['itilcategories_id'];
            }
            $options['time_to_resolve']     = $problem->fields['time_to_resolve'];
            $options['entities_id']         = $problem->fields['entities_id'];
        }

        // Store predefined fields to be able not to take into account on change template
        $predefined_fields = [];
        $tpl_key = static::getTemplateFormFieldName();

        if ($this->isNewItem()) {
            if (isset($tt->predefined) && count($tt->predefined)) {
                foreach ($tt->predefined as $predeffield => $predefvalue) {
                    if (isset($options[$predeffield]) && isset($default_values[$predeffield])) {
                        // Is always default value : not set
                        // Set if already predefined field
                        // Set if ticket template change
                        if (
                            ((count($options['_predefined_fields']) == 0)
                                && ($options[$predeffield] == $default_values[$predeffield]))
                            || (isset($options['_predefined_fields'][$predeffield])
                                && ($options[$predeffield] == $options['_predefined_fields'][$predeffield]))
                            || (isset($options[$tpl_key])
                                && ($options[$tpl_key] != $tt->getID()))

                            // user pref for requestype can't overwrite requestype from template
                            // when change category
                            || ($predeffield == 'requesttypes_id'
                                && empty(($options['_saved'] ?? [])))

                            // tests specificic for change & problem
                            || ($tickets_id != null
                                && $options[$predeffield] == $ticket->fields[$predeffield])
                            || ($problems_id != null
                                && $options[$predeffield] == $problem->fields[$predeffield])
                        ) {
                            $options[$predeffield]           = $predefvalue;
                            $predefined_fields[$predeffield] = $predefvalue;
                            $this->fields[$predeffield]      = $predefvalue;
                        }
                    } else { // Not defined options set as hidden field
                        $options['_hidden_fields'][$predeffield] = $predefvalue;
                    }
                }
                // All predefined override : add option to say predifined exists
                if (count($predefined_fields) == 0) {
                    $predefined_fields['_all_predefined_override'] = 1;
                }
            } else { // No template load : reset predefined values
                if (count($options['_predefined_fields'])) {
                    foreach ($options['_predefined_fields'] as $predeffield => $predefvalue) {
                        if ($options[$predeffield] == $predefvalue) {
                            $options[$predeffield] = $default_values[$predeffield];
                        }
                    }
                }
            }
        }
        // append to options to know later we added predefined values
        // we may need this especially for actors
        if (count($predefined_fields)) {
            $options['_predefined_fields'] = $predefined_fields;
        }

        // check if we load the default template (when openning form for example) or the template changed
        if (!isset($options[$tpl_key]) || $options[$tpl_key] != $tt->getId()) {
            $options['_template_changed'] = true;
        }

        // Put ticket template id on $options for actors
        $options[str_replace('s_id', '', $tpl_key)] = $tt->getId();

        // Add all values to fields of tickets for template preview
        if (($options['template_preview'] ?? false)) {
            foreach ($options as $key => $val) {
                if (!isset($this->fields[$key])) {
                    $this->fields[$key] = $val;
                }
            }
        }

        // Recompute priority if not predefined and impact/urgency was changed
        if (
            !isset($predefined_fields['priority'])
            && (
                isset($predefined_fields['urgency'])
                || isset($predefined_fields['impact'])
            )
        ) {
            $this->fields['priority'] = self::computePriority(
                $this->fields['urgency'] ?? 3,
                $this->fields['impact'] ?? 3
            );
        }

        return $predefined_fields;
    }


    /**
     * Retrieve all possible entities for an itilobject posted data.
     * We try to retrieve requesters in the data:
     * - from `_users_id_requester` (data from template or default actor)
     * - from `_actors` (virtual field when the form is reloaded)
     * By default, if none of these fields are present, entities are get from current active entity.
     *
     * @since 10.0
     *
     * @param array $params posted data by an itil object
     * @return array of possible entities_id
     */
    public function getEntitiesForRequesters(array $params = [])
    {
        $requesters = [];
        if (array_key_exists('_users_id_requester', $params) && !empty($params["_users_id_requester"])) {
            $requesters = !is_array($params["_users_id_requester"])
                ? [$params["_users_id_requester"]]
                : $params["_users_id_requester"];
        }
        if (isset($params['_actors']['requester'])) {
            foreach ($params['_actors']['requester'] as $actor) {
                if (
                    $actor['itemtype'] == "User"
                    && (int) $actor['items_id'] > 0 // ignore actor that is added by only its email
                ) {
                    $requesters[] = $actor['items_id'];
                }
            }
        }

        $entities = $_SESSION['glpiactiveentities'] ?? [];
        foreach ($requesters as $users_id) {
            $user_entities = Profile_User::getUserEntities($users_id, true, true);
            $entities = array_intersect($user_entities, $entities);
        }

        $entities = array_values($entities); // Ensure keys are starting at 0

        return $entities;
    }


    /**
     * Retrieve an item from the database with datas associated (hardwares)
     *
     * @param integer $ID ID of the item to get
     *
     * @return boolean true if succeed else false
     **/
    public function getFromDBwithData($ID)
    {

        if ($this->getFromDB($ID)) {
            $this->getAdditionalDatas();
            return true;
        }
        return false;
    }


    public function getAdditionalDatas() {}


    /**
     * Can manage actors
     *
     * @return boolean
     */
    public function canAdminActors()
    {
        if (isset($this->fields['is_deleted']) && $this->fields['is_deleted'] == 1) {
            return false;
        }
        return Session::haveRight(static::$rightname, UPDATE);
    }


    /**
     * Can assign object
     *
     * @return boolean
     */
    public function canAssign()
    {
        if ($this->isDeleted() || (!$this->isNewItem() && $this->isClosed())) {
            return false;
        }

        return Session::haveRight(static::$rightname, UPDATE);
    }


    /**
     * Can be assigned to me
     *
     * @return boolean
     */
    public function canAssignToMe()
    {
        if (
            isset($this->fields['is_deleted']) && $this->fields['is_deleted'] == 1
            || isset($this->fields['status']) && in_array($this->fields['status'], static::getClosedStatusArray())
        ) {
            return false;
        }
        return Session::haveRight(static::$rightname, UPDATE);
    }


    /**
     * Is the current user have right to approve solution of the current ITIL object.
     *
     * @since 9.4.0
     *
     * @return boolean
     */
    public function canApprove()
    {

        return (($this->fields["users_id_recipient"] === Session::getLoginUserID())
              || $this->isUser(CommonITILActor::REQUESTER, Session::getLoginUserID())
              || (isset($_SESSION["glpigroups"])
                  && $this->haveAGroup(CommonITILActor::REQUESTER, $_SESSION["glpigroups"])));
    }

    /**
     * Is the current user have right to add followups to the current ITIL Object ?
     *
     * @since 9.4.0
     *
     * @return boolean
     */
    public function canAddFollowups()
    {
        return (
            (
                Session::haveRight(ITILFollowup::$rightname, ITILFollowup::ADDMY)
                && (
                    $this->isUser(CommonITILActor::REQUESTER, Session::getLoginUserID())
                    || (
                        isset($this->fields["users_id_recipient"])
                        && ($this->fields["users_id_recipient"] == Session::getLoginUserID())
                    )
                )
            )
            || (
                Session::haveRight(ITILFollowup::$rightname, ITILFollowup::ADD_AS_OBSERVER)
                && $this->isUser(CommonITILActor::OBSERVER, Session::getLoginUserID())
            )
            || Session::haveRight(ITILFollowup::$rightname, ITILFollowup::ADDALLITEM)
            || (
                Session::haveRight(ITILFollowup::$rightname, ITILFollowup::ADD_AS_GROUP)
                && isset($_SESSION["glpigroups"])
                && (
                    (
                        $this->haveAGroup(CommonITILActor::REQUESTER, $_SESSION['glpigroups'])
                        && Session::haveRight(ITILFollowup::$rightname, ITILFollowup::ADDMY)
                    )
                    || (
                        $this->haveAGroup(CommonITILActor::OBSERVER, $_SESSION['glpigroups'])
                        && Session::haveRight(ITILFollowup::$rightname, ITILFollowup::ADD_AS_OBSERVER)
                    )
                )
            )
            || (
                Session::haveRight(ITILFollowup::$rightname, ITILFollowup::ADD_AS_TECHNICIAN)
                && (
                    $this->isUser(CommonITILActor::ASSIGN, Session::getLoginUserID())
                    || (
                        isset($_SESSION["glpigroups"])
                        && $this->haveAGroup(CommonITILActor::ASSIGN, $_SESSION['glpigroups'])
                    )
                )
            )
            || $this->isUserValidationRequested(Session::getLoginUserID(), true)
        );
    }

    public function canAddTasks()
    {
        return (
            (
                Session::haveRight(CommonITILTask::$rightname, CommonITILTask::ADDMY)
                && (
                    $this->isUser(CommonITILActor::REQUESTER, Session::getLoginUserID())
                    || (
                        isset($this->fields["users_id_recipient"])
                        && ($this->fields["users_id_recipient"] == Session::getLoginUserID())
                    )
                )
            )
            || (
                Session::haveRight(CommonITILTask::$rightname, CommonITILTask::ADD_AS_OBSERVER)
                && $this->isUser(CommonITILActor::OBSERVER, Session::getLoginUserID())
            )
            || Session::haveRight(CommonITILTask::$rightname, CommonITILTask::ADDALLITEM)
            || (
                Session::haveRight(CommonITILTask::$rightname, CommonITILTask::ADD_AS_GROUP)
                && isset($_SESSION["glpigroups"])
                && (
                    (
                        $this->haveAGroup(CommonITILActor::REQUESTER, $_SESSION['glpigroups'])
                        && Session::haveRight(CommonITILTask::$rightname, CommonITILTask::ADDMY)
                    )
                    || (
                        $this->haveAGroup(CommonITILActor::OBSERVER, $_SESSION['glpigroups'])
                        && Session::haveRight(CommonITILTask::$rightname, CommonITILTask::ADD_AS_OBSERVER)
                    )
                )
            )
            || (
                Session::haveRight(CommonITILTask::$rightname, CommonITILTask::ADD_AS_TECHNICIAN)
                && (
                    $this->isUser(CommonITILActor::ASSIGN, Session::getLoginUserID())
                    || (
                        isset($_SESSION["glpigroups"])
                        && $this->haveAGroup(CommonITILActor::ASSIGN, $_SESSION['glpigroups'])
                    )
                )
            )
        );
    }


    public function canMassiveAction($action, $field, $value)
    {

        switch ($action) {
            case 'update':
                switch ($field) {
                    case 'status':
                        if (!static::isAllowedStatus($this->fields['status'], (int) $value)) {
                            return false;
                        }
                        break;
                }
                break;
        }
        return true;
    }


    /**
     * Do the current ItilObject need to be reopened by a requester answer
     *
     * @since 10.0.1
     *
     * @return boolean
     */
    public function needReopen(): bool
    {
        $my_id    = Session::getLoginUserID();
        $my_groups = $_SESSION["glpigroups"] ?? [];

        // Compute requester groups
        $requester_groups = array_filter(
            $my_groups,
            fn($group) => $this->isGroup(CommonITILActor::REQUESTER, $group)
        );

        // Compute assigned groups
        $assigned_groups = array_filter(
            $my_groups,
            fn($group) => $this->isGroup(CommonITILActor::ASSIGN, $group)
        );

        $ami_requester       = $this->isUser(CommonITILActor::REQUESTER, $my_id);
        $ami_requester_group = count($requester_groups) > 0;

        $ami_assignee        = $this->isUser(CommonITILActor::ASSIGN, $my_id);
        $ami_assignee_group  = count($assigned_groups) > 0;

        return in_array($this->fields["status"], static::getReopenableStatusArray())
            && ($ami_requester || $ami_requester_group)
            && !($ami_assignee || $ami_assignee_group);
    }

    /**
     * Check if user validation is requested.
     *
     * @param int $users_id
     *
     * @return bool
     */
    final protected function isUserValidationRequested(int $users_id, bool $search_in_groups): bool
    {
        $validation = static::getValidationClassInstance();
        if ($validation === null) {
            // Object cannot be validated
            return false;
        }

        $validation_requests = $validation->find(
            [
                static::getForeignKeyField() => $this->getID(),
                $validation->getTargetCriteriaForUser($users_id, $search_in_groups),
            ]
        );

        return count($validation_requests) > 0;
    }


    /**
     * Does current user have right to solve the current item?
     *
     * @return boolean
     **/
    public function canSolve()
    {

        return ((Session::haveRight(static::$rightname, UPDATE)
               || $this->isUser(CommonITILActor::ASSIGN, Session::getLoginUserID())
               || (isset($_SESSION["glpigroups"])
                   && $this->haveAGroup(CommonITILActor::ASSIGN, $_SESSION["glpigroups"])))
              && static::isAllowedStatus($this->fields['status'], self::SOLVED)
              // No edition on closed status
              && !in_array($this->fields['status'], static::getClosedStatusArray()));
    }

    /**
     * Does current user have right to solve the current item; if it was not closed?
     *
     * @return boolean
     **/
    public function maySolve()
    {

        return ((Session::haveRight(static::$rightname, UPDATE)
               || $this->isUser(CommonITILActor::ASSIGN, Session::getLoginUserID())
               || (isset($_SESSION["glpigroups"])
                   && $this->haveAGroup(CommonITILActor::ASSIGN, $_SESSION["glpigroups"])))
              && static::isAllowedStatus($this->fields['status'], self::SOLVED));
    }


    /**
     * Get the ITIL object closed, solved or waiting status list
     *
     * @since 9.4.0
     *
     * @return array
     */
    public static function getReopenableStatusArray()
    {
        return [self::CLOSED, self::SOLVED, self::WAITING, self::OBSERVED];
    }


    /**
     * Is a user linked to the object ?
     *
     * @param integer $type     type to search (see constants)
     * @param integer $users_id user ID
     *
     * @return boolean
     **/
    public function isUser($type, $users_id)
    {

        if (isset($this->users[$type])) {
            foreach ($this->users[$type] as $data) {
                if ($data['users_id'] == $users_id) {
                    return true;
                }
            }
        }

        return false;
    }


    /**
     * Is a group linked to the object ?
     *
     * @param int $type      type to search (see constants)
     * @param int $groups_id group ID
     *
     * @return bool
     **/
    // FIXME add params typehint in GLPI 11.0
    public function isGroup($type, $groups_id): bool
    {
        if (isset($this->groups[$type])) {
            foreach ($this->groups[$type] as $data) {
                if ($data['groups_id'] == $groups_id) {
                    return true;
                }
            }
        }
        return false;
    }


    /**
     * Is a supplier linked to the object?
     *
     * @since 0.84
     *
     * @param integer $type         type to search (see constants)
     * @param integer $suppliers_id supplier ID
     *
     * @return boolean
     **/
    public function isSupplier($type, $suppliers_id)
    {

        if (isset($this->suppliers[$type])) {
            foreach ($this->suppliers[$type] as $data) {
                if ($data['suppliers_id'] == $suppliers_id) {
                    return true;
                }
            }
        }
        return false;
    }


    /**
     * get users linked to a object
     *
     * @param integer $type type to search (see constants)
     *
     * @return array
     **/
    public function getUsers($type)
    {

        return $this->users[$type] ?? [];
    }


    /**
     * get groups linked to a object
     *
     * @param integer $type type to search (see constants)
     *
     * @return array
     **/
    public function getGroups($type)
    {

        return $this->groups[$type] ?? [];
    }


    /**
     * get users linked to an object including groups ones
     *
     * @since 0.85
     *
     * @param integer $type type to search (see constants)
     *
     * @return array
     **/
    public function getAllUsers($type)
    {

        $users = [];
        foreach ($this->getUsers($type) as $link) {
            $users[$link['users_id']] = $link['users_id'];
        }

        foreach ($this->getGroups($type) as $link) {
            $gusers = Group_User::getGroupUsers($link['groups_id']);
            foreach ($gusers as $user) {
                $users[$user['id']] = $user['id'];
            }
        }

        return $users;
    }


    /**
     * get suppliers linked to a object
     *
     * @since 0.84
     *
     * @param integer $type type to search (see constants)
     *
     * @return array
     **/
    public function getSuppliers($type)
    {

        return $this->suppliers[$type] ?? [];
    }


    /**
     * count users linked to object by type or global
     *
     * @param integer $type type to search (see constants) / 0 for all (default 0)
     *
     * @return integer
     **/
    public function countUsers($type = 0)
    {

        if ($type > 0) {
            if (isset($this->users[$type])) {
                return count($this->users[$type]);
            }
        } else {
            if (count($this->users)) {
                $count = 0;
                foreach ($this->users as $u) {
                    $count += count($u);
                }
                return $count;
            }
        }
        return 0;
    }


    /**
     * count groups linked to object by type or global
     *
     * @param integer $type type to search (see constants) / 0 for all (default 0)
     *
     * @return integer
     **/
    public function countGroups($type = 0)
    {

        if ($type > 0) {
            if (isset($this->groups[$type])) {
                return count($this->groups[$type]);
            }
        } else {
            if (count($this->groups)) {
                $count = 0;
                foreach ($this->groups as $u) {
                    $count += count($u);
                }
                return $count;
            }
        }
        return 0;
    }


    /**
     * count suppliers linked to object by type or global
     *
     * @since 0.84
     *
     * @param integer $type type to search (see constants) / 0 for all (default 0)
     *
     * @return integer
     **/
    public function countSuppliers($type = 0)
    {

        if ($type > 0) {
            if (isset($this->suppliers[$type])) {
                return count($this->suppliers[$type]);
            }
        } else {
            if (count($this->suppliers)) {
                $count = 0;
                foreach ($this->suppliers as $u) {
                    $count += count($u);
                }
                return $count;
            }
        }
        return 0;
    }


    /**
     * Is one of groups linked to the object ?
     *
     * @param integer $type   type to search (see constants)
     * @param array   $groups groups IDs
     *
     * @return boolean
     **/
    public function haveAGroup($type, array $groups)
    {

        if (count($groups) && isset($this->groups[$type])) {
            foreach ($groups as $groups_id) {
                foreach ($this->groups[$type] as $data) {
                    if ($data['groups_id'] == $groups_id) {
                        return true;
                    }
                }
            }
        }
        return false;
    }


    /**
     * Get Default actor when creating the object
     *
     * @param integer $type type to search (see constants)
     *
     * @return int
     **/
    public function getDefaultActor($type)
    {

        /// TODO own_ticket -> own_itilobject
        if ($type == CommonITILActor::ASSIGN) {
            if (
                Session::haveRight("ticket", Ticket::OWN)
                && $_SESSION['glpiset_default_tech']
            ) {
                return Session::getLoginUserID();
            }
        }
        if ($type == CommonITILActor::REQUESTER) {
            if (
                Session::haveRight(static::$rightname, CREATE)
                && $_SESSION['glpiset_default_requester']
            ) {
                return Session::getLoginUserID();
            }
        }
        return 0;
    }


    /**
     * Get Default actor when creating the object
     *
     * @param integer $type type to search (see constants)
     *
     * @return string
     **/
    public function getDefaultActorRightSearch($type)
    {

        if ($type == CommonITILActor::ASSIGN) {
            return "own_ticket";
        }
        return "all";
    }


    /**
     * Count active ITIL Objects
     *
     * @since 9.3.1
     *
     * @param CommonITILActor $linkclass Link class instance
     * @param integer         $id        Item ID
     * @param integer         $role      ITIL role
     *
     * @return integer
     **/
    private function countActiveObjectsFor(CommonITILActor $linkclass, $id, $role)
    {

        $itemtable = $this->getTable();
        $itemfk    = $this->getForeignKeyField();
        $linktable = $linkclass->getTable();
        $field     = $linkclass::$items_id_2;

        return countElementsInTable(
            [$itemtable, $linktable],
            [
                "$linktable.$itemfk"    => new QueryExpression(DBmysql::quoteName("$itemtable.id")),
                "$linktable.$field"     => $id,
                "$linktable.type"       => $role,
                "$itemtable.is_deleted" => 0,
                "NOT"                   => [
                    "$itemtable.status" => array_merge(
                        static::getSolvedStatusArray(),
                        static::getClosedStatusArray()
                    ),
                ],
            ] + getEntitiesRestrictCriteria($itemtable)
        );
    }




    /**
     * Count active ITIL Objects requested by a user
     *
     * @since 0.83
     *
     * @param integer $users_id ID of the User
     *
     * @return integer
     **/
    public function countActiveObjectsForUser($users_id)
    {
        $linkclass = $this->getActorObjectForItem(User::class);
        return $this->countActiveObjectsFor(
            $linkclass,
            $users_id,
            CommonITILActor::REQUESTER
        );
    }


    /**
     * Count active ITIL Objects having given user as observer.
     *
     * @param int $user_id
     *
     * @return int
     */
    final public function countActiveObjectsForObserverUser(int $user_id): int
    {
        $linkclass = $this->getActorObjectForItem(User::class);
        return $this->countActiveObjectsFor(
            $linkclass,
            $user_id,
            CommonITILActor::OBSERVER
        );
    }


    /**
     * Count active ITIL Objects assigned to a user
     *
     * @since 0.83
     *
     * @param integer $users_id ID of the User
     *
     * @return integer
     **/
    public function countActiveObjectsForTech($users_id)
    {
        $linkclass = $this->getActorObjectForItem(User::class);
        return $this->countActiveObjectsFor(
            $linkclass,
            $users_id,
            CommonITILActor::ASSIGN
        );
    }


    /**
     * Count active ITIL Objects having given group as requester.
     *
     * @param int $group_id
     *
     * @return int
     */
    final public function countActiveObjectsForRequesterGroup(int $group_id): int
    {
        $linkclass = $this->getActorObjectForItem(Group::class);
        return $this->countActiveObjectsFor(
            $linkclass,
            $group_id,
            CommonITILActor::REQUESTER
        );
    }


    /**
     * Count active ITIL Objects having given group as observer.
     *
     * @param int $group_id
     *
     * @return int
     */
    final public function countActiveObjectsForObserverGroup(int $group_id): int
    {
        $linkclass = $this->getActorObjectForItem(Group::class);
        return $this->countActiveObjectsFor(
            $linkclass,
            $group_id,
            CommonITILActor::OBSERVER
        );
    }


    /**
     * Count active ITIL Objects assigned to a group
     *
     * @since 0.84
     *
     * @param integer $groups_id ID of the User
     *
     * @return integer
     **/
    public function countActiveObjectsForTechGroup($groups_id)
    {
        $linkclass = $this->getActorObjectForItem(Group::class);
        return $this->countActiveObjectsFor(
            $linkclass,
            $groups_id,
            CommonITILActor::ASSIGN
        );
    }


    /**
     * Count active ITIL Objects assigned to a supplier
     *
     * @since 0.85
     *
     * @param integer $suppliers_id ID of the Supplier
     *
     * @return integer
     **/
    public function countActiveObjectsForSupplier($suppliers_id)
    {
        $linkclass = $this->getActorObjectForItem(Supplier::class);
        return $this->countActiveObjectsFor(
            $linkclass,
            $suppliers_id,
            CommonITILActor::ASSIGN
        );
    }

    /**
     * Get active or solved tickets for an hardware last X days
     *
     * @since 0.83
     *
     * @param $itemtype  string   Item type
     * @param $items_id  integer  ID of the Item
     * @param $days      integer  day number
     *
     * @return array
     **/
    public function getActiveOrSolvedLastDaysForItem($itemtype, $items_id, $days)
    {
        /** @var DBmysql $DB */
        global $DB;

        $result = [];

        $class_l_pl = getPlural(strtolower(static::class));

        $iterator = $DB->request([
            'FROM'      => $this->getTable(),
            'LEFT JOIN' => [
                "glpi_items_{$class_l_pl}" => [
                    'ON' => [
                        "glpi_items_{$class_l_pl}" => "{$class_l_pl}_id",
                        $this->getTable()    => 'id',
                    ],
                ],
            ],
            'WHERE'     => [
                'glpi_items_tickets.items_id' => $items_id,
                'glpi_items_tickets.itemtype' => $itemtype,
                'OR'                          => [
                    [
                        'NOT' => [
                            $this->getTable() . '.status' => array_merge(
                                static::getClosedStatusArray(),
                                static::getSolvedStatusArray()
                            ),
                        ],
                    ],
                    [
                        'NOT' => [$this->getTable() . '.solvedate' => null],
                        new QueryExpression(
                            QueryFunction::dateAdd(
                                date: static::getTable() . '.solvedate',
                                interval: $days,
                                interval_unit: 'DAY'
                            ) . ' > ' . QueryFunction::now()
                        ),
                    ],
                ],
            ],
        ]);

        foreach ($iterator as $tick) {
            $result[$tick['id']] = $tick['name'];
        }

        return $result;
    }

    public function cleanDBonPurge()
    {

        $link_classes = [
            Itil_Project::class,
            ITILFollowup::class,
            ITILSolution::class,
        ];

        if (is_a($this->grouplinkclass, CommonDBConnexity::class, true)) {
            $link_classes[] = $this->grouplinkclass;
        }

        if (is_a($this->userlinkclass, CommonDBConnexity::class, true)) {
            $link_classes[] = $this->userlinkclass;
        }

        if (is_a($this->supplierlinkclass, CommonDBConnexity::class, true)) {
            $link_classes[] = $this->supplierlinkclass;
        }

        $this->deleteChildrenAndRelationsFromDb($link_classes);
    }

    /**
     * Handle template mandatory fields on update
     *
     * @param array $input Input
     * @param bool  $show_error_message Show error message
     *
     * @return false|array
     */
    protected function handleTemplateFields(array $input, bool $show_error_message = true)
    {
        //// check mandatory fields
        // First get ticket template associated: entity and type/category
        $entid = $input['entities_id'] ?? $this->fields['entities_id'];

        $type = null;
        if (isset($input['type'])) {
            $type = $input['type'];
        } elseif (isset($this->fields['type'])) {
            $type = $this->fields['type'];
        }

        $categid = $input['itilcategories_id'] ?? $this->fields['itilcategories_id'];

        $check_allowed_fields_for_template = false;
        $allowed_fields                    = [];
        if (
            !Session::isCron()
            && (!Session::haveRight(static::$rightname, UPDATE)
            // Closed tickets
            || in_array($this->fields['status'], static::getClosedStatusArray()))
        ) {
            $allowed_fields                    = ['id'];
            $check_allowed_fields_for_template = true;

            if (in_array($this->fields['status'], static::getClosedStatusArray())) {
                $allowed_fields[] = 'status';

                // probably transfer
                $allowed_fields[] = 'entities_id';
                $allowed_fields[] = 'itilcategories_id';
                $allowed_fields[] = 'locations_id';
            } else {
                if (
                    $this->canApprove()
                    || $this->canAssign()
                    || $this->canAssignToMe()
                    || isset($input['_from_assignment'])
                ) {
                    $allowed_fields[] = 'status';
                    $allowed_fields[] = '_accepted';
                }
                $validation_class = static::getType() . 'Validation';
                if (
                    class_exists($validation_class)
                    && (
                        // for validation created by rules
                        // FIXME Use a more precise input name to ensure that 'global_validation' has been defined by rules
                        // e.g. $input['_validation_from_rule']
                        isset($input["_rule_process"])
                        // for validation status updated after CommonITILValidation add/update/delete
                        || (array_key_exists('_from_itilvalidation', $input) && $input['_from_itilvalidation'])
                    )
                ) {
                    $allowed_fields[] = 'global_validation';
                }
                // Manage assign and steal right
                if (static::getType() === Ticket::getType() && Session::haveRightsOr(static::$rightname, [Ticket::ASSIGN, Ticket::STEAL])) {
                    $allowed_fields[] = '_itil_assign';
                    $allowed_fields[] = '_users_id_assign';
                    $allowed_fields[] = '_groups_id_assign';
                    $allowed_fields[] = '_suppliers_id_assign';
                }

                // Can only update initial fields if no followup or task already added
                if ($this->canUpdateItem()) {
                    $allowed_fields[] = 'content';
                    $allowed_fields[] = 'urgency';
                    $allowed_fields[] = 'priority'; // automatic recalculate if user changes urgence
                    $allowed_fields[] = 'itilcategories_id';
                    $allowed_fields[] = 'name';
                    $allowed_fields[] = 'items_id';
                    $allowed_fields[] = '_filename';
                    $allowed_fields[] = '_tag_filename';
                    $allowed_fields[] = '_prefix_filename';
                    $allowed_fields[] = '_content';
                    $allowed_fields[] = '_tag_content';
                    $allowed_fields[] = '_prefix_content';
                    $allowed_fields[] = 'takeintoaccount_delay_stat';
                    $allowed_fields[] = 'takeintoaccountdate';
                }
            }

            $ret = [];

            foreach ($allowed_fields as $field) {
                if (isset($input[$field])) {
                    $ret[$field] = $input[$field];
                }
            }

            $input = $ret;

            // Only ID return false
            if (count($input) == 1) {
                return false;
            }
        }

        $tt = $this->getITILTemplateToUse(0, $type, $categid, $entid);

        if (count($tt->mandatory)) {
            $mandatory_missing = [];
            $fieldsname        = $tt->getAllowedFieldsNames(true);
            foreach ($tt->mandatory as $key => $val) {
                if (
                    (!$check_allowed_fields_for_template || in_array($key, $allowed_fields))
                    && (
                        isset($input[$key])
                    && (empty($input[$key]) || ($input[$key] == 'NULL'))
                    )
                ) {
                    $mandatory_missing[$key] = $fieldsname[$val];
                }
            }
            if (count($mandatory_missing)) {
                //TRANS: %s are the fields concerned
                if ($show_error_message) {
                    $message = sprintf(
                        __('Mandatory fields are not filled. Please correct: %s'),
                        implode(", ", $mandatory_missing)
                    );
                    Session::addMessageAfterRedirect(htmlescape($message), false, ERROR);
                }
                return false;
            }
        }

        return $input;
    }

    /**
     * Checks if all required fields are filled
     *
     * @return bool
     */
    public function checkRequiredFieldsFilled(): bool
    {
        if (empty($this->fields) && $this->input === false) {
            return false;
        }
        $result = $this->handleTemplateFields($this->fields, false);
        if ($result === false) {
            return false;
        }
        return true;
    }

    protected function manageITILObjectLinkInput($input)
    {
        if (isset($input['_link'])) {
            $link = $input['_link'];

            if (isset($link['tickets_id_2'])) {
                Toolbox::deprecated();
                $link = [
                    'itemtype_1' => Ticket::class,
                    'items_id_1' => $link['tickets_id_1'] ?? 0,
                    'itemtype_2' => Ticket::class,
                    'items_id_2' => $link['tickets_id_2'],
                    'link'       => $link['link'] ?? CommonITILObject_CommonITILObject::LINK_TO,
                ];
            }

            if (!isset($link['itemtype_1'], $link['items_id_1'], $link['itemtype_2'], $link['items_id_2'], $link['link'])) {
                // Not enough data, ignore link silently
                return;
            }

            if ($link['itemtype_1'] == $this->getType() && $link['items_id_1'] == 0) {
                // Link was added in creation form, ID was not available yet
                $link['items_id_1'] = $this->getID();
            }

            if ((int) $link['items_id_1'] === 0 || (int) $link['items_id_2'] === 0) {
                // Not enough data, ignore link silently
                return;
            }

            $link_class = !empty($link['itemtype_1']) && !empty($link['itemtype_2'])
                ? CommonITILObject_CommonITILObject::getLinkClass($link['itemtype_1'], $link['itemtype_2'])
                : null;

            if ($link_class === null || !is_a($link_class, CommonITILObject_CommonITILObject::class, true)) {
                trigger_error(
                    sprintf('Invalid itemtypes "%s"/"%s" on ITIL objects link.', $link['itemtype_1'], $link['itemtype_2']),
                    E_USER_WARNING
                );
                return;
            }

            $itil_itil = new $link_class();

            $link = $itil_itil->normalizeInput($link);

            if ($itil_itil->can(-1, CREATE, $link) && $itil_itil->add($link)) {
                $input['_forcenotif'] = true;
            } else {
                Session::addMessageAfterRedirect(__s('Unknown ITIL Object'), false, ERROR);
            }
        }
    }

    public function prepareInputForUpdate($input)
    {
        $input = $this->handleInputDeprecations($input);

        if (!$this->checkFieldsConsistency($input)) {
            return false;
        }

        // Add document if needed
        $this->getFromDB($input["id"]); // entities_id field required

        // Map unique template field to template foreign key
        // Leave original field. The new field is stored in the DB, while the original is used for everything else (left for BC)
        if (isset($input[static::getTemplateFormFieldName()]) && (int) $input[static::getTemplateFormFieldName()] > 0) {
            $tpl_class = static::getTemplateClass();
            $input[$tpl_class::getForeignKeyField()] = (int) $input[static::getTemplateFormFieldName()];
        }

        if ($this->getType() !== Ticket::getType()) {
            //cannot be handled here for tickets. @see Ticket::prepareInputForUpdate()
            $input = $this->handleTemplateFields($input);
            if ($input === false) {
                return false;
            }
        }

        $location_id = $input['locations_id'] ?? 0;
        $location_id = (int) $location_id;
        if ($location_id > 0 && ($location = Location::getById($location_id)) !== false) {
            $input['_locations_code'] = $location->fields['code'];
        }

        if (isset($input["document"]) && ($input["document"] > 0)) {
            $doc = new Document();
            if ($doc->getFromDB($input["document"])) {
                $docitem = new Document_Item();
                if (
                    $docitem->add(['documents_id' => $input["document"],
                        'itemtype'     => $this->getType(),
                        'items_id'     => $input["id"],
                    ])
                ) {
                    // Force date_mod of tracking
                    $input["date_mod"]     = $_SESSION["glpi_currenttime"];
                    $input['_doc_added'][] = $doc->fields["name"];
                }
            }
            unset($input["document"]);
        }

        if (isset($input["date"]) && empty($input["date"])) {
            unset($input["date"]);
        }

        if (isset($input["closedate"]) && empty($input["closedate"])) {
            unset($input["closedate"]);
        }

        if (isset($input["solvedate"]) && empty($input["solvedate"])) {
            unset($input["solvedate"]);
        }

        // "do not compute" flag set by business rules for "takeintoaccount_delay_stat" field
        $do_not_compute_takeintoaccount = $this->isTakeIntoAccountComputationBlocked($input);

        if (isset($input['_itil_requester'])) {
            // FIXME Deprecate this input key in GLPI 11.0.
            if (isset($input['_itil_requester']['_type'])) {
                $input['_itil_requester'] = [
                    'type'                            => CommonITILActor::REQUESTER,
                    $this->getForeignKeyField()       => $input['id'],
                    '_do_not_compute_takeintoaccount' => $do_not_compute_takeintoaccount,
                    '_from_object'                    => true,
                ] + $input['_itil_requester'];

                switch ($input['_itil_requester']['_type']) {
                    case "user":
                        if (
                            isset($input['_itil_requester']['use_notification'])
                            && is_array($input['_itil_requester']['use_notification'])
                        ) {
                            $input['_itil_requester']['use_notification'] = $input['_itil_requester']['use_notification'][0];
                        }
                        if (
                            isset($input['_itil_requester']['alternative_email'])
                            && is_array($input['_itil_requester']['alternative_email'])
                        ) {
                            $input['_itil_requester']['alternative_email'] = $input['_itil_requester']['alternative_email'][0];
                        }

                        if (!empty($this->userlinkclass)) {
                            if (
                                isset($input['_itil_requester']['alternative_email'])
                                && $input['_itil_requester']['alternative_email']
                                && !NotificationMailing::isUserAddressValid($input['_itil_requester']['alternative_email'])
                            ) {
                                $input['_itil_requester']['alternative_email'] = '';
                                Session::addMessageAfterRedirect(__s('Invalid email address'), false, ERROR);
                            }

                            if (
                                (isset($input['_itil_requester']['alternative_email'])
                                && $input['_itil_requester']['alternative_email'])
                                || ($input['_itil_requester']['users_id'] > 0)
                            ) {
                                $useractors = $this->getActorObjectForItem(User::class);
                                if (
                                    isset($input['_auto_update'])
                                    || $useractors->can(-1, CREATE, $input['_itil_requester'])
                                ) {
                                    $useractors->add($input['_itil_requester']);
                                    $input['_forcenotif']                     = true;
                                }
                            }
                        }
                        break;

                    case "group":
                        if (
                            !empty($this->grouplinkclass)
                            && ($input['_itil_requester']['groups_id'] > 0)
                        ) {
                            $groupactors = $this->getActorObjectForItem(Group::class);
                            if (
                                isset($input['_auto_update'])
                                || $groupactors->can(-1, CREATE, $input['_itil_requester'])
                            ) {
                                $groupactors->add($input['_itil_requester']);
                                $input['_forcenotif']                     = true;
                            }
                        }
                        break;
                }
            }
        }

        if (isset($input['_itil_observer'])) {
            // FIXME Deprecate this input key in GLPI 11.0.
            if (isset($input['_itil_observer']['_type'])) {
                $input['_itil_observer'] = [
                    'type'                            => CommonITILActor::OBSERVER,
                    $this->getForeignKeyField()       => $input['id'],
                    '_do_not_compute_takeintoaccount' => $do_not_compute_takeintoaccount,
                    '_from_object'                    => true,
                ] + $input['_itil_observer'];

                switch ($input['_itil_observer']['_type']) {
                    case "user":
                        if (
                            isset($input['_itil_observer']['use_notification'])
                            && is_array($input['_itil_observer']['use_notification'])
                        ) {
                            $input['_itil_observer']['use_notification'] = $input['_itil_observer']['use_notification'][0];
                        }
                        if (
                            isset($input['_itil_observer']['alternative_email'])
                            && is_array($input['_itil_observer']['alternative_email'])
                        ) {
                            $input['_itil_observer']['alternative_email'] = $input['_itil_observer']['alternative_email'][0];
                        }

                        if (!empty($this->userlinkclass)) {
                            if (
                                isset($input['_itil_observer']['alternative_email'])
                                && $input['_itil_observer']['alternative_email']
                                && !NotificationMailing::isUserAddressValid($input['_itil_observer']['alternative_email'])
                            ) {
                                $input['_itil_observer']['alternative_email'] = '';
                                Session::addMessageAfterRedirect(__s('Invalid email address'), false, ERROR);
                            }
                            if (
                                (isset($input['_itil_observer']['alternative_email'])
                                && $input['_itil_observer']['alternative_email'])
                                || ($input['_itil_observer']['users_id'] > 0)
                            ) {
                                $useractors = $this->getActorObjectForItem(User::class);
                                if (
                                    isset($input['_auto_update'])
                                    || $useractors->can(-1, CREATE, $input['_itil_observer'])
                                ) {
                                    $useractors->add($input['_itil_observer']);
                                    $input['_forcenotif']                    = true;
                                }
                            }
                        }
                        break;

                    case "group":
                        if (
                            !empty($this->grouplinkclass)
                            && ($input['_itil_observer']['groups_id'] > 0)
                        ) {
                            $groupactors = $this->getActorObjectForItem(Group::class);
                            if (
                                isset($input['_auto_update'])
                                || $groupactors->can(-1, CREATE, $input['_itil_observer'])
                            ) {
                                $groupactors->add($input['_itil_observer']);
                                $input['_forcenotif']                    = true;
                            }
                        }
                        break;
                }
            }
        }

        if (isset($input['_itil_assign'])) {
            // FIXME Deprecate this input key in GLPI 11.0.
            if (isset($input['_itil_assign']['_type'])) {
                $input['_itil_assign'] = [
                    'type'                            => CommonITILActor::ASSIGN,
                    $this->getForeignKeyField()       => $input['id'],
                    '_do_not_compute_takeintoaccount' => $do_not_compute_takeintoaccount,
                    '_from_object'                    => true,
                ] + $input['_itil_assign'];

                if (
                    isset($input['_itil_assign']['use_notification'])
                    && is_array($input['_itil_assign']['use_notification'])
                ) {
                    $input['_itil_assign']['use_notification'] = $input['_itil_assign']['use_notification'][0];
                }
                if (
                    isset($input['_itil_assign']['alternative_email'])
                    && is_array($input['_itil_assign']['alternative_email'])
                ) {
                    $input['_itil_assign']['alternative_email'] = $input['_itil_assign']['alternative_email'][0];
                }

                switch ($input['_itil_assign']['_type']) {
                    case "user":
                        if (
                            !empty($this->userlinkclass)
                            && ((isset($input['_itil_assign']['alternative_email'])
                            && $input['_itil_assign']['alternative_email'])
                            || $input['_itil_assign']['users_id'] > 0)
                        ) {
                            $useractors = $this->getActorObjectForItem(User::class);
                            if (
                                isset($input['_auto_update'])
                                || $useractors->can(-1, CREATE, $input['_itil_assign'])
                            ) {
                                $useractors->add($input['_itil_assign']);
                                $input['_forcenotif']                  = true;
                                if (
                                    ((!isset($input['status'])
                                    && in_array($this->fields['status'], static::getNewStatusArray()))
                                    || (isset($input['status'])
                                    && in_array($input['status'], static::getNewStatusArray())))
                                    && !$this->isStatusComputationBlocked($input)
                                ) {
                                    if (in_array(self::ASSIGNED, array_keys(static::getAllStatusArray()))) {
                                        $input['status'] = self::ASSIGNED;
                                    }
                                }
                            }
                        }
                        break;

                    case "group":
                        if (
                            !empty($this->grouplinkclass)
                            && ($input['_itil_assign']['groups_id'] > 0)
                        ) {
                            $groupactors = $this->getActorObjectForItem(Group::class);

                            if (
                                isset($input['_auto_update'])
                                || $groupactors->can(-1, CREATE, $input['_itil_assign'])
                            ) {
                                $groupactors->add($input['_itil_assign']);
                                $input['_forcenotif']                  = true;
                                if (
                                    ((!isset($input['status'])
                                    && (in_array($this->fields['status'], static::getNewStatusArray())))
                                    || (isset($input['status'])
                                    && (in_array($input['status'], static::getNewStatusArray()))))
                                    && !$this->isStatusComputationBlocked($input)
                                ) {
                                    if (in_array(self::ASSIGNED, array_keys(static::getAllStatusArray()))) {
                                        $input['status'] = self::ASSIGNED;
                                    }
                                }
                            }
                        }
                        break;

                    case "supplier":
                        if (
                            !empty($this->supplierlinkclass)
                            && ((isset($input['_itil_assign']['alternative_email'])
                            && $input['_itil_assign']['alternative_email'])
                            || $input['_itil_assign']['suppliers_id'] > 0)
                        ) {
                            $supplieractors = $this->getActorObjectForItem(Supplier::class);
                            if (
                                isset($input['_auto_update'])
                                || $supplieractors->can(-1, CREATE, $input['_itil_assign'])
                            ) {
                                $supplieractors->add($input['_itil_assign']);
                                $input['_forcenotif']                  = true;
                                if (
                                    ((!isset($input['status'])
                                    && (in_array($this->fields['status'], static::getNewStatusArray())))
                                    || (isset($input['status'])
                                    && (in_array($input['status'], static::getNewStatusArray()))))
                                    && !$this->isStatusComputationBlocked($input)
                                ) {
                                    if (in_array(self::ASSIGNED, array_keys(static::getAllStatusArray()))) {
                                        $input['status'] = self::ASSIGNED;
                                    }
                                }
                            }
                        }
                        break;
                }
            }
        }

        // set last updater if interactive user
        if (!Session::isCron()) {
            $input['users_id_lastupdater'] = Session::getLoginUserID();
        }

        $solvedclosed = array_merge(
            static::getSolvedStatusArray(),
            static::getClosedStatusArray()
        );

        if (
            isset($input["status"])
            && !in_array($input["status"], $solvedclosed)
        ) {
            $input['solvedate'] = 'NULL';
        }

        if (isset($input["status"]) && !in_array($input["status"], static::getClosedStatusArray())) {
            $input['closedate'] = 'NULL';
        }

        // Setting a solution type means the ticket is solved
        if (
            isset($input["solutiontypes_id"])
            && (!isset($input['status']) || !in_array($input["status"], $solvedclosed))
        ) {
            $solution = new ITILSolution();
            $soltype = new SolutionType();
            $soltype->getFromDB($input['solutiontypes_id']);
            $solution->add([
                'itemtype'           => $this->getType(),
                'items_id'           => $this->getID(),
                'solutiontypes_id'   => $input['solutiontypes_id'],
                'content'            => 'Solved using type ' . $soltype->getName(),
            ]);
        }

        // If status changed from pending to anything else, remove pending reason
        if (
            isset($this->input["status"])
            && $this->input["status"] != self::WAITING
        ) {
            PendingReason_Item::deleteForItem($this);
        }

        return $input;
    }

    public function post_updateItem($history = true)
    {
        // Handle rich-text images and uploaded documents
        $this->input = $this->addFiles($this->input, ['force_update' => true]);

        // handle actors changes
        $this->updateActors();

        // handle items linking
        $this->handleItemsIdInput();

        // Handle "_tasktemplates_id" special input
        $this->handleTaskTemplateInput();

        // Handle "_itilfollowuptemplates_id" special input
        $this->handleITILFollowupTemplateInput();

        // Handle "_solutiontemplates_id" special input
        $this->handleSolutionTemplateInput();

        // Handle validation requests
        $this->handleValidationStepThresholdInput($this->input);
        $this->manageValidationAdd($this->input);

        $this->manageITILObjectLinkInput($this->input);

        parent::post_updateItem();
    }


    public function pre_updateInDB()
    {
        /** @var DBmysql $DB */
        global $DB;

        // get again object to reload actors
        $this->loadActors();

        // Check dates change interval because seconds are not displayed in form
        if (
            (($key = array_search('date', $this->updates)) !== false)
            && (substr($this->fields["date"], 0, 16) === substr($this->oldvalues['date'], 0, 16))
        ) {
            unset($this->updates[$key]);
            unset($this->oldvalues['date']);
        }

        if (
            (($key = array_search('closedate', $this->updates)) !== false)
            && isset($this->oldvalues['closedate'])
            && (substr($this->fields["closedate"], 0, 16) === substr($this->oldvalues['closedate'], 0, 16))
        ) {
            unset($this->updates[$key]);
            unset($this->oldvalues['closedate']);
        }

        if (
            (($key = array_search('time_to_resolve', $this->updates)) !== false)
            && isset($this->oldvalues['time_to_resolve'])
            && (substr($this->fields["time_to_resolve"], 0, 16) === substr($this->oldvalues['time_to_resolve'], 0, 16))
        ) {
            unset($this->updates[$key]);
            unset($this->oldvalues['time_to_resolve']);
        }

        if (
            (($key = array_search('solvedate', $this->updates)) !== false)
            && isset($this->oldvalues['solvedate'])
            && (substr($this->fields["solvedate"], 0, 16) === substr($this->oldvalues['solvedate'], 0, 16))
        ) {
            unset($this->updates[$key]);
            unset($this->oldvalues['solvedate']);
        }

        if (isset($this->input["status"])) {
            // status changed to solved
            if (
                in_array("status", $this->updates)
                && in_array($this->input["status"], static::getSolvedStatusArray())
            ) {
                $this->updates[]              = "solvedate";
                $this->oldvalues['solvedate'] = $this->fields["solvedate"];
                $this->fields["solvedate"]    = $_SESSION["glpi_currenttime"];
                // If invalid date : set open date
                if ($this->fields["solvedate"] < $this->fields["date"]) {
                    $this->fields["solvedate"] = $this->fields["date"];
                }
            }

            // status changed to closed
            if (
                in_array("status", $this->updates)
                && in_array($this->input["status"], static::getClosedStatusArray())
            ) {
                $this->updates[]              = "closedate";
                $this->oldvalues['closedate'] = $this->fields["closedate"];
                $this->fields["closedate"]    = $_SESSION["glpi_currenttime"];
                // If invalid date : set open date
                if ($this->fields["closedate"] < $this->fields["date"]) {
                    $this->fields["closedate"] = $this->fields["date"];
                }
                // Set solvedate to closedate
                if (empty($this->fields["solvedate"])) {
                    $this->updates[]              = "solvedate";
                    $this->oldvalues['solvedate'] = $this->fields["solvedate"];
                    $this->fields["solvedate"]    = $this->fields["closedate"];
                }
            }
        }

        // check dates

        // check time_to_resolve (SLA)
        if (
            (in_array("date", $this->updates) || in_array("time_to_resolve", $this->updates))
            && !is_null($this->fields["time_to_resolve"])
        ) { // Date set
            if ($this->fields["time_to_resolve"] < $this->fields["date"]) {
                Session::addMessageAfterRedirect(__s('Invalid dates. Update cancelled.'), false, ERROR);

                if (($key = array_search('date', $this->updates)) !== false) {
                    unset($this->updates[$key]);
                    unset($this->oldvalues['date']);
                }
                if (($key = array_search('time_to_resolve', $this->updates)) !== false) {
                    unset($this->updates[$key]);
                    unset($this->oldvalues['time_to_resolve']);
                }
            }
        }

        // check internal_time_to_resolve (OLA)
        if (
            (in_array("date", $this->updates) || in_array("internal_time_to_resolve", $this->updates))
            && !is_null($this->fields["internal_time_to_resolve"])
        ) { // Date set
            if ($this->fields["internal_time_to_resolve"] < $this->fields["date"]) {
                Session::addMessageAfterRedirect(__s('Invalid dates. Update cancelled.'), false, ERROR);

                if (($key = array_search('date', $this->updates)) !== false) {
                    unset($this->updates[$key]);
                    unset($this->oldvalues['date']);
                }
                if (($key = array_search('internal_time_to_resolve', $this->updates)) !== false) {
                    unset($this->updates[$key]);
                    unset($this->oldvalues['internal_time_to_resolve']);
                }
            }
        }

        // Status close: check dates
        if (
            in_array($this->fields["status"], static::getClosedStatusArray())
            && (in_array("date", $this->updates) || in_array("closedate", $this->updates))
        ) {
            // Invalid dates : no change
            // closedate must be > solvedate
            if ($this->fields["closedate"] < $this->fields["solvedate"]) {
                Session::addMessageAfterRedirect(__s('Invalid dates. Update cancelled.'), false, ERROR);

                if (($key = array_search('closedate', $this->updates)) !== false) {
                    unset($this->updates[$key]);
                    unset($this->oldvalues['closedate']);
                }
            }

            // closedate must be > create date
            if ($this->fields["closedate"] < $this->fields["date"]) {
                Session::addMessageAfterRedirect(__s('Invalid dates. Update cancelled.'), false, ERROR);
                if (($key = array_search('date', $this->updates)) !== false) {
                    unset($this->updates[$key]);
                    unset($this->oldvalues['date']);
                }
                if (($key = array_search('closedate', $this->updates)) !== false) {
                    unset($this->updates[$key]);
                    unset($this->oldvalues['closedate']);
                }
            }
        }

        if (
            (($key = array_search('status', $this->updates)) !== false)
            && $this->oldvalues['status'] == $this->fields['status']
        ) {
            unset($this->updates[$key]);
            unset($this->oldvalues['status']);
        }

        // Status solved: check dates
        if (
            in_array($this->fields["status"], static::getSolvedStatusArray())
            && (in_array("date", $this->updates) || in_array("solvedate", $this->updates))
        ) {
            // Invalid dates : no change
            // solvedate must be > create date
            if ($this->fields["solvedate"] < $this->fields["date"]) {
                Session::addMessageAfterRedirect(__s('Invalid dates. Update cancelled.'), false, ERROR);

                if (($key = array_search('date', $this->updates)) !== false) {
                    unset($this->updates[$key]);
                    unset($this->oldvalues['date']);
                }
                if (($key = array_search('solvedate', $this->updates)) !== false) {
                    unset($this->updates[$key]);
                    unset($this->oldvalues['solvedate']);
                }
            }
        }

        // Manage come back to waiting state
        if (
            !is_null($this->fields['begin_waiting_date'])
            && ($key = array_search('status', $this->updates)) !== false
            && (
                $this->oldvalues['status'] == self::WAITING
            // From solved to another state than closed
            || (
                in_array($this->oldvalues["status"], static::getSolvedStatusArray())
               && !in_array($this->fields["status"], static::getClosedStatusArray())
            )
            // From closed to any open state
            || (
                in_array($this->oldvalues["status"], static::getClosedStatusArray())
               && in_array($this->fields["status"], static::getNotSolvedStatusArray())
            )
            )
        ) {
            // Compute ticket waiting time use calendar if exists
            $calendar     = new Calendar();
            $calendars_id = $this->getCalendar();
            $delay_time   = 0;

            // Compute ticket waiting time use calendar if exists
            // Using calendar
            if (
                ($calendars_id > 0)
                && $calendar->getFromDB($calendars_id)
            ) {
                $delay_time = $calendar->getActiveTimeBetween(
                    $this->fields['begin_waiting_date'],
                    $_SESSION["glpi_currenttime"]
                );
            } else { // Not calendar defined
                $delay_time = strtotime($_SESSION["glpi_currenttime"])
                           - strtotime($this->fields['begin_waiting_date']);
            }

            // SLA case: compute sla_ttr duration
            if (isset($this->fields['slas_id_ttr']) && ($this->fields['slas_id_ttr'] > 0)) {
                $sla = new SLA();
                if ($sla->getFromDB($this->fields['slas_id_ttr'])) {
                    $sla->setTicketCalendar($calendars_id);
                    $delay_time_sla  = $sla->getActiveTimeBetween(
                        $this->fields['begin_waiting_date'],
                        $_SESSION["glpi_currenttime"]
                    );
                    $this->updates[] = "sla_waiting_duration";
                    $this->fields["sla_waiting_duration"] += $delay_time_sla;
                }

                // Compute new time_to_resolve
                $this->updates[]                 = "time_to_resolve";
                $this->fields['time_to_resolve'] = $sla->computeDate(
                    $this->fields['date'],
                    $this->fields["sla_waiting_duration"]
                );
                // Add current level to do
                $sla->addLevelToDo($this);
            } else {
                // Using calendar
                if (
                    ($calendars_id > 0)
                    && $calendar->getFromDB($calendars_id)
                    && $calendar->hasAWorkingDay()
                ) {
                    if ((int) $this->fields['time_to_resolve'] > 0) {
                        // compute new due date using calendar
                        $this->updates[]                 = "time_to_resolve";
                        $this->fields['time_to_resolve'] = $calendar->computeEndDate(
                            $this->fields['time_to_resolve'],
                            $delay_time
                        );
                    }
                } else { // Not calendar defined
                    if ((int) $this->fields['time_to_resolve'] > 0) {
                        // compute new due date: no calendar so add computed delay_time
                        $this->updates[]                 = "time_to_resolve";
                        $this->fields['time_to_resolve'] = date(
                            'Y-m-d H:i:s',
                            $delay_time + strtotime($this->fields['time_to_resolve'])
                        );
                    }
                }
            }

            // OLA case: compute ola_ttr duration
            if (isset($this->fields['olas_id_ttr']) && ($this->fields['olas_id_ttr'] > 0)) {
                $ola = new OLA();
                if ($ola->getFromDB($this->fields['olas_id_ttr'])) {
                    $ola->setTicketCalendar($calendars_id);
                    $delay_time_ola  = $ola->getActiveTimeBetween(
                        $this->fields['begin_waiting_date'],
                        $_SESSION["glpi_currenttime"]
                    );
                    $this->updates[]                      = "ola_waiting_duration";
                    $this->fields["ola_waiting_duration"] += $delay_time_ola;
                }

                // Compute new internal_time_to_resolve
                $this->updates[]                          = "internal_time_to_resolve";
                $this->fields['internal_time_to_resolve'] = $ola->computeDate(
                    $this->fields['ola_ttr_begin_date'],
                    $this->fields["ola_waiting_duration"]
                );
                // Add current level to do
                $ola->addLevelToDo($this, $this->fields["olalevels_id_ttr"]);
            } elseif (array_key_exists("internal_time_to_resolve", $this->fields)) {
                // Change doesn't have internal_time_to_resolve
                // Using calendar
                if (
                    ($calendars_id > 0)
                    && $calendar->getFromDB($calendars_id)
                    && $calendar->hasAWorkingDay()
                ) {
                    if ((int) $this->fields['internal_time_to_resolve'] > 0) {
                        // compute new internal_time_to_resolve using calendar
                        $this->updates[]                          = "internal_time_to_resolve";
                        $this->fields['internal_time_to_resolve'] = $calendar->computeEndDate(
                            $this->fields['internal_time_to_resolve'],
                            $delay_time
                        );
                    }
                } else { // Not calendar defined
                    if ((int) $this->fields['internal_time_to_resolve'] > 0) {
                        // compute new internal_time_to_resolve: no calendar so add computed delay_time
                        $this->updates[]                          = "internal_time_to_resolve";
                        $this->fields['internal_time_to_resolve'] = date(
                            'Y-m-d H:i:s',
                            $delay_time +
                            strtotime($this->fields['internal_time_to_resolve'])
                        );
                    }
                }
            }

            $this->updates[]                   = "waiting_duration";
            $this->fields["waiting_duration"] += $delay_time;

            // Reset begin_waiting_date
            $this->updates[]                    = "begin_waiting_date";
            $this->fields["begin_waiting_date"] = 'NULL';
        }

        // Set begin waiting date if needed
        if (
            (($key = array_search('status', $this->updates)) !== false)
            && (($this->fields['status'] == self::WAITING)
              || in_array($this->fields["status"], static::getSolvedStatusArray()))
        ) {
            $this->updates[]                    = "begin_waiting_date";
            $this->fields["begin_waiting_date"] = $_SESSION["glpi_currenttime"];

            // Specific for tickets
            if (isset($this->fields['slas_id_ttr']) && ($this->fields['slas_id_ttr'] > 0)) {
                SLA::deleteLevelsToDo($this);
            }

            if (isset($this->fields['olas_id_ttr']) && ($this->fields['olas_id_ttr'] > 0)) {
                OLA::deleteLevelsToDo($this);
            }
        }

        // solve_delay_stat: use delay between opendate and solvedate
        if (in_array("solvedate", $this->updates)) {
            $this->updates[]                  = "solve_delay_stat";
            $this->fields['solve_delay_stat'] = $this->computeSolveDelayStat();
        }
        // close_delay_stat : use delay between opendate and closedate
        if (in_array("closedate", $this->updates)) {
            $this->updates[]                  = "close_delay_stat";
            $this->fields['close_delay_stat'] = $this->computeCloseDelayStat();
        }

        //Look for reopening
        $statuses = array_merge(
            static::getSolvedStatusArray(),
            static::getClosedStatusArray()
        );
        if (
            ($key = array_search('status', $this->updates)) !== false
            && in_array($this->oldvalues['status'], $statuses)
            && !in_array($this->fields['status'], $statuses)
        ) {
            $users_id_reject = 0;
            // set last updater if interactive user
            if (!Session::isCron()) {
                $users_id_reject = Session::getLoginUserID();
            }

            //Mark existing solutions as refused
            $DB->update(
                ITILSolution::getTable(),
                [
                    'status'             => CommonITILValidation::REFUSED,
                    'users_id_approval'  => $users_id_reject,
                    'date_approval'      => date('Y-m-d H:i:s'),
                ],
                [
                    'WHERE'  => [
                        'itemtype'  => static::getType(),
                        'items_id'  => $this->getID(),
                    ],
                    'ORDER'  => [
                        'date_creation DESC',
                        'id DESC',
                    ],
                    'LIMIT'  => 1,
                ]
            );

            //Delete existing survey
            $inquest = new TicketSatisfaction();
            $inquest->delete(['tickets_id' => $this->getID()]);
        }

        if (isset($this->input['_accepted'])) {
            //Mark last solution as approved
            $DB->update(
                ITILSolution::getTable(),
                [
                    'status'             => CommonITILValidation::ACCEPTED,
                    'users_id_approval'  => Session::getLoginUserID(),
                    'date_approval'      => date('Y-m-d H:i:s'),
                ],
                [
                    'WHERE'  => [
                        'itemtype'  => static::getType(),
                        'items_id'  => $this->getID(),
                    ],
                    'ORDER'  => [
                        'date_creation DESC',
                        'id DESC',
                    ],
                    'LIMIT'  => 1,
                ]
            );
        }

        // Do not take into account date_mod if no update is done
        if (
            (count($this->updates) == 1)
            && (($key = array_search('date_mod', $this->updates)) !== false)
        ) {
            unset($this->updates[$key]);
        }
    }


    public function prepareInputForAdd($input)
    {
        /** @var array $CFG_GLPI */
        global $CFG_GLPI;

        $input = $this->handleInputDeprecations($input);

        if (!$this->checkFieldsConsistency($input)) {
            return false;
        }

        $input = $this->transformActorsInput($input);

        // Map unique template field to template foreign key
        // Leave original field. The new field is stored in the DB, while the original is used for everything else (left for BC)
        if (isset($input[static::getTemplateFormFieldName()]) && (int) $input[static::getTemplateFormFieldName()] > 0) {
            $tpl_class = static::getTemplateClass();
            $input[$tpl_class::getForeignKeyField()] = (int) $input[static::getTemplateFormFieldName()];
        }

        // save value before clean;
        $title = ltrim($input['name']);

        // Set default status to avoid notice
        if (!isset($input["status"])) {
            $input["status"] = self::INCOMING;
        }

        if (
            !isset($input["urgency"])
            || !($CFG_GLPI['urgency_mask'] & (1 << $input["urgency"]))
        ) {
            $input["urgency"] = 3;
        }
        if (
            !isset($input["impact"])
            || !($CFG_GLPI['impact_mask'] & (1 << $input["impact"]))
        ) {
            $input["impact"] = 3;
        }

        $cat_id = $input['itilcategories_id'] ?? 0;
        if ($cat_id) {
            $input['itilcategories_id_code'] = ITILCategory::getById($cat_id)->fields['code'];
        }

        $location_id = $input['locations_id'] ?? 0;
        $location_id = (int) $location_id;
        if ($location_id > 0 && ($location = Location::getById($location_id)) !== false) {
            $input['_locations_code'] = $location->fields['code'];
        }

        $canpriority = true;
        if ($this->getType() == 'Ticket') {
            $canpriority = Session::haveRight(Ticket::$rightname, Ticket::CHANGEPRIORITY);
        }

        if ($canpriority && !isset($input["priority"]) || !$canpriority) {
            $input["priority"] = static::computePriority($input["urgency"], $input["impact"]);
        }

        // set last updater if interactive user
        if (!Session::isCron() && ($last_updater = Session::getLoginUserID(true))) {
            $input['users_id_lastupdater'] = $last_updater;
        }

        if (!isset($input['_skip_auto_assign']) || $input['_skip_auto_assign'] === false) {
            // No Auto set Import for external source
            if (
                ($uid = Session::getLoginUserID())
                && !isset($input['_auto_import'])
            ) {
                $input["users_id_recipient"] = $uid;
            } elseif (
                !empty($input["_users_id_requester"])
                && !is_array($input['_users_id_requester'])
                && !isset($input["users_id_recipient"])
            ) {
                $input["users_id_recipient"] = $input["_users_id_requester"];
            }
        }

        // No name set name
        $input["name"]    = ltrim($input["name"]);
        $input['content'] = ltrim($input['content']);
        if (empty($input["name"])) {
            // Build name based on content

            // Get unformatted text
            $name = RichText::getTextFromHtml($input['content'], false);

            // Shorten result
            $name = Toolbox::substr(preg_replace('/\s{2,}/', ' ', $name), 0, 70);

            $input['name'] = $name;
        }

        // Set default dropdown
        $dropdown_fields = ['entities_id', 'itilcategories_id'];
        foreach ($dropdown_fields as $field) {
            if (!isset($input[$field])) {
                $input[$field] = 0;
            }
        }

        $input = $this->computeDefaultValuesForAdd($input);

        // Do not check mandatory on auto import (mailgates)
        $key = static::getTemplateFormFieldName();
        if (!isset($input['_auto_import'])) {
            if (isset($input[$key]) && $input[$key]) {
                $tt_class = static::getTemplateClass();
                $tt = getItemForItemtype($tt_class);
                if ($tt->getFromDBWithData($input[$key])) {
                    if (count($tt->mandatory)) {
                        $mandatory_missing = [];
                        $fieldsname        = $tt->getAllowedFieldsNames(true);
                        foreach ($tt->mandatory as $key => $val) {
                            // for title if mandatory (restore initial value)
                            if ($key == 'name') {
                                $input['name']                     = $title;
                            }
                            // Check only defined values: Not defined not in form
                            if (isset($input[$key])) {
                                // If content is also predefined need to be different from predefined value
                                if (
                                    ($key == 'content')
                                    && isset($tt->predefined['content'])
                                ) {
                                    $predefined_content = $tt->predefined['content'];
                                    // Clean new lines to be fix encoding
                                    if (
                                        strcmp(
                                            preg_replace(
                                                "/\r?\n/",
                                                "",
                                                $input[$key]
                                            ),
                                            preg_replace(
                                                "/\r?\n/",
                                                "",
                                                $predefined_content
                                            )
                                        ) == 0
                                    ) {
                                        Session::addMessageAfterRedirect(
                                            __s('You cannot use predefined description verbatim'),
                                            false,
                                            ERROR
                                        );
                                        $mandatory_missing[$key] = $fieldsname[$val];
                                    }
                                }

                                if (
                                    empty($input[$key]) || ($input[$key] == 'NULL')
                                    || (is_array($input[$key])
                                    && ($input[$key] === [0 => "0"]))
                                ) {
                                    $mandatory_missing[$key] = $fieldsname[$val];
                                }
                            }

                            if (
                                ($key == '_add_validation')
                                && !empty($input['_validation_targets'])
                                && isset($input['_validation_targets'][0]['itemtype_target'], $input['_validation_targets'][0]['items_id_target'])
                                && class_exists($input['_validation_targets'][0]['itemtype_target'])
                                && ($input['_validation_targets'][0]['items_id_target'] > 0)
                            ) {
                                unset($mandatory_missing['_add_validation']);
                            }

                            if (static::getType() === Ticket::getType()) {
                                // For time_to_resolve and time_to_own : check also slas
                                // For internal_time_to_resolve and internal_time_to_own : check also olas
                                foreach ([SLM::TTR, SLM::TTO] as $slmType) {
                                    [$dateField, $slaField] = SLA::getFieldNames($slmType);
                                    if (
                                        ($key == $dateField)
                                        && isset($input[$slaField]) && ($input[$slaField] > 0)
                                        && isset($mandatory_missing[$dateField])
                                    ) {
                                        unset($mandatory_missing[$dateField]);
                                    }
                                    [$dateField, $olaField] = OLA::getFieldNames($slmType);
                                    if (
                                        ($key == $dateField)
                                        && isset($input[$olaField]) && ($input[$olaField] > 0)
                                        && isset($mandatory_missing[$dateField])
                                    ) {
                                        unset($mandatory_missing[$dateField]);
                                    }
                                }
                            }

                            // For document mandatory
                            if (
                                ($key == '_documents_id')
                                && !isset($input['_filename'])
                                && !isset($input['_tag_filename'])
                                && !isset($input['_content'])
                                && !isset($input['_tag_content'])
                                && !isset($input['_stock_image'])
                                && !isset($input['_tag_stock_image'])
                            ) {
                                $mandatory_missing[$key] = $fieldsname[$val];
                            }
                        }

                        if (count($mandatory_missing)) {
                            //TRANS: %s are the fields concerned
                            $message = sprintf(
                                __('Mandatory fields are not filled. Please correct: %s'),
                                implode(", ", $mandatory_missing)
                            );
                            Session::addMessageAfterRedirect(htmlescape($message), false, ERROR);
                            return false;
                        }
                    }
                }
            }
        }

        return $input;
    }

    /**
     * Handle input deprecations by transferring old supported input keys to new input keys.
     *
     * @param array $input
     *
     * @return array
     */
    private function handleInputDeprecations(array $input): array
    {
        if (array_key_exists('users_id_validate', $input)) {
            Toolbox::deprecated('Usage of "users_id_validate" in input is deprecated. Use "_validation_targets" instead.');

            if (!array_key_exists('_validation_targets', $input)) {
                $input['_validation_targets'] = [];
            }
            $users_ids = !is_array($input['users_id_validate']) ? [$input['users_id_validate']] : $input['users_id_validate'];
            foreach ($users_ids as $user_id) {
                $input['_validation_targets'][] = [
                    'itemtype_target' => User::class,
                    'items_id_target' => $user_id,
                ];
            }
        }

        return $input;
    }

    /**
     * Check input fields consistency.
     *
     * @param array $input
     *
     * @return bool
     */
    private function checkFieldsConsistency(array $input): bool
    {
        if (
            array_key_exists('date', $input) && !empty($input['date']) && $input['date'] != 'NULL'
            && (!is_string($input['date']) || !preg_match('/^\d{4}-\d{2}-\d{2} \d{2}:\d{2}:\d{2}$/', $input['date']))
        ) {
            Session::addMessageAfterRedirect(__s('Incorrect value for date field.'), false, ERROR);
            return false;
        }

        return true;
    }

    /**
     * Compute default values for Add
     * (to be passed in prepareInputForAdd before and after rules if needed)
     *
     * @since 0.84
     *
     * @param $input
     *
     * @return array
     **/
    public function computeDefaultValuesForAdd($input)
    {

        if (!isset($input["status"])) {
            $input["status"] = self::INCOMING;
        }

        if (!isset($input["date"]) || empty($input["date"]) || $input["date"] == 'NULL') {
            $input["date"] = $_SESSION["glpi_currenttime"];
        }

        if (in_array($input["status"], static::getSolvedStatusArray())) {
            if (
                !isset($input["solvedate"])
                || $input["solvedate"] < $input["date"]
            ) {
                $input["solvedate"] = $input["date"];
            }
        }

        if (in_array($input["status"], static::getClosedStatusArray())) {
            if (
                !isset($input["closedate"])
                || $input["closedate"] < $input["date"]
            ) {
                $input["closedate"] = $input["date"];
            }
            if (
                !isset($input["solvedate"])
                || $input["solvedate"] < $input["date"]
                || $input["solvedate"] > $input["closedate"]
            ) {
                $input['solvedate'] = $input["closedate"];
            }
        }

        // Set begin waiting time if status is waiting
        if ($input["status"] == self::WAITING) {
            $input['begin_waiting_date'] = $input['date'];
        }

        return $input;
    }


    public function post_addItem()
    {
        // Handle rich-text images and uploaded documents
        $this->input = $this->addFiles($this->input, ['force_update' => true]);

        // Add default document if set in template
        if (
            isset($this->input['_documents_id'])
            && is_array($this->input['_documents_id'])
            && count($this->input['_documents_id'])
        ) {
            $docitem = new Document_Item();
            foreach ($this->input['_documents_id'] as $docID) {
                $docitem->add(['documents_id' => $docID,
                    '_do_notif'    => false,
                    'itemtype'     => $this->getType(),
                    'items_id'     => $this->fields['id'],
                ]);
            }
        }

        // handle actors changes
        $this->updateActors(true);

        // handle items linking
        $this->handleItemsIdInput();

        // Handle "_tasktemplates_id" special input
        $this->handleTaskTemplateInput();

        // Handle "_itilfollowuptemplates_id" special input
        $this->handleITILFollowupTemplateInput();

        // Handle "_solutiontemplates_id" special input
        $this->handleSolutionTemplateInput();

        // Handle validation requests
        $this->handleValidationStepThresholdInput($this->input);
        $this->manageValidationAdd($this->input);

        $this->manageITILObjectLinkInput($this->input);

        parent::post_addItem();
    }

    /**
     * @see Glpi\Features\Clonable::post_clone
     */
    public function post_clone($source, $history)
    {
        /** @var DBmysql $DB */
        global $DB;
        $update = [];
        if (isset($source->fields['users_id_lastupdater'])) {
            $update['users_id_lastupdater'] = $source->fields['users_id_lastupdater'];
        }
        if (isset($source->fields['status'])) {
            $update['status'] = $source->fields['status'];
        }
        $DB->update(
            $this->getTable(),
            $update,
            ['id' => $this->getID()]
        );
    }

    public function getCloneRelations(): array
    {
        $relations = [
            KnowbaseItem_Item::class,
        ];

        if (is_a($this->userlinkclass, CommonITILActor::class, true)) {
            $relations[] = $this->userlinkclass;
        }
        if (is_a($this->grouplinkclass, CommonITILActor::class, true)) {
            $relations[] = $this->grouplinkclass;
        }
        if (is_a($this->supplierlinkclass, CommonITILActor::class, true)) {
            $relations[] = $this->supplierlinkclass;
        }

        return $relations;
    }


    /**
     * Compute Priority
     *
     * @since 0.84
     *
     * @param $urgency   integer from 1 to 5
     * @param $impact    integer from 1 to 5
     *
     * @return integer from 1 to 5 (priority)
     **/
    public static function computePriority($urgency, $impact)
    {
        /** @var array $CFG_GLPI */
        global $CFG_GLPI;
        // Failback to trivial
        return $CFG_GLPI[static::MATRIX_FIELD][$urgency][$impact] ?? (int) round(($urgency + $impact) / 2);
    }


    /**
     * Dropdown of ITIL object priority
     *
     * @since  version 0.84 new proto
     *
     * @param $options array of options
     *       - name     : select name (default is urgency)
     *       - value    : default value (default 0)
     *       - showtype : list proposed : normal, search (default normal)
     *       - wthmajor : boolean with major priority ?
     *       - display  : boolean if false get string
     *
     * @return string id of the select
     **/
    public static function dropdownPriority(array $options = [])
    {
        /** @var array $CFG_GLPI */
        global $CFG_GLPI;

        $p = [
            'name'      => 'priority',
            'value'     => 0,
            'showtype'  => 'normal',
            'display'   => true,
            'withmajor' => false,
            'enable_filtering' => true,
            'templateResult'    => "templateItilPriority",
            'templateSelection' => "templateItilPriority",
        ];

        if (count($options)) {
            foreach ($options as $key => $val) {
                $p[$key] = $val;
            }
        }

        $values = [];

        if ($p['showtype'] == 'search') {
            $values[0]  = static::getPriorityName(0);
            $values[-5] = static::getPriorityName(-5);
            $values[-4] = static::getPriorityName(-4);
            $values[-3] = static::getPriorityName(-3);
            $values[-2] = static::getPriorityName(-2);
            $values[-1] = static::getPriorityName(-1);
        }

        if (
            ($p['showtype'] == 'search')
            || $p['withmajor']
        ) {
            $values[6] = static::getPriorityName(6);
        }

        $values[5] = static::getPriorityName(5);
        $values[4] = static::getPriorityName(4);
        $values[3] = static::getPriorityName(3);
        $values[2] = static::getPriorityName(2);
        $values[1] = static::getPriorityName(1);

        if ($p['enable_filtering']) {
            $urgencies = [];
            if (isset($CFG_GLPI[static::URGENCY_MASK_FIELD])) {
                if (
                    ($p['showtype'] == 'search')
                    || $CFG_GLPI[static::URGENCY_MASK_FIELD] & (1 << 5)
                ) {
                    $urgencies[] = 5;
                }
                if (
                    ($p['showtype'] == 'search')
                    || $CFG_GLPI[static::URGENCY_MASK_FIELD] & (1 << 4)
                ) {
                    $urgencies[] = 4;
                }
                $urgencies[] = 3;
                if (
                    ($p['showtype'] == 'search')
                    || $CFG_GLPI[static::URGENCY_MASK_FIELD] & (1 << 2)
                ) {
                    $urgencies[] = 2;
                }
                if (
                    ($p['showtype'] == 'search')
                    || $CFG_GLPI[static::URGENCY_MASK_FIELD] & (1 << 1)
                ) {
                    $urgencies[] = 1;
                }
            }
            $impacts = [];
            if (isset($CFG_GLPI[static::IMPACT_MASK_FIELD])) {
                if (
                    ($p['showtype'] == 'search')
                    || $CFG_GLPI[static::IMPACT_MASK_FIELD] & (1 << 5)
                ) {
                    $impacts[] = 5;
                }
                if (
                    ($p['showtype'] == 'search')
                    || $CFG_GLPI[static::IMPACT_MASK_FIELD] & (1 << 4)
                ) {
                    $impacts[] = 4;
                }
                $impacts[] = 3;
                if (
                    ($p['showtype'] == 'search')
                    || $CFG_GLPI[static::IMPACT_MASK_FIELD] & (1 << 2)
                ) {
                    $impacts[] = 2;
                }
                if (
                    ($p['showtype'] == 'search')
                    || $CFG_GLPI[static::IMPACT_MASK_FIELD] & (1 << 1)
                ) {
                    $impacts[] = 1;
                }
            }

            $active_priorities = [];
            foreach ($urgencies as $urgency) {
                foreach ($impacts as $impact) {
                    if (isset($CFG_GLPI["_matrix_{$urgency}_{$impact}"])) {
                        $active_priorities[] = $CFG_GLPI["_matrix_{$urgency}_{$impact}"];
                    }
                }
            }
            $active_priorities = array_unique($active_priorities);
            if (count($active_priorities) > 0) {
                foreach (array_keys($values) as $priority) {
                    if (!in_array($priority, $active_priorities)) {
                        if ($p['withmajor'] && $priority == 6) {
                            continue;
                        }

                        // don't unset current value (to avoid selecting major priority on existing item)
                        if ($priority != $p['value']) {
                            unset($values[$priority]);
                        }
                    }
                }
            }
        }

        return Dropdown::showFromArray($p['name'], $values, $p);
    }


    /**
     * Get ITIL object priority Name
     *
     * @param integer $value priority ID
     **/
    public static function getPriorityName($value)
    {

        switch ($value) {
            case 6:
                return _x('priority', 'Major');

            case 5:
                return _x('priority', 'Very high');

            case 4:
                return _x('priority', 'High');

            case 3:
                return _x('priority', 'Medium');

            case 2:
                return _x('priority', 'Low');

            case 1:
                return _x('priority', 'Very low');

                // No standard one :
            case 0:
                return _x('priority', 'All');
            case -1:
                return _x('priority', 'At least very low');
            case -2:
                return _x('priority', 'At least low');
            case -3:
                return _x('priority', 'At least medium');
            case -4:
                return _x('priority', 'At least high');
            case -5:
                return _x('priority', 'At least very high');

            default:
                // Return $value if not define
                return $value;
        }
    }


    /**
     * Dropdown of ITIL object Urgency
     *
     * @since 0.84 new proto
     *
     * @param $options array of options
     *       - name     : select name (default is urgency)
     *       - value    : default value (default 0)
     *       - showtype : list proposed: normal, search (default normal)
     *       - display  : boolean if false get string
     *
     * @return string id of the select
     **/
    public static function dropdownUrgency(array $options = [])
    {
        /** @var array $CFG_GLPI */
        global $CFG_GLPI;

        $p = [
            'name'     => 'urgency',
            'value'    => 0,
            'showtype' => 'normal',
            'display'  => true,
        ];

        if (count($options)) {
            foreach ($options as $key => $val) {
                $p[$key] = $val;
            }
        }

        $values = [];

        if ($p['showtype'] == 'search') {
            $values[0]  = static::getUrgencyName(0);
            $values[-5] = static::getUrgencyName(-5);
            $values[-4] = static::getUrgencyName(-4);
            $values[-3] = static::getUrgencyName(-3);
            $values[-2] = static::getUrgencyName(-2);
            $values[-1] = static::getUrgencyName(-1);
        }

        if (isset($CFG_GLPI[static::URGENCY_MASK_FIELD])) {
            if (
                ($p['showtype'] == 'search')
                || ($CFG_GLPI[static::URGENCY_MASK_FIELD] & (1 << 5))
            ) {
                $values[5]  = static::getUrgencyName(5);
            }

            if (
                ($p['showtype'] == 'search')
                || ($CFG_GLPI[static::URGENCY_MASK_FIELD] & (1 << 4))
            ) {
                $values[4]  = static::getUrgencyName(4);
            }

            $values[3]  = static::getUrgencyName(3);

            if (
                ($p['showtype'] == 'search')
                || ($CFG_GLPI[static::URGENCY_MASK_FIELD] & (1 << 2))
            ) {
                $values[2]  = static::getUrgencyName(2);
            }

            if (
                ($p['showtype'] == 'search')
                || ($CFG_GLPI[static::URGENCY_MASK_FIELD] & (1 << 1))
            ) {
                $values[1]  = static::getUrgencyName(1);
            }
        }

        return Dropdown::showFromArray($p['name'], $values, $p);
    }


    /**
     * Get ITIL object Urgency Name
     *
     * @param integer $value urgency ID
     **/
    public static function getUrgencyName($value)
    {

        switch ($value) {
            case 5:
                return _x('urgency', 'Very high');

            case 4:
                return _x('urgency', 'High');

            case 3:
                return _x('urgency', 'Medium');

            case 2:
                return _x('urgency', 'Low');

            case 1:
                return _x('urgency', 'Very low');

                // No standard one :
            case 0:
                return _x('urgency', 'All');
            case -1:
                return _x('urgency', 'At least very low');
            case -2:
                return _x('urgency', 'At least low');
            case -3:
                return _x('urgency', 'At least medium');
            case -4:
                return _x('urgency', 'At least high');
            case -5:
                return _x('urgency', 'At least very high');

            default:
                // Return $value if not define
                return $value;
        }
    }


    /**
     * Dropdown of ITIL object Impact
     *
     * @since 0.84 new proto
     *
     * @param $options   array of options
     *  - name     : select name (default is impact)
     *  - value    : default value (default 0)
     *  - showtype : list proposed : normal, search (default normal)
     *  - display  : boolean if false get string
     *
     * \
     * @return string id of the select
     **/
    public static function dropdownImpact(array $options = [])
    {
        /** @var array $CFG_GLPI */
        global $CFG_GLPI;

        $p = [
            'name'     => 'impact',
            'value'    => 0,
            'showtype' => 'normal',
            'display'  => true,
        ];

        if (count($options)) {
            foreach ($options as $key => $val) {
                $p[$key] = $val;
            }
        }
        $values = [];

        if ($p['showtype'] == 'search') {
            $values[0]  = static::getImpactName(0);
            $values[-5] = static::getImpactName(-5);
            $values[-4] = static::getImpactName(-4);
            $values[-3] = static::getImpactName(-3);
            $values[-2] = static::getImpactName(-2);
            $values[-1] = static::getImpactName(-1);
        }

        if (isset($CFG_GLPI[static::IMPACT_MASK_FIELD])) {
            if (
                ($p['showtype'] == 'search')
                || ($CFG_GLPI[static::IMPACT_MASK_FIELD] & (1 << 5))
            ) {
                $values[5]  = static::getImpactName(5);
            }

            if (
                ($p['showtype'] == 'search')
                || ($CFG_GLPI[static::IMPACT_MASK_FIELD] & (1 << 4))
            ) {
                $values[4]  = static::getImpactName(4);
            }

            $values[3]  = static::getImpactName(3);

            if (
                ($p['showtype'] == 'search')
                || ($CFG_GLPI[static::IMPACT_MASK_FIELD] & (1 << 2))
            ) {
                $values[2]  = static::getImpactName(2);
            }

            if (
                ($p['showtype'] == 'search')
                || ($CFG_GLPI[static::IMPACT_MASK_FIELD] & (1 << 1))
            ) {
                $values[1]  = static::getImpactName(1);
            }
        }

        return Dropdown::showFromArray($p['name'], $values, $p);
    }


    /**
     * Get ITIL object Impact Name
     *
     * @param integer $value impact ID
     **/
    public static function getImpactName($value)
    {

        switch ($value) {
            case 5:
                return _x('impact', 'Very high');

            case 4:
                return _x('impact', 'High');

            case 3:
                return _x('impact', 'Medium');

            case 2:
                return _x('impact', 'Low');

            case 1:
                return _x('impact', 'Very low');

                // No standard one :
            case 0:
                return _x('impact', 'All');
            case -1:
                return _x('impact', 'At least very low');
            case -2:
                return _x('impact', 'At least low');
            case -3:
                return _x('impact', 'At least medium');
            case -4:
                return _x('impact', 'At least high');
            case -5:
                return _x('impact', 'At least very high');

            default:
                // Return $value if not define
                return $value;
        }
    }


    /**
     * Get the ITIL object status list
     *
     * @param $withmetaforsearch boolean (false by default)
     *
     * @return array
     **/
    public static function getAllStatusArray($withmetaforsearch = false)
    {

        // To be overridden by class
        return [];
    }


    /**
     * Get the ITIL object closed status list
     *
     * @since 0.83
     *
     * @return array
     **/
    public static function getClosedStatusArray()
    {

        // To be overridden by class
        return [];
    }


    /**
     * Get the ITIL object solved status list
     *
     * @since 0.83
     *
     * @return array
     **/
    public static function getSolvedStatusArray()
    {

        // To be overridden by class
        return [];
    }

    /**
     * Get the ITIL object all status list without solved and closed status
     *
     * @since 9.2.1
     *
     * @return array
     **/
    public static function getNotSolvedStatusArray()
    {
        $all = static::getAllStatusArray();
        foreach (static::getSolvedStatusArray() as $status) {
            if (isset($all[$status])) {
                unset($all[$status]);
            }
        }
        foreach (static::getClosedStatusArray() as $status) {
            if (isset($all[$status])) {
                unset($all[$status]);
            }
        }
        $nosolved = array_keys($all);

        return $nosolved;
    }


    /**
     * Get the ITIL object new status list
     *
     * @since 0.83.8
     *
     * @return array
     **/
    public static function getNewStatusArray()
    {

        // To be overridden by class
        return [];
    }

    public static function getProcessStatusArray()
    {
        // To be overridden by class
        return [];
    }

    /**
     * Get the ITIL object process status list
     *
     * @since 0.83
     *
     * @return array
     **/
    public static function getProcessStatus()
    {

        // To be overridden by class
        return [];
    }


    /**
     * check is the user can change from / to a status
     *
     * @since 0.84
     *
     * @param integer $old value of old/current status
     * @param integer $new value of target status
     *
     * @return boolean
     **/
    public static function isAllowedStatus($old, $new)
    {

        if (
            isset($_SESSION['glpiactiveprofile'][static::STATUS_MATRIX_FIELD][$old][$new])
            && !$_SESSION['glpiactiveprofile'][static::STATUS_MATRIX_FIELD][$old][$new]
        ) {
            return false;
        }

        if (
            array_key_exists(
                static::STATUS_MATRIX_FIELD,
                $_SESSION['glpiactiveprofile'] ?? []
            )
            && static::isStatusExists($new)
        ) { // maybe not set for post-only
            return true;
        }

        return false;
    }


    /**
     * Check if an ITIL object is still in an open status
     *
     * @since 10.0
     *
     * @return bool
     */
    public function isNotSolved()
    {
        return !in_array(
            $this->fields['status'],
            array_merge(
                static::getSolvedStatusArray(),
                static::getClosedStatusArray()
            )
        );
    }

    /**
     * Check if an ITIL object has a solved status
     *
     * @since 10.0
     *
     * @param bool $include_closed do we want ticket with closed status also?
     *
     * @return bool
     */
    public function isSolved(bool $include_closed = false)
    {
        $status = static::getSolvedStatusArray();
        if ($include_closed) {
            $status = array_merge($status, static::getClosedStatusArray());
        }

        return in_array(
            $this->fields['status'] ?? null,
            $status
        );
    }

    /**
     * Check if an ITIL object has a closed status
     *
     * @since 10.0
     *
     * @return bool
     */
    public function isClosed()
    {
        return in_array(
            $this->fields['status'] ?? null,
            static::getClosedStatusArray()
        );
    }


    /**
     * Get the ITIL object status allowed for a current status
     *
     * @since 0.84 new proto
     *
     * @param int|null $current   status
     *
     * @return array
     **/
    public static function getAllowedStatusArray($current)
    {

        $tab = static::getAllStatusArray();
        if (!static::isStatusExists($current)) {
            $current = self::INCOMING;
        }

        foreach (array_keys($tab) as $status) {
            if (
                ($status != $current)
                && !static::isAllowedStatus($current, $status)
            ) {
                unset($tab[$status]);
            }
        }
        return $tab;
    }

    /**
     * Is the ITIL object status exist for the object
     *
     * @since 0.85
     *
     * @param integer $status   status
     *
     * @return boolean
     **/
    public static function isStatusExists($status)
    {

        $tab = static::getAllStatusArray();

        return isset($tab[$status]);
    }

    /**
     * Dropdown of object status
     *
     * @since 0.84 new proto
     *
     * @param $options   array of options
     *  - name     : select name (default is status)
     *  - value    : default value (default self::INCOMING)
     *  - showtype : list proposed : normal, search or allowed (default normal)
     *  - display  : boolean if false get string
     *  - use_template_limits: Integer ID of the template to use when considering the available statuses (false disables this limitation).
     *
     * @return string|integer Output string if display option is set to false,
     *                        otherwise random part of dropdown id
     **/
    public static function dropdownStatus(array $options = [])
    {

        $p = [
            'name'                  => 'status',
            'showtype'              => 'normal',
            'display'               => true,
            'templateResult'        => "templateItilStatus",
            'templateSelection'     => "templateItilStatus",
            'use_template_limits'   => false,
        ];

        if (count($options)) {
            foreach ($options as $key => $val) {
                $p[$key] = $val;
            }
        }

        if (empty($p['values']) && (!isset($p['value']) || empty($p['value']))) {
            $p['value']     = self::INCOMING;
        }

        switch ($p['showtype']) {
            case 'allowed':
                $current = isset($p['value_calculation']) && $p['value_calculation'] !== ''
                    ? $p['value_calculation']
                    : $p['value'];
                $tab = static::getAllowedStatusArray($current);
                break;

            case 'search':
                $tab = static::getAllStatusArray(true);
                break;

            default:
                $tab = static::getAllStatusArray(false);
                break;
        }

        if ($p['use_template_limits'] !== false && (int) $p['use_template_limits'] > 0) {
            $template_class = static::getTemplateClass();
            $template = getItemForItemtype($template_class);
            if ($template->getFromDB($p['use_template_limits'])) {
                $allowed_statuses = $template->fields['allowed_statuses'];
                // Allow current value if set
                if (isset($p['value']) && !empty($p['value'])) {
                    $allowed_statuses[] = $p['value'];
                }
                $tab = array_filter($tab, static fn($status) => in_array($status, $allowed_statuses, false), ARRAY_FILTER_USE_KEY);
            }
        }

        return Dropdown::showFromArray($p['name'], $tab, $p);
    }


    /**
     * Get ITIL object status Name
     *
     * @since 0.84
     *
     * @param integer $value status ID
     **/
    public static function getStatus($value)
    {
        $tab  = static::getAllStatusArray(true);
        // Return $value if not defined
        return ($tab[$value] ?? $value);
    }


    /**
     * get field part name corresponding to actor type
     *
     * @param integer $type user type
     *
     * @since 0.84.6
     *
     * @return string|boolean Field part or false if not applicable
     **/
    public static function getActorFieldNameType($type)
    {

        return match ((int) $type) {
            CommonITILActor::REQUESTER => 'requester',
            CommonITILActor::OBSERVER => 'observer',
            CommonITILActor::ASSIGN => 'assign',
            default => false,
        };
    }

    public static function getSpecificValueToDisplay($field, $values, array $options = [])
    {

        if (!is_array($values)) {
            $values = [$field => $values];
        }
        return match ($field) {
            'status' => static::getStatus($values[$field]),
            'urgency' => static::getUrgencyName($values[$field]),
            'impact' => static::getImpactName($values[$field]),
            'priority' => static::getPriorityName($values[$field]),
            'global_validation' => CommonITILValidation::getStatus($values[$field]),
            default => parent::getSpecificValueToDisplay($field, $values, $options),
        };
    }


    public static function getSpecificValueToSelect($field, $name = '', $values = '', array $options = [])
    {

        if (!is_array($values)) {
            $values = [$field => $values];
        }
        $options['display'] = false;

        switch ($field) {
            case 'status':
                $options['name']  = $name;
                $options['value'] = $values[$field];
                return static::dropdownStatus($options);

            case 'impact':
                $options['name']  = $name;
                $options['value'] = $values[$field];
                return static::dropdownImpact($options);

            case 'urgency':
                $options['name']  = $name;
                $options['value'] = $values[$field];
                return static::dropdownUrgency($options);

            case 'priority':
                $options['name']  = $name;
                $options['value'] = $values[$field];
                $options['enable_filtering'] = false;
                return static::dropdownPriority($options);

            case 'global_validation':
                $options['global'] = true;
                $options['value']  = $values[$field];
                return CommonITILValidation::dropdownStatus($name, $options);
        }
        return parent::getSpecificValueToSelect($field, $name, $values, $options);
    }

    public function getSpecificMassiveActions($checkitem = null)
    {
        $actions = [];

        if (Session::getCurrentInterface() === 'central') {
            $can_update_itilobject = Session::haveRight(Ticket::$rightname, UPDATE)
                || Session::haveRight(Change::$rightname, UPDATE)
                || Session::haveRight(Problem::$rightname, UPDATE);
            if ($can_update_itilobject) {
                $actions['CommonITILObject_CommonITILObject' . MassiveAction::CLASS_ACTION_SEPARATOR . 'add']
                    = "<i class='ti ti-link'></i>" .
                    _sx('button', 'Link ITIL Object');
                $actions['CommonITILObject_CommonITILObject' . MassiveAction::CLASS_ACTION_SEPARATOR . 'delete']
                    = "<i class='ti ti-unlink'></i>" .
                    _sx('button', 'Unlink ITIL Object');
            }
        }

        $actions += parent::getSpecificMassiveActions($checkitem);

        return $actions;
    }

    /**
     * @since 0.85
     *
     * @see CommonDBTM::showMassiveActionsSubForm()
     **/
    public static function showMassiveActionsSubForm(MassiveAction $ma)
    {
        /** @var array $CFG_GLPI */
        global $CFG_GLPI;

        switch ($ma->getAction()) {
            case 'add_task':
                $itemtype_or_selector = $ma->getItemtype(true);

                if (is_bool($itemtype_or_selector)) {
                    // MassiveAction::getItemtype() will return a boolean if the itemtype selector needs to be displayed.
                    return $itemtype_or_selector;
                }

                // MassiveAction::getItemtype() will return a classname if the selector does not need to be displayed.
                $itemtype = $itemtype_or_selector;

                $tasktype = $itemtype . 'Task';
                if ($ttype = getItemForItemtype($tasktype)) {
                    /** @var CommonITILTask $ttype */
                    $ttype->showMassiveActionAddTaskForm();
                    return true;
                }
                return false;

            case 'add_actor':
                $types            = [0                          => Dropdown::EMPTY_VALUE,
                    CommonITILActor::REQUESTER => _n('Requester', 'Requesters', 1),
                    CommonITILActor::OBSERVER  => _n('Observer', 'Observers', 1),
                    CommonITILActor::ASSIGN    => __('Assigned to'),
                ];
                $rand             = Dropdown::showFromArray('actortype', $types);

                $paramsmassaction = ['actortype' => '__VALUE__'];

                Ajax::updateItemOnSelectEvent(
                    "dropdown_actortype$rand",
                    "show_massiveaction_field",
                    $CFG_GLPI["root_doc"] .
                                             "/ajax/dropdownMassiveActionAddActor.php",
                    $paramsmassaction
                );
                echo "<span id='show_massiveaction_field'>&nbsp;</span>\n";
                return true;
            case 'update_notif':
                Dropdown::showYesNo('use_notification');
                echo "<br><br>";
                echo Html::submit(_x('button', 'Post'), ['name' => 'massiveaction']);
                return true;
        }
        return parent::showMassiveActionsSubForm($ma);
    }


    /**
     * @since 0.85
     *
     * @see CommonDBTM::processMassiveActionsForOneItemtype()
     **/
    public static function processMassiveActionsForOneItemtype(
        MassiveAction $ma,
        CommonDBTM $item,
        array $ids
    ) {
        /** @var CommonITILObject $item */
        switch ($ma->getAction()) {
            case 'add_actor':
                $input = $ma->getInput();
                foreach ($ids as $id) {
                    $input2 = ['id' => $id];
                    if (isset($input['_itil_requester'])) {
                        $input2['_itil_requester'] = $input['_itil_requester'];
                    }
                    if (isset($input['_itil_observer'])) {
                        $input2['_itil_observer'] = $input['_itil_observer'];
                    }
                    if (isset($input['_itil_assign'])) {
                        $input2['_itil_assign'] = $input['_itil_assign'];
                    }
                    if ($item->can($id, UPDATE)) {
                        if ($item->update($input2)) {
                            $ma->itemDone($item->getType(), $id, MassiveAction::ACTION_OK);
                        } else {
                            $ma->itemDone($item->getType(), $id, MassiveAction::ACTION_KO);
                            $ma->addMessage($item->getErrorMessage(ERROR_ON_ACTION));
                        }
                    } else {
                        $ma->itemDone($item->getType(), $id, MassiveAction::ACTION_NORIGHT);
                        $ma->addMessage($item->getErrorMessage(ERROR_RIGHT));
                    }
                }
                return;

            case 'update_notif':
                $input = $ma->getInput();
                foreach ($ids as $id) {
                    if ($item->can($id, UPDATE)) {
                        $linkclass = $item->getActorObjectForItem(User::class);
                        foreach ($linkclass->getActors($id) as $users) {
                            foreach ($users as $data) {
                                $data['use_notification'] = $input['use_notification'];
                                $linkclass->update($data);
                            }
                        }
                        $linkclass = $item->getActorObjectForItem(Supplier::class);
                        foreach ($linkclass->getActors((int) $id) as $users) {
                            foreach ($users as $data) {
                                $data['use_notification'] = $input['use_notification'];
                                $linkclass->update($data);
                            }
                        }

                        $ma->itemDone($item->getType(), $id, MassiveAction::ACTION_OK);
                    } else {
                        $ma->itemDone($item->getType(), $id, MassiveAction::ACTION_NORIGHT);
                        $ma->addMessage($item->getErrorMessage(ERROR_RIGHT));
                    }
                }
                return;

            case 'add_task':
                if (!($task = $item->getTaskClassInstance())) {
                    $ma->itemDone($item->getType(), $ids, MassiveAction::ACTION_KO);
                    break;
                }

                foreach ($ids as $id) {
                    if ($item->getFromDB($id)) {
                        $input = $ma->getInput();
                        unset($input['itemtype']);
                        unset($input['_glpi_csrf_token']);
                        $input[$item->getForeignKeyField()] = $id;
                        if (count($ids) > 1) {
                            // Avoid the "The user xxx is busy at the selected timeframe"
                            // warning if planning multiple tasks
                            $input['_do_not_check_already_planned'] = true;
                        }

                        if (
                            $task->can(-1, CREATE, $input)
                            && !in_array(
                                $item->fields['status'],
                                array_merge(
                                    $item->getSolvedStatusArray(),
                                    $item->getClosedStatusArray()
                                )
                            )
                        ) {
                            if ($task->add($input)) {
                                $ma->itemDone($item->getType(), $id, MassiveAction::ACTION_OK);
                            } else {
                                $ma->itemDone($item->getType(), $id, MassiveAction::ACTION_KO);
                                $ma->addMessage($item->getErrorMessage(ERROR_ON_ACTION));
                            }
                        } else {
                            $ma->itemDone($item->getType(), $id, MassiveAction::ACTION_NORIGHT);
                            $ma->addMessage($item->getErrorMessage(ERROR_RIGHT));
                        }
                    } else {
                        $ma->itemDone($item->getType(), $id, MassiveAction::ACTION_KO);
                        $ma->addMessage($item->getErrorMessage(ERROR_NOT_FOUND));
                    }
                }
                return;
        }
        parent::processMassiveActionsForOneItemtype($ma, $item, $ids);
    }


    /**
     * @since 0.85
     **/
    public function getSearchOptionsMain()
    {
        $tab = [];

        $tab[] = [
            'id'                 => 'common',
            'name'               => __('Characteristics'),
        ];

        $tab[] = [
            'id'                 => '1',
            'table'              => $this->getTable(),
            'field'              => 'name',
            'name'               => __('Title'),
            'datatype'           => 'itemlink',
            'searchtype'         => 'contains',
            'massiveaction'      => false,
            'additionalfields'   => ['id', 'status'],
        ];

        $tab[] = [
            'id'                 => '21',
            'table'              => $this->getTable(),
            'field'              => 'content',
            'name'               => __('Description'),
            'massiveaction'      => false,
            'datatype'           => 'text',
            'htmltext'           => true,
        ];

        $tab[] = [
            'id'                 => '2',
            'table'              => $this->getTable(),
            'field'              => 'id',
            'name'               => __('ID'),
            'massiveaction'      => false,
            'datatype'           => 'number',
        ];

        $tab[] = [
            'id'                 => '12',
            'table'              => $this->getTable(),
            'field'              => 'status',
            'name'               => __('Status'),
            'searchtype'         => 'equals',
            'datatype'           => 'specific',
        ];

        $tab[] = [
            'id'                 => '10',
            'table'              => $this->getTable(),
            'field'              => 'urgency',
            'name'               => __('Urgency'),
            'searchtype'         => 'equals',
            'datatype'           => 'specific',
        ];

        $tab[] = [
            'id'                 => '11',
            'table'              => $this->getTable(),
            'field'              => 'impact',
            'name'               => __('Impact'),
            'searchtype'         => 'equals',
            'datatype'           => 'specific',
        ];

        $tab[] = [
            'id'                 => '3',
            'table'              => $this->getTable(),
            'field'              => 'priority',
            'name'               => __('Priority'),
            'searchtype'         => 'equals',
            'datatype'           => 'specific',
        ];

        $tab[] = [
            'id'                 => '15',
            'table'              => $this->getTable(),
            'field'              => 'date',
            'name'               => __('Opening date'),
            'datatype'           => 'datetime',
            'massiveaction'      => false,
        ];

        $tab[] = [
            'id'                 => '16',
            'table'              => $this->getTable(),
            'field'              => 'closedate',
            'name'               => __('Closing date'),
            'datatype'           => 'datetime',
            'massiveaction'      => false,
        ];

        $tab[] = [
            'id'                 => '18',
            'table'              => $this->getTable(),
            'field'              => 'time_to_resolve',
            'name'               => __('Time to resolve'),
            'datatype'           => 'datetime',
            'maybefuture'        => true,
            'massiveaction'      => false,
            'additionalfields'   => ['solvedate', 'status'],
        ];

        $tab[] = [
            'id'                 => '151',
            'table'              => $this->getTable(),
            'field'              => 'time_to_resolve',
            'name'               => __('Time to resolve + Progress'),
            'massiveaction'      => false,
            'nosearch'           => true,
            'additionalfields'   => ['status'],
        ];

        $tab[] = [
            'id'                 => '82',
            'table'              => $this->getTable(),
            'field'              => 'is_late',
            'name'               => __('Time to resolve exceeded'),
            'datatype'           => 'bool',
            'massiveaction'      => false,
            'computation'        => self::generateSLAOLAComputation('time_to_resolve'),
        ];

        $tab[] = [
            'id'                 => '17',
            'table'              => $this->getTable(),
            'field'              => 'solvedate',
            'name'               => __('Resolution date'),
            'datatype'           => 'datetime',
            'massiveaction'      => false,
        ];

        $tab[] = [
            'id'                 => '19',
            'table'              => $this->getTable(),
            'field'              => 'date_mod',
            'name'               => __('Last update'),
            'datatype'           => 'datetime',
            'massiveaction'      => false,
        ];

        $newtab = [
            'id'                 => '7',
            'table'              => 'glpi_itilcategories',
            'field'              => 'completename',
            'name'               => _n('Category', 'Categories', 1),
            'datatype'           => 'dropdown',
        ];

        if (
            !Session::isCron() // no filter for cron
            && Session::getCurrentInterface() == 'helpdesk'
        ) {
            $newtab['condition']         = ['is_helpdeskvisible' => 1];
        }
        $tab[] = $newtab;

        $tab[] = [
            'id'                 => '80',
            'table'              => 'glpi_entities',
            'field'              => 'completename',
            'name'               => Entity::getTypeName(1),
            'massiveaction'      => false,
            'datatype'           => 'dropdown',
        ];

        $tab[] = [
            'id'                 => '45',
            'table'              => $this->getTable(),
            'field'              => 'actiontime',
            'name'               => __('Total duration'),
            'datatype'           => 'timestamp',
            'massiveaction'      => false,
            'nosearch'           => true,
        ];

        $newtab = [
            'id'                 => '64',
            'table'              => 'glpi_users',
            'field'              => 'name',
            'linkfield'          => 'users_id_lastupdater',
            'name'               => __('Last edit by'),
            'massiveaction'      => false,
            'datatype'           => 'dropdown',
            'right'              => 'all',
        ];

        // Filter search fields for helpdesk
        if (
            !Session::isCron() // no filter for cron
            && Session::getCurrentInterface() != 'central'
        ) {
            // last updater no search
            $newtab['nosearch'] = true;
        }
        $tab[] = $newtab;

        // add objectlock search options
        $tab = array_merge($tab, ObjectLock::rawSearchOptionsToAdd(get_class($this)));

        // For ITIL template
        $tab[] = [
            'id'                 => '142',
            'table'              => 'glpi_documents',
            'field'              => 'name',
            'name'               => Document::getTypeName(Session::getPluralNumber()),
            'forcegroupby'       => true,
            'usehaving'          => true,
            'nosearch'           => true,
            'nodisplay'          => true,
            'datatype'           => 'dropdown',
            'massiveaction'      => false,
            'joinparams'         => [
                'jointype'           => 'items_id',
                'beforejoin'         => [
                    'table'              => 'glpi_documents_items',
                    'joinparams'         => [
                        'jointype'           => 'itemtype_item',
                    ],
                ],
            ],
        ];

        $tab[] = [
            'id'                 => '400',
            'table'              => PendingReason::getTable(),
            'field'              => 'name',
            'name'               => PendingReason::getTypeName(1),
            'massiveaction'      => false,
            'searchtype'         => ['equals', 'notequals'],
            'datatype'           => 'dropdown',
            'joinparams'         => [
                'jointype'           => 'items_id',
                'beforejoin'         => [
                    'table'              => PendingReason_Item::getTable(),
                    'joinparams'         => [
                        'jointype'           => 'itemtype_item',
                    ],
                ],
            ],
        ];

        $tab[] = [
            'id'                 => '401',
            'table'              => static::getTemplateClass()::getTable(),
            'field'              => 'name',
            'name'               => _n('Template', 'Templates', 1),
            'massiveaction'      => false,
            'searchtype'         => ['equals', 'notequals'],
            'datatype'           => 'dropdown',
            'linkfield'          => static::getTemplateClass()::getForeignKeyField(),
        ];

        $location_so = Location::rawSearchOptionsToAdd();
        foreach ($location_so as &$so) {
            //duplicated search options :(
            switch ($so['id']) {
                case 3:
                    $so['id'] = 83;
                    break;
                case 91:
                    $so['id'] = 84;
                    break;
                case 92:
                    $so['id'] = 85;
                    break;
                case 93:
                    $so['id'] = 86;
                    break;
            }
        }

        $tab = array_merge($tab, $location_so);

        $tab = array_merge($tab, Project::rawSearchOptionsToAdd(static::class));

        // Search by form answer
        $tab[] = [
            'id'                 => '120',
            'table'              => AnswersSet::getTable(),
            'field'              => 'name',
            'name'               => AnswersSet::getTypeName(1),
            'massiveaction'      => false,
            'searchtype'         => 'equals',
            'datatype'           => 'itemlink',
            'usehaving'          => true,
            'joinparams'         => [
                'beforejoin'         => [
                    'table'              => AnswersSet_FormDestinationItem::getTable(),
                    'joinparams'         => [
                        'jointype'           => 'child',
                        'linkfield'          => 'items_id',
                        'condition'          => ['NEWTABLE.itemtype' => self::getType()],
                    ],
                ],
            ],
            'forcegroupby'       => true,
        ];

        return $tab;
    }


    /**
     * @since 0.85
     **/
    public function getSearchOptionsSolution()
    {
        /** @var DBmysql $DB */
        global $DB;
        $tab = [];

        $tab[] = [
            'id'                 => 'solution',
            'name'               => ITILSolution::getTypeName(1),
        ];

        $tab[] = [
            'id'                 => '23',
            'table'              => 'glpi_solutiontypes',
            'field'              => 'name',
            'name'               => SolutionType::getTypeName(1),
            'datatype'           => 'dropdown',
            'massiveaction'      => false,
            'forcegroupby'       => true,
            'joinparams'         => [
                'beforejoin'         => [
                    'table'              => ITILSolution::getTable(),
                    'joinparams'         => [
                        'jointype'           => 'itemtype_item',
                    ],
                ],
            ],
        ];

        $tab[] = [
            'id'                 => '24',
            'table'              => ITILSolution::getTable(),
            'field'              => 'content',
            'name'               => ITILSolution::getTypeName(1),
            'datatype'           => 'text',
            'htmltext'           => true,
            'massiveaction'      => false,
            'forcegroupby'       => true,
            'joinparams'         => [
                'jointype'           => 'itemtype_item',
            ],
        ];

        $tab[] = [
            'id'                  => '38',
            'table'               => ITILSolution::getTable(),
            'field'               => 'status',
            'name'                => __('Any solution status'),
            'datatype'            => 'specific',
            'searchtype'          => ['equals', 'notequals'],
            'searchequalsonfield' => true,
            'massiveaction'       => false,
            'forcegroupby'        => true,
            'joinparams'          => [
                'jointype' => 'itemtype_item',
            ],
        ];

        $last_solution_condition = new QuerySubQuery([
            'SELECT' => 'id',
            'FROM'   => ITILSolution::getTable(),
            'WHERE'  => [
                ITILSolution::getTable() . '.items_id' => new QueryExpression($DB::quoteName('REFTABLE.id')),
                ITILSolution::getTable() . '.itemtype' => static::getType(),
            ],
            'ORDER'  => ITILSolution::getTable() . '.id DESC',
            'LIMIT'  => 1,
        ]);
        $tab[] = [
            'id'                  => '39',
            'table'               => ITILSolution::getTable(),
            'field'               => 'status',
            'name'                => __('Last solution status'),
            'datatype'            => 'specific',
            'searchtype'          => ['equals', 'notequals'],
            'searchequalsonfield' => true,
            'massiveaction'       => false,
            'forcegroupby'        => true,
            'joinparams'          => [
                'jointype'  => 'itemtype_item',
                // Get only last created solution
                'condition' => [
                    'NEWTABLE.id'  => new QueryExpression($last_solution_condition->getQuery()),
                ],
            ],
        ];

        $tab[] = [
            'id'                 => '74',
            'table'              => ITILSolution::getTable(),
            'field'              => 'date_creation',
            'name'               => _n('Latest date', 'Latest dates', 1),
            'datatype'           => 'datetime',
            'massiveaction'      => false,
            'forcegroupby'       => true,
            'joinparams'         => [
                'jointype'           => 'itemtype_item',
            ],
            'computation'        => QueryFunction::max('TABLE.date_creation'),
            'nometa'             => true, // cannot GROUP_CONCAT a MAX
        ];

        return $tab;
    }


    public function getSearchOptionsStats()
    {
        $tab = [];

        $tab[] = [
            'id'                 => 'stats',
            'name'               => __('Statistics'),
        ];

        $tab[] = [
            'id'                 => '154',
            'table'              => $this->getTable(),
            'field'              => 'solve_delay_stat',
            'name'               => __('Resolution time'),
            'datatype'           => 'timestamp',
            'forcegroupby'       => true,
            'massiveaction'      => false,
        ];

        $tab[] = [
            'id'                 => '152',
            'table'              => $this->getTable(),
            'field'              => 'close_delay_stat',
            'name'               => __('Closing time'),
            'datatype'           => 'timestamp',
            'forcegroupby'       => true,
            'massiveaction'      => false,
        ];

        $tab[] = [
            'id'                 => '153',
            'table'              => $this->getTable(),
            'field'              => 'waiting_duration',
            'name'               => __('Waiting time'),
            'datatype'           => 'timestamp',
            'forcegroupby'       => true,
            'massiveaction'      => false,
        ];

        return $tab;
    }


    public function getSearchOptionsActors()
    {
        $tab = [];

        $tab[] = [
            'id'                 => 'requester',
            'name'               => _n('Requester', 'Requesters', 1),
        ];

        $newtab = [
            'id'                 => '4', // Also in Ticket_User::post_addItem() and Log::getHistoryData()
            'table'              => 'glpi_users',
            'field'              => 'name',
            'datatype'           => 'dropdown',
            'right'              => 'all',
            'name'               => _n('Requester', 'Requesters', 1),
            'forcegroupby'       => true,
            'massiveaction'      => false,
            'use_subquery'       => true,
            'joinparams'         => [
                'beforejoin'         => [
                    'table'              => getTableForItemType($this->userlinkclass),
                    'joinparams'         => [
                        'jointype'           => 'child',
                        'condition'          => ['NEWTABLE.type' => CommonITILActor::REQUESTER],
                    ],
                ],
            ],
        ];

        if (
            !Session::isCron() // no filter for cron
            && Session::getCurrentInterface() == 'helpdesk'
        ) {
            $newtab['right']       = 'id';
        }
        $tab[] = $newtab;

        $tab[] = [
            'id'                 => '500',
            'table'              => 'glpi_usercategories',
            'field'              => 'name',
            'datatype'           => 'dropdown',
            'name'               => _n('Requester category', 'Requester categories', 1),
            'forcegroupby'       => true,
            'massiveaction'      => false,
            'joinparams'         => [
                'beforejoin'         => [
                    'table'              => 'glpi_users',
                    'joinparams'         => [
                        'beforejoin'         => [
                            'table'              => getTableForItemType($this->userlinkclass),
                            'joinparams'         => [
                                'jointype'           => 'child',
                                'condition'          => ['NEWTABLE.type' => CommonITILActor::REQUESTER],
                            ],
                        ],
                    ],
                ],
            ],
        ];

        $newtab = [
            'id'                 => '71',  // Also in Group_Ticket::post_addItem() and Log::getHistoryData()
            'table'              => 'glpi_groups',
            'field'              => 'completename',
            'datatype'           => 'dropdown',
            'name'               => _n('Requester group', 'Requester groups', 1),
            'forcegroupby'       => true,
            'massiveaction'      => false,
            'condition'          => ['is_requester' => 1],
            'use_subquery'       => true,
            'joinparams'         => [
                'beforejoin'         => [
                    'table'              => getTableForItemType($this->grouplinkclass),
                    'joinparams'         => [
                        'jointype'           => 'child',
                        'condition'          => ['NEWTABLE.type' => CommonITILActor::REQUESTER],
                    ],
                ],
            ],
        ];

        if (
            !Session::isCron() // no filter for cron
            && Session::getCurrentInterface() == 'helpdesk'
        ) {
            $newtab['condition'] = array_merge(
                $newtab['condition'],
                ['id' => $_SESSION['glpigroups']]
            );
        }
        $tab[] = $newtab;

        $newtab = [
            'id'                 => '22',
            'table'              => 'glpi_users',
            'field'              => 'name',
            'datatype'           => 'dropdown',
            'right'              => 'all',
            'linkfield'          => 'users_id_recipient',
            'name'               => __('Writer'),
        ];

        if (
            !Session::isCron() // no filter for cron
            && Session::getCurrentInterface() == 'helpdesk'
        ) {
            $newtab['right']       = 'id';
        }
        $tab[] = $newtab;

        $tab[] = [
            'id'                 => 'observer',
            'name'               => _n('Observer', 'Observers', 1),
        ];

        $tab[] = [
            'id'                 => '66', // Also in Ticket_User::post_addItem() and Log::getHistoryData()
            'table'              => 'glpi_users',
            'field'              => 'name',
            'datatype'           => 'dropdown',
            'right'              => 'all',
            'name'               => _n('Observer', 'Observers', 1),
            'forcegroupby'       => true,
            'massiveaction'      => false,
            'use_subquery'       => true,
            'joinparams'         => [
                'beforejoin'         => [
                    'table'              => getTableForItemType($this->userlinkclass),
                    'joinparams'         => [
                        'jointype'           => 'child',
                        'condition'          => ['NEWTABLE.type' => CommonITILActor::OBSERVER],
                    ],
                ],
            ],
        ];

        $tab[] = [
            'id'                 => '501',
            'table'              => 'glpi_usercategories',
            'field'              => 'name',
            'datatype'           => 'dropdown',
            'name'               => _n('Observer category', 'Observer categories', 1),
            'forcegroupby'       => true,
            'massiveaction'      => false,
            'joinparams'         => [
                'beforejoin'         => [
                    'table'              => 'glpi_users',
                    'joinparams'         => [
                        'beforejoin'         => [
                            'table'              => getTableForItemType($this->userlinkclass),
                            'joinparams'         => [
                                'jointype'           => 'child',
                                'condition'          => ['NEWTABLE.type' => CommonITILActor::OBSERVER],
                            ],
                        ],
                    ],
                ],
            ],
        ];

        $tab[] = [
            'id'                 => '65', // Also in Group_Ticket::post_addItem() and Log::getHistoryData()
            'table'              => 'glpi_groups',
            'field'              => 'completename',
            'datatype'           => 'dropdown',
            'name'               => _n('Observer group', 'Observer groups', 1),
            'forcegroupby'       => true,
            'massiveaction'      => false,
            'condition'          => ['is_watcher' => 1],
            'use_subquery'       => true,
            'joinparams'         => [
                'beforejoin'         => [
                    'table'              => getTableForItemType($this->grouplinkclass),
                    'joinparams'         => [
                        'jointype'           => 'child',
                        'condition'          => ['NEWTABLE.type' => CommonITILActor::OBSERVER],
                    ],
                ],
            ],
        ];

        $tab[] = [
            'id'                 => 'assign',
            'name'               => __('Assigned to'),
        ];

        $tab[] = [
            'id'                 => '5', // Also in Ticket_User::post_addItem() and Log::getHistoryData()
            'table'              => 'glpi_users',
            'field'              => 'name',
            'datatype'           => 'dropdown',
            'right'              => 'own_ticket',
            'name'               => __('Technician'),
            'forcegroupby'       => true,
            'massiveaction'      => false,
            'use_subquery'       => true,
            'joinparams'         => [
                'beforejoin'         => [
                    'table'              => getTableForItemType($this->userlinkclass),
                    'joinparams'         => [
                        'jointype'           => 'child',
                        'condition'          => ['NEWTABLE.type' => CommonITILActor::ASSIGN],
                    ],
                ],
            ],
        ];

        $tab[] = [
            'id'                 => '6', // Also in Supplier_Ticket::post_addItem() and Log::getHistoryData()
            'table'              => 'glpi_suppliers',
            'field'              => 'name',
            'datatype'           => 'dropdown',
            'name'               => __('Assigned to a supplier'),
            'forcegroupby'       => true,
            'massiveaction'      => false,
            'use_subquery'       => true,
            'joinparams'         => [
                'beforejoin'         => [
                    'table'              => getTableForItemType($this->supplierlinkclass),
                    'joinparams'         => [
                        'jointype'           => 'child',
                        'condition'          => ['NEWTABLE.type' => CommonITILActor::ASSIGN],
                    ],
                ],
            ],
        ];

        $tab[] = [
            'id'                 => '502',
            'table'              => 'glpi_usercategories',
            'field'              => 'name',
            'datatype'           => 'dropdown',
            'name'               => _n('Technician category', 'Technician categories', 1),
            'forcegroupby'       => true,
            'massiveaction'      => false,
            'joinparams'         => [
                'beforejoin'         => [
                    'table'              => 'glpi_users',
                    'joinparams'         => [
                        'beforejoin'         => [
                            'table'              => getTableForItemType($this->userlinkclass),
                            'joinparams'         => [
                                'jointype'           => 'child',
                                'condition'          => ['NEWTABLE.type' => CommonITILActor::ASSIGN],
                            ],
                        ],
                    ],
                ],
            ],
        ];

        $tab[] = [
            'id'                 => '8', // Also in Group_Ticket::post_addItem() and Log::getHistoryData()
            'table'              => 'glpi_groups',
            'field'              => 'completename',
            'datatype'           => 'dropdown',
            'name'               => __('Technician group'),
            'forcegroupby'       => true,
            'massiveaction'      => false,
            'condition'          => ['is_assign' => 1],
            'use_subquery'       => true,
            'joinparams'         => [
                'beforejoin'         => [
                    'table'              => getTableForItemType($this->grouplinkclass),
                    'joinparams'         => [
                        'jointype'           => 'child',
                        'condition'          => ['NEWTABLE.type' => CommonITILActor::ASSIGN],
                    ],
                ],
            ],
        ];

        $tab[] = [
            'id'                 => 'notification',
            'name'               => _n('Notification', 'Notifications', Session::getPluralNumber()),
        ];

        $tab[] = [
            'id'                 => '35',
            'table'              => getTableForItemType($this->userlinkclass),
            'field'              => 'use_notification',
            'name'               => __('Email followup'),
            'datatype'           => 'bool',
            'massiveaction'      => false,
            'joinparams'         => [
                'jointype'           => 'child',
                'condition'          => ['NEWTABLE.type' => CommonITILActor::REQUESTER],
            ],
        ];

        $tab[] = [
            'id'                 => '34',
            'table'              => getTableForItemType($this->userlinkclass),
            'field'              => 'alternative_email',
            'name'               => __('Email for followup'),
            'datatype'           => 'email',
            'massiveaction'      => false,
            'joinparams'         => [
                'jointype'           => 'child',
                'condition'          => ['NEWTABLE.type' => CommonITILActor::REQUESTER],
            ],
        ];

        return $tab;
    }

    /**
     * @param string $type
     * @param string $table
     * @return QueryExpression|void
     */
    public static function generateSLAOLAComputation($type, $table = "TABLE")
    {
        /** @var DBmysql $DB */
        global $DB;

        switch ($type) {
            case 'internal_time_to_own':
            case 'time_to_own':
                return QueryFunction::if(
                    condition: [
                        'NOT' => ["{$table}.{$type}" => null],
                        "$table.status" => ['<>', self::WAITING],
                        'OR' => [
                            [
                                'AND' => [
                                    'NOT' => ["$table.takeintoaccountdate" => null],
                                    "$table.takeintoaccountdate" => ['>', new QueryExpression($DB::quoteName("{$table}.{$type}"))],
                                ],
                            ],
                            [
                                'AND' => [
                                    "$table.takeintoaccountdate" => null,
                                    "$table.takeintoaccount_delay_stat" => ['>',
                                        QueryFunction::timestampdiff(
                                            unit: 'SECOND',
                                            expression1: "$table.date",
                                            expression2: "{$table}.{$type}"
                                        ),
                                    ],
                                ],
                            ],
                            [
                                'AND' => [
                                    "$table.takeintoaccount_delay_stat" => 0,
                                    "$table.$type" => ['<', QueryFunction::now()],
                                ],
                            ],
                        ],
                    ],
                    true_expression: new QueryExpression('1'),
                    false_expression: new QueryExpression('0')
                );

            case 'internal_time_to_resolve':
            case 'time_to_resolve':
                return QueryFunction::if(
                    condition: [
                        'NOT' => ["{$table}.{$type}" => null],
                        "$table.status" => ['<>', self::WAITING],
                        'OR' => [
                            "$table.solvedate" => ['>', new QueryExpression($DB::quoteName("$table.$type"))],
                            'AND' => [
                                "$table.solvedate" => null,
                                "$table.$type" => ['<', QueryFunction::now()],
                            ],
                        ],
                    ],
                    true_expression: new QueryExpression('1'),
                    false_expression: new QueryExpression('0')
                );
        }
    }

    /**
     * Get status icon
     *
     * @since 9.3
     *
     * @return string
     */
    public static function getStatusIcon($status)
    {
        $class = static::getStatusClass($status);
        $label = htmlescape(static::getStatus($status));
        return "<i class='$class me-1' title='$label' data-bs-toggle='tooltip'></i>";
    }

    /**
     * Get CSS status class
     *
     * @since 9.3
     *
     * @return string
     */
    public static function getStatusClass($status)
    {
        $class = match ($status) {
            self::INCOMING, self::WAITING, self::CLOSED => 'circle-filled',
            self::ASSIGNED, self::SOLVED, Change::EVALUATION => 'circle',
            self::PLANNED => 'calendar',
            self::ACCEPTED => 'check-circle-filled',
            self::OBSERVED => 'eye',
            self::APPROVAL, Change::TEST => 'help',
            Change::QUALIFICATION => 'circle',
            Change::REFUSED => 'circle-x',
            Change::CANCELED => 'ban',
            default => null
        };

        return $class === null ? '' : 'itilstatus ti ti-' . $class . " " . static::getStatusKey($status);
    }

    /**
     * Get status key
     *
     * @since 9.3
     *
     * @return string
     */
    public static function getStatusKey($status)
    {
        $key = '';
        switch ($status) {
            case self::INCOMING:
                $key = 'new';
                break;
            case self::ASSIGNED:
                $key = 'assigned';
                break;
            case self::PLANNED:
                $key = 'planned';
                break;
            case self::WAITING:
                $key = 'waiting';
                break;
            case self::SOLVED:
                $key = 'solved';
                break;
            case self::CLOSED:
                $key = 'closed';
                break;
            case self::ACCEPTED:
                $key = 'accepted';
                break;
            case self::OBSERVED:
                $key = 'observe';
                break;
            case Change::EVALUATION:
                $key = 'eval';
                break;
            case self::APPROVAL:
                $key = 'approval';
                break;
            case Change::TEST:
                $key = 'test';
                break;
            case Change::QUALIFICATION:
                $key = 'qualif';
                break;
        }
        return $key;
    }


    /**
     * show actor add div
     *
     * @param $type         string   actor type
     * @param $rand_type    integer  rand value of div to use
     * @param $entities_id  integer  entity ID
     * @param $is_hidden    array    of hidden fields (if empty consider as not hidden)
     * @param $withgroup    boolean  allow adding a group (true by default)
     * @param $withsupplier boolean  allow adding a supplier (only one possible in ASSIGN case)
     *                               (false by default)
     * @param $inobject     boolean  display in ITIL object ? (true by default)
     *
     * @return void|boolean Nothing if displayed, false if not applicable
     **/
    public function showActorAddForm(
        $type,
        $rand_type,
        $entities_id,
        $is_hidden = [],
        $withgroup = true,
        $withsupplier = false,
        $inobject = true
    ) {
        /** @var array $CFG_GLPI */
        global $CFG_GLPI;

        $types = ['user'  => User::getTypeName(1)];

        if ($withgroup) {
            $types['group'] = Group::getTypeName(1);
        }

        if (
            $withsupplier
            && ($type == CommonITILActor::ASSIGN)
        ) {
            $types['supplier'] = Supplier::getTypeName(1);
        }

        $typename = static::getActorFieldNameType($type);
        switch ($type) {
            case CommonITILActor::REQUESTER:
                if (isset($is_hidden['_users_id_requester']) && $is_hidden['_users_id_requester']) {
                    unset($types['user']);
                }
                if (isset($is_hidden['_groups_id_requester']) && $is_hidden['_groups_id_requester']) {
                    unset($types['group']);
                }
                break;

            case CommonITILActor::OBSERVER:
                if (isset($is_hidden['_users_id_observer']) && $is_hidden['_users_id_observer']) {
                    unset($types['user']);
                }
                if (isset($is_hidden['_groups_id_observer']) && $is_hidden['_groups_id_observer']) {
                    unset($types['group']);
                }
                break;

            case CommonITILActor::ASSIGN:
                if (isset($is_hidden['_users_id_assign']) && $is_hidden['_users_id_assign']) {
                    unset($types['user']);
                }
                if (isset($is_hidden['_groups_id_assign']) && $is_hidden['_groups_id_assign']) {
                    unset($types['group']);
                }
                if (
                    isset($types['supplier'])
                    && isset($is_hidden['_suppliers_id_assign']) && $is_hidden['_suppliers_id_assign']
                ) {
                    unset($types['supplier']);
                }
                break;

            default:
                return false;
        }

        echo "<div " . ($inobject ? "style='display:none'" : '') . " id='itilactor$rand_type' class='actor-dropdown'>";
        $rand   = Dropdown::showFromArray(
            "_itil_" . $typename . "[_type]",
            $types,
            ['display_emptychoice' => true]
        );
        $params = ['type'            => '__VALUE__',
            'actortype'       => $typename,
            'itemtype'        => $this->getType(),
            'allow_email'     => (($type == CommonITILActor::OBSERVER)
                                            || $type == CommonITILActor::REQUESTER),
            'entity_restrict' => $entities_id,
            'use_notif'       => Entity::getUsedConfig('is_notif_enable_default', $entities_id, '', 1),
        ];

        Ajax::updateItemOnSelectEvent(
            "dropdown__itil_" . $typename . "[_type]$rand",
            "showitilactor" . $typename . "_$rand",
            $CFG_GLPI["root_doc"] . "/ajax/dropdownItilActors.php",
            $params
        );
        echo "<span id='showitilactor" . htmlescape($typename) . "_$rand' class='actor-dropdown'>&nbsp;</span>";
        if ($inobject) {
            echo "<hr>";
        }
        echo "</div>";
    }


    /**
     * @param int|float $actiontime
     **/
    public static function getActionTime($actiontime)
    {
        return Html::timestampToString($actiontime, false);
    }

    /**
     * Form to add a solution to an ITIL object
     *
     * @since 0.84
     * @since 9.2 Signature has changed
     *
     * @param CommonITILObject $item item instance
     *
     * @param $entities_id
     **/
    public static function showMassiveSolutionForm(CommonITILObject $item)
    {
        $solution = new ITILSolution();
        $solution->showForm(
            null,
            [
                'parent' => $item,
                'entity' => $item->getEntityID(),
                'noform' => true,
                'nokb'   => true,
            ]
        );
    }


    /**
     * Update date mod of the ITIL object
     *
     * @param $ID                    integer  ID of the ITIL object
     * @param $no_stat_computation   boolean  do not compute take into account stat (false by default)
     * @param $users_id_lastupdater  integer  to force last_update id (default 0 = not used)
     **/
    public function updateDateMod($ID, $no_stat_computation = false, $users_id_lastupdater = 0)
    {
        /** @var DBmysql $DB */
        global $DB;

        if ($this->getFromDB($ID)) {
            // Force date mod and lastupdater
            $update = ['date_mod' => $_SESSION['glpi_currenttime']];

            // set last updater if interactive user
            if (!Session::isCron()) {
                $update['users_id_lastupdater'] = Session::getLoginUserID();
            } elseif ($users_id_lastupdater > 0) {
                $update['users_id_lastupdater'] = $users_id_lastupdater;
            }

            $DB->update(
                $this->getTable(),
                $update,
                ['id' => $ID]
            );
        }
    }


    /**
     * Update actiontime of the object based on actiontime of the tasks
     *
     * @param integer $ID ID of the object
     *
     * @return boolean : success
     **/
    public function updateActionTime($ID)
    {
        /** @var DBmysql $DB */
        global $DB;

        $tot       = 0;
        $tasktable = getTableForItemType(static::getTaskClass());

        $result = $DB->request([
            'SELECT' => ['SUM' => 'actiontime as sumtime'],
            'FROM'   => $tasktable,
            'WHERE'  => [$this->getForeignKeyField() => $ID],
        ])->current();
        $sum = $result['sumtime'];
        if (!is_null($sum)) {
            $tot += $sum;
        }

        $result = $DB->update(
            $this->getTable(),
            [
                'actiontime' => $tot,
            ],
            [
                'id' => $ID,
            ]
        );
        return $result;
    }


    /**
     * Get all available types to which an ITIL object can be assigned
     **/
    public static function getAllTypesForHelpdesk()
    {
        /**
         * @var array $CFG_GLPI
         * @var array $PLUGIN_HOOKS
         */
        global $CFG_GLPI, $PLUGIN_HOOKS;

        /// TODO ticket_types -> itil_types

        $types = [];
        $ptypes = [];
        // Types of the plugins (keep the plugin hook for right check)
        if (isset($PLUGIN_HOOKS[Hooks::ASSIGN_TO_TICKET])) {
            foreach (array_keys($PLUGIN_HOOKS[Hooks::ASSIGN_TO_TICKET]) as $plugin) {
                if (!Plugin::isPluginActive($plugin)) {
                    continue;
                }
                $ptypes = Plugin::doOneHook($plugin, Hooks::AUTO_ASSIGN_TO_TICKET, $ptypes);
            }
        }
        asort($ptypes);
        //Types of the core (after the plugin for robustness)
        foreach ($CFG_GLPI["ticket_types"] as $itemtype) {
            if ($item = getItemForItemtype($itemtype)) {
                if (
                    !isPluginItemType($itemtype) // No plugin here
                    && isset($_SESSION["glpiactiveprofile"]["helpdesk_item_type"])
                    && in_array($itemtype, $_SESSION["glpiactiveprofile"]["helpdesk_item_type"])
                ) {
                    $types[$itemtype] = $item->getTypeName(1);
                }
            }
        }
        asort($types); // core type first... asort could be better ?

        // Drop not available plugins
        foreach (array_keys($ptypes) as $itemtype) {
            if (
                !isset($_SESSION["glpiactiveprofile"]["helpdesk_item_type"])
                || !in_array($itemtype, $_SESSION["glpiactiveprofile"]["helpdesk_item_type"])
            ) {
                unset($ptypes[$itemtype]);
            }
        }

        $types = array_merge($types, $ptypes);
        return $types;
    }


    /**
     * Check if it's possible to assign ITIL object to a type (core or plugin)
     *
     * @param string $itemtype the object's type
     *
     * @return boolean true if ticket can be assigned to this type, false if not
     **/
    public static function isPossibleToAssignType($itemtype)
    {

        if (in_array($itemtype, $_SESSION["glpiactiveprofile"]["helpdesk_item_type"])) {
            return true;
        }
        return false;
    }


    /**
     * Compute solve delay stat of the current ticket
     **/
    public function computeSolveDelayStat()
    {

        if (
            isset($this->fields['id'])
            && !empty($this->fields['date'])
            && !empty($this->fields['solvedate'])
        ) {
            $calendars_id = $this->getCalendar();
            $calendar     = new Calendar();

            // Using calendar
            if (
                ($calendars_id > 0)
                && $calendar->getFromDB($calendars_id)
            ) {
                return max(0, $calendar->getActiveTimeBetween(
                    $this->fields['date'],
                    $this->fields['solvedate']
                )
                                                            - $this->fields["waiting_duration"]);
            }
            // Not calendar defined
            try {
                return max(0, strtotime($this->fields['solvedate']) - strtotime($this->fields['date'])
                    - $this->fields["waiting_duration"]);
            } catch (DatetimeException $e) {
                return 0;
            }
        }
        return 0;
    }


    /**
     * Closing delay in seconds.
     *
     * Taking working time into account if calendar is defined.
     * Removes waiting duration from the total time.
     *
     * @return int
     **/
    public function computeCloseDelayStat()
    {

        if (
            isset($this->fields['id'])
            && !empty($this->fields['date'])
            && !empty($this->fields['closedate'])
        ) {
            $calendars_id = $this->getCalendar();
            $calendar     = new Calendar();

            // Using calendar
            if (
                ($calendars_id > 0)
                && $calendar->getFromDB($calendars_id)
            ) {
                return max(0, $calendar->getActiveTimeBetween(
                    $this->fields['date'],
                    $this->fields['closedate']
                )
                                                             - $this->fields["waiting_duration"]);
            }
            // Not calendar defined
            try {
                return max(0, strtotime($this->fields['closedate']) - strtotime($this->fields['date'])
                    - $this->fields["waiting_duration"]);
            } catch (DatetimeException $e) {
                return 0;
            }
        }
        return 0;
    }


    public function showStats()
    {

        if (
            !$this->canView()
            || !isset($this->fields['id'])
        ) {
            return false;
        }

        $this->showStatsDates();
        Plugin::doHook(Hooks::SHOW_ITEM_STATS, $this);
        $this->showStatsTimes();
    }

    public function showStatsDates()
    {
        echo "<table class='tab_cadre_fixe'>";
        echo "<tr><th colspan='2'>" . _sn('Date', 'Dates', Session::getPluralNumber()) . "</th></tr>";

        echo "<tr class='tab_bg_2'><td>" . __s('Opening date') . "</td>";
        echo "<td>" . Html::convDateTime($this->fields['date']) . "</td></tr>";

        echo "<tr class='tab_bg_2'><td>" . __s('Time to resolve') . "</td>";
        echo "<td>" . Html::convDateTime($this->fields['time_to_resolve']) . "</td></tr>";

        if (!$this->isNotSolved()) {
            echo "<tr class='tab_bg_2'><td>" . __s('Resolution date') . "</td>";
            echo "<td>" . Html::convDateTime($this->fields['solvedate']) . "</td></tr>";
        }

        if (in_array($this->fields['status'], static::getClosedStatusArray())) {
            echo "<tr class='tab_bg_2'><td>" . __s('Closing date') . "</td>";
            echo "<td>" . Html::convDateTime($this->fields['closedate']) . "</td></tr>";
        }
        echo "</table>";
    }

    public function showStatsTimes()
    {
        echo "<div class='dates_timelines'>";
        echo "<table class='tab_cadre_fixe'>";
        echo "<tr><th colspan='2'>" . _sn('Time', 'Times', Session::getPluralNumber()) . "</th></tr>";

        if (isset($this->fields['takeintoaccount_delay_stat'])) {
            echo "<tr class='tab_bg_2'><td>" . __s('Take into account') . "</td><td>";
            if ($this->fields['takeintoaccount_delay_stat'] > 0) {
                echo Html::timestampToString($this->fields['takeintoaccount_delay_stat'], false, false);
            } else {
                echo '&nbsp;';
            }
            echo "</td></tr>";
        }

        if (!$this->isNotSolved()) {
            echo "<tr class='tab_bg_2'><td>" . __s('Resolution') . "</td><td>";

            if ($this->fields['solve_delay_stat'] > 0) {
                echo Html::timestampToString($this->fields['solve_delay_stat'], false, false);
            } else {
                echo '&nbsp;';
            }
            echo "</td></tr>";
        }

        if (in_array($this->fields['status'], static::getClosedStatusArray())) {
            echo "<tr class='tab_bg_2'><td>" . __s('Closure') . "</td><td>";
            if ($this->fields['close_delay_stat'] > 0) {
                echo Html::timestampToString($this->fields['close_delay_stat'], true, false);
            } else {
                echo '&nbsp;';
            }
            echo "</td></tr>";
        }

        echo "<tr class='tab_bg_2'><td>" . __s('Pending') . "</td><td>";
        if ($this->fields['waiting_duration'] > 0) {
            echo Html::timestampToString($this->fields['waiting_duration'], false, false);
        } else {
            echo '&nbsp;';
        }
        echo "</td></tr>";

        echo "</table>";
        echo "</div>";
    }


    /** Get users_ids of itil object between 2 dates
     *
     * @param string $date1 begin date
     * @param string $date2 end date
     *
     * @return array contains the distinct users_ids which have itil object
     **/
    public function getUsedAuthorBetween($date1 = '', $date2 = '')
    {
        /** @var DBmysql $DB */
        global $DB;

        $linktable = $this->userlinkclass::getTable();

        $ctable = $this->getTable();
        $criteria = [
            'SELECT'          => [
                'glpi_users.id AS users_id',
                'glpi_users.name AS name',
                'glpi_users.realname AS realname',
                'glpi_users.firstname AS firstname',
            ],
            'DISTINCT' => true,
            'FROM'            => $ctable,
            'LEFT JOIN'       => [
                $linktable  => [
                    'ON' => [
                        $linktable  => $this->getForeignKeyField(),
                        $ctable     => 'id', [
                            'AND' => [
                                "$linktable.type"    => CommonITILActor::REQUESTER,
                            ],
                        ],
                    ],
                ],
            ],
            'INNER JOIN'      => [
                'glpi_users'   => [
                    'ON' => [
                        $linktable     => 'users_id',
                        'glpi_users'   => 'id',
                    ],
                ],
            ],
            'WHERE'           => [
                "$ctable.is_deleted" => 0,
            ] + getEntitiesRestrictCriteria($ctable),
            'ORDERBY'         => [
                'realname',
                'firstname',
                'name',
            ],
        ];

        if (!empty($date1) || !empty($date2)) {
            $criteria['WHERE'][] = [
                'OR' => [
                    getDateCriteria("$ctable.date", $date1, $date2),
                    getDateCriteria("$ctable.closedate", $date1, $date2),
                ],
            ];
        }

        $iterator = $DB->request($criteria);
        $tab    = [];
        foreach ($iterator as $line) {
            $tab[] = [
                'id'   => $line['users_id'],
                'link' => formatUserLink(
                    $line['users_id'],
                    $line['name'],
                    $line['realname'],
                    $line['firstname']
                ),
            ];
        }
        return $tab;
    }


    /** Get recipient of ITIL object between 2 dates
     *
     * @param string $date1 begin date
     * @param string $date2 end date
     *
     * @return array contains the distinct recipients which have ITIL object
     **/
    public function getUsedRecipientBetween($date1 = '', $date2 = '')
    {
        /** @var DBmysql $DB */
        global $DB;

        $ctable = $this->getTable();
        $criteria = [
            'SELECT'          => [
                'glpi_users.id AS user_id',
                'glpi_users.name AS name',
                'glpi_users.realname AS realname',
                'glpi_users.firstname AS firstname',
            ],
            'DISTINCT'        => true,
            'FROM'            => $ctable,
            'LEFT JOIN'       => [
                'glpi_users'   => [
                    'ON' => [
                        $ctable        => 'users_id_recipient',
                        'glpi_users'   => 'id',
                    ],
                ],
            ],
            'WHERE'           => [
                "$ctable.is_deleted" => 0,
            ] + getEntitiesRestrictCriteria($ctable),
            'ORDERBY'         => [
                'realname',
                'firstname',
                'name',
            ],
        ];

        if (!empty($date1) || !empty($date2)) {
            $criteria['WHERE'][] = [
                'OR' => [
                    getDateCriteria("$ctable.date", $date1, $date2),
                    getDateCriteria("$ctable.closedate", $date1, $date2),
                ],
            ];
        }

        $iterator = $DB->request($criteria);
        $tab    = [];

        foreach ($iterator as $line) {
            $tab[] = [
                'id'   => $line['user_id'],
                'link' => formatUserLink(
                    $line['user_id'],
                    $line['name'],
                    $line['realname'],
                    $line['firstname'],
                ),
            ];
        }
        return $tab;
    }


    /** Get groups which have itil object between 2 dates
     *
     * @param string $date1 begin date
     * @param string $date2 end date
     *
     * @return array contains the distinct groups of tickets
     **/
    public function getUsedGroupBetween($date1 = '', $date2 = '')
    {
        /** @var DBmysql $DB */
        global $DB;

        $linktable = $this->grouplinkclass::getTable();

        $ctable = $this->getTable();
        $criteria = [
            'SELECT' => [
                'glpi_groups.id',
                'glpi_groups.completename',
            ],
            'DISTINCT'        => true,
            'FROM'            => $ctable,
            'LEFT JOIN'       => [
                $linktable  => [
                    'ON' => [
                        $linktable  => $this->getForeignKeyField(),
                        $ctable     => 'id', [
                            'AND' => [
                                "$linktable.type"    => CommonITILActor::REQUESTER,
                            ],
                        ],
                    ],
                ],
            ],
            'INNER JOIN'      => [
                'glpi_groups'   => [
                    'ON' => [
                        $linktable     => 'groups_id',
                        'glpi_groups'   => 'id',
                    ],
                ],
            ],
            'WHERE'           => [
                "$ctable.is_deleted" => 0,
            ] + getEntitiesRestrictCriteria($ctable),
            'ORDERBY'         => [
                'glpi_groups.completename',
            ],
        ];

        if (!empty($date1) || !empty($date2)) {
            $criteria['WHERE'][] = [
                'OR' => [
                    getDateCriteria("$ctable.date", $date1, $date2),
                    getDateCriteria("$ctable.closedate", $date1, $date2),
                ],
            ];
        }

        $iterator = $DB->request($criteria);
        $tab    = [];

        foreach ($iterator as $line) {
            $tab[] = [
                'id'   => $line['id'],
                'link' => $line['completename'],
            ];
        }
        return $tab;
    }


    /** Get recipient of itil object between 2 dates
     *
     * @param string  $date1 begin date
     * @param string  $date2 end date
     * @param boolean $title indicates if stat if by title (true) or type (false)
     *
     * @return array contains the distinct recipents which have tickets
     **/
    public function getUsedUserTitleOrTypeBetween($date1 = '', $date2 = '', $title = true)
    {
        /** @var DBmysql $DB */
        global $DB;

        $linktable = $this->userlinkclass::getTable();

        if ($title) {
            $table = "glpi_usertitles";
            $field = "usertitles_id";
        } else {
            $table = "glpi_usercategories";
            $field = "usercategories_id";
        }

        $ctable = $this->getTable();
        $criteria = [
            'SELECT'          => "glpi_users.$field",
            'DISTINCT'        => true,
            'FROM'            => $ctable,
            'INNER JOIN'      => [
                $linktable  => [
                    'ON' => [
                        $linktable  => $this->getForeignKeyField(),
                        $ctable     => 'id',
                    ],
                ],
                'glpi_users'   => [
                    'ON' => [
                        $linktable     => 'users_id',
                        'glpi_users'   => 'id',
                    ],
                ],
            ],
            'LEFT JOIN'       => [
                $table         => [
                    'ON' => [
                        'glpi_users'   => $field,
                        $table         => 'id',
                    ],
                ],
            ],
            'WHERE'           => [
                "$ctable.is_deleted" => 0,
            ] + getEntitiesRestrictCriteria($ctable),
            'ORDERBY'         => [
                "glpi_users.$field",
            ],
        ];

        if (!empty($date1) || !empty($date2)) {
            $criteria['WHERE'][] = [
                'OR' => [
                    getDateCriteria("$ctable.date", $date1, $date2),
                    getDateCriteria("$ctable.closedate", $date1, $date2),
                ],
            ];
        }

        $iterator = $DB->request($criteria);
        $tab    = [];
        foreach ($iterator as $line) {
            $tab[] = [
                'id'   => $line[$field],
                'link' => Dropdown::getDropdownName($table, $line[$field]),
            ];
        }
        return $tab;
    }


    /**
     * Get priorities of ITIL object between 2 dates
     *
     * @param string $date1 begin date
     * @param string $date2 end date
     *
     * @return array contains the distinct priorities of tickets
     **/
    public function getUsedPriorityBetween($date1 = '', $date2 = '')
    {
        /** @var DBmysql $DB */
        global $DB;

        $ctable = $this->getTable();
        $criteria = [
            'SELECT'          => 'priority',
            'DISTINCT'        => true,
            'FROM'            => $ctable,
            'WHERE'           => [
                "$ctable.is_deleted" => 0,
            ] + getEntitiesRestrictCriteria($ctable),
            'ORDERBY'         => 'priority',
        ];

        if (!empty($date1) || !empty($date2)) {
            $criteria['WHERE'][] = [
                'OR' => [
                    getDateCriteria("$ctable.date", $date1, $date2),
                    getDateCriteria("$ctable.closedate", $date1, $date2),
                ],
            ];
        }

        $iterator = $DB->request($criteria);
        $tab    = [];
        foreach ($iterator as $line) {
            $tab[] = [
                'id'   => $line['priority'],
                'link' => static::getPriorityName($line['priority']),
            ];
        }
        return $tab;
    }


    /**
     * Get urgencies of ITIL object between 2 dates
     *
     * @param string $date1 begin date
     * @param string $date2 end date
     *
     * @return array contains the distinct priorities of tickets
     **/
    public function getUsedUrgencyBetween($date1 = '', $date2 = '')
    {
        /** @var DBmysql $DB */
        global $DB;

        $ctable = $this->getTable();
        $criteria = [
            'SELECT'          => 'urgency',
            'DISTINCT'        => true,
            'FROM'            => $ctable,
            'WHERE'           => [
                "$ctable.is_deleted" => 0,
            ] + getEntitiesRestrictCriteria($ctable),
            'ORDERBY'         => 'urgency',
        ];

        if (!empty($date1) || !empty($date2)) {
            $criteria['WHERE'][] = [
                'OR' => [
                    getDateCriteria("$ctable.date", $date1, $date2),
                    getDateCriteria("$ctable.closedate", $date1, $date2),
                ],
            ];
        }

        $iterator = $DB->request($criteria);
        $tab    = [];

        foreach ($iterator as $line) {
            $tab[] = [
                'id'   => $line['urgency'],
                'link' => static::getUrgencyName($line['urgency']),
            ];
        }
        return $tab;
    }


    /**
     * Get impacts of ITIL object between 2 dates
     *
     * @param string $date1 begin date
     * @param string $date2 end date
     *
     * @return array contains the distinct priorities of tickets
     **/
    public function getUsedImpactBetween($date1 = '', $date2 = '')
    {
        /** @var DBmysql $DB */
        global $DB;

        $ctable = $this->getTable();
        $criteria = [
            'SELECT'          => 'impact',
            'DISTINCT'        => true,
            'FROM'            => $ctable,
            'WHERE'           => [
                "$ctable.is_deleted" => 0,
            ] + getEntitiesRestrictCriteria($ctable),
            'ORDERBY'         => 'impact',
        ];

        if (!empty($date1) || !empty($date2)) {
            $criteria['WHERE'][] = [
                'OR' => [
                    getDateCriteria("$ctable.date", $date1, $date2),
                    getDateCriteria("$ctable.closedate", $date1, $date2),
                ],
            ];
        }

        $iterator = $DB->request($criteria);
        $tab    = [];

        foreach ($iterator as $line) {
            $tab[] = [
                'id'   => $line['impact'],
                'link' => static::getImpactName($line['impact']),
            ];
        }
        return $tab;
    }


    /**
     * Get request types of ITIL object between 2 dates
     *
     * @param string $date1 begin date
     * @param string $date2 end date
     *
     * @return array contains the distinct request types of tickets
     **/
    public function getUsedRequestTypeBetween($date1 = '', $date2 = '')
    {
        /** @var DBmysql $DB */
        global $DB;

        $ctable = $this->getTable();
        $criteria = [
            'SELECT'          => 'requesttypes_id',
            'DISTINCT'        => true,
            'FROM'            => $ctable,
            'WHERE'           => [
                "$ctable.is_deleted" => 0,
            ] + getEntitiesRestrictCriteria($ctable),
            'ORDERBY'         => 'requesttypes_id',
        ];

        if (!empty($date1) || !empty($date2)) {
            $criteria['WHERE'][] = [
                'OR' => [
                    getDateCriteria("$ctable.date", $date1, $date2),
                    getDateCriteria("$ctable.closedate", $date1, $date2),
                ],
            ];
        }

        $iterator = $DB->request($criteria);
        $tab    = [];
        foreach ($iterator as $line) {
            $tab[] = [
                'id'   => $line['requesttypes_id'],
                'link' => Dropdown::getDropdownName('glpi_requesttypes', $line['requesttypes_id']),
            ];
        }
        return $tab;
    }


    /**
     * Get solution types of ITIL object between 2 dates
     *
     * @param string $date1 begin date
     * @param string $date2 end date
     *
     * @return array contains the distinct request types of tickets
     **/
    public function getUsedSolutionTypeBetween($date1 = '', $date2 = '')
    {
        /** @var DBmysql $DB */
        global $DB;

        $ctable = $this->getTable();
        $criteria = [
            'SELECT'          => 'solutiontypes_id',
            'DISTINCT'        => true,
            'FROM'            => ITILSolution::getTable(),
            'INNER JOIN'      => [
                $ctable   => [
                    'ON' => [
                        ITILSolution::getTable()   => 'items_id',
                        $ctable                    => 'id',
                    ],
                ],
            ],
            'WHERE'           => [
                ITILSolution::getTable() . ".itemtype" => $this->getType(),
                "$ctable.is_deleted"                   => 0,
            ] + getEntitiesRestrictCriteria($ctable),
            'ORDERBY'         => 'solutiontypes_id',
        ];

        if (!empty($date1) || !empty($date2)) {
            $criteria['WHERE'][] = [
                'OR' => [
                    getDateCriteria("$ctable.date", $date1, $date2),
                    getDateCriteria("$ctable.closedate", $date1, $date2),
                ],
            ];
        }

        $iterator = $DB->request($criteria);
        $tab    = [];
        foreach ($iterator as $line) {
            $tab[] = [
                'id'   => $line['solutiontypes_id'],
                'link' => Dropdown::getDropdownName('glpi_solutiontypes', $line['solutiontypes_id']),
            ];
        }
        return $tab;
    }


    /** Get users which have intervention assigned to  between 2 dates
     *
     * @param string $date1 begin date
     * @param string $date2 end date
     *
     * @return array contains the distinct users which have any intervention assigned to.
     **/
    public function getUsedTechBetween($date1 = '', $date2 = '')
    {
        /** @var DBmysql $DB */
        global $DB;

        $linktable = $this->userlinkclass::getTable();

        $ctable = $this->getTable();
        $criteria = [
            'SELECT'          => [
                'glpi_users.id AS users_id',
                'glpi_users.name AS name',
                'glpi_users.realname AS realname',
                'glpi_users.firstname AS firstname',
            ],
            'DISTINCT'        => true,
            'FROM'            => $ctable,
            'LEFT JOIN'       => [
                $linktable  => [
                    'ON' => [
                        $linktable  => $this->getForeignKeyField(),
                        $ctable     => 'id', [
                            'AND' => [
                                "$linktable.type"    => CommonITILActor::ASSIGN,
                            ],
                        ],
                    ],
                ],
                'glpi_users'   => [
                    'ON' => [
                        $linktable     => 'users_id',
                        'glpi_users'   => 'id',
                    ],
                ],
            ],
            'WHERE'           => [
                "$ctable.is_deleted" => 0,
            ] + getEntitiesRestrictCriteria($ctable),
            'ORDERBY'         => [
                'realname',
                'firstname',
                'name',
            ],
        ];

        if (!empty($date1) || !empty($date2)) {
            $criteria['WHERE'][] = [
                'OR' => [
                    getDateCriteria("$ctable.date", $date1, $date2),
                    getDateCriteria("$ctable.closedate", $date1, $date2),
                ],
            ];
        }

        $iterator = $DB->request($criteria);
        $tab    = [];

        foreach ($iterator as $line) {
            $tab[] = [
                'id'   => $line['users_id'],
                'link' => formatUserLink($line['users_id'], $line['name'], $line['realname'], $line['firstname']),
            ];
        }
        return $tab;
    }


    /** Get users which have followup assigned to  between 2 dates
     *
     * @param string $date1 begin date
     * @param string $date2 end date
     *
     * @return array contains the distinct users which have any followup assigned to.
     **/
    public function getUsedTechTaskBetween($date1 = '', $date2 = '')
    {
        /** @var DBmysql $DB */
        global $DB;

        $linktable = getTableForItemType(static::getTaskClass());

        $ctable = $this->getTable();
        $criteria = [
            'SELECT'          => [
                'glpi_users.id AS users_id',
                'glpi_users.name AS name',
                'glpi_users.realname AS realname',
                'glpi_users.firstname AS firstname',
            ],
            'DISTINCT' => true,
            'FROM'            => $ctable,
            'LEFT JOIN'       => [
                $linktable  => [
                    'ON' => [
                        $linktable  => $this->getForeignKeyField(),
                        $ctable     => 'id',
                    ],
                ],
                'glpi_users'   => [
                    'ON' => [
                        $linktable     => 'users_id',
                        'glpi_users'   => 'id',
                    ],
                ],
                'glpi_profiles_users'   => [
                    'ON' => [
                        'glpi_users'            => 'id',
                        'glpi_profiles_users'   => 'users_id',
                    ],
                ],
                'glpi_profiles'         => [
                    'ON' => [
                        'glpi_profiles'         => 'id',
                        'glpi_profiles_users'   => 'profiles_id',
                    ],
                ],
                'glpi_profilerights'    => [
                    'ON' => [
                        'glpi_profiles'      => 'id',
                        'glpi_profilerights' => 'profiles_id',
                    ],
                ],
            ],
            'WHERE'           => [
                "$ctable.is_deleted"          => 0,
                'glpi_profilerights.name'     => 'ticket',
                'glpi_profilerights.rights'   => ['&', Ticket::OWN],
                "$linktable.users_id"         => ['<>', 0],
                ['NOT'                        => ["$linktable.users_id" => null]],
            ] + getEntitiesRestrictCriteria($ctable),
            'ORDERBY'         => [
                'realname',
                'firstname',
                'name',
            ],
        ];

        if (!empty($date1) || !empty($date2)) {
            $criteria['WHERE'][] = [
                'OR' => [
                    getDateCriteria("$ctable.date", $date1, $date2),
                    getDateCriteria("$ctable.closedate", $date1, $date2),
                ],
            ];
        }

        $iterator = $DB->request($criteria);
        $tab    = [];

        foreach ($iterator as $line) {
            $tab[] = [
                'id'   => $line['users_id'],
                'link' => formatUserLink($line['users_id'], $line['name'], $line['realname'], $line['firstname']),
            ];
        }
        return $tab;
    }


    /** Get enterprises which have itil object assigned to between 2 dates
     *
     * @param string $date1 begin date
     * @param string $date2 end date
     *
     * @return array contains the distinct enterprises which have any tickets assigned to.
     **/
    public function getUsedSupplierBetween($date1 = '', $date2 = '')
    {
        /** @var DBmysql $DB */
        global $DB;

        $linktable = $this->supplierlinkclass::getTable();

        $ctable = $this->getTable();
        $criteria = [
            'SELECT'          => [
                'glpi_suppliers.id AS suppliers_id_assign',
                'glpi_suppliers.name AS name',
            ],
            'DISTINCT'        => true,
            'FROM'            => $ctable,
            'LEFT JOIN'       => [
                $linktable        => [
                    'ON' => [
                        $linktable  => $this->getForeignKeyField(),
                        $ctable     => 'id', [
                            'AND' => [
                                "$linktable.type"    => CommonITILActor::ASSIGN,
                            ],
                        ],
                    ],
                ],
                'glpi_suppliers'  => [
                    'ON' => [
                        $linktable        => 'suppliers_id',
                        'glpi_suppliers'  => 'id',
                    ],
                ],
            ],
            'WHERE'           => [
                "$ctable.is_deleted" => 0,
            ] + getEntitiesRestrictCriteria($ctable),
            'ORDERBY'         => [
                'name',
            ],
        ];

        if (!empty($date1) || !empty($date2)) {
            $criteria['WHERE'][] = [
                'OR' => [
                    getDateCriteria("$ctable.date", $date1, $date2),
                    getDateCriteria("$ctable.closedate", $date1, $date2),
                ],
            ];
        }

        $iterator = $DB->request($criteria);
        $tab    = [];
        foreach ($iterator as $line) {
            $tab[] = [
                'id'   => $line['suppliers_id_assign'],
                'link' => '<a href="' . Supplier::getFormURLWithID($line['suppliers_id_assign']) . '">' . $line['name'] . '</a>',
            ];
        }
        return $tab;
    }


    /** Get groups assigned to itil object between 2 dates
     *
     * @param string $date1 begin date
     * @param string $date2 end date
     *
     * @return array contains the distinct groups assigned to a tickets
     **/
    public function getUsedAssignGroupBetween($date1 = '', $date2 = '')
    {
        /** @var DBmysql $DB */
        global $DB;

        $linktable = $this->grouplinkclass::getTable();

        $ctable = $this->getTable();
        $criteria = [
            'SELECT' => [
                'glpi_groups.id',
                'glpi_groups.completename',
            ],
            'DISTINCT'        => true,
            'FROM'            => $ctable,
            'LEFT JOIN'       => [
                $linktable  => [
                    'ON' => [
                        $linktable  => $this->getForeignKeyField(),
                        $ctable     => 'id', [
                            'AND' => [
                                "$linktable.type"    => CommonITILActor::ASSIGN,
                            ],
                        ],
                    ],
                ],
                'glpi_groups'   => [
                    'ON' => [
                        $linktable     => 'groups_id',
                        'glpi_groups'   => 'id',
                    ],
                ],
            ],
            'WHERE'           => [
                "$ctable.is_deleted" => 0,
            ] + getEntitiesRestrictCriteria($ctable),
            'ORDERBY'         => [
                'glpi_groups.completename',
            ],
        ];

        if (!empty($date1) || !empty($date2)) {
            $criteria['WHERE'][] = [
                'OR' => [
                    getDateCriteria("$ctable.date", $date1, $date2),
                    getDateCriteria("$ctable.closedate", $date1, $date2),
                ],
            ];
        }

        $iterator = $DB->request($criteria);
        $tab    = [];
        foreach ($iterator as $line) {
            $tab[] = [
                'id'   => $line['id'],
                'link' => $line['completename'],
            ];
        }
        return $tab;
    }


    /**
     * Display a line for an object
     *
     * @since 0.85 (before in each object with different parameters)
     *
     * @param $id                 Integer  ID of the object
     * @param $options            array of options
     *      output_type            : Default output type (see Search class / default Search::HTML_OUTPUT)
     *      row_num                : row num used for display
     *      type_for_massiveaction : itemtype for massive action
     *      id_for_massaction      : default 0 means no massive action
     *
     * @since 10.0.0 "followups" option has been dropped
     */
    public static function showShort($id, $options = [])
    {
        /** @var DBmysql $DB */
        global $DB;

        //Toolbox::deprecated('Use CommonITILObject::getDatatableEntries() instead');
        $p = [
            'output_type'            => Search::HTML_OUTPUT,
            'row_num'                => 0,
            'type_for_massiveaction' => 0,
            'id_for_massiveaction'   => 0,
            'followups'              => false,
            'ticket_stats'           => false,
        ];

        if (count($options)) {
            foreach ($options as $key => $val) {
                $p[$key] = $val;
            }
        }

        $rand = mt_rand();

        /// TODO to be cleaned. Get datas and clean display links

        // Prints a job in short form
        // Should be called in a <table>-segment
        // Print links or not in case of user view
        // Make new job object and fill it from database, if success, print it
        $item         = new static();

        $candelete   = static::canDelete();
        $canupdate   = Session::haveRight(static::$rightname, UPDATE);
        $showprivate = Session::haveRight('followup', ITILFollowup::SEEPRIVATE);
        $align       = "class='left'";
        $align_desc  = "class='left'";

        if ($item->getFromDB($id)) {
            $item_num = 1;
            $bgcolor  = $_SESSION["glpipriority_" . $item->fields["priority"]];
            echo Search::showNewLine($p['output_type'], $p['row_num'] % 2, $item->isDeleted());

            $check_col = '';
            if (
                ($candelete || $canupdate)
                && ($p['output_type'] == Search::HTML_OUTPUT)
                && $p['id_for_massiveaction']
            ) {
                $check_col = Html::getMassiveActionCheckBox($p['type_for_massiveaction'], $p['id_for_massiveaction']);
            }
            echo Search::showItem($p['output_type'], $check_col, $item_num, $p['row_num'], $align);

            // First column ID
            echo Search::showItem($p['output_type'], $item->fields["id"], $item_num, $p['row_num'], $align);

            // Second column TITLE
            $second_column = "<span class='b'>" . $item->getName() . "</span>&nbsp;";
            if ($p['output_type'] == Search::HTML_OUTPUT && $item->canViewItem()) {
                $second_column  = sprintf(
                    __('%1$s (%2$s)'),
                    "<a id='" . $item->getType() . $item->fields["id"] . "$rand' href=\"" . $item->getLinkURL() . "\">$second_column</a>",
                    sprintf(
                        __('%1$s - %2$s'),
                        $item->numberOfFollowups($showprivate),
                        $item->numberOfTasks($showprivate)
                    )
                );
                $second_column = sprintf(
                    __('%1$s %2$s'),
                    $second_column,
                    Html::showToolTip(
                        RichText::getEnhancedHtml($item->fields['content']),
                        ['display' => false,
                            'applyto' => $item->getType() . $item->fields["id"] .
                        $rand,
                        ]
                    )
                );
            }
            echo Search::showItem($p['output_type'], $second_column, $item_num, $p['row_num'], $align);

            // third column
            if ($p['output_type'] == Search::HTML_OUTPUT) {
                $third_col = static::getStatusIcon($item->fields["status"]);
            } else {
                $third_col = static::getStatus($item->fields["status"]);
            }
            echo Search::showItem($p['output_type'], $third_col, $item_num, $p['row_num'], $align);


            // fourth column
            if ($item->fields['status'] == static::CLOSED) {
                $fourth_col = sprintf(
                    __('Closed on %s'),
                    ($p['output_type'] == Search::HTML_OUTPUT ? '<br>' : '') .
                    Html::convDateTime($item->fields['closedate'])
                );
            } elseif ($item->fields['status'] == static::SOLVED) {
                $fourth_col = sprintf(
                    __('Solved on %s'),
                    ($p['output_type'] == Search::HTML_OUTPUT ? '<br>' : '') .
                    Html::convDateTime($item->fields['solvedate'])
                );
            } elseif ($item->fields['begin_waiting_date']) {
                $fourth_col = sprintf(
                    __('Put on hold on %s'),
                    ($p['output_type'] == Search::HTML_OUTPUT ? '<br>' : '') .
                    Html::convDateTime($item->fields['begin_waiting_date'])
                );
            } elseif ($item->fields['time_to_resolve']) {
                $fourth_col = sprintf(
                    __('%1$s: %2$s'),
                    __('Time to resolve'),
                    ($p['output_type'] == Search::HTML_OUTPUT ? '<br>' : '') .
                    Html::convDateTime($item->fields['time_to_resolve'])
                );
            } else {
                $fourth_col = sprintf(
                    __('Opened on %s'),
                    ($p['output_type'] == Search::HTML_OUTPUT ? '<br>' : '') .
                    Html::convDateTime($item->fields['date'])
                );
            }
            echo Search::showItem($p['output_type'], $fourth_col, $item_num, $p['row_num'], $align . " width=130");

            // fifth column
            $fifth_col = Html::convDateTime($item->fields["date_mod"]);
            echo Search::showItem($p['output_type'], $fifth_col, $item_num, $p['row_num'], $align . " width=90");

            // sixth column
            if (count($_SESSION["glpiactiveentities"]) > 1) {
                $sixth_col = Dropdown::getDropdownName('glpi_entities', $item->fields['entities_id']);
                echo Search::showItem(
                    $p['output_type'],
                    $sixth_col,
                    $item_num,
                    $p['row_num'],
                    $align . " width=100"
                );
            }

            // seventh Column
            echo Search::showItem(
                $p['output_type'],
                "<span class='b'>" . static::getPriorityName($item->fields["priority"]) . "</span>",
                $item_num,
                $p['row_num'],
                "$align bgcolor='$bgcolor'"
            );

            // eighth Column
            $eighth_col = "";
            foreach ($item->getUsers(CommonITILActor::REQUESTER) as $d) {
                $user = new User();
                if ($user->getFromDB($d["users_id"])) {
                    $eighth_col .= sprintf(
                        __('%1$s %2$s'),
                        "<span class='b'>" . htmlescape($user->getName()) . "</span>",
                        Html::showToolTip(
                            $user->getInfoCard(),
                            [
                                'link'    => $user->getLinkURL(),
                                'display' => false,
                            ]
                        )
                    );
                    $eighth_col .= "<br>";
                }
            }

            foreach ($item->getGroups(CommonITILActor::REQUESTER) as $d) {
                $eighth_col .= Dropdown::getDropdownName("glpi_groups", $d["groups_id"]);
                $eighth_col .= "<br>";
            }

            echo Search::showItem($p['output_type'], $eighth_col, $item_num, $p['row_num'], $align);

            // ninth column
            $ninth_col = "";
            foreach ($item->getUsers(CommonITILActor::ASSIGN) as $d) {
                $user = new User();
                if (
                    Session::getCurrentInterface() == 'helpdesk'
                    && !empty($anon_name = User::getAnonymizedNameForUser(
                        $d['users_id'],
                        $item->getEntityID()
                    ))
                ) {
                    $ninth_col .= $anon_name;
                } elseif ($user->getFromDB($d["users_id"])) {
                    $ninth_col .= sprintf(
                        __('%1$s %2$s'),
                        "<span class='b'>" . htmlescape($user->getName()) . "</span>",
                        Html::showToolTip(
                            $user->getInfoCard(),
                            [
                                'link'    => $user->getLinkURL(),
                                'display' => false,
                            ]
                        )
                    );
                }
                $ninth_col .= "<br>";
            }

            foreach ($item->getGroups(CommonITILActor::ASSIGN) as $d) {
                if (
                    Session::getCurrentInterface() == 'helpdesk'
                    && !empty($anon_name = Group::getAnonymizedName($item->getEntityID()))
                ) {
                    $ninth_col .= $anon_name;
                } else {
                    $ninth_col .= Dropdown::getDropdownName("glpi_groups", $d["groups_id"]);
                }
                $ninth_col .= "<br>";
            }

            foreach ($item->getSuppliers(CommonITILActor::ASSIGN) as $d) {
                $ninth_col .= Dropdown::getDropdownName("glpi_suppliers", $d["suppliers_id"]);
                $ninth_col .= "<br>";
            }
            echo Search::showItem($p['output_type'], $ninth_col, $item_num, $p['row_num'], $align);


            if (!$p['ticket_stats']) {
                // tenth Colum
                // Ticket : simple link to item
                $tenth_col  = "";
                $is_deleted = false;
                $item_ticket = new Item_Ticket();
                $data = $item_ticket->find(['tickets_id' => $item->fields['id']]);

                if ($item->getType() == 'Ticket') {
                    if (!empty($data)) {
                        foreach ($data as $val) {
                            if (!empty($val["itemtype"]) && ($val["items_id"] > 0)) {
                                if ($object = getItemForItemtype($val["itemtype"])) {
                                    if ($object->getFromDB($val["items_id"])) {
                                        $is_deleted = $object->isDeleted();

                                        $tenth_col .= $object->getTypeName();
                                        $tenth_col .= " - <span class='b'>";
                                        if ($item->canView()) {
                                            $tenth_col .= $object->getLink();
                                        } else {
                                            $tenth_col .= $object->getNameID();
                                        }
                                        $tenth_col .= "</span><br>";
                                    }
                                }
                            }
                        }
                    } else {
                        $tenth_col = __('General');
                    }

                    echo Search::showItem($p['output_type'], $tenth_col, $item_num, $p['row_num'], ($is_deleted ? " class='center deleted' " : $align));
                }

                // Seventh column
                echo Search::showItem(
                    $p['output_type'],
                    "<span class='b'>" .
                                    Dropdown::getDropdownName(
                                        'glpi_itilcategories',
                                        $item->fields["itilcategories_id"]
                                    ) .
                                 "</span>",
                    $item_num,
                    $p['row_num'],
                    $align
                );

                $planned_infos = '';

                $plan          = $item->getTaskClassInstance();
                $items         = [];

                $result = $DB->request(
                    [
                        'FROM'  => $plan->getTable(),
                        'WHERE' => [
                            $item->getForeignKeyField() => $item->fields['id'],
                        ],
                    ]
                );
                foreach ($result as $plan) {
                    if (isset($plan['begin']) && $plan['begin']) {
                        $items[$plan['id']] = $plan['id'];
                        $planned_infos .= sprintf(
                            __('From %s') .
                                            ($p['output_type'] == Search::HTML_OUTPUT ? '<br>' : ''),
                            Html::convDateTime($plan['begin'])
                        );
                        $planned_infos .= sprintf(
                            __('To %s') .
                                            ($p['output_type'] == Search::HTML_OUTPUT ? '<br>' : ''),
                            Html::convDateTime($plan['end'])
                        );
                        if ($plan['users_id_tech']) {
                            $planned_infos .= sprintf(
                                __('By %s') .
                                          ($p['output_type'] == Search::HTML_OUTPUT ? '<br>' : ''),
                                getUserName($plan['users_id_tech'])
                            );
                        }
                        $planned_infos .= "<br>";
                    }
                }

                $eleventh_column = count($items);
                if ($eleventh_column) {
                    $eleventh_column = "<span class='pointer'
                                 id='" . $item->getType() . $item->fields["id"] . "planning$rand'>" .
                                 $eleventh_column . '</span>';
                    $eleventh_column = sprintf(
                        __('%1$s %2$s'),
                        $eleventh_column,
                        Html::showToolTip(
                            $planned_infos,
                            ['display' => false,
                                'applyto' => $item->getType() .
                                                                              $item->fields["id"] .
                            "planning" . $rand,
                            ]
                        )
                    );
                }

                echo Search::showItem(
                    $p['output_type'],
                    $eleventh_column,
                    $item_num,
                    $p['row_num'],
                    $align_desc . " width='150'"
                );
            } else {
                echo Search::showItem($p['output_type'], $second_column, $item_num, $p['row_num'], $align_desc . " width='200'");

                $takeintoaccountdelay_column = "";
                // Show only for tickets taken into account
                if ($item->fields['takeintoaccount_delay_stat'] > 0) {
                    $takeintoaccountdelay_column = Html::timestampToString($item->fields['takeintoaccount_delay_stat']);
                }
                echo Search::showItem($p['output_type'], $takeintoaccountdelay_column, $item_num, $p['row_num'], $align_desc . " width='150'");

                $solvedelay_column = "";
                // Show only for solved tickets
                if ($item->fields['solve_delay_stat'] > 0) {
                    $solvedelay_column = Html::timestampToString($item->fields['solve_delay_stat']);
                }
                echo Search::showItem($p['output_type'], $solvedelay_column, $item_num, $p['row_num'], $align_desc . " width='150'");

                $waiting_duration_column = Html::timestampToString($item->fields['waiting_duration']);
                echo Search::showItem($p['output_type'], $waiting_duration_column, $item_num, $p['row_num'], $align_desc . " width='150'");
            }

            // Finish Line
            echo Search::showEndLine($p['output_type']);
        } else {
            echo "<tr class='tab_bg_2'>";
            echo "<td colspan='6' ><i>" . __s('No item in progress.') . "</i></td></tr>";
        }
    }

    /**
     * @param integer $output_type Output type
     * @param string  $mass_id     id of the form to check all
     */
    public static function commonListHeader(
        $output_type = Search::HTML_OUTPUT,
        $mass_id = '',
        array $params = []
    ) {
        //Toolbox::deprecated('Use CommonITILObject::getCommonDatatableColumns() instead');
        $ticket_stats = $params['ticket_stats'] ?? false;

        // New Line for Header Items Line
        echo Search::showNewLine($output_type);
        // $show_sort if
        $header_num                      = 1;

        $items                           = [];
        $items[(empty($mass_id) ? '&nbsp' : Html::getCheckAllAsCheckbox($mass_id))] = '';

        $items[__('ID')]           = "id";
        $items[__('Title')]        = "name";
        $items[__('Status')]             = "status";
        $items[_n('Date', 'Dates', 1)]               = "date";
        $items[__('Last update')]        = "date_mod";

        if (count($_SESSION["glpiactiveentities"]) > 1) {
            $items[Entity::getTypeName(Session::getPluralNumber())] = "glpi_entities.completename";
        }

        $items[__('Priority')]           = "priority";
        $items[_n('Requester', 'Requesters', 1)]          = "users_id";
        $items[__('Assigned')]           = "users_id_assign";

        if (!$ticket_stats) {
            if (static::getType() == 'Ticket') {
                $items[_n('Associated element', 'Associated elements', Session::getPluralNumber())] = "";
            }
            $items[_n('Category', 'Categories', 1)]           = "glpi_itilcategories.completename";
            $items[__('Planification')]      = "glpi_tickettasks.begin";
        } else {
            $items[__('Take into account')] = "takeintoaccount_delay_stat";
            $items[__('Resolution')]        = "solve_delay_stat";
            $items[__('Pending')]           = "waiting_duration";
        }

        foreach (array_keys($items) as $key) {
            $link   = "";
            echo Search::showHeaderItem($output_type, $key, $header_num, $link);
        }

        // End Line for column headers
        echo Search::showEndLine($output_type);
    }

    /**
     * @param array{ticket_stats?: bool} $params
     * @return array{columns: array, formatters: array} Array of columns and formatters to be used in datatables (templates/components/datatable.html.twig) that are common to all ITIL objects.
     * @see CommonITILObject::getDatatableEntries()
     * @note If the columns are changed, you must also update the `getDatatableEntries` method to match the new columns.
     */
    final public static function getCommonDatatableColumns(array $params = []): array
    {
        $params = array_replace([
            'ticket_stats' => false,
        ], $params);

        $columns = [
            'item_id' => __('ID'), // Not using 'id' as it is used internally by the datatable to signify the ID of the item listed (which is probably a link)
            'name'    => __('Title'),
            'status'  => __('Status'),
            'date'    => _n('Date', 'Dates', 1),
            'date_mod' => __('Last update'),
        ];
        if (count($_SESSION["glpiactiveentities"]) > 1) {
            $columns['entity'] = Entity::getTypeName(1);
        }
        $columns['priority'] = __('Priority');
        $columns['requester'] = _n('Requester', 'Requesters', 1);
        $columns['assigned'] = __('Assigned');
        if (!$params['ticket_stats']) {
            $columns['associated_elements'] = _n('Associated element', 'Associated elements', Session::getPluralNumber());
            $columns['category'] = _n('Category', 'Categories', 1);
            $columns['planification'] = __('Planification');
        } else {
            $columns['take_into_account'] = __('Take into account');
            $columns['resolution'] = __('Resolution');
            $columns['pending'] = __('Pending');
        }
        return [
            'columns' => $columns,
            'formatters' => [
                'name' => 'raw_html',
                'status' => 'raw_html',
                'date_mod' => 'datetime',
                'priority' => 'badge',
                'requester' => 'raw_html',
                'assigned' => 'raw_html',
                'planification' => 'raw_html',
                'associated_elements' => 'raw_html',
                'take_into_account' => 'duration',
                'resolution' => 'duration',
                'pending' => 'duration',
            ],
        ];
    }

    /**
     * @param array{item_id: int, id: int, itemtype: class-string<CommonITILObject>}[] $data
     *        - item_id: The ID of the ITIL object
     *        - id: The ID of the entry in the datatable (probably the ID of the link between the ITIL item and another item)
     *       - itemtype: The class name of the ITIL object
     * @param array{ticket_stats?: bool} $params
     * @return array The data with the other required fields added
     * @see CommonITILObject::getCommonDatatableColumns()
     */
    public static function getDatatableEntries(array $data, $params = []): array
    {
        $params = array_replace([
            'ticket_stats' => false,
        ], $params);

        $showprivate_fup = Session::haveRight('followup', ITILFollowup::SEEPRIVATE);
        $showprivate_task = [];
        $rand = mt_rand();
        // Cache of entity names
        $entity_cache = [];
        // Cache of user names
        $user_cache = [];
        // Cache of group names
        $group_cache = [];
        // Cache of supplier names
        $supplier_cache = [];
        // Cache of asset links
        $asset_cache = [];
        // Cache of category names
        $category_cache = [];

        foreach ($data as &$entry) {
            $itemtype = $entry['itemtype'];
            /** @var CommonITILObject $item */
            $item = getItemForItemtype($itemtype);
            if (!$item->getFromDB($entry['item_id'])) {
                unset($entry);
                continue;
            }
            $name_link_id = $entry['id'] . $rand;

            if (!isset($showprivate_task[$itemtype])) {
                /** @var CommonITILTask $taskclass */
                $taskclass = $item->getTaskClass();
                $showprivate_task[$itemtype] = Session::haveRight($taskclass::$rightname, CommonITILTask::SEEPRIVATE);
            }

            $name = '<span class="fw-bold">' . htmlescape($item->getName()) . '</span>';
            if ($item->canViewItem()) {
                $name  = sprintf(
                    __s('%1$s (%2$s)'),
                    '<a id="' . $name_link_id . '" href="' . htmlescape($item->getLinkURL()) . '">' . $name . '</a><br>',
                    sprintf(
                        __s('%1$s - %2$s'),
                        $item->numberOfFollowups($showprivate_fup),
                        $item->numberOfTasks($showprivate_task[$itemtype])
                    )
                );
                $name = sprintf(
                    __s('%1$s %2$s'),
                    $name,
                    Html::showToolTip(
                        RichText::getEnhancedHtml($item->fields['content']),
                        [
                            'display' => false,
                            'applyto' => $name_link_id,
                        ]
                    )
                );
            }
            $entry['name'] = $name;
            $entry['status'] = static::getStatusIcon($item->fields["status"]);
            $entry['date'] = match (true) {
                $item->fields['status'] === static::CLOSED => sprintf(
                    __s('Closed on %s'),
                    Html::convDateTime($item->fields['closedate'])
                ),
                $item->fields['status'] === static::SOLVED => sprintf(
                    __s('Solved on %s'),
                    Html::convDateTime($item->fields['solvedate'])
                ),
                $item->fields['begin_waiting_date'] => sprintf(
                    __s('Put on hold on %s'),
                    Html::convDateTime($item->fields['begin_waiting_date'])
                ),
                $item->fields['time_to_resolve'] => sprintf(
                    __s('%1$s: %2$s'),
                    __s('Time to resolve'),
                    Html::convDateTime($item->fields['time_to_resolve'])
                ),
                default => sprintf(
                    __s('Opened on %s'),
                    Html::convDateTime($item->fields['date'])
                ),
            };
            $entry['date_mod'] = $item->fields["date_mod"];

            if (count($_SESSION["glpiactiveentities"]) > 1) {
                if (!isset($entity_cache[$item->fields['entities_id']])) {
                    $entity_cache[$item->fields['entities_id']] = Dropdown::getDropdownName(
                        table: 'glpi_entities',
                        id: $item->fields['entities_id'],
                        default: ''
                    );
                }
                $entry['entity'] = $entity_cache[$item->fields['entities_id']];
            }

            $priority_name = static::getPriorityName($item->fields["priority"]);
            $priority_color = $_SESSION["glpipriority_" . $item->fields["priority"]];
            $entry['priority'] = [
                'content' => $priority_name,
                'color' => $priority_color,
            ];

            $entry['requester'] = '';
            foreach ($item->getUsers(CommonITILActor::REQUESTER) as $d) {
                $user = new User();
                if (!isset($user_cache[$d["users_id"]]) && $user->getFromDB($d["users_id"])) {
                    $user_value = sprintf(
                        __s('%1$s %2$s'),
                        htmlescape($user->getName()),
                        Html::showToolTip(
                            $user->getInfoCard(),
                            [
                                'link'    => $user->getLinkURL(),
                                'display' => false,
                            ]
                        )
                    );
                    $user_cache[$d['users_id']] = $user_value;
                }
                $entry['requester'] .= isset($user_cache[$d["users_id"]]) ? $user_cache[$d['users_id']] . '<br>' : '';
            }
            foreach ($item->getGroups(CommonITILActor::REQUESTER) as $d) {
                if (!isset($group_cache[$d['groups_id']])) {
                    $group_cache[$d['groups_id']] = Dropdown::getDropdownName(table: 'glpi_groups', id: $d['groups_id'], default: '');
                }
                $entry['requester'] .= htmlescape($group_cache[$d['groups_id']]) . '<br>';
            }

            $entry['assigned'] = '';
            foreach ($item->getUsers(CommonITILActor::ASSIGN) as $d) {
                if (Session::getCurrentInterface() === 'helpdesk' && !empty($anon_name = User::getAnonymizedNameForUser($d['users_id'], $item->getEntityID()))) {
                    $entry['assigned'] .= htmlescape($anon_name) . '<br>';
                } else {
                    $user = new User();
                    if (!isset($user_cache[$d["users_id"]]) && $user->getFromDB($d["users_id"])) {
                        $user_value = sprintf(
                            __s('%1$s %2$s'),
                            htmlescape($user->getName()),
                            Html::showToolTip(
                                $user->getInfoCard(),
                                [
                                    'link'    => $user->getLinkURL(),
                                    'display' => false,
                                ]
                            )
                        );
                        $user_cache[$d['users_id']] = $user_value;
                    }
                    $entry['assigned'] .= isset($user_cache[$d["users_id"]]) ? $user_cache[$d['users_id']] . '<br>' : '';
                }
            }
            foreach ($item->getGroups(CommonITILActor::ASSIGN) as $d) {
                if (Session::getCurrentInterface() === 'helpdesk' && !empty($anon_name = Group::getAnonymizedName($item->getEntityID()))) {
                    $entry['assigned'] .= htmlescape($anon_name) . '<br>';
                } else {
                    if (!isset($group_cache[$d['groups_id']])) {
                        $group_cache[$d['groups_id']] = Dropdown::getDropdownName(table: 'glpi_groups', id: $d['groups_id'], default: '');
                    }
                    $entry['assigned'] .= htmlescape($group_cache[$d['groups_id']]) . '<br>';
                }
            }
            foreach ($item->getSuppliers(CommonITILActor::ASSIGN) as $d) {
                if (!isset($supplier_cache[$d['suppliers_id']])) {
                    $supplier_cache[$d['suppliers_id']] = Dropdown::getDropdownName(table: 'glpi_suppliers', id: $d['suppliers_id'], default: '');
                }
                $entry['assigned'] .= htmlescape($supplier_cache[$d['suppliers_id']]) . '<br>';
            }

            if (!$params['ticket_stats']) {
                $item_itil = getItemForItemtype(static::getItemLinkClass());
                $linked_items = $item_itil->find([
                    $itemtype::getForeignKeyField() => $item->getID(),
                ]);
                $linked_items = array_filter($linked_items, static fn($val) => !empty($val["itemtype"]) && $val["items_id"] > 0);
                $entry['associated_elements'] = '';
                foreach ($linked_items as $val) {
                    if (!isset($asset_cache[$val['itemtype']][$val['items_id']])) {
                        $object = getItemForItemtype($val["itemtype"]);
                        if ($object && $object->getFromDB($val["items_id"])) {
                            $asset_cache[$val['itemtype']][$val['items_id']] = $object::canView() ? $object->getLink() : htmlescape($object->getNameID());
                        }
                    }
                    if (isset($asset_cache[$val['itemtype']][$val['items_id']])) {
                        $entry['associated_elements'] .= $asset_cache[$val['itemtype']][$val['items_id']] . '<br>';
                    }
                }

                if (!isset($category_cache[$item->fields['itilcategories_id']])) {
                    $category_cache[$item->fields['itilcategories_id']] = Dropdown::getDropdownName(
                        table: 'glpi_itilcategories',
                        id: $item->fields['itilcategories_id'],
                        default: ''
                    );
                }
                $entry['category'] = $category_cache[$item->fields['itilcategories_id']];

                $planned_infos = '';

                $plan          = $itemtype::getTaskClassInstance();
                $items         = [];

                /** @var DBmysql $DB */
                global $DB;
                $result = $DB->request(
                    [
                        'FROM'  => $plan->getTable(),
                        'WHERE' => [
                            $itemtype::getForeignKeyField() => $item->getID(),
                        ],
                    ]
                );
                foreach ($result as $plan) {
                    if (isset($plan['begin']) && $plan['begin']) {
                        $items[$plan['id']] = $plan['id'];
                        $planned_infos .= htmlescape(sprintf(__('From %s'), Html::convDateTime($plan['begin'])));
                        $planned_infos .= htmlescape(sprintf(__('To %s'), Html::convDateTime($plan['end'])));
                        if ($plan['users_id_tech']) {
                            $user = new User();
                            if (!isset($user_cache[$plan["users_id_tech"]]) && $user->getFromDB($plan["users_id_tech"])) {
                                $user_value = sprintf(
                                    __s('%1$s %2$s'),
                                    htmlescape($user->getName()),
                                    Html::showToolTip(
                                        $user->getInfoCard(),
                                        [
                                            'link'    => $user->getLinkURL(),
                                            'display' => false,
                                        ]
                                    )
                                );
                                $user_cache[$plan['users_id']] = $user_value;
                            }
                            $planned_infos .= htmlescape(sprintf(__s('By %s'), $user_cache[$plan['users_id_tech']]));
                        }
                        $planned_infos .= "<br>";
                    }
                }

                if (count($items)) {
                    $entry['planification'] = "<span class='pointer' id='{$itemtype}{$item->fields['id']}planning{$rand}'>" . count($items) . '</span>';
                    $entry['planification'] = sprintf(
                        __('%1$s %2$s'),
                        $entry['planification'],
                        Html::showToolTip(
                            $planned_infos,
                            [
                                'display' => false,
                                'applyto' => "{$itemtype}{$item->fields['id']}planning{$rand}",
                            ]
                        )
                    );
                }
            } else {
                $entry['take_into_account'] = $item->fields['takeintoaccount_delay_stat'];
                $entry['resolution'] = $item->fields['solve_delay_stat'];
                $entry['pending'] = $item->fields['waiting_duration'];
            }
        }
        unset($entry);
        return $data;
    }

    /**
     * Get correct Calendar: Entity or Sla
     *
     * @since 0.90.4
     *
     **/
    public function getCalendar()
    {
        return Entity::getUsedConfig(
            'calendars_strategy',
            $this->fields['entities_id'],
            'calendars_id',
            0
        );
    }


    /**
     * Summary of getTimelinePosition
     * Returns the position of the $sub_type for the $user_id in the timeline
     *
     * @param int $items_id is the id of the ITIL object
     * @param string $sub_type is ITILFollowup, Document_Item, TicketTask, TicketValidation or Solution
     * @param int $users_id
     * @since 9.2
     */
    public static function getTimelinePosition($items_id, $sub_type, $users_id)
    {
        $itilobject = new static();
        $itilobject->fields['id'] = $items_id;
        $actors = $itilobject->getITILActors();

        // 1) rule for followups, documents, tasks and validations:
        //    Matrix for position of timeline objects
        //    R O A (R=Requester, O=Observer, A=AssignedTo)
        //    0 0 0 -> depending on the interface: central -> right, helpdesk -> left
        //    0 0 1 -> Right
        //    0 1 0 -> Left
        //    0 1 1 -> R
        //    1 0 0 -> L
        //    1 0 1 -> L
        //    1 1 0 -> L
        //    1 1 1 -> L
        //    if users_id is not in the actor list, then pos is left
        // 2) rule for solutions: always on the right side

        // default position is left
        $pos = self::TIMELINE_LEFT;

        $pos_matrix = [];
        $pos_matrix[0][0][0] = Session::getCurrentInterface() == "central"
            ? self::TIMELINE_RIGHT
            : self::TIMELINE_LEFT;
        $pos_matrix[0][0][1] = self::TIMELINE_RIGHT;
        $pos_matrix[0][1][1] = self::TIMELINE_RIGHT;

        switch ($sub_type) {
            case ITILFollowup::class:
            case Document_Item::class:
            case static::getTaskClassInstance()::class:
            case static::getValidationClassInstance()::class:
                if (isset($actors[$users_id])) {
                    $r = in_array(CommonITILActor::REQUESTER, $actors[$users_id]) ? 1 : 0;
                    $o = in_array(CommonITILActor::OBSERVER, $actors[$users_id]) ? 1 : 0;
                    $a = in_array(CommonITILActor::ASSIGN, $actors[$users_id]) ? 1 : 0;
                    if (isset($pos_matrix[$r][$o][$a])) {
                        $pos = $pos_matrix[$r][$o][$a];
                    }
                }
                break;
            case ITILSolution::class:
                $pos = self::TIMELINE_RIGHT;
                break;
        }

        return $pos;
    }


    public function getTimelineItemtypes(): array
    {
        /** @var array $PLUGIN_HOOKS */
        global $PLUGIN_HOOKS;

        $obj_type = static::getType();
        $foreign_key = static::getForeignKeyField();

        //check sub-items rights
        $tmp = [$foreign_key => $this->getID()];
        $fup = new ITILFollowup();
        $fup->getEmpty();
        $fup->fields['itemtype'] = $obj_type;
        $fup->fields['items_id'] = $this->getID();

        $task_class = static::getTaskClass();
        $task = static::getTaskClassInstance();

        $solved_statuses = static::getSolvedStatusArray();
        $closed_statuses = static::getClosedStatusArray();
        $solved_closed_statuses = array_merge($solved_statuses, $closed_statuses);

        $canadd_fup = $fup->can(-1, CREATE, $tmp) && !in_array($this->fields["status"], $solved_closed_statuses, true) || isset($_GET['_openfollowup']);
        $canadd_task = $task->can(-1, CREATE, $tmp) && !in_array($this->fields["status"], $solved_closed_statuses, true);
        $canadd_document = $canadd_fup || ($this->canAddItem('Document') && !in_array($this->fields["status"], $solved_closed_statuses, true));
        $canadd_solution = $obj_type::canUpdate() && $this->canSolve() && !in_array($this->fields["status"], $solved_statuses, true) && $this->checkRequiredFieldsFilled();

        $validation = static::getValidationClassInstance();
        $canadd_validation = $validation !== null
            && $validation->can(-1, CREATE, $tmp)
            && !in_array($this->fields["status"], $solved_closed_statuses, true);

        $itemtypes = [];

        $itemtypes['answer'] = [
            'type'          => 'ITILFollowup',
            'class'         => 'ITILFollowup',
            'icon'          => ITILFollowup::getIcon(),
            'label'         => _x('button', 'Answer'),
            'short_label'   => _x('button', 'Answer'),
            'template'      => 'components/itilobject/timeline/form_followup.html.twig',
            'item'          => $fup,
            'hide_in_menu'  => !$canadd_fup,
        ];
        $itemtypes['task'] = [
            'type'          => 'ITILTask',
            'class'         => $task_class,
            'icon'          => CommonITILTask::getIcon(),
            'label'         => _x('button', 'Create a task'),
            'short_label'   => _x('button', 'Task'),
            'template'      => 'components/itilobject/timeline/form_task.html.twig',
            'item'          => $task,
            'hide_in_menu'  => !$canadd_task,
        ];
        $itemtypes['solution'] = [
            'type'          => 'ITILSolution',
            'class'         => 'ITILSolution',
            'icon'          => ITILSolution::getIcon(),
            'label'         => _x('button', 'Add a solution'),
            'short_label'   => _x('button', 'Solution'),
            'template'      => 'components/itilobject/timeline/form_solution.html.twig',
            'item'          => new ITILSolution(),
            'hide_in_menu'  => !$canadd_solution,
        ];
        $itemtypes['document'] = [
            'type'          => 'Document_Item',
            'class'         => Document_Item::class,
            'icon'          => Document_Item::getIcon(),
            'label'         => _x('button', 'Add a document'),
            'short_label'   => _x('button', 'Document'),
            'template'      => 'components/itilobject/timeline/form_document_item.html.twig',
            'item'          => new Document_Item(),
            'hide_in_menu'  => !$canadd_document,
        ];
        if ($validation !== null) {
            $itemtypes['validation'] = [
                'type'          => 'ITILValidation',
                'class'         => $validation::getType(),
                'icon'          => CommonITILValidation::getIcon(),
                'label'         => _x('button', 'Ask for approval'),
                'short_label'   => CommonITILValidation::getTypeName(1),
                'template'      => 'components/itilobject/timeline/form_validation.html.twig',
                'item'          => $validation,
                'hide_in_menu'  => !$canadd_validation,
            ];
        }

        if (isset($PLUGIN_HOOKS[Hooks::TIMELINE_ANSWER_ACTIONS])) {
            /**
             * @var string $plugin
             * @var array|callable $hook_callable
             */
            foreach ($PLUGIN_HOOKS[Hooks::TIMELINE_ANSWER_ACTIONS] as $plugin => $hook_callable) {
                if (!Plugin::isPluginActive($plugin)) {
                    continue;
                }
                if (is_callable($hook_callable)) {
                    $hook_itemtypes = $hook_callable(['item' => $this]);
                } else {
                    $hook_itemtypes = $hook_callable;
                }
                if (is_array($hook_itemtypes)) {
                    $itemtypes = array_merge($itemtypes, $hook_itemtypes);
                } else {
                    trigger_error(
                        sprintf('"%s" hook callback result should be an array, "%s" returned.', Hooks::TIMELINE_ANSWER_ACTIONS, gettype($hook_itemtypes)),
                        E_USER_WARNING
                    );
                }
            }
        }

        return $itemtypes;
    }

    /**
     * Get an HTML string of all timeline actions/buttons provided by plugins via the {@link Hooks::TIMELINE_ACTIONS}  hook.
     * @return string
     * @since 10.0.0
     */
    public function getLegacyTimelineActionsHTML(): string
    {
        /** @var array $PLUGIN_HOOKS */
        global $PLUGIN_HOOKS;

        $legacy_actions = '';

        ob_start();
        Plugin::doHook(Hooks::TIMELINE_ACTIONS, [
            'rand'   => mt_rand(),
            'item'   => $this,
        ]);
        $legacy_actions .= ob_get_clean() ?? '';

        return $legacy_actions;
    }

    /**
     * Retrieves all timeline items for this ITILObject
     *
     * @param array $options Possible options:
     * - with_documents     : include documents elements
     * - with_logs          : include log entries
     * - with_validations   : include validation elements
     * - sort_by_date_desc  : sort timeline items by date
     * - check_view_rights  : indicates whether current session rights should be checked for view rights
     * - hide_private_items : force hiding private items (followup/tasks), even if session allow it
     * @since 9.4.0
     *
     * @return mixed[] Timeline items
     */
    public function getTimelineItems(array $options = [])
    {

        $params = [
            'with_documents'     => true,
            'with_logs'          => true,
            'with_validations'   => true,
            'sort_by_date_desc'  => $_SESSION['glpitimeline_order'] == CommonITILObject::TIMELINE_ORDER_REVERSE,

            // params used by notifications process (as session cannot be used there)
            'check_view_rights'  => true,
            'hide_private_items' => false,
        ];

        if (array_key_exists('bypass_rights', $options) && $options['bypass_rights']) {
            Toolbox::deprecated('Using `bypass_rights` parameter is deprecated.');
            $params['check_view_rights'] = false;
        }
        if (array_key_exists('expose_private', $options) && $options['expose_private']) {
            Toolbox::deprecated('Using `expose_private` parameter is deprecated.');
            $params['hide_private_items'] = false;
        }
        if (array_key_exists('is_self_service', $options) && $options['is_self_service']) {
            Toolbox::deprecated('Using `is_self_service` parameter is deprecated.');
            $params['hide_private_items'] = false;
        }

        if (count($options)) {
            foreach ($options as $key => $val) {
                $params[$key] = $val;
            }
        }

        if ($this->isNewItem()) {
            return [];
        }

        if ($params['check_view_rights'] && !$this->canViewItem()) {
            return [];
        }

        /** @var CommonITILObject $objType */
        $objType    = static::getType();
        $foreignKey = static::getForeignKeyField();
        $timeline = [];

        $canupdate_parent = $this->canUpdateItem() && !in_array($this->fields['status'], static::getClosedStatusArray());

        //checks rights
        $restrict_fup = $restrict_task = [];
        if (
            $params['hide_private_items']
            || ($params['check_view_rights'] && !Session::haveRight("followup", ITILFollowup::SEEPRIVATE))
        ) {
            if (!$params['check_view_rights']) {
                // notification case, we cannot rely on session
                $restrict_fup = [
                    'is_private' => 0,
                ];
            } else {
                $restrict_fup = [
                    'OR' => [
                        'is_private' => 0,
                        'users_id'   => Session::getCurrentInterface() === "central" ? (int) Session::getLoginUserID() : 0,
                    ],
                ];
            }
        }

        $restrict_fup['itemtype'] = static::getType();
        $restrict_fup['items_id'] = $this->getID();

        $taskClass = static::getTaskClass();
        $task_obj  = static::getTaskClassInstance();
        if (
            $task_obj->maybePrivate()
            && (
                $params['hide_private_items']
                || ($params['check_view_rights'] && !Session::haveRight($task_obj::$rightname, CommonITILTask::SEEPRIVATE))
            )
        ) {
            if (!$params['check_view_rights']) {
                // notification case, we cannot rely on session
                $restrict_task = [
                    'is_private' => 0,
                ];
            } else {
                $current_user_id = (Session::getCurrentInterface() === "central") ? (int) Session::getLoginUserID() : 0;

                $restrict_task = [
                    'OR' => [
                        'is_private' => 0,
                        'users_id'   => $current_user_id,
                        'users_id_tech' => $current_user_id,
                    ],
                ];

                $groupsuser = Group_User::getUserGroups($current_user_id);
                if ($groupsuser !== []) {
                    foreach ($groupsuser as $groupuser) {
                        $groups_ids[] = $groupuser['id'];
                    }
                    if (Session::haveRight($task_obj::$rightname, CommonITILTask::SEEPRIVATEGROUPS)) {
                        $restrict_task['OR']['groups_id_tech'] = $groups_ids;
                    }
                }
            }
        }

        // Add followups to timeline
        $followup_obj = new ITILFollowup();
        if (!$params['check_view_rights'] || $followup_obj->canview()) {
            $followups = $followup_obj->find(
                ['items_id'  => $this->getID()] + $restrict_fup,
                ['date_creation DESC', 'id DESC']
            );

            foreach ($followups as $followups_id => $followup_row) {
                // Safer to use a clean object to load our data
                $followup = new ITILFollowup();
                $followup->setParentItem($this);
                $followup->fields = $followup_row;
                $followup->post_getFromDB();

                if (!$params['check_view_rights'] || $followup->canViewItem()) {
                    $followup_row['can_edit'] = $followup->canUpdateItem();
                    $followup_row['can_promote'] =
                        Session::getCurrentInterface() === 'central'
                        && $this instanceof Ticket
                        && Ticket::canCreate()
                    ;
                    $timeline["ITILFollowup_" . $followups_id] = [
                        'type'     => ITILFollowup::class,
                        'item'     => $followup_row,
                        'object'   => $followup,
                        'itiltype' => 'Followup',
                    ];
                }
            }
        }

        // Add tasks to timeline
        if (!$params['check_view_rights'] || $task_obj->canview()) {
            $tasks = $task_obj->find(
                [$foreignKey => $this->getID()] + $restrict_task,
                'date_creation DESC'
            );

            foreach ($tasks as $tasks_id => $task_row) {
                // Safer to use a clean object to load our data
                $tltask = getItemForItemtype($taskClass);
                $tltask->fields = $task_row;
                $tltask->post_getFromDB();

                if (!$params['check_view_rights'] || $tltask->canViewItem()) {
                    $task_row['can_edit'] = $tltask->canUpdateItem();
                    $task_row['can_promote'] =
                        Session::getCurrentInterface() === 'central'
                        && $this instanceof Ticket
                        && Ticket::canCreate()
                    ;
                    $timeline[$tltask::getType() . "_" . $tasks_id] = [
                        'type'     => $taskClass,
                        'item'     => $task_row,
                        'object'   => $tltask,
                        'itiltype' => 'Task',
                    ];
                }
            }
        }

        // Add solutions to timeline
        $solution_obj   = new ITILSolution();
        $solution_items = $solution_obj->find([
            'itemtype'  => static::getType(),
            'items_id'  => $this->getID(),
        ]);

        foreach ($solution_items as $solution_item) {
            // Safer to use a clean object to load our data
            $solution = new ITILSolution();
            $solution->setParentItem($this);
            $solution->fields = $solution_item;
            $solution->post_getFromDB();

            $timeline["ITILSolution_" . $solution_item['id'] ] = [
                'type'     => ITILSolution::class,
                'itiltype' => 'Solution',
                'item'     => [
                    'id'                 => $solution_item['id'],
                    'content'            => $solution_item['content'],
                    'date'               => $solution_item['date_creation'],
                    'users_id'           => $solution_item['users_id'],
                    'solutiontypes_id'   => $solution_item['solutiontypes_id'],
                    'can_edit'           => $objType::canUpdate() && $this->canSolve(),
                    'timeline_position'  => self::TIMELINE_RIGHT,
                    'users_id_editor'    => $solution_item['users_id_editor'],
                    'date_creation'      => $solution_item['date_creation'],
                    'date_mod'           => $solution_item['date_mod'],
                    'users_id_approval'  => $solution_item['users_id_approval'],
                    'date_approval'      => $solution_item['date_approval'],
                    'status'             => $solution_item['status'],
                ],
                'object' => $solution,
            ];
        }

        // Add validation to timeline
        $validation_class = $objType::getValidationClassName();
        if (
            class_exists($validation_class ?? '') && $params['with_validations']
            && (!$params['check_view_rights'] || $validation_class::canView())
        ) {
            /** @var CommonITILValidation $validation_obj */
            $validation_obj = getItemForItemtype($validation_class);
            $validations = $validation_obj->find([
                $foreignKey => $this->getID(),
            ]);

            foreach ($validations as $validations_id => $validation_row) {
                // Safer to use a clean object to load our data
                /** @var CommonITILValidation $validation */
                $validation = getItemForItemtype($validation_class);
                $validation->fields = $validation_row;
                $validation->post_getFromDB();

                $canedit = $validation_obj->can($validations_id, UPDATE);
                $cananswer = $validation_obj->canAnswer()
                    && $validation_row['status'] == CommonITILValidation::WAITING
                    && !$this->isSolved(true);
                $user = new User();
                $user->getFromDB($validation_row['users_id_validate']);

                $request_key = $validation_obj::getType() . '_' . $validations_id
                    . (empty($validation_row['validation_date']) ? '' : '_request'); // If no answer, no suffix to see attached documents on request

                $content = __('Approval request');
                if (is_a($validation_row['itemtype_target'], CommonDBTM::class, true)) {
                    $validation_target = new $validation_row['itemtype_target']();
                    if ($validation_target->getFromDB($validation_row['items_id_target'])) {
                        $content .= " <i class='ti ti-arrow-right'></i><i class='{$validation_target->getIcon()} text-muted me-1'></i>"
                            . $validation_target->getlink();
                    }
                }
                $timeline[$request_key] = [
                    'type' => $validation_class,
                    'item' => [
                        'id'        => $validations_id,
                        'date'      => $validation_row['submission_date'],
                        'content'   => $content,
                        'comment_submission' => $validation_row['comment_submission'],
                        'users_id'  => $validation_row['users_id'],
                        'can_edit'  => $canedit,
                        'can_answer'   => $cananswer,
                        'users_id_validate' => ((int) $validation_row['users_id_validate'] > 0)
                            ? $validation_row['users_id_validate']
                            // 'users_id_validate' will be set to current user id once answer will be submitted
                            : ($cananswer ? Session::getLoginUserID() : 0),
                        'timeline_position' => $validation_row['timeline_position'],
                    ],
                    'itiltype' => 'Validation',
                    'class'    => 'validation-request ' .
                    ($validation_row['status'] == CommonITILValidation::WAITING ? "validation-waiting" : "") .
                    ($validation_row['status'] == CommonITILValidation::ACCEPTED ? "validation-accepted" : "") .
                    ($validation_row['status'] == CommonITILValidation::REFUSED ? "validation-refused" : ""),
                    'item_action' => 'validation-request',
                    'object'      => $validation,
                ];

                if (!empty($validation_row['validation_date'])) {
                    $timeline[$validation_obj::getType() . "_" . $validations_id] = [
                        'type' => $validation_class,
                        'item' => [
                            'id'        => $validations_id,
                            'date'      => $validation_row['validation_date'],
                            'content'   => __('Approval request answer') . " : " .
                            _sx('status', ucfirst($validation_class::getStatus($validation_row['status']))),
                            'comment_validation' => $validation_row['comment_validation'],
                            'users_id'  => $validation_row['users_id_validate'],
                            'status'    => "status_" . $validation_row['status'],
                            'can_edit'  => $canedit,
                            'timeline_position' => $validation_row['timeline_position'],
                            'itemtype_target' => $validation_row['itemtype_target'],
                            'items_id_target' => $validation_row['items_id_target'],
                        ],
                        'class'       => 'validation-answer',
                        'itiltype'    => 'Validation',
                        'item_action' => 'validation-answer',
                        'object'      => $validation,
                    ];
                }
            }
        }

        // Add documents to timeline
        if ($params['with_documents']) {
            $document_item_obj = new Document_Item();
            $document_obj      = new Document();
            $document_items    = $document_item_obj->find([
                $this->getAssociatedDocumentsCriteria(!$params['check_view_rights']),
                'timeline_position'  => ['>', self::NO_TIMELINE],
            ]);
            foreach ($document_items as $document_item) {
                if (!$document_obj->getFromDB($document_item['documents_id'])) {
                    // Orphan `Document_Item`
                    continue;
                }

                $item = $document_obj->fields;
                $item['date'] = $document_item['date'] ?? $document_item['date_creation'];
                // #1476 - set date_creation, date_mod and owner to attachment ones
                $item['date_creation'] = $document_item['date_creation'];
                $item['date_mod'] = $document_item['date_mod'];
                $item['users_id'] = $document_item['users_id'];
                $item['documents_item_id'] = $document_item['id'];

                $item['timeline_position'] = $document_item['timeline_position'];
                $item['_can_edit'] = Document::canUpdate() && $document_obj->canUpdateItem();
                $item['_can_delete'] = Document::canDelete() && $document_obj->canDeleteItem() && $canupdate_parent;

                $timeline_key = $document_item['itemtype'] . "_" . $document_item['items_id'];
                $doc_entry = [
                    'type' => Document_Item::class,
                    'item' => $item,
                    '_is_image' => false,
                ];
                $docpath = GLPI_DOC_DIR . "/" . $item['filepath'];
                $is_image = Document::isImage($docpath);
                if ($is_image) {
                    $doc_entry['_is_image'] = true;
                    $doc_entry['_size'] = getimagesize($docpath);
                }
                if ($document_item['itemtype'] == static::getType()) {
                    // document associated directly to itilobject
                    $doc_entry['object'] = $document_obj;
                    $timeline["Document_" . $document_item['documents_id']] = $doc_entry;
                } elseif (isset($timeline[$timeline_key])) {
                    // document associated to a sub item of itilobject
                    if (!isset($timeline[$timeline_key]['documents'])) {
                        $timeline[$timeline_key]['documents'] = [];
                    }

                    $timeline[$timeline_key]['documents'][] = $doc_entry;
                }
            }
        }

        // Add logs to timeline
        if ($params['with_logs'] && Session::getCurrentInterface() == "central") {
            //add logs to timeline
            $log_items = Log::getHistoryData($this, 0, 0, [
                'OR' => [
                    'id_search_option' => ['>', 0],
                    'itemtype_link'    => [User::class, Group::class, Supplier::class],
                ],
            ]);

            foreach ($log_items as $log_row) {
                // Safer to use a clean object to load our data
                $log = new Log();
                $log->fields = $log_row;
                $log->post_getFromDB();

                $content = $log_row['change'];
                if (strlen($log_row['field']) > 0) {
                    $content = sprintf(__s("%s: %s"), htmlescape($log_row['field']), $content);
                }
                $content = "<i class='ti ti-history me-1' title='" . __s("Log entry") . "' data-bs-toggle='tooltip'></i>" . $content;
                $user_id = 0;
                // try to extract ID from "user_name" (which was created using User::getNameForLog)
                if (preg_match('/ \((\d+)\)$/', $log_row["user_name"], $m)) {
                    $user_id = $m[1];
                }
                $timeline["Log_" . $log_row['id'] ] = [
                    'type'     => Log::class,
                    'class'    => 'text-muted d-none',
                    'item'     => [
                        'id'                 => $log_row['id'],
                        'content'            => $content,
                        'is_content_safe'    => true,
                        'date'               => $log_row['date_mod'],
                        'users_id'           => $user_id,
                        'can_edit'           => false,
                        'timeline_position'  => self::TIMELINE_LEFT,
                    ],
                    'object' => $log,
                ];
            }
        }

        // add autoreminders to timeline
        $autoreminder_obj = new ITILReminder();
        $autoreminders = $autoreminder_obj->find(['items_id'  => $this->getID()]);
        foreach ($autoreminders as $autoreminder_id => $autoreminder) {
            $autoreminder_obj = ITILReminder::getByID($autoreminder_id);
            if (!$autoreminder_obj instanceof ITILReminder) {
                continue;
            }
            $pending_reason = $autoreminder_obj->getPendingReason();
            $content = sprintf(
                '<span>%1$s%2$s (<span data-bs-toggle="popover" data-bs-html="true" data-bs-sanitize="true" data-bs-content="%3$s"><u>%4$s</u></span>)</span>',
                '<i class="ti ti-refresh-alert text-warning me-1"></i>',
                ITILReminder::getTypeName(1),
                $autoreminder_obj->fields['content'] ?? '',
                $autoreminder_obj->fields['name']
            );

            $timeline["ITILReminder_" . $autoreminder_id] = [
                'type' => ITILReminder::class,
                'item' => [
                    'id' => $autoreminder_id,
                    'content' => $content,
                    'is_content_safe'    => true,
                    'date' => $autoreminder['date_creation'],
                    'users_id' => 0,
                    'can_edit' => false,
                    'timeline_position' => self::TIMELINE_LEFT,
                ],
                'object' => $autoreminder_obj,
            ];
        }

        Plugin::doHook(Hooks::SHOW_IN_TIMELINE, ['item' => $this, 'timeline' => &$timeline]); // @phpstan-ignore classConstant.deprecated
        Plugin::doHook(Hooks::TIMELINE_ITEMS, ['item' => $this, 'timeline' => &$timeline]);

        //sort timeline items by date. If items have the same date, sort by id
        $reverse = $params['sort_by_date_desc'];
        usort($timeline, function ($a, $b) use ($reverse) {
            $date_a = $a['item']['date_creation'] ?? $a['item']['date'];
            $date_b = $b['item']['date_creation'] ?? $b['item']['date'];
            $diff = strtotime($date_a) - strtotime($date_b);
            if ($diff === 0) {
                $diff = $a['item']['id'] - $b['item']['id'];
            }
            return $reverse ? 0 - $diff : $diff;
        });

        return $timeline;
    }


    /**
     * @since 9.4.0
     *
     * @param CommonDBTM $item The item whose form should be shown
     * @param integer $id ID of the item
     * @param mixed[] $params Array of extra parameters
     *
     * @return void
     */
    public static function showSubForm(CommonDBTM $item, $id, $params)
    {

        if ($item instanceof Document_Item) {
            Document_Item::showAddFormForItem($params['parent'], '');
        } elseif ($item->getType() == $params['parent']->getType()) {
            self::showEditDescriptionForm($params['parent']);
        } elseif ($item->can(-1, CREATE, $params)) {
            $item->showForm($id, $params);
        }
    }

    public static function showEditDescriptionForm(CommonITILObject $item)
    {
        $can_requester = true;
        if (method_exists($item, "canRequesterUpdateItem")) {
            $can_requester = $item->canRequesterUpdateItem();
        }
        TemplateRenderer::getInstance()->display('components/itilobject/timeline/simple_form.html.twig', [
            'item'          => $item,
            'canupdate'     => (Session::getCurrentInterface() == "central" && $item->canUpdateItem()),
            'can_requester' => $can_requester,
        ]);
    }

    /**
     * Summary of getITILActors
     * Get the list of actors for the current Change
     * will return an assoc array of users_id => array of roles.
     *
     * @since 9.4.0
     *
     * @return array[] of array[] of users and roles
     */
    public function getITILActors()
    {
        /** @var DBmysql $DB */
        global $DB;

        $users_table = $this->getTable() . '_users';
        switch ($this::class) {
            case Ticket::class:
                $groups_table = 'glpi_groups_tickets';
                break;
            case Problem::class:
                $groups_table = 'glpi_groups_problems';
                break;
            default:
                $groups_table = $this->getTable() . '_groups';
                break;
        }
        $fk = $this->getForeignKeyField();

        $subquery1 = new QuerySubQuery([
            'SELECT'    => [
                'usr.id AS users_id',
                'tu.type AS type',
            ],
            'FROM'      => "$users_table AS tu",
            'LEFT JOIN' => [
                User::getTable() . ' AS usr' => [
                    'ON' => [
                        'tu'  => 'users_id',
                        'usr' => 'id',
                    ],
                ],
            ],
            'WHERE'     => [
                "tu.$fk" => $this->getID(),
            ],
        ]);

        $subquery2 = new QuerySubQuery([
            'SELECT'    => [
                'usr.id AS users_id',
                'gt.type AS type',
            ],
            'FROM'      => "$groups_table AS gt",
            'LEFT JOIN' => [
                Group_User::getTable() . ' AS gu'   => [
                    'ON' => [
                        'gu'  => 'groups_id',
                        'gt'  => 'groups_id',
                    ],
                ],
                User::getTable() . ' AS usr'        => [
                    'ON' => [
                        'gu'  => 'users_id',
                        'usr' => 'id',
                    ],
                ],
            ],
            'WHERE'     => [
                "gt.$fk" => $this->getID(),
            ],
        ]);

        $union = new QueryUnion([$subquery1, $subquery2], false, 'allactors');
        $iterator = $DB->request([
            'SELECT'          => [
                'users_id',
                'type',
            ],
            'DISTINCT'        => true,
            'FROM'            => $union,
        ]);

        $users_keys = [];
        foreach ($iterator as $current_tu) {
            $users_keys[$current_tu['users_id']][] = $current_tu['type'];
        }

        return $users_keys;
    }


    /**
     * Number of followups of the object
     *
     * @param boolean $with_private true: all followups / false: only public ones (default 1)
     *
     * @return integer followup count
     **/
    public function numberOfFollowups($with_private = true)
    {
        /** @var DBmysql $DB */
        global $DB;

        $RESTRICT = [];
        if ($with_private !== true) {
            $RESTRICT['is_private'] = 0;
        }

        // Set number of followups
        $result = $DB->request([
            'COUNT'  => 'cpt',
            'FROM'   => 'glpi_itilfollowups',
            'WHERE'  => [
                'itemtype'  => $this->getType(),
                'items_id'  => $this->fields['id'],
            ] + $RESTRICT,
        ])->current();

        return $result['cpt'];
    }

    /**
     * Number of tasks of the object
     *
     * @param boolean $with_private true: all followups / false: only public ones (default 1)
     *
     * @return integer
     **/
    public function numberOfTasks($with_private = true)
    {
        /** @var DBmysql $DB */
        global $DB;

        $table = 'glpi_' . strtolower($this->getType()) . 'tasks';

        $RESTRICT = [];
        if ($with_private !== true && $this->getType() == 'Ticket') {
            //No private tasks for Problems and Changes
            $RESTRICT['is_private'] = 0;
        }

        // Set number of tasks
        $row = $DB->request([
            'COUNT'  => 'cpt',
            'FROM'   => $table,
            'WHERE'  => [
                $this->getForeignKeyField()   => $this->fields['id'],
            ] + $RESTRICT,
        ])->current();
        return (int) $row['cpt'];
    }

    /**
     * Check if input contains a flag set to prevent 'takeintoaccount' delay computation.
     *
     * @param array $input
     *
     * @return boolean
     */
    public function isTakeIntoAccountComputationBlocked($input)
    {
        return array_key_exists('_do_not_compute_takeintoaccount', $input)
         && $input['_do_not_compute_takeintoaccount'];
    }


    /**
     * Check if input contains a flag set to prevent status computation.
     *
     * @param array $input
     *
     * @return boolean
     */
    public function isStatusComputationBlocked(array $input)
    {
        return array_key_exists('_do_not_compute_status', $input)
         && $input['_do_not_compute_status'];
    }


    public function addDefaultFormTab(array &$ong)
    {

        $timeline    = $this->getTimelineItems(['with_logs' => false]);
        $nb_elements = count($timeline);
        $label = static::getTypeName(1);

        $ong[static::getType() . '$main'] = static::createTabEntry($label, $nb_elements, static::getType());
        return $this;
    }

    public static function getAdditionalMenuOptions()
    {
        $tplclass = self::getTemplateClass();
        if ($tplclass::canView()) {
            $menu = [
                $tplclass => [
                    'title' => $tplclass::getTypeName(Session::getPluralNumber()),
                    'page'  => $tplclass::getSearchURL(false),
                    'icon'  => $tplclass::getIcon(),
                    'links' => [
                        'search' => $tplclass::getSearchURL(false),
                    ],
                ],
            ];

            if ($tplclass::canCreate()) {
                $menu[$tplclass]['links']['add'] = $tplclass::getFormURL(false);
            }
            return $menu;
        }
        return false;
    }


    /**
     * @see CommonGLPI::getAdditionalMenuLinks()
     *
     * @since 9.5.0
     **/
    public static function getAdditionalMenuLinks()
    {
        $links = [];
        $tplclass = self::getTemplateClass();
        if ($tplclass::canView()) {
            $links['template'] = $tplclass::getSearchURL(false);
        }
        $links['summary_kanban'] = static::getFormURL(false) . '?showglobalkanban=1';

        return $links;
    }


    /**
     * Get template to use
     * Use force_template first, then try on template define for type and category
     * then use default template of active profile of connected user and then use default entity one
     *
     * @param integer      $force_template     itiltemplate_id to use (case of preview for example)
     * @param integer|null $type               type of the ticket
     *                                         (use Ticket::INCIDENT_TYPE or Ticket::DEMAND_TYPE constants value)
     * @param integer      $itilcategories_id  ticket category
     * @param integer      $entities_id
     *
     * @return ITILTemplate
     *
     * @since 9.5.0
     **/
    public function getITILTemplateToUse(
        $force_template = 0,
        $type = null,
        $itilcategories_id = 0,
        $entities_id = -1
    ) {
        if (!$type && $this->getType() != Ticket::getType()) {
            $type = true;
        }
        // Load template if available :
        $tplclass = static::getTemplateClass();
        $tt              = getItemForItemtype($tplclass);
        $template_loaded = false;

        if ($force_template) {
            // with type and categ
            if ($tt->getFromDBWithData($force_template, true)) {
                $template_loaded = true;
            }
        }

        if (
            !$template_loaded
            && $type
            && $itilcategories_id
        ) {
            $categ = new ITILCategory();
            if ($categ->getFromDB($itilcategories_id)) {
                $field = $this->getTemplateFieldName($type);

                if ($categ->fields[$field]) {
                    // without type and categ
                    if ($tt->getFromDBWithData($categ->fields[$field], false)) {
                        $template_loaded = true;
                    }
                }
            }
        }

        // If template loaded from type and category do not check after
        if ($template_loaded) {
            return $tt;
        }

        //Get template from profile
        if ($type) {
            $field = $this->getTemplateFieldName($type);
            $field = str_replace(['_incident', '_demand'], ['', ''], $field);
            // load default profile one if not already loaded
            if (
                isset($_SESSION['glpiactiveprofile'][$field])
                && $_SESSION['glpiactiveprofile'][$field]
            ) {
                // with type and categ
                if (
                    $tt->getFromDBWithData(
                        $_SESSION['glpiactiveprofile'][$field],
                        true
                    )
                ) {
                    $template_loaded = true;
                }
            }
        }

        //Get template from entity
        if (
            !$template_loaded
            && ($entities_id >= 0)
        ) {
            // load default entity one if not already loaded
            $template_id = Entity::getUsedConfig(
                strtolower($this->getType()) . 'templates_strategy',
                $entities_id,
                strtolower($this->getType()) . 'templates_id',
                0
            );
            if ($template_id > 0 && $tt->getFromDBWithData($template_id, true)) {
                $template_loaded = true;
            }
        }

        // Check if profile / entity set type and category and try to load template for these values
        if ($template_loaded) { // template loaded for profile or entity
            $newtype              = $type;
            $newitilcategories_id = $itilcategories_id;
            // Get predefined values for ticket template
            if (isset($tt->predefined['itilcategories_id']) && $tt->predefined['itilcategories_id']) {
                $newitilcategories_id = $tt->predefined['itilcategories_id'];
            }
            if (isset($tt->predefined['type']) && $tt->predefined['type']) {
                $newtype = $tt->predefined['type'];
            }
            if (
                $newtype != $type
                && $newitilcategories_id != $itilcategories_id
            ) {
                $categ = new ITILCategory();
                if ($categ->getFromDB($newitilcategories_id)) {
                    $field = $this->getTemplateFieldName($newtype);

                    if (isset($categ->fields[$field]) && $categ->fields[$field]) {
                        // without type and categ
                        if ($tt->getFromDBWithData($categ->fields[$field], false)) {
                            $template_loaded = true;
                        }
                    }
                }
            }
        }
        return $tt;
    }

    /**
     * Get template field name
     *
     * @param string $type Type, if any
     *
     * @return string
     */
    public function getTemplateFieldName($type = null): string
    {
        $field = strtolower(static::getType()) . 'templates_id';
        if (static::getType() === Ticket::getType()) {
            switch ($type) {
                case Ticket::INCIDENT_TYPE:
                    $field .= '_incident';
                    break;

                case Ticket::DEMAND_TYPE:
                    $field .= '_demand';
                    break;

                case true:
                    //for changes and problem, or from profiles
                    break;

                default:
                    $field = '';
                    trigger_error('Missing type for Ticket template!', E_USER_WARNING);
                    break;
            }
        }

        return $field;
    }

    /**
     * @since 9.5.0
     *
     * @param integer $entity entities_id usefull if function called by cron (default 0)
     **/
    abstract public static function getDefaultValues($entity = 0);

    /**
     * Get template class name.
     *
     * @since 9.5.0
     *
     * @return class-string<ITILTemplate>
     */
    public static function getTemplateClass()
    {
        return static::getType() . 'Template';
    }

    /**
     * Get template form field name
     *
     * @since 9.5.0
     *
     * @return string
     */
    public static function getTemplateFormFieldName()
    {
        return '_' . strtolower(static::getType()) . 'template';
    }

    /**
     * Get common request criteria
     *
     * @since 9.5.0
     *
     * @return array
     */
    public static function getCommonCriteria()
    {
        $fk = self::getForeignKeyField();
        $gtable = str_replace('glpi_', 'glpi_groups_', static::getTable());
        $itable = str_replace('glpi_', 'glpi_items_', static::getTable());
        if (self::getType() == 'Change') {
            $gtable = 'glpi_changes_groups';
            $itable = 'glpi_changes_items';
        }
        $utable = static::getTable() . '_users';
        $stable = static::getTable() . '_suppliers';
        if (self::getType() == 'Ticket') {
            $stable = 'glpi_suppliers_tickets';
        }
        $table = static::getTable();
        $criteria = [
            'SELECT'          => [
                "$table.*",
                'glpi_itilcategories.completename AS catname',
            ],
            'DISTINCT'        => true,
            'FROM'            => $table,
            'LEFT JOIN'       => [
                $gtable  => [
                    'ON' => [
                        $table   => 'id',
                        $gtable  => $fk,
                    ],
                ],
                $utable  => [
                    'ON' => [
                        $table   => 'id',
                        $utable  => $fk,
                    ],
                ],
                $stable  => [
                    'ON' => [
                        $table   => 'id',
                        $stable  => $fk,
                    ],
                ],
                'glpi_itilcategories'      => [
                    'ON' => [
                        $table                  => 'itilcategories_id',
                        'glpi_itilcategories'   => 'id',
                    ],
                ],
                $itable  => [
                    'ON' => [
                        $table   => 'id',
                        $itable  => $fk,
                    ],
                ],
            ],
            'ORDERBY'            => "$table.date_mod DESC",
        ];
        if (count($_SESSION["glpiactiveentities"]) > 1) {
            $criteria['LEFT JOIN']['glpi_entities'] = [
                'ON' => [
                    'glpi_entities'   => 'id',
                    $table            => 'entities_id',
                ],
            ];
            $criteria['SELECT'] = array_merge(
                $criteria['SELECT'],
                [
                    'glpi_entities.completename AS entityname',
                    "$table.entities_id AS entityID",
                ]
            );
        }
        return $criteria;
    }

    public function getForbiddenSingleMassiveActions()
    {
        $excluded = parent::getForbiddenSingleMassiveActions();

        if (isset($this->fields['global_validation']) && $this->fields['global_validation'] != CommonITILValidation::NONE) {
            //a validation has already been requested/done
            $excluded[] = 'TicketValidation:submit_validation';
        }

        $excluded[] = '*:add_actor';
        $excluded[] = '*:add_task';
        $excluded[] = '*:add_followup';
        $excluded[] = 'CommonITILObject_CommonITILObject:add';
        $excluded[] = 'CommonITILObject_CommonITILObject:delete';

        return $excluded;
    }

    /**
     * Returns criteria that can be used to get documents related to current instance.
     *
     * @return array
     */
    public function getAssociatedDocumentsCriteria($bypass_rights = false): array
    {
        $task_class = static::getTaskClass();
        /** @var DBmysql $DB */
        global $DB; // Used to get subquery results - better performance

        $or_crits = [
            // documents associated to ITIL item directly
            [
                Document_Item::getTableField('itemtype') => $this->getType(),
                Document_Item::getTableField('items_id') => $this->getID(),
            ],
        ];

        // documents associated to followups
        if ($bypass_rights || ITILFollowup::canView()) {
            $fup_crits = [
                ITILFollowup::getTableField('itemtype') => $this->getType(),
                ITILFollowup::getTableField('items_id') => $this->getID(),
            ];
            if (!$bypass_rights && !Session::haveRight(ITILFollowup::$rightname, ITILFollowup::SEEPRIVATE)) {
                $fup_crits[] = [
                    'OR' => ['is_private' => 0, 'users_id' => Session::getLoginUserID()],
                ];
            }
            // Run the subquery separately. It's better for huge databases
            $iterator_tmp = $DB->request([
                'SELECT' => 'id',
                'FROM'   => ITILFollowup::getTable(),
                'WHERE'  => $fup_crits,
            ]);
            $arr_values = array_column(iterator_to_array($iterator_tmp, false), 'id');
            if (count($arr_values) > 0) {
                $or_crits[] = [
                    Document_Item::getTableField('itemtype') => ITILFollowup::getType(),
                    Document_Item::getTableField('items_id') => $arr_values,
                ];
            }
        }

        // documents associated to solutions
        if ($bypass_rights || ITILSolution::canView()) {
            // Run the subquery separately. It's better for huge databases
            $iterator_tmp = $DB->request([
                'SELECT' => 'id',
                'FROM'   => ITILSolution::getTable(),
                'WHERE'  => [
                    ITILSolution::getTableField('itemtype') => $this->getType(),
                    ITILSolution::getTableField('items_id') => $this->getID(),
                ],
            ]);
            $arr_values = array_column(iterator_to_array($iterator_tmp, false), 'id');
            if (count($arr_values) > 0) {
                $or_crits[] = [
                    Document_Item::getTableField('itemtype') => ITILSolution::getType(),
                    Document_Item::getTableField('items_id') => $arr_values,
                ];
            }
        }

        // documents associated to ticketvalidation
        $validation_class = static::getType() . 'Validation';
        if (class_exists($validation_class) && ($bypass_rights ||  $validation_class::canView())) {
            // Run the subquery separately. It's better for huge databases
            $iterator_tmp = $DB->request([
                'SELECT' => 'id',
                'FROM'   => $validation_class::getTable(),
                'WHERE'  => [
                    $validation_class::getTableField($validation_class::$items_id) => $this->getID(),
                ],
            ]);
            $arr_values = array_column(iterator_to_array($iterator_tmp, false), 'id');
            if (count($arr_values) > 0) {
                $or_crits[] = [
                    Document_Item::getTableField('itemtype') => $validation_class::getType(),
                    Document_Item::getTableField('items_id') => $arr_values,
                ];
            }
        }

        // documents associated to tasks
        if ($bypass_rights || $task_class::canView()) {
            $tasks_crit = [
                $this->getForeignKeyField() => $this->getID(),
            ];

            if (!$bypass_rights) {
                $private_task_crit = [];
                if (!Session::haveRight($task_class::$rightname, CommonITILTask::SEEPRIVATE)) {
                    $private_task_crit = [
                        'is_private' => 0,
                        'users_id' => Session::getLoginUserID(),
                        'users_id_tech' => Session::getLoginUserID(),
                    ];
                }
                if (Session::haveRight($task_class::$rightname, CommonITILTask::SEEPRIVATEGROUPS) && !empty($_SESSION["glpigroups"])) {
                    $private_task_crit['groups_id_tech'] = $_SESSION["glpigroups"];
                }
                if (!empty($private_task_crit)) {
                    $tasks_crit[] = ['OR' => $private_task_crit];
                }
            }

            // Run the subquery separately. It's better for huge databases
            $iterator_tmp = $DB->request([
                'SELECT' => 'id',
                'FROM'   => $task_class::getTable(),
                'WHERE'  => $tasks_crit,
            ]);
            $arr_values = array_column(iterator_to_array($iterator_tmp, false), 'id');
            if (count($arr_values) > 0) {
                $or_crits[] = [
                    'glpi_documents_items.itemtype' => $task_class::getType(),
                    'glpi_documents_items.items_id' => $arr_values,
                ];
            }
        }
        return ['OR' => $or_crits];
    }

    /**
     * Check if this item is new
     *
     * @return bool
     */
    protected function isNew()
    {
        if (isset($this->input['status'])) {
            $status = $this->input['status'];
        } elseif (isset($this->fields['status'])) {
            $status = $this->fields['status'];
        } else {
            throw new LogicException("Can't get status value: no object loaded");
        }

        return $status == CommonITILObject::INCOMING;
    }

    /**
     * Retrieve linked items table name
     *
     * @since 9.5.0
     *
     * @return string
     */
    public static function getItemsTable()
    {
        switch (static::getType()) {
            case 'Change':
                return 'glpi_changes_items';
            case 'Problem':
                return 'glpi_items_problems';
            case 'Ticket':
                return 'glpi_items_tickets';
            default:
                throw new RuntimeException('Unknown ITIL type ' . static::getType());
        }
    }


    public function getLinkedItems(): array
    {
        /** @var DBmysql $DB */
        global $DB;

        $assets = $DB->request([
            'SELECT' => ["itemtype", "items_id"],
            'FROM'   => static::getItemsTable(),
            'WHERE'  => [$this->getForeignKeyField() => $this->getID()],
        ]);

        $assets = iterator_to_array($assets);

        $tab = [];
        foreach ($assets as $asset) {
            if (!class_exists($asset['itemtype'])) {
                //ignore if class does not exist (maybe a plugin)
                continue;
            }
            $tab[$asset['itemtype']][$asset['items_id']] = $asset['items_id'];
        }

        return $tab;
    }

    /**
     * Should impact tab be displayed? Check if there is a valid linked item
     *
     * @return boolean
     */
    protected function hasImpactTab()
    {
        foreach (array_keys($this->getLinkedItems()) as $itemtype) {
            $class = $itemtype;
            if (Impact::isEnabled($class) && Session::getCurrentInterface() === "central") {
                return true;
            }
        }
        return false;
    }

    /**
     * Get criteria needed to match objets with an "open" status (= not resolved
     * or closed)
     *
     * @return array
     */
    public static function getOpenCriteria(): array
    {
        $table = static::getTable();

        return [
            'NOT' => [
                "$table.status" => array_merge(
                    static::getSolvedStatusArray(),
                    static::getClosedStatusArray()
                ),
            ],
        ];
    }

    public function handleItemsIdInput(): void
    {
        if (!empty($this->input['items_id'])) {
            $item_link_class = static::getItemLinkClass();
            $item_link = getItemForItemtype($item_link_class);
            foreach ($this->input['items_id'] as $itemtype => $items) {
                foreach ($items as $items_id) {
                    $item_link->add([
                        'items_id'                    => $items_id,
                        'itemtype'                    => $itemtype,
                        static::getForeignKeyField()  => $this->fields['id'],
                        '_disablenotif'               => true,
                    ]);
                }
            }
        }
    }

    /**
     * @return class-string<CommonDBTM>
     */
    abstract public static function getItemLinkClass(): string;

    /**
     * Handle "_tasktemplates_id" special input
     */
    public function handleTaskTemplateInput()
    {
        // Check input is valid
        if (
            !isset($this->input['_tasktemplates_id'])
            || !is_array($this->input['_tasktemplates_id'])
            || !count($this->input['_tasktemplates_id'])
        ) {
            return;
        }

        // Add tasks in tasktemplates if defined in itiltemplate
        $itiltask   = static::getTaskClassInstance();
        foreach ($this->input['_tasktemplates_id'] as $tasktemplates_id) {
            $itiltask->add([
                '_tasktemplates_id'           => $tasktemplates_id,
                $this->getForeignKeyField()   => $this->fields['id'],
                'date'                        => $this->fields['date'],
            ]);
        }
    }

    /**
     * Handle "_itilfollowuptemplates_id" special input
     */
    public function handleITILFollowupTemplateInput(): void
    {
        // Check input is valid
        if (
            !isset($this->input['_itilfollowuptemplates_id'])
            || !is_array($this->input['_itilfollowuptemplates_id'])
            || !count($this->input['_itilfollowuptemplates_id'])
        ) {
            return;
        }

        // Add tasks in itilfollowup template if defined in itiltemplate
        foreach ($this->input['_itilfollowuptemplates_id'] as $fup_templates_id) {
            $values = [
                '_itilfollowuptemplates_id' => $fup_templates_id,
                'itemtype'                  => $this->getType(),
                'items_id'                  => $this->getID(),
                '_do_not_compute_status'    => $this->input['_do_not_compute_status'] ?? 0,
                '_do_not_compute_takeintoaccount' => $this->input['_do_not_compute_takeintoaccount'] ?? 0,
            ];
            // Insert new followup from template
            $fup = new ITILFollowup();
            $fup->add($values);
        }
    }

    /**
     * Handle "_solutiontemplates_id" special input
     */
    public function handleSolutionTemplateInput(): void
    {
        // Check input is valid
        if (!isset($this->input['_solutiontemplates_id'])) {
            return;
        }

        $solution = new ITILSolution();
        $input = [
            '_solutiontemplates_id' => $this->input['_solutiontemplates_id'],
            'itemtype'              => $this->getType(),
            'items_id'              => $this->getID(),
        ];
        if (isset($this->input['_do_not_compute_status'])) {
            $input['_do_not_compute_status'] = $this->input['_do_not_compute_status'];
        }
        $solution->add($input);
    }

    /**
     * Handle notifications to be sent after item creation.
     *
     * @return void
     */
    public function handleNewItemNotifications(): void
    {
        /** @var array $CFG_GLPI */
        global $CFG_GLPI;

        if (!isset($this->input['_disablenotif']) && $CFG_GLPI['use_notifications']) {
            $this->getFromDB($this->fields['id']); // Reload item to get actual status

            NotificationEvent::raiseEvent('new', $this);

            $status = $this->fields['status'] ?? null;

            //Check if a waiting ITIL solution has been posted to avoid sending duplicate notifications.
            $has_waiting_solution = countElementsInTable(
                ITILSolution::getTable(),
                [
                    'itemtype' => Ticket::class,
                    'items_id' => $this->getID(),
                    'status'   => CommonITILValidation::WAITING,
                ]
            ) > 0;

            if (in_array($status, static::getSolvedStatusArray()) && !$has_waiting_solution) {
                NotificationEvent::raiseEvent('solved', $this);
            }
            if (in_array($status, static::getClosedStatusArray())) {
                NotificationEvent::raiseEvent('closed', $this);
            }
        }
    }

    /**
     * Handle the input related to validation step threshold update.
     */
    private function handleValidationStepThresholdInput(array $input): void
    {
        // Action for `validationsteps_threshold` rule action
        if (!array_key_exists('_validationsteps_threshold', $input)) {
            return;
        }

        $relation_fields = [
            'itemtype' => static::class,
            'items_id' => $this->getID(),
            'validationsteps_id' => $input['_validationsteps_id'] ?? ValidationStep::getDefault()->getID(),
        ];

        $success = false;

        $itil_validationstep = static::getValidationStepInstance();
        if ($itil_validationstep->getFromDBByCrit($relation_fields)) {
            $success = $itil_validationstep->update([
                'id' => $itil_validationstep->getID(),
                'minimal_required_validation_percent' => $input['_validationsteps_threshold'],
            ]);
        } else {
            $success = $itil_validationstep->add($relation_fields + [
                'minimal_required_validation_percent' => $input['_validationsteps_threshold'],
            ]);
        }

        if ($success === false) {
            throw new RuntimeException('Unable to update the validation step threshold.');
        }
    }

    /**
     * Manage Validation add from input (form and rules)
     *
     * @param array $input
     *
     * @return boolean
     */
    public function manageValidationAdd($input)
    {
        $validation = static::getValidationClassInstance();

        if ($validation === null) {
            return true;
        }

        $self_fk = $this->getForeignKeyField();

        //Action for send_validation rule
        if (isset($input["_add_validation"])) {
            if (isset($input['entities_id'])) {
                $entid = $input['entities_id'];
            } elseif (isset($this->fields['entities_id'])) {
                $entid = $this->fields['entities_id'];
            } else {
                return false;
            }

            $validations_to_send = [];
            if (!is_array($input["_add_validation"])) {
                $input["_add_validation"] = [$input["_add_validation"]];
            }

            // user/groups assignements
            foreach ($input["_add_validation"] as $key => $value) {
                switch ($value) {
                    case 'requester_supervisor':
                        if (
                            isset($input['_groups_id_requester'])
                            && $input['_groups_id_requester']
                        ) {
                            $users = Group_User::getGroupUsers(
                                $input['_groups_id_requester'],
                                ['is_manager' => 1]
                            );
                            foreach ($users as $data) {
                                $validations_to_send[] = [
                                    'itemtype_target' => User::class,
                                    'items_id_target' => $data['id'],
                                ];
                            }
                        }
                        // Add to already set groups
                        foreach ($this->getGroups(CommonITILActor::REQUESTER) as $d) {
                            $users = Group_User::getGroupUsers(
                                $d['groups_id'],
                                ['is_manager' => 1]
                            );
                            foreach ($users as $data) {
                                $validations_to_send[] = [
                                    'itemtype_target' => User::class,
                                    'items_id_target' => $data['id'],
                                ];
                            }
                        }
                        break;

                    case 'assign_supervisor':
                        if (
                            isset($input['_groups_id_assign'])
                            && $input['_groups_id_assign']
                        ) {
                            $users = Group_User::getGroupUsers(
                                $input['_groups_id_assign'],
                                ['is_manager' => 1]
                            );
                            foreach ($users as $data) {
                                $validations_to_send[] = [
                                    'itemtype_target' => User::class,
                                    'items_id_target' => $data['id'],
                                ];
                            }
                        }
                        foreach ($this->getGroups(CommonITILActor::ASSIGN) as $d) {
                            $users = Group_User::getGroupUsers(
                                $d['groups_id'],
                                ['is_manager' => 1]
                            );
                            foreach ($users as $data) {
                                $validations_to_send[] = [
                                    'itemtype_target' => User::class,
                                    'items_id_target' => $data['id'],
                                ];
                            }
                        }
                        break;

                    case 'requester_responsible':
                        if (isset($input['_users_id_requester'])) {
                            $requesters = is_array($input['_users_id_requester'])
                                ? $input['_users_id_requester']
                                : [$input['_users_id_requester']];
                            foreach ($requesters as $users_id) {
                                $user = new User();
                                if ($user->getFromDB($users_id)) {
                                    $validations_to_send[] = [
                                        'itemtype_target' => User::class,
                                        'items_id_target' => $user->fields['users_id_supervisor'],
                                    ];
                                }
                            }
                        }
                        break;

                    default:
                        // Group case from rules
                        if ($key === 'group') {
                            foreach ($value as $groups_id) {
                                $validation_right = 'validate';
                                if ($this->getType() === Ticket::class) {
                                    $validation_right = isset($input['type']) && $input['type'] == Ticket::DEMAND_TYPE
                                        ? 'validate_request'
                                        : 'validate_incident';
                                }
                                $opt = [
                                    'groups_id' => $groups_id,
                                    'right'     => $validation_right,
                                    'entity'    => $entid,
                                ];

                                $data_users = $validation->getGroupUserHaveRights($opt);

                                foreach ($data_users as $user) {
                                    $validations_to_send[] = [
                                        'itemtype_target' => User::class,
                                        'items_id_target' => $user['id'],
                                    ];
                                }
                            }
                        } elseif ($key === 'group_any') {
                            foreach ($value as $groups_id) {
                                $validations_to_send[] = [
                                    'itemtype_target' => Group::class,
                                    'items_id_target' => $groups_id,
                                ];
                            }
                        } elseif ((int) $value > 0) {
                            $validations_to_send[] = [
                                'itemtype_target' => User::class,
                                'items_id_target' => $value,
                            ];
                        }
                }
            }

            // Validation user added on ticket form
            if (array_key_exists('_validation_targets', $input)) {
                foreach ($input['_validation_targets'] as $validation_target) {
                    if (
                        !array_key_exists('itemtype_target', $validation_target)
                        || !array_key_exists('items_id_target', $validation_target)
                    ) {
                        continue; // User may have not selected both fields
                    }
                    if (!is_array($validation_target['items_id_target'])) {
                        $validation_target['items_id_target'] = [$validation_target['items_id_target']];
                    }
                    foreach ($validation_target['items_id_target'] as $items_id_target) {
                        $validations_to_send[] = [
                            'itemtype_target' => $validation_target['itemtype_target'],
                            'items_id_target' => $items_id_target,
                        ];
                    }
                }
            }

            // Keep only one
            $validations_to_send = array_unique($validations_to_send, SORT_REGULAR);

            if (count($validations_to_send)) {
                $values            = [];
                $values[$self_fk]  = $this->fields['id'];
                if (isset($input['id']) && $input['id'] != $this->fields['id']) {
                    $values['_itilobject_add'] = true;
                }

                // to know update by rules
                if (isset($input["_rule_process"])) {
                    $values['_rule_process'] = $input["_rule_process"];
                }
                // if auto_import, tranfert it for validation
                if (isset($input['_auto_import'])) {
                    $values['_auto_import'] = $input['_auto_import'];
                }

                // Cron or rule process of hability to do
                if (
                    Session::isCron()
                    || isset($input["_auto_import"])
                    || isset($input["_rule_process"])
                    || $validation->can(-1, CREATE, $values)
                ) { // cron or allowed user
                    $add_done = false;
                    foreach ($validations_to_send as $validation_to_send) {
                        // Do not auto add twice same validation
                        if (
                            $validation_to_send['itemtype_target'] === User::class
                            && $this->isUserValidationRequested($validation_to_send['items_id_target'], false)
                        ) {
                            continue;
                        }
                        // add validation step
                        if (isset($input['_validationsteps_id'])) {
                            $values['_validationsteps_id'] = $input['_validationsteps_id'];
                        }

                        $values['itemtype_target'] = $validation_to_send['itemtype_target'];
                        $values['items_id_target'] = $validation_to_send['items_id_target'];
                        if ($validation->add($values)) {
                            $add_done = true;
                        }
                    }
                    if ($add_done) {
                        Event::log(
                            $this->fields['id'],
                            strtolower($this->getType()),
                            4,
                            "tracking",
                            sprintf(
                                __('%1$s updates the item %2$s'),
                                $_SESSION["glpiname"],
                                $this->fields['id']
                            )
                        );
                    }
                }
            }
        }
        return true;
    }

    /**
     * Manage actors posted by itil form
     * New way to do it with a general array containing all item actors.
     * We compare to old actors (in case of items's update) to know which we need to remove/add/update
     *
     * @param bool $disable_notifications
     *
     * @since 10.0.0
     *
     * @return void
     */
    protected function updateActors(bool $disable_notifications = false)
    {
        // Reload actors to be able to categorize users as added/updated/deleted.
        $this->loadActors();

        $common_actor_input = [
            '_do_not_compute_takeintoaccount' => $this->isTakeIntoAccountComputationBlocked($this->input),
            '_from_object'                    => true,
        ];
        if ($disable_notifications) {
            $common_actor_input['_disablenotif'] = true;
        }

        $actor_itemtypes = [
            User::class,
            Group::class,
            Supplier::class,
        ];
        $actor_types = [
            'requester',
            'assign',
            'observer',
        ];

        foreach ($actor_types as $actor_type) {
            $actor_type_value = constant(CommonITILActor::class . '::' . strtoupper($actor_type));

            // List actors from all input keys
            $actors = [];
            foreach ($actor_itemtypes as $actor_itemtype) {
                $actor_fkey = getForeignKeyFieldForItemType($actor_itemtype);

                $actors_id_input_key      = sprintf('_%s_%s', $actor_fkey, $actor_type);
                $actors_notif_input_key   = sprintf('%s_notif', $actors_id_input_key);
                $actors_id_add_input_key  = $actor_itemtype === User::class
                    ? sprintf('_additional_%ss', $actor_type)
                    : sprintf('_additional_%ss_%ss', strtolower($actor_itemtype), $actor_type);

                $get_unique_key = (fn(array $actor): string =>
                    // Use alternative_email in value key for "email" actors
                    sprintf('%s_%s', $actors_id_input_key, $actor['items_id'] ?: $actor['alternative_email'] ?? ''));

                if (array_key_exists($actors_id_input_key, $this->input)) {
                    if (is_array($this->input[$actors_id_input_key])) {
                        foreach ($this->input[$actors_id_input_key] as $actor_key => $actor_id) {
                            if (!is_numeric($actor_id) && $actor_id !== 'requester_manager') {
                                trigger_error(
                                    sprintf(
                                        'Invalid value "%s" found for actor in "%s".',
                                        $actor_id,
                                        $actors_id_input_key
                                    ),
                                    E_USER_WARNING
                                );
                            }
                            $actor_id = (int) $actor_id;
                            $actor = [
                                'itemtype' => $actor_itemtype,
                                'items_id' => $actor_id,
                                'type'     => $actor_type_value,
                            ];
                            if ($actor_itemtype !== Group::class && array_key_exists($actors_notif_input_key, $this->input)) {
                                // Expected format
                                // '_users_id_requester_notif' => [
                                //     'use_notification'  => [1, 0],
                                //     'alternative_email' => ['user1@example.com', 'user2@example.com'],
                                // ]
                                $notification_params = $this->input[$actors_notif_input_key];
                                $unexpected_format = false;
                                if (
                                    !is_array($notification_params)
                                    || (
                                        !array_key_exists('use_notification', $notification_params)
                                        && !array_key_exists('alternative_email', $notification_params)
                                    )
                                ) {
                                    $unexpected_format = true;
                                    $notification_params = [];
                                }
                                foreach ($notification_params as $key => $values) {
                                    if (!is_array($values)) {
                                        $unexpected_format = true;
                                        continue;
                                    }
                                    if (array_key_exists($actor_key, $values)) {
                                        $actor[$key] = $values[$actor_key];
                                    }
                                }
                                if ($unexpected_format) {
                                    trigger_error(
                                        sprintf('Unexpected format found in "%s".', $actors_notif_input_key),
                                        E_USER_WARNING
                                    );
                                }
                            }
                            $actors[$get_unique_key($actor)] = $actor;
                        }
                    } elseif (is_numeric($this->input[$actors_id_input_key])) {
                        $actor_id = (int) $this->input[$actors_id_input_key];
                        $actor = [
                            'itemtype' => $actor_itemtype,
                            'items_id' => $actor_id,
                            'type'     => $actor_type_value,
                        ];
                        if (array_key_exists($actors_notif_input_key, $this->input)) {
                            // Expected formats
                            //
                            // Value provided by Change::getDefaultValues()
                            // '_users_id_requester_notif' => [
                            //     'use_notification'  => 1,
                            //     'alternative_email' => 'user1@example.com',
                            // ]
                            //
                            // OR
                            //
                            // Value provided by Ticket::getDefaultValues()
                            // '_users_id_requester_notif' => [
                            //     'use_notification'  => [1, 0],
                            //     'alternative_email' => ['user1@example.com', 'user2@example.com'],
                            // ]
                            $notification_params = $this->input[$actors_notif_input_key];
                            if (
                                !is_array($notification_params)
                                || (
                                    !array_key_exists('use_notification', $notification_params)
                                    && !array_key_exists('alternative_email', $notification_params)
                                )
                            ) {
                                trigger_error(
                                    sprintf('Unexpected format found in "%s".', $actors_notif_input_key),
                                    E_USER_WARNING
                                );
                                $notification_params = [];
                            }
                            foreach ($notification_params as $key => $values) {
                                if (is_array($values) && array_key_exists(0, $values)) {
                                    $actor[$key] = $values[0];
                                } elseif (!is_array($values)) {
                                    $actor[$key] = $values;
                                }
                            }
                        }
                        $actors[$get_unique_key($actor)] = $actor;
                    } elseif ($this->input[$actors_id_input_key] !== '') {
                        trigger_error(
                            sprintf(
                                'Invalid value "%s" found for actor in "%s".',
                                $this->input[$actors_id_input_key],
                                $actors_id_input_key
                            ),
                            E_USER_WARNING
                        );
                    }
                }
                if (array_key_exists($actors_id_add_input_key, $this->input)) {
                    foreach ($this->input[$actors_id_add_input_key] as $actor) {
                        $actor_id = null;
                        if (is_array($actor) && array_key_exists($actor_fkey, $actor)) {
                            $actor_id = $actor[$actor_fkey];
                        } else {
                            $actor_id = $actor;
                        }
                        if (!is_numeric($actor_id)) {
                            trigger_error(
                                sprintf(
                                    'Invalid value "%s" found for additional actor in "%s".',
                                    var_export($actor_id, true),
                                    $actors_id_add_input_key
                                ),
                                E_USER_WARNING
                            );
                            continue;
                        }
                        $actor_id = (int) $actor_id;
                        $actor = [
                            'itemtype' => $actor_itemtype,
                            'items_id' => $actor_id,
                            'type'     => $actor_type_value,
                        ];
                        $unique_key = $get_unique_key($actor);
                        if (!array_key_exists($unique_key, $actors)) {
                            $actors[$unique_key] = $actor;
                        }
                    }
                }
            }

            // Search for added/updated actors
            $existings = $this->getActorsForType($actor_type_value);
            $added     = [];
            $updated   = [];

            foreach ($actors as $actor) {
                if (
                    $actor['items_id'] === 0
                    && (
                        ($actor['itemtype'] === User::class && empty($actor['alternative_email'] ?? ''))
                        || $actor['itemtype'] !== User::class
                    )
                ) {
                    // Empty values, probably provided by static::getDefaultValues()
                    continue;
                }

                $found = false;
                foreach ($existings as $existing) {
                    if (
                        $actor['itemtype'] === User::class
                        && $actor['items_id'] == 0
                        && $actor['itemtype'] == $existing['itemtype']
                    ) {
                        // "email" actor found
                        if ($actor['alternative_email'] == $existing['alternative_email']) {
                            // The anonymous actor matches an existing one, update it
                            $updated[] = $actor + ['id' => $existing['id']];
                            $found = true;
                            break;
                        } else {
                            // Do not check for modifications on "email" actors (they should be deleted then re-added on email change)
                            continue;
                        }
                    }

                    if ($actor['itemtype'] != $existing['itemtype'] || $actor['items_id'] != $existing['items_id']) {
                        continue;
                    }
                    $found = true;

                    if ($actor['itemtype'] === Group::class) {
                        // Do not check for modifications on "group" actors (they do not have notification settings to update)
                        continue;
                    }

                    // check if modifications exists
                    if (
                        (
                            array_key_exists('use_notification', $actor)
                            && $actor['use_notification'] != $existing['use_notification']
                        )
                        || (
                            array_key_exists('alternative_email', $actor)
                            && $actor['alternative_email'] != $existing['alternative_email']
                        )
                    ) {
                        $updated[] = $actor + ['id' => $existing['id']];
                    }

                    break; // As actor is found, do not continue to list existings
                }

                if ($found === false) {
                    $added[] = $actor;
                }
            }

            // Add new actors
            foreach ($added as $actor) {
                $actor_obj = $this->getActorObjectForItem($actor['itemtype']);
                $actor_obj->add($common_actor_input + $actor + [
                    $actor_obj->getItilObjectForeignKey() => $this->fields['id'],
                    $actor_obj->getActorForeignKey()      => $actor['items_id'],
                ]);
                if (
                    $actor['type'] === CommonITILActor::ASSIGN
                    && (
                        (!isset($this->input['status']) && in_array($this->fields['status'], static::getNewStatusArray()))
                        || (isset($this->input['status']) && in_array($this->input['status'], static::getNewStatusArray()))
                    )
                    && in_array(self::ASSIGNED, array_keys(static::getAllStatusArray()))
                    && !$this->isStatusComputationBlocked($this->input)
                ) {
                    $self = new static();
                    $self->update(
                        [
                            'id'                              => $this->getID(),
                            'status'                          => self::ASSIGNED,
                            '_do_not_compute_takeintoaccount' => $this->isTakeIntoAccountComputationBlocked($this->input),
                            '_from_assignment'                => true,
                        ]
                    );
                    $this->fields['status'] = $self->fields['status'];
                }
            }
            // Update existing actors
            foreach ($updated as $actor) {
                $actor_obj = $this->getActorObjectForItem($actor['itemtype']);
                $actor_obj->update($common_actor_input + $actor);
            }
        }

        // Process deleted actors
        foreach ($actor_types as $actor_type) {
            foreach ($actor_itemtypes as $actor_itemtype) {
                $actor_fkey = getForeignKeyFieldForItemType($actor_itemtype);
                $actors_deleted_input_key = sprintf('_%s_%s_deleted', $actor_fkey, $actor_type);

                $deleted = array_key_exists($actors_deleted_input_key, $this->input)
                    ? $this->input[$actors_deleted_input_key]
                    : [];
                foreach ($deleted as $actor) {
                    $actor_obj = $this->getActorObjectForItem($actor['itemtype']);
                    $actor_obj->delete(['id' => $actor['id']]);
                }
            }
        }

        // We just updated actors, clear any cached data
        $this->clearLazyLoadedActors();
    }


    final public function getActorObjectForItem(string $itemtype): CommonITILActor
    {
        $actor_class = match ($itemtype) {
            User::class => $this->userlinkclass,
            Group::class => $this->grouplinkclass,
            Supplier::class => $this->supplierlinkclass,
            default => throw new RuntimeException('Unexpected actor type.'),
        };

        $actor = getItemForItemtype($actor_class);
        if (!is_a($actor, CommonITILActor::class)) {
            throw new RuntimeException(
                'The actor class for item type ' . $itemtype . ' must extend CommonITILActor.'
            );
        }
        return $actor;
    }


    /**
     * Fill the tech and the group from the category
     * @param array $input
     * @return array
     */
    protected function setTechAndGroupFromItilCategory($input)
    {
        $cat = new ITILCategory();
        $has_user_assigned  = $this->hasValidActorInInput($input, User::class, CommonITILActor::ASSIGN);
        $has_group_assigned = $this->hasValidActorInInput($input, Group::class, CommonITILActor::ASSIGN);
        if (
            $input['itilcategories_id'] > 0
            && (!$has_user_assigned || !$has_group_assigned)
            && $cat->getFromDB($input['itilcategories_id'])
        ) {
            if (!$has_user_assigned && $cat->fields['users_id'] > 0) {
                $input['_users_id_assign'] = $cat->fields['users_id'];
            }
            if (!$has_group_assigned && $cat->fields['groups_id'] > 0) {
                $input['_groups_id_assign'] = $cat->fields['groups_id'];
            }
        }

        return $input;
    }


    /**
     * Fill the tech and the group from the hardware
     * @param array $input
     * @return array
     */
    protected function setTechAndGroupFromHardware($input, $item)
    {
        /** @var array $CFG_GLPI */
        global $CFG_GLPI;

        if ($item != null) {
            // Auto assign tech from item
            $has_user_assigned  = $this->hasValidActorInInput($input, User::class, CommonITILActor::ASSIGN);
            if (
                !$has_user_assigned
                && in_array($item::class, $CFG_GLPI['assignable_types'], true)
                && $item->fields['users_id_tech'] > 0
            ) {
                $input['_users_id_assign'] = $item->fields['users_id_tech'];
            }

            // Auto assign group from item
            $has_group_assigned = $this->hasValidActorInInput($input, Group::class, CommonITILActor::ASSIGN);
            if (
                !$has_group_assigned
                && in_array($item::class, $CFG_GLPI['assignable_types'], true)
                && $item->fields['groups_id_tech'] > 0
            ) {
                $input['_groups_id_assign'] = $item->fields['groups_id_tech'];
            }
        }

        return $input;
    }

    /**
     * Replay setting auto assign if set in rules engine or by auto_assign_mode
     * Do not force status if status has been set by rules
     *
     * @param array $input
     *
     * @return array
     */
    protected function assign(array $input)
    {
        // FIXME Deprecate this method in GLPI 11.0.
        if (!in_array(self::ASSIGNED, array_keys(static::getAllStatusArray()))) {
            return $input;
        }

        if (
            (
                $this->hasValidActorInInput($input, User::class, CommonITILActor::ASSIGN)
                || $this->hasValidActorInInput($input, Group::class, CommonITILActor::ASSIGN)
                || $this->hasValidActorInInput($input, Supplier::class, CommonITILActor::ASSIGN)
            )
            && (in_array($input['status'], static::getNewStatusArray()))
            && !$this->isStatusComputationBlocked($input)
        ) {
            $input["status"] = self::ASSIGNED;
        }

        return $input;
    }

    /**
     * Check if input contains a valid actor for given itemtype / actortype.
     */
    private function hasValidActorInInput(array $input, string $itemtype, int $actortype): bool
    {
        $input_id_key = sprintf(
            '_%s_%s',
            getForeignKeyFieldForItemType($itemtype),
            self::getActorFieldNameType($actortype)
        );
        $input_notif_key = sprintf(
            '%s_notif',
            $input_id_key
        );

        $has_valid_actor = false;
        if (array_key_exists($input_id_key, $input)) {
            if (is_array($input[$input_id_key]) && !empty($input[$input_id_key])) {
                foreach ($input[$input_id_key] as $key => $actor_id) {
                    if (
                        // actor with valid ID
                        (int) $actor_id > 0
                        // or "email" actor
                        || (
                            $itemtype === User::class
                            && (int) $actor_id === 0
                            && array_key_exists($input_notif_key, $input)
                            && (bool) ($input[$input_notif_key]['use_notification'][$key] ?? false) === true
                            && !empty($input[$input_notif_key]['alternative_email'][$key])
                        )
                    ) {
                        $has_valid_actor = true;
                        break;
                    }
                }
            } elseif (is_numeric($input[$input_id_key])) {
                $actor_id = (int) $input[$input_id_key];
                if (
                    // actor with valid ID
                    $actor_id > 0
                    // or "email" actor
                    || (
                        $itemtype === User::class
                        && $actor_id === 0
                        // Expected formats
                        //
                        // Value provided by Change::getDefaultValues()
                        // '_users_id_requester_notif' => [
                        //     'use_notification'  => 1,
                        //     'alternative_email' => 'user1@example.com',
                        // ]
                        //
                        // OR
                        //
                        // Value provided by Ticket::getDefaultValues()
                        // '_users_id_requester_notif' => [
                        //     'use_notification'  => [1, 0],
                        //     'alternative_email' => ['user1@example.com', 'user2@example.com'],
                        // ]
                        && array_key_exists($input_notif_key, $input)
                        && (
                            array_key_exists('use_notification', $input[$input_notif_key])
                            && (
                                (
                                    is_array($input[$input_notif_key]['use_notification'])
                                    && (bool) ($input[$input_notif_key]['use_notification'][0] ?? false) === true
                                )
                                || (bool) ($input[$input_notif_key]['use_notification'] ?? false) === true
                            )
                        )
                        && (
                            array_key_exists('alternative_email', $input[$input_notif_key])
                            && (
                                (
                                    is_array($input[$input_notif_key]['alternative_email'])
                                    && !empty($input[$input_notif_key]['alternative_email'][0])
                                )
                                || !empty($input[$input_notif_key]['alternative_email'])
                            )
                        )
                    )
                ) {
                    $has_valid_actor = true;
                }
            }
        }

        return $has_valid_actor;
    }

    /**
     * Parameter class instance to be used for this item (user templates)
     */
    abstract public static function getContentTemplatesParametersClassInstance(): CommonITILObjectParameters;

    public static function getDataToDisplayOnKanban($ID, $criteria = [])
    {
        /** @var DBmysql $DB */
        global $DB;

        // List of items to return
        $items = [];

        // Common variables
        $self_item = new static();
        $can_update = static::canUpdate();
        $itemtype = static::class;
        $self_fk_field = static::getForeignKeyField();
        $linked_actors = [];

        // Build base query
        $WHERE = ['is_deleted' => 0];
        $WHERE += $criteria;
        $WHERE += getEntitiesRestrictCriteria();
        // visibility check hack so we don't have to load the complete DB info for every item
        $visiblity_criteria = Search::addDefaultWhere(static::class);
        if (!empty($visiblity_criteria)) {
            $WHERE[] = new QueryExpression(Search::addDefaultWhere(static::class));
        }
        $base_common_itil_query = [
            'SELECT' => [static::getTableField('id')],
            'FROM'   => static::getTable(),
            'WHERE'  => $WHERE,
        ];

        // Add JOIN
        $linked_tables = [];
        $default_joint = Search::addDefaultJoin(
            $itemtype,
            getTableForItemType($itemtype),
            $linked_tables, // Passed by reference, must be a defined variable even if empty
        );
        if (!empty($default_joint)) {
            $base_common_itil_query['LEFT JOIN'] = [new QueryExpression($default_joint)];
        }

        // Load common_itil
        $common_itil_query = $base_common_itil_query;
        $common_itil_query['SELECT'][] = static::getTableField('name');
        $common_itil_query['SELECT'][] = static::getTableField('status');
        $common_itil_query['SELECT'][] = static::getTableField('itilcategories_id');
        $common_itil_query['SELECT'][] = static::getTableField('content');
        $common_itil_iterator = $DB->request($common_itil_query);

        // Load actors (users)
        $user_link_class = $self_item->userlinkclass;
        if (is_a($user_link_class, CommonITILActor::class, true)) {
            $user_link_table = getTableForItemType($user_link_class);
            $linked_user_iterator = $DB->request([
                'SELECT' => [
                    $user_link_class::getTableField($self_fk_field),
                    $user_link_class::getTableField('users_id'),
                    User::getTableField('firstname'),
                    User::getTableField('realname'),
                    User::getTableField('name'),
                ],
                'FROM'   => $user_link_table,
                'INNER JOIN' => [
                    User::getTable() => [
                        'ON'  => [
                            $user_link_table => 'users_id',
                            User::getTable() => 'id',
                        ],
                    ],
                ],
                'WHERE'  => [
                    'type' => CommonITILActor::ASSIGN,
                    $self_fk_field => new QuerySubQuery($base_common_itil_query),
                ],
            ]);
            foreach ($linked_user_iterator as $linked_user_row) {
                $common_itil_id = $linked_user_row[$self_fk_field];

                // Init array
                if (!isset($linked_actors[$common_itil_id])) {
                    $linked_actors[$common_itil_id] = [];
                }

                // Push users
                $linked_actors[$common_itil_id][] = [
                    'itemtype'  => User::getType(),
                    'id'        => $linked_user_row['users_id'],
                    'firstname' => $linked_user_row['firstname'],
                    'realname'  => $linked_user_row['realname'],
                    'name'      => formatUserName(
                        $linked_user_row['users_id'],
                        $linked_user_row['name'],
                        $linked_user_row['realname'],
                        $linked_user_row['firstname']
                    ),
                ];
            }
        }

        // Load actors (groups)
        $group_link_class = $self_item->grouplinkclass;
        if (is_a($group_link_class, CommonITILActor::class, true)) {
            $group_link_table = getTableForItemType($group_link_class);
            $linked_group_iterator = $DB->request([
                'SELECT' => [
                    $group_link_class::getTableField($self_fk_field),
                    $group_link_class::getTableField('groups_id'),
                    Group::getTableField('name'),
                ],
                'FROM'   => $group_link_table,
                'INNER JOIN' => [
                    Group::getTable() => [
                        'ON'  => [
                            $group_link_table => 'groups_id',
                            Group::getTable() => 'id',
                        ],
                    ],
                ],
                'WHERE'  => [
                    'type' => CommonITILActor::ASSIGN,
                    $self_fk_field => new QuerySubQuery($base_common_itil_query),
                ],
            ]);
            foreach ($linked_group_iterator as $linked_group_row) {
                $common_itil_id = $linked_group_row[$self_fk_field];

                // Init array
                if (!isset($linked_actors[$common_itil_id])) {
                    $linked_actors[$common_itil_id] = [];
                }

                // Push groups
                $linked_actors[$common_itil_id][] = [
                    'itemtype' => Group::getType(),
                    'id'       => $linked_group_row['groups_id'],
                    'name'     => $linked_group_row['name'],
                ];
            }
        }

        // Load actors (supplier)
        $supplier_link_class = $self_item->supplierlinkclass;
        if (is_a($supplier_link_class, CommonITILActor::class, true)) {
            $suplier_link_table = getTableForItemType($supplier_link_class);
            $linked_supplier_iterator = $DB->request([
                'SELECT' => [
                    $supplier_link_class::getTableField($self_fk_field),
                    $supplier_link_class::getTableField('suppliers_id'),
                    Supplier::getTableField('name'),
                ],
                'FROM'   => $suplier_link_table,
                'INNER JOIN' => [
                    Supplier::getTable() => [
                        'ON'  => [
                            $suplier_link_table => 'suppliers_id',
                            Supplier::getTable() => 'id',
                        ],
                    ],
                ],
                'WHERE'  => [
                    'type' => CommonITILActor::ASSIGN,
                    $self_fk_field => new QuerySubQuery($base_common_itil_query),
                ],
            ]);
            foreach ($linked_supplier_iterator as $linked_supplier_row) {
                $common_itil_id = $linked_supplier_row[$self_fk_field];

                // Init array
                if (!isset($linked_actors[$common_itil_id])) {
                    $linked_actors[$common_itil_id] = [];
                }

                // Push groups
                $linked_actors[$common_itil_id][] = [
                    'itemtype' => Supplier::getType(),
                    'id'       => $linked_supplier_row['suppliers_id'],
                    'name'     => $linked_supplier_row['name'],
                ];
            }
        }

        // Load linked tickets (only for tickets)
        if (static::class === Ticket::class) {
            $linked_tickets = [];
            $linked_tickets_iterator = $DB->request([
                'FROM' => new QueryUnion([
                    // Get parents tickets
                    [
                        'SELECT' => [
                            Ticket_Ticket::getTableField('tickets_id_1 AS tickets_id_parent'),
                            Ticket_Ticket::getTableField('tickets_id_2 AS tickets_id_child'),
                            Ticket::getTableField('status'),
                        ],
                        'FROM' => Ticket_Ticket::getTable(),
                        'LEFT JOIN' => [
                            Ticket::getTable() => [
                                'ON'  => [
                                    Ticket_Ticket::getTable() => 'tickets_id_2',
                                    Ticket::getTable() => 'id',
                                ],
                            ],
                        ],
                        'WHERE'  => [
                            'link' => Ticket_Ticket::PARENT_OF,
                            'tickets_id_1' => new QuerySubQuery($base_common_itil_query),
                        ],
                    ],
                    // Get children tickets
                    [
                        'SELECT' => [
                            Ticket_Ticket::getTableField('tickets_id_1 AS tickets_id_child'),
                            Ticket_Ticket::getTableField('tickets_id_2 AS tickets_id_parent'),
                            Ticket::getTableField('status'),
                        ],
                        'FROM' => Ticket_Ticket::getTable(),
                        'LEFT JOIN' => [
                            Ticket::getTable() => [
                                'ON'  => [
                                    Ticket_Ticket::getTable() => 'tickets_id_1',
                                    Ticket::getTable() => 'id',
                                ],
                            ],
                        ],
                        'WHERE'  => [
                            'link' => Ticket_Ticket::SON_OF,
                            'tickets_id_2' => new QuerySubQuery($base_common_itil_query),
                        ],
                    ],
                ]),
            ]);

            foreach ($linked_tickets_iterator as $linked_ticket_row) {
                $tickets_id_parent = $linked_ticket_row['tickets_id_parent'];

                // Init array
                if (!isset($linked_tickets[$tickets_id_parent])) {
                    $linked_tickets[$tickets_id_parent] = [];
                }

                // Push links
                $linked_tickets[$tickets_id_parent][] = [
                    'tickets_id' => $linked_ticket_row['tickets_id_child'],
                    'status'     => $linked_ticket_row['status'],
                ];
            }
        }

        foreach ($common_itil_iterator as $data) {
            $data = [
                'id'        => $data['id'],
                'name'      => $data['name'],
                'category'  => $data['itilcategories_id'],
                'content'   => $data['content'],
                'status'    => $data['status'],
                '_itemtype' => $itemtype,
                '_team'     => $linked_actors[$data['id']] ?? [],
                // Only use global update right here because checking item right
                // is too expensive (need to load full item just to check right)
                '_readonly' => !$can_update,
            ];

            if (static::class === Ticket::class) {
                $data['_steps'] = $linked_tickets[$data['id']] ?? [];
            }

            $items[$data['id']] = $data;
        }

        return $items;
    }

    public static function getKanbanColumns($ID, $column_field = null, $column_ids = [], $get_default = false)
    {
        // TODO Make this function only return the card data and leave rendering to Vue components. This will deduplicate the data between display and filters.
        if (!in_array($column_field, ['status'])) {
            return [];
        }

        $columns = [];
        $criteria = [];
        if (empty($column_ids)) {
            return [];
        }
        // Fill columns with empty arrays for each column id to avoid missing columns in the kanban
        foreach ($column_ids as $column_id) {
            $columns[$column_id] = [];
        }
        // Never try getting cards in drop-only columns
        $columns_defined = self::getAllKanbanColumns('status');
        $statuses_from_db = array_filter($column_ids, static function ($id) use ($columns_defined) {
            $id = (int) $id;
            return isset($columns_defined[$id]) && (!isset($columns_defined[$id]['drop_only']) || $columns_defined[$id]['drop_only'] === false);
        });
        if (count($statuses_from_db)) {
            $criteria = [
                static::getTableField('status') => $statuses_from_db,
            ];
        }

        // Avoid fetching everything when nothing is needed
        if (isset($criteria[static::getTableField('status')])) {
            $items = self::getDataToDisplayOnKanban($ID, $criteria);
        } else {
            $items = [];
        }


        $extracolumns = self::getAllKanbanColumns($column_field, $column_ids, $get_default);
        foreach ($extracolumns as $column_id => $column) {
            $columns[$column_id] = $column;
        }

        foreach ($items as $item) {
            if (!array_key_exists($item[$column_field], $columns)) {
                continue;
            }
            $itemtype = $item['_itemtype'];
            $card = [
                'id'              => "{$itemtype}-{$item['id']}",
                'title'           => $item['name'],
                'is_deleted'      => $item['is_deleted'] ?? false,
            ];

            $content = "<div class='kanban-plugin-content'>";
            $plugin_content_pre = Plugin::doHookFunction(Hooks::PRE_KANBAN_CONTENT, [
                'itemtype' => $itemtype,
                'items_id' => $item['id'],
            ]);
            if (!empty($plugin_content_pre['content'])) {
                $content .= $plugin_content_pre['content'];
            }
            $content .= "</div>";
            // Core content
            $content .= "<div class='kanban-core-content'>";
            if (isset($item['_steps']) && count($item['_steps'])) {
                $done = count(array_filter($item['_steps'], static fn($l) => in_array($l['status'], static::getClosedStatusArray())));
                $total = count($item['_steps']);
                $content .= "<div class='flex-break'></div>";
                $content .= sprintf(__('%s / %s tasks complete'), $done, $total);
            }
            $content .= "<div class='flex-break'></div>";

            $content .= "</div>";
            $content .= "<div class='kanban-plugin-content'>";
            $plugin_content_post = Plugin::doHookFunction(Hooks::POST_KANBAN_CONTENT, [
                'itemtype' => $itemtype,
                'items_id' => $item['id'],
            ]);
            if (!empty($plugin_content_post['content'])) {
                $content .= $plugin_content_post['content'];
            }
            $content .= "</div>";

            $card['content'] = $content;
            $card['_team'] = $item['_team'];
            $card['_readonly'] = $item['_readonly'];
            $card['_form_link'] = $itemtype::getFormUrlWithID($item['id']);
            $card['_metadata'] = [];
            $metadata_values = ['name', 'content'];
            foreach ($metadata_values as $metadata_value) {
                if (isset($item[$metadata_value])) {
                    $card['_metadata'][$metadata_value] = $item[$metadata_value];
                }
            }
            if (isset($card['_metadata']['content']) && is_string($card['_metadata']['content'])) {
                $card['_metadata']['content'] = RichText::getTextFromHtml(content: $card['_metadata']['content'], preserve_line_breaks: true);
            } else {
                $card['_metadata']['content'] = '';
            }
            $card['_metadata']['category'] = $item['category'];
            $card['_metadata'] = Plugin::doHookFunction(Hooks::KANBAN_ITEM_METADATA, [
                'itemtype' => $itemtype,
                'items_id' => $item['id'],
                'metadata' => $card['_metadata'],
            ])['metadata'];
            $columns[$item[$column_field]]['items'][] = $card;
        }

        $category_ids = [];
        foreach ($columns as $column_id => $column) {
            if ($column_id !== 0 && !in_array($column_id, $column_ids)) {
                unset($columns[$column_id]);
            } elseif (isset($column['items'])) {
                foreach ($column['items'] as $item) {
                    if (isset($item['_metadata']['category'])) {
                        $category_ids[] = $item['_metadata']['category'];
                    }
                }
            }
        }
        $category_ids = array_filter(array_unique($category_ids), static fn($id) => $id > 0);

        $categories = [];
        if ($category_ids !== []) {
            /** @var DBmysql $DB */
            global $DB;

            $cat_table = ITILCategory::getTable();
            $trans_table = DropdownTranslation::getTable();
            $name_select = new QueryExpression('IFNULL(' . $DB::quoteName("$trans_table.value") . ',' . $DB::quoteName("$cat_table.name") . ') AS ' . $DB::quoteName('name'));
            $it = $DB->request([
                'SELECT' => ["$cat_table.id", $name_select],
                'FROM' => $cat_table,
                'LEFT JOIN' => [
                    $trans_table => [
                        'ON' => [
                            $trans_table => 'items_id',
                            $cat_table => 'id',
                            [
                                'AND' => [
                                    $trans_table . '.itemtype' => ITILCategory::getType(),
                                    $trans_table . '.field' => 'name',
                                    $trans_table . '.language' => $_SESSION['glpilanguage'],
                                ],
                            ],
                        ],
                    ],
                ],
                'WHERE' => ["$cat_table.id" => $category_ids],
            ]);
            foreach ($it as $row) {
                $categories[$row['id']] = $row['name'];
            }
            // Add uncategorized category
            $categories[0] = '';
        }

        // Replace category ids with category names in items metadata
        foreach ($columns as &$column) {
            if (!isset($column['items'])) {
                continue;
            }
            foreach ($column['items'] as &$item) {
                $item['_metadata']['category'] = $categories[$item['_metadata']['category']] ?? '';
            }
        }

        return $columns;
    }

    public static function showKanban($ID)
    {
        $itilitem = new static();

        if (($ID > 0 && !$itilitem->getFromDB($ID)) || !$itilitem::canView()) {
            return false;
        }

        $team_role_ids = static::getTeamRoles();
        $team_roles = [];

        foreach ($team_role_ids as $role_id) {
            $team_roles[$role_id] = static::getTeamRoleName($role_id);
        }

        $supported_itemtypes = [];
        $supported_itemtypes[static::class] = [
            'name' => static::getTypeName(1),
            'icon' => static::getIcon(),
            'fields' => [
                'name'   => [
                    'placeholder'  => __('Name'),
                ],
                'content'   => [
                    'placeholder'  => __('Content'),
                    'type'         => 'textarea',
                ],
                'users_id'  => [
                    'type'         => 'hidden',
                    'value'        => $_SESSION['glpiID'],
                ],
            ],
            'team_itemtypes'  => static::getTeamItemtypes(),
            'team_roles'      => $team_roles,
            'allow_create'    => static::canCreate(),
        ];
        $column_field = [
            'id' => 'status',
            'extra_fields' => [],
        ];

        $itemtype = static::class;
        $rights = [
            'create_item'                    => self::canCreate(),
            'delete_item'                    => self::canDelete(),
            'create_column'                  => false,
            'modify_view'                    => true,
            'order_card'                     => true,
            'create_card_limited_columns'    => [],
        ];

        TemplateRenderer::getInstance()->display('components/kanban/kanban.html.twig', [
            'kanban_id'                   => 'kanban',
            'rights'                      => $rights,
            'supported_itemtypes'         => $supported_itemtypes,
            'max_team_images'             => 3,
            'column_field'                => $column_field,
            'item'                        => [
                'itemtype'  => $itemtype,
                'items_id'  => $ID,
            ],
            'supported_filters'           => [
                'title' => [
                    'description' => _x('filters', 'The title of the item'),
                    'supported_prefixes' => ['!', '#'], // Support exclusions and regex
                ],
                'type' => [
                    'description' => _x('filters', 'The type of the item'),
                    'supported_prefixes' => ['!'],
                ],
                'category' => [
                    'description' => _x('filters', 'The category of the item'),
                    'supported_prefixes' => ['!', '#'],
                ],
                'content' => [
                    'description' => _x('filters', 'The content of the item'),
                    'supported_prefixes' => ['!', '#'], // Support exclusions and regex
                ],
                'team' => [
                    'description' => _x('filters', 'A team member for the item'),
                    'supported_prefixes' => ['!'],
                ],
                'user' => [
                    'description' => _x('filters', 'A user in the team of the item'),
                    'supported_prefixes' => ['!'],
                ],
                'group' => [
                    'description' => _x('filters', 'A group in the team of the item'),
                    'supported_prefixes' => ['!'],
                ],
                'supplier' => [
                    'description' => _x('filters', 'A supplier in the team of the item'),
                    'supported_prefixes' => ['!'],
                ],
            ] + self::getKanbanPluginFilters(static::getType()),
        ]);
    }

    public static function getAllForKanban($active = true, $current_id = -1)
    {
        // ITIL items only have a global view
        $items = [
            -1 => __('Global'),
        ];
        return $items;
    }

    public static function getAllKanbanColumns($column_field = null, $column_ids = [], $get_default = false)
    {

        if ($column_field === null) {
            $column_field = 'status';
        }
        $columns = [];
        if ($column_field === 'status') {
            $all_statuses = static::getAllStatusArray();
            foreach ($all_statuses as $status_id => $status) {
                $columns['status'][$status_id] = [
                    'id'           => $status_id,
                    'name'         => $status,
                    'color_class'  => 'itilstatus ' . static::getStatusKey($status_id),
                    'header_color' => 'var(--status-color)',
                    'drop_only'    => (int) $status_id === self::CLOSED,
                ];
            }
        } else {
            return [];
        }
        return $columns[$column_field];
    }

    public static function getTeamRoles(): array
    {
        return [
            Team::ROLE_REQUESTER,
            Team::ROLE_OBSERVER,
            Team::ROLE_ASSIGNED,
        ];
    }

    public static function getTeamRoleName(int $role, int $nb = 1): string
    {
        return match ($role) {
            Team::ROLE_REQUESTER => _n('Requester', 'Requesters', $nb),
            Team::ROLE_OBSERVER => _n('Observer', 'Observers', $nb),
            Team::ROLE_ASSIGNED => _n('Assignee', 'Assignees', $nb),
            default => '',
        };
    }

    /**
     * Returns the itemtypes that can be used as team members.
     *
     * @return array<class-string<CommonDBTM>>
     */
    public static function getTeamItemtypes(): array
    {
        return [User::class, Group::class, Supplier::class];
    }

    public function addTeamMember(string $itemtype, int $items_id, array $params = []): bool
    {
        if (
            array_key_exists('role', $params)
            && is_string($params['role'])
            && defined(CommonITILActor::class . '::' . strtoupper($params['role']))
        ) {
            $params['role'] = constant(CommonITILActor::class . '::' . strtoupper($params['role']));
        }
        $role = $params['role'] ?? CommonITILActor::ASSIGN;

        $link_item = $this->getActorObjectForItem($itemtype);
        $result = $link_item->add([
            static::getForeignKeyField()     => $this->getID(),
            $itemtype::getForeignKeyField()  => $items_id,
            'type'                           => $role,
        ]);
        return (bool) $result;
    }

    public function deleteTeamMember(string $itemtype, int $items_id, array $params = []): bool
    {
        $role = $params['role'] ?? CommonITILActor::ASSIGN;

        $link_item = $this->getActorObjectForItem($itemtype);
        $result = $link_item->deleteByCriteria([
            static::getForeignKeyField()     => $this->getID(),
            $itemtype::getForeignKeyField()  => $items_id,
            'type'                           => $role,
        ]);
        return (bool) $result;
    }

    public function getTeam(): array
    {
        /** @var DBmysql $DB */
        global $DB;

        $team = [];

        $team_itemtypes = static::getTeamItemtypes();

        foreach ($team_itemtypes as $itemtype) {
            $link_item = $this->getActorObjectForItem($itemtype);
            $link_class = $link_item::class;

            $select = [];
            if ($itemtype === User::class) {
                $select = [$link_class::getTable() . '.' . $itemtype::getForeignKeyField(), 'type', 'name', 'realname', 'firstname'];
            } else {
                $select = [
                    $link_class::getTable() . '.' . $itemtype::getForeignKeyField(), 'type', 'name',
                    new QueryExpression('NULL as realname'),
                    new QueryExpression('NULL as firstname'),
                ];
            }

            $it = $DB->request([
                'SELECT' => $select,
                'FROM'   => $link_class::getTable(),
                'WHERE'  => [static::getForeignKeyField() => $this->getID()],
                'INNER JOIN' => [
                    $itemtype::getTable() => [
                        'ON'  => [
                            $itemtype::getTable()   => 'id',
                            $link_class::getTable() => $itemtype::getForeignKeyField(),
                        ],
                    ],
                ],
            ]);
            foreach ($it as $data) {
                $items_id = $data[$itemtype::getForeignKeyField()];
                $member = [
                    'itemtype'     => $itemtype,
                    'items_id'     => $items_id,
                    'role'         => $data['type'],
                    'name'         => $data['name'],
                    'realname'     => $data['realname'],
                    'firstname'    => $data['firstname'],
                    'display_name' => formatUserName($items_id, $data['name'], $data['realname'], $data['firstname']),
                ];
                $team[] = $member;
            }
        }

        usort(
            $team,
            fn(array $member_1, array $member_2) => strcasecmp($member_1['display_name'], $member_2['display_name'])
        );

        return $team;
    }

    public function getTimelineStats(): array
    {
        /** @var DBmysql $DB */
        global $DB;

        $stats = [
            'total_duration' => 0,
            'percent_done'   => 0,
        ];

        // compute itilobject duration
        $task_class  = $this->getType() . "Task";
        $task_table  = getTableForItemType($task_class);
        $foreign_key = $this->getForeignKeyField();

        $criteria = [
            'SELECT' => ['SUM' => 'actiontime AS actiontime'],
            'FROM'   => $task_table,
            'WHERE'  => [$foreign_key => $this->fields['id']],
        ];

        $req = $DB->request($criteria);
        if ($row = $req->current()) {
            $stats['total_duration'] = $row['actiontime'];
        }

        // compute itilobject percent done
        $criteria    = [
            $foreign_key => $this->fields['id'],
            'state'     => [Planning::TODO, Planning::DONE],
        ];
        $total_tasks = countElementsInTable($task_table, $criteria);
        $criteria    = [
            $foreign_key => $this->fields['id'],
            'state'      => Planning::DONE,
        ];
        $done_tasks = countElementsInTable($task_table, $criteria);
        if ($total_tasks != 0) {
            $stats['percent_done'] = floor(100 * $done_tasks / $total_tasks);
        }

        return $stats;
    }

    /**
     * Returns an instance of validation class, if it exists.
     *
     * @return CommonITILValidation|null
     */
    public static function getValidationClassInstance(): ?CommonITILValidation
    {
        $validation_class_name = self::getValidationClassName();

        return $validation_class_name ? getItemForItemtype($validation_class_name) : null;
    }

    public static function getValidationClassName(): ?string
    {
        $validation_class = static::class . 'Validation';
        if (class_exists($validation_class)) {
            return $validation_class;
        }

        return null;
    }


    /**
     * @return class-string<ITIL_ValidationStep>|null
     */
    public static function getValidationStepClassName(): ?string
    {
        $validation_class = static::class . 'ValidationStep';
        if (class_exists($validation_class)) {
            return $validation_class;
        }

        return null;
    }

    public static function getValidationStepInstance(): ?ITIL_ValidationStep
    {
        $class = self::getValidationStepClassName();

        return $class ? getItemForItemtype($class) : null;
    }

    /**
     * Instead of "{itemtype} - {name}" we will use {itemtype} ({id}) - {name}
     * as the ID of a Ticket/Change/Problem is an important information
     *
     * @return string
     */
    public function getBrowserTabName(): string
    {
        return sprintf(
            __('%1$s - %2$s'),
            static::getTypeName(1),
            $this->getHeaderName()
        );
    }


    /**
     * Count number of open children having same type as current item.
     *
     * @return integer
     */
    public function countOpenChildrenOfSameType()
    {
        $itemtype = $this->getType();
        $link_class = CommonITILObject_CommonITILObject::getLinkClass($itemtype, $itemtype);

        if ($link_class === null || $this->isNewItem()) {
            return 0;
        }

        $not_open_statuses = array_merge(
            static::getSolvedStatusArray(),
            static::getClosedStatusArray()
        );
        $open_statuses = array_diff(
            array_keys(static::getAllStatusArray()),
            $not_open_statuses
        );

        return $link_class::countLinksByStatus(
            $this->getType(),
            $this->getID(),
            $open_statuses,
            [CommonITILObject_CommonITILObject::SON_OF]
        );
    }

    /**
     * @param $output
     **/
    public static function showPreviewAssignAction($output)
    {
        //If ticket is assign to an object, display this information first
        if (isset($output["entities_id"], $output["items_id"], $output["itemtype"])) {
            if ($item = getItemForItemtype($output["itemtype"])) {
                if ($item->getFromDB($output["items_id"])) {
                    echo "<tr class='tab_bg_2'>";
                    echo "<td>" . __s('Assign equipment') . "</td>";

                    echo "<td>" . $item->getLink(['comments' => true]) . "</td>";
                    echo "</tr>";
                }
            }

            unset($output["items_id"], $output["itemtype"]);
        }
        unset($output["entities_id"]);
        return $output;
    }

    /**
     * Change $input values before applying business rules
     *
     * @param array $input
     *
     * @return void
     */
    protected function fillInputForBusinessRules(array &$input)
    {
        /** @var DBmysql $DB */
        global $DB;

        $entities_id = $input['entities_id']
            ?? $this->fields['entities_id'];

        // If creation date is not set, then we're called during ticket creation
        $creation_date = !empty($this->fields['date_creation'])
            ? strtotime($this->fields['date_creation'])
            : time();

        // add calendars matching date creation (for business rules)
        $calendars = [];
        $ite_calendar = $DB->request([
            'SELECT' => ['id'],
            'FROM'   => Calendar::getTable(),
            'WHERE'  => getEntitiesRestrictCriteria('', '', $entities_id, true),
        ]);
        foreach ($ite_calendar as $calendar_data) {
            $calendar = new Calendar();
            $calendar->getFromDB($calendar_data['id']);
            if ($calendar->isAWorkingHour($creation_date)) {
                $calendars[] = $calendar_data['id'];
            }
        }
        if (count($calendars)) {
            $input['_date_creation_calendars_id'] = $calendars;
        }

        $user = new User();
        if (isset($input["_users_id_requester"])) {
            if (
                !is_array($input["_users_id_requester"])
                && $user->getFromDB($input["_users_id_requester"])
            ) {
                $input['_locations_id_of_requester'] = $user->fields['locations_id'];
                $input['users_default_groups'] = $user->fields['groups_id'];
                $input['profiles_id'] = $user->fields['profiles_id']; //default profile
            } elseif (is_array($input["_users_id_requester"]) && ($user_id = reset($input["_users_id_requester"])) !== false) {
                if ($user->getFromDB($user_id)) {
                    $input['_locations_id_of_requester'] = $user->fields['locations_id'];
                    $input['users_default_groups'] = $user->fields['groups_id'];
                    $input['profiles_id'] = $user->fields['profiles_id']; //default profile
                }
            }
        }

        // Clean new lines before passing to rules
        if (isset($input["content"])) {
            $input["content"] = str_replace("\r\n", "\n", $input['content']);
        }

        // Set itil category code
        $cat_id = $input['itilcategories_id'] ?? 0;
        if ($cat_id) {
            $input['itilcategories_id_code'] = ITILCategory::getById($cat_id)->fields['code'];
        }

        // Set previous category code, this is needed to let the rule engine
        // decide if the code was changed
        $existing_cat_id = $this->fields['itilcategories_id'] ?? 0;
        if ($existing_cat_id > 0 && $category = ITILCategory::getById($existing_cat_id)) {
            $this->fields['itilcategories_id_code'] = $category->fields['code'];
        }

        // Add global validation
        if (!$this->isNewItem() && $this->isField('global_validation') && !isset($input['global_validation'])) {
            $input['global_validation'] = $this->fields['global_validation'];
        }

        if (!$this->isNewItem() && !isset($input['priority'])) {
            $input['priority'] = $this->fields['priority'];
        }

        if (!$this->isNewItem() && !isset($input['entities_id'])) {
            $input['entities_id'] = $this->fields['entities_id'];
        }
    }

    public static function cronInfo($name)
    {
        return match ($name) {
            'createinquest' => ['description' => __('Generation of satisfaction surveys')],
            default => [],
        };
    }

    /**
     * Cron for automatically creating surveys for ITIL Objects
     *
     * @param CronTask $task
     *
     * @return integer (0 : nothing done - 1 : done)
     **/
    public static function cronCreateInquest($task)
    {
        /** @var DBmysql $DB */
        global $DB;

        $inquest_class = static::getType() . 'Satisfaction';

        if (!class_exists($inquest_class) || !is_a($inquest_class, CommonITILSatisfaction::class, true)) {
            return 0;
        }

        $inquest     = new $inquest_class();
        $tot         = 0;
        $maxentity   = [];
        $tabentities = [];

        // Get suffix for entity config fields. For backwards compatibility, ticket values have no suffix.
        $config_suffix = static::getType() === 'Ticket' ? '' : ('_' . strtolower(static::getType()));

        $rate = Entity::getUsedConfig('inquest_config' . $config_suffix, 0, 'inquest_rate' . $config_suffix);
        if ($rate > 0) {
            $tabentities[0] = $rate;
        }

        $dbentities = $DB->request(['FROM' => Entity::getTable()]);
        foreach ($dbentities as $entity) {
            $rate = Entity::getUsedConfig('inquest_config' . $config_suffix, $entity['id'], 'inquest_rate' . $config_suffix);
            if ($rate > 0) {
                $tabentities[$entity['id']] = $rate;
            }
        }

        foreach ($tabentities as $entity_id => $rate) {
            $parent        = Entity::getUsedConfig('inquest_config' . $config_suffix, $entity_id, 'entities_id');
            $delay         = Entity::getUsedConfig('inquest_config' . $config_suffix, $entity_id, 'inquest_delay' . $config_suffix);
            $duration      = Entity::getUsedConfig('inquest_config' . $config_suffix, $entity_id, 'inquest_duration' . $config_suffix);
            $type          = Entity::getUsedConfig('inquest_config' . $config_suffix, $entity_id);
            $max_closedate = Entity::getUsedConfig('inquest_config' . $config_suffix, $entity_id, 'max_closedate' . $config_suffix);

            $table = static::getTable();
            $survey_table = $inquest::getTable();
            $fk = static::getForeignKeyField();

            $iterator = $DB->request([
                'SELECT'    => [
                    "$table.id",
                    "$table.closedate",
                    "$table.entities_id",
                ],
                'FROM'      => $table,
                'LEFT JOIN' => [
                    $survey_table => [
                        'ON' => [
                            $survey_table   => $fk,
                            $table          => 'id',
                        ],
                    ],
                    'glpi_entities'            => [
                        'ON' => [
                            $table          => 'entities_id',
                            'glpi_entities' => 'id',
                        ],
                    ],
                ],
                'WHERE'     => [
                    "$table.entities_id"          => $entity_id,
                    "$table.is_deleted"           => 0,
                    "$table.status"               => self::CLOSED,
                    "$table.closedate"            => ['>', $max_closedate],
                    new QueryExpression(
                        QueryFunction::dateAdd(
                            date: "$table.closedate",
                            interval: $delay,
                            interval_unit: 'DAY'
                        ) . ' <= ' . QueryFunction::now()
                    ),
                    new QueryExpression(
                        QueryFunction::dateAdd(
                            date: "glpi_entities.max_closedate$config_suffix",
                            interval: $duration,
                            interval_unit: 'DAY'
                        ) . ' <= ' . QueryFunction::now()
                    ),
                    "$survey_table.id" => null,
                ],
                'ORDERBY'   => 'closedate ASC',
            ]);

            $nb            = 0;
            $max_closedate = '';
            foreach ($iterator as $itil_item) {
                $max_closedate = $itil_item['closedate'];
                if (mt_rand(1, 100) <= $rate) {
                    if (
                        $inquest->add([
                            $fk             => $itil_item['id'],
                            'date_begin'    => $_SESSION["glpi_currenttime"],
                            'entities_id'   => $itil_item['entities_id'],
                            'type'          => $type,
                        ])
                    ) {
                        $nb++;
                    }
                }
            }

            // keep max_closedate
            if (!empty($max_closedate)) {
                $entity = new Entity();
                $entity->getFromDB($entity_id);
                // If the inquest configuration is inherited, then the `max_closedate` value should be updated
                // on the entity that hosts the configuration; otherwise it has to be stored on current entity.
                // It is necessary to ensure that `Entity::getUsedConfig('inquest_config', $entity_id, 'max_closedate')`
                // will return the expected value.
                $target_entity_id = $entity->fields['inquest_config' . $config_suffix] === Entity::CONFIG_PARENT
                    ? Entity::getUsedConfig('inquest_config' . $config_suffix, $entity_id, 'entities_id', 0)
                    : $entity_id;
                if (!array_key_exists($target_entity_id, $maxentity) || $max_closedate > $maxentity[$target_entity_id]) {
                    $maxentity[$target_entity_id] = $max_closedate;
                }
            }

            if ($nb) {
                $tot += $nb;
                $task->addVolume($nb);
                $task->log(sprintf(
                    __('%1$s: %2$s'),
                    Dropdown::getDropdownName('glpi_entities', $entity_id),
                    $nb
                ));
            }
        }

        // Save max_closedate to avoid testing the same tickets twice
        foreach ($maxentity as $entity_id => $maxdate) {
            $entity = new Entity();
            $entity->update([
                'id'                             => $entity_id,
                'max_closedate' . $config_suffix => $maxdate,
            ]);
        }

        return ($tot > 0 ? 1 : 0);
    }

    /**
     * Returns the {@link CommonITILSatisfaction} class instance for the current itemtype
     * @return CommonITILSatisfaction|null
     */
    public static function getSatisfactionClassInstance(): ?CommonITILSatisfaction
    {
        $classname = static::class . 'Satisfaction';
        if (class_exists($classname) && is_a($classname, CommonITILSatisfaction::class, true)) {
            return new $classname();
        }
        return null;
    }

    /**
     * Displays the current satisfaction survey for the given item or a message stating there is no survey.
     *
     * @param CommonITILObject $item The ITIL Object
     * @return void
     * @since 11.0.0
     */
    final protected static function showSatisfactionTabContent(CommonITILObject $item): void
    {
        $satisfaction = static::getSatisfactionClassInstance();

        if ($satisfaction === null) {
            return;
        }

        if (
            in_array($item->fields['status'], static::getClosedStatusArray())
            && $satisfaction->getFromDB($item->getID())
        ) {
            $satisfaction->showSatisactionForm($item);
        } else {
            echo "<p class='center b'>" . __s('No generated survey') . "</p>";
        }
    }

    /**
     * Handle the potential creation of a satisfaction survey for the current item when the item is updated.
     *
     * Must be called from {@link static::post_updateItem()}
     *
     * @return void
     * @since 11.0.0
     */
    final protected function handleSatisfactionSurveyOnUpdate(): void
    {
        $satisfaction = static::getSatisfactionClassInstance();

        if ($satisfaction === null) {
            return;
        }

        // Get suffix for entity config fields. For backwards compatibility, ticket values have no suffix.
        $config_suffix = $this->getType() === 'Ticket' ? '' : ('_' . strtolower($this->getType()));
        $rate          = Entity::getUsedConfig(
            'inquest_config' . $config_suffix,
            $this->fields['entities_id'],
            'inquest_rate' . $config_suffix
        );
        $delay         = Entity::getUsedConfig(
            'inquest_config' . $config_suffix,
            $this->fields['entities_id'],
            'inquest_delay' . $config_suffix
        );
        $type          = Entity::getUsedConfig('inquest_config' . $config_suffix, $this->fields['entities_id']);
        $max_closedate = $this->fields['closedate'];

        if (
            in_array("status", $this->updates)
            && in_array($this->input["status"], static::getClosedStatusArray())
            && ($delay == 0)
            && ($rate > 0)
            && (mt_rand(1, 100) <= $rate)
        ) {
            $fkey = $this->getForeignKeyField();

            // For reopened ITIL object
            $satisfaction->delete([$fkey => $this->fields['id']]);

            $satisfaction->add(
                [
                    $fkey           => $this->fields['id'],
                    'date_begin'    => $_SESSION["glpi_currenttime"],
                    'entities_id'   => $this->fields['entities_id'],
                    'type'          => $type,
                    'max_closedate' => $max_closedate,
                ]
            );
        }
    }


    /**
     * Transfer "_actors" input (introduced in 10.0.0) into historical input keys.
     *
     * @param array $input
     *
     * @return array
     */
    protected function transformActorsInput(array $input): array
    {
        // Reload actors to be able to identify deleted users.
        if (!$this->isNewItem()) {
            $this->loadActors();
        }

        if (
            array_key_exists('_actors', $input)
            && is_array($input['_actors'])
            && count($input['_actors'])
        ) {
            foreach (['requester', 'observer', 'assign'] as $actor_type) {
                $actor_type_value = constant(CommonITILActor::class . '::' . strtoupper($actor_type));
                if ($actor_type_value === CommonITILActor::ASSIGN && !$this->canAssign()) {
                    continue;
                }
                if ($actor_type_value !== CommonITILActor::ASSIGN && !$this->isNewItem() && !$this->canUpdateItem()) {
                    continue;
                }

                $get_input_key = (fn(string $actor_itemtype, string $actor_type): string => sprintf(
                    '_%s_%s',
                    getForeignKeyFieldForItemType($actor_itemtype),
                    $actor_type
                ));

                // Normalize all keys.
                foreach ([User::class, Group::class, Supplier::class] as $actor_itemtype) {
                    $input_key = $get_input_key($actor_itemtype, $actor_type);
                    $notif_key = sprintf('%s_notif', $input_key);

                    if (!array_key_exists($input_key, $input) || !is_array($input[$input_key])) {
                        $input[$input_key] = !empty($input[$input_key]) ? [$input[$input_key]] : [];
                    }

                    if ($actor_itemtype !== Group::class) {
                        if (!array_key_exists($notif_key, $input) || !is_array($input[$notif_key])) {
                            $input[$notif_key] = [
                                'use_notification'  => [],
                                'alternative_email' => [],
                            ];
                        }
                        foreach (['use_notification', 'alternative_email'] as $param_key) {
                            if (
                                !array_key_exists($param_key, $input[$notif_key])
                                || $input[$notif_key][$param_key] === ''
                            ) {
                                $input[$notif_key][$param_key] = [];
                            } elseif (!is_array($input[$notif_key][$param_key])) {
                                $input[$notif_key][$param_key] = [$input[$notif_key][$param_key]];
                            }
                        }
                    }
                    $input[sprintf('%s_deleted', $input_key)] = [];
                }

                $actors = array_key_exists($actor_type, $input['_actors']) && is_array($input['_actors'][$actor_type])
                    ? $input['_actors'][$actor_type]
                    : [];

                // Extract actors from new actors list
                foreach ($actors as $actor) {
                    $input_key = $get_input_key($actor['itemtype'], $actor_type);
                    $notif_key = sprintf('%s_notif', $input_key);

                    // Use alternative_email in value key for "email" actors
                    $value_key = sprintf('_actors_%s', $actor['items_id'] ?: $actor['alternative_email'] ?? '');

                    if (array_key_exists($value_key, $input[$input_key])) {
                        continue;
                    }

                    $input[$input_key][$value_key] = $actor['items_id'];

                    if ($actor_itemtype !== Group::class && array_key_exists('use_notification', $actor)) {
                        $input[$notif_key]['use_notification'][$value_key]  = $actor['use_notification'];
                        $input[$notif_key]['alternative_email'][$value_key] = $actor['alternative_email'] ?? '';
                    }
                }

                // Identify deleted actors
                if (!$this->isNewItem()) {
                    $existings = $this->getActorsForType($actor_type_value);
                    foreach ($existings as $existing) {
                        $found = false;
                        foreach ($actors as $actor) {
                            if (
                                (
                                    // "email" actor match
                                    $actor['itemtype'] === User::class
                                    && $actor['items_id'] == 0
                                    && $actor['itemtype'] == $existing['itemtype']
                                    && $actor['alternative_email'] == $existing['alternative_email']
                                )
                                || (
                                    // other actor match
                                    $actor['items_id'] != 0
                                    && $actor['itemtype'] == $existing['itemtype']
                                    && $actor['items_id'] == $existing['items_id']
                                )
                            ) {
                                $found = true;
                                break;
                            }
                        }
                        if ($found === false) {
                            $input_key = $get_input_key($existing['itemtype'], $actor_type);
                            $input[sprintf('%s_deleted', $input_key)][] = $existing;
                        }
                    }
                }
            }
            unset($input['_actors']);
        }

        return $input;
    }

    /**
     * Get the first requester user
     *
     * @return null|User the first user added as a requester or 0 if no requester found
     */
    final public function getPrimaryRequesterUser(): ?User
    {
        if (!isset($this->fields['id']) || $this->isNewID($this->fields['id'])) {
            return null;
        }

        $user_link = $this->getActorObjectForItem(User::class);
        ;
        $rows = $user_link->find(
            [
                static::getForeignKeyField() => $this->fields['id'],
                'type' => CommonITILActor::REQUESTER,
            ],
            [
                'id ASC',
            ],
            1
        );
        $row = array_pop($rows);
        if ($row === null) {
            return null;
        }
        $user = User::getById($row['users_id']);
        if (!($user instanceof User)) {
            return null;
        }
        return $user;
    }

    public function prepareInputForClone($input)
    {
        unset($input['actiontime']);
        return $input;
    }

    public static function getMessageReferenceEvent(string $event): ?string
    {
        // All actions should be attached to thread instanciated by `new` event
        return 'new';
    }

    public static function getRuleCollectionClassInstance(int $entity_id): RuleCommonITILObjectCollection
    {
        $expected = 'Rule' . static::getType() . 'Collection';
        if (is_a($expected, RuleCommonITILObjectCollection::class, true)) {
            return new $expected($entity_id);
        }
        throw new RuntimeException(
            sprintf(
                'Collection class %s does not exists for rule type %s',
                $expected,
                static::getType()
            )
        );
    }

    private function loadActorsForRules(array &$input, array &$unchanged, array &$toclean_postrules): void
    {
        $usertypes           = [
            CommonITILActor::ASSIGN    => 'assign',
            CommonITILActor::REQUESTER => 'requester',
            CommonITILActor::OBSERVER  => 'observer',
        ];
        foreach ($usertypes as $k => $t) {
            //handle new input
            if (isset($input['_itil_' . $t]) && isset($input['_itil_' . $t]['_type'])) {
                // FIXME Deprecate these keys in GLPI 11.0.
                $field = $input['_itil_' . $t]['_type'] . 's_id';
                if (
                    isset($input['_itil_' . $t][$field])
                    && !isset($input[$field . '_' . $t])
                ) {
                    $input['_' . $field . '_' . $t][]             = $input['_itil_' . $t][$field];
                    $toclean_postrules['_' . $field . '_' . $t][] = $input['_itil_' . $t][$field];
                }
            }

            //handle existing actors: load all existing actors from ticket
            //to make sure business rules will receive all information, and not just
            //what have been entered in the html form.
            $existing_actors = [
                User::class     => $this->getUsers($k),
                Group::class    => $this->getGroups($k),
                Supplier::class => $this->getSuppliers($k),
            ];
            foreach ($existing_actors as $actor_itemtype => $actors) {
                $field = getForeignKeyFieldForItemType($actor_itemtype);
                $input_key = '_' . $field . '_' . $t;
                $deleted_key = $input_key . '_deleted';
                $deleted_actors = array_key_exists($deleted_key, $input) && is_array($input[$deleted_key]) ? array_column($input[$deleted_key], 'items_id') : [];
                $tmp_input = $input[$input_key] ?? [];
                if (!is_array($tmp_input)) {
                    $tmp_input = [$tmp_input];
                }
                $added_actors = array_diff($tmp_input, array_column($actors, $field));
                if ($added_actors === [] && $deleted_actors === []) {
                    $unchanged[] = $input_key;
                }
                foreach ($actors as $actor) {
                    if (
                        !isset($input[$input_key])
                        || (is_array($input[$input_key]) && !in_array($actor[$field], $input[$input_key]))
                        || (is_numeric($input[$input_key]) && $actor[$field] !== $input[$input_key])
                    ) {
                        if (
                            !array_key_exists($input_key, $input)
                            || (!is_array($input[$input_key]) && !is_numeric($input[$input_key]) && empty($input[$input_key]))
                        ) {
                            $input[$input_key] = [];
                        } elseif (!is_array($input[$input_key])) {
                            $input[$input_key] = [$input[$input_key]];
                        }
                        if (!in_array($actor[$field], $deleted_actors)) {
                            $input[$input_key][]             = $actor[$field];
                            $toclean_postrules[$input_key][] = $actor[$field];
                        }
                    }
                }
            }
        }
    }

    /**
     * @param int $condition
     * @phpstan-param RuleCommonITILObject::ON* $condition
     * @param array $input
     * @param int $entid
     * @return void
     */
    protected function processRules(int $condition, array &$input, int $entid = -1): void
    {
        if (isset($input['_skip_rules']) && $input['_skip_rules'] !== false) {
            return;
        }

        if ($entid < 0) {
            $entid = $input['entities_id'];
        }

        $this->fillInputForBusinessRules($input);

        $rules = static::getRuleCollectionClassInstance((int) $entid);
        $rule = $rules->getRuleClass();

        $unchanged = [];
        $tocleanafterrules   = [];
        if ($condition === RuleCommonITILObject::ONUPDATE) {
            $this->loadActorsForRules($input, $unchanged, $tocleanafterrules);
        }

        $rules_params = ['recursive' => true];
        $rules_options = ['condition' => $condition];

        if ($condition === RuleCommonITILObject::ONUPDATE) {
            $rules_params['entities_id'] = $entid;
            $changes = [];
            foreach ($rule->getCriterias() as $key => $val) {
                if (array_key_exists($key, $input)) {
                    if (
                        (!isset($this->fields[$key]) || ($this->fields[$key] != $input[$key]))
                        && !in_array($key, $unchanged)
                    ) {
                        $changes[] = $key;
                    }
                }
            }
            if (count($changes)) {
                $rules_options['only_criteria'] = $changes;
            }
        }

        if ($condition === RuleCommonITILObject::ONADD || isset($rules_options['only_criteria'])) {
            if ($condition === RuleCommonITILObject::ONUPDATE) {
                $user = new User();
                $user_id = null;
                //try to find user from changes if exist (defined as _itil_requester)
                if (isset($input["_itil_requester"]["users_id"])) {
                    $user_id = $input["_itil_requester"]["users_id"];
                } elseif (isset($input["_users_id_requester"])) {  //else try to find user from input
                    $user_id = is_array($input["_users_id_requester"]) ? reset($input["_users_id_requester"]) : $input["_users_id_requester"];
                }

                if ($user_id !== null && $user->getFromDB($user_id)) {
                    $input['_locations_id_of_requester']   = $user->fields['locations_id'];
                    $input['users_default_groups']         = $user->fields['groups_id'];
                    $input['profiles_id']                  = $user->fields['profiles_id']; //default profile
                    $rules_options['only_criteria'][] = '_locations_id_of_requester';
                    $rules_options['only_criteria'][] = '_groups_id_of_requester';
                    $rules_options['only_criteria'][] = 'profiles_id';
                }
            }
            $input = $rules->processAllRules(
                $input,
                $input,
                $rules_params,
                $rules_options
            );
        }

        // Clean actors fields added for rules
        foreach ($tocleanafterrules as $key => $values_to_drop) {
            if (!array_key_exists($key, $input) || !is_array($input[$key])) {
                // Assign rules may remove input key or replace array by a single value.
                // In such case, as values were completely redefined by rules, there is no need to filter them.
                continue;
            }

            $input[$key] = array_filter($input[$key], static fn($value) => !in_array($value, $values_to_drop));
            if (empty($input[$key])) {
                unset($input[$key]);
            }
        }

        if ($condition === RuleCommonITILObject::ONADD) {
            // Recompute default values based on values computed by rules
            $input = $this->computeDefaultValuesForAdd($input);
        }
    }

    /**
     * Is the current user have right to update the current ITIL object?
     *
     * @return boolean
     **/
    public function canUpdateItem(): bool
    {
        if (!$this->checkEntity()) {
            return false;
        }

        return self::canUpdate();
    }

    public function canDeleteItem(): bool
    {

        if (!$this->checkEntity()) {
            return false;
        }
        return self::canDelete();
    }

    public function canAddItem(string $type): bool
    {
        if ($type == Document::class) {
            return $this->canAddDocuments();
        }

        return parent::canAddItem($type);
    }


    /**
     * Check whether the current user can add documents.
     */
    final protected function canAddDocuments(): bool
    {
        if (in_array($this->fields['status'], static::getClosedStatusArray())) {
            return false;
        }

        if ($this->canAddFollowups()) {
            return true;
        }

        return false;
    }

    public static function getTeamMemberForm(CommonITILObject $item): string
    {
        $itiltemplate = $item->getITILTemplateToUse(
            0,
            $item instanceof Ticket ? $item->fields['type'] : null,
            $item->fields['itilcategories_id'],
            $item->fields['entities_id']
        );
        $field_options = [
            'full_width' => true,
            'fields_template' => $itiltemplate,
            'add_field_class' => 'col-sm-12',
        ];
        return TemplateRenderer::getInstance()->render('components/itilobject/actors/main.html.twig', [
            'item' => $item,
            'entities_id' => 0,
            'canupdate' => true,
            'canassign' => true,
            'params' => $item->fields + ['load_actors' => false],
            'itiltemplate' => $itiltemplate,
            'canassigntome' => false,
            'field_options' => $field_options,
            'allow_auto_submit' => false,
            'main_rand' => mt_rand(),
        ]);
    }
}<|MERGE_RESOLUTION|>--- conflicted
+++ resolved
@@ -511,17 +511,11 @@
         // load existing actors (from existing itilobject)
         if (isset($this->users[$actortype])) {
             foreach ($this->users[$actortype] as $user) {
-<<<<<<< HEAD
-                $name = getUserName($user['users_id']);
-                $fn_add_actor(User::class, $user['users_id'], [
-=======
                 $name = getUserName(
                     $user['users_id'],
-                    0,
-                    in_array($actortype, [CommonITILActor::REQUESTER, CommonITILActor::OBSERVER])
+                    disable_anon: in_array($actortype, [CommonITILActor::REQUESTER, CommonITILActor::OBSERVER])
                 );
-                $fn_add_actor('User', $user['users_id'], [
->>>>>>> 5aa1976e
+                $fn_add_actor(User::class, $user['users_id'], [
                     'id'                => $user['id'],
                     'text'              => $name,
                     'title'             => $name,
