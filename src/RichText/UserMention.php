<?php

/**
 * ---------------------------------------------------------------------
 *
 * GLPI - Gestionnaire Libre de Parc Informatique
 *
 * http://glpi-project.org
 *
 * @copyright 2015-2023 Teclib' and contributors.
 * @copyright 2003-2014 by the INDEPNET Development Team.
 * @licence   https://www.gnu.org/licenses/gpl-3.0.html
 *
 * ---------------------------------------------------------------------
 *
 * LICENSE
 *
 * This file is part of GLPI.
 *
 * This program is free software: you can redistribute it and/or modify
 * it under the terms of the GNU General Public License as published by
 * the Free Software Foundation, either version 3 of the License, or
 * (at your option) any later version.
 *
 * This program is distributed in the hope that it will be useful,
 * but WITHOUT ANY WARRANTY; without even the implied warranty of
 * MERCHANTABILITY or FITNESS FOR A PARTICULAR PURPOSE.  See the
 * GNU General Public License for more details.
 *
 * You should have received a copy of the GNU General Public License
 * along with this program.  If not, see <https://www.gnu.org/licenses/>.
 *
 * ---------------------------------------------------------------------
 */

namespace Glpi\RichText;

use CommonDBTM;
use CommonITILActor;
use CommonITILObject;
use CommonITILTask;
use CommonITILValidation;
<<<<<<< HEAD
=======
use Glpi\Toolbox\Sanitizer;
use DOMDocument;
>>>>>>> 88dd9843
use ITILFollowup;
use ITILSolution;
use NotificationEvent;
use User;

final class UserMention
{
    /**
     * Handle user mentions.
     * Add newly mention users to observers and send them a notification.
     *
     * @return void
     */
    public static function handleUserMentions(CommonDBTM $item): void
    {

        $content_fields = $item instanceof CommonITILValidation
         ? ['comment_submission', 'comment_validation']
         : ['content'];

        $previously_mentionned_actors_ids = [];
        $mentionned_actors_ids = [];

        foreach ($content_fields as $content_field) {
            if (!array_key_exists($content_field, $item->fields) && !array_key_exists($content_field, $item->input)) {
                // Field is not define in both `$item->fields` and `$item->input`, it means that
                // it is certainly not a valid field for current item.
                continue;
            }

            if (array_key_exists($content_field, $item->oldvalues)) {
               // Update case: content field was updated
                $previous_value = $item->oldvalues[$content_field];
            } else if (count($item->updates) > 0) {
               // Update case: content field was not updated
                $previous_value = $item->fields[$content_field];
            } else {
               // Creation case
                $previous_value = null;
            }

            $new_value = $item->input[$content_field] ?? null;

            if ($new_value !== null) {
                $mentionned_actors_ids = array_merge(
                    $mentionned_actors_ids,
                    self::getUserIdsFromUserMentions($new_value)
                );
            }

            if ($previous_value !== null) {
                $previously_mentionned_actors_ids = array_merge(
                    $previously_mentionned_actors_ids,
                    self::getUserIdsFromUserMentions($previous_value)
                );
            }
        }

       // Keep only newly mentioned actors
        $mentionned_actors_ids = array_diff($mentionned_actors_ids, $previously_mentionned_actors_ids);

        if (empty($mentionned_actors_ids)) {
            return;
        }

       // Retrieve main item
        $main_item = $item;
        $options = [];
        if ($item instanceof CommonITILTask) {
            $options = [
                'task_id'    => $item->fields['id'],
                'is_private' => $item->isPrivate(),
            ];

            $main_item = $item->getItem();
        } else if ($item instanceof CommonITILValidation) {
            $options = [
                'validation_id'     => $item->fields['id'],
                'validation_status' => $item->fields['status']
            ];

            $main_item = getItemForItemtype($item->getItilObjectItemType());
            $main_item->getFromDB($item->fields[$item::$items_id]);
        } else if ($item instanceof ITILFollowup) {
            $options = [
                'followup_id' => $item->fields['id'],
                'is_private'  => $item->isPrivate(),
            ];

            $main_item = getItemForItemtype($item->fields['itemtype']);
            $main_item->getFromDB($item->fields['items_id']);
        } else if ($item instanceof ITILSolution) {
            $main_item = getItemForItemtype($item->fields['itemtype']);
            $main_item->getFromDB($item->fields['items_id']);
        }

       // Send a "you have been mentioned" notification
        foreach ($mentionned_actors_ids as $user_id) {
            $options['users_id'] = $user_id;
            NotificationEvent::raiseEvent('user_mention', $main_item, $options);
        }

        if ($main_item instanceof CommonITILObject) {
            if (empty($main_item->userlinkclass) || !class_exists($main_item->userlinkclass)) {
                return; // Cannot add observers
            }

           // Retrieve current actors list
            $userlink = new $main_item->userlinkclass();
            $current_actors_ids = [];
            $current_actors = $userlink->getActors($main_item->fields['id']);
            foreach ($current_actors as $actors) {
                foreach ($actors as $actor) {
                    $current_actors_ids[] = $actor['users_id'];
                }
            }

           // Add newly mentioned actors as observers
            foreach ($mentionned_actors_ids as $user_id) {
                if (in_array($user_id, $current_actors_ids)) {
                    continue;
                }

                $input = [
                    'type'                            => CommonITILActor::OBSERVER,
                    'users_id'                        => $user_id,
                    $main_item->getForeignKeyField()  => $main_item->fields['id'],
                    '_do_not_compute_takeintoaccount' => true,
                    '_from_object'                    => true,
                ];
                $userlink->add($input);
            }
        }
    }

    /**
     * Extract ids of mentioned users.
     *
     * @param string $content
     *
     * @return int[]
     */
    public static function getUserIdsFromUserMentions(string $content)
    {
        $ids = [];

        if (empty($content)) {
            return $ids;
        }

        try {
<<<<<<< HEAD
=======
            $content = Sanitizer::getVerbatimValue($content);
            $dom = new DOMDocument();
>>>>>>> 88dd9843
            libxml_use_internal_errors(true);
            $dom->loadHTML($content);
            $content_as_xml = simplexml_import_dom($dom);
        } catch (\Throwable $e) {
           // Sanitize process does not handle correctly `<` and `>` chars that are not surrounding html tags.
           // This generates invalid HTML that cannot be loaded by `SimpleXMLElement`.
            return [];
        }

        $mention_elements = $content_as_xml->xpath('//*[@data-user-mention="true"]');
        foreach ($mention_elements as $mention_element) {
            $ids[] = (int)$mention_element->attributes()->{'data-user-id'};
        }

        return $ids;
    }

    /**
     * Refresh user mentions HTML in order to display them.
     * User name is updated, and a link to user page could be added on mention.
     *
     * @param string $content
     *
     * @return string
     */
    public static function refreshUserMentionsHtmlToDisplay(string $content): string
    {

        $mentionned_users_ids = self::getUserIdsFromUserMentions($content);

        foreach ($mentionned_users_ids as $user_id) {
            $user = new User();
            if (!$user->getFromDB($user_id)) {
                // User does not exist anymore, keep the mention but do not add link.
                continue;
            }

            $pattern = '/'
            // <span data-user-mention="true" ...>
            . '<span[^>]*'
            . '('
            . 'data-user-mention="true"[^>]+data-user-id="' . $user_id . '"'
            . '|'
            . 'data-user-id="' . $user_id . '"[^>]+data-user-mention="true"'
            . ')'
            . '[^>]*>'
            // @Name
            . '@[^>]+'
            // span closing
            . '<\/span>'
            . '/';
            $replacement = sprintf(
                '<a class="user-mention" href="%s">@%s</a>',
                $user->getLinkURL(),
                $user->getFriendlyName()
            );
            $content = preg_replace($pattern, $replacement, $content);
        }

        return $content;
    }
}<|MERGE_RESOLUTION|>--- conflicted
+++ resolved
@@ -40,11 +40,7 @@
 use CommonITILObject;
 use CommonITILTask;
 use CommonITILValidation;
-<<<<<<< HEAD
-=======
-use Glpi\Toolbox\Sanitizer;
 use DOMDocument;
->>>>>>> 88dd9843
 use ITILFollowup;
 use ITILSolution;
 use NotificationEvent;
@@ -196,11 +192,7 @@
         }
 
         try {
-<<<<<<< HEAD
-=======
-            $content = Sanitizer::getVerbatimValue($content);
             $dom = new DOMDocument();
->>>>>>> 88dd9843
             libxml_use_internal_errors(true);
             $dom->loadHTML($content);
             $content_as_xml = simplexml_import_dom($dom);
