--- conflicted
+++ resolved
@@ -242,17 +242,6 @@
             $content = '<p>' . nl2br($content) . '</p>';
         }
 
-<<<<<<< HEAD
-=======
-        if ($enhanced_html) {
-            // URLs have to be transformed into <a> tags.
-            /** @var array $autolink_options */
-            global $autolink_options;
-            $autolink_options['strip_protocols'] = false;
-            $content = autolink($content, false, ' target="_blank"');
-        }
-
->>>>>>> d35432b7
         $content = self::fixImagesPath($content);
 
         return $content;
