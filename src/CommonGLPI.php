<?php

/**
 * ---------------------------------------------------------------------
 *
 * GLPI - Gestionnaire Libre de Parc Informatique
 *
 * http://glpi-project.org
 *
 * @copyright 2015-2024 Teclib' and contributors.
 * @copyright 2003-2014 by the INDEPNET Development Team.
 * @licence   https://www.gnu.org/licenses/gpl-3.0.html
 *
 * ---------------------------------------------------------------------
 *
 * LICENSE
 *
 * This file is part of GLPI.
 *
 * This program is free software: you can redistribute it and/or modify
 * it under the terms of the GNU General Public License as published by
 * the Free Software Foundation, either version 3 of the License, or
 * (at your option) any later version.
 *
 * This program is distributed in the hope that it will be useful,
 * but WITHOUT ANY WARRANTY; without even the implied warranty of
 * MERCHANTABILITY or FITNESS FOR A PARTICULAR PURPOSE.  See the
 * GNU General Public License for more details.
 *
 * You should have received a copy of the GNU General Public License
 * along with this program.  If not, see <https://www.gnu.org/licenses/>.
 *
 * ---------------------------------------------------------------------
 */

use Glpi\Application\View\TemplateRenderer;
use Glpi\Plugin\Hooks;
use Glpi\Search\FilterableInterface;

/**
 *  Common GLPI object
 **/
class CommonGLPI implements CommonGLPIInterface
{
    /**
     * Show the title of the item in the navigation header ?
     */
    protected static $showTitleInNavigationHeader = false;

   /**
    * GLPI Item type cache : set dynamically calling getType
    *
    * @var integer
    */
    protected $type                 = -1;

   /**
    * Display list on Navigation Header
    *
    * @var boolean
    */
    protected $displaylist          = true;

    /**
     * Show Debug
     *
     * @var boolean
     */
    public $showdebug               = false;

    /**
     * Tab orientation : horizontal or vertical.
     *
     * @var string
     */
    public $taborientation          = 'horizontal';

    /**
     * Rightname used to check rights to do actions on item.
     *
     * @var string
     */
    public static $rightname = '';

    /**
     * Need to get item to show tab
     *
     * @var boolean
     */
    public $get_item_to_display_tab = false;

    /**
     * List of tabs to add (registered by `self::registerStandardTab()`).
     * Array structure looks like:
     *  [
     *      "Computer" => [ // item on which the tab will be added
     *          "PluginAwesomeItem" // item that will provide the tab
     *              => 100, // weight value used when sorting tabs
     *      ]
     *  ]
     *
     * @var array
     */
    private static $othertabs = [];


    public function __construct()
    {
    }

    /**
     * Return the localized name of the current Type
     * Should be overloaded in each new class
     *
     * @param integer $nb Number of items
     *
     * @return string
     **/
    public static function getTypeName($nb = 0)
    {
        return __('General');
    }


    /**
     * Return the simplified localized label of the current Type in the context of a form.
     * Avoid to recall the type in the label (Computer status -> Status)
     *
     * Should be overloaded in each new class
     *
     * @return string
     **/
    public static function getFieldLabel()
    {
        return static::getTypeName();
    }


    /**
     * Return the type of the object : class name
     *
     * @return string
     **/
    public static function getType()
    {
        return get_called_class();
    }

    /**
     * Check rights on CommonGLPI Object (without corresponding table)
     * Same signature as CommonDBTM::can but in case of this class, we don't check instance rights
     * so, id and input parameters are unused.
     *
     * @param integer $ID    ID of the item (-1 if new item)
     * @param mixed   $right Right to check : r / w / recursive / READ / UPDATE / DELETE
     * @param array   $input array of input data (used for adding item) (default NULL)
     *
     * @return boolean
     **/
    public function can($ID, $right, array &$input = null)
    {
        switch ($right) {
            case READ:
                return static::canView();

            case UPDATE:
                return static::canUpdate();

            case DELETE:
                return static::canDelete();

            case PURGE:
                return static::canPurge();

            case CREATE:
                return static::canCreate();
        }
        return false;
    }


    /**
     * Have I the global right to "create" the Object
     * May be overloaded if needed (ex KnowbaseItem)
     *
     * @return boolean
     **/
    public static function canCreate()
    {
        if (static::$rightname) {
            return Session::haveRight(static::$rightname, CREATE);
        }
        return false;
    }


    /**
     * Have I the global right to "view" the Object
     *
     * Default is true and check entity if the objet is entity assign
     *
     * May be overloaded if needed
     *
     * @return boolean
     **/
    public static function canView()
    {
        if (static::$rightname) {
            return Session::haveRight(static::$rightname, READ);
        }
        return false;
    }


    /**
     * Have I the global right to "update" the Object
     *
     * Default is calling canCreate
     * May be overloaded if needed
     *
     * @return boolean
     **/
    public static function canUpdate()
    {
        if (static::$rightname) {
            return Session::haveRight(static::$rightname, UPDATE);
        }
        return false;
    }


    /**
     * Have I the global right to "delete" the Object
     *
     * May be overloaded if needed
     *
     * @return boolean
     **/
    public static function canDelete()
    {
        if (static::$rightname) {
            return Session::haveRight(static::$rightname, DELETE);
        }
        return false;
    }


    /**
     * Have I the global right to "purge" the Object
     *
     * May be overloaded if needed
     *
     * @return boolean
     **/
    public static function canPurge()
    {
        if (static::$rightname) {
            return Session::haveRight(static::$rightname, PURGE);
        }
        return false;
    }


    /**
     * Register tab on an objet
     *
     * @since 0.83
     *
     * @param string $typeform  object class name to add tab on form
     * @param string $typetab   object class name which manage the tab
     * @param int $order        Weight value used when sorting tabs. Lower values will be displayed before higher values.
     *
     * @return void
     **/
    public static function registerStandardTab($typeform, $typetab, int $order = 500)
    {

        if (isset(self::$othertabs[$typeform])) {
            self::$othertabs[$typeform][$typetab] = $order;
        } else {
            self::$othertabs[$typeform] = [$typetab => $order];
        }
    }


    /**
     * Get the array of Tab managed by other types
     * Getter for plugin (ex PDF) to access protected property
     *
     * @since 0.83
     *
     * @param string $typeform object class name to add tab on form
     *
     * @return array array of types
     **/
    public static function getOtherTabs($typeform)
    {
        if (isset(self::$othertabs[$typeform])) {
            $othertabs = self::$othertabs[$typeform];
            asort($othertabs);
            return array_keys($othertabs);
        }
        return [];
    }


    /**
     * Define tabs to display
     *
     * NB : Only called for existing object
     *
     * @param array $options Options
     *     - withtemplate is a template view ?
     *
     * @return array array containing the tabs
     **/
    public function defineTabs($options = [])
    {

        $ong = [];
        $this->addDefaultFormTab($ong);
        $this->addImpactTab($ong, $options);

        if ($this instanceof FilterableInterface) {
            $this->addStandardTab('Glpi\Search\CriteriaFilter', $ong, $options);
        }

        return $ong;
    }


    /**
     * return all the tabs for current object
     *
     * @since 0.83
     *
     * @param array $options Options
     *     - withtemplate is a template view ?
     *
     * @return array array containing the tabs
     **/
    final public function defineAllTabs($options = [])
    {
        /** @var array $CFG_GLPI */
        global $CFG_GLPI;

        $onglets = [];
       // Tabs known by the object
        if ($this->isNewItem()) {
            $this->addDefaultFormTab($onglets);
        } else {
            $onglets = $this->defineTabs($options);
        }

       // Object with class with 'addtabon' attribute
        if (!$this->isNewItem()) {
            $othertabs = self::getOtherTabs($this->getType());
            foreach ($othertabs as $typetab) {
                $this->addStandardTab($typetab, $onglets, $options);
            }
        }

        $class = $this->getType();
        if (
            ($_SESSION['glpi_use_mode'] == Session::DEBUG_MODE)
            && (!$this->isNewItem() || $this->showdebug)
            && (method_exists($class, 'showDebug')
              || Infocom::canApplyOn($class)
              || in_array($class, $CFG_GLPI["reservation_types"]))
        ) {
            $onglets[-2] = static::createTabEntry(__('Debug'), 0, null, 'ti ti-bug');
        }
        return $onglets;
    }


    /**
     * Add standard define tab
     *
     * @param string $itemtype itemtype link to the tab
     * @param array  $ong      defined tabs
     * @param array  $options  options (for withtemplate)
     *
     * @return CommonGLPI
     **/
    public function addStandardTab($itemtype, array &$ong, array $options)
    {

        $withtemplate = 0;
        if (isset($options['withtemplate'])) {
            $withtemplate = $options['withtemplate'];
        }

        switch ($itemtype) {
            default:
                if (
                    !is_integer($itemtype)
                    && ($obj = getItemForItemtype($itemtype))
                ) {
                    $titles = $obj->getTabNameForItem($this, $withtemplate);
                    if (!is_array($titles)) {
                        $titles = [1 => $titles];
                    }

                    foreach ($titles as $key => $val) {
                        if (!empty($val)) {
                            $ong[$itemtype . '$' . $key] = $val;
                        }
                    }
                }
                break;
        }
        return $this;
    }

    /**
     * Add the impact tab if enabled for this item type
     *
     * @param array  $ong      defined tabs
     * @param array  $options  options (for withtemplate)
     *
     * @return CommonGLPI
     **/
    public function addImpactTab(array &$ong, array $options)
    {
        /** @var array $CFG_GLPI */
        global $CFG_GLPI;

       // Check if impact analysis is enabled for this item type
        if (Impact::isEnabled(static::class)) {
            $this->addStandardTab('Impact', $ong, $options);
        }

        return $this;
    }

    /**
     * Add default tab for form
     *
     * @since 0.85
     *
     * @param array $ong Tabs
     *
     * @return CommonGLPI
     **/
    public function addDefaultFormTab(array &$ong)
    {
        $icon = '';
        if (method_exists(static::class, 'getIcon')) {
            $icon = static::getIcon();
        }
        $icon = $icon ? "<i class='$icon me-2'></i>" : '';
        $ong[static::getType() . '$main'] = '<span>' . $icon . static::getTypeName(1) . '</span>';
        return $this;
    }


    /**
     * get menu content
     *
     * @since 0.85
     *
     * @return false|array array for menu
     **/
    public static function getMenuContent()
    {

        $menu       = [];

        $type       = static::getType();
        $item       = new static();
        $forbidden  = $item->getForbiddenActionsForMenu();

        if ($item instanceof CommonDBTM) {
            if ($item->canView()) {
                $menu['title']           = $item->getMenuName();
                $menu['shortcut']        = $item->getMenuShorcut();
                $menu['page']            = $item->getSearchURL(false);
                $menu['links']['search'] = $item->getSearchURL(false);
                $menu['links']['lists']  = "";
                $menu['lists_itemtype']  = $item->getType();
                $menu['icon']            = $item->getIcon();

                if (
                    !in_array('add', $forbidden)
                    && $item->canCreate()
                ) {
                    if ($item->maybeTemplate()) {
                        $menu['links']['add'] = '/front/setup.templates.php?' . 'itemtype=' . $type .
                                          '&add=1';
                        if (!in_array('template', $forbidden)) {
                              $menu['links']['template'] = '/front/setup.templates.php?' . 'itemtype=' . $type .
                                                  '&add=0';
                        }
                    } else {
                        $menu['links']['add'] = $item->getFormURL(false);
                    }
                }

                $extra_links = $item->getAdditionalMenuLinks();
                if (is_array($extra_links) && count($extra_links)) {
                    $menu['links'] += $extra_links;
                }
            }
        } else {
            if (
                !method_exists($type, 'canView')
                || $item->canView()
            ) {
                $menu['title']           = $item->getMenuName();
                $menu['shortcut']        = $item->getMenuShorcut();
                $menu['page']            = $item->getSearchURL(false);
                $menu['links']['search'] = $item->getSearchURL(false);
                if (method_exists($item, 'getIcon')) {
                    $menu['icon'] = $item->getIcon();
                }
            }
        }
        if ($data = $item->getAdditionalMenuOptions()) {
            $menu['options'] = $data;
        }
        if ($data = $item->getAdditionalMenuContent()) {
            $newmenu = [
                strtolower($type) => $menu,
            ];
           // Force overwrite existing menu
            foreach ($data as $key => $val) {
                $newmenu[$key] = $val;
            }
            $newmenu['is_multi_entries'] = true;
            $menu = $newmenu;
        }

        if (count($menu)) {
            return $menu;
        }
        return false;
    }


    /**
     * get additional menu content
     *
     * @since 0.85
     *
     * @return false|array array for menu
     **/
    public static function getAdditionalMenuContent()
    {
        return false;
    }


    /**
     * Get forbidden actions for menu : may be add / template
     *
     * @since 0.85
     *
     * @return array array of forbidden actions
     **/
    public static function getForbiddenActionsForMenu()
    {
        return [];
    }


    /**
     * Get additional menu options
     *
     * @since 0.85
     *
     * @return array|false array of additional options, false if no options
     **/
    public static function getAdditionalMenuOptions()
    {
        return false;
    }


    /**
     * Get additional menu links
     *
     * @since 0.85
     *
     * @return false|array
     **/
    public static function getAdditionalMenuLinks()
    {
        return false;
    }


    /**
     * Get menu shortcut
     *
     * @since 0.85
     *
     * @return string character menu shortcut key
     **/
    public static function getMenuShorcut()
    {
        return '';
    }


    /**
     * Get menu name
     *
     * @since 0.85
     *
     * @return string character menu shortcut key
     **/
    public static function getMenuName()
    {
        return static::getTypeName(Session::getPluralNumber());
    }


    /**
     * Get Tab Name used for itemtype
     *
     * NB : Only called for existing object
     *      Must check right on what will be displayed + template
     *
     * @since 0.83
     *
     * @param CommonGLPI $item         Item on which the tab need to be displayed
     * @param integer    $withtemplate is a template object ? (default 0)
     *
     *  @return string tab name
     **/
    public function getTabNameForItem(CommonGLPI $item, $withtemplate = 0)
    {
        return '';
    }


    /**
     * show Tab content
     *
     * @since 0.83
     *
     * @param CommonGLPI $item         Item on which the tab need to be displayed
     * @param integer    $tabnum       tab number (default 1)
     * @param integer    $withtemplate is a template object ? (default 0)
     *
     * @return boolean
     **/
    public static function displayTabContentForItem(CommonGLPI $item, $tabnum = 1, $withtemplate = 0)
    {
        return false;
    }


    /**
     * display standard tab contents
     *
     * @param CommonGLPI $item         Item on which the tab need to be displayed
     * @param string     $tab          tab name
     * @param integer    $withtemplate is a template object ? (default 0)
     * @param array      $options      additional options to pass
     *
     * @return boolean true
     **/
    public static function displayStandardTab(CommonGLPI $item, $tab, $withtemplate = 0, $options = [])
    {
        switch ($tab) {
           // All tab
            case -1:
                // get tabs and loop over
                $ong = $item->defineAllTabs(['withtemplate' => $withtemplate]);

                if (count($ong)) {
                    foreach ($ong as $key => $val) {
                        if ($key != 'empty') {
                            echo "<div class='alltab'>$val</div>";
                            self::displayStandardTab($item, $key, $withtemplate, $options);
                        }
                    }
                }
                return true;

            case -2:
                $item->showDebugInfo();
                return true;

            default:
                $data     = explode('$', $tab);
                $itemtype = $data[0];
                // Default set
                $tabnum   = 1;
                if (isset($data[1])) {
                    $tabnum = $data[1];
                }

                $options['withtemplate'] = $withtemplate;

                if ($tabnum == 'main') {
                    /** @var CommonDBTM $item */
                    Plugin::doHook(Hooks::PRE_SHOW_ITEM, ['item' => $item, 'options' => &$options]);
                    $ret = $item->showForm($item->getID(), $options);

                    Plugin::doHook(Hooks::POST_SHOW_ITEM, ['item' => $item, 'options' => $options]);
                    return $ret;
                }

                if (
                    !is_integer($itemtype) && ($itemtype != 'empty')
                    && ($obj = getItemForItemtype($itemtype))
                ) {
                    $options['tabnum'] = $tabnum;
                    $options['itemtype'] = $itemtype;
                    Plugin::doHook(Hooks::PRE_SHOW_TAB, [ 'item' => $item, 'options' => &$options]);
                    \Glpi\Debug\Profiler::getInstance()->start(get_class($obj) . '::displayTabContentForItem');
                    $ret = $obj->displayTabContentForItem($item, $tabnum, $withtemplate);
                    \Glpi\Debug\Profiler::getInstance()->stop(get_class($obj) . '::displayTabContentForItem');

                    Plugin::doHook(Hooks::POST_SHOW_TAB, ['item' => $item, 'options' => $options]);
                    return $ret;
                }
                break;
        }
        return false;
    }

    /**
     * @param class-string<CommonGLPI>|null $form_itemtype
     * @return string
     */
    private static function getTabIconClass(?string $form_itemtype = null): string
    {
        $default_icon = CommonDBTM::getIcon();
        $icon = $default_icon;
        $tab_itemtype = static::class;
        $itemtype = $tab_itemtype;

        if (is_subclass_of($tab_itemtype, CommonDBRelation::class)) {
            // Get opposite itemtype than this
            $new_itemtype = $tab_itemtype::getOppositeItemtype($form_itemtype);
            if ($new_itemtype !== null) {
                $itemtype = $new_itemtype;
            }
        }
        if ($icon === $default_icon && !class_exists($itemtype)) {
            $itemtype = $tab_itemtype;
        }
        if ($icon === $default_icon && method_exists($itemtype, 'getIcon')) {
            $icon = $itemtype::getIcon();
        }
        return $icon;
    }

    /**
     * Create tab text entry.
     *
     * This should be called on the itemtype whose form is being displayed and not on the tab itemtype for the correct
     * icon to be displayed, unless you manually specify the icon.
     *
     * @param string  $text text to display
     * @param integer $nb   number of items (default 0)
     * @param class-string<CommonGLPI>|null $form_itemtype
     * @param string $icon
     *
     *  @return string The tab text (including icon and counter if applicable)
     **/
    public static function createTabEntry($text, $nb = 0, ?string $form_itemtype = null, string $icon = '')
    {
        if (empty($icon)) {
            $icon = static::getTabIconClass($form_itemtype);
        }
        if (str_contains($icon, 'fa-empty-icon')) {
            $icon = '';
        }
        $icon = !empty($icon) ? "<i class='$icon me-2'></i>" : '';
        if (!empty($icon)) {
            $text = '<span>' . $icon . $text . '</span>';
        }
        if ($nb) {
           //TRANS: %1$s is the name of the tab, $2$d is number of items in the tab between ()
            $text = sprintf(__('%1$s %2$s'), $text, "<span class='badge glpi-badge'>$nb</span>");
        }
        return $text;
    }


    /**
     * Redirect to the list page from which the item was selected
     * Default to the search engine for the type
     *
     * @return void
     **/
    public function redirectToList()
    {
        /** @var array $CFG_GLPI */
        global $CFG_GLPI;

        if (
            isset($_GET['withtemplate'])
            && !empty($_GET['withtemplate'])
        ) {
            Html::redirect($CFG_GLPI["root_doc"] . "/front/setup.templates.php?add=0&itemtype=" .
                        $this->getType());
        } else if (
            isset($_SESSION['glpilisturl'][$this->getType()])
                 && !empty($_SESSION['glpilisturl'][$this->getType()])
        ) {
            Html::redirect($_SESSION['glpilisturl'][$this->getType()]);
        } else {
            Html::redirect($this->getSearchURL());
        }
    }


    /**
     * is the current object a new  one - Always false here (virtual Objet)
     *
     * @since 0.83
     *
     * @return boolean
     **/
    public function isNewItem()
    {
        return false;
    }


    /**
     * is the current object a new one - Always true here (virtual Objet)
     *
     * @since 0.84
     *
     * @param integer $ID Id to check
     *
     * @return boolean
     **/
    public static function isNewID($ID)
    {
        return true;
    }


    /**
     * Get the search page URL for the current classe
     *
     * @param boolean $full path or relative one (true by default)
     *
     * @return string
     **/
    public static function getTabsURL($full = true)
    {
        return Toolbox::getItemTypeTabsURL(get_called_class(), $full);
    }


    /**
     * Get the search page URL for the current class
     *
     * @param boolean $full path or relative one (true by default)
     *
     * @return string
     **/
    public static function getSearchURL($full = true)
    {
        return Toolbox::getItemTypeSearchURL(get_called_class(), $full);
    }


    /**
     * Get the form page URL for the current class
     *
     * @param boolean $full path or relative one (true by default)
     *
     * @return string
     **/
    public static function getFormURL($full = true)
    {
        return Toolbox::getItemTypeFormURL(get_called_class(), $full);
    }


    /**
     * Get the form page URL for the current class and point to a specific ID
     *
     * @since 0.90
     *
     * @param integer $id   Id (default 0)
     * @param boolean $full Full path or relative one (true by default)
     *
     * @return string
     **/
    public static function getFormURLWithID($id = 0, $full = true)
    {

        $itemtype = get_called_class();
        $link     = $itemtype::getFormURL($full);
        $link    .= (strpos($link, '?') ? '&' : '?') . 'id=' . $id;
        return $link;
    }


    /**
     * Show tabs content
     *
     * @since 0.85
     *
     * @param array $options parameters to add to URLs and ajax
     *     - withtemplate is a template view ?
     *
     * @return void
     **/
    public function showTabsContent($options = [])
    {

       // for objects not in table like central
        if (isset($this->fields['id'])) {
            $ID = $this->fields['id'];
        } else {
            if (isset($options['id'])) {
                $ID = $options['id'];
            } else {
                $ID = 0;
            }
        }

        $cleaned_options = $options;
        unset($cleaned_options['id'], $cleaned_options['stock_image']);

        $target         = $_SERVER['PHP_SELF'];
        $withtemplate   = "";

        // TODO - There should be a better option than checking whether or not
        // $options is empty.
        // See:
        //  - https://github.com/glpi-project/glpi/pull/12929
        //  - https://github.com/glpi-project/glpi/pull/13101
        //  - https://github.com/glpi-project/glpi/commit/1d27bf14d4527f748876dcd556f2b995a0bf7684
        if (is_array($cleaned_options) && count($cleaned_options)) {
            if (isset($options['withtemplate'])) {
                $withtemplate = $options['withtemplate'];
            }

            if ($this instanceof CommonITILObject && $this->isNewItem()) {
                $this->input = $cleaned_options;
                $this->saveInput();
               // $extraparamhtml can be too long in case of ticket with content
               // (passed in GET in ajax request)
                unset($cleaned_options['content']);
            }

<<<<<<< HEAD
            $extraparamhtml = "&amp;" . Toolbox::append_params($cleaned_options, '&amp;');
=======
            // prevent double sanitize, because the includes.php sanitize all data
            $cleaned_options = Sanitizer::unsanitize($cleaned_options);
>>>>>>> 1e92184d
        }

        $onglets     = $this->defineAllTabs($options);
        $display_all = true;
        if (isset($onglets['no_all_tab'])) {
            $display_all = false;
            unset($onglets['no_all_tab']);
        }

        if (count($onglets)) {
            $tabs_url   = $this->getTabsURL();
            $parsed_url = parse_url($tabs_url);
            $tab_path   = $parsed_url['path'];
            $tab_params = [];
            if (array_key_exists('query', $parsed_url)) {
                parse_str($parsed_url['query'], $tab_params);
            }

            $tab_params = array_merge($cleaned_options, $tab_params);

            $tab_params = array_merge(
                $tab_params,
                [
                    '_target' => $target,
                    '_itemtype' => $this->getType(),
                    'id' => $ID,
                ]
            );

            $tabs = [];
            foreach ($onglets as $key => $val) {
                if ($val === null) {
                    // This is a placeholder tab
                    continue;
                }
                $tabs[$key] = ['title'  => $val,
                    'url'    => $tab_path,
                    'params' => Toolbox::append_params(['_glpi_tab' => $key] + $tab_params, '&amp;'),
                ];
            }

            // Not all tab for templates and if only 1 tab
            if (
                $display_all
                && empty($withtemplate)
                && (count($tabs) > 1)
            ) {
<<<<<<< HEAD
                $tabs[-1] = ['title'  => static::createTabEntry(__('All'), 0, null, 'ti ti-layout-list'),
                    'url'    => $tabpage,
                    'params' => "_target=$target&amp;_itemtype=" . $this->getType() .
                                          "&amp;_glpi_tab=-1&amp;id=$ID$extraparamhtml"
=======
                $tabs[-1] = ['title'  => __('All'),
                    'url'    => $tab_path,
                    'params' => Toolbox::append_params(['_glpi_tab' => '-1'] + $tab_params, '&amp;'),
>>>>>>> 1e92184d
                ];
            }

            Ajax::createTabs(
                'tabspanel',
                'tabcontent',
                $tabs,
                $this->getType(),
                $ID,
                $this->taborientation,
                $options
            );
        }
    }


    /**
     * Show tabs
     *
     * @param array $options parameters to add to URLs and ajax
     *     - withtemplate is a template view ?
     *
     * @return void
     **/
    public function showNavigationHeader($options = [])
    {
        /** @var array $CFG_GLPI */
        global $CFG_GLPI;

       // for objects not in table like central
        if (isset($this->fields['id'])) {
            $ID = $this->fields['id'];
        } else {
            if (isset($options['id'])) {
                $ID = $options['id'];
            } else {
                $ID = 0;
            }
        }
        $target         = $_SERVER['PHP_SELF'];
        $extraparamhtml = "";

        if (is_array($options) && count($options)) {
            $cleanoptions = $options;
            if (isset($options['withtemplate'])) {
                unset($cleanoptions['withtemplate']);
            }
            foreach (array_keys($cleanoptions) as $key) {
               // Do not include id options
                if (($key[0] == '_') || ($key == 'id')) {
                    unset($cleanoptions[$key]);
                }
            }
            $extraparamhtml = "&amp;" . Toolbox::append_params($cleanoptions, '&amp;');
        }

        if (
            !$this->isNewID($ID)
            && $this->getType()
            && $this->displaylist
        ) {
            $glpilistitems = & $_SESSION['glpilistitems'][$this->getType()];
            $glpilisttitle = & $_SESSION['glpilisttitle'][$this->getType()];
            $glpilisturl   = & $_SESSION['glpilisturl'][$this->getType()];
            if ($this instanceof CommonDBChild && $parent = $this->getItem(true, false)) {
                $glpilisturl = $parent::getFormURLWithID($parent->fields['id'], true);
            }
            if (empty($glpilisturl)) {
                $glpilisturl = $this->getSearchURL();
            }

           // echo "<div id='menu_navigate'>";

            $next = $prev = $first = $last = -1;
            $current = false;
            if (is_array($glpilistitems)) {
                $current = array_search($ID, $glpilistitems);
                if ($current !== false) {
                    if (isset($glpilistitems[$current + 1])) {
                        $next = $glpilistitems[$current + 1];
                    }

                    if (isset($glpilistitems[$current - 1])) {
                        $prev = $glpilistitems[$current - 1];
                    }

                    $first = $glpilistitems[0];
                    if ($first == $ID) {
                        $first = -1;
                    }

                    $last = $glpilistitems[count($glpilistitems) - 1];
                    if ($last == $ID) {
                        $last = -1;
                    }
                }
            }
            $cleantarget = Html::cleanParametersURL($target);
            $is_deleted = $this instanceof CommonDBTM && $this->isField('is_deleted') && $this->fields['is_deleted'];
            echo "<div id='navigationheader' class='navigationheader justify-content-sm-between " . ($is_deleted ? 'asset-deleted' : '') . "'>";

            // First set of header pagination actions, displayed on the left side of the page
            echo "<div class='left-icons'>";

            if (!$glpilisttitle) {
                $glpilisttitle = __s('List');
            }
            $list = "<a href='$glpilisturl' title=\"$glpilisttitle\"
                  class='btn btn-sm btn-icon btn-ghost-secondary me-2'
                  data-bs-toggle='tooltip' data-bs-placement='bottom'>
                  <i class='ti ti-list-search fa-lg'></i>
               </a>";
            $list_shown = false;

            if ($first < 0) {
                // Show list icon before the placeholder space for the first pagination button
                echo $list;
                $list_shown = true;
            }
            echo "<a href='$cleantarget?id=$first$extraparamhtml'
                 class='btn btn-sm btn-icon btn-ghost-secondary me-2 " . ($first >= 0 ? '' : 'bs-invisible') . "' title=\"" . __s('First') . "\"
                 data-bs-toggle='tooltip' data-bs-placement='bottom'>
                 <i class='fa-lg ti ti-chevrons-left'></i>
              </a>";

            if (!$list_shown && $prev < 0) {
                // Show list icon before the placeholder space for the "prev" pagination button
                echo $list;
                $list_shown = true;
            }
            echo "<a href='$cleantarget?id=$prev$extraparamhtml'
                 id='previouspage'
                 class='btn btn-sm btn-icon btn-ghost-secondary me-2 " . ($prev >= 0 ? '' : 'bs-invisible') . "' title=\"" . __s('Previous') . "\"
                 data-bs-toggle='tooltip' data-bs-placement='bottom'>
                 <i class='fa-lg ti ti-chevron-left'></i>
              </a>";
            if ($prev >= 0) {
                $js = '$("body").keydown(function(e) {
                       if ($("input, textarea").is(":focus") === false) {
                          if(e.keyCode == 37 && e.ctrlKey) {
                            window.location = $("#previouspage").attr("href");
                          }
                       }
                  });';
                echo Html::scriptBlock($js);
            }

            // If both first and prev buttons shown, the list should be added now
            if (!$list_shown) {
                echo $list;
            }

            echo "</div>";

            if (static::$showTitleInNavigationHeader && $this instanceof CommonDBTM) {
                echo "<h3 class='navigationheader-title strong d-flex align-items-center'>";
                if (method_exists($this, 'getStatusIcon') && $this->isField('status')) {
                    echo "<span class='me-1'>" . $this->getStatusIcon($this->fields['status']) . '</span>';
                }
                echo $this->getNameID([
                    'forceid' => $this instanceof CommonITILObject
                ]);
                if ($this->isField('is_deleted') && $this->fields['is_deleted']) {
                    $title = $this->isField('date_mod')
                                ? sprintf(__s('Item has been deleted on %s'), Html::convDateTime($this->fields['date_mod']))
                                : __s('Deleted');
                    echo "<span class='mx-2 status rounded-1' title=\"" . $title . "\"
                        data-bs-toggle='tooltip'>
                        <i class='ti ti-trash'></i>";
                        echo __s('Deleted');
                    echo "</span>";
                }
                echo "</h3>";
            } else {
                echo TemplateRenderer::getInstance()->render('components/form/header_content.html.twig', [
                    'item'          => $this,
                    'params'        => $options,
                    'in_navheader'  => true,
                    'header_toolbar' => $this->getFormHeaderToolbar(),
                ]);
            }

            // Second set of header pagination actions, displayed on the right side of the page
            echo "<div class='right-icons>";

            echo "<span class='py-1 px-3 " . ($current !== false ? '' : 'bs-invisible') . "'>" . ($current + 1) . "/" . count($glpilistitems ?? []) . "</span>";

            echo "<a href='$cleantarget?id=$next$extraparamhtml'
                 id='nextpage'
                 class='btn btn-sm btn-icon btn-ghost-secondary ms-2 " . ($next >= 0 ? '' : 'bs-invisible') . "'
                 title=\"" . __s('Next') . "\"
                 data-bs-toggle='tooltip' data-bs-placement='bottom'>" .
            "<i class='fa-lg ti ti-chevron-right'></i>
                </a>";
            if ($next >= 0) {
                $js = '$("body").keydown(function(e) {
                       if ($("input, textarea").is(":focus") === false) {
                          if(e.keyCode == 39 && e.ctrlKey) {
                            window.location = $("#nextpage").attr("href");
                          }
                       }
                  });';
                echo Html::scriptBlock($js);
            }

            echo "<a href='$cleantarget?id=$last $extraparamhtml'
                 class='btn btn-sm btn-icon btn-ghost-secondary ms-2 " . ($last >= 0 ? '' : 'bs-invisible') . "'
                 title=\"" . __s('Last') . "\"
                 data-bs-toggle='tooltip' data-bs-placement='bottom'>" .
            "<i class='fa-lg ti ti-chevrons-right'></i></a>";

            echo "</div>";

            echo "</div>"; // .navigationheader
        }
    }

    /**
     * Compute the name to be used in the main header of this item
     *
     * @return string
     */
    public function getHeaderName(): string
    {
        $name = '';
        if (isset($this->fields['id']) && ($this instanceof CommonDBTM)) {
            $name = $this->getName();
            if ($_SESSION['glpiis_ids_visible'] || empty($name)) {
                $name = sprintf(__('%1$s - ID %2$d'), $name, $this->fields['id']);
            }
        }

        return $name;
    }

    /**
     * Display item with tabs
     *
     * @since 0.85
     *
     * @param array $options Options
     *                       show_nav_header (default true): show navigation header (link to list of items)
     *
     * @return void
     */
    public function display($options = [])
    {
        // Item might already be loaded, skip load and rights checks
        $item_loaded = $options['loaded'] ?? false;
        unset($options['loaded']);
        if (!$item_loaded) {
            if (
                $this instanceof CommonDBTM
                && isset($options['id'])
                && !$this->isNewID($options['id'])
            ) {
                if (!$this->getFromDB($options['id'])) {
                    Html::displayNotFoundError();
                }
            }
            // in case of lefttab layout, we couldn't see "right error" message
            if (
                $this->get_item_to_display_tab
                && isset($_GET["id"])
                && $_GET["id"]
                && !$this->can($_GET["id"], READ)
            ) {
                // This triggers from a profile switch.
                // If we don't have right, redirect instead to central page
                Toolbox::handleProfileChangeRedirect();
                Html::displayRightError();
            }
        }

       // try to lock object
       // $options must contains the id of the object, and if locked by manageObjectLock will contains 'locked' => 1
        ObjectLock::manageObjectLock(get_class($this), $options);

       // manage custom options passed to tabs
        if (isset($_REQUEST['tab_params']) && is_array($_REQUEST['tab_params'])) {
            $options += $_REQUEST['tab_params'];
        }

        echo "<div class='d-flex flex-column'>";
        echo "<div class='row'>";
        if ($this instanceof CommonDBTM) {
            TemplateRenderer::getInstance()->display('layout/parts/saved_searches.html.twig', [
                'itemtype' => $this->getType(),
            ]);
        }
        echo "<div class='col'>";
        if (($options['show_nav_header'] ?? true)) {
            $this->showNavigationHeader($options);
        }
        $this->showTabsContent($options);
        echo "</div>";
        echo "</div>";
    }


    /**
     * List infos in debug tab
     *
     * @return void
     **/
    public function showDebugInfo()
    {
        /** @var array $CFG_GLPI */
        global $CFG_GLPI;

        if (method_exists($this, 'showDebug')) {
            $this->showDebug();
        }

        if (!($this instanceof CommonDBTM)) {
            return;
        }

        $class = $this->getType();

        if (Infocom::canApplyOn($class)) {
            $infocom = new Infocom();
            if ($infocom->getFromDBforDevice($class, $this->fields['id'])) {
                $infocom->showDebug();
            }
        }

        if (in_array($class, $CFG_GLPI["reservation_types"])) {
            $resitem = new ReservationItem();
            if ($resitem->getFromDBbyItem($class, $this->fields['id'])) {
                $resitem->showDebugResa();
            }
        }
    }


    /**
     * Update $_SESSION to set the display options.
     *
     * @since 0.84
     *
     * @param array  $input        data to update
     * @param string $sub_itemtype sub itemtype if needed (default '')
     *
     * @return void
     **/
    public static function updateDisplayOptions($input = [], $sub_itemtype = '')
    {

        $options = static::getAvailableDisplayOptions();
        if (count($options)) {
            if (empty($sub_itemtype)) {
                $display_options = &$_SESSION['glpi_display_options'][self::getType()];
            } else {
                $display_options = &$_SESSION['glpi_display_options'][self::getType()][$sub_itemtype];
            }
           // reset
            if (isset($input['reset'])) {
                foreach ($options as $option_group) {
                    foreach ($option_group as $option_name => $attributs) {
                        $display_options[$option_name] = $attributs['default'];
                    }
                }
            } else {
                foreach ($options as $option_group) {
                    foreach ($option_group as $option_name => $attributs) {
                        if (isset($input[$option_name]) && ($_GET[$option_name] == 'on')) {
                            $display_options[$option_name] = true;
                        } else {
                            $display_options[$option_name] = false;
                        }
                    }
                }
            }
           // Store new display options for user
            if ($uid = Session::getLoginUserID()) {
                $user = new User();
                if ($user->getFromDB($uid)) {
                    $user->update(['id' => $uid,
                        'display_options'
                                        => exportArrayToDB($_SESSION['glpi_display_options'])
                    ]);
                }
            }
        }
    }


    /**
     * Load display options to $_SESSION
     *
     * @since 0.84
     *
     * @param string $sub_itemtype sub itemtype if needed (default '')
     *
     * @return void
     **/
    public static function getDisplayOptions($sub_itemtype = '')
    {

        if (!isset($_SESSION['glpi_display_options'])) {
           // Load display_options from user table
            $_SESSION['glpi_display_options'] = [];
            if ($uid = Session::getLoginUserID()) {
                $user = new User();
                if ($user->getFromDB($uid)) {
                    $_SESSION['glpi_display_options'] = importArrayFromDB($user->fields['display_options']);
                }
            }
        }
        if (!isset($_SESSION['glpi_display_options'][self::getType()])) {
            $_SESSION['glpi_display_options'][self::getType()] = [];
        }

        if (!empty($sub_itemtype)) {
            if (!isset($_SESSION['glpi_display_options'][self::getType()][$sub_itemtype])) {
                $_SESSION['glpi_display_options'][self::getType()][$sub_itemtype] = [];
            }
            $display_options = &$_SESSION['glpi_display_options'][self::getType()][$sub_itemtype];
        } else {
            $display_options = &$_SESSION['glpi_display_options'][self::getType()];
        }

       // Load default values if not set
        $options = static::getAvailableDisplayOptions();
        if (count($options)) {
            foreach ($options as $option_group) {
                foreach ($option_group as $option_name => $attributs) {
                    if (!isset($display_options[$option_name])) {
                        $display_options[$option_name] = $attributs['default'];
                    }
                }
            }
        }
        return $display_options;
    }



    /**
     * Show display options
     *
     * @since 0.84
     *
     * @param string $sub_itemtype sub_itemtype if needed (default '')
     *
     * @return void
     **/
    public static function showDislayOptions($sub_itemtype = '')
    {
        /** @var array $CFG_GLPI */
        global $CFG_GLPI;

        $options      = static::getAvailableDisplayOptions();

        if (count($options)) {
            if (empty($sub_itemtype)) {
                $display_options = $_SESSION['glpi_display_options'][self::getType()];
            } else {
                $display_options = $_SESSION['glpi_display_options'][self::getType()][$sub_itemtype];
            }
            echo "<div class='center'>";
            echo "\n<form method='get' action='" . $CFG_GLPI['root_doc'] . "/front/display.options.php'>\n";
            echo "<input type='hidden' name='itemtype' value='NetworkPort'>\n";
            echo "<input type='hidden' name='sub_itemtype' value='$sub_itemtype'>\n";
            echo "<table class='tab_cadre'>";
            echo "<tr><th colspan='2'>" . __s('Display options') . "</th></tr>\n";
            echo "<tr><td colspan='2'>";
            echo "<input type='submit' class='btn btn-primary' name='reset' value=\"" .
                __('Reset display options') . "\">";
            echo "</td></tr>\n";

            foreach ($options as $option_group_name => $option_group) {
                if (count($option_group) > 0) {
                    echo "<tr><th colspan='2'>$option_group_name</th></tr>\n";
                    foreach ($option_group as $option_name => $attributs) {
                        echo "<tr>";
                        echo "<td>";
                        echo "<input type='checkbox' name='$option_name' " .
                        ($display_options[$option_name] ? 'checked' : '') . ">";
                        echo "</td>";
                        echo "<td>" . $attributs['name'] . "</td>";
                        echo "</tr>\n";
                    }
                }
            }
            echo "<tr><td colspan='2' class='center'>";
            echo "<input type='submit' class='btn btn-primary' name='update' value=\"" . _sx('button', 'Save') . "\">";
            echo "</td></tr>\n";
            echo "</table>";
            echo "</form>";

            echo "</div>";
        }
    }


    /**
     * Get available display options array
     *
     * @since 0.84
     *
     * @return array all the options
     **/
    public static function getAvailableDisplayOptions()
    {
        return [];
    }


    /**
     * Get link for display options
     *
     * @since 0.84
     *
     * @param string $sub_itemtype sub itemtype if needed for display options
     *
     * @return string
     **/
    public static function getDisplayOptionsLink($sub_itemtype = '')
    {
        /** @var array $CFG_GLPI */
        global $CFG_GLPI;

        $rand = mt_rand();

        $link = "<span class='fa fa-wrench pointer' title=\"";
        $link .= __s('Display options') . "\" ";
        $link .= " data-bs-toggle='modal' data-bs-target='#displayoptions$rand'";
        $link .= "><span class='sr-only'>" . __s('Display options') . "</span></span>";
        $link .= Ajax::createIframeModalWindow(
            "displayoptions" . $rand,
            $CFG_GLPI['root_doc'] .
                                                "/front/display.options.php?itemtype=" .
                                                static::getType() . "&sub_itemtype=$sub_itemtype",
            ['display'       => false,
                'width'         => 600,
                'height'        => 500,
                'reloadonclose' => true
            ]
        );

        return $link;
    }


    /**
     * Get error message for item
     *
     * @since 0.85
     *
     * @param integer $error  error type see define.php for ERROR_*
     * @param string  $object string to use instead of item link (default '')
     *
     * @return string
     **/
    public function getErrorMessage($error, $object = '')
    {

        if (empty($object) && $this instanceof CommonDBTM) {
            $object = $this->getLink();
        }
        switch ($error) {
            case ERROR_NOT_FOUND:
                return sprintf(__('%1$s: %2$s'), $object, __('Unable to get item'));

            case ERROR_RIGHT:
                return sprintf(__('%1$s: %2$s'), $object, __('Authorization error'));

            case ERROR_COMPAT:
                return sprintf(__('%1$s: %2$s'), $object, __('Incompatible items'));

            case ERROR_ON_ACTION:
                return sprintf(__('%1$s: %2$s'), $object, __('Error on executing the action'));

            case ERROR_ALREADY_DEFINED:
                return sprintf(__('%1$s: %2$s'), $object, __('Item already defined'));
        }

        return '';
    }

    /**
     * Get links to Faq
     **/
    public function getKBLinks()
    {
        /**
         * @var array $CFG_GLPI
         * @var \DBmysql $DB
         */
        global $CFG_GLPI, $DB;

        if (!($this instanceof CommonDBTM)) {
            return '';
        }

        $ret = '';
        $title = __s('FAQ');
        if (Session::getCurrentInterface() == 'central') {
            $title = __s('Knowledge base');
        }

        $iterator = $DB->request([
            'SELECT' => [KnowbaseItem::getTable() . '.*'],
            'FROM'   => KnowbaseItem::getTable(),
            'WHERE'  => [
                KnowbaseItem_Item::getTable() . '.items_id'  => $this->fields['id'],
                KnowbaseItem_Item::getTable() . '.itemtype'  => $this->getType(),
            ],
            'INNER JOIN'   => [
                KnowbaseItem_Item::getTable() => [
                    'ON'  => [
                        KnowbaseItem_Item::getTable() => KnowbaseItem::getForeignKeyField(),
                        KnowbaseItem::getTable()      => 'id'
                    ]
                ]
            ],
            'ORDER' => [
                KnowbaseItem::getTable()      => 'name'
            ]
        ]);

        $found_kbitem = [];
        foreach ($iterator as $line) {
            $found_kbitem[$line['id']] = $line;
            $kbitem_ids[$line['id']] = $line['id'];
        }

        if (count($found_kbitem)) {
            $rand = mt_rand();
            $kbitem = new KnowbaseItem();
            $kbitem->getFromDB(reset($found_kbitem)['id']);
            $ret .= "<div class='faqadd_block'>";
            $ret .= "<label for='display_faq_chkbox$rand'>";
            $ret .= "<i class='ti ti-zoom-question'></i>";
            $ret .= "</label>";
            $ret .= "<input type='checkbox'  class='display_faq_chkbox' id='display_faq_chkbox$rand'>";
            $ret .= "<div class='faqadd_entries' style='position:relative;'>";
            if (count($found_kbitem) == 1) {
                $ret .= "<div class='faqadd_block_content' id='faqadd_block_content$rand'>";
                $ret .= $kbitem->showFull(['display' => false]);
                $ret .= "</div>"; // .faqadd_block_content
            } else {
                $ret .= Html::scriptBlock("
                var getKnowbaseItemAnswer$rand = function() {
                    var knowbaseitems_id = $('#dropdown_knowbaseitems_id$rand').val();
                    $('#faqadd_block_content$rand').load(
                        '" . $CFG_GLPI['root_doc'] . "/ajax/getKnowbaseItemAnswer.php',
                        {
                            'knowbaseitems_id': knowbaseitems_id
                        }
                    );
                };
                ");
                $ret .= "<label for='dropdown_knowbaseitems_id$rand'>" .
                    KnowbaseItem::getTypeName() . "</label>&nbsp;";
                $ret .= KnowbaseItem::dropdown([
                    'value'     => reset($found_kbitem)['id'],
                    'display'   => false,
                    'rand'      => $rand,
                    'condition' => [
                        KnowbaseItem::getTable() . '.id' => $kbitem_ids
                    ],
                    'on_change' => "getKnowbaseItemAnswer$rand()"
                ]);
                $ret .= "<div class='faqadd_block_content' id='faqadd_block_content$rand'>";
                $ret .= $kbitem->showFull(['display' => false]);
                $ret .= "</div>"; // .faqadd_block_content
            }
            $ret .= "</div>"; // .faqadd_entries
            $ret .= "</div>"; // .faqadd_block
        }
        return $ret;
    }

    /**
     * Get array of extra form header toolbar buttons
     * @return array Array of HTML elements
     */
    protected function getFormHeaderToolbar(): array
    {
        return [];
    }
}<|MERGE_RESOLUTION|>--- conflicted
+++ resolved
@@ -946,13 +946,6 @@
                // (passed in GET in ajax request)
                 unset($cleaned_options['content']);
             }
-
-<<<<<<< HEAD
-            $extraparamhtml = "&amp;" . Toolbox::append_params($cleaned_options, '&amp;');
-=======
-            // prevent double sanitize, because the includes.php sanitize all data
-            $cleaned_options = Sanitizer::unsanitize($cleaned_options);
->>>>>>> 1e92184d
         }
 
         $onglets     = $this->defineAllTabs($options);
@@ -1000,16 +993,9 @@
                 && empty($withtemplate)
                 && (count($tabs) > 1)
             ) {
-<<<<<<< HEAD
                 $tabs[-1] = ['title'  => static::createTabEntry(__('All'), 0, null, 'ti ti-layout-list'),
-                    'url'    => $tabpage,
-                    'params' => "_target=$target&amp;_itemtype=" . $this->getType() .
-                                          "&amp;_glpi_tab=-1&amp;id=$ID$extraparamhtml"
-=======
-                $tabs[-1] = ['title'  => __('All'),
                     'url'    => $tab_path,
                     'params' => Toolbox::append_params(['_glpi_tab' => '-1'] + $tab_params, '&amp;'),
->>>>>>> 1e92184d
                 ];
             }
 
