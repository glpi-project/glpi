<?php

/**
 * ---------------------------------------------------------------------
 *
 * GLPI - Gestionnaire Libre de Parc Informatique
 *
 * http://glpi-project.org
 *
 * @copyright 2015-2024 Teclib' and contributors.
 * @copyright 2003-2014 by the INDEPNET Development Team.
 * @licence   https://www.gnu.org/licenses/gpl-3.0.html
 *
 * ---------------------------------------------------------------------
 *
 * LICENSE
 *
 * This file is part of GLPI.
 *
 * This program is free software: you can redistribute it and/or modify
 * it under the terms of the GNU General Public License as published by
 * the Free Software Foundation, either version 3 of the License, or
 * (at your option) any later version.
 *
 * This program is distributed in the hope that it will be useful,
 * but WITHOUT ANY WARRANTY; without even the implied warranty of
 * MERCHANTABILITY or FITNESS FOR A PARTICULAR PURPOSE.  See the
 * GNU General Public License for more details.
 *
 * You should have received a copy of the GNU General Public License
 * along with this program.  If not, see <https://www.gnu.org/licenses/>.
 *
 * ---------------------------------------------------------------------
 */

namespace Glpi\System\Requirement;

final class IntegerSize extends AbstractRequirement
{
    public function __construct()
    {
<<<<<<< HEAD
        $this->title = __('PHP maximal integer size');
        $this->description = __('Support of 64 bits integers is required for IP addresses related operations (network inventory, API clients IP filtering, ...).');
=======
        parent::__construct(
            __('PHP maximal integer size'),
            __('Support of 64 bits integers is required for IP addresses related operations (network inventory, API clients IP filtering, ...).'),
            true
        );
>>>>>>> 6994a3dd
    }

    protected function check()
    {
        if (PHP_INT_SIZE < 8) {
            $this->validated = false;
            $this->validation_messages[] = __('OS or PHP is not relying on 64 bits integers.');
        } else {
            $this->validated = true;
            $this->validation_messages[] = __('OS and PHP are relying on 64 bits integers.');
        }
    }
}<|MERGE_RESOLUTION|>--- conflicted
+++ resolved
@@ -39,16 +39,10 @@
 {
     public function __construct()
     {
-<<<<<<< HEAD
-        $this->title = __('PHP maximal integer size');
-        $this->description = __('Support of 64 bits integers is required for IP addresses related operations (network inventory, API clients IP filtering, ...).');
-=======
         parent::__construct(
             __('PHP maximal integer size'),
-            __('Support of 64 bits integers is required for IP addresses related operations (network inventory, API clients IP filtering, ...).'),
-            true
+            __('Support of 64 bits integers is required for IP addresses related operations (network inventory, API clients IP filtering, ...).')
         );
->>>>>>> 6994a3dd
     }
 
     protected function check()
