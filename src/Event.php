<?php

/**
 * ---------------------------------------------------------------------
 *
 * GLPI - Gestionnaire Libre de Parc Informatique
 *
 * http://glpi-project.org
 *
 * @copyright 2015-2023 Teclib' and contributors.
 * @copyright 2003-2014 by the INDEPNET Development Team.
 * @licence   https://www.gnu.org/licenses/gpl-3.0.html
 *
 * ---------------------------------------------------------------------
 *
 * LICENSE
 *
 * This file is part of GLPI.
 *
 * This program is free software: you can redistribute it and/or modify
 * it under the terms of the GNU General Public License as published by
 * the Free Software Foundation, either version 3 of the License, or
 * (at your option) any later version.
 *
 * This program is distributed in the hope that it will be useful,
 * but WITHOUT ANY WARRANTY; without even the implied warranty of
 * MERCHANTABILITY or FITNESS FOR A PARTICULAR PURPOSE.  See the
 * GNU General Public License for more details.
 *
 * You should have received a copy of the GNU General Public License
 * along with this program.  If not, see <https://www.gnu.org/licenses/>.
 *
 * ---------------------------------------------------------------------
 */

namespace Glpi;

use Ajax;
use CommonDBTM;
use CommonGLPI;
use CronTask;
use DBConnection;
use Document;
use Glpi\Application\View\TemplateRenderer;
use Glpi\DBAL\QueryExpression;
use Html;
use Infocom;
use ITILSolution;
use Session;
use Toolbox;

/**
 * Event Class
 **/
class Event extends CommonDBTM
{
    public static $rightname = 'logs';


    public static function getTypeName($nb = 0)
    {
        return _n('Event log', 'Event logs', $nb);
    }



    public function prepareInputForAdd($input)
    {
        /** @var array $CFG_GLPI */
        global $CFG_GLPI;

        if (isset($input['level']) && ($input['level'] <= $CFG_GLPI["event_loglevel"])) {
            return $input;
        }
        return false;
    }

    public function post_addItem()
    {
       //only log in file, important events (connections and critical events; TODO : we need to add a general option to filter this in 9.1)
        if (isset($this->fields['level']) && $this->fields['level'] <= 3) {
            $message_type = "";
            if (isset($this->fields['type']) && $this->fields['type'] != 'system') {
                $message_type = "[" . $this->fields['type'] . " " . $this->fields['id'] . "] ";
            }

            $full_message = "[" . $this->fields['service'] . "] " .
                         $message_type .
                         $this->fields['level'] . ": " .
                         $this->fields['message'] . "\n";

            Toolbox::logInFile("event", $full_message);
        }
    }


    /**
     * Log an event.
     *
     * Log the event $event on the glpi_event table with all the others args, if
     * $level is above or equal to setting from configuration.
     *
     * @param $items_id
     * @param $type
     * @param $level
     * @param $service
     * @param $event
     **/
    public static function log($items_id, $type, $level, $service, $event)
    {
<<<<<<< HEAD
=======
        /** @var \DBmysql $DB */
        global $DB;

>>>>>>> d35432b7
        $input = ['items_id' => intval($items_id),
            'type'     => $type,
            'date'     => $_SESSION["glpi_currenttime"],
            'service'  => $service,
            'level'    => intval($level),
            'message'  => $event
        ];
        $tmp = new self();
        return $tmp->add($input);
    }


    /**
     * Clean old event - Call by cron
     *
     * @param $day integer
     *
     * @return integer number of events deleted
     **/
    public static function cleanOld($day)
    {
        /** @var \DBmysql $DB */
        global $DB;

        $secs = $day * DAY_TIMESTAMP;

        $DB->delete(
            'glpi_events',
            [
                new QueryExpression("UNIX_TIMESTAMP(date) < UNIX_TIMESTAMP()-$secs")
            ]
        );
        return $DB->affectedRows();
    }


    /**
     * Return arrays for function showEvent et lastEvent
     **/
    public static function logArray()
    {

        static $logItemtype = [];
        static $logService  = [];

        if (count($logItemtype)) {
            return [$logItemtype, $logService];
        }

        $logItemtype = [
            'system'      => __('System'),
            'devices'     => _n('Component', 'Components', Session::getPluralNumber()),
            'planning'    => __('Planning'),
            'reservation' => _n('Reservation', 'Reservations', Session::getPluralNumber()),
            'dropdown'    => _n('Dropdown', 'Dropdowns', Session::getPluralNumber()),
            'rules'       => _n('Rule', 'Rules', Session::getPluralNumber())
        ];

        $logService = [
            'inventory'    => _n('Asset', 'Assets', Session::getPluralNumber()),
            'tracking'      => _n('Ticket', 'Tickets', Session::getPluralNumber()),
            'maintain'      => __('Assistance'),
            'planning'      => __('Planning'),
            'tools'         => __('Tools'),
            'financial'     => __('Management'),
            'login'         => _n('Connection', 'Connections', 1),
            'setup'         => __('Setup'),
            'security'      => __('Security'),
            'reservation'   => _n('Reservation', 'Reservations', Session::getPluralNumber()),
            'cron'          => CronTask::getTypeName(Session::getPluralNumber()),
            'document'      => Document::getTypeName(Session::getPluralNumber()),
            'notification'  => _n('Notification', 'Notifications', Session::getPluralNumber()),
            'plugin'        => _n('Plugin', 'Plugins', Session::getPluralNumber()),
            'socket'        => Socket::getTypeName(Session::getPluralNumber()),
            'Impersonate'   => __('Impersonate'),
        ];

        return [$logItemtype, $logService];
    }


    /**
     * @param $type
     * @param $items_id
     **/
    public static function displayItemLogID($type, $items_id)
    {
        /** @var array $CFG_GLPI */
        global $CFG_GLPI;

        // If ID less than or equal to 0 (or Entity with ID less than 0 since Root Entity is 0)
        if ($items_id < 0 || ($type !== \Entity::class && $items_id == 0)) {
            echo "&nbsp;";//$item;
        } else {
            switch ($type) {
                case "rules":
                    echo "<a href=\"" . $CFG_GLPI["root_doc"] . "/front/rule.generic.form.php?id=" .
                     $items_id . "\">" . $items_id . "</a>";
                    break;

                case "infocom":
                    $rand = mt_rand();
                    echo " <a href='#' data-bs-toggle='modal' data-bs-target='#infocom$rand'>$items_id</a>";
                    Ajax::createIframeModalWindow(
                        'infocom' . $rand,
                        Infocom::getFormURLWithID($items_id),
                        ['dialog_class' => 'modal-xl']
                    );
                    break;

                case "devices":
                    echo $items_id;
                    break;

                case "reservationitem":
                    echo "<a href=\"" . $CFG_GLPI["root_doc"] . "/front/reservation.php?reservationitems_id=" .
                     $items_id . "\">" . $items_id . "</a>";
                    break;

                default:
                    $type = getSingular($type);
                    $url  = '';
                    if ($item = getItemForItemtype($type)) {
                        $url  =  $item->getFormURLWithID($items_id);
                    }
                    if (!empty($url)) {
                        echo "<a href=\"" . $url . "\">" . $items_id . "</a>";
                    } else {
                        echo $items_id;
                    }
                    break;
            }
        }
    }


    /**
     * Print a nice tab for last event from inventory section
     *
     * Print a great tab to present lasts events occurred on glpi
     *
     * @param string $user  name user to search on message (default '')
     * @param bool $display if false, return html
     **/
    public static function showForUser(string $user = "", bool $display = true)
    {
        /**
         * @var array $CFG_GLPI
         * @var \DBmysql $DB
         */
        global $CFG_GLPI, $DB;

       // Show events from $result in table form
        list($logItemtype, $logService) = self::logArray();

       // define default sorting
        $usersearch = "";
        if (!empty($user)) {
            $usersearch = $user . " ";
        }

       // Query Database
        $iterator = $DB->request([
            'FROM'   => 'glpi_events',
            'WHERE'  => ['message' => ['LIKE', $usersearch . '%']],
            'ORDER'  => 'date DESC',
            'LIMIT'  => (int)$_SESSION['glpilist_limit']
        ]);

       // Number of results
        $number = count($iterator);

       // No Events in database
        if ($number < 1) {
            $twig_params = [
                'class'        => 'table table-hover table-bordered',
                'header_rows'  => [
                    [__('No Event')]
                ],
                'rows'         => []
            ];
            $output = TemplateRenderer::getInstance()->render('components/table.html.twig', $twig_params);
            if ($display) {
                echo $output;
                return;
            } else {
                return $output;
            }
        }

        $twig_params = [
            'class'        => 'table table-hover table-striped table-bordered',
            'header_rows'  => [
                [
                    [
                        'colspan'   => 5,
                        'content'   => "<a href=\"" . $CFG_GLPI["root_doc"] . "/front/event.php\">" .
                     sprintf(__('Last %d events'), $_SESSION['glpilist_limit']) . "</a>"
                    ]
                ],
                [
                    __('Source'),
                    __('Id'),
                    _n('Date', 'Dates', 1),
                    [
                        'content'   => __('Service'),
                        'style'     => 'width: 10%'
                    ],
                    [
                        'content'   => __('Message'),
                        'style'     => 'width: 50%'
                    ],
                ]
            ],
            'rows'   => []
        ];

        foreach ($iterator as $data) {
            $items_id = $data['items_id'];
            $type     = $data['type'];
            $date     = $data['date'];
            $service  = $data['service'];
            $message  = $data['message'];

            $itemtype = "&nbsp;";
            if (isset($logItemtype[$type])) {
                $itemtype = $logItemtype[$type];
            } else {
                $type = getSingular($type);
                if ($item = getItemForItemtype($type)) {
                    $itemtype = $item->getTypeName(1);
                }
            }

           // Capture the 'echo' output of the function
            ob_start();
            self::displayItemLogID($type, $items_id);
            $item_log_id = ob_get_clean();

            $twig_params['rows'][] = [
                'class'  => 'tab_bg_2',
                'values' => [
                    $itemtype,
                    $item_log_id,
                    Html::convDateTime($date),
                    $logService[$service] ?? '',
                    $message
                ]
            ];
        }

        $output = TemplateRenderer::getInstance()->render('components/table.html.twig', $twig_params);
        if ($display) {
            echo $output;
            return;
        } else {
            return $output;
        }
    }


    /**
     * Print a nice tab for last event
     *
     * Print a great tab to present lasts events occurred on glpi
     *
     * @param string  $target  where to go when complete
     * @param string  $order   order by clause occurences (eg: ) (default 'DESC')
     * @param string  $sort    order by clause occurences (eg: date) (defaut 'date')
     * @param integer $start   (default 0)
     * @deprecated 10.1.0
     **/
    public static function showList($target, $order = 'DESC', $sort = 'date', $start = 0)
    {
        Toolbox::deprecated('Use Search::show(Glpi\Event::class);');
        $DBread = DBConnection::getReadConnection();

       // Show events from $result in table form
        list($logItemtype, $logService) = self::logArray();

       // Columns of the Table
        $items = [
            "type"     => [__('Source'), ""],
            "items_id" => [__('ID'), ""],
            "date"     => [_n('Date', 'Dates', 1), ""],
            "service"  => [__('Service'), "width='8%'"],
            "level"    => [__('Level'), "width='8%'"],
            "message"  => [__('Message'), "width='50%'"]
        ];

       // define default sorting
        if (!isset($items[$sort])) {
            $sort = "date";
        }
        if ($order != "ASC") {
            $order = "DESC";
        }

       // Query Database
        $iterator = $DBread->request([
            'FROM'   => 'glpi_events',
            'ORDER'  => "$sort $order",
            'START'  => (int)$start,
            'LIMIT'  => (int)$_SESSION['glpilist_limit']
        ]);

        $events = [];
        foreach ($iterator as $data) {
            $itemtype_name = null;
            $itemtype_icon = CommonDBTM::getIcon();
            if (isset($logItemtype[$data['type']])) {
                $itemtype_name = $logItemtype[$data['type']];
            } else {
                // Converts lowercase plural string into corresponding classname
                $item = getItemForItemtype(getSingular($data['type']));
                if ($item !== false) {
                    $itemtype_name = $item->getTypeName();
                    $itemtype_icon = $item->getIcon();
                }
            }
            $data['itemtype_name'] = $itemtype_name;
            $data['itemtype_icon'] = $itemtype_icon;

            $events[] = $data;
        }

        // Number of results
        $numrows = countElementsInTable("glpi_events");

        TemplateRenderer::getInstance()->display('pages/admin/events_list.html.twig', [
            'count'     => $numrows,
            'order'     => $order,
            'sort'      => $sort,
            'start'     => $start,
            'target'    => $target,
            'events'    => $events,
            'itemtypes' => $logItemtype,
            'services'  => $logService,
        ]);
    }

    public static function getIcon()
    {
        return "ti ti-news";
    }

    public function rawSearchOptions()
    {
        $tab = parent::rawSearchOptions();

        $tab[] = [
            'id'            => '155',
            'table'         => self::getTable(),
            'field'         => 'type',
            'name'          => __('Source'),
            'datatype'      => 'specific',
            'massiveaction' => false,
            'searchtype'    => ['equals', 'notequals', 'contains', 'notcontains'],
        ];

        $tab[] = [
            'id'            => '156',
            'table'         => self::getTable(),
            'field'         => 'items_id',
            'name'          => _n('Item', 'Items', 1),
            'datatype'      => 'specific',
            'nosearch'      => true,
            'massiveaction' => false,
            'additionalfields' => ['type'],
        ];

        $tab[] = [
            'id'            => '157',
            'table'         => self::getTable(),
            'field'         => 'date',
            'name'          => _n('Date', 'Dates', 1),
            'datatype'      => 'datetime',
            'massiveaction' => false,
        ];

        $tab[] = [
            'id'            => '158',
            'table'         => self::getTable(),
            'field'         => 'service',
            'name'          => __('Service'),
            'datatype'      => 'specific',
            'massiveaction' => false,
            'searchtype'    => ['equals', 'notequals', 'contains', 'notcontains'],
        ];

        $tab[] = [
            'id'            => '159',
            'table'         => self::getTable(),
            'field'         => 'level',
            'name'          => __('Level'),
            'datatype'      => 'integer',
            'massiveaction' => false,
        ];

        $tab[] = [
            'id'            => '160',
            'table'         => self::getTable(),
            'field'         => 'message',
            'name'          => __('Message'),
            'datatype'      => 'text',
            'massiveaction' => false,
        ];

        return $tab;
    }

    /**
     * Get the possibles values for the 'Source' search option, which target
     * the `type` column in glpi_events.
     * Possibles values are :
     * - Some specials types (see self::logArray)
     * - Used itemtypes
     *
     * @return array
     */
    private static function getTypeValuesForDropdown(): array
    {
        // Get specials types
        $specials = self::logArray()[0];

        // Get itemtypes and build their display names
        $itemtypes = [];
        foreach (self::getUsedItemtypes() as $value) {
            $itemtype = self::getItemtypeFromType($value);
            if (is_a($itemtype, CommonGLPI::class, true)) {
                $itemtypes[$value] = $itemtype::getTypeName(1);
            } else {
                trigger_error("Unsupported type: $value", E_USER_WARNING);
                $itemtypes[$value] = $value;
            }
        }

        return [
            __('Special') => $specials,
            __('Items') => $itemtypes,
        ];
    }

    /**
     * Get all itemtypes referenced in the `type` columns of glpi_events
     * Note that these values are not real itemtypes but strings like "users".
     * You need to call self::getItemtypeFromType() to get a valid GLPI itemtype
     *
     * @return array
     */
    private static function getUsedItemtypes(): array
    {
        global $DB;

        // These values are not itemtypes
        $blacklist = array_keys(self::logArray()[0]);

        $data = $DB->request([
            'SELECT'   => ['type'],
            'DISTINCT' => 'true',
            'FROM'     => self::getTable(),
            'WHERE'    => [
                'NOT' => ['type' => $blacklist]
            ]
        ]);

        return array_column(iterator_to_array($data), 'type');
    }

    public static function getSpecificValueToSelect($field, $name = '', $values = '', array $options = [])
    {
        if ($field === 'service') {
            $value = $values['service'];
            if (empty($value)) {
                $value = 0;
            }
            return \Dropdown::showFromArray($name, self::logArray()[1], [
                'value' => $value,
                'display' => false,
                'display_emptychoice' => true
            ]);
        } else if ($field === 'type') {
            $value = $values['type'];
            if (empty($value)) {
                $value = 0;
            }
            return \Dropdown::showFromArray($name, self::getTypeValuesForDropdown(), [
                'value' => $value,
                'display' => false,
                'display_emptychoice' => true
            ]);
        }
        return parent::getSpecificValueToSelect($field, $name, $values, $options);
    }

    public static function getSpecificValueToDisplay($field, $values, array $options = [])
    {
        if ($field === 'service') {
            $value = $values['service'];
            if (empty($value)) {
                return NOT_AVAILABLE;
            }
            $services = self::logArray()[1];
            return $services[$value] ?? $value;
        } else if ($field === 'items_id') {
            $type = $values['type'] ?? null;
            if (
                ((int) $values['items_id']) > 0
                && $type !== null
                && ($itemtype = self::getItemtypeFromType($type)) !== null
                && is_a($itemtype, CommonDBTM::class, true)
            ) {
                $item = new $itemtype();
                if ($item->getFromDB($values['items_id'])) {
                    return $item->getLink(['complete' => true]);
                }
            }
            // Show the ID at least if it is valid (There may be a plugin that is disabled)
            return ((int) $values['items_id']) > 0 ? $values['items_id'] : NOT_AVAILABLE;
        } else if ($field === 'type') {
            $value = $values['type'];
            if (empty($value)) {
                return NOT_AVAILABLE;
            }

            if (($itemtype = self::getItemtypeFromType($value)) !== null) {
                $display_value = $itemtype::getTypeName(1);
                $icon = $itemtype::getIcon() ?? '';
            } else {
                $types = self::logArray()[0];
                $display_value = $types[$value] ?? $value;
                $icon = '';
            }

            return '<i class="fa-fw text-muted me-1 ' . $icon . '"></i><span>' . $display_value . '</span>';
        }
        return parent::getSpecificValueToDisplay($field, $values, $options);
    }

    /**
     * Extract itemtype from type field value.
     *
     * @param string $type
     *
     * @return string|null
     */
    private static function getItemtypeFromType(string $type): ?string
    {
        if (is_a($type, CommonGLPI::class, true)) {
            return $type;
        }

        static $mapping = [];

        if (array_key_exists($type, $mapping)) {
            return $mapping[$type];
        }

        $dbu = new \DbUtils();

        // In many cases, `type` corresponds to a lowercase itemtype (e.g. `change`).
        $fallback_type = $dbu->fixItemtypeCase($type);
        if (is_a($fallback_type, CommonGLPI::class, true)) {
            $mapping[$type] = $fallback_type;
            return $fallback_type;
        }

        // In many cases, it also uses plural form of the lowercase itemtype (e.g. `users`).
        $fallback_type = $dbu->fixItemtypeCase($dbu->getSingular($type));
        if (is_a($fallback_type, CommonGLPI::class, true)) {
            $mapping[$type] = $fallback_type;
            return $fallback_type;
        }

        if ($type == 'solution') {
            return ITILSolution::class;
        }

        return null;
    }
}<|MERGE_RESOLUTION|>--- conflicted
+++ resolved
@@ -108,12 +108,6 @@
      **/
     public static function log($items_id, $type, $level, $service, $event)
     {
-<<<<<<< HEAD
-=======
-        /** @var \DBmysql $DB */
-        global $DB;
-
->>>>>>> d35432b7
         $input = ['items_id' => intval($items_id),
             'type'     => $type,
             'date'     => $_SESSION["glpi_currenttime"],
@@ -566,6 +560,7 @@
      */
     private static function getUsedItemtypes(): array
     {
+        /** @var \DBmysql $DB */
         global $DB;
 
         // These values are not itemtypes
