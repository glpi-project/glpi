--- conflicted
+++ resolved
@@ -54,23 +54,13 @@
  **/
 class Event extends CommonDBTM
 {
-<<<<<<< HEAD
-    public static $rightname = 'logs';
-
-=======
     public static $rightname = 'system_logs';
->>>>>>> 6994a3dd
 
     public static function getTypeName($nb = 0)
     {
         return _n('Event log', 'Event logs', $nb);
     }
 
-<<<<<<< HEAD
-
-
-=======
->>>>>>> 6994a3dd
     public function prepareInputForAdd($input)
     {
         /** @var array $CFG_GLPI */
@@ -455,7 +445,6 @@
         return "ti ti-news";
     }
 
-<<<<<<< HEAD
     public function rawSearchOptions()
     {
         $tab = parent::rawSearchOptions();
@@ -690,10 +679,10 @@
         }
 
         return null;
-=======
+    }
+
     public function getRights($interface = 'central'): array
     {
         return [ READ => __('Read')];
->>>>>>> 6994a3dd
     }
 }