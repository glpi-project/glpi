<?php

/**
 * ---------------------------------------------------------------------
 *
 * GLPI - Gestionnaire Libre de Parc Informatique
 *
 * http://glpi-project.org
 *
 * @copyright 2015-2024 Teclib' and contributors.
 * @copyright 2003-2014 by the INDEPNET Development Team.
 * @licence   https://www.gnu.org/licenses/gpl-3.0.html
 *
 * ---------------------------------------------------------------------
 *
 * LICENSE
 *
 * This file is part of GLPI.
 *
 * This program is free software: you can redistribute it and/or modify
 * it under the terms of the GNU General Public License as published by
 * the Free Software Foundation, either version 3 of the License, or
 * (at your option) any later version.
 *
 * This program is distributed in the hope that it will be useful,
 * but WITHOUT ANY WARRANTY; without even the implied warranty of
 * MERCHANTABILITY or FITNESS FOR A PARTICULAR PURPOSE.  See the
 * GNU General Public License for more details.
 *
 * You should have received a copy of the GNU General Public License
 * along with this program.  If not, see <https://www.gnu.org/licenses/>.
 *
 * ---------------------------------------------------------------------
 */

use Glpi\Application\View\TemplateRenderer;

/**
 * Notification_NotificationTemplate Class
 *
 * @since 9.2
 **/
class Notification_NotificationTemplate extends CommonDBRelation
{
   // From CommonDBRelation
    public static $itemtype_1       = 'Notification';
    public static $items_id_1       = 'notifications_id';
    public static $itemtype_2       = 'NotificationTemplate';
    public static $items_id_2       = 'notificationtemplates_id';
    public static $mustBeAttached_2 = false; // Mandatory to display creation form

    public $no_form_page    = false;
    protected $displaylist  = false;

    const MODE_MAIL      = 'mailing';
    const MODE_AJAX      = 'ajax';
    const MODE_WEBSOCKET = 'websocket';
    const MODE_SMS       = 'sms';
    const MODE_XMPP      = 'xmpp';
    const MODE_IRC       = 'irc';

    public static function getTypeName($nb = 0)
    {
        return _n('Template', 'Templates', $nb);
    }

    public function getTabNameForItem(CommonGLPI $item, $withtemplate = 0)
    {

        if (!$withtemplate && Notification::canView()) {
            $nb = 0;
<<<<<<< HEAD
            switch ($item::class) {
=======
            switch (get_class($item)) {
>>>>>>> 137fa6f2
                case Notification::class:
                    if ($_SESSION['glpishow_count_on_tabs']) {
                        $nb = countElementsInTable(
                            static::getTable(),
                            ['notifications_id' => $item->getID()]
                        );
                    }
<<<<<<< HEAD
                    return self::createTabEntry(self::getTypeName(Session::getPluralNumber()), $nb, $item::class);
                break;
=======
                    return self::createTabEntry(self::getTypeName(Session::getPluralNumber()), $nb);
>>>>>>> 137fa6f2
                case NotificationTemplate::class:
                    if ($_SESSION['glpishow_count_on_tabs']) {
                        $nb = countElementsInTable(
                            static::getTable(),
                            ['notificationtemplates_id' => $item->getID()]
                        );
                    }
<<<<<<< HEAD
                    return self::createTabEntry(Notification::getTypeName(Session::getPluralNumber()), $nb, $item::class);
                break;
=======
                    return self::createTabEntry(Notification::getTypeName(Session::getPluralNumber()), $nb);
>>>>>>> 137fa6f2
            }
        }
        return '';
    }

    public static function displayTabContentForItem(CommonGLPI $item, $tabnum = 1, $withtemplate = 0)
    {
        switch (get_class($item)) {
            case Notification::class:
                self::showForNotification($item, $withtemplate);
                break;
            case NotificationTemplate::class:
                self::showForNotificationTemplate($item, $withtemplate);
                break;
        }

        return true;
    }

    /**
     * Print the notification templates
     *
     * @param Notification $notif        Notification object
     * @param integer      $withtemplate Template or basic item (default '')
     *
     * @return void
     **/
    public static function showForNotification(Notification $notif, $withtemplate = 0)
    {
        /** @var \DBmysql $DB */
        global $DB;

        $ID = $notif->getID();

        if (
            !$notif->getFromDB($ID)
            || !$notif->can($ID, READ)
        ) {
            return false;
        }
        $canedit = $notif->canEdit($ID);

        if (
            $canedit
            && !(!empty($withtemplate) && ((int)$withtemplate === 2))
        ) {
            $twig_params = [
                'add_msg' => __('Add a template'),
                'id' => $ID,
                'withtemplate' => $withtemplate
            ];
            // language=Twig
            echo TemplateRenderer::getInstance()->renderFromStringTemplate(<<<TWIG
                <div class="text-center mb-3">
                    <a class="btn btn-primary" href="{{ 'Notification_NotificationTemplate'|itemtype_form_path }}?notifications_id={{ id }}&withtemplate={{ withtemplate}}">
                        {{ add_msg }}
                    </a>
                </div>
TWIG, $twig_params);
        }

        $iterator = $DB->request([
            'SELECT' => ['id', 'notificationtemplates_id', 'mode'],
            'FROM'   => self::getTable(),
            'WHERE'  => ['notifications_id' => $ID]
        ]);

        $notiftpl = new self();
        $entries = [];
        foreach ($iterator as $data) {
            $notiftpl->getFromDB($data['id']);
            $tpl = new NotificationTemplate();
            $tpl->getFromDB($data['notificationtemplates_id']);

            $tpl_link = $tpl->getLink();
            if (empty($tpl_link)) {
                $tpl_link = "<i class='fa fa-exclamation-triangle red'></i>
                        <a href='" . htmlspecialchars($notiftpl->getLinkUrl()) . "'>" .
                         __s("No template selected") .
                      "</a>";
            }
            $mode = self::getMode($data['mode']);
            if ($mode === NOT_AVAILABLE) {
                $mode = "{$data['mode']} ($mode)";
            } else {
                $mode = $mode['label'];
            }
            $entries[] = [
                'itemtype' => self::class,
                'id'       => $data['id'],
                'id_link'  => $notiftpl->getLink(),
                'link'     => $tpl_link,
                'mode'     => $mode
            ];
        }

        TemplateRenderer::getInstance()->display('components/datatable.html.twig', [
            'is_tab' => true,
            'nopager' => true,
            'nofilter' => true,
            'nosort' => true,
            'columns' => [
                'id_link' => __('ID'),
                'link' => static::getTypeName(1),
                'mode' => __('Mode')
            ],
            'formatters' => [
                'id_link' => 'raw_html',
                'link' => 'raw_html',
            ],
            'entries' => $entries,
            'total_number' => count($entries),
            'filtered_number' => count($entries),
            'showmassiveactions' => $canedit,
            'massiveactionparams' => [
                'num_displayed' => count($entries),
                'container'     => 'mass' . static::class . mt_rand(),
                'specific_actions' => ['purge' => _x('button', 'Delete permanently')]
            ]
        ]);
    }

    /**
     * Print associated notifications
     *
     * @param NotificationTemplate $template     Notification template object
     * @param integer              $withtemplate Template or basic item (default '')
     *
     * @return void
     */
    public static function showForNotificationTemplate(NotificationTemplate $template, $withtemplate = 0)
    {
        /** @var \DBmysql $DB */
        global $DB;

        $ID = $template->getID();

        if (
            !$template->getFromDB($ID)
            || !$template->can($ID, READ)
        ) {
            return false;
        }
        $canedit = $template->canEdit($ID);

        $iterator = $DB->request([
            'SELECT' => ['id', 'notifications_id', 'mode'],
            'FROM'   => self::getTable(),
            'WHERE'  => ['notificationtemplates_id' => $ID]
        ]);

        $notiftpl = new self();
        $entries = [];
        foreach ($iterator as $data) {
            $notiftpl->getFromDB($data['id']);
            $notification = new Notification();
            $notification->getFromDB($data['notifications_id']);
            $mode = self::getMode($data['mode']);
            if ($mode === NOT_AVAILABLE) {
                $mode = "{$data['mode']} ($mode)";
            } else {
                $mode = $mode['label'];
            }

            $entries[] = [
                'itemtype' => self::class,
                'id' => $data['id'],
                'id_link' => $notiftpl->getLink(),
                'link' => $notification->getLink(),
                'mode' => $mode
            ];
        }

        TemplateRenderer::getInstance()->display('components/datatable.html.twig', [
            'is_tab' => true,
            'nopager' => true,
            'nofilter' => true,
            'nosort' => true,
            'columns' => [
                'id_link' => __('ID'),
                'link' => Notification::getTypeName(1),
                'mode' => __('Mode')
            ],
            'formatters' => [
                'id_link' => 'raw_html',
                'link' => 'raw_html',
            ],
            'entries' => $entries,
            'total_number' => count($entries),
            'filtered_number' => count($entries),
            'showmassiveactions' => $canedit,
            'massiveactionparams' => [
                'num_displayed' => count($entries),
                'container'     => 'mass' . static::class . mt_rand(),
                'specific_actions' => ['purge' => _x('button', 'Delete permanently')]
            ]
        ]);
    }

    /**
     * Form for Notification on Massive action
     **/
    public static function showFormMassiveAction()
    {
        echo __s('Mode') . "<br>";
        self::dropdownMode(['name' => 'mode']);
        echo "<br><br>";

        echo NotificationTemplate::getTypeName(1) . "<br>";
        NotificationTemplate::dropdown([
            'name'       => 'notificationtemplates_id',
            'value'     => 0,
            'comment'   => 1,
        ]);
        echo "<br><br>";

        echo Html::submit(_x('button', 'Add'), ['name' => 'massiveaction']);
    }

    public function getName($options = [])
    {
        return $this->getID();
    }

    /**
     * Print the form
     *
     * @param integer $ID      ID of the item
     * @param array   $options array
     *     - target for the Form
     *     - computers_id ID of the computer for add process
     *
     * @return boolean true if displayed  false if item not found or not right to display
     **/
    public function showForm($ID, array $options = [])
    {
        if (!Session::haveRight("notification", UPDATE)) {
            return false;
        }

        $notif = new Notification();
        if ($ID > 0) {
            $this->check($ID, READ);
            $notif->getFromDB($this->fields['notifications_id']);
        } else {
            $this->check(-1, CREATE, $options);
            $notif->getFromDB($options['notifications_id']);
        }

        TemplateRenderer::getInstance()->display('pages/setup/notification/notification_notificationtemplate.html.twig', [
            'item'              => $this,
            'notification'      => $notif,
            'notification_link' => $notif->getLink(),
        ]);

        return true;
    }

    /**
     * Get notification method label
     *
     * @param string $mode the mode to use
     *
<<<<<<< HEAD
     * @return array|string The mode data if found, otherwise {@link NOT_AVAILABLE}.
=======
     * @return string
>>>>>>> 137fa6f2
     **/
    public static function getMode($mode)
    {
        $tab = self::getModes();
        return $tab[$mode] ?? NOT_AVAILABLE;
    }

    /**
     * Register a new notification mode (for plugins)
     *
     * @param string $mode  Mode
     * @param string $label Mode's label
     * @param string $from  Plugin which registers the mode
     *
     * @return void
     */
    public static function registerMode($mode, $label, $from)
    {
        /** @var array $CFG_GLPI */
        global $CFG_GLPI;

        self::getModes();
        $CFG_GLPI['notifications_modes'][$mode] = [
            'label'  => $label,
            'from'   => $from
        ];
    }

    /**
     * Get modes
     *
     * @return array
     **/
    public static function getModes()
    {
        /** @var array $CFG_GLPI */
        global $CFG_GLPI;

        $core_modes = [
            self::MODE_MAIL      => [
                'label'  => _n('Email', 'Emails', 1),
                'from'   => 'core'
            ],
            self::MODE_AJAX      => [
                'label'  => __('Browser'),
                'from'   => 'core'
            ]
         /*self::MODE_WEBSOCKET => [
            'label'  => __('Websocket'),
            'from'   => 'core'
         ],
         self::MODE_SMS       => [
            'label'  => __('SMS'),
            'from'   => 'core'
         ]*/
        ];

        if (!isset($CFG_GLPI['notifications_modes']) || !is_array($CFG_GLPI['notifications_modes'])) {
            $CFG_GLPI['notifications_modes'] = $core_modes;
        } else {
            // check that core modes are part of the config
            foreach ($core_modes as $mode => $conf) {
                if (!isset($CFG_GLPI['notifications_modes'][$mode])) {
                    $CFG_GLPI['notifications_modes'][$mode] = $conf;
                }
            }
        }

        return $CFG_GLPI['notifications_modes'];
    }

    public static function getSpecificValueToDisplay($field, $values, array $options = [])
    {
        if (!is_array($values)) {
            $values = [$field => $values];
        }
        switch ($field) {
            case 'mode':
                $mode = self::getMode($values[$field]);
                if ($mode === NOT_AVAILABLE) {
                    $mode = "{$values[$field]} ($mode)";
                } else {
                    $mode = $mode['label'];
                }
                return $mode;
        }
        return parent::getSpecificValueToDisplay($field, $values, $options);
    }

    public static function getSpecificValueToSelect($field, $name = '', $values = '', array $options = [])
    {
        if (!is_array($values)) {
            $values = [$field => $values];
        }
        $options['display'] = false;

        switch ($field) {
            case 'mode':
                $options['value']    = $values[$field];
                $options['name']     = $name;
                return self::dropdownMode($options);
        }
        return parent::getSpecificValueToSelect($field, $name, $values, $options);
    }

    /**
     * Display a dropdown with all the available notification modes
     *
     * @param array $options array of options
     *
     * @return integer|string
     *    integer if option display=true (random part of elements id)
     *    string if option display=false (HTML code)
     */
    public static function dropdownMode($options)
    {
        $p['name']     = 'modes';
        $p['display']  = true;
        $p['value']    = '';

        if (is_array($options) && count($options)) {
            foreach ($options as $key => $val) {
                $p[$key] = $val;
            }
        }

        $modes = self::getModes();
        foreach ($modes as &$mode) {
            $mode = $mode['label'];
        }

        return Dropdown::showFromArray($p['name'], $modes, $p);
    }

    /**
     * Get class name for specified mode
     *
     * @param string $mode      Requested mode
     * @param 'event'|'setting' $extratype Extra type (either 'event' or 'setting')
     *
     * @return string
     * @phpstan-return $extratype === 'event' ? class-string<NotificationEventInterface> : class-string<NotificationSetting>
     */
    public static function getModeClass($mode, $extratype = '')
    {
        if ($extratype === 'event') {
            $classname = 'NotificationEvent' . ucfirst($mode);
        } else if ($extratype === 'setting') {
            $classname = 'Notification' . ucfirst($mode) . 'Setting';
        } else {
            if ($extratype !== '') {
                throw new \LogicException(sprintf('Unknown type `%s`.', $extratype));
            }
            $classname = 'Notification' . ucfirst($mode);
        }
        $conf = self::getMode($mode);
        if ($conf['from'] !== 'core') {
            $classname = 'Plugin' . ucfirst($conf['from']) . $classname;
        }
        return $classname;
    }

    /**
     * Check if at least one mode is currently enabled
     *
     * @return boolean
     */
    public static function hasActiveMode()
    {
        /** @var array $CFG_GLPI */
        global $CFG_GLPI;
        foreach (array_keys(self::getModes()) as $mode) {
            if ($CFG_GLPI['notifications_' . $mode]) {
                return true;
            }
        }
        return false;
    }
}<|MERGE_RESOLUTION|>--- conflicted
+++ resolved
@@ -69,11 +69,7 @@
 
         if (!$withtemplate && Notification::canView()) {
             $nb = 0;
-<<<<<<< HEAD
             switch ($item::class) {
-=======
-            switch (get_class($item)) {
->>>>>>> 137fa6f2
                 case Notification::class:
                     if ($_SESSION['glpishow_count_on_tabs']) {
                         $nb = countElementsInTable(
@@ -81,12 +77,7 @@
                             ['notifications_id' => $item->getID()]
                         );
                     }
-<<<<<<< HEAD
                     return self::createTabEntry(self::getTypeName(Session::getPluralNumber()), $nb, $item::class);
-                break;
-=======
-                    return self::createTabEntry(self::getTypeName(Session::getPluralNumber()), $nb);
->>>>>>> 137fa6f2
                 case NotificationTemplate::class:
                     if ($_SESSION['glpishow_count_on_tabs']) {
                         $nb = countElementsInTable(
@@ -94,12 +85,7 @@
                             ['notificationtemplates_id' => $item->getID()]
                         );
                     }
-<<<<<<< HEAD
                     return self::createTabEntry(Notification::getTypeName(Session::getPluralNumber()), $nb, $item::class);
-                break;
-=======
-                    return self::createTabEntry(Notification::getTypeName(Session::getPluralNumber()), $nb);
->>>>>>> 137fa6f2
             }
         }
         return '';
@@ -363,11 +349,7 @@
      *
      * @param string $mode the mode to use
      *
-<<<<<<< HEAD
      * @return array|string The mode data if found, otherwise {@link NOT_AVAILABLE}.
-=======
-     * @return string
->>>>>>> 137fa6f2
      **/
     public static function getMode($mode)
     {
