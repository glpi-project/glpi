<?php

/**
 * ---------------------------------------------------------------------
 *
 * GLPI - Gestionnaire Libre de Parc Informatique
 *
 * http://glpi-project.org
 *
 * @copyright 2015-2024 Teclib' and contributors.
 * @copyright 2003-2014 by the INDEPNET Development Team.
 * @licence   https://www.gnu.org/licenses/gpl-3.0.html
 *
 * ---------------------------------------------------------------------
 *
 * LICENSE
 *
 * This file is part of GLPI.
 *
 * This program is free software: you can redistribute it and/or modify
 * it under the terms of the GNU General Public License as published by
 * the Free Software Foundation, either version 3 of the License, or
 * (at your option) any later version.
 *
 * This program is distributed in the hope that it will be useful,
 * but WITHOUT ANY WARRANTY; without even the implied warranty of
 * MERCHANTABILITY or FITNESS FOR A PARTICULAR PURPOSE.  See the
 * GNU General Public License for more details.
 *
 * You should have received a copy of the GNU General Public License
 * along with this program.  If not, see <https://www.gnu.org/licenses/>.
 *
 * ---------------------------------------------------------------------
 */

use Glpi\Application\View\TemplateRenderer;
use Glpi\DBAL\QueryExpression;
use Glpi\DBAL\QueryFunction;
use Glpi\DBAL\QuerySubQuery;
use Glpi\DBAL\QueryUnion;

/**
 * Database utilities
 *
 * @since 9.2
 */
final class DbUtils
{
    /**
     * Return foreign key field name for a table
     *
     * @param string $table table name
     *
     * @return string field name used for a foreign key to the parameter table
     */
    public function getForeignKeyFieldForTable($table)
    {
        if (!str_starts_with($table, 'glpi_')) {
            return "";
        }
        return substr($table, 5) . "_id";
    }


    /**
     * Check if field is a foreign key field
     *
     * @param string $field field name
     *
     * @return boolean
     */
    public function isForeignKeyField($field)
    {
       //check empty, then strpos, then regexp; for performances
        return !empty($field) && strpos($field, '_id', 1) !== false && preg_match("/._id(_.+)?$/", $field);
    }


    /**
     * Return table name for a given foreign key name
     *
     * @param string $fkname foreign key name
     *
     * @return string table name corresponding to a foreign key name
     */
    public function getTableNameForForeignKeyField($fkname)
    {
        if (!$this->isForeignKeyField($fkname)) {
            return '';
        }

       // If $fkname begin with _ strip it
        if (str_starts_with($fkname, '_')) {
            $fkname = substr($fkname, 1);
        }

        return "glpi_" . preg_replace("/_id.*/", "", $fkname);
    }

    /**
     * Return the plural of a string
     *
     * @param string $string input string
     *
     * @return string plural of the parameter string
     */
    public function getPlural($string)
    {
        $rules = [
         //'singular'         => 'plural'
         // special case for acronym pdu (to avoid us rule)
            'pdus$'              => 'pdus',
            'pdu$'               => 'pdus',
         //FIXME: singular is criterion, plural is criteria
            'criterias$'         => 'criterias',// Special case (criterias) when getPlural is called on already plural form
            'ch$'                => 'ches',
            'ches$'              => 'ches',
            'sh$'                => 'shes',
            'shes$'              => 'shes',
            'sses$'              => 'sses', // Case like addresses
            'ss$'                => 'sses', // Special case (addresses) when getSingular is called on already singular form
            'uses$'              => 'uses', // Case like statuses
            'us$'                => 'uses', // Case like status
            '([^aeiou])y$'       => '\1ies', // special case : category (but not key)
            '([^aeiou])ies$'     => '\1ies', // special case : category (but not key)
            '([aeiou]{2})ses$'   => '\1ses', // Case like aliases
            '([aeiou]{2})s$'     => '\1ses', // Case like aliases
            'x$'                 => 'xes',
         // 's$'              =>'ses',
            '([^s])$'            => '\1s',   // Add at the end if not exists
        ];

        foreach ($rules as $singular => $plural) {
            $count = 0;
            $string = preg_replace("/$singular/", "$plural", $string, -1, $count);
            if ($count > 0) {
                break;
            }
        }
        return $string;
    }

    /**
     * Return the singular of a string
     *
     * @param string $string input string
     *
     * @return string singular of the parameter string
     */
    public function getSingular($string)
    {

        $rules = [
         //'plural'           => 'singular'
            'pdus$'              => 'pdu', // special case for acronym pdu (to avoid us rule)
            'Metrics$'           => 'Metrics',// Special case
            'metrics$'           => 'metrics',// Special case
            'ches$'              => 'ch',
            'ch$'                => 'ch',
            'shes$'              => 'sh',
            'sh$'                => 'sh',
            'sses$'              => 'ss', // Case like addresses
            'ss$'                => 'ss', // Special case (addresses) when getSingular is called on already singular form
            'uses$'              => 'us', // Case like statuses
            'us$'                => 'us', // Case like status
            '([aeiou]{2})ses$'   => '\1s', // Case like aliases
            'lias$'              => 'lias', // Special case (aliases) when getSingular is called on already singular form
            '([^aeiou])ies$'     => '\1y', // special case : category
            '([^aeiou])y$'       => '\1y', // special case : category
            'xes$'               => 'x',
            's$'                 => ''
        ]; // Add at the end if not exists

        foreach ($rules as $plural => $singular) {
            $count = 0;
            $string = preg_replace("/$plural/", "$singular", $string, -1, $count);
            if ($count > 0) {
                break;
            }
        }
        return $string;
    }


    /**
     * Return table name for an item type
     *
     * @param string $itemtype itemtype
     *
     * @return string table name corresponding to the itemtype  parameter
     */
    public function getTableForItemType($itemtype)
    {
        /** @var array $CFG_GLPI */
        global $CFG_GLPI;

        if (!isset($CFG_GLPI['glpitablesitemtype'][$itemtype])) {
            $table = is_a($itemtype, CommonDBTM::class, true)
                ? $itemtype::getTable()
                : $this->getExpectedTableNameForClass($itemtype);

            $CFG_GLPI['glpitablesitemtype'][$itemtype] = $table;
            $CFG_GLPI['glpiitemtypetables'][$table]    = $itemtype;
        }

        return $CFG_GLPI['glpitablesitemtype'][$itemtype];
    }

    /**
     * Returns expected table name for a given class.
     * /!\ This method will only compute the expected table name and will not take into account any
     * table name override made by the class itself.
     *
     * @param string $classname
     * @return string
     */
    public function getExpectedTableNameForClass(string $classname): string
    {
        $dbu = new DbUtils();

        // Force singular for itemtype : States case
        $singular = $dbu->getSingular($classname);

        $prefix = "glpi_";

        if ($plug = isPluginItemType($singular)) {
            /* PluginFooBar   => glpi_plugin_foos_bars */
            /* GlpiPlugin\Foo\Bar => glpi_plugin_foos_bars */
            $prefix .= "plugin_" . strtolower($plug['plugin']) . "_";
            $table   = strtolower($plug['class']);
        } else {
            $table = strtolower($singular);
            if (substr($singular, 0, \strlen(NS_GLPI)) === NS_GLPI) {
                $table = substr($table, \strlen(NS_GLPI));
            }
        }
        $table = str_replace(['mock\\', '\\'], ['', '_'], $table);
        if (strstr($table, '_')) {
            $split = explode('_', $table);

            foreach ($split as $key => $part) {
                $split[$key] = $dbu->getPlural($part);
            }
            $table = implode('_', $split);
        } else {
            $table = $dbu->getPlural($table);
        }

        return $prefix . $table;
    }


    /**
     * Return ItemType  for a table
     *
     * @param string $table table name
     *
     * @return string itemtype corresponding to a table name parameter
     */
    public function getItemTypeForTable($table)
    {
        /** @var array $CFG_GLPI */
        global $CFG_GLPI;

        if (isset($CFG_GLPI['glpiitemtypetables'][$table])) {
            return $CFG_GLPI['glpiitemtypetables'][$table];
        } else {
            $inittable = $table;
            $table     = str_replace("glpi_", "", $table);
            $prefix    = "";
            $pref2     = NS_GLPI;
            $is_plugin = false;

            $matches = [];
            if (preg_match('/^plugin_([a-z0-9]+)_/', $table, $matches)) {
                $table  = preg_replace('/^plugin_[a-z0-9]+_/', '', $table);
                $prefix = "Plugin" . Toolbox::ucfirst($matches[1]);
                $pref2  = NS_PLUG . ucfirst($matches[1]) . '\\';
                $is_plugin = true;
            }

            if (strstr($table, '_')) {
                $split = explode('_', $table);

                foreach ($split as $key => $part) {
                    $split[$key] = Toolbox::ucfirst($this->getSingular($part));
                }
                $table = implode('_', $split);
            } else {
                $table = Toolbox::ucfirst($this->getSingular($table));
            }

            $base_itemtype = $this->fixItemtypeCase($prefix . $table);

            $itemtype = null;
            if (class_exists($base_itemtype)) {
                $class_file = (new ReflectionClass($base_itemtype))->getFileName();
                $is_glpi_class = $class_file !== false && (
                    str_starts_with(realpath($class_file), realpath(GLPI_ROOT))
                    || str_starts_with(realpath($class_file), realpath(GLPI_MARKETPLACE_DIR))
                    || str_starts_with(realpath($class_file), realpath(GLPI_PLUGIN_DOC_DIR))
                );
                if ($is_glpi_class) {
                    $itemtype = $base_itemtype;
                }
            }

            // Handle namespaces
            if ($itemtype === null) {
                $namespaced_itemtype = $this->fixItemtypeCase($pref2 . str_replace('_', '\\', $table));

                if (class_exists($namespaced_itemtype)) {
                    $itemtype = $namespaced_itemtype;
                } else {
                    // Handle namespace + db relation
                    // On the previous step we converted all '_' into '\'
                    // However some '_' must be kept in case of an item relation
                    // For example, with the `glpi_namespace1_namespace2_items_filters` table
                    // the expected itemtype is Glpi\Namespace1\Namespace2\Item_Filter
                    // NOT Glpi\Namespace1\Namespace2\Item\Filter
                    // To avoid this, we can revert the last '_' and check if the itemtype exists
                    $check_alternative = $is_plugin
                        ? substr_count($table, '_') > 1 // for plugin classes, always keep the first+second namespace levels (GlpiPlugin\\PluginName\\)
                        : substr_count($table, '_') > 0 // for GLPI classes, always keep the first namespace level (Glpi\\)
                    ;
                    if ($check_alternative) {
                        $last_backslash_position = strrpos($namespaced_itemtype, "\\");
                        // Replace last '\' into '_'
                        $alternative_namespaced_itemtype = substr_replace(
                            $namespaced_itemtype,
                            '_',
                            $last_backslash_position,
                            1
                        );
                        $alternative_namespaced_itemtype = $this->fixItemtypeCase($alternative_namespaced_itemtype);

                        if (class_exists($alternative_namespaced_itemtype)) {
                            $itemtype = $alternative_namespaced_itemtype;
                        }
                    }
                }
            }

            if ($itemtype !== null && ($classname = $this->getClassForItemtype($itemtype)) !== null) {
                $CFG_GLPI['glpiitemtypetables'][$inittable] = $classname;
                $CFG_GLPI['glpitablesitemtype'][$classname] = $inittable;
                return $itemtype;
            }

            return "UNKNOWN";
        }
    }

    /**
     * Try to fix itemtype case.
     * PSR-4 loading requires classnames to be used with their correct case.
     *
     * @param string $itemtype
     * @param string $root_dir
     *
     * @return string
     */
    public function fixItemtypeCase(string $itemtype, $root_dir = GLPI_ROOT)
    {
        /** @var \Psr\SimpleCache\CacheInterface $GLPI_CACHE */
        global $GLPI_CACHE;

        // If a class exists for this itemtype, just return the declared class name.
        $matches = preg_grep('/^' . preg_quote($itemtype, '/') . '$/i', get_declared_classes());
        if (count($matches) === 1) {
            return current($matches);
        }

        static $mapping = []; // Mappings already retrieved in current request
        static $already_scanned = []; // Directories already scanned directories in current request

        $context = 'glpi-core';
        $plugin_matches = [];
        if (preg_match('/^Plugin(?<plugin>[A-Z][a-z]+)(?<class>[A-Z][a-z]+)/', $itemtype, $plugin_matches)) {
           // Nota: plugin classes that does not use any namespace cannot be completely case insensitive
           // indeed, we must be able to separate plugin name (directory) from class name (file)
           // so pattern must be the one provided by getItemTypeForTable: PluginDirectorynameClassname
            $context = strtolower($plugin_matches['plugin']);
        } else if (preg_match('/^' . preg_quote(NS_PLUG, '/') . '(?<plugin>[a-z]+)\\\/i', $itemtype, $plugin_matches)) {
            $context = strtolower($plugin_matches['plugin']);
        }

        $namespace      = $context === 'glpi-core' ? NS_GLPI : NS_PLUG . ucfirst($context) . '\\';
        $uses_namespace = preg_match('/^(' . preg_quote($namespace, '/') . ')/i', $itemtype);

        $expected_lc_path = str_ireplace(
            [$namespace, '\\'],
            [''        , DIRECTORY_SEPARATOR],
            strtolower($itemtype) . '.php'
        );

        $cache_key = sprintf('itemtype-case-mapping-%s', $context);

        if (!array_key_exists($context, $mapping)) {
            // Initialize mapping from persistent cache if it has not been done yet in current request
            $mapping[$context] = $GLPI_CACHE->get($cache_key);
        }

        if ($mapping[$context] !== null && array_key_exists($expected_lc_path, $mapping[$context])) {
            // Return known value, if any
            return ($uses_namespace ? $namespace : '') . $mapping[$context][$expected_lc_path];
        }

        if (
            (
                $mapping[$context] !== null
                && ($_SESSION['glpi_use_mode'] ?? null) !== Session::DEBUG_MODE
                && !defined('TU_USER')
            )
            || in_array($context, $already_scanned)
        ) {
            // Do not scan class files if mapping was already cached, unless debug mode is used.
            //
            // It will prevent a scan on all files when method is used on an unexisting itemtype
            // which would never be present in cached mapping as it would have no matching file.
            // This case can happen when database contains obsolete data, or when a plugin calls
            // `getItemForItemtype()` for an invalid itemtype.
            //
            // Skip also files scan if it has already been done in current request.
            return $itemtype;
        }

        // Fetch filenames from "src" directory of context (GLPI core or given plugin).
        $mapping[$context] = [];
        $srcdir = $root_dir . ($context === 'glpi-core' ? '' : '/plugins/' . $context) . '/src';
        if (is_dir($srcdir)) {
            $files_iterator = new RecursiveIteratorIterator(
                new RecursiveDirectoryIterator($srcdir),
                RecursiveIteratorIterator::SELF_FIRST
            );
            /** @var SplFileInfo $file */
            foreach ($files_iterator as $file) {
                if (!$file->isReadable() || !$file->isFile() || '.php' === !$file->getExtension()) {
                    continue;
                }
                $relative_path = str_replace($srcdir . DIRECTORY_SEPARATOR, '', $file->getPathname());

                // Store entry into mapping:
                // - key is the lowercased filepath;
                // - value is the classname with correct case.
                $mapping[$context][strtolower($relative_path)] = str_replace(
                    [DIRECTORY_SEPARATOR, '.php'],
                    ['\\',                ''],
                    $relative_path
                );
            }
        }

        $already_scanned[] = $context;

        $GLPI_CACHE->set($cache_key, $mapping[$context]);

        return array_key_exists($expected_lc_path, $mapping[$context])
            ? ($uses_namespace ? $namespace : '') . $mapping[$context][$expected_lc_path]
            : $itemtype;
    }


    /**
     * Get class for an itemtype
     *
     * @param string $itemtype itemtype
     *
<<<<<<< HEAD
     * @return string|null
=======
     * @return CommonDBTM|false itemtype instance or false if class does not exists
>>>>>>> 6994a3dd
     */
    public function getClassForItemtype(string $itemtype): ?string
    {
        if (empty($itemtype)) {
            return null;
        }

        if ($itemtype === 'Event') {
           //to avoid issues when pecl-event is installed...
            $itemtype = 'Glpi\\Event';
        }

        $classname = $this->fixItemtypeCase($itemtype);

        if (!is_subclass_of($classname, CommonGLPI::class, true)) {
           // Only CommonGLPI sublasses are valid itemtypes
            return null;
        }

        return $classname;
    }


    /**
     * Get new item objet for an itemtype
     *
     * @param string $itemtype itemtype
     *
     * @return object|false itemtype instance or false if class does not exists
     */
    public function getItemForItemtype($itemtype)
    {
        $classname = $this->getClassForItemtype($itemtype);
        if ($classname === null) {
            return false;
        }

        $item_class = new ReflectionClass($classname);
        if ($item_class->isAbstract()) {
            trigger_error(
                sprintf('Cannot instanciate "%s" as it is an abstract class.', $classname),
                E_USER_WARNING
            );
            return false;
        }

        return new $classname();
    }

    /**
     * Count the number of elements in a table.
     *
     * @param string|array   $table     table name(s)
     * @param ?string|?array $condition array of criteria
     *
     * @return integer Number of elements in table
     */
    public function countElementsInTable($table, $condition = [])
    {
        /** @var \DBmysql $DB */
        global $DB;

        if (!is_array($table)) {
            $table = [$table];
        }

       /*foreach ($table as $t) {
         if (!$DB->tableExists($table)) {
            throw new \RuntimeException("$t is not an existing table!");
         }
       }*/

        if (!is_array($condition)) {
            Toolbox::Deprecated('Condition must be an array!');
            if (empty($condition)) {
                $condition = [];
            }
        }
        $condition['COUNT'] = 'cpt';

        $row = $DB->request($table, $condition)->current();
        return ($row ? (int)$row['cpt'] : 0);
    }

    /**
     * Count the number of elements in a table.
     *
     * @param string|array   $table     table name(s)
     * @param string         $field     field name
     * @param ?string|?array $condition array of criteria
     *
     * @return int nb of elements in table
     */
    public function countDistinctElementsInTable($table, $field, $condition = [])
    {

        if (!is_array($condition)) {
            Toolbox::Deprecated('Condition must be an array!');
            if (empty($condition)) {
                $condition = [];
            }
        }
        $condition['COUNT'] = 'cpt';
        $condition['FIELDS'] = $field;
        $condition['DISTINCT'] = true;

        return $this->countElementsInTable($table, $condition);
    }

    /**
     * Count the number of elements in a table for a specific entity
     *
     * @param string|array $table     table name(s)
     * @param array        $condition array of criteria
     *
     * @return integer Number of elements in table
     */
    public function countElementsInTableForMyEntities($table, $condition = [])
    {

       /// TODO clean it / maybe include when review of SQL requests
        $itemtype = $this->getItemTypeForTable($table);
        $item     = new $itemtype();

        $criteria = $this->getEntitiesRestrictCriteria($table, '', '', $item->maybeRecursive());
        $criteria = array_merge($condition, $criteria);
        return $this->countElementsInTable($table, $criteria);
    }


    /**
     * Count the number of elements in a table for a specific entity
     *
     * @param string|array $table     table name(s)
     * @param integer      $entity    the entity ID
     * @param array        $condition condition to use (default '') or array of criteria
     * @param boolean      $recursive Whether to recurse or not. If true, will be conditionned on item recursivity
     *
     * @return integer number of elements in table
     */
    public function countElementsInTableForEntity($table, $entity, $condition = [], $recursive = true)
    {

       /// TODO clean it / maybe include when review of SQL requests
        $itemtype = $this->getItemTypeForTable($table);
        $item     = new $itemtype();

        if ($recursive) {
            $recursive = $item->maybeRecursive();
        }

        $criteria = $this->getEntitiesRestrictCriteria($table, '', $entity, $recursive);
        $criteria = array_merge($condition, $criteria);
        return $this->countElementsInTable($table, $criteria);
    }

    /**
     * Get data from a table in an array :
     * CAUTION TO USE ONLY FOR SMALL TABLES OR USING A STRICT CONDITION
     *
     * @param string         $table    Table name
     * @param ?string|?array $criteria Request criteria
     * @param boolean        $usecache Use cache (false by default)
     * @param string         $order    Result order (default '')
     *
     * @return array containing all the datas
     */
    public function getAllDataFromTable($table, $criteria = [], $usecache = false, $order = '')
    {
        /** @var \DBmysql $DB */
        global $DB;

        static $cache = [];

        if (empty($criteria) && empty($order) && $usecache && isset($cache[$table])) {
            return $cache[$table];
        }

        $data = [];

        if (!is_array($criteria)) {
            Toolbox::Deprecated('Criteria must be an array!');
            if (empty($criteria)) {
                $criteria = [];
            }
        }

        if (!empty($order)) {
            Toolbox::Deprecated('Order should be defined in criteria!');
            $criteria['ORDER'] = $order; // Deprecated use case
        }

        $iterator = $DB->request($table, $criteria);

        foreach ($iterator as $row) {
            $data[$row['id']] = $row;
        }

        if (empty($criteria) && empty($order) && $usecache) {
            $cache[$table] = $data;
        }
        return $data;
    }

    /**
     * Determine if an index exists in database
     *
     * @param string $table table of the index
     * @param string $field name of the index
     *
     * @return boolean
     */
    public function isIndex($table, $field)
    {
        /** @var \DBmysql $DB */
        global $DB;

        if (!$DB->tableExists($table)) {
            trigger_error("Table $table does not exists", E_USER_WARNING);
            return false;
        }

        $result = $DB->doQuery("SHOW INDEX FROM `$table`");

        if ($result && $DB->numrows($result)) {
            while ($data = $DB->fetchAssoc($result)) {
                if ($data["Key_name"] == $field) {
                    return true;
                }
            }
        }
        return false;
    }

    /**
     * Determine if a foreign key exists in database
     *
     * @param string $table
     * @param string $keyname
     *
     * @return boolean
     */
    public function isForeignKeyContraint($table, $keyname)
    {
        /** @var \DBmysql $DB */
        global $DB;

        $query = [
            'FROM'   => 'information_schema.key_column_usage',
            'WHERE'  => [
                'constraint_schema' => $DB->dbdefault,
                'table_name'        => $table,
                'constraint_name'   => $keyname,
            ]
        ];

        $iterator = $DB->request($query);

        return $iterator->count() > 0;
    }

    /**
     * Get SQL request to restrict to current entities of the user
     *
     * @param string  $separator        separator in the begin of the request (default AND)
     * @param string  $table            table where apply the limit (if needed, multiple tables queries)
     *                                  (default '')
     * @param string  $field            field where apply the limit (id != entities_id) (default '')
     * @param mixed   $value            entity to restrict (if not set use $_SESSION['glpiactiveentities_string']).
     *                                  single item or array (default '')
     * @param boolean $is_recursive     need to use recursive process to find item
     *                                  (field need to be named recursive) (false by default)
     * @param boolean $complete_request need to use a complete request and not a simple one
     *                                  when have acces to all entities (used for reminders)
     *                                  (false by default)
     *
     * @return string the WHERE clause to restrict
     */
    public function getEntitiesRestrictRequest(
        $separator = "AND",
        $table = "",
        $field = "",
        $value = '',
        $is_recursive = false,
        $complete_request = false
    ) {
        /** @var \DBmysql $DB */
        global $DB;

        $query = $separator . " ( ";

       // !='0' needed because consider as empty
        if (
            !$complete_request
            && ($value != '0')
            && empty($value)
            && isset($_SESSION['glpishowallentities'])
            && $_SESSION['glpishowallentities']
        ) {
           // Not ADD "AND 1" if not needed
            if (trim($separator) == "AND") {
                return "";
            }
            return $query . " 1 ) ";
        }

        if (empty($field)) {
            if ($table == 'glpi_entities') {
                $field = "id";
            } else {
                $field = "entities_id";
            }
        }
        if (empty($table)) {
            $field = $DB->quoteName($field);
        } else {
            $field = $DB->quoteName("$table.$field");
        }

        $query .= "$field";

        if (is_array($value)) {
            $query .= " IN ('" . implode("','", $value) . "') ";
        } else {
            if (strlen($value) == 0 && !isset($_SESSION['glpiactiveentities_string'])) {
               //set root entity if not set
                $value = 0;
            }
            if (strlen($value) == 0) {
                $query .= " IN (" . $_SESSION['glpiactiveentities_string'] . ") ";
            } else {
                $query .= " = '$value' ";
            }
        }

        if ($is_recursive) {
            $ancestors = [];
            if (
                isset($_SESSION['glpiactiveentities'])
                && isset($_SESSION['glpiparententities'])
                && $value == $_SESSION['glpiactiveentities']
            ) {
                $ancestors = $_SESSION['glpiparententities'];
            } else {
                if (is_array($value)) {
                    $ancestors = $this->getAncestorsOf("glpi_entities", $value);
                    $ancestors = array_diff($ancestors, $value);
                } else if (strlen($value) == 0 && isset($_SESSION['glpiparententities'])) {
                    $ancestors = $_SESSION['glpiparententities'];
                } else {
                    $ancestors = $this->getAncestorsOf("glpi_entities", $value);
                }
            }

            if (count($ancestors)) {
                if ($table == 'glpi_entities') {
                    $query .= " OR $field IN ('" . implode("','", $ancestors) . "')";
                } else {
                    $recur = $DB->quoteName((empty($table) ? 'is_recursive' : "$table.is_recursive"));
                    $query .= " OR ($recur='1' AND $field IN (" . implode(', ', $ancestors) . '))';
                }
            }
        }
        $query .= " ) ";

        return $query;
    }

    /**
     * Get criteria to restrict to current entities of the user
     *
     * @since 9.2
     *
     * @param string $table             table where apply the limit (if needed, multiple tables queries)
     *                                  (default '')
     * @param string $field             field where apply the limit (id != entities_id) (default '')
     * @param mixed $value              entity to restrict (if not set use $_SESSION['glpiactiveentities']).
     *                                  single item or array (default '')
     * @param boolean $is_recursive     need to use recursive process to find item
     *                                  (field need to be named recursive) (false by default, set to auto to automatic detection)
     * @param boolean $complete_request need to use a complete request and not a simple one
     *                                  when have acces to all entities (used for reminders)
     *                                  (false by default)
     *
     * @return array of criteria
     */
    public function getEntitiesRestrictCriteria(
        $table = '',
        $field = '',
        $value = '',
        $is_recursive = false,
        $complete_request = false
    ) {

       // !='0' needed because consider as empty
        if (
            !$complete_request
            && ($value != '0')
            && empty($value)
            && isset($_SESSION['glpishowallentities'])
            && $_SESSION['glpishowallentities']
        ) {
            return [];
        }

        if (empty($field)) {
            if ($table == 'glpi_entities') {
                $field = "id";
            } else {
                $field = "entities_id";
            }
        }
        if (!empty($table)) {
            $field = "$table.$field";
        }

        if (!is_array($value) && strlen($value) == 0) {
            if (isset($_SESSION['glpiactiveentities'])) {
                $value = $_SESSION['glpiactiveentities'];
            } else if (isCommandLine() || Session::isCron()) {
                $value = '0'; // If value is not set, fallback to root entity in cron / command line
            }
        }

        $crit = [$field => $value];

        if ($is_recursive === 'auto' && !empty($table) && $table != 'glpi_entities') {
            $item = $this->getItemForItemtype($this->getItemTypeForTable($table));
            if ($item !== false) {
                $is_recursive = $item->maybeRecursive();
            }
        }

        if ($is_recursive) {
            $ancestors = [];
            if (is_array($value)) {
                $ancestors = $this->getAncestorsOf("glpi_entities", $value);
                $ancestors = array_diff($ancestors, $value);
            } else if (strlen($value) == 0) {
                $ancestors = $_SESSION['glpiparententities'] ?? [];
            } else {
                $ancestors = $this->getAncestorsOf('glpi_entities', $value);
            }

            if (count($ancestors)) {
                if ($table == 'glpi_entities') {
                    if (!is_array($value)) {
                        $value = [$value => $value];
                    }
                    $crit = ['OR' => [$field => $value + $ancestors]];
                } else {
                    $recur = (empty($table) ? 'is_recursive' : "$table.is_recursive");
                    $crit = [
                        'OR' => [
                            $field => $value,
                            [$recur => 1, $field => $ancestors]
                        ]
                    ];
                }
            }
        }
        return $crit;
    }

    /**
     * Get the sons of an item in a tree dropdown. Get datas in cache if available
     *
     * @param string  $table table name
     * @param integer $IDf   The ID of the father
     *
     * @return array of IDs of the sons
     */
    public function getSonsOf($table, $IDf)
    {
        /**
         * @var \DBmysql $DB
         * @var \Psr\SimpleCache\CacheInterface $GLPI_CACHE
         */
        global $DB, $GLPI_CACHE;

        $ckey = 'sons_cache_' . $table . '_' . $IDf;

        $sons = $GLPI_CACHE->get($ckey);
        if ($sons !== null) {
            return $sons;
        }

        $parentIDfield = $this->getForeignKeyFieldForTable($table);
        $use_cache     = $DB->fieldExists($table, "sons_cache");

        if (
            $use_cache
            && ($IDf > 0)
        ) {
            $iterator = $DB->request([
                'SELECT' => 'sons_cache',
                'FROM'   => $table,
                'WHERE'  => ['id' => $IDf]
            ]);

            if (count($iterator) > 0) {
                $db_sons = $iterator->current()['sons_cache'];
                $db_sons = $db_sons !== null ? trim($db_sons) : null;
                if (!empty($db_sons)) {
                    $sons = $this->importArrayFromDB($db_sons);
                }
            }
        }

        if (!is_array($sons)) {
           // IDs to be present in the final array
            $sons = [
                $IDf => $IDf,
            ];
           // current ID found to be added
            $found = [];
           // First request init the  varriables
            $iterator = $DB->request([
                'SELECT' => 'id',
                'FROM'   => $table,
                'WHERE'  => [$parentIDfield => $IDf],
                'ORDER'  => 'name'
            ]);

            if (count($iterator) > 0) {
                foreach ($iterator as $row) {
                    $sons[$row['id']]    = $row['id'];
                    $found[$row['id']]   = $row['id'];
                }
            }

           // Get the leafs of previous found item
            while (count($found) > 0) {
               // Get next elements
                $iterator = $DB->request([
                    'SELECT' => 'id',
                    'FROM'   => $table,
                    'WHERE'  => [$parentIDfield => $found]
                ]);

               // CLear the found array
                unset($found);
                $found = [];

                if (count($iterator) > 0) {
                    foreach ($iterator as $row) {
                        if (!isset($sons[$row['id']])) {
                            $sons[$row['id']]    = $row['id'];
                            $found[$row['id']]   = $row['id'];
                        }
                    }
                }
            }

           // Store cache data in DB
            if (
                $use_cache
                && ($IDf > 0)
            ) {
                $DB->update(
                    $table,
                    [
                        'sons_cache' => $this->exportArrayToDB($sons)
                    ],
                    [
                        'id' => $IDf
                    ]
                );
            }
        }

        $GLPI_CACHE->set($ckey, $sons);

        return $sons;
    }

    /**
     * Get the ancestors of an item in a tree dropdown
     *
     * @param string       $table    Table name
     * @param array|string $items_id The IDs of the items
     *
     * @return array of IDs of the ancestors
     */
    public function getAncestorsOf($table, $items_id)
    {
        /**
         * @var \DBmysql $DB
         * @var \Psr\SimpleCache\CacheInterface $GLPI_CACHE
         */
        global $DB, $GLPI_CACHE;

        if ($items_id === null) {
            return [];
        }
        $ckey = 'ancestors_cache_';
        if (is_array($items_id)) {
            $ckey .= $table . '_' . md5(implode('|', $items_id));
        } else {
            $ckey .= $table . '_' . $items_id;
        }

        $ancestors = $GLPI_CACHE->get($ckey);
        if ($ancestors !== null) {
            return $ancestors;
        }

        $ancestors = [];

       // IDs to be present in the final array
        $parentIDfield = $this->getForeignKeyFieldForTable($table);
        $use_cache     = $DB->fieldExists($table, "ancestors_cache");

        if (!is_array($items_id)) {
            $items_id = (array)$items_id;
        }

        if ($use_cache) {
            $iterator = $DB->request([
                'SELECT' => ['id', 'ancestors_cache', $parentIDfield],
                'FROM'   => $table,
                'WHERE'  => ['id' => $items_id]
            ]);

            foreach ($iterator as $row) {
                if ($row['id'] > 0) {
                    $rancestors = $row['ancestors_cache'];
                    $parent     = $row[$parentIDfield];

                  // Return datas from cache in DB
                    if (!empty($rancestors)) {
                        $ancestors = array_replace($ancestors, $this->importArrayFromDB($rancestors));
                    } else {
                        $loc_id_found = [];
                     // Recursive solution for table with-cache
                        if ($parent > 0) {
                              $loc_id_found = $this->getAncestorsOf($table, $parent);
                        }

                     // ID=0 only exists for Entities
                        if (
                            ($parent > 0)
                            || ($table == 'glpi_entities')
                        ) {
                            $loc_id_found[$parent] = $parent;
                        }

                     // Store cache datas in DB
                        $DB->update(
                            $table,
                            [
                                'ancestors_cache' => $this->exportArrayToDB($loc_id_found)
                            ],
                            [
                                'id' => $row['id']
                            ]
                        );

                        $ancestors = array_replace($ancestors, $loc_id_found);
                    }
                }
            }
        } else {
           // Get the ancestors
           // iterative solution for table without cache
            foreach ($items_id as $id) {
                $IDf = $id;
                while ($IDf > 0) {
                    // Get next elements
                    $iterator = $DB->request([
                        'SELECT' => [$parentIDfield],
                        'FROM'   => $table,
                        'WHERE'  => ['id' => $IDf]
                    ]);

                    if (count($iterator) > 0) {
                        $result = $iterator->current();
                        $IDf = $result[$parentIDfield];
                    } else {
                        $IDf = 0;
                    }

                    if (
                        !isset($ancestors[$IDf])
                         && (($IDf > 0) || ($table == 'glpi_entities'))
                    ) {
                        $ancestors[$IDf] = $IDf;
                    } else {
                        $IDf = 0;
                    }
                }
            }
        }

        $GLPI_CACHE->set($ckey, $ancestors);

        return $ancestors;
    }

    /**
     * Get the sons and the ancestors of an item in a tree dropdown. Rely on getSonsOf and getAncestorsOf
     *
     * @since 0.84
     *
     * @param string $table table name
     * @param string $IDf   The ID of the father
     *
     * @return array of IDs of the sons and the ancestors
     */
    public function getSonsAndAncestorsOf($table, $IDf)
    {
        return $this->getAncestorsOf($table, $IDf) + $this->getSonsOf($table, $IDf);
    }

    /**
     * Get the Name of the element of a Dropdown Tree table
     *
     * @param string  $table       Dropdown Tree table
     * @param integer $ID          ID of the element
     * @param boolean $withcomment 1 if you want to give the array with the comments (false by default)
     * @param boolean $translate   (true by default)
     *
     * @return string name of the element
     *
     * @see DbUtils::getTreeValueCompleteName
     */
    public function getTreeLeafValueName($table, $ID, $withcomment = false, $translate = true)
    {
        /** @var \DBmysql $DB */
        global $DB;

        $name    = "";
        $comment = "";

        $SELECTNAME    = new QueryExpression("'' AS " . $DB->quoteName('transname'));
        $SELECTCOMMENT = new QueryExpression("'' AS " . $DB->quoteName('transcomment'));
        $JOIN          = [];
        $JOINS         = [];
        if ($translate) {
            if (Session::haveTranslations($this->getItemTypeForTable($table), 'name')) {
                $SELECTNAME = 'namet.value AS transname';
                $JOINS['glpi_dropdowntranslations AS namet'] = [
                    'ON' => [
                        'namet'  => 'items_id',
                        $table   => 'id', [
                            'AND' => [
                                'namet.itemtype'  => $this->getItemTypeForTable($table),
                                'namet.language'  => $_SESSION['glpilanguage'],
                                'namet.field'     => 'name'
                            ]
                        ]
                    ]
                ];
            }
            if (Session::haveTranslations($this->getItemTypeForTable($table), 'comment')) {
                $SELECTCOMMENT = 'namec.value AS transcomment';
                $JOINS['glpi_dropdowntranslations AS namec'] = [
                    'ON' => [
                        'namec'  => 'items_id',
                        $table   => 'id', [
                            'AND' => [
                                'namec.itemtype'  => $this->getItemTypeForTable($table),
                                'namec.language'  => $_SESSION['glpilanguage'],
                                'namec.field'     => 'comment'
                            ]
                        ]
                    ]
                ];
            }

            if (count($JOINS)) {
                $JOIN = ['LEFT JOIN' => $JOINS];
            }
        }

        $criteria = [
            'SELECT' => [
                "$table.name",
                "$table.comment",
                $SELECTNAME,
                $SELECTCOMMENT
            ],
            'FROM'   => $table,
            'WHERE'  => ["$table.id" => $ID]
        ] + $JOIN;
        $iterator = $DB->request($criteria);
        $result = $iterator->current();

        if (count($iterator) == 1) {
            $transname = $result['transname'];
            if ($translate && !empty($transname)) {
                $name = $transname;
            } else {
                $name = $result['name'];
            }

            $comment      = $name . " :<br/>";
            $transcomment = $result['transcomment'];

            if ($translate && !empty($transcomment)) {
                $comment .= nl2br($transcomment);
            } else if (!empty($result['comment'])) {
                $comment .= nl2br($result['comment']);
            }
        }

        if ($withcomment) {
            return [
                'name'      => $name,
                'comment'   => $comment
            ];
        }
        return $name;
    }

    /**
     * Get completename of a Dropdown Tree table
     *
     * @param string  $table       Dropdown Tree table
     * @param integer $ID          ID of the element
     * @param boolean $withcomment 1 if you want to give the array with the comments (false by default)
     * @param boolean $translate   (true by default)
     * @param boolean $tooltip     (true by default) returns a tooltip, else returns only 'comment'
     * @param string  $default     default value returned when item not exists
     *
     * @return string completename of the element
     *
     * @see DbUtils::getTreeLeafValueName
     */
    public function getTreeValueCompleteName($table, $ID, $withcomment = false, $translate = true, $tooltip = true, string $default = '&nbsp;')
    {
        /** @var \DBmysql $DB */
        global $DB;

        $name    = "";
        $comment = "";

        $SELECTNAME    = new QueryExpression("'' AS " . $DB->quoteName('transname'));
        $SELECTCOMMENT = new QueryExpression("'' AS " . $DB->quoteName('transcomment'));
        $JOIN          = [];
        $JOINS         = [];
        if ($translate) {
            if (Session::haveTranslations($this->getItemTypeForTable($table), 'completename')) {
                $SELECTNAME = 'namet.value AS transname';
                $JOINS['glpi_dropdowntranslations AS namet'] = [
                    'ON' => [
                        'namet'  => 'items_id',
                        $table   => 'id', [
                            'AND' => [
                                'namet.itemtype'  => $this->getItemTypeForTable($table),
                                'namet.language'  => $_SESSION['glpilanguage'],
                                'namet.field'     => 'completename'
                            ]
                        ]
                    ]
                ];
            }
            if (Session::haveTranslations($this->getItemTypeForTable($table), 'comment')) {
                $SELECTCOMMENT = 'namec.value AS transcomment';
                $JOINS['glpi_dropdowntranslations AS namec'] = [
                    'ON' => [
                        'namec'  => 'items_id',
                        $table   => 'id', [
                            'AND' => [
                                'namec.itemtype'  => $this->getItemTypeForTable($table),
                                'namec.language'  => $_SESSION['glpilanguage'],
                                'namec.field'     => 'comment'
                            ]
                        ]
                    ]
                ];
            }

            if (count($JOINS)) {
                $JOIN = ['LEFT JOIN' => $JOINS];
            }
        }

        $criteria = [
            'SELECT' => [
                "$table.completename",
                "$table.comment",
                $SELECTNAME,
                $SELECTCOMMENT
            ],
            'FROM'   => $table,
            'WHERE'  => ["$table.id" => $ID]
        ] + $JOIN;

        if ($table == Location::getTable()) {
            $criteria['SELECT'] = array_merge(
                $criteria['SELECT'],
                [
                    "$table.address",
                    "$table.town",
                    "$table.country",
                    "$table.code",
                    "$table.alias"
                ]
            );
        }

        $iterator = $DB->request($criteria);
        $result = $iterator->current();

        if (count($iterator) == 1) {
            $transname = $result['transname'];
            if ($translate && !empty($transname)) {
                $name = $transname;
            } else {
                $name = $result['completename'];
            }

            if ($tooltip) {
                $comment  = sprintf(
                    __('%1$s: %2$s') . "<br>",
                    "<span class='b'>" . __('Complete name') . "</span>",
                    htmlspecialchars($name)
                );
                if ($table == Location::getTable()) {
                    $acomment = '';
                    $address = $result['address'];
                    $town    = $result['town'];
                    $country = $result['country'];
                    $code    = $result['code'];
                    $alias   = $result['alias'];
                    if (!empty($alias)) {
                        $name = $alias;
                        $comment .= "<span class='b'>" . __('Alias:') . "</span> " . $alias . "<br/>";
                    }
                    if (!empty($code)) {
                        $name .= ' - ' . $code;
                        $comment .= "<span class='b'>" . __('Code:') . "</span> " . $code . "<br/>";
                    }
                    if (!empty($address)) {
                        $acomment .= $address;
                    }
                    if (
                        !empty($address) &&
                        (!empty($town) || !empty($country))
                    ) {
                        $acomment .= '<br/>';
                    }
                    if (!empty($town)) {
                        $acomment .= $town;
                    }
                    if (!empty($country)) {
                        if (!empty($town)) {
                            $acomment .= ' - ';
                        }
                        $acomment .= $country;
                    }
                    if (trim($acomment != '')) {
                        $comment .= "<span class='b'>&nbsp;" . __('Address:') . "</span> " . $acomment . "<br/>";
                    }
                }
                $comment .= "<span class='b'>&nbsp;" . __('Comments') . "&nbsp;</span>";
            }
            $transcomment = $result['transcomment'];
            if ($translate && !empty($transcomment)) {
                $comment .= nl2br($transcomment);
            } else if (!empty($result['comment'])) {
                $comment .= nl2br($result['comment']);
            }
        }

        if (empty($name)) {
            $name = $default;
        }

        if ($withcomment) {
            return [
                'name'      => $name,
                'comment'   => $comment
            ];
        }
        return $name;
    }


    /**
     * show name category
     * DO NOT DELETE THIS FUNCTION : USED IN THE UPDATE
     *
     * @param string  $table     table name
     * @param integer $ID        integer  value ID
     * @param string  $wholename current name to complete (use for recursivity) (default '')
     * @param integer $level     current level of recursion (default 0)
     *
     * @return string name
     */
    public function getTreeValueName($table, $ID, $wholename = "", $level = 0)
    {
        /** @var \DBmysql $DB */
        global $DB;

        $parentIDfield = $this->getForeignKeyFieldForTable($table);

        $iterator = $DB->request([
            'SELECT' => ['name', $parentIDfield],
            'FROM'   => $table,
            'WHERE'  => ['id' => $ID]
        ]);
        $name = "";

        if (count($iterator) > 0) {
            $row      = $iterator->current();
            $parentID = $row[$parentIDfield];

            if ($wholename == "") {
                $name = $row["name"];
            } else {
                $name = $row["name"] . " > ";
            }

            $level++;
            list($tmpname, $level)  = $this->getTreeValueName($table, $parentID, $name, $level);
            $name                   = $tmpname . $name;
        }
        return [$name, $level];
    }

    /**
     * Get the sons of an item in a tree dropdown
     *
     * @param string  $table table name
     * @param integer $IDf   The ID of the father
     *
     * @return array of IDs of the sons
     */
    public function getTreeForItem($table, $IDf)
    {
        /** @var \DBmysql $DB */
        global $DB;

        $parentIDfield = $this->getForeignKeyFieldForTable($table);

       // IDs to be present in the final array
        $id_found = [];
       // current ID found to be added
        $found = [];

       // First request init the  variables
        $iterator = $DB->request([
            'FROM'   => $table,
            'WHERE'  => [$parentIDfield => $IDf],
            'ORDER'  => 'name'
        ]);

        foreach ($iterator as $row) {
            $id_found[$row['id']]['parent'] = $IDf;
            $id_found[$row['id']]['name']   = $row['name'];
            $found[$row['id']]              = $row['id'];
        }

       // Get the leafs of previous founded item
        while (count($found) > 0) {
           // Get next elements
            $iterator = $DB->request([
                'FROM'   => $table,
                'WHERE'  => [$parentIDfield => $found],
                'ORDER'  => 'name'
            ]);

           // CLear the found array
            unset($found);
            $found = [];

            foreach ($iterator as $row) {
                if (!isset($id_found[$row['id']])) {
                    $id_found[$row['id']]['parent'] = $row[$parentIDfield];
                    $id_found[$row['id']]['name']   = $row['name'];
                    $found[$row['id']]              = $row['id'];
                }
            }
        }
        $tree = [
            $IDf => [
                'name' => Dropdown::getDropdownName($table, $IDf),
                'tree' => $this->constructTreeFromList($id_found, $IDf),
            ],
        ];
        return $tree;
    }

    /**
     * Construct a tree from a list structure
     *
     * @param array   $list the list
     * @param integer $root root of the tree
     *
     * @return array list of items in the tree
     */
    public function constructTreeFromList($list, $root)
    {

        $tree = [];
        foreach ($list as $ID => $data) {
            if ($data['parent'] == $root) {
                unset($list[$ID]);
                $tree[$ID]['name'] = $data['name'];
                $tree[$ID]['tree'] = $this->constructTreeFromList($list, $ID);
            }
        }
        return $tree;
    }

    /**
     * Construct a list from a tree structure
     *
     * @param array   $tree   the tree
     * @param integer $parent root of the tree (default =0)
     *
     * @return array list of items in the tree
     */
    public function constructListFromTree($tree, $parent = 0)
    {
        $list = [];
        foreach ($tree as $root => $data) {
            $list[$root] = $parent;

            if (is_array($data['tree']) && count($data['tree'])) {
                foreach ($data['tree'] as $ID => $underdata) {
                    $list[$ID] = $root;

                    if (is_array($underdata['tree']) && count($underdata['tree'])) {
                        $list += $this->constructListFromTree($underdata['tree'], $ID);
                    }
                }
            }
        }
        return $list;
    }


    /**
     * Format a user name
     *
     * @param integer $ID           ID of the user.
     * @param string|null  $login        login of the user
     * @param string|null  $realname     realname of the user
     * @param string|null  $firstname    firstname of the user
     * @param integer $link         include link (only if $link==1) (default =0)
     * @param integer $cut          limit string length (0 = no limit) (default =0)
     * @param boolean $force_config force order and id_visible to use common config (false by default)
     *
     * @return string formatted username
     */
    public function formatUserName($ID, $login, $realname, $firstname, $link = 1, $cut = 0, $force_config = false)
    {
        /** @var array $CFG_GLPI */
        global $CFG_GLPI;

        $before = "";
        $after  = "";

        $order = isset($CFG_GLPI["names_format"]) ? $CFG_GLPI["names_format"] : User::REALNAME_BEFORE;
        if (isset($_SESSION["glpinames_format"]) && !$force_config) {
            $order = $_SESSION["glpinames_format"];
        }

        $id_visible = isset($CFG_GLPI["is_ids_visible"]) ? $CFG_GLPI["is_ids_visible"] : 0;
        if (isset($_SESSION["glpiis_ids_visible"]) && !$force_config) {
            $id_visible = $_SESSION["glpiis_ids_visible"];
        }

        if (strlen($realname ?? '') > 0) {
            $formatted = $realname;

            if (strlen($firstname ?? '') > 0) {
                if ($order == User::FIRSTNAME_BEFORE) {
                    $formatted = $firstname . " " . $formatted;
                } else {
                    $formatted .= " " . $firstname;
                }
            }

            if (
                ($cut > 0)
                && (Toolbox::strlen($formatted) > $cut)
            ) {
                $formatted = Toolbox::substr($formatted, 0, $cut) . " ...";
            }
        } else {
            $formatted = $login ?? '';
        }

        if (
            $ID > 0
            && ((strlen($formatted) == 0) || $id_visible)
        ) {
            $formatted = sprintf(__('%1$s (%2$s)'), $formatted, $ID);
        }

        if (
            ($link == 1)
            && ($ID > 0)
        ) {
            $before = "<a title=\"" . htmlspecialchars($formatted) . "\"
                       href='" . User::getFormURLWithID($ID) . "'>";
            $after  = "</a>";
        }

        $username = $before . $formatted . $after;
        return $username;
    }


    /**
     * Get name of the user with ID=$ID (optional with link to user.form.php)
     *
     * @param integer|string $ID   ID of the user.
     * @param integer $link 1 = Show link to user.form.php 2 = return array with comments and link
     *                      (default =0)
     * @param $disable_anon   bool  disable anonymization of username.
     *
     * @return string username string (realname if not empty and name if realname is empty).
     */
    public function getUserName($ID, $link = 0, $disable_anon = false)
    {
        /** @var \DBmysql $DB */
        global $DB;

        $user = "";
        if ($link == 2) {
            $user = ["name"    => "",
                "link"    => "",
                "comment" => ""
            ];
        }

        if ($ID === 'myself') {
            $name = __('Myself');
            if (isset($user['name'])) {
                $user['name'] = $name;
            } else {
                $user = $name;
            }
        } else if ($ID === 'requester_manager') {
            $name = __("Requester's manager");
            if (isset($user['name'])) {
                $user['name'] = $name;
            } else {
                $user = $name;
            }
        } else if ($ID) {
            $iterator = $DB->request(
                'glpi_users',
                [
                    'WHERE' => ['id' => $ID]
                ]
            );

            if ($link == 2) {
                $user = ["name"    => "",
                    "comment" => "",
                    "link"    => ""
                ];
            }

            if (count($iterator) == 1) {
                $data     = $iterator->current();

                $anon_name = !$disable_anon && $ID != ($_SESSION['glpiID'] ?? 0) && Session::getCurrentInterface() == 'helpdesk' ? User::getAnonymizedNameForUser($ID) : null;
                if ($anon_name !== null) {
                    $username = $anon_name;
                } else {
                    $username = $this->formatUserName(
                        $data["id"],
                        $data["name"],
                        $data["realname"],
                        $data["firstname"],
                        $link
                    );
                }

                if ($link == 2) {
                    $user["name"]    = $username;
                    $user["link"]    = User::getFormURLWithID($ID);
                    $user['comment'] = '';

                    $user_params = [
                        'id'                 => $ID,
                        'user_name'          => $username,
                    ];

                    if ($anon_name === null) {
                        $user_params = array_merge($user_params, [
                            'email'              => UserEmail::getDefaultForUser($ID),
                            'phone'              => $data["phone"],
                            'phone2'             => $data["phone2"],
                            'mobile'             => $data["mobile"],
                            'locations_id'       => $data['locations_id'],
                            'usertitles_id'      => $data['usertitles_id'],
                            'usercategories_id'  => $data['usercategories_id'],
                        ]);

                        if (Session::haveRight('user', READ)) {
                             $user_params['login'] = $data['name'];
                        }
                        if (!empty($data["groups_id"])) {
                            $user_params['groups_id'] = $data["groups_id"];
                        }
                        $user['comment'] = TemplateRenderer::getInstance()->render('components/user/info_card.html.twig', [
                            'user'                 => $user_params,
                            'enable_anonymization' => Session::getCurrentInterface() == 'helpdesk',
                        ]);
                    }
                } else {
                    $user = $username;
                }
            }
        }
        return $user;
    }

    /**
     * Create a new name using a autoname field defined in a template
     *
     * @param string  $objectName  autoname template
     * @param string  $field       field to autoname
     * @param boolean $isTemplate  true if create an object from a template
     * @param string  $itemtype    item type
     * @param integer $entities_id limit generation to an entity (default -1)
     *
     * @return string new auto string
     */
    public function autoName($objectName, $field, $isTemplate, $itemtype, $entities_id = -1)
    {
        /**
         * @var array $CFG_GLPI
         * @var \DBmysql $DB
         */
        global $CFG_GLPI, $DB;

        if (!$isTemplate) {
            return $objectName;
        }

        $base_name = $objectName;

        $matches = [];
        if (preg_match('/^<[^#]*(#{1,10})[^#]*>$/', $objectName, $matches) !== 1) {
            return $base_name;
        }

        $autoNum = Toolbox::substr($objectName, 1, Toolbox::strlen($objectName) - 2);
        $mask    = $matches[1];
        $global  = ((strpos($autoNum, '\\g') !== false) && ($itemtype != 'Infocom')) ? 1 : 0;

       //do not add extra escapements for now
       //substring position would be wrong if name contains "_"
        $autoNum = str_replace(
            [
                '\\y',
                '\\Y',
                '\\m',
                '\\d',
                '\\g'
            ],
            [
                date('y'),
                date('Y'),
                date('m'),
                date('d'),
                ''
            ],
            $autoNum
        );

        $pos  = strpos($autoNum, $mask) + 1;

       //got substring position, add extra escapements
        $autoNum = str_replace(
            ['_', '%'],
            ['\\_', '\\%'],
            $autoNum
        );
        $len  = Toolbox::strlen($mask);
        $like = str_replace('#', '_', $autoNum);

        if ($global == 1) {
            $types = [
                'Computer',
                'Monitor',
                'NetworkEquipment',
                'Peripheral',
                'Phone',
                'Printer'
            ];

            $subqueries = [];
            foreach ($types as $t) {
                $table = $this->getTableForItemType($t);
                $criteria = [
                    'SELECT' => ["$field AS code"],
                    'FROM'   => $table,
                    'WHERE'  => [
                        $field         => ['LIKE', $like],
                        'is_deleted'   => 0,
                        'is_template'  => 0
                    ]
                ];

                if (
                    $CFG_GLPI["use_autoname_by_entity"]
                    && ($entities_id >= 0)
                ) {
                    $criteria['WHERE']['entities_id'] = $entities_id;
                }

                $subqueries[] = new QuerySubQuery($criteria);
            }

            $criteria = [
                'SELECT' => [
                    QueryFunction::cast(
                        expression: QueryFunction::substring('code', $pos, $len),
                        type: 'UNSIGNED',
                        alias: 'no'
                    ),
                ],
                'FROM'   => new QueryUnion($subqueries, false, 'codes')
            ];
        } else {
            $table = $this->getTableForItemType($itemtype);
            $criteria = [
                'SELECT' => [
                    QueryFunction::cast(
                        expression: QueryFunction::substring($field, $pos, $len),
                        type: 'UNSIGNED',
                        alias: 'no'
                    ),
                ],
                'FROM'   => $table,
                'WHERE'  => [
                    $field   => ['LIKE', $like]
                ]
            ];

            if ($itemtype != 'Infocom') {
                $criteria['WHERE']['is_deleted'] = 0;
                $criteria['WHERE']['is_template'] = 0;

                if (
                    $CFG_GLPI["use_autoname_by_entity"]
                    && ($entities_id >= 0)
                ) {
                    $criteria['WHERE']['entities_id'] = $entities_id;
                }
            }
        }

        $subquery = new QuerySubQuery($criteria, 'Num');
        $iterator = $DB->request([
            'SELECT' => ['MAX' => 'Num.no AS lastNo'],
            'FROM'   => $subquery
        ]);

        if (count($iterator)) {
            $result = $iterator->current();
            $newNo = $result['lastNo'] + 1;
        } else {
            $newNo = 0;
        }

        $objectName = str_replace(
            [
                $mask,
                '\\_',
                '\\%'
            ],
            [
                Toolbox::str_pad($newNo, $len, '0', STR_PAD_LEFT),
                '_',
                '%'
            ],
            $autoNum
        );

        return $objectName;
    }

    /**
     * Close active DB connections
     *
     * @return void
     */
    public function closeDBConnections()
    {
        /** @var \DBmysql $DB */
        global $DB;

       // Case of not init $DB object
        if ($DB !== null && method_exists($DB, "close")) {
            $DB->close();
        }
    }

    /**
     * Get dates conditions to use in 'WHERE' clause
     *
     * @param string $field table.field to request
     * @param string $begin begin date
     * @param string $end   end date
     *
     * @return array
     */
    public function getDateCriteria($field, $begin, $end)
    {
        /** @var \DBmysql $DB */
        global $DB;

        $date_pattern = '/^\d{4}-\d{2}-\d{2}( \d{2}:\d{2}:\d{2})?$/'; // `YYYY-mm-dd` optionaly followed by ` HH:ii:ss`

        $criteria = [];
        if (is_string($begin) && preg_match($date_pattern, $begin) === 1) {
            $criteria[] = [$field => ['>=', $begin]];
        } elseif ($begin !== null && $begin !== '') {
            trigger_error(
                sprintf('Invalid %s date value.', json_encode($begin)),
                E_USER_WARNING
            );
        }

        if (is_string($end) && preg_match($date_pattern, $end) === 1) {
            $end_expr = QueryFunction::dateAdd(date: new QueryExpression($DB::quoteValue($end)), interval: 1, interval_unit: 'DAY');
            $criteria[] = [$field => ['<=', $end_expr]];
        } elseif ($end !== null && $end !== '') {
            trigger_error(
                sprintf('Invalid %s date value.', json_encode($end)),
                E_USER_WARNING
            );
        }

        return $criteria;
    }


    /**
     * Export an array to be stored in a simple field in the database
     *
     * @param array $array Array to export / encode (one level depth)
     *
     * @return string containing encoded array
     */
    public function exportArrayToDB($array)
    {
        return json_encode($array);
    }

    /**
     * Import an array encoded in a simple field in the database
     *
     * @param string $data data readed in DB to import
     *
     * @return array containing datas
     */
    public function importArrayFromDB($data)
    {
        if ($data === null) {
            return [];
        }

        $tab = json_decode($data, true);

       // Use old scheme to decode
        if (!is_array($tab)) {
            $tab = [];

            foreach (explode(" ", $data) as $item) {
                $a = explode("=>", $item);

                if (
                    (strlen($a[0]) > 0)
                    && isset($a[1])
                ) {
                    $tab[urldecode($a[0])] = urldecode($a[1]);
                }
            }
        }
        return $tab;
    }

    /**
     * Get hour from sql
     *
     * @param string $time datetime time
     *
     * @return  array
     */
    public function getHourFromSql($time)
    {
        $t = explode(" ", $time);
        $p = explode(":", $t[1]);
        return $p[0] . ":" . $p[1];
    }

    /**
     * Get the $RELATION array. It defines all relations between tables in the DB;
     * plugins may add their own stuff
     *
     * @return array the $RELATION array
     */
    public function getDbRelations()
    {
        $RELATION = []; // Redefined inside /inc/relation.constant.php

        include(GLPI_ROOT . "/inc/relation.constant.php");

       // Add plugins relations
        $plug_rel = Plugin::getDatabaseRelations();
        if (count($plug_rel) > 0) {
            $RELATION = array_merge_recursive($RELATION, $plug_rel);
        }

        $normalized_relations = [];
        foreach ($RELATION as $source_table => $table_relations) {
            $source_itemtype = getItemTypeForTable($source_table);
            if (!is_a($source_itemtype, CommonDBTM::class, true)) {
                trigger_error(
                    sprintf(
                        'Invalid relations declared for "%s" table. Table does not correspond to a known itemtype.',
                        $source_table
                    ),
                    E_USER_WARNING
                );
                continue;
            }

            $normalized_relations[$source_table] = [];

            foreach ($table_relations as $target_table_key => $target_fields) {
                $normalized_relations[$source_table][$target_table_key] = [];

                $target_table = preg_replace('/^_/', '', $target_table_key);

                // Harmonize relations specs.
                // Can be:
                // 1 - a string representing a unique forign key relation: e.g. 'users_id'
                // 2 - an array representing a unique polymorphic relation: e.g. ['itemtype', 'items_id']
                // 3 - an array containing one element per relation: e.g. ['users_id', 'users_id_tech', ['itemtype', 'items_id']]
                //
                // Result should always be an array containing one element per relation.
                if (
                    !is_array($target_fields)
                    || (
                        // 'itemtype'/'items_id' (polymorphic relationship)
                        count($target_fields) === 2
                        && count(array_filter($target_fields, 'is_array')) === 0 // ensure array elements are only strings
                        && count(preg_grep('/^itemtype/', $target_fields)) === 1
                        && count(preg_grep('/^items_id/', $target_fields)) === 1
                    )
                    || (
                        // glpi_ipaddresses relationship that does not respect naming conventions
                        count($target_fields) === 2
                        && count(array_filter($target_fields, 'is_array')) === 0 // ensure array elements are only strings
                        && in_array('mainitemtype', $target_fields)
                        && in_array('mainitems_id', $target_fields)
                    )
                ) {
                    $target_fields = [$target_fields];
                }

                $target_itemtype = getItemTypeForTable($target_table);
                if (!is_a($target_itemtype, CommonDBTM::class, true)) {
                    trigger_error(
                        sprintf(
                            'Invalid relations declared for "%s" table. Target table "%s" does not correspond to a known itemtype.',
                            $source_table,
                            $target_table
                        ),
                        E_USER_WARNING
                    );
                    continue;
                }

                foreach ($target_fields as $target_field) {
                    if (is_string($target_field)) {
                        if (!str_starts_with($target_table_key, '_') && $target_itemtype::getIndexName() === $target_field) {
                            // Relation is declared on ID field of the item.
                            // This is an unexpected case that we cannot support.
                            // Indeed, we would have to pass the current ID value (used to load the item before saving it)
                            // and the new field value (used to update the value) in the same array key. This is not possible.
                            trigger_error(
                                sprintf(
                                    'Relation between "%s" and "%s" table based on "%s" field cannot be handled automatically as "%s" also corresponds to index field of the target table.',
                                    $source_table,
                                    $target_table,
                                    $target_field,
                                    $target_field
                                ),
                                E_USER_WARNING
                            );
                            continue;
                        }

                        if (
                            in_array($source_table, ['glpi_authldaps', 'glpi_authmails'])
                            && $target_table === 'glpi_users'
                            && $target_field === 'auths_id'
                        ) {
                            // Ignore this specific case.
                            // FIXME `auths_id` should be replaced by a polymorphic `itemtype_auth`/`items_id_auth` relation.
                            continue;
                        }
                        if (
                            $source_table === 'glpi_requesttypes'
                            && $target_table === 'glpi_users'
                            && $target_field === 'default_requesttypes_id'
                        ) {
                            // Ignore this specific case.
                            // FIXME `default_requesttypes_id` should be renamed to `requesttypes_id_default` to respect naming conventions.
                            continue;
                        }
                        if (
                            $source_table === 'glpi_knowbaseitems_comments'
                            && $target_table === 'glpi_knowbaseitems_comments'
                            && $target_field === 'parent_comment_id'
                        ) {
                            // Ignore this specific case.
                            // FIXME `parent_comment_id` should be renamed to `knowbaseitems_comments_id_parent` to respect naming conventions.
                            continue;
                        }

                        $target_field_itemtype = isForeignKeyField($target_field)
                            ? getItemtypeForForeignKeyField($target_field)
                            : null;
                        if (!is_a($target_field_itemtype, CommonDBTM::class, true)) {
                            // Relation is declared in a field that does not seems to be a foreign key.
                            trigger_error(
                                sprintf(
                                    'Invalid relations declared between "%s" and "%s" table. Target field "%s" is not a foreign key field.',
                                    $source_table,
                                    $target_table,
                                    $target_field
                                ),
                                E_USER_WARNING
                            );
                            continue;
                        }

                        if ($target_field_itemtype !== $source_itemtype) {
                            // Relation is made on a field that is not a foreign key of the source object.
                            trigger_error(
                                sprintf(
                                    'Invalid relations declared between "%s" and "%s" table. Target field "%s" is not a foreign key field of "%s".',
                                    $source_table,
                                    $target_table,
                                    $target_field,
                                    $source_itemtype
                                ),
                                E_USER_WARNING
                            );
                            continue;
                        }
                    } else {
                        $is_array = is_array($target_field);
                        $is_polymorphic_relation = $is_array
                            && count($target_field) === 2
                            && count(preg_grep('/^itemtype/', $target_field)) === 1
                            && count(preg_grep('/^items_id/', $target_field)) === 1;
                        $is_ipaddress_relation = $is_array
                            && $target_table === 'glpi_ipaddresses'
                            && count($target_field) === 2
                            && in_array('mainitemtype', $target_field)
                            && in_array('mainitems_id', $target_field);
                        if (!$is_array && !$is_polymorphic_relation && !$is_ipaddress_relation) {
                            trigger_error(
                                sprintf(
                                    'Invalid relations declared between "%s" and "%s" table. %s is not valid a valid relation.',
                                    $source_table,
                                    $target_table,
                                    json_encode($target_field)
                                ),
                                E_USER_WARNING
                            );
                            continue;
                        }
                    }

                    // If code reach this point, then no exception case was detected.
                    // Relation si so preserved.
                    $normalized_relations[$source_table][$target_table_key][] = $target_field;
                }
            }
        }
        return $normalized_relations;
    }

    /**
     * Return ItemType for a foreign key
     *
     * @param string $fkname Foreign key
     *
     * @return string ItemType name for the fkname parameter
     */
    public function getItemtypeForForeignKeyField($fkname)
    {
        $table = $this->getTableNameForForeignKeyField($fkname);
        return $this->getItemTypeForTable($table);
    }
}<|MERGE_RESOLUTION|>--- conflicted
+++ resolved
@@ -466,11 +466,7 @@
      *
      * @param string $itemtype itemtype
      *
-<<<<<<< HEAD
      * @return string|null
-=======
-     * @return CommonDBTM|false itemtype instance or false if class does not exists
->>>>>>> 6994a3dd
      */
     public function getClassForItemtype(string $itemtype): ?string
     {
@@ -499,7 +495,7 @@
      *
      * @param string $itemtype itemtype
      *
-     * @return object|false itemtype instance or false if class does not exists
+     * @return CommonDBTM|false itemtype instance or false if class does not exists
      */
     public function getItemForItemtype($itemtype)
     {
