<?php

/**
 * ---------------------------------------------------------------------
 *
 * GLPI - Gestionnaire Libre de Parc Informatique
 *
 * http://glpi-project.org
 *
 * @copyright 2015-2024 Teclib' and contributors.
 * @copyright 2003-2014 by the INDEPNET Development Team.
 * @licence   https://www.gnu.org/licenses/gpl-3.0.html
 *
 * ---------------------------------------------------------------------
 *
 * LICENSE
 *
 * This file is part of GLPI.
 *
 * This program is free software: you can redistribute it and/or modify
 * it under the terms of the GNU General Public License as published by
 * the Free Software Foundation, either version 3 of the License, or
 * (at your option) any later version.
 *
 * This program is distributed in the hope that it will be useful,
 * but WITHOUT ANY WARRANTY; without even the implied warranty of
 * MERCHANTABILITY or FITNESS FOR A PARTICULAR PURPOSE.  See the
 * GNU General Public License for more details.
 *
 * You should have received a copy of the GNU General Public License
 * along with this program.  If not, see <https://www.gnu.org/licenses/>.
 *
 * ---------------------------------------------------------------------
 */

use Glpi\Application\View\TemplateRenderer;
use Glpi\DBAL\QueryExpression;
use Glpi\DBAL\QueryFunction;
use Glpi\DBAL\QuerySubQuery;
use Glpi\DBAL\QueryUnion;

/**
 * Database utilities
 *
 * @since 9.2
 */
final class DbUtils
{
    /**
     * Return foreign key field name for a table
     *
     * @param string $table table name
     *
     * @return string field name used for a foreign key to the parameter table
     */
    public function getForeignKeyFieldForTable($table)
    {
        if (!str_starts_with($table, 'glpi_')) {
            return "";
        }
        return substr($table, 5) . "_id";
    }


    /**
     * Check if field is a foreign key field
     *
     * @param string $field field name
     *
     * @return boolean
     */
    public function isForeignKeyField($field)
    {
       //check empty, then strpos, then regexp; for performances
        return !empty($field) && strpos($field, '_id', 1) !== false && preg_match("/._id(_.+)?$/", $field);
    }


    /**
     * Return table name for a given foreign key name
     *
     * @param string $fkname foreign key name
     *
     * @return string table name corresponding to a foreign key name
     */
    public function getTableNameForForeignKeyField($fkname)
    {
        if (!$this->isForeignKeyField($fkname)) {
            return '';
        }

       // If $fkname begin with _ strip it
        if (str_starts_with($fkname, '_')) {
            $fkname = substr($fkname, 1);
        }

        return "glpi_" . preg_replace("/_id.*/", "", $fkname);
    }

    /**
     * Return the plural of a string
     *
     * @param string $string input string
     *
     * @return string plural of the parameter string
     */
    public function getPlural($string)
    {
        $rules = [
         //'singular'         => 'plural'
         // special case for acronym pdu (to avoid us rule)
            'pdus$'              => 'pdus',
            'pdu$'               => 'pdus',
         //FIXME: singular is criterion, plural is criteria
            'criterias$'         => 'criterias',// Special case (criterias) when getPlural is called on already plural form
            'ch$'                => 'ches',
            'ches$'              => 'ches',
            'sh$'                => 'shes',
            'shes$'              => 'shes',
            'sses$'              => 'sses', // Case like addresses
            'ss$'                => 'sses', // Special case (addresses) when getSingular is called on already singular form
            'uses$'              => 'uses', // Case like statuses
            'us$'                => 'uses', // Case like status
            '([^aeiou])y$'       => '\1ies', // special case : category (but not key)
            '([^aeiou])ies$'     => '\1ies', // special case : category (but not key)
            '([aeiou]{2})ses$'   => '\1ses', // Case like aliases
            '([aeiou]{2})s$'     => '\1ses', // Case like aliases
            'x$'                 => 'xes',
         // 's$'              =>'ses',
            '([^s])$'            => '\1s',   // Add at the end if not exists
        ];

        foreach ($rules as $singular => $plural) {
            $count = 0;
            $string = preg_replace("/$singular/", "$plural", $string, -1, $count);
            if ($count > 0) {
                break;
            }
        }
        return $string;
    }

    /**
     * Return the singular of a string
     *
     * @param string $string input string
     *
     * @return string singular of the parameter string
     */
    public function getSingular($string)
    {

        $rules = [
         //'plural'           => 'singular'
            'pdus$'              => 'pdu', // special case for acronym pdu (to avoid us rule)
            'Metrics$'           => 'Metrics',// Special case
            'metrics$'           => 'metrics',// Special case
            'ches$'              => 'ch',
            'ch$'                => 'ch',
            'shes$'              => 'sh',
            'sh$'                => 'sh',
            'sses$'              => 'ss', // Case like addresses
            'ss$'                => 'ss', // Special case (addresses) when getSingular is called on already singular form
            'uses$'              => 'us', // Case like statuses
            'us$'                => 'us', // Case like status
            '([aeiou]{2})ses$'   => '\1s', // Case like aliases
            'lias$'              => 'lias', // Special case (aliases) when getSingular is called on already singular form
            '([^aeiou])ies$'     => '\1y', // special case : category
            '([^aeiou])y$'       => '\1y', // special case : category
            'xes$'               => 'x',
            's$'                 => ''
        ]; // Add at the end if not exists

        foreach ($rules as $plural => $singular) {
            $count = 0;
            $string = preg_replace("/$plural/", "$singular", $string, -1, $count);
            if ($count > 0) {
                break;
            }
        }
        return $string;
    }


    /**
     * Return table name for an item type
     *
     * @param string $itemtype itemtype
     *
     * @return string table name corresponding to the itemtype  parameter
     */
    public function getTableForItemType($itemtype)
    {
        /** @var array $CFG_GLPI */
        global $CFG_GLPI;

        if (!isset($CFG_GLPI['glpitablesitemtype'][$itemtype])) {
            $table = is_a($itemtype, CommonDBTM::class, true)
                ? $itemtype::getTable()
                : $this->getExpectedTableNameForClass($itemtype);

            $CFG_GLPI['glpitablesitemtype'][$itemtype] = $table;
            $CFG_GLPI['glpiitemtypetables'][$table]    = $itemtype;
        }

        return $CFG_GLPI['glpitablesitemtype'][$itemtype];
    }

    /**
     * Returns expected table name for a given class.
     * /!\ This method will only compute the expected table name and will not take into account any
     * table name override made by the class itself.
     *
     * @param string $classname
     * @return string
     */
    public function getExpectedTableNameForClass(string $classname): string
    {
        $dbu = new DbUtils();

        // Force singular for itemtype : States case
        $singular = $dbu->getSingular($classname);

        $prefix = "glpi_";

        if ($plug = isPluginItemType($singular)) {
            /* PluginFooBar   => glpi_plugin_foos_bars */
            /* GlpiPlugin\Foo\Bar => glpi_plugin_foos_bars */
            $prefix .= "plugin_" . strtolower($plug['plugin']) . "_";
            $table   = strtolower($plug['class']);
        } else {
            $table = strtolower($singular);
            if (substr($singular, 0, \strlen(NS_GLPI)) === NS_GLPI) {
                $table = substr($table, \strlen(NS_GLPI));
            }
        }

        // handle PHPUnit mocks
        if (str_starts_with($table, 'mockobject_')) {
            $table = preg_replace('/^mockobject_(.+)_.+$/', '$1', $table);
        }
        // handle aoutm mocks
        $table = str_replace(['mock\\', '\\'], ['', '_'], $table);

        if (strstr($table, '_')) {
            $split = explode('_', $table);

            foreach ($split as $key => $part) {
                $split[$key] = $dbu->getPlural($part);
            }
            $table = implode('_', $split);
        } else {
            $table = $dbu->getPlural($table);
        }

        return $prefix . $table;
    }


    /**
     * Return ItemType  for a table
     *
     * @param string $table table name
     *
     * @return string itemtype corresponding to a table name parameter
     */
    public function getItemTypeForTable($table)
    {
        /** @var array $CFG_GLPI */
        global $CFG_GLPI;

        if (isset($CFG_GLPI['glpiitemtypetables'][$table])) {
            return $CFG_GLPI['glpiitemtypetables'][$table];
        } else {
            $inittable = $table;
            $table     = str_replace("glpi_", "", $table);
            $prefix    = "";
            $pref2     = NS_GLPI;
            $is_plugin = false;

            $matches = [];
            if (preg_match('/^plugin_([a-z0-9]+)_/', $table, $matches)) {
                $table  = preg_replace('/^plugin_[a-z0-9]+_/', '', $table);
                $prefix = "Plugin" . Toolbox::ucfirst($matches[1]);
                $pref2  = NS_PLUG . ucfirst($matches[1]) . '\\';
                $is_plugin = true;
            }

            if (strstr($table, '_')) {
                $split = explode('_', $table);

                foreach ($split as $key => $part) {
                    $split[$key] = Toolbox::ucfirst($this->getSingular($part));
                }
                $table = implode('_', $split);
            } else {
                $table = Toolbox::ucfirst($this->getSingular($table));
            }

            $base_itemtype = $this->fixItemtypeCase($prefix . $table);

            $itemtype = null;
            if (class_exists($base_itemtype)) {
                $class_file = (new ReflectionClass($base_itemtype))->getFileName();
                $is_glpi_class = $class_file !== false && (
                    str_starts_with(realpath($class_file), realpath(GLPI_ROOT))
                    || str_starts_with(realpath($class_file), realpath(GLPI_MARKETPLACE_DIR))
                    || str_starts_with(realpath($class_file), realpath(GLPI_PLUGIN_DOC_DIR))
                );
                if ($is_glpi_class) {
                    $itemtype = $base_itemtype;
                }
            }

            // Handle namespaces
            if ($itemtype === null) {
                $namespaced_itemtype = $this->fixItemtypeCase($pref2 . str_replace('_', '\\', $table));

                if (class_exists($namespaced_itemtype)) {
                    $itemtype = $namespaced_itemtype;
                } else {
                    // Handle namespace + db relation
                    // On the previous step we converted all '_' into '\'
                    // However some '_' must be kept in case of an item relation
                    // For example, with the `glpi_namespace1_namespace2_items_filters` table
                    // the expected itemtype is Glpi\Namespace1\Namespace2\Item_Filter
                    // NOT Glpi\Namespace1\Namespace2\Item\Filter
                    // To avoid this, we can revert the last '_' and check if the itemtype exists
                    $check_alternative = $is_plugin
                        ? substr_count($table, '_') >= 1 // for plugin classes, always keep the first+second namespace levels (GlpiPlugin\\PluginName\\)
                        : substr_count($table, '_') > 0 // for GLPI classes, always keep the first namespace level (Glpi\\)
                    ;
                    if ($check_alternative) {
                        $last_backslash_position = strrpos($namespaced_itemtype, "\\");
                        // Replace last '\' into '_'
                        $alternative_namespaced_itemtype = substr_replace(
                            $namespaced_itemtype,
                            '_',
                            $last_backslash_position,
                            1
                        );
                        $alternative_namespaced_itemtype = $this->fixItemtypeCase($alternative_namespaced_itemtype);

                        if (class_exists($alternative_namespaced_itemtype)) {
                            $itemtype = $alternative_namespaced_itemtype;
                        }
                    }
                }
            }

            if ($itemtype !== null && ($classname = $this->getClassForItemtype($itemtype)) !== null) {
                $CFG_GLPI['glpiitemtypetables'][$inittable] = $classname;
                $CFG_GLPI['glpitablesitemtype'][$classname] = $inittable;
                return $itemtype;
            }

            return "UNKNOWN";
        }
    }

    /**
     * Try to fix itemtype case.
     * PSR-4 loading requires classnames to be used with their correct case.
     *
     * @param string $itemtype
     * @param string $root_dir
     *
     * @return string
     */
    public function fixItemtypeCase(string $itemtype, $root_dir = GLPI_ROOT, array $plugins_dirs = PLUGINS_DIRECTORIES)
    {
        /** @var \Psr\SimpleCache\CacheInterface $GLPI_CACHE */
        global $GLPI_CACHE;

        // If a class exists for this itemtype, just return the declared class name.
        $matches = preg_grep('/^' . preg_quote($itemtype, '/') . '$/i', get_declared_classes());
        if (count($matches) === 1) {
            return current($matches);
        }

        static $mapping = []; // Mappings already retrieved in current request
        static $already_scanned = []; // Directories already scanned directories in current request

        $context = 'glpi-core';
        $plugin_matches = [];
        if (preg_match('/^Plugin(?<plugin>[A-Z][a-z]+)(?<class>[A-Z][a-z]+)/', $itemtype, $plugin_matches)) {
           // Nota: plugin classes that does not use any namespace cannot be completely case insensitive
           // indeed, we must be able to separate plugin name (directory) from class name (file)
           // so pattern must be the one provided by getItemTypeForTable: PluginDirectorynameClassname
            $context = strtolower($plugin_matches['plugin']);
        } else if (preg_match('/^' . preg_quote(NS_PLUG, '/') . '(?<plugin>[a-z]+)\\\/i', $itemtype, $plugin_matches)) {
            $context = strtolower($plugin_matches['plugin']);
        }

        $namespace      = $context === 'glpi-core' ? NS_GLPI : NS_PLUG . ucfirst($context) . '\\';
        $uses_namespace = preg_match('/^(' . preg_quote($namespace, '/') . ')/i', $itemtype);

        $replacements = [];
        if ($context !== 'glpi-core') {
            // Strip the `GlpiPlugin\\MyPlugin` prefix that is not present in plugins classes path
            $replacements[$namespace] = '';
        }
        $replacements['\\'] = DIRECTORY_SEPARATOR;
        $expected_lc_path = str_ireplace(array_keys($replacements), array_values($replacements), strtolower($itemtype) . '.php');

        $cache_key = sprintf('itemtype-case-mapping-%s', $context);

        if (!array_key_exists($context, $mapping)) {
            // Initialize mapping from persistent cache if it has not been done yet in current request
            $mapping[$context] = $GLPI_CACHE->get($cache_key);
        }

        if ($mapping[$context] !== null && array_key_exists($expected_lc_path, $mapping[$context])) {
            // Return known value, if any
            return ($context !== 'glpi-core' && $uses_namespace ? $namespace : '') . $mapping[$context][$expected_lc_path];
        }

        if (
            !defined('TU_USER')
            && (
                (
                    $mapping[$context] !== null
                && !in_array(GLPI_ENVIRONMENT_TYPE, [GLPI::ENV_DEVELOPMENT, GLPI::ENV_TESTING])
                )
                || in_array($context, $already_scanned)
            )
        ) {
            // Do not scan class files if mapping was already cached, unless current env is development/testing.
            //
            // It will prevent a scan on all files when method is used on an unexisting itemtype
            // which would never be present in cached mapping as it would have no matching file.
            // This case can happen when database contains obsolete data, or when a plugin calls
            // `getItemForItemtype()` for an invalid itemtype.
            //
            // Skip also files scan if it has already been done in current request.
            return $itemtype;
        }

        // Fetch filenames from "src" directory of context (GLPI core or given plugin).
        $mapping[$context] = [];
        foreach ($plugins_dirs as $plugins_dir) {
            $srcdir = $context === 'glpi-core'
                ? $root_dir . '/src'
                : $plugins_dir . '/' . $context . '/src';
            if (is_dir($srcdir)) {
                $files_iterator = new RecursiveIteratorIterator(
                    new RecursiveDirectoryIterator($srcdir),
                    RecursiveIteratorIterator::SELF_FIRST
                );
                /** @var SplFileInfo $file */
                foreach ($files_iterator as $file) {
                    if (!$file->isReadable() || !$file->isFile() || '.php' === !$file->getExtension()) {
                        continue;
                    }
                    $relative_path = str_replace($srcdir . DIRECTORY_SEPARATOR, '', $file->getPathname());

                    // Store entry into mapping:
                    // - key is the lowercased filepath;
                    // - value is the classname with correct case.
                    $mapping[$context][strtolower($relative_path)] = str_replace(
                        [DIRECTORY_SEPARATOR, '.php'],
                        ['\\',                ''],
                        $relative_path
                    );
                }
            }
        }

        $already_scanned[] = $context;

        $GLPI_CACHE->set($cache_key, $mapping[$context]);

        return array_key_exists($expected_lc_path, $mapping[$context])
            ? ($context !== 'glpi-core' && $uses_namespace ? $namespace : '') . $mapping[$context][$expected_lc_path]
            : $itemtype;
    }


    /**
     * Get class for an itemtype
     *
     * @param string $itemtype itemtype
     *
<<<<<<< HEAD
     * @return string|null
=======
     * @return CommonDBTM|false itemtype instance or false if class does not exists
     * @template T
     * @phpstan-param class-string<T> $itemtype
     * @phpstan-return T|false
>>>>>>> 137fa6f2
     */
    public function getClassForItemtype(string $itemtype): ?string
    {
        if (empty($itemtype)) {
            return null;
        }

        $classname = $this->fixItemtypeCase($itemtype);

        if (!is_subclass_of($classname, CommonGLPI::class, true)) {
           // Only CommonGLPI sublasses are valid itemtypes
            return null;
        }

        return $classname;
    }


    /**
     * Get new item objet for an itemtype
     *
     * @param string $itemtype itemtype
     *
     * @return CommonDBTM|false itemtype instance or false if class does not exists
     * @template T
     * @phpstan-param class-string<T> $itemtype
     * @phpstan-return T|false
     */
    public function getItemForItemtype($itemtype)
    {
        $classname = $this->getClassForItemtype($itemtype);
        if ($classname === null) {
            return false;
        }

        $item_class = new ReflectionClass($classname);
        if ($item_class->isAbstract()) {
            trigger_error(
                sprintf('Cannot instanciate "%s" as it is an abstract class.', $classname),
                E_USER_WARNING
            );
            return false;
        }

        return new $classname();
    }

    /**
     * Count the number of elements in a table.
     *
     * @param string|array   $table     table name(s)
     * @param string|array   $condition array of criteria
     *
     * @return integer Number of elements in table
     */
    public function countElementsInTable($table, $condition = [])
    {
        /** @var \DBmysql $DB */
        global $DB;

        if (!is_array($table)) {
            $table = [$table];
        }

       /*foreach ($table as $t) {
         if (!$DB->tableExists($table)) {
            throw new \RuntimeException("$t is not an existing table!");
         }
       }*/

        if (!is_array($condition)) {
            Toolbox::Deprecated('Condition must be an array!');
            if (empty($condition)) {
                $condition = [];
            }
        }
        $condition['COUNT'] = 'cpt';
        $condition['FROM']  = $table;

        $row = $DB->request($condition)->current();
        return ($row ? (int)$row['cpt'] : 0);
    }

    /**
     * Count the number of elements in a table.
     *
     * @param string|array   $table     table name(s)
     * @param string         $field     field name
     * @param array|string|null          $condition array of criteria
     *
     * @return int nb of elements in table
     */
    public function countDistinctElementsInTable($table, $field, $condition = [])
    {

        if (!is_array($condition)) {
            Toolbox::Deprecated('Condition must be an array!');
            if (empty($condition)) {
                $condition = [];
            }
        }
        $condition['COUNT'] = 'cpt';
        $condition['FIELDS'] = $field;
        $condition['DISTINCT'] = true;

        return $this->countElementsInTable($table, $condition);
    }

    /**
     * Count the number of elements in a table for a specific entity
     *
     * @param string|array $table     table name(s)
     * @param array        $condition array of criteria
     *
     * @return integer Number of elements in table
     */
    public function countElementsInTableForMyEntities($table, $condition = [])
    {

       /// TODO clean it / maybe include when review of SQL requests
        $itemtype = $this->getItemTypeForTable($table);
        $item     = new $itemtype();

        $criteria = $this->getEntitiesRestrictCriteria($table, '', '', $item->maybeRecursive());
        $criteria = array_merge($condition, $criteria);
        return $this->countElementsInTable($table, $criteria);
    }


    /**
     * Count the number of elements in a table for a specific entity
     *
     * @param string|array $table     table name(s)
     * @param integer      $entity    the entity ID
     * @param array        $condition condition to use (default '') or array of criteria
     * @param boolean      $recursive Whether to recurse or not. If true, will be conditionned on item recursivity
     *
     * @return integer number of elements in table
     */
    public function countElementsInTableForEntity($table, $entity, $condition = [], $recursive = true)
    {

       /// TODO clean it / maybe include when review of SQL requests
        $itemtype = $this->getItemTypeForTable($table);
        $item     = new $itemtype();

        if ($recursive) {
            $recursive = $item->maybeRecursive();
        }

        $criteria = $this->getEntitiesRestrictCriteria($table, '', $entity, $recursive);
        $criteria = array_merge($condition, $criteria);
        return $this->countElementsInTable($table, $criteria);
    }

    /**
     * Get data from a table in an array :
     * CAUTION TO USE ONLY FOR SMALL TABLES OR USING A STRICT CONDITION
     *
     * @param string         $table    Table name
     * @param array|string|null          $criteria Request criteria
     * @param boolean        $usecache Use cache (false by default)
     * @param string         $order    Result order (default '')
     *
     * @return array containing all the datas
     */
    public function getAllDataFromTable($table, $criteria = [], $usecache = false, $order = '')
    {
        /** @var \DBmysql $DB */
        global $DB;

        static $cache = [];

        if (empty($criteria) && empty($order) && $usecache && isset($cache[$table])) {
            return $cache[$table];
        }

        $data = [];

        if (!is_array($criteria)) {
            Toolbox::Deprecated('Criteria must be an array!');
            if (empty($criteria)) {
                $criteria = [];
            }
        }

        if (!empty($order)) {
            Toolbox::Deprecated('Order should be defined in criteria!');
            $criteria['ORDER'] = $order; // Deprecated use case
        }

        $iterator = $DB->request(array_merge(['FROM' => $table], $criteria));

        foreach ($iterator as $row) {
            $data[$row['id']] = $row;
        }

        if (empty($criteria) && empty($order) && $usecache) {
            $cache[$table] = $data;
        }
        return $data;
    }

    /**
     * Determine if an index exists in database
     *
     * @param string $table table of the index
     * @param string $field name of the index
     *
     * @return boolean
     */
    public function isIndex($table, $field)
    {
        /** @var \DBmysql $DB */
        global $DB;

        if (!$DB->tableExists($table)) {
            trigger_error("Table $table does not exists", E_USER_WARNING);
            return false;
        }

        $result = $DB->doQuery("SHOW INDEX FROM `$table`");

        if ($result && $DB->numrows($result)) {
            while ($data = $DB->fetchAssoc($result)) {
                if ($data["Key_name"] == $field) {
                    return true;
                }
            }
        }
        return false;
    }

    /**
     * Determine if a foreign key exists in database
     *
     * @param string $table
     * @param string $keyname
     *
     * @return boolean
     */
    public function isForeignKeyContraint($table, $keyname)
    {
        /** @var \DBmysql $DB */
        global $DB;

        $query = [
            'FROM'   => 'information_schema.key_column_usage',
            'WHERE'  => [
                'constraint_schema' => $DB->dbdefault,
                'table_name'        => $table,
                'constraint_name'   => $keyname,
            ]
        ];

        $iterator = $DB->request($query);

        return $iterator->count() > 0;
    }

    /**
     * Get SQL request to restrict to current entities of the user
     *
     * @param string  $separator        separator in the begin of the request (default AND)
     * @param string  $table            table where apply the limit (if needed, multiple tables queries)
     *                                  (default '')
     * @param string  $field            field where apply the limit (id != entities_id) (default '')
     * @param mixed   $value            entity to restrict (if not set use $_SESSION['glpiactiveentities_string']).
     *                                  single item or array (default '')
     * @param boolean $is_recursive     need to use recursive process to find item
     *                                  (field need to be named recursive) (false by default)
     * @param boolean $complete_request need to use a complete request and not a simple one
     *                                  when have acces to all entities (used for reminders)
     *                                  (false by default)
     *
     * @return string the WHERE clause to restrict
     */
    public function getEntitiesRestrictRequest(
        $separator = "AND",
        $table = "",
        $field = "",
        $value = '',
        $is_recursive = false,
        $complete_request = false
    ) {
        /** @var \DBmysql $DB */
        global $DB;

        $query = $separator . " ( ";

       // !='0' needed because consider as empty
        if (
            !$complete_request
            && ($value != '0')
            && empty($value)
            && isset($_SESSION['glpishowallentities'])
            && $_SESSION['glpishowallentities']
        ) {
           // Not ADD "AND 1" if not needed
            if (trim($separator) == "AND") {
                return "";
            }
            return $query . " 1 ) ";
        }

        if (empty($field)) {
            if ($table == 'glpi_entities') {
                $field = "id";
            } else {
                $field = "entities_id";
            }
        }
        if (empty($table)) {
            $field = $DB->quoteName($field);
        } else {
            $field = $DB->quoteName("$table.$field");
        }

        $query .= "$field";

        if (is_array($value)) {
            $query .= " IN ('" . implode("','", $value) . "') ";
        } else {
            if (strlen($value) == 0 && !isset($_SESSION['glpiactiveentities_string'])) {
               //set root entity if not set
                $value = 0;
            }
            if (strlen($value) == 0) {
                $query .= " IN (" . $_SESSION['glpiactiveentities_string'] . ") ";
            } else {
                $query .= " = '$value' ";
            }
        }

        if ($is_recursive) {
            $ancestors = [];
            if (
                isset($_SESSION['glpiactiveentities'])
                && isset($_SESSION['glpiparententities'])
                && $value == $_SESSION['glpiactiveentities']
            ) {
                $ancestors = $_SESSION['glpiparententities'];
            } else {
                if (is_array($value)) {
                    $ancestors = $this->getAncestorsOf("glpi_entities", $value);
                    $ancestors = array_diff($ancestors, $value);
                } else if (strlen($value) == 0 && isset($_SESSION['glpiparententities'])) {
                    $ancestors = $_SESSION['glpiparententities'];
                } else {
                    $ancestors = $this->getAncestorsOf("glpi_entities", $value);
                }
            }

            if (count($ancestors)) {
                if ($table == 'glpi_entities') {
                    $query .= " OR $field IN ('" . implode("','", $ancestors) . "')";
                } else {
                    $recur = $DB->quoteName((empty($table) ? 'is_recursive' : "$table.is_recursive"));
                    $query .= " OR ($recur='1' AND $field IN (" . implode(', ', $ancestors) . '))';
                }
            }
        }
        $query .= " ) ";

        return $query;
    }

    /**
     * Get criteria to restrict to current entities of the user
     *
     * @since 9.2
     *
     * @param string $table             table where apply the limit (if needed, multiple tables queries)
     *                                  (default '')
     * @param string $field             field where apply the limit (id != entities_id) (default '')
     * @param mixed $value              entity to restrict (if not set use $_SESSION['glpiactiveentities']).
     *                                  single item or array (default '')
     * @param boolean $is_recursive     need to use recursive process to find item
     *                                  (field need to be named recursive) (false by default, set to auto to automatic detection)
     * @param boolean $complete_request need to use a complete request and not a simple one
     *                                  when have acces to all entities (used for reminders)
     *                                  (false by default)
     *
     * @return array of criteria
     */
    public function getEntitiesRestrictCriteria(
        $table = '',
        $field = '',
        $value = '',
        $is_recursive = false,
        $complete_request = false
    ) {

       // !='0' needed because consider as empty
        if (
            !$complete_request
            && ($value != '0')
            && empty($value)
            && isset($_SESSION['glpishowallentities'])
            && $_SESSION['glpishowallentities']
        ) {
            return [];
        }

        if (empty($field)) {
            if ($table == 'glpi_entities') {
                $field = "id";
            } else {
                $field = "entities_id";
            }
        }
        if (!empty($table)) {
            $field = "$table.$field";
        }

        if (!is_array($value) && strlen($value) == 0) {
            if (isset($_SESSION['glpiactiveentities'])) {
                $value = $_SESSION['glpiactiveentities'];
            } else if (isCommandLine() || Session::isCron()) {
                $value = '0'; // If value is not set, fallback to root entity in cron / command line
            }
        }

        $crit = [$field => $value];

        if ($is_recursive === 'auto' && !empty($table) && $table != 'glpi_entities') {
            $item = $this->getItemForItemtype($this->getItemTypeForTable($table));
            if ($item !== false) {
                $is_recursive = $item->maybeRecursive();
            }
        }

        if ($is_recursive) {
            $ancestors = [];
            if (is_array($value)) {
                $ancestors = $this->getAncestorsOf("glpi_entities", $value);
                $ancestors = array_diff($ancestors, $value);
            } else if (strlen($value) == 0) {
                $ancestors = $_SESSION['glpiparententities'] ?? [];
            } else {
                $ancestors = $this->getAncestorsOf('glpi_entities', $value);
            }

            if (count($ancestors)) {
                if ($table == 'glpi_entities') {
                    if (!is_array($value)) {
                        $value = [$value => $value];
                    }
                    $crit = ['OR' => [$field => $value + $ancestors]];
                } else {
                    $recur = (empty($table) ? 'is_recursive' : "$table.is_recursive");
                    $crit = [
                        'OR' => [
                            $field => $value,
                            [$recur => 1, $field => $ancestors]
                        ]
                    ];
                }
            }
        }
        return $crit;
    }

    /**
     * Get the sons of an item in a tree dropdown. Get datas in cache if available
     *
     * @param string  $table table name
     * @param integer $IDf   The ID of the father
     *
     * @return array of IDs of the sons
     */
    public function getSonsOf($table, $IDf)
    {
        /**
         * @var \DBmysql $DB
         * @var \Psr\SimpleCache\CacheInterface $GLPI_CACHE
         */
        global $DB, $GLPI_CACHE;

        $ckey = 'sons_cache_' . $table . '_' . $IDf;

        $sons = $GLPI_CACHE->get($ckey);
        if ($sons !== null) {
            return $sons;
        }

        $parentIDfield = $this->getForeignKeyFieldForTable($table);
        $use_cache     = $DB->fieldExists($table, "sons_cache");

        if (
            $use_cache
            && ($IDf > 0)
        ) {
            $iterator = $DB->request([
                'SELECT' => 'sons_cache',
                'FROM'   => $table,
                'WHERE'  => ['id' => $IDf]
            ]);

            if (count($iterator) > 0) {
                $db_sons = $iterator->current()['sons_cache'];
                $db_sons = $db_sons !== null ? trim($db_sons) : null;
                if (!empty($db_sons)) {
                    $sons = $this->importArrayFromDB($db_sons);
                }
            }
        }

        if (!is_array($sons)) {
           // IDs to be present in the final array
            $sons = [
                $IDf => $IDf,
            ];
           // current ID found to be added
            $found = [];
           // First request init the  varriables
            $iterator = $DB->request([
                'SELECT' => 'id',
                'FROM'   => $table,
                'WHERE'  => [$parentIDfield => $IDf],
                'ORDER'  => 'name'
            ]);

            if (count($iterator) > 0) {
                foreach ($iterator as $row) {
                    $sons[$row['id']]    = $row['id'];
                    $found[$row['id']]   = $row['id'];
                }
            }

           // Get the leafs of previous found item
            while (count($found) > 0) {
               // Get next elements
                $iterator = $DB->request([
                    'SELECT' => 'id',
                    'FROM'   => $table,
                    'WHERE'  => [$parentIDfield => $found]
                ]);

               // CLear the found array
                unset($found);
                $found = [];

                if (count($iterator) > 0) {
                    foreach ($iterator as $row) {
                        if (!isset($sons[$row['id']])) {
                            $sons[$row['id']]    = $row['id'];
                            $found[$row['id']]   = $row['id'];
                        }
                    }
                }
            }

           // Store cache data in DB
            if (
                $use_cache
                && ($IDf > 0)
            ) {
                $DB->update(
                    $table,
                    [
                        'sons_cache' => $this->exportArrayToDB($sons)
                    ],
                    [
                        'id' => $IDf
                    ]
                );
            }
        }

        $GLPI_CACHE->set($ckey, $sons);

        return $sons;
    }

    /**
     * Get the ancestors of an item in a tree dropdown
     *
     * @param string       $table    Table name
     * @param array|string|int $items_id The IDs of the items. If an array is passed, the result will be the union of the ancestors of each item.
     * @phpstan-param non-empty-array<int>|int|numeric-string $items_id
     *
     * @return array Array of IDs of the ancestors. The keys and values should be identical. The result *may* include the IDs passed in the $items_id parameter.
     * @todo Should this function really allow returning the requested ID in the result? Especially if only a single ID is requested?
     */
    public function getAncestorsOf($table, $items_id)
    {
        /**
         * @var \DBmysql $DB
         * @var \Psr\SimpleCache\CacheInterface $GLPI_CACHE
         */
        global $DB, $GLPI_CACHE;

        if ($items_id === null) {
            return [];
        }

        // We don't want to cache results for multiple items together. Default the cache key to null.
        $ckey = null;
        if (is_array($items_id)) {
            if (count($items_id) === 0) {
                return [];
            }
            if (count($items_id) === 1) {
                // An array with a single item can be destructured and is acceptable to use the cache directly
                $items_id = (int) reset($items_id);
            }
        }

        $lowest_valid_id = $table === 'glpi_entities' ? 0 : 1;
        if (!is_array($items_id)) {
            if ($items_id <= $lowest_valid_id) {
                // Impossible for there to be any valid ancestors, so we already know the result
                return [$items_id => $items_id];
            }
            // A single item can use the cache directly
            $ckey = "ancestors_cache_{$table}_{$items_id}";
        }

        /**
         * @var array<int, int> $ancestors_by_id Temporary array to store ancestors by the IDs passed in the $items_id parameter.
         */
        $ancestors_by_id = [];

        if (!is_array($items_id)) {
            $items_id = (array) $items_id;
        }
        $ids_needed_to_fetch = array_map(static function ($id) {
            return (int) $id;
        }, $items_id);

        if ($ckey !== null && ($ancestors = $GLPI_CACHE->get($ckey)) !== null) {
            // If we only need to get ancestors for a single item, we can use the cached values if they exist
            return $ancestors;
        } else if ($ckey === null) {
            // For multiple IDs, we need to check the cache for each ID
            $from_cache = $GLPI_CACHE->getMultiple(array_map(static function ($id) use ($table) {
                return "ancestors_cache_{$table}_{$id}";
            }, $ids_needed_to_fetch));
            foreach ($ids_needed_to_fetch as $id) {
                if (($ancestors = $from_cache["ancestors_cache_{$table}_{$id}"]) !== null) {
                    $ancestors_by_id[$id] = $ancestors;
                    unset($ids_needed_to_fetch[$id]);
                }
            }
            // If we got everything from the cache, we can return the results now
            if (count($ids_needed_to_fetch) === 0) {
                $ancestors = [];
                foreach ($ancestors_by_id as $ancestors_for_id) {
                    foreach ($ancestors_for_id as $ai => $ancestor_id) {
                        $ancestors[$ai] = $ancestor_id;
                    }
                }
                return $ancestors;
            }
        }

        // IDs to be present in the final array
        $parentIDfield = $this->getForeignKeyFieldForTable($table);
        $use_cache     = $DB->fieldExists($table, "ancestors_cache");

        if ($use_cache) {
            $iterator = $DB->request([
                'SELECT' => ['id', 'ancestors_cache', $parentIDfield],
                'FROM'   => $table,
                'WHERE'  => ['id' => $ids_needed_to_fetch]
            ]);

            foreach ($iterator as $row) {
                if ($row['id'] > 0) {
                    $rancestors = $row['ancestors_cache'];
                    $parent     = $row[$parentIDfield];

                    // Return datas from cache in DB
                    if (!empty($rancestors)) {
                        $ancestors_by_id[(int) $row['id']] = $this->importArrayFromDB($rancestors);
                    } else {
                        $loc_id_found = [];
                        // Recursive solution for table with-cache
                        if ($parent > 0) {
                            $loc_id_found = $this->getAncestorsOf($table, $parent);
                        }

                        // ID=0 only exists for Entities
                        if ($parent >= $lowest_valid_id) {
                            $loc_id_found[$parent] = $parent;
                        }

                        // Store cache datas in DB
                        $DB->update(
                            $table,
                            [
                                'ancestors_cache' => $this->exportArrayToDB($loc_id_found)
                            ],
                            [
                                'id' => $row['id']
                            ]
                        );

                        $ancestors_by_id[(int) $row['id']] = $loc_id_found;
                    }
                }
            }
        } else {
            // Get the ancestors
            // iterative solution for table without cache
            foreach ($ids_needed_to_fetch as $id) {
                $IDf = $id;
                while ($IDf > 0) {
                    // Get next elements
                    $iterator = $DB->request([
                        'SELECT' => [$parentIDfield],
                        'FROM'   => $table,
                        'WHERE'  => ['id' => $IDf]
                    ]);

                    if (count($iterator) > 0) {
                        $result = $iterator->current();
                        $IDf = (int) $result[$parentIDfield];
                    } else {
                        $IDf = 0;
                    }

                    if (!isset($ancestors_by_id[$id][$IDf]) && $IDf >= $lowest_valid_id) {
                        if (!isset($ancestors_by_id[$id])) {
                            $ancestors_by_id[$id] = [];
                        }
                        $ancestors_by_id[$id][$IDf] = $IDf;
                    } else {
                        $IDf = 0;
                    }
                }
            }
        }

        if ($ckey !== null) {
            // Save the results to the cache for the single requested item ID
            $to_get = array_values($items_id)[0];
            if (!isset($ancestors_by_id[$to_get])) {
                $ancestors_by_id[$to_get] = [];
            }
            $GLPI_CACHE->set($ckey, $ancestors_by_id[$to_get]);
        } else {
            // Save the results to the cache for each requested item ID
            $to_cache = [];
            foreach ($ids_needed_to_fetch as $id) {
                if (!isset($ancestors_by_id[$id])) {
                    $ancestors_by_id[$id] = [];
                }
                $to_cache["ancestors_cache_{$table}_{$id}"] = $ancestors_by_id[$id];
            }
            $GLPI_CACHE->setMultiple($to_cache);
        }

        // Combine the results for all requested item IDs
        $ancestors = [];
        foreach ($ancestors_by_id as $id => $ancestors_for_id) {
            foreach ($ancestors_for_id as $ai => $ancestor_id) {
                $ancestors[$ai] = $ancestor_id;
            }
        }

        return $ancestors;
    }

    /**
     * Get the sons and the ancestors of an item in a tree dropdown. Rely on getSonsOf and getAncestorsOf
     *
     * @since 0.84
     *
     * @param string $table table name
     * @param string $IDf   The ID of the father
     *
     * @return array of IDs of the sons and the ancestors
     */
    public function getSonsAndAncestorsOf($table, $IDf)
    {
        return $this->getAncestorsOf($table, $IDf) + $this->getSonsOf($table, $IDf);
    }

    /**
     * Get the Name of the element of a Dropdown Tree table
     *
     * @param string  $table       Dropdown Tree table
     * @param integer $ID          ID of the element
     * @param boolean $withcomment 1 if you want to give the array with the comments (false by default)
     * @param boolean $translate   (true by default)
     *
     * @return string name of the element
     *
     * @see DbUtils::getTreeValueCompleteName
     */
    public function getTreeLeafValueName($table, $ID, $withcomment = false, $translate = true)
    {
        /** @var \DBmysql $DB */
        global $DB;

        $name    = "";
        $comment = "";

        $SELECTNAME    = new QueryExpression("'' AS " . $DB->quoteName('transname'));
        $SELECTCOMMENT = new QueryExpression("'' AS " . $DB->quoteName('transcomment'));
        $JOIN          = [];
        $JOINS         = [];
        if ($translate) {
            if (Session::haveTranslations($this->getItemTypeForTable($table), 'name')) {
                $SELECTNAME = 'namet.value AS transname';
                $JOINS['glpi_dropdowntranslations AS namet'] = [
                    'ON' => [
                        'namet'  => 'items_id',
                        $table   => 'id', [
                            'AND' => [
                                'namet.itemtype'  => $this->getItemTypeForTable($table),
                                'namet.language'  => $_SESSION['glpilanguage'],
                                'namet.field'     => 'name'
                            ]
                        ]
                    ]
                ];
            }
            if (Session::haveTranslations($this->getItemTypeForTable($table), 'comment')) {
                $SELECTCOMMENT = 'namec.value AS transcomment';
                $JOINS['glpi_dropdowntranslations AS namec'] = [
                    'ON' => [
                        'namec'  => 'items_id',
                        $table   => 'id', [
                            'AND' => [
                                'namec.itemtype'  => $this->getItemTypeForTable($table),
                                'namec.language'  => $_SESSION['glpilanguage'],
                                'namec.field'     => 'comment'
                            ]
                        ]
                    ]
                ];
            }

            if (count($JOINS)) {
                $JOIN = ['LEFT JOIN' => $JOINS];
            }
        }

        $criteria = [
            'SELECT' => [
                "$table.name",
                "$table.comment",
                $SELECTNAME,
                $SELECTCOMMENT
            ],
            'FROM'   => $table,
            'WHERE'  => ["$table.id" => $ID]
        ] + $JOIN;
        $iterator = $DB->request($criteria);
        $result = $iterator->current();

        if (count($iterator) == 1) {
            $transname = $result['transname'];
            if ($translate && !empty($transname)) {
                $name = $transname;
            } else {
                $name = $result['name'];
            }

            $comment      = $name . " :<br/>";
            $transcomment = $result['transcomment'];

            if ($translate && !empty($transcomment)) {
                $comment .= nl2br($transcomment);
            } else if (!empty($result['comment'])) {
                $comment .= nl2br($result['comment']);
            }
        }

        if ($withcomment) {
            return [
                'name'      => $name,
                'comment'   => $comment
            ];
        }
        return $name;
    }

    /**
     * Get completename of a Dropdown Tree table
     *
     * @param string  $table       Dropdown Tree table
     * @param integer $ID          ID of the element
     * @param boolean $withcomment 1 if you want to give the array with the comments (false by default)
     * @param boolean $translate   (true by default)
     * @param boolean $tooltip     (true by default) returns a tooltip, else returns only 'comment'
     * @param string  $default     default value returned when item not exists
     *
     * @return string completename of the element
     *
     * @see DbUtils::getTreeLeafValueName
     */
    public function getTreeValueCompleteName($table, $ID, $withcomment = false, $translate = true, $tooltip = true, string $default = '&nbsp;')
    {
        /** @var \DBmysql $DB */
        global $DB;

        $name    = "";
        $comment = "";

        $SELECTNAME    = new QueryExpression("'' AS " . $DB->quoteName('transname'));
        $SELECTCOMMENT = new QueryExpression("'' AS " . $DB->quoteName('transcomment'));
        $JOIN          = [];
        $JOINS         = [];
        if ($translate) {
            if (Session::haveTranslations($this->getItemTypeForTable($table), 'completename')) {
                $SELECTNAME = 'namet.value AS transname';
                $JOINS['glpi_dropdowntranslations AS namet'] = [
                    'ON' => [
                        'namet'  => 'items_id',
                        $table   => 'id', [
                            'AND' => [
                                'namet.itemtype'  => $this->getItemTypeForTable($table),
                                'namet.language'  => $_SESSION['glpilanguage'],
                                'namet.field'     => 'completename'
                            ]
                        ]
                    ]
                ];
            }
            if (Session::haveTranslations($this->getItemTypeForTable($table), 'comment')) {
                $SELECTCOMMENT = 'namec.value AS transcomment';
                $JOINS['glpi_dropdowntranslations AS namec'] = [
                    'ON' => [
                        'namec'  => 'items_id',
                        $table   => 'id', [
                            'AND' => [
                                'namec.itemtype'  => $this->getItemTypeForTable($table),
                                'namec.language'  => $_SESSION['glpilanguage'],
                                'namec.field'     => 'comment'
                            ]
                        ]
                    ]
                ];
            }

            if (count($JOINS)) {
                $JOIN = ['LEFT JOIN' => $JOINS];
            }
        }

        $criteria = [
            'SELECT' => [
                "$table.completename",
                "$table.comment",
                $SELECTNAME,
                $SELECTCOMMENT
            ],
            'FROM'   => $table,
            'WHERE'  => ["$table.id" => $ID]
        ] + $JOIN;

        if ($table == Location::getTable()) {
            $criteria['SELECT'] = array_merge(
                $criteria['SELECT'],
                [
                    "$table.address",
                    "$table.town",
                    "$table.country",
                    "$table.code",
                    "$table.alias"
                ]
            );
        }

        $iterator = $DB->request($criteria);
        $result = $iterator->current();

        if (count($iterator) == 1) {
            $transname = $result['transname'];
            if ($translate && !empty($transname)) {
                $name = $transname;
            } else {
                $name = $result['completename'];
            }

            if ($tooltip) {
                $comment  = sprintf(
                    __('%1$s: %2$s') . "<br>",
                    "<span class='b'>" . __('Complete name') . "</span>",
                    htmlspecialchars($name)
                );
                if ($table == Location::getTable()) {
                    $acomment = '';
                    $address = $result['address'];
                    $town    = $result['town'];
                    $country = $result['country'];
                    $code    = $result['code'];
                    $alias   = $result['alias'];
                    if (!empty($alias)) {
                        $name = $alias;
                        $comment .= "<span class='b'>" . __('Alias:') . "</span> " . $alias . "<br/>";
                    }
                    if (!empty($code)) {
                        $name .= ' - ' . $code;
                        $comment .= "<span class='b'>" . __('Code:') . "</span> " . $code . "<br/>";
                    }
                    if (!empty($address)) {
                        $acomment .= $address;
                    }
                    if (
                        !empty($address) &&
                        (!empty($town) || !empty($country))
                    ) {
                        $acomment .= '<br/>';
                    }
                    if (!empty($town)) {
                        $acomment .= $town;
                    }
                    if (!empty($country)) {
                        if (!empty($town)) {
                            $acomment .= ' - ';
                        }
                        $acomment .= $country;
                    }
                    if (trim($acomment != '')) {
                        $comment .= "<span class='b'>&nbsp;" . __('Address:') . "</span> " . $acomment . "<br/>";
                    }
                }
                $comment .= "<span class='b'>&nbsp;" . __('Comments') . "&nbsp;</span>";
            }
            $transcomment = $result['transcomment'];
            if ($translate && !empty($transcomment)) {
                $comment .= nl2br($transcomment);
            } else if (!empty($result['comment'])) {
                $comment .= nl2br($result['comment']);
            }
        }

        if (empty($name)) {
            $name = $default;
        }

        if ($withcomment) {
            return [
                'name'      => $name,
                'comment'   => $comment
            ];
        }
        return $name;
    }


    /**
     * show name category
     * DO NOT DELETE THIS FUNCTION : USED IN THE UPDATE
     *
     * @param string  $table     table name
     * @param integer $ID        integer  value ID
     * @param string  $wholename current name to complete (use for recursivity) (default '')
     * @param integer $level     current level of recursion (default 0)
     *
     * @return string name
     */
    public function getTreeValueName($table, $ID, $wholename = "", $level = 0)
    {
        /** @var \DBmysql $DB */
        global $DB;

        $parentIDfield = $this->getForeignKeyFieldForTable($table);

        $iterator = $DB->request([
            'SELECT' => ['name', $parentIDfield],
            'FROM'   => $table,
            'WHERE'  => ['id' => $ID]
        ]);
        $name = "";

        if (count($iterator) > 0) {
            $row      = $iterator->current();
            $parentID = $row[$parentIDfield];

            if ($wholename == "") {
                $name = $row["name"];
            } else {
                $name = $row["name"] . " > ";
            }

            $level++;
            list($tmpname, $level)  = $this->getTreeValueName($table, $parentID, $name, $level);
            $name                   = $tmpname . $name;
        }
        return [$name, $level];
    }

    /**
     * Get the sons of an item in a tree dropdown
     *
     * @param string  $table table name
     * @param integer $IDf   The ID of the father
     *
     * @return array of IDs of the sons
     */
    public function getTreeForItem($table, $IDf)
    {
        /** @var \DBmysql $DB */
        global $DB;

        $parentIDfield = $this->getForeignKeyFieldForTable($table);

       // IDs to be present in the final array
        $id_found = [];
       // current ID found to be added
        $found = [];

       // First request init the  variables
        $iterator = $DB->request([
            'FROM'   => $table,
            'WHERE'  => [$parentIDfield => $IDf],
            'ORDER'  => 'name'
        ]);

        foreach ($iterator as $row) {
            $id_found[$row['id']]['parent'] = $IDf;
            $id_found[$row['id']]['name']   = $row['name'];
            $found[$row['id']]              = $row['id'];
        }

       // Get the leafs of previous founded item
        while (count($found) > 0) {
           // Get next elements
            $iterator = $DB->request([
                'FROM'   => $table,
                'WHERE'  => [$parentIDfield => $found],
                'ORDER'  => 'name'
            ]);

           // CLear the found array
            unset($found);
            $found = [];

            foreach ($iterator as $row) {
                if (!isset($id_found[$row['id']])) {
                    $id_found[$row['id']]['parent'] = $row[$parentIDfield];
                    $id_found[$row['id']]['name']   = $row['name'];
                    $found[$row['id']]              = $row['id'];
                }
            }
        }
        $tree = [
            $IDf => [
                'name' => Dropdown::getDropdownName($table, $IDf),
                'tree' => $this->constructTreeFromList($id_found, $IDf),
            ],
        ];
        return $tree;
    }

    /**
     * Construct a tree from a list structure
     *
     * @param array   $list the list
     * @param integer $root root of the tree
     *
     * @return array list of items in the tree
     */
    public function constructTreeFromList($list, $root)
    {

        $tree = [];
        foreach ($list as $ID => $data) {
            if ($data['parent'] == $root) {
                unset($list[$ID]);
                $tree[$ID]['name'] = $data['name'];
                $tree[$ID]['tree'] = $this->constructTreeFromList($list, $ID);
            }
        }
        return $tree;
    }

    /**
     * Construct a list from a tree structure
     *
     * @param array   $tree   the tree
     * @param integer $parent root of the tree (default =0)
     *
     * @return array list of items in the tree
     */
    public function constructListFromTree($tree, $parent = 0)
    {
        $list = [];
        foreach ($tree as $root => $data) {
            $list[$root] = $parent;

            if (is_array($data['tree']) && count($data['tree'])) {
                foreach ($data['tree'] as $ID => $underdata) {
                    $list[$ID] = $root;

                    if (is_array($underdata['tree']) && count($underdata['tree'])) {
                        $list += $this->constructListFromTree($underdata['tree'], $ID);
                    }
                }
            }
        }
        return $list;
    }


    /**
     * Format a user name
     *
     * @param integer $ID           ID of the user.
     * @param string|null  $login        login of the user
     * @param string|null  $realname     realname of the user
     * @param string|null  $firstname    firstname of the user
     * @param integer $link         include link (only if $link==1) (default =0)
     * @param integer $cut          limit string length (0 = no limit) (default =0)
     * @param boolean $force_config force order and id_visible to use common config (false by default)
     *
     * @return string formatted username
     */
    public function formatUserName($ID, $login, $realname, $firstname, $link = 1, $cut = 0, $force_config = false)
    {
        /** @var array $CFG_GLPI */
        global $CFG_GLPI;

        $order = isset($CFG_GLPI["names_format"]) ? $CFG_GLPI["names_format"] : User::REALNAME_BEFORE;
        if (isset($_SESSION["glpinames_format"]) && !$force_config) {
            $order = $_SESSION["glpinames_format"];
        }

        $id_visible = isset($CFG_GLPI["is_ids_visible"]) ? $CFG_GLPI["is_ids_visible"] : 0;
        if (isset($_SESSION["glpiis_ids_visible"]) && !$force_config) {
            $id_visible = $_SESSION["glpiis_ids_visible"];
        }

        if (strlen($realname ?? '') > 0) {
            $formatted = $realname;

            if (strlen($firstname ?? '') > 0) {
                if ($order == User::FIRSTNAME_BEFORE) {
                    $formatted = $firstname . " " . $formatted;
                } else {
                    $formatted .= " " . $firstname;
                }
            }

            if (
                ($cut > 0)
                && (Toolbox::strlen($formatted) > $cut)
            ) {
                $formatted = Toolbox::substr($formatted, 0, $cut) . " ...";
            }
        } else {
            $formatted = $login ?? '';
        }

        if (
            $ID > 0
            && ((strlen($formatted) == 0) || $id_visible)
        ) {
            $formatted = sprintf(__('%1$s (%2$s)'), $formatted, $ID);
        }

        $username = $formatted;

        if (
            ($link == 1)
            && ($ID > 0)
        ) {
            $username = sprintf(
                '<a title="%s" href="%s">%s</a>',
                htmlspecialchars($formatted),
                User::getFormURLWithID($ID),
                htmlspecialchars($formatted)
            );
        }

        return $username;
    }


    /**
     * Get name of the user with ID=$ID (optional with link to user.form.php)
     *
     * @param integer|string $ID   ID of the user.
     * @param integer $link 1 = Show link to user.form.php 2 = return array with comments and link
     *                      (default =0)
     * @param $disable_anon   bool  disable anonymization of username.
     *
     * @return string[]|string username string (realname if not empty and name if realname is empty).
     */
    public function getUserName($ID, $link = 0, $disable_anon = false)
    {
        /** @var \DBmysql $DB */
        global $DB;

        $user = "";
        if ($link == 2) {
            $user = ["name"    => "",
                "link"    => "",
                "comment" => ""
            ];
        }

        if ($ID === 'myself') {
            $name = __('Myself');
            if (isset($user['name'])) {
                $user['name'] = $name;
            } else {
                $user = $name;
            }
        } else if ($ID === 'requester_manager') {
            $name = __("Requester's manager");
            if (isset($user['name'])) {
                $user['name'] = $name;
            } else {
                $user = $name;
            }
        } else if ($ID) {
            $iterator = $DB->request([
                'FROM' => 'glpi_users',
                'WHERE' => ['id' => $ID]
            ]);

            if ($link == 2) {
                $user = ["name"    => "",
                    "comment" => "",
                    "link"    => ""
                ];
            }

            if (count($iterator) == 1) {
                $data     = $iterator->current();

                $anon_name = !$disable_anon && $ID != ($_SESSION['glpiID'] ?? 0) && Session::getCurrentInterface() == 'helpdesk' ? User::getAnonymizedNameForUser($ID) : null;
                if ($anon_name !== null) {
                    $username = $anon_name;
                } else {
                    $username = $this->formatUserName(
                        $data["id"],
                        $data["name"],
                        $data["realname"],
                        $data["firstname"],
                        $link
                    );
                }

                if ($link == 2) {
                    $user["name"]    = $username;
                    $user["link"]    = User::getFormURLWithID($ID);
                    $user['comment'] = '';

                    $user_params = [
                        'id'                 => $ID,
                        'user_name'          => $username,
                    ];

                    if ($anon_name === null) {
                        $user_params = array_merge($user_params, [
                            'email'               => UserEmail::getDefaultForUser($ID),
                            'phone'               => $data["phone"],
                            'phone2'              => $data["phone2"],
                            'mobile'              => $data["mobile"],
                            'locations_id'        => $data['locations_id'],
                            'usertitles_id'       => $data['usertitles_id'],
                            'usercategories_id'   => $data['usercategories_id'],
                            'registration_number' => $data['registration_number'],
                        ]);

                        if (Session::haveRight('user', READ)) {
                             $user_params['login'] = $data['name'];
                        }
                        if (!empty($data["groups_id"])) {
                            $user_params['groups_id'] = $data["groups_id"];
                        }
                        $user['comment'] = TemplateRenderer::getInstance()->render('components/user/info_card.html.twig', [
                            'user'                 => $user_params,
                            'enable_anonymization' => Session::getCurrentInterface() == 'helpdesk',
                        ]);
                    }
                } else {
                    $user = $username;
                }
            }
        }
        return $user;
    }

    /**
     * Create a new name using a autoname field defined in a template
     *
     * @param string  $objectName  autoname template
     * @param string  $field       field to autoname
     * @param boolean $isTemplate  true if create an object from a template
     * @param string  $itemtype    item type
     * @param integer $entities_id limit generation to an entity (default -1)
     *
     * @return string new auto string
     */
    public function autoName($objectName, $field, $isTemplate, $itemtype, $entities_id = -1)
    {
        /**
         * @var array $CFG_GLPI
         * @var \DBmysql $DB
         */
        global $CFG_GLPI, $DB;

        if (!$isTemplate) {
            return $objectName;
        }

        $base_name = $objectName;

        $matches = [];
        if (preg_match('/^<[^#]*(#{1,10})[^#]*>$/', $objectName, $matches) !== 1) {
            return $base_name;
        }

        $autoNum = Toolbox::substr($objectName, 1, Toolbox::strlen($objectName) - 2);
        $mask    = $matches[1];
        $global  = ((strpos($autoNum, '\\g') !== false) && ($itemtype != 'Infocom')) ? 1 : 0;

       //do not add extra escapements for now
       //substring position would be wrong if name contains "_"
        $autoNum = str_replace(
            [
                '\\y',
                '\\Y',
                '\\m',
                '\\d',
                '\\g'
            ],
            [
                date('y'),
                date('Y'),
                date('m'),
                date('d'),
                ''
            ],
            $autoNum
        );

        $pos  = strpos($autoNum, $mask) + 1;

       //got substring position, add extra escapements
        $autoNum = str_replace(
            ['_', '%'],
            ['\\_', '\\%'],
            $autoNum
        );
        $len  = Toolbox::strlen($mask);
        $like = str_replace('#', '_', $autoNum);

        if ($global == 1) {
            $types = [
                'Computer',
                'Monitor',
                'NetworkEquipment',
                'Peripheral',
                'Phone',
                'Printer'
            ];

            $subqueries = [];
            foreach ($types as $t) {
                $table = $this->getTableForItemType($t);
                $criteria = [
                    'SELECT' => ["$field AS code"],
                    'FROM'   => $table,
                    'WHERE'  => [
                        $field         => ['LIKE', $like],
                        'is_deleted'   => 0,
                        'is_template'  => 0
                    ]
                ];

                if (
                    $CFG_GLPI["use_autoname_by_entity"]
                    && ($entities_id >= 0)
                ) {
                    $criteria['WHERE']['entities_id'] = $entities_id;
                }

                $subqueries[] = new QuerySubQuery($criteria);
            }

            $criteria = [
                'SELECT' => [
                    QueryFunction::cast(
                        expression: QueryFunction::substring('code', $pos, $len),
                        type: 'UNSIGNED',
                        alias: 'no'
                    ),
                ],
                'FROM'   => new QueryUnion($subqueries, false, 'codes')
            ];
        } else {
            $table = $this->getTableForItemType($itemtype);
            $criteria = [
                'SELECT' => [
                    QueryFunction::cast(
                        expression: QueryFunction::substring($field, $pos, $len),
                        type: 'UNSIGNED',
                        alias: 'no'
                    ),
                ],
                'FROM'   => $table,
                'WHERE'  => [
                    $field   => ['LIKE', $like]
                ]
            ];

            if ($itemtype != 'Infocom') {
                $criteria['WHERE']['is_deleted'] = 0;
                $criteria['WHERE']['is_template'] = 0;

                if (
                    $CFG_GLPI["use_autoname_by_entity"]
                    && ($entities_id >= 0)
                ) {
                    $criteria['WHERE']['entities_id'] = $entities_id;
                }
            }
        }

        $subquery = new QuerySubQuery($criteria, 'Num');
        $iterator = $DB->request([
            'SELECT' => ['MAX' => 'Num.no AS lastNo'],
            'FROM'   => $subquery
        ]);

        if (count($iterator)) {
            $result = $iterator->current();
            $newNo = $result['lastNo'] + 1;
        } else {
            $newNo = 0;
        }

        $objectName = str_replace(
            [
                $mask,
                '\\_',
                '\\%'
            ],
            [
                Toolbox::str_pad($newNo, $len, '0', STR_PAD_LEFT),
                '_',
                '%'
            ],
            $autoNum
        );

        return $objectName;
    }

    /**
     * Close active DB connections
     *
     * @return void
     */
    public function closeDBConnections()
    {
        /** @var \DBmysql $DB */
        global $DB;

       // Case of not init $DB object
        if ($DB !== null && method_exists($DB, "close")) {
            $DB->close();
        }
    }

    /**
     * Get dates conditions to use in 'WHERE' clause
     *
     * @param string $field table.field to request
     * @param string $begin begin date
     * @param string $end   end date
     *
     * @return array
     */
    public function getDateCriteria($field, $begin, $end)
    {
        /** @var \DBmysql $DB */
        global $DB;

        $date_pattern = '/^\d{4}-\d{2}-\d{2}( \d{2}:\d{2}:\d{2})?$/'; // `YYYY-mm-dd` optionaly followed by ` HH:ii:ss`

        $criteria = [];
        if (is_string($begin) && preg_match($date_pattern, $begin) === 1) {
            $criteria[] = [$field => ['>=', $begin]];
        } elseif ($begin !== null && $begin !== '') {
            trigger_error(
                sprintf('Invalid %s date value.', json_encode($begin)),
                E_USER_WARNING
            );
        }

        if (is_string($end) && preg_match($date_pattern, $end) === 1) {
            $end_expr = QueryFunction::dateAdd(date: new QueryExpression($DB::quoteValue($end)), interval: 1, interval_unit: 'DAY');
            $criteria[] = [$field => ['<=', $end_expr]];
        } elseif ($end !== null && $end !== '') {
            trigger_error(
                sprintf('Invalid %s date value.', json_encode($end)),
                E_USER_WARNING
            );
        }

        return $criteria;
    }


    /**
     * Export an array to be stored in a simple field in the database
     *
     * @param array|'' $array Array to export / encode (one level depth)
     *
     * @return string containing encoded array
     */
    public function exportArrayToDB($array)
    {
        return json_encode($array);
    }

    /**
     * Import an array encoded in a simple field in the database
     *
     * @param string $data data readed in DB to import
     *
     * @return array containing datas
     */
    public function importArrayFromDB($data)
    {
        if ($data === null) {
            return [];
        }

        $tab = json_decode($data, true);

       // Use old scheme to decode
        if (!is_array($tab)) {
            $tab = [];

            foreach (explode(" ", $data) as $item) {
                $a = explode("=>", $item);

                if (
                    (strlen($a[0]) > 0)
                    && isset($a[1])
                ) {
                    $tab[urldecode($a[0])] = urldecode($a[1]);
                }
            }
        }
        return $tab;
    }

    /**
     * Get hour from sql
     *
     * @param string $time datetime time
     *
     * @return  array
     */
    public function getHourFromSql($time)
    {
        $t = explode(" ", $time);
        $p = explode(":", $t[1]);
        return $p[0] . ":" . $p[1];
    }

    /**
     * Get the $RELATION array. It defines all relations between tables in the DB;
     * plugins may add their own stuff
     *
     * @return array the $RELATION array
     */
    public function getDbRelations()
    {
        $RELATION = []; // Redefined inside /inc/relation.constant.php

        include(GLPI_ROOT . "/inc/relation.constant.php");

       // Add plugins relations
        $plug_rel = Plugin::getDatabaseRelations();
        if (count($plug_rel) > 0) {
            $RELATION = array_merge_recursive($RELATION, $plug_rel);
        }

        $normalized_relations = [];
        foreach ($RELATION as $source_table => $table_relations) {
            $source_itemtype = getItemTypeForTable($source_table);
            if (!is_a($source_itemtype, CommonDBTM::class, true)) {
                trigger_error(
                    sprintf(
                        'Invalid relations declared for "%s" table. Table does not correspond to a known itemtype.',
                        $source_table
                    ),
                    E_USER_WARNING
                );
                continue;
            }

            $normalized_relations[$source_table] = [];

            foreach ($table_relations as $target_table_key => $target_fields) {
                $normalized_relations[$source_table][$target_table_key] = [];

                $target_table = preg_replace('/^_/', '', $target_table_key);

                // Harmonize relations specs.
                // Can be:
                // 1 - a string representing a unique forign key relation: e.g. 'users_id'
                // 2 - an array representing a unique polymorphic relation: e.g. ['itemtype', 'items_id']
                // 3 - an array containing one element per relation: e.g. ['users_id', 'users_id_tech', ['itemtype', 'items_id']]
                //
                // Result should always be an array containing one element per relation.
                if (
                    !is_array($target_fields)
                    || (
                        // 'itemtype'/'items_id' (polymorphic relationship)
                        count($target_fields) === 2
                        && count(array_filter($target_fields, 'is_array')) === 0 // ensure array elements are only strings
                        && count(preg_grep('/^itemtype/', $target_fields)) === 1
                        && count(preg_grep('/^items_id/', $target_fields)) === 1
                    )
                    || (
                        // glpi_ipaddresses relationship that does not respect naming conventions
                        count($target_fields) === 2
                        && count(array_filter($target_fields, 'is_array')) === 0 // ensure array elements are only strings
                        && in_array('mainitemtype', $target_fields)
                        && in_array('mainitems_id', $target_fields)
                    )
                ) {
                    $target_fields = [$target_fields];
                }

                $target_itemtype = getItemTypeForTable($target_table);
                if (!is_a($target_itemtype, CommonDBTM::class, true)) {
                    trigger_error(
                        sprintf(
                            'Invalid relations declared for "%s" table. Target table "%s" does not correspond to a known itemtype.',
                            $source_table,
                            $target_table
                        ),
                        E_USER_WARNING
                    );
                    continue;
                }

                foreach ($target_fields as $target_field) {
                    if (is_string($target_field)) {
                        if (!str_starts_with($target_table_key, '_') && $target_itemtype::getIndexName() === $target_field) {
                            // Relation is declared on ID field of the item.
                            // This is an unexpected case that we cannot support.
                            // Indeed, we would have to pass the current ID value (used to load the item before saving it)
                            // and the new field value (used to update the value) in the same array key. This is not possible.
                            trigger_error(
                                sprintf(
                                    'Relation between "%s" and "%s" table based on "%s" field cannot be handled automatically as "%s" also corresponds to index field of the target table.',
                                    $source_table,
                                    $target_table,
                                    $target_field,
                                    $target_field
                                ),
                                E_USER_WARNING
                            );
                            continue;
                        }

                        if (
                            in_array($source_table, ['glpi_authldaps', 'glpi_authmails'])
                            && $target_table === 'glpi_users'
                            && $target_field === 'auths_id'
                        ) {
                            // Ignore this specific case.
                            // FIXME `auths_id` should be replaced by a polymorphic `itemtype_auth`/`items_id_auth` relation.
                            continue;
                        }
                        if (
                            $source_table === 'glpi_requesttypes'
                            && $target_table === 'glpi_users'
                            && $target_field === 'default_requesttypes_id'
                        ) {
                            // Ignore this specific case.
                            // FIXME `default_requesttypes_id` should be renamed to `requesttypes_id_default` to respect naming conventions.
                            continue;
                        }
                        if (
                            $source_table === 'glpi_knowbaseitems_comments'
                            && $target_table === 'glpi_knowbaseitems_comments'
                            && $target_field === 'parent_comment_id'
                        ) {
                            // Ignore this specific case.
                            // FIXME `parent_comment_id` should be renamed to `knowbaseitems_comments_id_parent` to respect naming conventions.
                            continue;
                        }

                        $target_field_itemtype = isForeignKeyField($target_field)
                            ? getItemtypeForForeignKeyField($target_field)
                            : null;
                        if (!is_a($target_field_itemtype, CommonDBTM::class, true)) {
                            // Relation is declared in a field that does not seems to be a foreign key.
                            trigger_error(
                                sprintf(
                                    'Invalid relations declared between "%s" and "%s" table. Target field "%s" is not a foreign key field.',
                                    $source_table,
                                    $target_table,
                                    $target_field
                                ),
                                E_USER_WARNING
                            );
                            continue;
                        }

                        if ($target_field_itemtype !== $source_itemtype) {
                            // Relation is made on a field that is not a foreign key of the source object.
                            trigger_error(
                                sprintf(
                                    'Invalid relations declared between "%s" and "%s" table. Target field "%s" is not a foreign key field of "%s".',
                                    $source_table,
                                    $target_table,
                                    $target_field,
                                    $source_itemtype
                                ),
                                E_USER_WARNING
                            );
                            continue;
                        }
                    } else {
                        $is_array = is_array($target_field);
                        $is_polymorphic_relation = $is_array
                            && count($target_field) === 2
                            && count(preg_grep('/^itemtype/', $target_field)) === 1
                            && count(preg_grep('/^items_id/', $target_field)) === 1;
                        $is_ipaddress_relation = $is_array
                            && $target_table === 'glpi_ipaddresses'
                            && count($target_field) === 2
                            && in_array('mainitemtype', $target_field)
                            && in_array('mainitems_id', $target_field);
                        if (!$is_array && !$is_polymorphic_relation && !$is_ipaddress_relation) {
                            trigger_error(
                                sprintf(
                                    'Invalid relations declared between "%s" and "%s" table. %s is not valid a valid relation.',
                                    $source_table,
                                    $target_table,
                                    json_encode($target_field)
                                ),
                                E_USER_WARNING
                            );
                            continue;
                        }
                    }

                    // If code reach this point, then no exception case was detected.
                    // Relation si so preserved.
                    $normalized_relations[$source_table][$target_table_key][] = $target_field;
                }
            }
        }
        return $normalized_relations;
    }

    /**
     * Return ItemType for a foreign key
     *
     * @param string $fkname Foreign key
     *
     * @return class-string<CommonDBTM> Itemtype class for the fkname parameter
     */
    public function getItemtypeForForeignKeyField($fkname)
    {
        $table = $this->getTableNameForForeignKeyField($fkname);
        return $this->getItemTypeForTable($table);
    }
}<|MERGE_RESOLUTION|>--- conflicted
+++ resolved
@@ -481,14 +481,7 @@
      *
      * @param string $itemtype itemtype
      *
-<<<<<<< HEAD
      * @return string|null
-=======
-     * @return CommonDBTM|false itemtype instance or false if class does not exists
-     * @template T
-     * @phpstan-param class-string<T> $itemtype
-     * @phpstan-return T|false
->>>>>>> 137fa6f2
      */
     public function getClassForItemtype(string $itemtype): ?string
     {
