--- conflicted
+++ resolved
@@ -229,11 +229,7 @@
         ];
 
         foreach ($core_tables as $table) {
-<<<<<<< HEAD
             $result = $this->db->delete($table, [1]);
-=======
-            $result = $this->db->doQuery('TRUNCATE ' . $this->db->quoteName($table));
->>>>>>> d35432b7
 
             if (!$result) {
                 throw new \Symfony\Component\Console\Exception\RuntimeException(
