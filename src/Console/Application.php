--- conflicted
+++ resolved
@@ -538,18 +538,6 @@
         return true;
     }
 
-<<<<<<< HEAD
-    public function extractNamespace(string $name, ?int $limit = null): string
-    {
-        $parts = explode(':', $name);
-
-        if ($limit === 1 && count($parts) >= 2 && $parts[0] === 'plugins') {
-            // Force grouping plugin commands
-            $limit = 2;
-        }
-
-        return implode(':', null === $limit ? $parts : \array_slice($parts, 0, $limit));
-=======
     /**
      * Check potentially required write access to configuration files.
      *
@@ -582,6 +570,17 @@
         }
 
         return true;
->>>>>>> d35432b7
+    }
+
+    public function extractNamespace(string $name, ?int $limit = null): string
+    {
+        $parts = explode(':', $name);
+
+        if ($limit === 1 && count($parts) >= 2 && $parts[0] === 'plugins') {
+            // Force grouping plugin commands
+            $limit = 2;
+        }
+
+        return implode(':', null === $limit ? $parts : \array_slice($parts, 0, $limit));
     }
 }