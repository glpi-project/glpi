--- conflicted
+++ resolved
@@ -68,13 +68,8 @@
         $values = [
             'maintenance_mode' => '1'
         ];
-<<<<<<< HEAD
-        if ($input->hasOption('text')) {
+        if ($input->hasOption('text') && $input->getOption('text') !== null) {
             $values['maintenance_text'] = $input->getOption('text');
-=======
-        if ($input->hasOption('text') && $input->getOption('text') !== null) {
-            $values['maintenance_text'] = Sanitizer::sanitize($input->getOption('text'));
->>>>>>> 1b0d4c09
         }
         $config = new Config();
         $config->setConfigurationValues('core', $values);
