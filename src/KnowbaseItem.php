<?php

/**
 * ---------------------------------------------------------------------
 *
 * GLPI - Gestionnaire Libre de Parc Informatique
 *
 * http://glpi-project.org
 *
 * @copyright 2015-2025 Teclib' and contributors.
 * @copyright 2003-2014 by the INDEPNET Development Team.
 * @licence   https://www.gnu.org/licenses/gpl-3.0.html
 *
 * ---------------------------------------------------------------------
 *
 * LICENSE
 *
 * This file is part of GLPI.
 *
 * This program is free software: you can redistribute it and/or modify
 * it under the terms of the GNU General Public License as published by
 * the Free Software Foundation, either version 3 of the License, or
 * (at your option) any later version.
 *
 * This program is distributed in the hope that it will be useful,
 * but WITHOUT ANY WARRANTY; without even the implied warranty of
 * MERCHANTABILITY or FITNESS FOR A PARTICULAR PURPOSE.  See the
 * GNU General Public License for more details.
 *
 * You should have received a copy of the GNU General Public License
 * along with this program.  If not, see <https://www.gnu.org/licenses/>.
 *
 * ---------------------------------------------------------------------
 */

use Glpi\Application\View\TemplateRenderer;
use Glpi\DBAL\QueryExpression;
use Glpi\DBAL\QueryFunction;
use Glpi\Event;
use Glpi\Form\ServiceCatalog\ServiceCatalog;
use Glpi\Form\ServiceCatalog\ServiceCatalogLeafInterface;
use Glpi\RichText\RichText;
use Glpi\UI\IllustrationManager;

/**
 * KnowbaseItem Class
 **/
class KnowbaseItem extends CommonDBVisible implements ExtraVisibilityCriteria, ServiceCatalogLeafInterface
{
    use Glpi\Features\Clonable;
    use Glpi\Features\TreeBrowse;

    public static $browse_default = true;

    // From CommonDBTM
    public $dohistory    = true;

    protected $items     = [];

    public const KNOWBASEADMIN = 1024;
    public const READFAQ       = 2048;
    public const PUBLISHFAQ    = 4096;
    public const COMMENTS      = 8192;

    public static $rightname   = 'knowbase';

    public function getCloneRelations(): array
    {
        return [
            Entity_KnowbaseItem::class,
            Group_KnowbaseItem::class,
            KnowbaseItem_Profile::class,
            KnowbaseItem_User::class,
            Document_Item::class,
            Infocom::class,
            KnowbaseItem_Item::class,
            KnowbaseItemTranslation::class,
        ];
    }

    public static function getTypeName($nb = 0)
    {
        return __('Knowledge base');
    }

    public static function getMenuShorcut()
    {
        return 'b';
    }

    public function getName($options = [])
    {
        return KnowbaseItemTranslation::getTranslatedValue($this);
    }

    public static function getMenuName()
    {
        if (!Session::haveRight('knowbase', READ)) {
            return __('FAQ');
        }
        return static::getTypeName(Session::getPluralNumber());
    }

    public static function canCreate(): bool
    {
        return Session::haveRightsOr(self::$rightname, [CREATE, self::PUBLISHFAQ]);
    }

    public static function canUpdate(): bool
    {
        return Session::haveRightsOr(self::$rightname, [UPDATE, self::KNOWBASEADMIN]);
    }

    public static function canView(): bool
    {
        /** @var array $CFG_GLPI */
        global $CFG_GLPI;

        return (Session::haveRightsOr(self::$rightname, [READ, self::READFAQ])
              || ((Session::getLoginUserID() === false) && $CFG_GLPI["use_public_faq"]));
    }

    public function canViewItem(): bool
    {
        if ($this->fields['users_id'] === Session::getLoginUserID()) {
            return true;
        }
        if (Session::haveRight(self::$rightname, self::KNOWBASEADMIN)) {
            return true;
        }

        if ($this->fields["is_faq"]) {
            return ((Session::haveRightsOr(self::$rightname, [READ, self::READFAQ])
                  && $this->haveVisibilityAccess())
                 || ((Session::getLoginUserID() === false) && $this->isPubliclyVisible()));
        }
        return (Session::haveRight(self::$rightname, READ) && $this->haveVisibilityAccess());
    }

    public function canUpdateItem(): bool
    {
        // Personal knowbase or visibility and write access
        return (Session::haveRight(self::$rightname, self::KNOWBASEADMIN)
              || (Session::getCurrentInterface() === "central"
                  && $this->fields['users_id'] === Session::getLoginUserID())
              || ((($this->fields["is_faq"] && Session::haveRight(self::$rightname, self::PUBLISHFAQ))
                   || (!$this->fields["is_faq"]
                       && Session::haveRight(self::$rightname, UPDATE)))
                  && $this->haveVisibilityAccess()));
    }

    /**
     * Check if current user can comment on KB entries
     *
     * @return boolean
     */
    public function canComment()
    {
        return $this->canViewItem() && Session::haveRight(self::$rightname, self::COMMENTS);
    }

    /**
     * Get the search page URL for the current classe
     *
     * @since 0.84
     *
     * @param boolean $full  path or relative one
     **/
    public static function getSearchURL($full = true)
    {
        /** @var array $CFG_GLPI */
        global $CFG_GLPI;

        $dir = ($full ? $CFG_GLPI['root_doc'] : '');

        if (Session::getCurrentInterface() === "central") {
            return "$dir/front/knowbaseitem.php";
        }
        return "$dir/front/helpdesk.faq.php";
    }

    /**
     * Get the form page URL for the current classe
     *
     * @param boolean $full  path or relative one
     **/
    public static function getFormURL($full = true)
    {
        /** @var array $CFG_GLPI */
        global $CFG_GLPI;

        $dir = ($full ? $CFG_GLPI['root_doc'] : '');

        if (Session::getCurrentInterface() === "central") {
            return "$dir/front/knowbaseitem.form.php";
        }
        return "$dir/front/helpdesk.faq.php";
    }

    /**
     * Get the form page URL for the current classe
     *
     * @param array   $params parameters to add to the URL
     * @param boolean $full  path or relative one
     * @return string
     **/
    public static function getFormURLWithParam($params = [], $full = true): string
    {
        $url = self::getFormURL($full) . '?';

        if (isset($params['_sol_to_kb'])) {
            $url .= '&_sol_to_kb=' . $params['_sol_to_kb'];
        }
        if (isset($params['_fup_to_kb'])) {
            $url .= '&_fup_to_kb=' . $params['_fup_to_kb'];
        }
        if (isset($params['_task_to_kb'])) {
            $url .= '&_task_to_kb=' . $params['_task_to_kb'];
        }
        return $url;
    }

    public function defineTabs($options = [])
    {
        $ong = [];
        $this->addStandardTab(__CLASS__, $ong, $options);
        $this->addStandardTab(KnowbaseItem_Item::class, $ong, $options);
        $this->addStandardTab(Document_Item::class, $ong, $options);
        $this->addStandardTab(KnowbaseItemTranslation::class, $ong, $options);
        $this->addStandardTab(ServiceCatalog::class, $ong, $options);
        $this->addStandardTab(Log::class, $ong, $options);
        $this->addStandardTab(KnowbaseItem_Revision::class, $ong, $options);
        $this->addStandardTab(KnowbaseItem_Comment::class, $ong, $options);

        return $ong;
    }

    public function getTabNameForItem(CommonGLPI $item, $withtemplate = 0)
    {
        if (!$withtemplate) {
            $nb = 0;
            switch ($item::class) {
                case self::class:
                    $ong[1] = self::createTabEntry(self::getTypeName(1));
                    if ($item->canUpdateItem()) {
                        if ($_SESSION['glpishow_count_on_tabs']) {
                            $nb = $item->countVisibilities();
                        }
                        $ong[2] = self::createTabEntry(
                            _n('Target', 'Targets', Session::getPluralNumber()),
                            $nb,
                            $item::getType()
                        );
                        $ong[3] = self::createTabEntry(__('Edit'), 0, $item::class, 'ti ti-pencil');
                    }
                    return $ong;
            }
        }
        return '';
    }

    public static function displayTabContentForItem(CommonGLPI $item, $tabnum = 1, $withtemplate = 0)
    {
        if ($item::class === self::class) {
            switch ($tabnum) {
                case 1:
                    $item->showFull();
                    break;

                case 2:
                    $item->showVisibility();
                    break;

                case 3:
                    $item->showForm($item->getID());
                    break;
            }
        }
        return true;
    }

    /**
     * Actions done at the end of the getEmpty function
     *
     *@return void
     **/
    public function post_getEmpty()
    {
        if (
            Session::haveRight(self::$rightname, self::PUBLISHFAQ)
            && !Session::haveRight("knowbase", UPDATE)
        ) {
            $this->fields["is_faq"] = 1;
        }
    }

    public function post_addItem()
    {
        // Handle rich-text images and uploaded documents
        $this->input = $this->addFiles(
            $this->input,
            [
                'force_update'  => true,
                'content_field' => 'answer',
            ]
        );

        if (isset($this->input["_visibility"]['_type']) && !empty($this->input["_visibility"]["_type"])) {
            $this->input["_visibility"]['knowbaseitems_id'] = $this->getID();
            $item                                           = null;

            switch ($this->input["_visibility"]['_type']) {
                case 'User':
                    if (
                        isset($this->input["_visibility"]['users_id'])
                        && $this->input["_visibility"]['users_id']
                    ) {
                        $item = new KnowbaseItem_User();
                    }
                    break;

                case 'Group':
                    if (
                        isset($this->input["_visibility"]['groups_id'])
                        && $this->input["_visibility"]['groups_id']
                    ) {
                        $item = new Group_KnowbaseItem();
                    }
                    break;

                case 'Profile':
                    if (
                        isset($this->input["_visibility"]['profiles_id'])
                        && $this->input["_visibility"]['profiles_id']
                    ) {
                        $item = new KnowbaseItem_Profile();
                    }
                    break;

                case 'Entity':
                    $item = new Entity_KnowbaseItem();
                    break;
            }
            if (!is_null($item)) {
                $item->add($this->input["_visibility"]);
                Event::log(
                    $this->getID(),
                    "knowbaseitem",
                    4,
                    "tools",
                    //TRANS: %s is the user login
                    sprintf(__('%s adds a target'), $_SESSION["glpiname"])
                );
            }
        }

        if (isset($this->input['_do_item_link']) && (bool) $this->input['_do_item_link']) {
            $params = [
                'knowbaseitems_id' => $this->getID(),
                'itemtype'         => $this->input['_itemtype'],
                'items_id'         => $this->input['_items_id'],
            ];
            $kb_item_item = new KnowbaseItem_Item();
            $kb_item_item->add($params);
        }

        // Support old "knowbaseitemcategories_id" input
        if (isset($this->input['knowbaseitemcategories_id'])) {
            Toolbox::deprecated('knowbaseitemcategories_id input is deprecated. Use _categories instead');
            $categories = $this->input['knowbaseitemcategories_id'];
            $this->input['_categories'] = is_array($categories) ? $categories : [$categories];
            unset($this->input['knowbaseitemcategories_id']);
        }

        // Handle categories
        $this->update1NTableData(KnowbaseItem_KnowbaseItemCategory::class, "_categories");

        NotificationEvent::raiseEvent('new', $this);
    }

    public function post_getFromDB()
    {
        // Users
        $this->users    = KnowbaseItem_User::getUsers($this->fields['id']);

        // Entities
        $this->entities = Entity_KnowbaseItem::getEntities($this->fields['id']);

        // Group / entities
        $this->groups   = Group_KnowbaseItem::getGroups($this->fields['id']);

        // Profile / entities
        $this->profiles = KnowbaseItem_Profile::getProfiles($this->fields['id']);

        // Load categories
        $this->load1NTableData(KnowbaseItem_KnowbaseItemCategory::class, '_categories');
    }

    public function cleanDBonPurge()
    {
        $this->deleteChildrenAndRelationsFromDb(
            [
                Entity_KnowbaseItem::class,
                Group_KnowbaseItem::class,
                KnowbaseItem_KnowbaseItemCategory::class,
                KnowbaseItem_Item::class,
                KnowbaseItem_Profile::class,
                KnowbaseItem_User::class,
                KnowbaseItemTranslation::class,
            ]
        );

        // KnowbaseItem_Comment does not extends CommonDBConnexity
        $kbic = new KnowbaseItem_Comment();
        $kbic->deleteByCriteria(['knowbaseitems_id' => $this->fields['id']]);

        // KnowbaseItem_Revision does not extends CommonDBConnexity
        $kbir = new KnowbaseItem_Revision();
        $kbir->deleteByCriteria(['knowbaseitems_id' => $this->fields['id']]);
    }

    /**
     * Check is this item if visible to everybody (anonymous users)
     *
     * @since 0.83
     *
     * @return Boolean
     **/
    public function isPubliclyVisible()
    {
        /** @var array $CFG_GLPI */
        global $CFG_GLPI;

        if (!$CFG_GLPI['use_public_faq']) {
            return false;
        }

        if (!Session::isMultiEntitiesMode()) {
            return true;
        }

        if (isset($this->entities[0])) { // Browse root entity rights
            foreach ($this->entities[0] as $entity) {
                if ($entity['is_recursive']) {
                    return true;
                }
            }
        }
        return false;
    }

    public function haveVisibilityAccess()
    {
        // No public knowbaseitem right : no visibility check
        if (!Session::haveRightsOr(self::$rightname, [self::READFAQ, READ])) {
            return false;
        }

        // KB Admin
        if (Session::haveRight(self::$rightname, self::KNOWBASEADMIN)) {
            return true;
        }

        return parent::haveVisibilityAccess();
    }

    /**
     * Return visibility joins to add to DBIterator parameters
     *
     * @since 9.2
     *
     * @param boolean $forceall force all joins (false by default)
     *
     * @return array
     */
    public static function getVisibilityCriteria(bool $forceall = false): array
    {
        /** @var array $CFG_GLPI */
        global $CFG_GLPI;

        // Build common JOIN clause
        $criteria = [
            'LEFT JOIN' => self::getVisibilityCriteriaCommonJoin($forceall),
        ];

        // Handle anonymous users
        if (!Session::getLoginUserID()) {
            // Public FAQ is enabled; show FAQ, otherwise show nothing
            $criteria['WHERE'] = $CFG_GLPI["use_public_faq"] ? self::getVisibilityCriteriaFAQ() : [0];
            return $criteria;
        }

        // Handle logged in users
        // Show FAQ for helpdesk user, knowledge base for central users
        $criteria['WHERE'] = Session::getCurrentInterface() === "helpdesk"
            ? self::getVisibilityCriteriaFAQ()
            : self::getVisibilityCriteriaKB();
        return $criteria;
    }

    /**
     * Common JOIN clause used by getVisibilityCriteria* methods
     *
     * @param bool $forceall Force all join ?
     *
     * @return array LEFT JOIN clause
     */
    private static function getVisibilityCriteriaCommonJoin(bool $forceall = false)
    {
        /** @var array $CFG_GLPI */
        global $CFG_GLPI;

        $join = [];

        // Context checks - avoid doing unnecessary join if possible
        $is_public_faq_context = !Session::getLoginUserID() && $CFG_GLPI["use_public_faq"];
        $has_session_groups = count(($_SESSION["glpigroups"] ?? []));
        $has_active_profile = isset($_SESSION["glpiactiveprofile"]['id']);
        $has_active_entity = count(($_SESSION["glpiactiveentities"] ?? []));

        // Add user restriction data
        if ($forceall || Session::getLoginUserID()) {
            $join['glpi_knowbaseitems_users'] = [
                'ON' => [
                    'glpi_knowbaseitems_users' => 'knowbaseitems_id',
                    'glpi_knowbaseitems'       => 'id',
                ],
            ];
        }

        // Add group restriction data
        if ($forceall || $has_session_groups) {
            $join['glpi_groups_knowbaseitems'] = [
                'ON' => [
                    'glpi_groups_knowbaseitems' => 'knowbaseitems_id',
                    'glpi_knowbaseitems'       => 'id',
                ],
            ];
        }

        // Add profile restriction data
        if ($forceall || $has_active_profile) {
            $join['glpi_knowbaseitems_profiles'] = [
                'ON' => [
                    'glpi_knowbaseitems_profiles' => 'knowbaseitems_id',
                    'glpi_knowbaseitems'       => 'id',
                ],
            ];
        }

        // Add entity restriction data
        if ($forceall || $has_active_entity || $is_public_faq_context) {
            $join['glpi_entities_knowbaseitems'] = [
                'ON' => [
                    'glpi_entities_knowbaseitems' => 'knowbaseitems_id',
                    'glpi_knowbaseitems'       => 'id',
                ],
            ];
        }

        return $join;
    }

    /**
     * Get visibility criteria for articles displayed in the FAQ (seen by
     * helpdesk and anonymous users)
     * This mean any KB article tagged as 'is_faq' should be displayed
     *
     * @return array WHERE clause
     */
    private static function getVisibilityCriteriaFAQ(): array
    {
        // Specific case for anonymous users + multi entities
        if (!Session::getLoginUserID()) {
            $where = ['is_faq' => 1];
            if (Session::isMultiEntitiesMode()) {
                $where[Entity_KnowbaseItem::getTableField('entities_id')] = 0;
                $where[Entity_KnowbaseItem::getTableField('is_recursive')] = 1;
            }
        } else {
            $where = self::getVisibilityCriteriaKB();
            $where['is_faq'] = 1;
        }

        return $where;
    }

    /**
     * Get visibility criteria for articles displayed in the knowledge base
     * (seen by central users)
     * This mean any KB article with valid visibility criteria for the current
     * user should be displayed
     *
     * @return array WHERE clause
     */
    private static function getVisibilityCriteriaKB(): array
    {
        // Special case for KB Admins
        if (Session::haveRight(self::$rightname, self::KNOWBASEADMIN)) {
            // See all articles
            return [new QueryExpression('1')];
        }

        // Prepare criteria, which will use an OR statement (the user can read
        // the article if any of the user/group/profile/entity criteria are
        // validated)
        $where = ['OR' => []];

        // Special case: the user may be the article's author
        $user = Session::getLoginUserID();
        $author_check = [self::getTableField('users_id') => $user];
        $where['OR'][] = $author_check;

        // Filter on users
        $where['OR'][] = self::getVisibilityCriteriaKB_User();

        // Filter on groups (if the current user have any)
        $groups = $_SESSION["glpigroups"] ?? [];
        if (count($groups)) {
            $where['OR'][] = self::getVisibilityCriteriaKB_Group();
        }

        // Filter on profiles
        $where['OR'][] = self::getVisibilityCriteriaKB_Profile();

        // Filter on entities
        $where['OR'][] = self::getVisibilityCriteriaKB_Entity();

        return $where;
    }

    /**
     * Get criteria used to filter knowledge base articles on users
     *
     * @return array
     */
    private static function getVisibilityCriteriaKB_User(): array
    {
        $user = Session::getLoginUserID();
        return [
            KnowbaseItem_User::getTableField('users_id') => $user,
        ];
    }

    /**
     * Get criteria used to filter knowledge base articles on groups
     *
     * @return array
     */
    private static function getVisibilityCriteriaKB_Group(): array
    {
        $groups = $_SESSION["glpigroups"] ?? [-1];
        $entity_restriction = getEntitiesRestrictCriteria(
            Group_KnowbaseItem::getTable(),
            '',
            '',
            true,
            true
        );

        return [
            Group_KnowbaseItem::getTableField('groups_id') => $groups,
            'OR' => [
                Group_KnowbaseItem::getTableField('no_entity_restriction') => 1,
            ] + $entity_restriction,
        ];
    }

    /**
     * Get criteria used to filter knowledge base articles on profiles
     *
     * @return array
     */
    private static function getVisibilityCriteriaKB_Profile(): array
    {
        $profile = $_SESSION["glpiactiveprofile"]['id'] ?? -1;
        $entity_restriction = getEntitiesRestrictCriteria(
            KnowbaseItem_Profile::getTable(),
            '',
            '',
            true,
            true
        );

        return [
            KnowbaseItem_Profile::getTableField('profiles_id') => $profile,
            'OR' => [
                KnowbaseItem_Profile::getTableField('no_entity_restriction') => 1,
            ] + $entity_restriction,
        ];
    }

    /**
     * Get criteria used to filter knowledge base articles on entity
     *
     * @return array
     */
    private static function getVisibilityCriteriaKB_Entity(): array
    {
        $entity_restriction = getEntitiesRestrictCriteria(
            Entity_KnowbaseItem::getTable(),
            '',
            '',
            true,
            true
        );

        // All entities
        if (!count($entity_restriction)) {
            $entity_restriction = [
                Entity_KnowbaseItem::getTableField('entities_id') => null,
            ];
        }

        return $entity_restriction;
    }

    public function prepareInputForAdd($input)
    {
        // set title for question if empty
        if (isset($input["name"]) && empty($input["name"])) {
            $input["name"] = __('New item');
        }

        if (
            Session::haveRight(self::$rightname, self::PUBLISHFAQ)
            && !Session::haveRight(self::$rightname, UPDATE)
        ) {
            $input["is_faq"] = 1;
        }
        if (
            !Session::haveRight(self::$rightname, self::PUBLISHFAQ)
            && Session::haveRight(self::$rightname, UPDATE)
        ) {
            $input["is_faq"] = 0;
        }
        return $input;
    }

    public function prepareInputForUpdate($input)
    {
        // set title for question if empty
        if (isset($input["name"]) && empty($input["name"])) {
            $input["name"] = __('New item');
        }
        return $input;
    }

    public function post_updateItem($history = true)
    {
        // Handle rich-text images and uploaded documents
        $this->input = $this->addFiles(
            $this->input,
            [
                'force_update'  => true,
                'content_field' => 'answer',
            ]
        );

        // Support old "knowbaseitemcategories_id" input
        if (isset($this->input['knowbaseitemcategories_id'])) {
            Toolbox::deprecated('knowbaseitemcategories_id input is deprecated. Use _categories instead');
            $categories = $this->input['knowbaseitemcategories_id'];
            $this->input['_categories'] = is_array($categories) ? $categories : [$categories];
            unset($this->input['knowbaseitemcategories_id']);
        }

        // Update categories
        $this->update1NTableData(KnowbaseItem_KnowbaseItemCategory::class, '_categories');
        NotificationEvent::raiseEvent('update', $this);
    }

    public function post_purgeItem()
    {
        NotificationEvent::raiseEvent('delete', $this);
    }

    /**
     * Print out an HTML "<form>" for knowbase item
     *
     * @param integer $ID
     * @param array $options
     *     - target for the Form
     *
     * @return void
     **/
    public function showForm($ID, array $options = [])
    {
        // show kb item form
        if (
            !Session::haveRightsOr(
                self::$rightname,
                [UPDATE, self::PUBLISHFAQ, self::KNOWBASEADMIN]
            )
        ) {
            return;
        }

        $canedit = $this->can($ID, UPDATE);

        $item = null;
        // Load ticket solution
        if (empty($ID) && !empty($options['item_itemtype']) && !empty($options['item_items_id'])) {
            if ($item = getItemForItemtype($options['item_itemtype'])) {
                if ($item->getFromDB($options['item_items_id'])) {
                    $this->fields['name']   = $item->getField('name');
                    if (isset($options['_fup_to_kb'])) {
                        $fup = new ITILFollowup();
                        $fup->getFromDBByCrit([
                            'id'           => $options['_fup_to_kb'],
                            'itemtype'     => $item::class,
                            'items_id'     => $item->getID(),
                        ]);
                        $this->fields['answer'] = $fup->getField('content');
                    } elseif (isset($options['_task_to_kb'])) {
                        $tasktype = $item::class . 'Task';
                        $task = new $tasktype();
                        $task->getFromDB($options['_task_to_kb']);
                        $this->fields['answer'] = $task->getField('content');
                    } elseif (isset($options['_sol_to_kb'])) {
                        $solution = new ITILSolution();
                        $solution->getFromDBByCrit([
                            'itemtype'     => $item::class,
                            'items_id'     => $item->getID(),
                            [
                                'NOT' => ['status'       => CommonITILValidation::REFUSED],
                            ],
                        ]);
                        $this->fields['answer'] = $solution->getField('content');
                    }
                    if ($item->isField('itilcategories_id')) {
                        $ic = new ITILCategory();
                        if (
                            $ic->getFromDB($item->getField('itilcategories_id'))
                            && $ic->fields['knowbaseitemcategories_id'] > 0
                        ) {
                            $this->fields['knowbaseitemcategories_id'] = $ic->fields['knowbaseitemcategories_id'];
                        }
                    }
                }
            }
        }

        if (($item !== null) && $item = getItemForItemtype($options['item_itemtype'])) {
            $item->getFromDB($options['item_items_id']);
        }

        TemplateRenderer::getInstance()->display('pages/tools/kb/knowbaseitem.html.twig', [
            'item' => $this,
            'linked_item' => $item,
            'no_header' => true,
            'params' => [
                'canedit' => $canedit,
            ] + $options,
        ]);
    }

    /**
     * Increase the view counter of the current knowbaseitem
     *
     * @since 0.83
     */
    public function updateCounter()
    {
        /** @var \DBmysql $DB */
        global $DB;

        // update counter view
        $DB->update(
            'glpi_knowbaseitems',
            [
                'view'   => new QueryExpression($DB::quoteName('view') . ' + 1'),
            ],
            [
                'id' => $this->getID(),
            ]
        );
    }

    /**
     * Print out (html) show item : question and answer
     *
     * @param array $options Array of options
     *
     * @return boolean|string
     **/
    public function showFull($options = [])
    {
        /**
         * @var array $CFG_GLPI
         * @var \DBmysql $DB
         */
        global $CFG_GLPI, $DB;

        if (!$this->can($this->fields['id'], READ)) {
            return false;
        }

        $default_options = [
            'display' => true,
        ];
        $options = array_merge($default_options, $options);

        $linkusers_id = true;
        if (
            ((Session::getLoginUserID() === false) && $CFG_GLPI["use_public_faq"])
            || (Session::getCurrentInterface() === "helpdesk")
            || !User::canView()
        ) {
            $linkusers_id = false;
        }

        $this->updateCounter();

        $categories = KnowbaseItem_KnowbaseItemCategory::getItems($this);
        $article_categories = [];
        foreach ($categories as $category) {
            $knowbaseitemcategories_id = $category['knowbaseitemcategories_id'];
            $fullcategoryname = getTreeValueCompleteName('glpi_knowbaseitemcategories', $knowbaseitemcategories_id);
            $article_categories[$knowbaseitemcategories_id] = $fullcategoryname;
        }

        // Show documents attached to the FAQ Item
        $sort = 'filename';
        $order = 'ASC';
        $criteria = Document_Item::getDocumentForItemRequest($this, ["$sort $order"]);
        $criteria['WHERE'][] = ['is_deleted' => '0'];
        $iterator = $DB->request($criteria);

        $attachments = [];
        $heading_names = [];
        if (count($iterator) > 0) {
            $document = new Document();
            foreach ($iterator as $data) {
                $docID        = $data["id"];
                $downloadlink = NOT_AVAILABLE;

                if ($document->getFromDB($docID)) {
                    $downloadlink = $document->getDownloadLink();
                }

                if (!isset($heading_names[$data["documentcategories_id"]])) {
                    $heading_names[$data["documentcategories_id"]] = Dropdown::getDropdownName(
                        "glpi_documentcategories",
                        $data["documentcategories_id"]
                    );
                }

                $attachments[] = [
                    'row_class' => $data['is_deleted'] ? 'table-danger' : '',
                    'filename' => $downloadlink,
                    'heading' => $heading_names[$data["documentcategories_id"]],
                    'assocdate' => $data["assocdate"],
                ];
            }
        }

        $writer_link = '';
        if ($this->fields["users_id"]) {
            $writer_link = getUserLink($this->fields["users_id"]);
        }

        $out = TemplateRenderer::getInstance()->render('pages/tools/kb/article.html.twig', [
            'item' => $this,
            'categories' => $article_categories,
            'subject' => KnowbaseItemTranslation::getTranslatedValue($this, 'name'),
            'answer' => $this->getAnswer(),
            'attachments' => $attachments,
            'writer_link' => $writer_link,
        ]);
        if ($options['display']) {
            echo $out;
        } else {
            return $out;
        }

        return true;
    }

    /**
     * Print out an HTML form for Search knowbase item
     *
     * @param $options   $_GET
     *
     * @return void
     **/
    public function searchForm($options)
    {
        /** @var array $CFG_GLPI */
        global $CFG_GLPI;

        if (
            !$CFG_GLPI["use_public_faq"]
            && !Session::haveRightsOr(self::$rightname, [READ, self::READFAQ])
        ) {
            return;
        }

        // Default values of parameters
        $params["contains"]                  = "";
        if (is_array($options) && count($options)) {
            foreach ($options as $key => $val) {
                $params[$key] = $val;
            }
        }

        if (
            isset($options['item_itemtype'], $options['item_items_id'])
            && !is_a($options['item_itemtype'], CommonDBTM::class, true)
        ) {
            unset($options['item_itemtype'], $options['item_items_id']);
        }

        $twig_params = [
            'contains' => $params["contains"],
            'options' => $options,
            'btn_msg' => _sx('button', 'Search'),
        ];
        // language=Twig
        echo TemplateRenderer::getInstance()->renderFromStringTemplate(<<<TWIG
            {% import 'components/form/basic_inputs_macros.html.twig' as inputs %}
            <form method="get" action="{{ 'KnowbaseItem'|itemtype_search_path }}" class="d-flex justify-content-center">
                {{ inputs.text('contains', contains, {additional_attributes: {size: 50}, input_addclass: 'me-1'}) }}
                {{ inputs.submit('search', btn_msg, 1) }}
                {% if options.item_itemtype is defined and options.item_items_id is defined %}
                    {{ inputs.hidden('item_itemtype', options.item_itemtype) }}
                    {{ inputs.hidden('item_items_id', options.item_items_id) }}
                {% endif %}
                {{ inputs.hidden('glpi_csrf_token', csrf_token()) }}
            </form>
TWIG, $twig_params);
    }

    /**
     * Build request for showList
     *
     * @since 0.83
     *
     * @param array $params (contains, knowbaseitemcategories_id, faq)
     * @param string $type search type : browse / search (default search)
     *
     * @return array : SQL request
     **/
    public static function getListRequest(array $params, $type = 'search')
    {
        /** @var \DBmysql $DB */
        global $DB;

        $params = array_replace([
            'contains' => '',
            'knowbaseitemcategories_id' => KnowbaseItemCategory::SEEALL,
            'faq' => false,
        ], $params);

        $criteria = [
            'SELECT' => [
                'glpi_knowbaseitems.*',
                new QueryExpression(
                    QueryFunction::count('glpi_knowbaseitems_users.id') . ' + ' .
                    QueryFunction::count('glpi_groups_knowbaseitems.id') . ' + ' .
                    QueryFunction::count('glpi_knowbaseitems_profiles.id') . ' + ' .
                    QueryFunction::count('glpi_entities_knowbaseitems.id') . ' AS ' .
                    $DB::quoteName('visibility_count')
                ),
            ],
            'FROM'   => 'glpi_knowbaseitems',
            'WHERE'     => [], //to be filled
            'LEFT JOIN' => [], //to be filled
            'GROUPBY'   => ['glpi_knowbaseitems.id'],
        ];

        // Lists kb Items
        $restrict = self::getVisibilityCriteria(true);
        $restrict_where = $restrict['WHERE'];
        unset($restrict['WHERE'], $restrict['SELECT']);
        $criteria = array_merge_recursive($criteria, $restrict);

        switch ($type) {
            case 'myunpublished':
            case 'allmy':
            case 'allunpublished':
                break;

            default:
                // Build query
                if (Session::getLoginUserID()) {
                    $criteria['WHERE'] = array_merge(
                        $criteria['WHERE'],
                        $restrict_where
                    );
                } else {
                    // Anonymous access
                    if (Session::isMultiEntitiesMode()) {
                        $criteria['WHERE']['glpi_entities_knowbaseitems.entities_id'] = 0;
                        $criteria['WHERE']['glpi_entities_knowbaseitems.is_recursive'] = 1;
                    }
                }
                break;
        }

        if ($params['faq']) { // helpdesk
            $criteria['WHERE'][] = [
                'OR' => [
                    'glpi_knowbaseitems.is_faq' => 1,
                    'glpi_knowbaseitems_users.users_id' => Session::getLoginUserID(),
                ],
            ];
        }

        if ($params['knowbaseitemcategories_id'] !== KnowbaseItemCategory::SEEALL) {
            $criteria['LEFT JOIN'][KnowbaseItem_KnowbaseItemCategory::getTable()] = [
                'FKEY' => [
                    KnowbaseItem_KnowbaseItemCategory::getTable() => KnowbaseItem::getForeignKeyField(),
                    KnowbaseItem::getTable() => 'id',
                ],
            ];
            if ($params['knowbaseitemcategories_id'] > 0) {
                $criteria['WHERE'][KnowbaseItem_KnowbaseItemCategory::getTableField('knowbaseitemcategories_id')] = $params['knowbaseitemcategories_id'];
            } elseif ($params['knowbaseitemcategories_id'] === 0) {
                $criteria['WHERE'][KnowbaseItem_KnowbaseItemCategory::getTableField('knowbaseitemcategories_id')] = null;
            }
        }

        if (countElementsInTable('glpi_knowbaseitemtranslations') > 0) {
            $criteria['LEFT JOIN']['glpi_knowbaseitemtranslations'] = [
                'ON'  => [
                    'glpi_knowbaseitems'             => 'id',
                    'glpi_knowbaseitemtranslations'  => 'knowbaseitems_id', [
                        'AND'                            => [
                            'glpi_knowbaseitemtranslations.language' => $_SESSION['glpilanguage'],
                        ],
                    ],
                ],
            ];
            $criteria['SELECT'][] = 'glpi_knowbaseitemtranslations.name AS transname';
            $criteria['SELECT'][] = 'glpi_knowbaseitemtranslations.answer AS transanswer';
        }

        // a search with $contains
        switch ($type) {
            case 'allmy':
                $criteria['WHERE']['glpi_knowbaseitems.users_id'] = Session::getLoginUserID();
                break;

            case 'myunpublished':
                $criteria['WHERE']['glpi_knowbaseitems.users_id'] = Session::getLoginUserID();
                $criteria['WHERE']['glpi_entities_knowbaseitems.entities_id'] = null;
                $criteria['WHERE']['glpi_knowbaseitems_profiles.profiles_id'] = null;
                $criteria['WHERE']['glpi_groups_knowbaseitems.groups_id'] = null;
                $criteria['WHERE']['glpi_knowbaseitems_users.users_id'] = null;
                break;

            case 'allunpublished':
                // Only published
                $criteria['WHERE']['glpi_entities_knowbaseitems.entities_id'] = null;
                $criteria['WHERE']['glpi_knowbaseitems_profiles.profiles_id'] = null;
                $criteria['WHERE']['glpi_groups_knowbaseitems.groups_id'] = null;
                $criteria['WHERE']['glpi_knowbaseitems_users.users_id'] = null;
                break;

            case 'allpublished':
                $criteria['HAVING']['visibility_count'] = ['>', 0];
                break;

            case 'search':
                if (strlen($params["contains"]) > 0) {
                    $search = $params["contains"];
                    $search_wilcard = self::computeBooleanFullTextSearch($search);

                    $addscore = [];
                    if (countElementsInTable('glpi_knowbaseitemtranslations') > 0) {
                        $addscore = [
                            'glpi_knowbaseitemtranslations.name',
                            'glpi_knowbaseitemtranslations.answer',
                        ];
                    }

                    $expr = "(MATCH(" . $DB->quoteName('glpi_knowbaseitems.name') . ", " . $DB->quoteName('glpi_knowbaseitems.answer') . ")
                           AGAINST(" . $DB->quote($search_wilcard) . " IN BOOLEAN MODE)";

                    if (!empty($addscore)) {
                        foreach ($addscore as $addscore_field) {
                            $expr .= " + MATCH(" . $DB->quoteName($addscore_field) . ")
                                        AGAINST(" . $DB->quote($search_wilcard) . " IN BOOLEAN MODE)";
                        }
                    }
                    $expr .= " ) AS SCORE ";
                    $criteria['SELECT'][] = new QueryExpression($expr);

                    $ors = [
                        new QueryExpression(
                            "MATCH(" . $DB->quoteName('glpi_knowbaseitems.name') . ",
                        " . $DB->quoteName('glpi_knowbaseitems.answer') . ")
                        AGAINST(" . $DB->quote($search_wilcard) . " IN BOOLEAN MODE)"
                        ),
                    ];

                    if (!empty($addscore)) {
                        foreach ($addscore as $addscore_field) {
                            $ors[] = [
                                'NOT' => [$addscore_field => null],
                                new QueryExpression(
                                    "MATCH(" . $DB->quoteName($addscore_field) . ")
                              AGAINST(" . $DB->quote($search_wilcard) . " IN BOOLEAN MODE)"
                                ),
                            ];
                        }
                    }

                    $search_where =  $criteria['WHERE']; // Visibility restrict criteria

                    $search_where[] = ['OR' => $ors];

                    // Add visibility date
                    $visibility_crit = [
                        [
                            'OR'  => [
                                ['glpi_knowbaseitems.begin_date'  => null],
                                ['glpi_knowbaseitems.begin_date'  => ['<', QueryFunction::now()]],
                            ],
                        ], [
                            'OR'  => [
                                ['glpi_knowbaseitems.end_date'    => null],
                                ['glpi_knowbaseitems.end_date'    => ['>', QueryFunction::now()]],
                            ],
                        ],
                    ];
                    $search_where[] = $visibility_crit;

                    $criteria['ORDERBY'] = ['SCORE DESC'];

                    // preliminar query to allow alternate search if no result with fulltext
                    $search_criteria = [
                        'COUNT'     => 'cpt',
                        'LEFT JOIN' => $criteria['LEFT JOIN'],
                        'FROM'      => 'glpi_knowbaseitems',
                        'WHERE'     => $search_where,
                    ];
                    $search_iterator = $DB->request($search_criteria);
                    $numrows_search = $search_iterator->current()['cpt'];

                    if ($numrows_search <= 0) {// not result this fulltext try with alternate search
                        $search1 = [/* 1 */   '/\\\"/',
                            /* 2 */   "/\+/",
                            /* 3 */   "/\*/",
                            /* 4 */   "/~/",
                            /* 5 */   "/</",
                            /* 6 */   "/>/",
                            /* 7 */   "/\(/",
                            /* 8 */   "/\)/",
                            /* 9 */   "/\-/",
                        ];
                        $contains = preg_replace($search1, "", $params["contains"]);
                        $ors = [
                            ["glpi_knowbaseitems.name"     => ['LIKE', Search::makeTextSearchValue($contains)]],
                            ["glpi_knowbaseitems.answer"   => ['LIKE', Search::makeTextSearchValue($contains)]],
                        ];
                        if (countElementsInTable('glpi_knowbaseitemtranslations') > 0) {
                            $ors[] = ["glpi_knowbaseitemtranslations.name"   => ['LIKE', Search::makeTextSearchValue($contains)]];
                            $ors[] = ["glpi_knowbaseitemtranslations.answer" => ['LIKE', Search::makeTextSearchValue($contains)]];
                        }
                        $criteria['WHERE'][] = ['OR' => $ors];
                        // Add visibility date
                        $criteria['WHERE'][] = $visibility_crit;
                    } else {
                        $criteria['WHERE'] = $search_where;
                    }
                }
                break;

            case 'browse':
                if (!Session::haveRight(self::$rightname, self::KNOWBASEADMIN)) {
                    // Add visibility date
                    $criteria['WHERE'][] = [
                        'OR'  => [
                            ['glpi_knowbaseitems.begin_date' => null],
                            ['glpi_knowbaseitems.begin_date' => ['<', QueryFunction::now()]],
                        ],
                    ];
                    $criteria['WHERE'][] = [
                        'OR'  => [
                            ['glpi_knowbaseitems.end_date' => null],
                            ['glpi_knowbaseitems.end_date' => ['>', QueryFunction::now()]],
                        ],
                    ];
                }

                $criteria['ORDERBY'] = ['glpi_knowbaseitems.name ASC'];
                break;
        }

        return $criteria;
    }

    /**
     * Clean search for Boolean FullText
     *
     * @since 10.0.7
     * @param string $search
     *
     * @return string
     **/
    private static function computeBooleanFullTextSearch(string $search): string
    {
        $word_chars        = '\p{L}\p{N}_';
        $ponderation_chars = '+\-<>~';

        // Remove any whitespace from begin/end
        $search = preg_replace('/^[\p{Z}\h\v\r\n]+|[\p{Z}\h\v\r\n]+$/u', '', $search);

        // Remove all symbols except word chars, ponderation chars, parenthesis, quotes, wildcards and spaces.
        // @distance is not included, since it's unlikely a human will be using it through UI form
        $search = preg_replace("/[^{$word_chars}{$ponderation_chars}()\"* ]/u", '', $search);

        // Remove all ponderation chars, that can only precede a word and that are not preceded by either beginning of string, a space or an opening parenthesis
        $search = preg_replace("/(?<!^| |\()[{$ponderation_chars}]/u", '', $search);
        // Remove all ponderation chars that are not followed by a search term
        // (they are followed by a space, a closing parenthesis or end fo string)
        $search = preg_replace("/[{$ponderation_chars}]+( |\)|$)/u", '', $search);

        // Remove all opening parenthesis that are located inside a searched term
        // (they are preceded by a word char or a quote)
        $search = preg_replace("/(?<=[{$word_chars}\"])\(/u", '', $search);
        // Remove all closing parenthesis that are located inside a searched term
        // (they are followed by a word char or a quote)
        $search = preg_replace("/\)(?=[{$word_chars}\")])/u", '', $search);
        // Remove empty parenthesis
        $search = preg_replace("/\(\)/u", '', $search);
        // Remove all parenthesis if count of closing does not match count of opening ones
        if (mb_substr_count($search, '(') !== mb_substr_count($search, ')')) {
            $search = preg_replace("/[()]/u", '', $search);
        }

        // Remove all asterisks that are not located at the end of a word
        // (can be followed by a space, a closing parenthesis or end of string, and must be preceded by a word char)
        $search = preg_replace("/(?<=[{$word_chars}])\*(?! |\)|$)/u", '', $search);

        // Remove all double quotes
        // - that are not located before a searched term
        //   (can be preceded by beginning of string, an operator, a space or an opening parenthesis, and must be followed by a word char)
        $search = preg_replace("/(?<=^|[{$ponderation_chars} (])\"(?![{$word_chars}])/u", '', $search);
        // - that are not located after a searched term
        //   (can be followed by a space, a closing parenthesis or end of string, and must be preceded by a word char)
        $search = preg_replace("/(?<=[{$word_chars}])\"(?! |\)|$)/u", '', $search);
        // - if the count is not even
        if (mb_substr_count($search, '"') % 2 !== 0) {
            $search = preg_replace("/\"/u", '', $search);
        }

        // Check if the new value is just the set of operators and spaces and if it is - set the value to an empty string
        if (preg_match("/^[{$ponderation_chars}()\"* ]+$/u", $search)) {
            $search = '';
        }

        // Remove extra spaces
        $search = preg_replace('/\s+/u', ' ', trim($search));

        // Add * foreach word when no boolean operator is used
        if (!preg_match('/[^\p{L}\p{N}_ ]/u', $search)) {
            $search = implode('* ', explode(' ', $search)) . '*';
        }

        return $search;
    }

    /**
     * Print out list kb item
     *
     * @param array $options            $_GET
     * @param string $type search type : browse / search (default search)
     **/
    public static function showList($options, $type = 'search')
    {
        /** @var array $CFG_GLPI */
        global $CFG_GLPI;

        $DBread = DBConnection::getReadConnection();

        // Default values of parameters
        $params = [
            'faq' => !Session::haveRight(self::$rightname, READ),
            'start' => 0,
            'knowbaseitemcategories_id' => null,
            'contains' => '',
        ];

        if (is_array($options)) {
            $params = array_replace($params, $options);
        }
        $ki = new self();
        switch ($type) {
            case 'myunpublished':
                if (!Session::haveRightsOr(self::$rightname, [UPDATE, self::PUBLISHFAQ])) {
                    return false;
                }
                break;

            case 'allunpublished':
                if (!Session::haveRight(self::$rightname, self::KNOWBASEADMIN)) {
                    return false;
                }
                break;

            default:
                break;
        }

        if (!$params["start"]) {
            $params["start"] = 0;
        }

        $criteria = self::getListRequest($params, in_array($type, ['search', 'solution'], true) ? 'search' : $type);

        $main_iterator = $DBread->request($criteria);
        $rows = count($main_iterator);
        $numrows = $rows;

        if ($type !== 'solution') {
            // Get it from database
            $KbCategory = new KnowbaseItemCategory();
            $title      = "";
            if ($KbCategory->getFromDB($params["knowbaseitemcategories_id"])) {
                $title = (empty($KbCategory->fields['name']) ? "(" . $params['knowbaseitemcategories_id'] . ")"
                    : $KbCategory->fields['name']);
                $title = sprintf(__('%1$s: %2$s'), _n('Category', 'Categories', 1), $title);
            }

            Session::initNavigateListItems('KnowbaseItem', $title);
            // force using getSearchUrl on list icon (when viewing a single article)
            $_SESSION['glpilisturl']['KnowbaseItem'] = '';
        }

        $list_limit = $_SESSION['glpilist_limit'];

        $showwriter = in_array($type, ['myunpublished', 'allunpublished', 'allmy']);

        // Limit the result, if no limit applies, use prior result
        if (
            ($rows > $list_limit)
            && !isset($_GET['export_all'])
        ) {
            $criteria['START'] = (int) $params['start'];
            $criteria['LIMIT'] = (int) $list_limit;
            $main_iterator = $DBread->request($criteria);
            $numrows = count($main_iterator);
        }

        if ($numrows > 0) {
            // Set display type for export if define
            $output_type = Search::HTML_OUTPUT;

            if (isset($_GET["display_type"])) {
                $output_type = $_GET["display_type"];
            }

            // Pager
<<<<<<< HEAD
            $parameters = [
                'start' => $params["start"],
                'knowbaseitemcategories_id' => $params['knowbaseitemcategories_id'],
                'contains' => $params["contains"],
                'is_faq' => $params['faq'],
            ];
=======
            $parameters = "start=" . $params["start"] . "&amp;knowbaseitemcategories_id=" .
                        $params['knowbaseitemcategories_id'] . "&amp;contains=" .
                        $params["contains"] . "&amp;is_faq=" . $params['faq'] . "&amp;type=" . $type;
>>>>>>> 65706a4a

            if (isset($options['item_itemtype'], $options['item_items_id'])) {
                $parameters += [
                    'item_items_id' => $options['item_items_id'],
                    'item_itemtype' => $options['item_itemtype'],
                ];
            }

            $pager_url = "";
            if ($output_type === Search::HTML_OUTPUT) {
                $pager_url = Toolbox::getItemTypeSearchURL('KnowbaseItem');
                if (!Session::getLoginUserID()) {
                    $pager_url = $CFG_GLPI['root_doc'] . "/front/helpdesk.faq.php";
                }
                Html::printPager(
                    $params['start'],
                    $rows,
                    $pager_url,
                    Toolbox::append_params($parameters, '&amp;'),
                    'KnowbaseItem'
                );
            }

            $nbcols = 1;
            // Display List Header
            echo Search::showHeader($output_type, $numrows + 1, $nbcols);

            echo Search::showNewLine($output_type);
            $header_num = 1;
            echo Search::showHeaderItem($output_type, __s('Subject'), $header_num);

            if ($output_type !== Search::HTML_OUTPUT) {
                echo Search::showHeaderItem($output_type, __s('Content'), $header_num);
            }

            if ($showwriter) {
                echo Search::showHeaderItem($output_type, __s('Writer'), $header_num);
            }
            echo Search::showHeaderItem($output_type, _sn('Category', 'Categories', 1), $header_num);

            if ($output_type === Search::HTML_OUTPUT) {
                echo Search::showHeaderItem($output_type, _sn('Associated element', 'Associated elements', Session::getPluralNumber()), $header_num);
            }

            if (isset($options['item_itemtype'], $options['item_items_id']) && ($output_type === Search::HTML_OUTPUT)) {
                echo Search::showHeaderItem($output_type, '&nbsp;', $header_num);
            }

            // Num of the row (1=header_line)
            $row_num = 1;
            foreach ($main_iterator as $data) {
                Session::addToNavigateListItems('KnowbaseItem', $data["id"]);
                // Column num
                $item_num = 1;
                echo Search::showNewLine($output_type, ($row_num - 1) % 2);
                $row_num++;

                $item = new self();
                $item->getFromDB($data["id"]);
                $name   = $data["name"];
                $answer = $data["answer"];
                // Manage translations
                if (!empty($data['transname'])) {
                    $name   = $data["transname"];
                }
                if (!empty($data['transanswer'])) {
                    $answer = $data["transanswer"];
                }

                if ($output_type === Search::HTML_OUTPUT) {
                    $toadd = '';
                    if (isset($options['item_itemtype'], $options['item_items_id'])) {
                        $href  = " href='#' data-bs-toggle='modal' data-bs-target='#kbshow{$data["id"]}'";
                        $toadd = Ajax::createIframeModalWindow(
                            'kbshow' . $data["id"],
                            self::getFormURLWithID($data["id"]),
                            ['display' => false]
                        );
                    } else {
                        $href = " href=\"" . self::getFormURLWithID($data["id"]) . "\" ";
                    }

                    $icon_class = "";
                    $fa_title = "";
                    if (
                        $data['is_faq']
                        && (!Session::isMultiEntitiesMode()
                            || (isset($data['visibility_count'])
                                && $data['visibility_count'] > 0))
                    ) {
                        $icon_class = "ti-help faq";
                        $fa_title = __s("This item is part of the FAQ");
                    } elseif (
                        isset($data['visibility_count'])
                        && $data['visibility_count'] <= 0
                    ) {
                        $icon_class = "ti-eye-off not-published";
                        $fa_title = __s("This item is not published yet");
                    }
                    echo Search::showItem(
                        $output_type,
                        "<div class='kb'>$toadd <i class='ti $icon_class' title='$fa_title'></i> <a $href>" . Html::resume_text($name, 80) . "</a></div>
                                       <div class='kb_resume'>" . Html::resume_text(RichText::getTextFromHtml($answer, false, false), 600) . "</div>",
                        $item_num,
                        $row_num
                    );
                } else {
                    echo Search::showItem($output_type, htmlescape($name), $item_num, $row_num);
                    echo Search::showItem($output_type, htmlescape(RichText::getTextFromHtml($answer, true, false, true)), $item_num, $row_num);
                }

                if ($showwriter) {
                    echo Search::showItem(
                        $output_type,
                        getUserLink($data["users_id"]),
                        $item_num,
                        $row_num
                    );
                }

                $categories_names = [];
                $ki->getFromDB($data["id"]);
                $categories = KnowbaseItem_KnowbaseItemCategory::getItems($ki);
                foreach ($categories as $category) {
                    $knowbaseitemcategories_id = $category['knowbaseitemcategories_id'];
                    $fullcategoryname          = getTreeValueCompleteName(
                        "glpi_knowbaseitemcategories",
                        $knowbaseitemcategories_id
                    );
                    if ($output_type === Search::HTML_OUTPUT) {
                        $cathref = self::getSearchURL() . "?knowbaseitemcategories_id=" .
                            $knowbaseitemcategories_id . '&amp;forcetab=Knowbase$2';
                        $categories_names[] = "<a class='kb-category'"
                            . " href='$cathref'"
                            . " data-category-id='" . $knowbaseitemcategories_id . "'"
                            . ">" . htmlescape($fullcategoryname) . '</a>';
                    } else {
                        $categories_names[] = htmlescape($fullcategoryname);
                    }
                }
                echo Search::showItem($output_type, implode(', ', $categories_names), $item_num, $row_num);

                if ($output_type === Search::HTML_OUTPUT) {
                    echo "<td class='center'>";
                    $j = 0;
                    $iterator = $DBread->request([
                        'FIELDS' => 'documents_id',
                        'FROM'   => 'glpi_documents_items',
                        'WHERE'  => [
                            'items_id'  => $data["id"],
                            'itemtype'  => 'KnowbaseItem',
                        ] + getEntitiesRestrictCriteria('', '', '', true),
                    ]);
                    foreach ($iterator as $docs) {
                        $doc = new Document();
                        $doc->getFromDB($docs["documents_id"]);
                        echo $doc->getDownloadLink();
                        $j++;
                        if ($j > 1) {
                            echo "<br>";
                        }
                    }
                    echo "</td>";
                }

                if (isset($options['item_itemtype'], $options['item_items_id']) && ($output_type === Search::HTML_OUTPUT)) {
                    $content = "<button type='button' class='btn btn-link use_solution' data-solution-id='" . $data['id'] . "'>" .
                        __s('Use as a solution') . "</button>";
                    echo Search::showItem($output_type, $content, $item_num, $row_num);
                }

                // End Line
                echo Search::showEndLine($output_type);
            }

            // Display footer
            if (
                ($output_type === Search::PDF_OUTPUT_LANDSCAPE)
                || ($output_type === Search::PDF_OUTPUT_PORTRAIT)
            ) {
                echo Search::showFooter(
                    $output_type,
                    Dropdown::getDropdownName(
                        "glpi_knowbaseitemcategories",
                        $params['knowbaseitemcategories_id']
                    ),
                    $numrows
                );
            } else {
                echo Search::showFooter($output_type, '', $numrows);
            }
            echo "<br>";
            if ($output_type === Search::HTML_OUTPUT) {
                Html::printPager(
                    $params['start'],
                    $rows,
                    $pager_url,
                    Toolbox::append_params($parameters, '&amp;'),
                    'KnowbaseItem'
                );
            }
        } else {
            echo "<div class='center b'>" . __s('No results found') . "</div>";
        }
    }

    /**
     * Print out list recent or popular kb/faq
     *
     * @param string $type    type : recent / popular / not published
     * @param bool   $display if false, return html
     *
     * @return void|string
     **/
    public static function showRecentPopular(string $type = "", bool $display = true)
    {
        /** @var \DBmysql $DB */
        global $DB;

        $faq = !Session::haveRight(self::$rightname, READ);

        $criteria = [
            'SELECT'    => ['glpi_knowbaseitems' => ['id', 'name', 'is_faq']],
            'DISTINCT'  => true,
            'FROM'      => self::getTable(),
            'WHERE'     => [],
            'LIMIT'     => 10,
        ];

        if ($type === "recent") {
            $criteria['ORDERBY'] = self::getTable() . '.date_creation DESC';
            $title   = __('Recent entries');
        } elseif ($type === 'lastupdate') {
            $criteria['ORDERBY'] = self::getTable() . '.date_mod DESC';
            $title   = __('Last updated entries');
        } else {
            $criteria['ORDERBY'] = 'view DESC';
            $title   = __('Most popular questions');
        }

        // Force all joins for not published to verify no visibility set
        $restrict = self::getVisibilityCriteria(true);
        unset($restrict['WHERE'], $restrict['SELECT']);
        $criteria = array_merge($criteria, $restrict);

        if (Session::getLoginUserID()) {
            $restrict = self::getVisibilityCriteria();
            $criteria['WHERE'] = array_merge($criteria['WHERE'], $restrict['WHERE']);
        } else {
            // Anonymous access
            if (Session::isMultiEntitiesMode()) {
                $criteria['WHERE']['glpi_entities_knowbaseitems.entities_id'] = 0;
                $criteria['WHERE']['glpi_entities_knowbaseitems.is_recursive'] = 1;
            }
        }

        // Only published
        $criteria['WHERE'][] = [
            'NOT'  => [
                'glpi_entities_knowbaseitems.entities_id' => null,
                'glpi_knowbaseitems_profiles.profiles_id' => null,
                'glpi_groups_knowbaseitems.groups_id'     => null,
                'glpi_knowbaseitems_users.users_id'       => null,
            ],
        ];

        // Add visibility date
        $criteria['WHERE'][] = [
            'OR'  => [
                ['glpi_knowbaseitems.begin_date' => null],
                ['glpi_knowbaseitems.begin_date' => ['<', QueryFunction::now()]],
            ],
        ];
        $criteria['WHERE'][] = [
            'OR'  => [
                ['glpi_knowbaseitems.end_date'   => null],
                ['glpi_knowbaseitems.end_date'   => ['>', QueryFunction::now()]],
            ],
        ];

        if ($faq) { // FAQ
            $criteria['WHERE']['glpi_knowbaseitems.is_faq'] = 1;
        }

        if (countElementsInTable('glpi_knowbaseitemtranslations') > 0) {
            $criteria['LEFT JOIN']['glpi_knowbaseitemtranslations'] = [
                'ON'  => [
                    'glpi_knowbaseitems'             => 'id',
                    'glpi_knowbaseitemtranslations'  => 'knowbaseitems_id', [
                        'AND'                            => [
                            'glpi_knowbaseitemtranslations.language' => $_SESSION['glpilanguage'],
                        ],
                    ],
                ],
            ];
            $criteria['SELECT'][] = 'glpi_knowbaseitemtranslations.name AS transname';
            $criteria['SELECT'][] = 'glpi_knowbaseitemtranslations.answer AS transanswer';
        }

        $iterator = $DB->request($criteria);

        $output = "";
        if (count($iterator)) {
            $twig_params = [
                'title'    => $title,
                'iterator' => $iterator,
                'faq_tooltip' => __("This item is part of the FAQ"),
            ];
            // language=Twig
            $output .= TemplateRenderer::getInstance()->renderFromStringTemplate(<<<TWIG
                <div class="col-12 col-lg-4 px-2">
                    <table class="table table-sm">
                        <tr><th>{{ title }}</th></tr>
                        {% for data in iterator %}
                            {% set name = (data['transname'] ?? '') is not empty ? data['transname'] : data['name'] %}
                            <tr>
                                <td class="text-start">
                                    <div class="kb">
                                        {% if data['is_faq'] %}
                                            <i class="ti ti-help faq" title="{{ faq_tooltip }}"></i>
                                        {% endif %}
                                        <a href="{{ 'KnowbaseItem'|itemtype_form_path(data['id']) }}" class="{{ data['is_faq'] ? 'faq' : 'knowbase' }}"
                                           title="{{ name }}">{{ name|u.truncate(80, '(...)') }}</a>
                                    </div>
                                </td>
                            </tr>
                        {% endfor %}
                    </table>
                </div>
TWIG, $twig_params);
        }

        if ($display) {
            echo $output;
        } else {
            return $output;
        }
    }

    public function rawSearchOptions()
    {
        $tab = [];

        $tab[] = [
            'id'                 => 'common',
            'name'               => __('Characteristics'),
        ];

        $tab[] = [
            'id'                 => '1',
            'table'              => static::getTable(),
            'field'              => 'name',
            'name'               => __('Subject'),
            'datatype'           => 'itemlink',
            'massiveaction'      => false,
        ];

        $tab[] = [
            'id'                 => '2',
            'table'              => static::getTable(),
            'field'              => 'id',
            'name'               => __('ID'),
            'massiveaction'      => false,
            'datatype'           => 'number',
        ];

        $tab[] = [
            'id'                 => '7',
            'table'              => static::getTable(),
            'field'              => 'answer',
            'name'               => __('Content'),
            'datatype'           => 'text',
            'htmltext'           => true,
        ];

        $tab[] = [
            'id'                 => '8',
            'table'              => static::getTable(),
            'field'              => 'is_faq',
            'name'               => __('FAQ item'),
            'datatype'           => 'bool',
        ];

        $tab[] = [
            'id'                 => '9',
            'table'              => static::getTable(),
            'field'              => 'view',
            'name'               => _n('View', 'Views', Session::getPluralNumber()),
            'datatype'           => 'integer',
            'massiveaction'      => false,
        ];

        $tab[] = [
            'id'                 => '10',
            'table'              => static::getTable(),
            'field'              => 'begin_date',
            'name'               => __('Visibility start date'),
            'datatype'           => 'datetime',
        ];

        $tab[] = [
            'id'                 => '11',
            'table'              => static::getTable(),
            'field'              => 'end_date',
            'name'               => __('Visibility end date'),
            'datatype'           => 'datetime',
        ];

        $tab[] = [
            'id'                 => '19',
            'table'              => static::getTable(),
            'field'              => 'date_mod',
            'name'               => __('Last update'),
            'datatype'           => 'datetime',
            'massiveaction'      => false,
        ];

        $tab[] = [
            'id'                 => '121',
            'table'              => static::getTable(),
            'field'              => 'date_creation',
            'name'               => __('Creation date'),
            'datatype'           => 'datetime',
            'massiveaction'      => false,
        ];

        $tab[] = [
            'id'                 => '70',
            'table'              => 'glpi_users',
            'field'              => 'name',
            'name'               => User::getTypeName(1),
            'massiveaction'      => false,
            'datatype'           => 'dropdown',
            'right'              => 'all',
        ];

        $tab[] = [
            'id'                 => '79',
            'table'              => 'glpi_knowbaseitemcategories',
            'field'              => 'completename',
            'name'               => _n('Category', 'Categories', 1),
            'datatype'           => 'dropdown',
            'joinparams'         => [
                'beforejoin'         => [
                    'table'              => KnowbaseItem_KnowbaseItemCategory::getTable(),
                    'joinparams'         => [
                        'jointype'           => 'child',
                    ],
                ],
            ],
        ];

        $tab[] = [
            'id'                 => '13',
            'table'              => 'glpi_knowbaseitems_items',
            'field'              => 'items_id',
            'name'               => _n('Associated element', 'Associated elements', Session::getPluralNumber()),
            'datatype'           => 'specific',
            'comments'           => true,
            'nosort'             => true,
            'nosearch'           => true,
            'additionalfields'   => ['itemtype'],
            'joinparams'         => [
                'jointype'           => 'child',
            ],
            'forcegroupby'       => true,
            'massiveaction'      => false,
        ];

        $tab[] = [
            'id'                 => '131',
            'table'              => 'glpi_knowbaseitems_items',
            'field'              => 'itemtype',
            'name'               => _n('Associated item type', 'Associated item types', Session::getPluralNumber()),
            'datatype'           => 'itemtypename',
            'itemtype_list'      => 'kb_types',
            'nosort'             => true,
            'additionalfields'   => ['itemtype'],
            'joinparams'         => [
                'jointype'           => 'child',
            ],
            'forcegroupby'       => true,
            'massiveaction'      => false,
        ];

        $tab[] = [
            'id'                 => '80',
            'table'              => Entity::getTable(),
            'field'              => 'completename',
            'name'               => _n('Target', 'Targets', 1) . ' - ' . Entity::getTypeName(1),
            'datatype'           => 'dropdown',
            'forcegroupby'       => true,
            'massiveaction'      => false,
            'joinparams'         => [
                'beforejoin'         => [
                    'table'              => Entity_KnowbaseItem::getTable(),
                    'joinparams'         => [
                        'jointype'           => 'child',
                    ],
                ],
            ],
        ];

        $tab[] = [
            'id'                 => '81',
            'table'              => Profile::getTable(),
            'field'              => 'name',
            'name'               => _n('Target', 'Targets', 1) . ' - ' . Profile::getTypeName(1),
            'datatype'           => 'dropdown',
            'forcegroupby'       => true,
            'massiveaction'      => false,
            'joinparams'         => [
                'beforejoin'         => [
                    'table'              => KnowbaseItem_Profile::getTable(),
                    'joinparams'         => [
                        'jointype'           => 'child',
                    ],
                ],
            ],
        ];

        $tab[] = [
            'id'                 => '82',
            'table'              => Group::getTable(),
            'field'              => 'name',
            'name'               => _n('Target', 'Targets', 1) . ' - ' . Group::getTypeName(1),
            'datatype'           => 'dropdown',
            'forcegroupby'       => true,
            'massiveaction'      => false,
            'joinparams'         => [
                'beforejoin'         => [
                    'table'              => Group_KnowbaseItem::getTable(),
                    'joinparams'         => [
                        'jointype'           => 'child',
                    ],
                ],
            ],
        ];

        $tab[] = [
            'id'                 => '83',
            'table'              => User::getTable(),
            'field'              => 'name',
            'name'               => _n('Target', 'Targets', 1) . ' - ' . User::getTypeName(1),
            'datatype'           => 'dropdown',
            'forcegroupby'       => true,
            'massiveaction'      => false,
            'joinparams'         => [
                'beforejoin'         => [
                    'table'              => KnowbaseItem_User::getTable(),
                    'joinparams'         => [
                        'jointype'           => 'child',
                    ],
                ],
            ],
        ];

        // add objectlock search options
        $tab = array_merge($tab, ObjectLock::rawSearchOptionsToAdd(get_class($this)));

        return $tab;
    }

    public function getRights($interface = 'central')
    {
        if ($interface === 'central') {
            $values = parent::getRights();
            $values[self::KNOWBASEADMIN] = __('Knowledge base administration');
            $values[self::PUBLISHFAQ]    = __('Publish in the FAQ');
            $values[self::COMMENTS]      = __('Comment KB entries');
        }
        $values[self::READFAQ]       = __('Read the FAQ');
        return $values;
    }

    public function pre_updateInDB()
    {
        $revision = new KnowbaseItem_Revision();
        $kb = new KnowbaseItem();
        $kb->getFromDB($this->getID());
        $revision->createNew($kb);
    }

    /**
     * Get KB answer, with id on titles to set anchors
     *
     * @return string
     */
    public function getAnswer()
    {
        $answer = KnowbaseItemTranslation::getTranslatedValue($this, 'answer');
        $answer = RichText::getEnhancedHtml($answer, [
            'text_maxsize' => 0, // Show all text without read more button
        ]);

        $callback = static function ($matches) {
            // 1 => tag name, 2 => existing attributes, 3 => title contents
            $tpl = '<%tag%attrs id="%slug"><a href="#%slug">%icon</a>%title</%tag>';

            $title = str_replace(
                ['%tag', '%attrs', '%slug', '%title', '%icon'],
                [
                    $matches[1],
                    $matches[2],
                    Toolbox::slugify($matches[3]),
                    htmlescape($matches[3]),
                    '<svg aria-hidden="true" height="16" version="1.1" viewBox="0 0 16 16" width="16"><path d="M4 9h1v1H4c-1.5 0-3-1.69-3-3.5S2.55 3 4 3h4c1.45 0 3 1.69 3 3.5 0 1.41-.91 2.72-2 3.25V8.59c.58-.45 1-1.27 1-2.09C10 5.22 8.98 4 8 4H4c-.98 0-2 1.22-2 2.5S3 9 4 9zm9-3h-1v1h1c1 0 2 1.22 2 2.5S13.98 12 13 12H9c-.98 0-2-1.22-2-2.5 0-.83.42-1.64 1-2.09V6.25c-1.09.53-2 1.84-2 3.25C6 11.31 7.55 13 9 13h4c1.45 0 3-1.69 3-3.5S14.5 6 13 6z"/></svg>',
                ],
                $tpl
            );

            return $title;
        };
        $pattern = '|<(h[1-6]{1})(.?[^>])?>(.+?)</h[1-6]{1}>|';
        $answer = preg_replace_callback($pattern, $callback, $answer);

        return $answer;
    }

    /**
     * Get dropdown parameters from showVisibility method
     *
     * @return array
     */
    protected function getShowVisibilityDropdownParams()
    {
        $params = parent::getShowVisibilityDropdownParams();
        $params['right'] = ($this->getField('is_faq') ? 'faq' : 'knowbase');
        $params['allusers'] = 1;
        return $params;
    }

    /**
     * Reverts item contents to specified revision
     *
     * @param integer $revid Revision ID
     *
     * @return boolean
     */
    public function revertTo($revid)
    {
        $revision = new KnowbaseItem_Revision();
        $revision->getFromDB($revid);

        $values = [
            'id'     => $this->getID(),
            'name'   => $revision->fields['name'],
            'answer' => $revision->fields['answer'],
        ];

        if ($this->update($values)) {
            Event::log(
                $this->getID(),
                "knowbaseitem",
                5,
                "tools",
                //TRANS: %1$s is the user login, %2$s the revision number
                sprintf(__('%1$s reverts item to revision %2$s'), $_SESSION["glpiname"], $revid)
            );
            return true;
        }

        return false;
    }

    /**
     * Get ids of KBI in given category
     *
     * @param int           $category_id   id of the parent category
     * @param KnowbaseItem  $kbi           used only for unit tests
     *
     * @return array        Array of ids
     */
    public static function getForCategory($category_id, $kbi = null)
    {
        /** @var \DBmysql $DB */
        global $DB;

        if ($kbi === null) {
            $kbi = new self();
        }

        $ids = $DB->request([
            'SELECT' => self::getTable() . '.id',

            'FROM'   => self::getTable(),
            'LEFT JOIN' => [
                'glpi_knowbaseitems_knowbaseitemcategories' => [
                    'ON'  => [
                        'glpi_knowbaseitems_knowbaseitemcategories'  => 'knowbaseitems_id',
                        'glpi_knowbaseitems'             => 'id',
                    ],
                ],
            ],
            'WHERE'  => ['glpi_knowbaseitems_knowbaseitemcategories.knowbaseitemcategories_id' => $category_id],
        ]);

        // Get array of ids
        $ids = array_map(static fn($row) => $row['id'], iterator_to_array($ids, false));

        // Filter on canViewItem
        $ids = array_filter($ids, static function ($id) use ($kbi) {
            $kbi->getFromDB($id);
            return $kbi->canViewItem();
        });

        // Avoid empty IN
        if (count($ids) === 0) {
            $ids[] = -1;
        }

        return $ids;
    }

    public static function getIcon()
    {
        return "ti ti-lifebuoy";
    }

    public static function getAdditionalSearchCriteria($params)
    {
        if (!self::canView()) {
            $params['criteria'][] = [
                'link'          => "AND",
                'field'         => '8', // is_faq
                'searchtype'    => "equals",
                'virtual'       => true,
                'value'         => 2, // always false, to avoid any result
            ];
        } elseif (!Session::haveRight('knowbase', READ)) {
            $params['criteria'][] = [
                'link'          => "AND",
                'field'         => '8', // is_faq
                'searchtype'    => "equals",
                'virtual'       => true,
                'value'         => 1,
            ];
        }

        $unpublished = [
            '0' => [
                'link'          => "AND",
                'field'         => '80', // entity
                'searchtype'    => "notunder",
                'virtual'       => true,
                'value'         => 0,
            ],
            '1' => [
                'link'          => "AND",
                'field'         => '81', // profile
                'searchtype'    => "equals",
                'virtual'       => true,
                'value'         => "0",
            ],
            '2' => [
                'link'          => "AND",
                'field'         => '82', // group
                'searchtype'    => "equals",
                'virtual'       => true,
                'value'         => "0",
            ],
            '3' => [
                'link'          => "AND",
                'field'         => '83', // user
                'searchtype'    => "equals",
                'virtual'       => true,
                'value'         => "0",
            ],
        ];
        if (!Session::isMultiEntitiesMode()) {
            $unpublished['0'] = [
                'link'          => "AND",
                'field'         => '8', // is_faq
                'searchtype'    => "equals",
                'virtual'       => true,
                'value'         => 0,
            ];
        }
        if (
            !Session::haveRightsOr(self::$rightname, [UPDATE, self::PUBLISHFAQ, self::KNOWBASEADMIN])
            || !isset($params['unpublished'])
            || !$params['unpublished']
        ) {
            $params['criteria'][] = [
                'link'     => "AND NOT",
                'criteria' => $unpublished,
            ];
        }
        return $params;
    }

    #[Override]
    public function getServiceCatalogItemTitle(): string
    {
        return $this->fields['name'] ?? "";
    }

    #[Override]
    public function getServiceCatalogItemDescription(): string
    {
        return $this->fields['description'] ?? "";
    }

    #[Override]
    public function getServiceCatalogItemIllustration(): string
    {
        return $this->fields['illustration'] ?: IllustrationManager::DEFAULT_ILLUSTRATION;
    }

    #[Override]
    public function isServiceCatalogItemPinned(): bool
    {
        return $this->fields['is_pinned'] ?? false;
    }

    #[Override]
    public function getServiceCatalogLink(): string
    {
        return $this->getLinkURL();
    }
}<|MERGE_RESOLUTION|>--- conflicted
+++ resolved
@@ -1454,18 +1454,13 @@
             }
 
             // Pager
-<<<<<<< HEAD
             $parameters = [
                 'start' => $params["start"],
                 'knowbaseitemcategories_id' => $params['knowbaseitemcategories_id'],
                 'contains' => $params["contains"],
                 'is_faq' => $params['faq'],
+                'type' => $type,
             ];
-=======
-            $parameters = "start=" . $params["start"] . "&amp;knowbaseitemcategories_id=" .
-                        $params['knowbaseitemcategories_id'] . "&amp;contains=" .
-                        $params["contains"] . "&amp;is_faq=" . $params['faq'] . "&amp;type=" . $type;
->>>>>>> 65706a4a
 
             if (isset($options['item_itemtype'], $options['item_items_id'])) {
                 $parameters += [
