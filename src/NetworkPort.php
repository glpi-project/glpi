--- conflicted
+++ resolved
@@ -1050,15 +1050,6 @@
                                         $output .= ' [' . $row['tag'] . ']';
                                     }
                                     $output .= ($row['tagged'] == 1 ? 'T' : 'U');
-<<<<<<< HEAD
-                                    if ($canedit) {
-                                        $output .= '<a title="' . __s('Delete') . '" href="' . NetworkPort::getFormURLWithID($row['id']) . '&amp;unassign_vlan=unassigned">'
-                                            . '<i class="ti ti-trash"></i>'
-                                            . '<span class="sr-only">' . __s('Delete') . '</span>'
-                                            . '</a>';
-                                    }
-=======
->>>>>>> 1edd7096
                                     $output .= '<br/>';
                                 }
                             }
