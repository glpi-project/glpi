<?php

/**
 * ---------------------------------------------------------------------
 *
 * GLPI - Gestionnaire Libre de Parc Informatique
 *
 * http://glpi-project.org
 *
 * @copyright 2015-2025 Teclib' and contributors.
 * @copyright 2003-2014 by the INDEPNET Development Team.
 * @licence   https://www.gnu.org/licenses/gpl-3.0.html
 *
 * ---------------------------------------------------------------------
 *
 * LICENSE
 *
 * This file is part of GLPI.
 *
 * This program is free software: you can redistribute it and/or modify
 * it under the terms of the GNU General Public License as published by
 * the Free Software Foundation, either version 3 of the License, or
 * (at your option) any later version.
 *
 * This program is distributed in the hope that it will be useful,
 * but WITHOUT ANY WARRANTY; without even the implied warranty of
 * MERCHANTABILITY or FITNESS FOR A PARTICULAR PURPOSE.  See the
 * GNU General Public License for more details.
 *
 * You should have received a copy of the GNU General Public License
 * along with this program.  If not, see <https://www.gnu.org/licenses/>.
 *
 * ---------------------------------------------------------------------
 */

use Glpi\Dashboard\Widget;

/**
 * Store network port metrics
 */
class NetworkPortMetrics extends CommonDBChild
{
    public static $itemtype        = 'NetworkPort';
    public static $items_id        = 'networkports_id';
    public $dohistory              = false;

    public static function getTypeName($nb = 0)
    {
        return __('Network port metrics');
    }

    public function getTabNameForItem(CommonGLPI $item, $withtemplate = 0)
    {
        $array_ret = [];

        if ($item::class === NetworkPort::class) {
            $cnt = countElementsInTable([static::getTable()], [static::$items_id => $item->getField('id')]);
            $array_ret[] = self::createTabEntry(self::getTypeName(Session::getPluralNumber()), $cnt, $item::class);
        }
        return $array_ret;
    }

    public static function displayTabContentForItem(CommonGLPI $item, $tabnum = 1, $withtemplate = 0)
    {
        if ($item::class === NetworkPort::class && $item->getID() > 0) {
            $metrics = new self();
            $metrics->showMetrics($item);
            return true;
        }
        return false;
    }

    /**
     * Get metrics
     *
     * @param NetworkPort $netport      Printer instance
     * @param array       $user_filters User filters
     *
     * @return array
     */
    public function getMetrics(NetworkPort $netport, $user_filters = []): array
    {
        /** @var \DBmysql $DB */
        global $DB;

        $bdate = new DateTime();
        $bdate->sub(new DateInterval('P1Y'));
        $filters = [
            'date' => ['>', $bdate->format('Y-m-d')]
        ];
        $filters = array_merge($filters, $user_filters);

        $iterator = $DB->request([
            'FROM'   => static::getTable(),
            'WHERE'  => [
                static::$items_id  => $netport->fields['id']
            ] + $filters
        ]);

        return iterator_to_array($iterator);
    }

    /**
     * Display form for agent
     *
     * @param NetworkPort $netport Port instance
     */
    public function showMetrics(NetworkPort $netport)
    {
        $raw_metrics = $this->getMetrics($netport);

        // build graph data
        $params = [
            'icon'          => NetworkPort::getIcon(),
        ];

        $bytes_series = [];
        $errors_series = [];
        $labels = [];
        foreach ($raw_metrics as $metrics) {
            $date = new \DateTime($metrics['date']);
            $labels[] = $date->format(__('Y-m-d'));
            unset($metrics['id'], $metrics['date'], $metrics['date_creation'], $metrics['date_mod'], $metrics[static::$items_id]);

            $bytes_metrics = $metrics;
            unset($bytes_metrics['ifinerrors'], $bytes_metrics['ifouterrors']);
            foreach ($bytes_metrics as $key => $value) {
                $bytes_series[$key]['name'] = $this->getLabelFor($key);
                $bytes_series[$key]['data'][] = round($value / 1024 / 1024, 0); //convert bytes to megabytes
            }

            $errors_metrics = $metrics;
            unset($errors_metrics['ifinbytes'], $errors_metrics['ifoutbytes']);
            foreach ($errors_metrics as $key => $value) {
                $errors_series[$key]['name'] = $this->getLabelFor($key);
                $errors_series[$key]['data'][] = $value;
            }
        }

        $bytes_bar_conf = [
            'data'  => [
                'labels' => $labels,
                'series' => array_values($bytes_series),
            ],
            'label' => __('Input/Output megabytes'),
            'icon'  => $params['icon'],
            'color' => '#ffffff',
            'distributed' => false,
            'show_points' => false,
            'line_width'  => 2,
        ];

       //display bytes graph
<<<<<<< HEAD
        echo "<div class='netports_metrics bytes'>";
        echo Widget::multipleAreas($bytes_bar_conf);
=======
        echo "<div class='dashboard netports_metrics bytes'>";
        echo Widget::multipleLines($bytes_bar_conf);
>>>>>>> 1eaea360
        echo "</div>";

        $errors_bar_conf = [
            'data'  => [
                'labels' => $labels,
                'series' => array_values($errors_series),
            ],
            'label' => __('Input/Output errors'),
            'icon'  => $params['icon'],
            'color' => '#ffffff',
            'distributed' => false,
            'show_points' => false,
            'line_width'  => 2,
        ];

        echo "</br>";

       //display error graph
<<<<<<< HEAD
        echo "<div class='netports_metrics'>";
        echo Widget::multipleAreas($errors_bar_conf);
=======
        echo "<div class='dashboard netports_metrics'>";
        echo Widget::multipleLines($errors_bar_conf);
>>>>>>> 1eaea360
        echo "</div>";
    }

    private function getLabelFor($key): string
    {
        return match ($key) {
            'ifinbytes' => __('Input megabytes'),
            'ifoutbytes' => __('Output megabytes'),
            'ifinerrors' => __('Input errors'),
            'ifouterrors' => __('Output errors'),
            default => $key,
        };
    }

    public static function getIcon()
    {
        return 'ti ti-chart-line';
    }
}<|MERGE_RESOLUTION|>--- conflicted
+++ resolved
@@ -151,13 +151,8 @@
         ];
 
        //display bytes graph
-<<<<<<< HEAD
-        echo "<div class='netports_metrics bytes'>";
+        echo "<div class='dashboard netports_metrics bytes'>";
         echo Widget::multipleAreas($bytes_bar_conf);
-=======
-        echo "<div class='dashboard netports_metrics bytes'>";
-        echo Widget::multipleLines($bytes_bar_conf);
->>>>>>> 1eaea360
         echo "</div>";
 
         $errors_bar_conf = [
@@ -176,13 +171,8 @@
         echo "</br>";
 
        //display error graph
-<<<<<<< HEAD
-        echo "<div class='netports_metrics'>";
+        echo "<div class='dashboard netports_metrics'>";
         echo Widget::multipleAreas($errors_bar_conf);
-=======
-        echo "<div class='dashboard netports_metrics'>";
-        echo Widget::multipleLines($errors_bar_conf);
->>>>>>> 1eaea360
         echo "</div>";
     }
 
