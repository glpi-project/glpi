<?php

/**
 * ---------------------------------------------------------------------
 *
 * GLPI - Gestionnaire Libre de Parc Informatique
 *
 * http://glpi-project.org
 *
 * @copyright 2015-2024 Teclib' and contributors.
 * @copyright 2003-2014 by the INDEPNET Development Team.
 * @licence   https://www.gnu.org/licenses/gpl-3.0.html
 *
 * ---------------------------------------------------------------------
 *
 * LICENSE
 *
 * This file is part of GLPI.
 *
 * This program is free software: you can redistribute it and/or modify
 * it under the terms of the GNU General Public License as published by
 * the Free Software Foundation, either version 3 of the License, or
 * (at your option) any later version.
 *
 * This program is distributed in the hope that it will be useful,
 * but WITHOUT ANY WARRANTY; without even the implied warranty of
 * MERCHANTABILITY or FITNESS FOR A PARTICULAR PURPOSE.  See the
 * GNU General Public License for more details.
 *
 * You should have received a copy of the GNU General Public License
 * along with this program.  If not, see <https://www.gnu.org/licenses/>.
 *
 * ---------------------------------------------------------------------
 */

use Glpi\Application\View\TemplateRenderer;
use Glpi\DBAL\QueryExpression;
use Glpi\DBAL\QuerySubQuery;
use Glpi\Search\Provider\SQLProvider;

/**
 * Group class
 **/
class Group extends CommonTreeDropdown
{
    use Glpi\Features\Clonable;

    public $dohistory       = true;

    public static $rightname       = 'group';

    protected $usenotepad  = true;


    public function getCloneRelations(): array
    {
        return [];
    }

    public static function getTypeName($nb = 0)
    {
        return _n('Group', 'Groups', $nb);
    }

    public static function getAdditionalMenuOptions()
    {
        if (Session::haveRight('user', User::UPDATEAUTHENT)) {
            return [
                'ldap' => [
                    'title' => AuthLDAP::getTypeName(Session::getPluralNumber()),
                    'page'  => '/front/ldap.group.php',
                ],
            ];
        }
        return false;
    }

    public static function getMenuShorcut()
    {
        return 'g';
    }

    public function post_getEmpty()
    {
        $this->fields['is_requester'] = 1;
        $this->fields['is_watcher']   = 1;
        $this->fields['is_assign']    = 1;
        $this->fields['is_task']      = 1;
        $this->fields['is_notify']    = 1;
        $this->fields['is_itemgroup'] = 1;
        $this->fields['is_usergroup'] = 1;
        $this->fields['is_manager']   = 1;
    }

    public function cleanDBonPurge()
    {
        $this->deleteChildrenAndRelationsFromDb(
            [
                Change_Group::class,
                Group_Item::class,
                Group_KnowbaseItem::class,
                Group_Problem::class,
                Group_Reminder::class,
                Group_RSSFeed::class,
                Group_Ticket::class,
                Group_User::class,
                ProjectTaskTeam::class,
                ProjectTeam::class,
            ]
        );

        // Ticket rules use various _groups_id_*
        Rule::cleanForItemAction($this, '_groups_id%');
        Rule::cleanForItemCriteria($this, '_groups_id%');
    }

    public function getTabNameForItem(CommonGLPI $item, $withtemplate = 0)
    {
<<<<<<< HEAD
        if (!$withtemplate && self::canView()) {
            $nb = 0;
            switch ($item::class) {
                case self::class:
                    $ong = [];
                    if ($_SESSION['glpishow_count_on_tabs']) {
                        $nb = countElementsInTable(
                            self::getTable(),
                            ['groups_id' => $item->getID()]
                        );
                    }
                    $ong[4] = self::createTabEntry(__('Child groups'), $nb, $item::class);
=======
        /**  @var \DBmysql $DB
         * @var array $CFG_GLPI
         */
        global $DB, $CFG_GLPI;

        if ($withtemplate || !self::canView()) {
            return '';
        }

        $ong = [];
        switch (get_class($item)) {
            case Group::class:
                $nb = 0;
                if ($_SESSION['glpishow_count_on_tabs']) {
                    $nb = countElementsInTable(
                        $this->getTable(),
                        ['groups_id' => $item->getID()]
                    );
                }
                $ong[4] = self::createTabEntry(__('Child groups'), $nb);

                if ($_SESSION['glpishow_count_on_tabs']) {
                    if ($item->getField('is_itemgroup')) {
                        $total_linkgroups = 0;
                        $subqueries = [];

                        foreach ($CFG_GLPI['linkgroup_types'] as $itemtype_linked) {
                            if ($DB->fieldExists($itemtype_linked::getTable(), 'groups_id')) {
                                $subqueries[] = new \QuerySubQuery([
                                    'SELECT' => ['id'],
                                    'FROM'   => $itemtype_linked::getTable(),
                                    'WHERE'  => ['groups_id' => $item->getID()]
                                ]);
                            }
                        }

                        if (!empty($subqueries)) {
                            $union = new \QueryUnion($subqueries, false, 'combined_results');
                            $iterator = $DB->request([
                                'SELECT'   => ['id'],
                                'FROM'     => $union
                            ]);
                            $total_linkgroups = count($iterator);
                        }
                        $ong[1] = self::createTabEntry(__('Used items'), $total_linkgroups);
                    }
                    if ($item->getField('is_assign')) {
                        $total_tech_linkgroups = 0;
                        $subqueries = [];

                        foreach ($CFG_GLPI['linkgroup_tech_types'] as $itemtype_linked) {
                            if ($DB->fieldExists($itemtype_linked::getTable(), 'groups_id_tech')) {
                                $subqueries[] = new \QuerySubQuery([
                                    'SELECT' => ['id'],
                                    'FROM'   => $itemtype_linked::getTable(),
                                    'WHERE'  => ['groups_id_tech' => $item->getID()]
                                ]);
                            }
                        }
>>>>>>> e6aaf71f

                        if (!empty($subqueries)) {
                            $union = new \QueryUnion($subqueries, false, 'combined_results');
                            $iterator = $DB->request([
                                'SELECT'   => ['id'],
                                'FROM'     => $union
                            ]);
                            $total_tech_linkgroups = count($iterator);
                        }
                        $ong[2] = self::createTabEntry(__('Managed items'), $total_tech_linkgroups);
                    }
                } else {
                    if ($item->getField('is_itemgroup')) {
                        $ong[1] = self::createTabEntry(__('Used items'), 0, $item::class, 'ti ti-package');
                    }
                    if ($item->getField('is_assign')) {
                        $ong[2] = self::createTabEntry(__('Managed items'), 0, $item::class, 'ti ti-package');
                    }
<<<<<<< HEAD
                    if (
                        $item->getField('is_usergroup')
                        && self::canUpdate()
                        && Session::haveRight("user", User::UPDATEAUTHENT)
                        && AuthLDAP::useAuthLdap()
                    ) {
                        $ong[3] = self::createTabEntry(__('LDAP directory link'), 0, $item::class, 'ti ti-login');
                    }
                    $ong[5] = self::createTabEntry(__('Security'), 0, $item::class, 'ti ti-shield-lock');
                    return $ong;
            }
=======
                }

                if (
                    $item->getField('is_usergroup')
                    && Group::canUpdate()
                    && Session::haveRight("user", User::UPDATEAUTHENT)
                    && AuthLDAP::useAuthLdap()
                ) {
                    $ong[3] = __('LDAP directory link');
                }
>>>>>>> e6aaf71f
        }

        return $ong;
    }

    public static function displayTabContentForItem(CommonGLPI $item, $tabnum = 1, $withtemplate = 0)
    {
<<<<<<< HEAD
        switch ($item::class) {
            case self::class:
=======
        switch ($item->getType()) {
            case 'Group':
                /** @var Group $item */
>>>>>>> e6aaf71f
                switch ($tabnum) {
                    case 1:
                        $item->showItems(false);
                        return true;

                    case 2:
                        $item->showItems(true);
                        return true;

                    case 3:
                        $item->showLDAPForm();
                        return true;

                    case 4:
                        $item->showChildren();
                        return true;

                    case 5:
                        $item->showSecurityForm($item->getID());
                        return true;
                }
                break;
        }
        return false;
    }

    public function defineTabs($options = [])
    {

        $ong = [];

        $this->addDefaultFormTab($ong);
        $this->addImpactTab($ong, $options);
        $this->addStandardTab('Group', $ong, $options);
        if (
            isset($this->fields['is_usergroup'])
            && $this->fields['is_usergroup']
        ) {
            $this->addStandardTab('Group_User', $ong, $options);
        }
        if (
            isset($this->fields['is_notify'])
            && $this->fields['is_notify']
        ) {
            $this->addStandardTab('NotificationTarget', $ong, $options);
        }
        if (
            isset($this->fields['is_requester'])
            && $this->fields['is_requester']
        ) {
            $this->addStandardTab('Ticket', $ong, $options);
        }
        $this->addStandardTab('Item_Problem', $ong, $options);
        $this->addStandardTab('Change_Item', $ong, $options);
        $this->addStandardTab('Notepad', $ong, $options);
        $this->addStandardTab('Log', $ong, $options);
        return $ong;
    }

    /**
     * Print the group form
     *
     * @param integer $ID  ID of the item
     * @param array   $options
     *     - target filename : where to go when done.
     *     - withtemplate boolean : template or basic item
     *
     * @return void
     **/
    public function showForm($ID, array $options = [])
    {
        TemplateRenderer::getInstance()->display('pages/admin/group.html.twig', [
            'item' => $this,
        ]);
    }

    public static function getAdditionalMenuLinks()
    {
        $links = [];
        if (
            AuthLDAP::useAuthLdap()
            && Session::haveRight("user", User::IMPORTEXTAUTHUSERS)
            && static::canUpdate()
        ) {
            $links['<i class="ti ti-settings"></i><span>' . __s('LDAP directory link') . '</span>'] = "/front/ldap.group.php";
        }
        return $links;
    }

    public function getSpecificMassiveActions($checkitem = null)
    {
        $isadmin = static::canUpdate();
        $actions = parent::getSpecificMassiveActions($checkitem);
        if ($isadmin) {
            $prefix                            = 'Group_User' . MassiveAction::CLASS_ACTION_SEPARATOR;
            $actions[$prefix . 'add']            = "<i class='fas fa-user-plus'></i>" .
                                              _sx('button', 'Add a user');
            $actions[$prefix . 'add_supervisor'] = "<i class='fas fa-user-tie'></i>" .
                                              _sx('button', 'Add a manager');
            $actions[$prefix . 'add_delegatee']  = "<i class='fas fa-user-check'></i>" .
                                              _sx('button', 'Add a delegatee');
            $actions[$prefix . 'remove']         = _sx('button', 'Remove a user');
        }

        return $actions;
    }

    public static function showMassiveActionsSubForm(MassiveAction $ma)
    {
        $input = $ma->getInput();

        switch ($ma->getAction()) {
            case 'changegroup':
                if (
                    isset($input['is_tech'])
                    && isset($input['check_items_id'])
                    && isset($input['check_itemtype'])
                ) {
                    if ($group = getItemForItemtype($input['check_itemtype'])) {
                        if ($group->getFromDB($input['check_items_id'])) {
                              $condition = [];
                            if ($input['is_tech']) {
                                $condition['is_assign'] = 1;
                            } else {
                                $condition['is_itemgroup'] = 1;
                            }
                            self::dropdown([
                                'entity'    => $group->fields["entities_id"],
                                'used'      => [$group->fields["id"]],
                                'condition' => $condition
                            ]);
                              echo "<br><br><input type='submit' name='massiveaction' class='btn btn-primary' value='" .
                                    _sx('button', 'Move') . "'>";
                              return true;
                        }
                    }
                }
                return true;
        }
        return parent::showMassiveActionsSubForm($ma);
    }

    public static function processMassiveActionsForOneItemtype(
        MassiveAction $ma,
        CommonDBTM $item,
        array $ids
    ) {

        switch ($ma->getAction()) {
            case 'changegroup':
                $input = $ma->getInput();
                if (isset($input["field"], $input['groups_id'])) {
                    foreach ($ids as $id) {
                        if ($item->can($id, UPDATE)) {
                            if (
                                $item->update(['id'            => $id,
                                    $input["field"] => $input["groups_id"]
                                ])
                            ) {
                                $ma->itemDone($item->getType(), $id, MassiveAction::ACTION_OK);
                            } else {
                                $ma->itemDone($item->getType(), $id, MassiveAction::ACTION_KO);
                                $ma->addMessage($item->getErrorMessage(ERROR_ON_ACTION));
                            }
                        } else {
                             $ma->itemDone($item->getType(), $id, MassiveAction::ACTION_NORIGHT);
                             $ma->addMessage($item->getErrorMessage(ERROR_RIGHT));
                        }
                    }
                } else {
                    $ma->itemDone($item->getType(), $ids, MassiveAction::ACTION_KO);
                    $ma->addMessage($item->getErrorMessage(ERROR_ON_ACTION));
                }
                return;
        }
        parent::processMassiveActionsForOneItemtype($ma, $item, $ids);
    }

    public function rawSearchOptions()
    {
        $tab = parent::rawSearchOptions();

        if (AuthLDAP::useAuthLdap()) {
            $tab[] = [
                'id'                 => '3',
                'table'              => static::getTable(),
                'field'              => 'ldap_field',
                'name'               => __('Attribute of the user containing its groups'),
                'datatype'           => 'string',
            ];

            $tab[] = [
                'id'                 => '4',
                'table'              => static::getTable(),
                'field'              => 'ldap_value',
                'name'               => __('Attribute value'),
                'datatype'           => 'text',
            ];

            $tab[] = [
                'id'                 => '5',
                'table'              => static::getTable(),
                'field'              => 'ldap_group_dn',
                'name'               => __('Group DN'),
                'datatype'           => 'text',
            ];
        }

        $tab[] = [
            'id'                 => '11',
            'table'              => static::getTable(),
            'field'              => 'is_requester',
            'name'               => _n('Requester', 'Requesters', 1),
            'datatype'           => 'bool'
        ];

        $tab[] = [
            'id'                 => '12',
            'table'              => static::getTable(),
            'field'              => 'is_assign',
            'name'               => __('Assigned to'),
            'datatype'           => 'bool'
        ];

        $tab[] = [
            'id'                 => '21',
            'table'              => static::getTable(),
            'field'              => 'is_watcher',
            'name'               => _n('Observer', 'Observers', 1),
            'datatype'           => 'bool'
        ];

        $tab[] = [
            'id'                 => '18',
            'table'              => static::getTable(),
            'field'              => 'is_manager',
            'name'               => __('Can be manager'),
            'datatype'           => 'bool'
        ];

        $tab[] = [
            'id'                 => '20',
            'table'              => static::getTable(),
            'field'              => 'is_notify',
            'name'               => __('Can be notified'),
            'datatype'           => 'bool'
        ];

        $tab[] = [
            'id'                 => '17',
            'table'              => static::getTable(),
            'field'              => 'is_itemgroup',
            'name'               => sprintf(__('%1$s %2$s'), __('Can contain'), _n('Item', 'Items', Session::getPluralNumber())),
            'datatype'           => 'bool'
        ];

        $tab[] = [
            'id'                 => '15',
            'table'              => static::getTable(),
            'field'              => 'is_usergroup',
            'name'               => sprintf(__('%1$s %2$s'), __('Can contain'), User::getTypeName(Session::getPluralNumber())),
            'datatype'           => 'bool'
        ];

        $tab[] = [
            'id'                 => '70',
            'table'              => 'glpi_users',
            'field'              => 'name',
            'name'               => _n('Manager', 'Managers', 1),
            'datatype'           => 'dropdown',
            'right'              => 'all',
            'forcegroupby'       => true,
            'massiveaction'      => false,
            'joinparams'         => [
                'beforejoin'         => [
                    'table'              => 'glpi_groups_users',
                    'joinparams'         => [
                        'jointype'           => 'child',
                        'condition'          => ['NEWTABLE.is_manager' => 1]
                    ]
                ]
            ]
        ];

        $tab[] = [
            'id'                 => '71',
            'table'              => 'glpi_users',
            'field'              => 'name',
            'name'               => __('Delegatee'),
            'datatype'           => 'dropdown',
            'right'              => 'all',
            'forcegroupby'       => true,
            'massiveaction'      => false,
            'joinparams'         => [
                'beforejoin'         => [
                    'table'              => 'glpi_groups_users',
                    'joinparams'         => [
                        'jointype'           => 'child',
                        'condition'          => ['NEWTABLE.is_userdelegate' => 1]
                    ]
                ]
            ]
        ];

        $tab[] = [
            'id'                 => '72',
            'table'              => static::getTable(),
            'field'              => 'is_task',
            'name'               => __('Can be in charge of a task'),
            'datatype'           => 'bool'
        ];

        $tab[] = [
            'id'                 => '73',
            'table'              => static::getTable(),
            'field'              => 'recursive_membership',
            'name'               => __('Recursive membership'),
            'datatype'           => 'bool'
        ];

        $tab[] = [
            'id'                 => '74',
            'table'              => static::getTable(),
            'field'              => 'code',
            'name'               => __('Group code'),
            'massiveaction'      => false,
            'datatype'           => 'string'
        ];

        return $tab;
    }

    /**
     * Show the LDAP options form for this group
     * @return void
     */
    public function showLDAPForm()
    {
        if (
            !$this->fields['is_usergroup']
            || !self::canUpdate()
            || !Session::haveRight("user", User::UPDATEAUTHENT)
            || !AuthLDAP::useAuthLdap()
        ) {
            return;
        }

        TemplateRenderer::getInstance()->display('pages/admin/group_ldap.html.twig', [
            'item' => $this,
            'params' => [
                'candel' => false,
            ]
        ]);
    }

    /**
     * @param $ID
     **/
    public function showSecurityForm($ID)
    {
        $canedit = self::canUpdate() && Session::haveRight("user", User::UPDATEAUTHENT);
        TemplateRenderer::getInstance()->display('pages/2fa/2fa_config.html.twig', [
            'canedit' => $canedit,
            'item'   => $this,
            'action' => Toolbox::getItemTypeFormURL(__CLASS__)
        ]);
    }

    /**
     * get list of assets in a group
     *
     * @since 0.83
     *
     * @param bool $tech     Whether to fetch items related to technician assignment or not.
     * @param boolean $tree  Include child groups
     * @param boolean $user  Include members (users)
     * @param integer $start First row to retrieve
     * @param array $res     Result filled on ouput
     * @param array $extra_criteria
     *
     * @return integer total of items
     **/
    public function getDataItems(bool $tech, bool $tree, bool $user, int $start, array &$res, array $extra_criteria = []): int
    {
        /**
         * @var \DBmysql $DB
         * @var array $CFG_GLPI
         */
        global $DB, $CFG_GLPI;

        $types  = $CFG_GLPI['assignable_types'];
        $ufield = $tech ? 'users_id_tech' : 'users_id';

        // include item of child groups ?
        if ($tree) {
            $groups_ids = getSonsOf('glpi_groups', $this->getID());
        } else {
            $groups_ids = [$this->getID()];
        }

        $groups_criteria = [
            Group_Item::getTable() . '.groups_id' => $groups_ids,
            Group_Item::getTable() . '.type' => $tech ? Group_Item::GROUP_TYPE_TECH : Group_Item::GROUP_TYPE_NORMAL
        ];

        if ($user) {
            // Get also items that are assigned to any user of the corresponding groups
            $groups_criteria = [
                'OR' => [
                    $groups_criteria,
                    [
                        $ufield => new QuerySubQuery(
                            [
                                'SELECT' => 'users_id',
                                'FROM'   => 'glpi_groups_users',
                                'WHERE'  => [
                                    'groups_id'  => $groups_ids,
                                ]
                            ]
                        )
                    ]
                ]
            ];
        }

        // Count the total of item
        $nb  = [];
        $tot = 0;
        $joins = [];
        $restrict = [];
        foreach ($types as $itemtype) {
            $nb[$itemtype] = 0;
            if (!($item = getItemForItemtype($itemtype))) {
                continue;
            }
            if (!$item::canView()) {
                continue;
            }

            // Multiple groups
            $joins[$itemtype][Group_Item::getTable()] = [
                'ON' => [
                    Group_Item::getTable() => 'items_id',
                    $item::getTable()      => 'id', [
                        'AND' => [
                            Group_Item::getTable() . '.itemtype' => $itemtype,
                        ]
                    ]
                ]
            ];
            $restrict[$itemtype] = $groups_criteria + $item::getSystemSQLCriteria();

            if ($item->isEntityAssign()) {
                $restrict[$itemtype] += getEntitiesRestrictCriteria(
                    $item::getTable(),
                    '',
                    '',
                    $item->maybeRecursive()
                );
            }
            if ($item->maybeTemplate()) {
                $restrict[$itemtype]['is_template'] = 0;
            }
            if ($item->maybeDeleted()) {
                $restrict[$itemtype]['is_deleted'] = 0;
            }
            $tot += $nb[$itemtype] = countElementsInTable($item::getTable(), [
                'LEFT JOIN' => $joins[$itemtype] ?? [],
                'WHERE'     => $restrict[$itemtype]
            ]);
        }
        $max = $_SESSION['glpilist_limit'];
        if ($start >= $tot) {
            $start = 0;
        }
        $res = [];
        foreach ($types as $itemtype) {
            if (!($item = getItemForItemtype($itemtype))) {
                continue;
            }
            if ($start >= $nb[$itemtype]) {
               // No need to read
                $start -= $nb[$itemtype];
            } else {
                $request = [
                    'SELECT'    => [
                        $item::getTable() . '.id',
                        new QueryExpression($DB::quoteValue($itemtype), 'itemtype')
                    ],
                    'FROM'      => $item::getTable(),
                    'LEFT JOIN' => $joins[$itemtype] ?? [],
                    'WHERE'     => $restrict[$itemtype],
                    'GROUPBY'   => $item::getTable() . '.id',
                    'LIMIT'     => $max,
                    'START'     => $start
                ] + $extra_criteria;

                if ($item->isField('name')) {
                    $request['ORDER'] = 'name';
                }

                if ($itemtype === 'Consumable') {
                    $request['LEFT JOIN'] = [
                        'glpi_consumableitems' => [
                            'FKEY'   => [
                                'glpi_consumables'     => 'consumableitems_id',
                                'glpi_consumableitems' => 'id'
                            ]
                        ]
                    ];
                }

                $iterator = $DB->request($request);
                foreach ($iterator as $data) {
                    $res[] = ['itemtype' => $itemtype,
                        'items_id' => $data['id']
                    ];
                    $max--;
                }
                // For next type
                $start = 0;
            }
            if (!$max) {
                break;
            }
        }
        return $tot;
    }

    /**
     * Show items for the group
     *
     * @param boolean $tech False search groups_id, true, search groups_id_tech
     **/
    public function showItems($tech)
    {
        /** @var array $CFG_GLPI */
        global $CFG_GLPI;

        $rand = mt_rand();

        $ID = $this->fields['id'];

        $datas = [];
        $start  = (isset($_GET['start']) ? (int)$_GET['start'] : 0);
        $filters     = $_GET['filters'] ?? [];
        $extra_criteria = [];
        foreach ($filters as $f => $value) {
            // This was the only filter before
            //TODO More can be added later as time permits (requires SQL query changes and changes to datatables template)
            if (!empty($value)) {
                if ($f === 'type') {
                    $extra_criteria['HAVING']['itemtype'] = ['LIKE', SQLProvider::makeTextSearchValue($value)];
                }
            }
        }
        $nb     = $this->getDataItems($tech, true, true, $start, $datas, $extra_criteria);

        $show_massive_actions = false;

        $tuser = new User();
        $group = new Group();

        // Some caches to avoid redundant DB requests
        $itemtype_names = [];
        $entity_names = [];
        $group_links = [];
        $user_links = [];

        $entries = [];
        foreach ($datas as $data) {
            if (!($item = getItemForItemtype($data['itemtype']))) {
                continue;
            }
            $item->getFromDB($data['items_id']);
            if (!isset($itemtype_names[$data['itemtype']])) {
                $itemtype_names[$data['itemtype']] = $item::getTypeName(1);
            }
            if (!isset($entity_names[$item->getEntityID()])) {
                $entity_names[$item->getEntityID()] = Dropdown::getDropdownName(table: "glpi_entities", id: $item->getEntityID(), default: '');
            }

            $entry = [
                'itemtype' => self::class,
                'id'       => $ID,
                'type'     => $itemtype_names[$data['itemtype']],
                'name'     => $item->getLink(['comments' => true]),
                'entity'   => $entity_names[$item->getEntityID()],
            ];
            if ($item->canViewItem() || ($item->canViewItem() && self::canUpdate())) {
                // Show massive actions if there is at least one viewable/updatable item.
                $show_massive_actions = true;
            } else {
                // This row cannot have massive actions due to lack of rights.
                $entry['skip_ma'] = true;
            }

            $assignees = [];
            if ($grps = $item->getField($tech ? 'groups_id_tech' : 'groups_id')) {
                foreach ($grps as $grp) {
                    if (!isset($group_links[$grp]) && $group->getFromDB($grp)) {
                        $group_links[$grp] = $group->getLink(['comments' => true]);
                    }
                    $assignees[] = $group_links[$grp] ?? '';
                }
            }
            if ($usr = $item->getField($tech ? 'users_id_tech' : 'users_id')) {
                if (!isset($user_links[$usr]) && $tuser->getFromDB($usr)) {
                    $user_links[$usr] = $tuser->getLink(['comments' => true]);
                }
                $assignees[] = $user_links[$usr] ?? '';
            }
            $entry['assignees'] = implode('<br>', array_filter($assignees));

            $entries[] = $entry;
        }

        $columns = [
            'type' => _n('Type', 'Types', 1),
            'name' => [
                'label' => __('Name'),
                'no_filter' => true,
            ],
            'entity' => [
                'label' => Entity::getTypeName(1),
                'no_filter' => true,
            ],
            'assignees' => sprintf(__s('%1$s / %2$s'), self::getTypeName(1), User::getTypeName(1)),
        ];

        TemplateRenderer::getInstance()->display('components/datatable.html.twig', [
            'is_tab' => true,
            'start' => $start,
            'limit' => $_SESSION['glpilist_limit'],
            'filters' => $filters,
            'columns' => $columns,
            'formatters' => [
                'name' => 'raw_html',
                'assignees' => 'raw_html'
            ],
            'entries' => $entries,
            'total_number' => $nb,
            'filtered_number' => $nb,
            'showmassiveactions' => self::canUpdate() && $show_massive_actions,
            'massiveactionparams' => [
                'num_displayed' => count($entries),
                'container'     => 'mass' . static::class . $rand,
                'check_itemtype'   => 'Group',
                'check_items_id'   => $ID,
                'extraparams'      => [
                    'is_tech' => $tech ? 1 : 0,
                    'massive_action_fields' => ['field']
                ],
                'specific_actions' => [
                    self::class . MassiveAction::CLASS_ACTION_SEPARATOR . 'changegroup' => __('Move')
                ]
            ],
        ]);
    }

    public function cleanRelationData()
    {
        /** @var \DBmysql $DB */
        global $DB;

        parent::cleanRelationData();

        if ($this->isUsedInConsumables()) {
            // Replace relation with Consumable
            $newval = ($this->input['_replace_by'] ?? 0);

            $fields_updates = [
                'items_id' => $newval,
            ];
            if (empty($newval)) {
                $fields_updates['itemtype'] = 'NULL';
                $fields_updates['date_out'] = 'NULL';
            }

            $DB->update(
                'glpi_consumables',
                $fields_updates,
                [
                    'items_id' => $this->fields['id'],
                    'itemtype' => self::class,
                ]
            );
        }
    }

    public function isUsed()
    {
        if (parent::isUsed()) {
            return true;
        }

        return $this->isUsedInConsumables();
    }

    /**
     * Check if group is used in consumables.
     *
     * @return boolean
     */
    private function isUsedInConsumables()
    {
        return countElementsInTable(
            Consumable::getTable(),
            [
                'items_id' => $this->fields['id'],
                'itemtype' => self::class,
            ]
        ) > 0;
    }

    public function getName($options = [])
    {
        if (
            Session::getCurrentInterface() === 'helpdesk'
            && ($anon = self::getAnonymizedName()) !== null
        ) {
            return $anon;
        }

        return parent::getName($options);
    }

    public function getRawCompleteName()
    {
        if (
            Session::getCurrentInterface() === 'helpdesk'
            && ($anon = static::getAnonymizedName()) !== null
        ) {
            return $anon;
        }

        return parent::getRawCompleteName();
    }

    public static function getAnonymizedName(?int $entities_id = null): ?string
    {
        switch (Entity::getAnonymizeConfig($entities_id)) {
            default:
            case Entity::ANONYMIZE_DISABLED:
                return null;

            case Entity::ANONYMIZE_USE_GENERIC:
            case Entity::ANONYMIZE_USE_NICKNAME:
            case Entity::ANONYMIZE_USE_GENERIC_GROUP:
                return __("Helpdesk group");
        }
    }

    public static function getIcon()
    {
        return "ti ti-users";
    }

    /**
     * Get group link.
     *
     * @param bool $enable_anonymization
     *
     * @return string
     */
    public function getGroupLink(bool $enable_anonymization = false): string
    {
        if ($enable_anonymization && Session::getCurrentInterface() === 'helpdesk' && ($anon = static::getAnonymizedName()) !== null) {
           // if anonymized name active, return only the anonymized name
            return $anon;
        }

        return $this->getLink();
    }

    public function post_addItem()
    {
        parent::post_addItem();
        // Adding a new group might invalidate the group cache if it's a new child
        // group and recursive membership is enabled
        if ($this->fields['groups_id']) {
            self::updateLastGroupChange();
        }
    }

    public function post_updateItem($history = 1)
    {
        parent::post_updateItem($history);
        // Changing a group's parent might invalidate the group cache if recursive
        // membership is enabled
        $parent_changed =
            isset($this->oldvalues['groups_id'])
            && $this->fields['groups_id'] !== $this->oldvalues['groups_id']
        ;

        // Enabling or disabling recursion on a group will invalidate the group
        // cache
        $recursive_membership_changed =
            isset($this->oldvalues['recursive_membership'])
            && $this->fields['recursive_membership'] !== $this->oldvalues['recursive_membership']
        ;

        if ($parent_changed || $recursive_membership_changed) {
            self::updateLastGroupChange();
        }
    }

    public function post_purgeItem()
    {
        // Purging a group will invalidate the group cache
        self::updateLastGroupChange();
    }

    /**
     * Mark groups data as "changed"
     * This will triger a rebuilding of the 'glpigroups' session data for all
     * users
     */
    public static function updateLastGroupChange()
    {
        /** @var \Psr\SimpleCache\CacheInterface $GLPI_CACHE */
        global $GLPI_CACHE;
        $GLPI_CACHE->set('last_group_change', $_SESSION['glpi_currenttime']);

        // Reload groups immediatly
        if (Session::getLoginUserID()) {
            Session::loadGroups();
        }
    }
}<|MERGE_RESOLUTION|>--- conflicted
+++ resolved
@@ -116,7 +116,6 @@
 
     public function getTabNameForItem(CommonGLPI $item, $withtemplate = 0)
     {
-<<<<<<< HEAD
         if (!$withtemplate && self::canView()) {
             $nb = 0;
             switch ($item::class) {
@@ -129,86 +128,15 @@
                         );
                     }
                     $ong[4] = self::createTabEntry(__('Child groups'), $nb, $item::class);
-=======
-        /**  @var \DBmysql $DB
-         * @var array $CFG_GLPI
-         */
-        global $DB, $CFG_GLPI;
-
-        if ($withtemplate || !self::canView()) {
-            return '';
-        }
-
-        $ong = [];
-        switch (get_class($item)) {
-            case Group::class:
-                $nb = 0;
-                if ($_SESSION['glpishow_count_on_tabs']) {
-                    $nb = countElementsInTable(
-                        $this->getTable(),
-                        ['groups_id' => $item->getID()]
-                    );
-                }
-                $ong[4] = self::createTabEntry(__('Child groups'), $nb);
-
-                if ($_SESSION['glpishow_count_on_tabs']) {
+
                     if ($item->getField('is_itemgroup')) {
-                        $total_linkgroups = 0;
-                        $subqueries = [];
-
-                        foreach ($CFG_GLPI['linkgroup_types'] as $itemtype_linked) {
-                            if ($DB->fieldExists($itemtype_linked::getTable(), 'groups_id')) {
-                                $subqueries[] = new \QuerySubQuery([
-                                    'SELECT' => ['id'],
-                                    'FROM'   => $itemtype_linked::getTable(),
-                                    'WHERE'  => ['groups_id' => $item->getID()]
-                                ]);
-                            }
-                        }
-
-                        if (!empty($subqueries)) {
-                            $union = new \QueryUnion($subqueries, false, 'combined_results');
-                            $iterator = $DB->request([
-                                'SELECT'   => ['id'],
-                                'FROM'     => $union
-                            ]);
-                            $total_linkgroups = count($iterator);
-                        }
-                        $ong[1] = self::createTabEntry(__('Used items'), $total_linkgroups);
+                        $count = countElementsInTable(Group_Item::getTable(), ['groups_id' => $item->getID(), 'type' => Group_Item::GROUP_TYPE_NORMAL]);
+                        $ong[1] = self::createTabEntry(__('Used items'), $count, $item::class, 'ti ti-package');
                     }
                     if ($item->getField('is_assign')) {
-                        $total_tech_linkgroups = 0;
-                        $subqueries = [];
-
-                        foreach ($CFG_GLPI['linkgroup_tech_types'] as $itemtype_linked) {
-                            if ($DB->fieldExists($itemtype_linked::getTable(), 'groups_id_tech')) {
-                                $subqueries[] = new \QuerySubQuery([
-                                    'SELECT' => ['id'],
-                                    'FROM'   => $itemtype_linked::getTable(),
-                                    'WHERE'  => ['groups_id_tech' => $item->getID()]
-                                ]);
-                            }
-                        }
->>>>>>> e6aaf71f
-
-                        if (!empty($subqueries)) {
-                            $union = new \QueryUnion($subqueries, false, 'combined_results');
-                            $iterator = $DB->request([
-                                'SELECT'   => ['id'],
-                                'FROM'     => $union
-                            ]);
-                            $total_tech_linkgroups = count($iterator);
-                        }
-                        $ong[2] = self::createTabEntry(__('Managed items'), $total_tech_linkgroups);
+                        $count = countElementsInTable(Group_Item::getTable(), ['groups_id' => $item->getID(), 'type' => Group_Item::GROUP_TYPE_TECH]);
+                        $ong[2] = self::createTabEntry(__('Managed items'), $count, $item::class, 'ti ti-package');
                     }
-                } else {
-                    if ($item->getField('is_itemgroup')) {
-                        $ong[1] = self::createTabEntry(__('Used items'), 0, $item::class, 'ti ti-package');
-                    }
-                    if ($item->getField('is_assign')) {
-                        $ong[2] = self::createTabEntry(__('Managed items'), 0, $item::class, 'ti ti-package');
-                    }
-<<<<<<< HEAD
                     if (
                         $item->getField('is_usergroup')
                         && self::canUpdate()
@@ -220,33 +148,15 @@
                     $ong[5] = self::createTabEntry(__('Security'), 0, $item::class, 'ti ti-shield-lock');
                     return $ong;
             }
-=======
-                }
-
-                if (
-                    $item->getField('is_usergroup')
-                    && Group::canUpdate()
-                    && Session::haveRight("user", User::UPDATEAUTHENT)
-                    && AuthLDAP::useAuthLdap()
-                ) {
-                    $ong[3] = __('LDAP directory link');
-                }
->>>>>>> e6aaf71f
-        }
-
-        return $ong;
+        }
+
+        return '';
     }
 
     public static function displayTabContentForItem(CommonGLPI $item, $tabnum = 1, $withtemplate = 0)
     {
-<<<<<<< HEAD
         switch ($item::class) {
             case self::class:
-=======
-        switch ($item->getType()) {
-            case 'Group':
-                /** @var Group $item */
->>>>>>> e6aaf71f
                 switch ($tabnum) {
                     case 1:
                         $item->showItems(false);
