--- conflicted
+++ resolved
@@ -551,21 +551,6 @@
         return true;
     }
 
-<<<<<<< HEAD
-    public function pre_updateInDB()
-    {
-        // Set new user if initial user have been deleted
-        if (
-            ((int) $this->fields['users_id'] === 0)
-            && ($uid = Session::getLoginUserID())
-        ) {
-            $this->fields['users_id'] = $uid;
-            $this->updates[]          = "users_id";
-        }
-    }
-=======
->>>>>>> 71adc95c
-
     public function post_getEmpty()
     {
         $this->fields["name"]         = __('New note');
@@ -600,63 +585,10 @@
             $this->setError(!$feed || $feed->error());
         }
 
-<<<<<<< HEAD
         TemplateRenderer::getInstance()->display('pages/tools/rss_form.html.twig', [
             'item' => $this,
             'params' => $options,
             'user' => getUserName($this->fields["users_id"]),
-=======
-        echo "<tr class='tab_bg_1'><td>" . __('URL') . "</td>";
-        echo "<td colspan='3'>";
-        echo "<input type='text' name='url' size='100' value='" . htmlspecialchars($this->fields["url"], ENT_QUOTES) . "' class='form-control'>";
-        echo "</td></tr>";
-
-        echo "<tr class='tab_bg_2'>";
-        echo "<td>" . __('By') . "</td>";
-        echo "<td>";
-        echo getUserName($this->fields["users_id"]);
-        echo "</td>";
-        echo "<td rowspan='$rowspan'>" . __('Comments') . "</td>";
-        echo "<td rowspan='$rowspan' class='middle'>";
-        echo "<textarea  class='form-control' rows='" . ($rowspan + 3) . "' name='comment' >" . $this->fields["comment"] .
-           "</textarea>";
-        echo "</td></tr>";
-
-        echo "<tr class='tab_bg_2'>";
-        echo "<td>" . __('Active') . "</td>";
-        echo "<td>";
-        Dropdown::showYesNo('is_active', $this->fields['is_active']);
-        echo "</td></tr>\n";
-
-        echo "<tr class='tab_bg_2'>";
-        echo "<td>" . __('Refresh rate') . "</td>";
-        echo "<td>";
-        Dropdown::showTimeStamp(
-            "refresh_rate",
-            ['value'                => $this->fields["refresh_rate"],
-                'min'                  => HOUR_TIMESTAMP,
-                'max'                  => DAY_TIMESTAMP,
-                'step'                 => HOUR_TIMESTAMP,
-                'display_emptychoice'  => false,
-                'toadd'                => [5 * MINUTE_TIMESTAMP,
-                    15 * MINUTE_TIMESTAMP,
-                    30 * MINUTE_TIMESTAMP,
-                    45 * MINUTE_TIMESTAMP
-                ]
-            ]
-        );
-        echo "</td></tr>\n";
-
-        echo "<tr class='tab_bg_2'>";
-        echo "<td>" . __('Number of items displayed') . "</td>";
-        echo "<td>";
-        Dropdown::showNumber("max_items", ['value'                => $this->fields["max_items"],
-            'min'                  => 5,
-            'max'                  => 100,
-            'step'                 => 5,
-            'toadd'                => [1],
-            'display_emptychoice'  => false
->>>>>>> 71adc95c
         ]);
         return true;
     }
@@ -722,57 +654,6 @@
         ]);
     }
 
-<<<<<<< HEAD
-=======
-
-    /**
-     * Show discovered feeds
-     *
-     * @return void
-     *
-     * @deprecated
-     **/
-    public function showDiscoveredFeeds()
-    {
-        Toolbox::deprecated();
-        if (!Toolbox::isUrlSafe($this->fields['url'])) {
-            return;
-        }
-
-        $feed = new SimplePie();
-        $feed->set_cache_location(GLPI_RSS_DIR);
-        $feed->enable_cache(false);
-        $feed->set_feed_url($this->fields['url']);
-        $feed->init();
-        $feed->handle_content_type();
-
-        if ($feed->error()) {
-            return;
-        }
-
-        foreach ($feed->get_all_discovered_feeds() as $f) {
-            $newurl  = $f->url;
-            $newfeed = self::getRSSFeed($newurl);
-            if ($newfeed && !$newfeed->error()) {
-                $link = URL::sanitizeURL($newfeed->get_permalink());
-                if (!empty($link)) {
-                     echo "<a href='" . htmlspecialchars($newurl, ENT_QUOTES) . "'>" . $newfeed->get_title() . "</a>&nbsp;";
-                     Html::showSimpleForm(
-                         $this->getFormURL(),
-                         'update',
-                         _x('button', 'Use'),
-                         ['id'  => $this->getID(),
-                             'url' => $newurl
-                         ]
-                     );
-                     echo "<br>";
-                }
-            }
-        }
-    }
-
-
->>>>>>> 71adc95c
     /**
      * Get a specific RSS feed.
      *
