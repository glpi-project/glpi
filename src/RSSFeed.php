--- conflicted
+++ resolved
@@ -422,15 +422,9 @@
     {
         if (self::canView()) {
             $nb = 0;
-<<<<<<< HEAD
             switch ($item::class) {
                 case RSSFeed::class:
                     $showtab = [1 => self::createTabEntry(__('Content'))];
-=======
-            switch (get_class($item)) {
-                case RSSFeed::class:
-                    $showtab = [1 => __('Content')];
->>>>>>> 137fa6f2
                     if (Session::haveRight('rssfeed_public', UPDATE)) {
                         if ($_SESSION['glpishow_count_on_tabs']) {
                             $nb = $item->countVisibilities();
@@ -459,14 +453,8 @@
 
     public static function displayTabContentForItem(CommonGLPI $item, $tabnum = 1, $withtemplate = 0)
     {
-<<<<<<< HEAD
-        switch ($item->getType()) {
-            case 'RSSFeed':
-=======
-
         switch (get_class($item)) {
             case RSSFeed::class:
->>>>>>> 137fa6f2
                 switch ($tabnum) {
                     case 1:
                         $item->showFeedContent();
