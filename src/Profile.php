--- conflicted
+++ resolved
@@ -38,11 +38,8 @@
 use Glpi\DBAL\QueryExpression;
 use Glpi\DBAL\QuerySubQuery;
 use Glpi\Event;
-<<<<<<< HEAD
 use Glpi\Form\Form;
-=======
 use Glpi\Toolbox\ArrayNormalizer;
->>>>>>> 71adc95c
 
 /**
  * Profile class
@@ -339,30 +336,19 @@
         /** @var array $CFG_GLPI */
         global $CFG_GLPI;
 
-<<<<<<< HEAD
         if (isset($input["helpdesk_item_type"])) {
-            $input["helpdesk_item_type"] = exportArrayToDB($input["helpdesk_item_type"]);
-=======
-        if (isset($input["_helpdesk_item_types"])) {
-            if ((!isset($input["helpdesk_item_type"])) || (!is_array($input["helpdesk_item_type"]))) {
-                $input["helpdesk_item_type"] = [];
-            }
             $input["helpdesk_item_type"] = exportArrayToDB(
-                ArrayNormalizer::normalizeValues($input["helpdesk_item_type"], 'strval')
+                ArrayNormalizer::normalizeValues($input["helpdesk_item_type"] ?: [], 'strval')
             );
->>>>>>> 71adc95c
         }
 
         if (isset($input["_managed_domainrecordtypes"])) {
-            if ((!isset($input["managed_domainrecordtypes"])) || (!is_array($input["managed_domainrecordtypes"]))) {
-                $input["managed_domainrecordtypes"] = [];
-            }
-            if (in_array(-1, $input['managed_domainrecordtypes'])) {
+            if (is_array($input["managed_domainrecordtypes"]) && in_array(-1, $input['managed_domainrecordtypes'])) {
                //when all selected, keep only all
                 $input['managed_domainrecordtypes'] = [-1];
             }
             $input["managed_domainrecordtypes"] = exportArrayToDB(
-                ArrayNormalizer::normalizeValues($input["managed_domainrecordtypes"], 'intval')
+                ArrayNormalizer::normalizeValues($input["managed_domainrecordtypes"] ?: [], 'intval')
             );
         }
 
@@ -539,13 +525,17 @@
     {
         if (isset($input["helpdesk_item_type"])) {
             $input["helpdesk_item_type"] = exportArrayToDB(
-                ArrayNormalizer::normalizeValues($input["helpdesk_item_type"], 'strval')
+                ArrayNormalizer::normalizeValues($input["helpdesk_item_type"] ?: [], 'strval')
             );
         }
 
         if (isset($input["managed_domainrecordtypes"])) {
+            if (is_array($input["managed_domainrecordtypes"]) && in_array(-1, $input['managed_domainrecordtypes'])) {
+               //when all selected, keep only all
+                $input['managed_domainrecordtypes'] = [-1];
+            }
             $input["managed_domainrecordtypes"] = exportArrayToDB(
-                ArrayNormalizer::normalizeValues($input["managed_domainrecordtypes"], 'intval')
+                ArrayNormalizer::normalizeValues($input["managed_domainrecordtypes"] ?: [], 'intval')
             );
         }
 
@@ -1469,7 +1459,6 @@
         $this->displayRightsChoiceMatrix(self::getRightsForForm('central', 'management', 'general'), $matrix_options);
 
         echo "<div class='tab_cadre_fixehov mx-n2'>";
-        echo "<input type='hidden' name='_managed_domainrecordtypes' value='1'>";
         $rand = rand();
         echo "<label for='dropdown_managed_domainrecordtypes$rand'>" . __s('Manageable domain records') . "</label>";
         $values = ['-1' => __('All')];
