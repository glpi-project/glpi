<?php

/**
 * ---------------------------------------------------------------------
 *
 * GLPI - Gestionnaire Libre de Parc Informatique
 *
 * http://glpi-project.org
 *
 * @copyright 2015-2024 Teclib' and contributors.
 * @copyright 2003-2014 by the INDEPNET Development Team.
 * @licence   https://www.gnu.org/licenses/gpl-3.0.html
 *
 * ---------------------------------------------------------------------
 *
 * LICENSE
 *
 * This file is part of GLPI.
 *
 * This program is free software: you can redistribute it and/or modify
 * it under the terms of the GNU General Public License as published by
 * the Free Software Foundation, either version 3 of the License, or
 * (at your option) any later version.
 *
 * This program is distributed in the hope that it will be useful,
 * but WITHOUT ANY WARRANTY; without even the implied warranty of
 * MERCHANTABILITY or FITNESS FOR A PARTICULAR PURPOSE.  See the
 * GNU General Public License for more details.
 *
 * You should have received a copy of the GNU General Public License
 * along with this program.  If not, see <https://www.gnu.org/licenses/>.
 *
 * ---------------------------------------------------------------------
 */

use Glpi\Application\View\TemplateRenderer;
use Glpi\Plugin\Hooks;

/**
 * NotificationTarget Class
 *
 * @since 0.84
 **/
class NotificationTarget extends CommonDBChild
{
    public $prefix                      = '';
   // From CommonDBChild
    public static $itemtype             = 'Notification';
    public static $items_id             = 'notifications_id';
    public $table                       = 'glpi_notificationtargets';

    public $notification_targets        = [];
    public $notification_targets_labels = [];
    public $notificationoptions         = 0;

   // Data from the objet which can be used by the template
   // See https://forge.indepnet.net/projects/5/wiki/NotificationTemplatesTags
    public $data                        = [];
    public $tag_descriptions            = [];

   // From CommonDBTM
    public $dohistory                   = true;

   //Array to store emails by notification
    public $target                      = [];
    public $entity                      = '';

   //Object which raises the notification event
    public $obj                         = null;

   //Object which is associated with the event
    public $target_object               = [];

   // array of event name => event label
    public $events                      = [];
    public $options                     = [];
    public $raiseevent                  = '';

    /**
     * Recipient related to called "add_recipient_to_target" hook.
     * Variable contains `itemtype` and `items_id` keys and is set only during hook execution.
     * @var array
     */
    public $recipient_data;

    private $allow_response             = true;
    private $mode                       = null;
    private $event                      = null;

    const TAG_LANGUAGE               = 'lang';
    const TAG_VALUE                  = 'tag';
    const TAG_FOR_ALL_EVENTS         = 0;


    const ANONYMOUS_USER             = 0;
    const GLPI_USER                  = 1;
    const EXTERNAL_USER              = 2;

    /**
     * @param string $entity  (default '')
     * @param string $event   (default '')
     * @param mixed  $object  (default null)
     * @param array  $options Options
     **/
    public function __construct($entity = '', $event = '', $object = null, $options = [])
    {

        if ($entity === '') {
            $this->entity = (isset($_SESSION['glpiactive_entity']) ? $_SESSION['glpiactive_entity'] : 0);
        } else {
            $this->entity = $entity;
        }

        if ($object) {
            $this->obj = $object;
            $this->getObjectItem($event);
        }

        $this->raiseevent = $event;
        $this->options    = $options;

        $this->addNotificationTargets($this->entity);

        $this->addAdditionalTargets($event);

       // add new target by plugin
        unset($this->data);
        Plugin::doHook(Hooks::ITEM_ADD_TARGETS, $this);
        asort($this->notification_targets);

        $this->registerGlobalTags();
    }


    public static function getTable($classname = null)
    {
        return parent::getTable(__CLASS__);
    }

    public static function getIcon()
    {
        return Notification::getIcon();
    }

    /**
     * Retrieve an item from the database for a specific target
     *
     * @param integer $notifications_id notification ID
     * @param string  $type             type of the target to retrive
     * @param integer $ID               ID of the target to retrieve
     *
     * @since 0.85
     *
     * @return boolean
     **/
    public function getFromDBForTarget($notifications_id, $type, $ID)
    {

        if (
            $this->getFromDBByCrit([
                $this->getTable() . '.notifications_id'   => $notifications_id,
                $this->getTable() . '.items_id'           => $ID,
                $this->getTable() . '.type'               => $type
            ])
        ) {
            return true;
        }
        return false;
    }


    /**
     * Validate send before doing it (may be overloaded : exemple for private tasks or followups)
     *
     * @since 0.84 (new parameter)
     *
     * @param string  $event     notification event
     * @param array   $infos     destination of the notification
     * @param boolean $notify_me notify me on my action ?
     *                           ($infos contains users_id to check if the target is me)
     *                           (false by default)
     * @param mixed $emitter     if this action is executed by the cron, we can
     *                           supply the id of the user (or the email if this
     *                           is an anonymous user with no account) who
     *                           triggered the event so it can be used instead of
     *                           getLoginUserID
     *
     * @return boolean
     **/
    public function validateSendTo($event, array $infos, $notify_me = false, $emitter = null)
    {
        $users_id = Session::getLoginUserID(false);

       // Override session ID with emitter ID if supplied
        if (is_int($emitter)) {
           // We have an ID, we can use it directly
            $users_id = $emitter;
        } else if (is_string($emitter)) {
           // We have an email, we need to check that the users_id is -1 which
           // is the value used for anonymous user and compare the emails
            if (
                isset($infos['users_id']) && $infos['users_id'] == -1
                && isset($infos['email']) && $infos['email'] == $emitter
            ) {
                $users_id = -1;
            }
        }

        if (!$notify_me) {
            if (
                isset($infos['users_id'])
                // Check login user and not event launch by crontask
                && ($infos['users_id'] === $users_id)
            ) {
                return false;
            }
        }

        //do not notify if user explicitly refused it
        $user = new User();
        if (
            $this->canNotificationBeDisabled($event)
            && isset($infos['users_id'])
            && $user->getFromDB($infos['users_id'])
            && !$user->isUserNotificationEnable()
        ) {
            return false;
        }
        return true;
    }

    /**
     * Check if notification (for a specific event) can be disabled
     *
     * @param string  $event     notification event
     *
     * @return boolean
     **/
    protected function canNotificationBeDisabled(string $event): bool
    {
        return true;
    }


    /**
     * @param $event  (default '')
     **/
    public function getSubjectPrefix($event = '')
    {

        $perso_tag = trim(Entity::getUsedConfig(
            'notification_subject_tag',
            $this->getEntity(),
            '',
            ''
        ));
        if (empty($perso_tag)) {
            $perso_tag = "GLPI";
        }
        return "[$perso_tag] ";
    }

    /**
     * Get header to add to content
     **/
    public function getContentHeader()
    {
        return '';
    }

    /**
     * Get footer to add to content
     **/
    public function getContentFooter()
    {
        return '';
    }

    /**
     * Get message ID for current notification.
     *
     * @since 0.84
     *
     * @return string
     */
    public function getMessageID()
    {
        return self::getMessageIdForEvent(
            $this->obj instanceof CommonDBTM ? $this->obj->getType() : null,
            $this->obj instanceof CommonDBTM ? $this->obj->getID() : null,
            $this->raiseevent
        );
    }

    /**
     * Get message ID for given item/event.
     *
     * @param string $itemtype
     * @param int $items_id
     * @param string $event
     *
     * @return string
     */
    final public static function getMessageIdForEvent(?string $itemtype, ?int $items_id, ?string $event): string
    {
        if (empty($event)) {
            $event = 'none';
        }
        $is_item_related = !empty($itemtype) && is_a($itemtype, CommonDBTM::class, true);

        $message_id  = 'GLPI';
        $message_id .= sprintf('_%s', Config::getUuid('notification'));

        $reference_event = null;
        if ($is_item_related) {
            $message_id .= sprintf('-%s-%d', $itemtype, $items_id);
            $reference_event = $itemtype::getMessageReferenceEvent($event);
        }

        $message_id .= sprintf('/%s', $event);

        if ($reference_event === null || $event !== $reference_event) {
            // Add random, unless event is the reference event for the related item.
            // eg. no random will be added for `new` event of a ticket, but a random will be added for `add_followup` events.
            $message_id .= sprintf('.%d.%d', time(), rand());
        }

        $message_id .= sprintf('@%s', php_uname('n'));

        return $message_id;
    }


    public static function getTypeName($nb = 0)
    {
        return _n('Recipient', 'Recipients', $nb);
    }

    protected function computeFriendlyName()
    {

        if (
            isset($this->notification_targets_labels[$this->getField("type")]
                                                  [$this->getField("items_id")])
        ) {
            return $this->notification_targets_labels[$this->getField("type")]
                                                  [$this->getField("items_id")];
        }
        return '';
    }

    /**
     * Get a notificationtarget class by giving the object which raises the event
     *
     * @param $item            the object which raises the event
     * @param $event           the event which will be used (default '')
     * @param $options   array of options
     *
     * @return NotificationTarget|false
     **/
    public static function getInstance($item, $event = '', $options = [])
    {
        $name = self::getInstanceClass($item->getType());

        $entity = 0;
        if (class_exists($name)) {
           //Entity ID exists in the options array
            if (isset($options['entities_id'])) {
                $entity = $options['entities_id'];
            } else if (method_exists($item, 'getEntityID') && $item->getEntityID() >= 0) {
               //Item which raises the event contains an entityID
                $entity = $item->getEntityID();
            }

            return new $name($entity, $event, $item, $options);
        }
        return false;
    }

    /**
     * Get the expected notification target class name for a given itemtype
     *
     * @param string $itemtype
     *
     * @return string
     */
    public static function getInstanceClass(string $itemtype): string
    {
        if (strpos($itemtype, "\\") != false) {
            // namespace case
            $ns_parts = explode("\\", $itemtype);
            $classname = array_pop($ns_parts);
            $name = implode("\\", $ns_parts) . "\\NotificationTarget$classname";
        } elseif ($plug = isPluginItemType($itemtype)) {
            // plugins case
            $name = 'Plugin' . $plug['plugin'] . 'NotificationTarget' . $plug['class'];
        } else {
            // simple class (without namespace)
            $name = "NotificationTarget$itemtype";
        }

        return $name;
    }

    /**
     * Get a notificationtarget class by giving an itemtype
     *
     * @param $itemtype           the itemtype of the object which raises the event
     * @param $event              the event which will be used (default '')
     * @param $options   array    of options
     *
     * @return NotificationTarget|false
     **/
    public static function getInstanceByType($itemtype, $event = '', $options = [])
    {

        if (
            ($itemtype)
            && ($item = getItemForItemtype($itemtype))
        ) {
            return self::getInstance($item, $event, $options);
        }
        return false;
    }


    /**
     * @param $notification Notification object
     **/
    public function showForNotification(Notification $notification)
    {
        if (!Notification::canView()) {
            return false;
        }

        if ($notification->getField('itemtype') != '') {
            $notifications_id = $notification->fields['id'];
            $canedit = $notification->can($notifications_id, UPDATE);

            $values = [];
            foreach ($this->notification_targets as $key => $val) {
                [$type, $id] = explode('_', $key);
                $values[$key] = $this->notification_targets_labels[$type][$id];
            }
            $targets = getAllDataFromTable(
                self::getTable(),
                [
                    'notifications_id' => $notifications_id
                ]
            );
            $actives = [];
            if (count($targets)) {
                foreach ($targets as $data) {
                    $actives[$data['type'] . '_' . $data['items_id']] = $data['type'] . '_' . $data['items_id'];
                }
            }
            TemplateRenderer::getInstance()->display('pages/setup/notification/recipients.html.twig', [
                'item' => $this,
                'notification' => $notification,
                'all_targets' => $values,
                'active_targets' => $actives,
                'params' => [
                    'canedit' => $canedit
                ]
            ]);
        }
    }



    /**
     * @param $input
     **/
    public static function updateTargets($input)
    {

        $type   = "";
        $action = "";
        $target = self::getInstanceByType($input['itemtype']);

        if (!isset($input['notifications_id'])) {
            return;
        }
        $targets = getAllDataFromTable(
            self::getTable(),
            [
                'notifications_id' => $input['notifications_id']
            ]
        );
        $actives = [];
        if (count($targets)) {
            foreach ($targets as $data) {
                $actives[$data['type'] . '_' . $data['items_id']] = $data['type'] . '_' . $data['items_id'];
            }
        }
       // Be sure to have items once
        $actives = array_unique($actives);
        if (isset($input['_targets']) && count($input['_targets'])) {
           // Be sure to have items once
            $input['_targets'] = array_unique($input['_targets']);
            foreach ($input['_targets'] as $val) {
               // Add if not set
                if (!isset($actives[$val])) {
                    list($type, $items_id)   = explode("_", $val);
                    $tmp                     = [];
                    $tmp['items_id']         = $items_id;
                    $tmp['type']             = $type;
                    $tmp['notifications_id'] = $input['notifications_id'];
                    $target->add($tmp);
                }
                unset($actives[$val]);
            }
        }

       // Drop others
        if (count($actives)) {
            foreach ($actives as $val) {
                list($type, $items_id) = explode("_", $val);
                if ($target->getFromDBForTarget($input['notifications_id'], $type, $items_id)) {
                    $target->delete(['id' => $target->getID()]);
                }
            }
        }
    }


    public function addAdditionnalInfosForTarget()
    {
    }


    /**
     * @param $data
     *
     * @return empty array
     **/
    public function addAdditionnalUserInfo(array $data)
    {
        return [];
    }


    /**
     * Add new recipient with lang to current recipients array
     *
     * @param array $data Data (users_id, lang[, field used for notification])
     *
     * @return void|false
     **/
    public function addToRecipientsList(array $data)
    {
        /** @var array $CFG_GLPI */
        global $CFG_GLPI;

        $new_target = null;
        $new_lang = '';

       // Default USER TYPE is ANONYMOUS
        $notificationoption = ['usertype' => self::ANONYMOUS_USER];

        if (isset($data['language'])) {
            $new_lang = trim($data['language']);
        }
        $username = '';
        if (isset($data['name']) && !empty($data['name'])) {
            $username = $data['name'];
        }
        if (isset($data['users_id']) && ($data['users_id'] > 0)) {
            $user = new User();
            if (
                !$user->getFromDB($data['users_id'])
                || ($user->getField('is_deleted') == 1)
                || ($user->getField('is_active') == 0)
                || (!is_null($user->getField('begin_date'))
                  && ($user->getField('begin_date') > $_SESSION["glpi_currenttime"]))
                || (!is_null($user->getField('end_date'))
                  && ($user->getField('end_date') < $_SESSION["glpi_currenttime"]))
            ) {
               // unknown, deleted or disabled user
                return false;
            }
            $filt = getEntitiesRestrictCriteria(
                'glpi_profiles_users',
                '',
                $this->getEntity(),
                true
            );

            // If one of the item is recursive, then we should also check the child entities
            if ($this->isTargetItemRecursive()) {
                $filt = [
                    'OR' => [
                        $filt,
                        ['entities_id' => getSonsOf(Entity::getTable(), $this->getEntity())]
                    ]
                ];
            }

            $prof = Profile_User::getUserProfiles($data['users_id'], $filt);
            if (!count($prof)) {
                // No right on the entity of the object
                return false;
            }
            if (empty($username)) {
                $username = formatUserName(
                    0,
                    $user->getField('name'),
                    $user->getField('realname'),
                    $user->getField('firstname'),
                    0,
                    0,
                    true
                );
            }
           // It is a GLPI user :
            $notificationoption['usertype'] = self::GLPI_USER;
            if (
                $user->fields['authtype'] == Auth::LDAP
                || Auth::isAlternateAuth($user->fields['authtype'])
                || (($user->fields['authtype'] == Auth::NOT_YET_AUTHENTIFIED)
                 && Auth::isAlternateAuth(Auth::checkAlternateAuthSystems()))
            ) {
                $notificationoption['usertype'] = self::EXTERNAL_USER;
            }

           // retrieve timezone of the user if exists
            if (!empty($user->fields['timezone']) && 'null' !== strtolower($user->fields['timezone'])) {
                $notificationoption['timezone'] = $user->fields['timezone'];
            }
        }

       // Pass user type as argument ? forced for specific cases
        if (isset($data['usertype'])) {
            $notificationoption['usertype'] = $data['usertype'];
        }

        $notificationoption = array_merge(
            $this->addAdditionnalUserInfo($data),
            $notificationoption
        );

        $param = [
            'language'           => (empty($new_lang) ? $CFG_GLPI["language"] : $new_lang),
            'additionnaloption'  => $notificationoption,
            'username'           => $username
        ];
        if (isset($data['users_id']) && $data['users_id']) {
            $param['users_id'] = $data['users_id'];
        }

        $eventclass = $this->event;
        $target_field = $eventclass::getTargetField($data, $param);
        if ($data[$target_field] !== null) {
            $param[$target_field] = $data[$target_field];
            $this->target[$data[$target_field]] = $param;
        }

        if (isset($data['users_id']) && $data['users_id']) {
            $this->recipient_data = [
                'itemtype' => User::class,
                'items_id' => $data['users_id'],
            ];
            Plugin::doHook(Hooks::ADD_RECIPIENT_TO_TARGET, $this);
            unset($this->recipient_data);
        }
    }


    /**
     * @since 0.84
     **/
    public function getDefaultUserType()
    {

        if (Auth::isAlternateAuth(Auth::checkAlternateAuthSystems())) {
            return self::EXTERNAL_USER;
        }
        return self::GLPI_USER;
    }


    /**
     * @since 0.84
     *
     * @param $usertype
     * @param $redirect
     * @param $anchor
     **/
    public function formatURL($usertype, $redirect, ?string $anchor = null)
    {
        if (urldecode($redirect) === $redirect) {
            // `redirect` parameter value have to be url-encoded.
            // Prior to GLPI 10.0.3, method caller was responsible of this encoding,
            // so we have to ensure that param is not already encoded before encoding it,
            // to prevent BC breaks.
            $redirect = rawurlencode($redirect);
        }

        if (!empty($anchor)) {
            // anchor have to be url-encoded to correctly pass '#' character as '%23'
            $anchor = rawurlencode('#' . $anchor);
        }

        $base_url = $this->getUrlBase();

        switch ($usertype) {
            case self::EXTERNAL_USER:
            case self::GLPI_USER:
                return "$base_url/index.php?redirect={$redirect}{$anchor}";

            // case self::ANONYMOUS_USER:
            default:
                // No URL
                return '';
        }
    }


    /**
     * Add GLPI's global administrator email
     *
     * @return void
     */
    final public function addAdmin()
    {
        $eventclass = $this->event;
        $admin_data = $eventclass::getAdminData();

        if ($admin_data) {
            if (!isset($admin_data['users_id']) && !isset($admin_data['usertype'])) {
                $admin_data['usertype'] = $this->getDefaultUserType();
            }
            $this->addToRecipientsList($admin_data);
        }
    }


    /**
     * Add item's author
     *
     * @since 9.2
     *
     * @return void
     */
    public function addItemAuthor()
    {
        $user = new User();
        if (
            $this->obj->isField('users_id')
            && $user->getFromDB($this->obj->getField('users_id'))
        ) {
            $this->addToRecipientsList([
                'language' => $user->getField('language'),
                'users_id' => $user->getField('id')
            ]);
        }
    }


    /**
     * Add item's group
     *
     * @since 9.2
     *
     * @return void
     */
    final public function addItemGroup()
    {

        if (!empty($this->target_object)) {
            foreach ($this->target_object as $val) {
                if ($val->fields['groups_id'] > 0) {
                    $this->addForGroup(0, $val->fields['groups_id']);
                }
            }
        }
    }


    /**
     * Add item's group supervisor
     *
     * @since 9.2
     *
     * @return void
     */
    final public function addItemGroupSupervisor()
    {
        if (!empty($this->target_object)) {
            foreach ($this->target_object as $val) {
                if ($val->fields['groups_id'] > 0) {
                    $this->addForGroup(1, $val->fields['groups_id']);
                }
            }
        }
    }


    /**
     * Add item's group users exepted supervisor
     *
     * @since 9.2
     *
     * @return void
     */
    final public function addItemGroupWithoutSupervisor()
    {

        if (!empty($this->target_object)) {
            foreach ($this->target_object as $val) {
                if ($val->fields['groups_id'] > 0) {
                    $this->addForGroup(2, $val->fields['groups_id']);
                }
            }
        }
    }


    /**
     * Add entity admin
     *
     * @return void
     */
    final public function addEntityAdmin()
    {
        $eventclass = $this->event;
        $admins_data = $eventclass::getEntityAdminsData($this->entity);

        if ($admins_data) {
            foreach ($admins_data as $admin_data) {
                if (!isset($admin_data['users_id']) && !isset($admin_data['usertype'])) {
                    $admin_data['usertype'] = $this->getDefaultUserType();
                }
                $this->addToRecipientsList($admin_data);
            }
        }
    }


    /**
     * Add users of a group to targets
     *
     * @param integer $manager  0 all users, 1 only supervisors, 2 all users without supervisors
     * @param integer $group_id id of the group
     *
     * @since 9.2
     *
     * @return void
     **/
    final public function addForGroup($manager, $group_id)
    {
        /** @var \DBmysql $DB */
        global $DB;

       // members/managers of the group allowed on object entity
       // filter group with 'is_assign' (attribute can be unset after notification)
        $criteria = $this->getDistinctUserCriteria() + $this->getProfileJoinCriteria();
        $criteria['FROM'] = Group_User::getTable();
        $criteria['INNER JOIN'] = array_merge(
            [
                User::getTable() => [
                    'ON' => [
                        Group_User::getTable()  => 'users_id',
                        User::getTable()        => 'id'
                    ]
                ],
                Group::getTable() => [
                    'ON' => [
                        Group_User::getTable()  => 'groups_id',
                        Group::getTable()       => 'id'
                    ]
                ]
            ],
            $criteria['INNER JOIN'] ?? []
        );
        $criteria['WHERE'] = array_merge(
            $criteria['WHERE'] ?? [],
            [
                Group_User::getTable() . '.groups_id'  => $group_id,
                Group::getTable() . '.is_notify'       => 1,
            ]
        );

        if ($manager == 1) {
            $criteria['WHERE']['glpi_groups_users.is_manager'] = 1;
        } else if ($manager == 2) {
            $criteria['WHERE']['glpi_groups_users.is_manager'] = 0;
        }

        $iterator = $DB->request($criteria);
        foreach ($iterator as $data) {
            $this->addToRecipientsList($data);
        }

        if ($manager != 1) {
           // Do not consider it as a group notification if it only targets supervisor
            $this->recipient_data = [
                'itemtype' => Group::class,
                'items_id' => $group_id,
            ];
            Plugin::doHook(Hooks::ADD_RECIPIENT_TO_TARGET, $this);
            unset($this->recipient_data);
        }
    }


    /**
     * Get request criteria to select uniques users
     *
     * @since 9.4
     *
     * @return array
     */
    final public function getDistinctUserCriteria()
    {
        return [
            'FIELDS'          => [
                User::getTable() . '.id AS users_id',
                User::getTable() . '.language AS language'
            ],
            'DISTINCT'        => true,
        ];
    }


    /**
     * Return main notification events for the object type
     * Internal use only => should use getAllEvents
     *
     * @return array an array which contains : event => event label
     **/
    public function getEvents()
    {
        return [];
    }


    /**
     * Return all (GLPI + plugins) notification events for the object type
     *
     * @return array which contains : event => event label
     **/
    public function getAllEvents()
    {

        $this->events = $this->getEvents();
       //If plugin adds new events for an already defined type
        Plugin::doHook(Hooks::ITEM_GET_EVENTS, $this);

        return $this->events;
    }


    /**
     * @param $target    (default '')
     * @param $label     (default '')
     * @param $type      (=Notification::USER_TYPE)
     **/
    public function addTarget($target = '', $label = '', $type = Notification::USER_TYPE)
    {

        $key                                               = $type . '_' . $target;
       // Value used for sort
        $this->notification_targets[$key]                  = $type . '_' . $label;
       // Displayed value
        $this->notification_targets_labels[$type][$target] = $label;
    }


    public function addProfilesToTargets()
    {
        /** @var \DBmysql $DB */
        global $DB;

<<<<<<< HEAD
        $profiles = $DB->request(['FROM' => Profile::getTable()]);
        foreach ($profiles as $data) {
=======
        foreach ($DB->request(Profile::getTable()) as $data) {
>>>>>>> 137fa6f2
            $this->addTarget(
                $data["id"],
                sprintf(__('%1$s: %2$s'), Profile::getTypeName(1), $data["name"]),
                Notification::PROFILE_TYPE
            );
        }
    }


    /**
     * @param $entity
     **/
    final public function addGroupsToTargets($entity)
    {
        /** @var \DBmysql $DB */
        global $DB;

       // Filter groups which can be notified and have members (as notifications are sent to members)
        $iterator = $DB->request([
            'SELECT' => ['id', 'name'],
            'FROM'   => Group::getTable(),
            'WHERE'  => [
                'is_usergroup' => 1,
                'is_notify'    => 1
            ] + getEntitiesRestrictCriteria('glpi_groups', 'entities_id', $entity, true),
            'ORDER'  => 'name'
        ]);

        foreach ($iterator as $data) {
           //Add group
            $this->addTarget(
                $data["id"],
                sprintf(__('%1$s: %2$s'), Group::getTypeName(1), $data["name"]),
                Notification::GROUP_TYPE
            );
           //Add group supervisor
            $this->addTarget(
                $data["id"],
                sprintf(
                    __('%1$s: %2$s'),
                    __('Manager of group'),
                    $data["name"]
                ),
                Notification::SUPERVISOR_GROUP_TYPE
            );
           //Add group without supervisor
            $this->addTarget(
                $data["id"],
                sprintf(
                    __('%1$s: %2$s'),
                    __("Group except manager users"),
                    $data["name"]
                ),
                Notification::GROUP_WITHOUT_SUPERVISOR_TYPE
            );
        }
    }


    /**
     * Add all targets for this notification
     *
     * Can be updated by implementing the addAdditionnalTargets() method
     * Can be overriden (like dbconnection)
     *
     * @param integer $entity the entity on which the event is raised
     *
     * @return void
     **/
    public function addNotificationTargets($entity)
    {

        if (Session::haveRight("config", UPDATE)) {
            $this->addTarget(Notification::GLOBAL_ADMINISTRATOR, __('Administrator'));
        }
        $this->addTarget(Notification::ENTITY_ADMINISTRATOR, __('Entity administrator'));

        $this->addProfilesToTargets();
        $this->addGroupsToTargets($entity);
    }


    /**
     * Allows to add more notification targets
     * Can be overridden in some case (for example Ticket)
     *
     * @param string $event specif event to get additional targets (default '')
     *
     * @return void
     */
    public function addAdditionalTargets($event = '')
    {
    }


    /**
     * Add targets by a method not defined in NotificationTarget (specific to an itemtype)
     *
     * @param array $data    Data
     * @param array $options Options
     *
     * @return void
     **/
    public function addSpecificTargets($data, $options)
    {
    }


    /**
     * Fetch item associated with the object on which the event was raised
     *
     * @param $event  (default '')
     *
     * @return void
     **/
    public function getObjectItem($event = '')
    {
        $this->target_object[] = $this->obj;
    }


    /**
     * Add user to the notified users list
     *
     * @param string  $field            look for user looking for this field in the object
     *                                  which raises the event
     * @param boolean $search_in_object search is done in the object ? if not  in target object
     *                                  (false by default)
     *
     * @return void
     **/
    final public function addUserByField($field, $search_in_object = false)
    {
        /** @var \DBmysql $DB */
        global $DB;

        $id = [];
        if (!$search_in_object) {
            $id[] = $this->obj->getField($field);
        } else if (!empty($this->target_object)) {
            foreach ($this->target_object as $val) {
                $id[] = $val->fields[$field];
            }
        }

        if (!empty($id)) {
           //Look for the user by his id
            $criteria = $this->getDistinctUserCriteria() + $this->getProfileJoinCriteria();
            $criteria['FROM'] = User::getTable();
            $criteria['WHERE'][User::getTable() . '.id'] = $id;
            $iterator = $DB->request($criteria);

            foreach ($iterator as $data) {
               //Add the user email and language in the notified users list
                $this->addToRecipientsList($data);
            }
        }
    }


    /**
     * Add technician in charge of the item
     *
     * @return void
     **/
    final public function addItemTechnicianInCharge()
    {
        $this->addUserByField('users_id_tech', true);
    }


    /**
     * Add group of technicians in charge of the item
     *
     * @return void
     */
    final public function addItemGroupTechInCharge()
    {
        if (!empty($this->target_object)) {
            foreach ($this->target_object as $val) {
                if (isset($val->fields['groups_id_tech']) && $val->fields['groups_id_tech'] > 0) {
                    $this->addForGroup(0, $val->fields['groups_id_tech']);
                }
            }
        }
    }


    /**
     * Add owner of the material
     *
     * @return void
     **/
    final public function addItemOwner()
    {
        $this->addUserByField('users_id', true);
    }


    /**
     * Add users from a profile
     *
     * @param integer $profiles_id the profile ID
     *
     * @return void
     */
    final public function addForProfile($profiles_id)
    {
        /** @var \DBmysql $DB */
        global $DB;

        $criteria = $this->getDistinctUserCriteria() + $this->getProfileJoinCriteria();
        $criteria['FIELDS'][] = Profile_User::getTable() . '.entities_id AS entity';
        $criteria['FROM'] = User::getTable();
        $criteria['WHERE'][Profile_User::getTable() . '.profiles_id'] = $profiles_id;

        $iterator = $DB->request($criteria);
        foreach ($iterator as $data) {
            $this->addToRecipientsList($data);
        }

        $this->recipient_data = [
            'itemtype' => Profile::class,
            'items_id' => $profiles_id,
        ];
        Plugin::doHook(Hooks::ADD_RECIPIENT_TO_TARGET, $this);
        unset($this->recipient_data);
    }


    /**
     * Get email to use as a sender for the notifications
     *
     * @return array [email => sender address, name => sender name]
     */
    public function getSender(): array
    {
        // Compute config values
        return Config::getEmailSender(
            $this->getEntity(),
            !$this->allowResponse()
        );
    }


    /**
     * Get the reply to address
     *
     * @return array [email => replyto address, name => replyto name]
     **/
    public function getReplyTo(): array
    {
        if (!$this->allowResponse()) {
            return Config::getNoReplyEmailSender($this->getEntity());
        }
        return Config::getReplyToEmailSender($this->getEntity());
    }


    /**
     * Get the url base for the entity
     *
     * @param $entity
     **/
    public function getUrlBase()
    {
        /** @var array $CFG_GLPI */
        global $CFG_GLPI;

        $url_base = trim(Entity::getUsedConfig('url_base', $this->getEntity(), '', ''));
        if (strlen($url_base) > 0) {
            return $url_base;
        }

        return $CFG_GLPI['url_base'];
    }


    /**
     * Add addresses according to type of notification
     *
     * @param array $data    Data
     * @param array $options Option
     *
     * @return void
     **/
    final public function addForTarget($data, $options = [])
    {

       //Look for all targets whose type is Notification::USER_TYPE
        switch ($data['type']) {
           //Notifications for one people
            case Notification::USER_TYPE:
                switch ($data['items_id']) {
                   //Send to glpi's global admin (as defined in the mailing configuration)
                    case Notification::GLOBAL_ADMINISTRATOR:
                        if ($this->isMailMode()) {
                            $this->addAdmin();
                        }
                        break;

                   //Send to the entity's admninistrator
                    case Notification::ENTITY_ADMINISTRATOR:
                        if ($this->isMailMode()) {
                             $this->addEntityAdmin();
                        }
                        break;

                   //Technician in charge of the ticket
                    case Notification::ITEM_TECH_IN_CHARGE:
                        $this->addItemTechnicianInCharge();
                        break;

                 //Group of technician in charge of the ticket
                    case Notification::ITEM_TECH_GROUP_IN_CHARGE:
                        $this->addItemGroupTechInCharge();
                        break;

                 //User who's owner of the material
                    case Notification::ITEM_USER:
                          $this->addItemOwner();
                        break;

                 //Send to the author of the ticket
                    case Notification::AUTHOR:
                        $this->addItemAuthor();
                        break;

                    default:
                        //Maybe a target specific to a type
                        $this->addSpecificTargets($data, $options);
                }
                break;

           //Send to all the users of a group
            case Notification::GROUP_TYPE:
                $this->addForGroup(0, $data['items_id']);
                break;

           //Send to all the users of a group
            case Notification::SUPERVISOR_GROUP_TYPE:
                $this->addForGroup(1, $data['items_id']);
                break;

           //Send to all the users of a profile
            case Notification::PROFILE_TYPE:
                $this->addForProfile($data['items_id']);
                break;

            default:
               //Maybe a target specific to a type
                $this->addSpecificTargets($data, $options);
        }
       // action for target from plugin
        $this->data = $data;
        Plugin::doHook(Hooks::ITEM_ACTION_TARGETS, $this);
    }


    /**
     * Get all data needed for template processing
     * Provides minimum information for alerts
     * Can be overridden by each NotificationTartget class if needed
     *
     * @param string $event   Event name
     * @param array  $options Options
     *
     * @return void
     **/
    public function addDataForTemplate($event, $options = [])
    {
    }


    final public function getTargets()
    {
        return $this->target;
    }


    public function getEntity()
    {
        return $this->entity;
    }


    public function clearAddressesList()
    {
        $this->target = [];
    }


    /**
     * Get SQL join to restrict by profile and by config to avoid send notification
     * to a user without rights.
     *
     * @return array
     */
    public function getProfileJoinCriteria()
    {
        $criteria = [
            'INNER JOIN'   => [
                Profile_User::getTable() => [
                    'ON' => [
                        Profile_User::getTable()   => 'users_id',
                        User::getTable()           => 'id'
                    ]
                ]
            ],
            'WHERE' => getEntitiesRestrictCriteria(
                Profile_User::getTable(),
                'entities_id',
                $this->getEntity(),
                true
            )
        ];

        if ($this->isTargetItemRecursive()) {
            $criteria['WHERE'] = [
                'OR' => [
                    $criteria['WHERE'],
                    [
                        Profile_User::getTableField('entities_id') => getSonsOf(Entity::getTable(), $this->getEntity())
                    ]
                ]
            ];
        }

        return $criteria;
    }


    /**
     * @param $event
     * @param $options
     **/
    public function &getForTemplate($event, $options)
    {
        $this->data = [];

        $this->addDataForTemplate($event, $options);

        // Add global tags data, use `+` operator to preserve overriden values
        $this->data += $this->getGlobalTagsData();

        Plugin::doHook(Hooks::ITEM_GET_DATA, $this);

        return $this->data;
    }

    /**
     * Register global tags.
     *
     * @return void
     */
    private function registerGlobalTags(): void
    {
        $this->addTagToList([
            'tag'   => 'glpi.url',
            'value' => true,
            'label' => __('URL of the application'),
            'lang'  => false,
        ]);
    }

    /**
     * Define global tags data.
     *
     * @return array
     */
    private function getGlobalTagsData(): array
    {
        return [
            '##glpi.url##' => $this->getUrlBase(),
        ];
    }


    public function getTags()
    {
        return $this->tag_descriptions;
    }


    /**
     * @param $options   array
     **/
    public function addTagToList($options = [])
    {

        $p['tag']            = false;
        $p['value']          = true;
        $p['label']          = false;
        $p['events']         = self::TAG_FOR_ALL_EVENTS;
        $p['foreach']        = false;
        $p['lang']           = true;
        $p['allowed_values'] = [];

        foreach ($options as $key => $value) {
            $p[$key] = $value;
        }

        if ($p['tag']) {
            if (is_array($p['events'])) {
                $events = $this->getEvents();
                $tmp = [];

                foreach ($p['events'] as $event) {
                    $tmp[$event] = $events[$event];
                }

                $p['events'] = $tmp;
            }

            if ($p['foreach']) {
                $tag = "##FOREACH" . $p['tag'] . "## ##ENDFOREACH" . $p['tag'] . "##";
                $this->tag_descriptions[self::TAG_VALUE][$tag] = $p;
                $tag = "##FOREACH FIRST &lt;number&gt; " . $p['tag'] . "## ##ENDFOREACH" . $p['tag'] . "##";
                $this->tag_descriptions[self::TAG_VALUE][$tag] = $p;
                $tag = "##FOREACH LAST &lt;number&gt; " . $p['tag'] . "## ##ENDFOREACH" . $p['tag'] . "##";
                $this->tag_descriptions[self::TAG_VALUE][$tag] = $p;
            } else {
                if ($p['value']) {
                    $tag = "##" . $p['tag'] . "##";
                    $this->tag_descriptions[self::TAG_VALUE][$tag] = $p;
                }

                if ($p['label'] && $p['lang']) {
                    $tag = "##lang." . $p['tag'] . "##";
                    $this->tag_descriptions[self::TAG_LANGUAGE][$tag] = $p;
                }
            }
        }
    }


    public function getTabNameForItem(CommonGLPI $item, $withtemplate = 0)
    {

        if (!$withtemplate && Notification::canView()) {
            $nb = 0;
            switch (get_class($item)) {
                case Group::class:
                    if ($_SESSION['glpishow_count_on_tabs']) {
                        $nb = self::countForGroup($item);
                    }
                    return self::createTabEntry(
                        Notification::getTypeName(Session::getPluralNumber()),
                        $nb,
                        $item::getType()
                    );

                case Notification::class:
                    if ($_SESSION['glpishow_count_on_tabs']) {
                        $nb = countElementsInTable(
                            $this->getTable(),
                            ['notifications_id' => $item->getID()]
                        );
                    }
                    return self::createTabEntry(self::getTypeName(Session::getPluralNumber()), $nb, $item::getType());
            }
        }
        return '';
    }


    /**
     * Count Notification for a group
     *
     * @since 0.83
     *
     * @param $group Group object
     *
     * @return integer
     **/
    public static function countForGroup(Group $group)
    {
        /** @var \DBmysql $DB */
        global $DB;

        $count = $DB->request([
            'COUNT'        => 'cpt',
            'FROM'         => self::getTable(),
            'INNER JOIN'   => [
                Notification::getTable()   => [
                    'ON'  => [
                        Notification::getTable()   => 'id',
                        self::getTable()           => 'notifications_id'
                    ]
                ]
            ],
            'WHERE'        => [
                'type'      => [
                    Notification::SUPERVISOR_GROUP_TYPE,
                    Notification::GROUP_TYPE
                ],
                'items_id'  => $group->getID()
            ] + getEntitiesRestrictCriteria(Notification::getTable(), '', '', true)
        ])->current();
        return $count['cpt'];
    }


    /**
     * Display notification registered for a group
     *
     * @since 0.83
     *
     * @param $group Group object
     *
     * @return void
     **/
    public static function showForGroup(Group $group)
    {
        /** @var \DBmysql $DB */
        global $DB;

        if (!Notification::canView()) {
            return false;
        }

        $iterator = $DB->request([
            'SELECT'       => [Notification::getTable() . '.id'],
            'FROM'         => self::getTable(),
            'INNER JOIN'   => [
                Notification::getTable() => [
                    'ON' => [
                        self::getTable()           => 'notifications_id',
                        Notification::getTable()   => 'id'
                    ]
                ]
            ],
            'WHERE'        => [
                'type'      => [
                    Notification::SUPERVISOR_GROUP_TYPE,
                    Notification::GROUP_TYPE
                ],
                'items_id'  => $group->getID()
            ] + getEntitiesRestrictCriteria(Notification::getTable(), '', '', true)
        ]);

        $notifications = [];
        if (count($iterator)) {
            Session::initNavigateListItems(
                'Notification',
                //TRANS : %1$s is the itemtype name, %2$s is the name of the item (used for headings of a list)
                                        sprintf(
                                            __('%1$s = %2$s'),
                                            Group::getTypeName(1),
                                            $group->getName()
                                        )
            );

            foreach ($iterator as $data) {
                Session::addToNavigateListItems('Notification', $data['id']);
                $notif = new Notification();
                if ($notif->getFromDB($data['id'])) {
                    $notifications[] = $notif;
                }
            }
        }
        TemplateRenderer::getInstance()->display('pages/setup/notification/group_notifications.html.twig', [
            'notifications' => $notifications
        ]);
    }


    public static function displayTabContentForItem(CommonGLPI $item, $tabnum = 1, $withtemplate = 0)
    {

        if (get_class($item) == Group::class) {
            self::showForGroup($item);
        } else if (get_class($item) == Notification::class) {
            $target = self::getInstanceByType(
                $item->getField('itemtype'),
                $item->getField('event'),
                ['entities_id' => $item->getField('entities_id')]
            );
            if ($target) {
                $target->showForNotification($item);
            }
        }
        return true;
    }

    /**
     * Set mode
     *
     * @param string $mode Mode (see Notification_NotificationTemplate::MODE_*)
     *
     * @return NotificationTarget
     */
    public function setMode($mode)
    {
        $this->mode = $mode;
        return $this;
    }

    /**
     * Get mode
     *
     * @return string
     */
    public function getMode()
    {
        return $this->mode;
    }

    /**
     * Is current mode for mail
     *
     * @return boolean
     */
    protected function isMailMode()
    {
        return ($this->mode == Notification_NotificationTemplate::MODE_MAIL);
    }

    /**
     * Set event
     *
     * @param string $event Event class
     *
     * @return NotificationTarget
     */
    public function setEvent($event)
    {
        $this->event = $event;
        return $this;
    }


    /**
     * Get the value of allow_response
     */
    public function allowResponse()
    {
        return $this->allow_response;
    }

    /**
     * Set the value of allow_response
     *
     * @return self
     */
    public function setAllowResponse($allow_response)
    {
        $this->allow_response = $allow_response;

        return $this;
    }

    /**
     * Check if at least one target item is recursive
     *
     * @return bool
     */
    protected function isTargetItemRecursive(): bool
    {
        // If the notification target more than one item, we can't handle the
        // entity restriction correctly and must discard any potential child
        // entities check
        if (count($this->target_object) > 1) {
            return false;
        }

        // Not all items support recursion
        if (!($this->obj instanceof CommonDBTM)  || !$this->obj->maybeRecursive()) {
            return false;
        }

        return $this->obj->isRecursive();
    }
}<|MERGE_RESOLUTION|>--- conflicted
+++ resolved
@@ -972,12 +972,8 @@
         /** @var \DBmysql $DB */
         global $DB;
 
-<<<<<<< HEAD
         $profiles = $DB->request(['FROM' => Profile::getTable()]);
         foreach ($profiles as $data) {
-=======
-        foreach ($DB->request(Profile::getTable()) as $data) {
->>>>>>> 137fa6f2
             $this->addTarget(
                 $data["id"],
                 sprintf(__('%1$s: %2$s'), Profile::getTypeName(1), $data["name"]),
