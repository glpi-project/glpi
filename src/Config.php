--- conflicted
+++ resolved
@@ -33,21 +33,14 @@
  * ---------------------------------------------------------------------
  */
 
-use Glpi\Agent\Communication\AbstractRequest;
 use Glpi\Application\View\TemplateRenderer;
 use Glpi\Cache\CacheManager;
 use Glpi\Dashboard\Grid;
-use Glpi\Exception\PasswordTooWeakException;
 use Glpi\Plugin\Hooks;
 use Glpi\System\RequirementsManager;
-<<<<<<< HEAD
+use Glpi\Toolbox\ArrayNormalizer;
 use Glpi\UI\ThemeManager;
 use SimplePie\SimplePie;
-=======
-use Glpi\Toolbox\ArrayNormalizer;
-use Glpi\Toolbox\Sanitizer;
-use PHPMailer\PHPMailer\PHPMailer;
->>>>>>> 71adc95c
 
 /**
  *  Config class
@@ -254,37 +247,28 @@
             }
         }
 
-<<<<<<< HEAD
         if (isset($input['devices_in_menu'])) {
-            $input['devices_in_menu'] = exportArrayToDB(empty($input['devices_in_menu']) ? [] : $input['devices_in_menu']);
-=======
-        if (isset($input['_update_devices_in_menu'])) {
             $input['devices_in_menu'] = exportArrayToDB(
-                isset($input['devices_in_menu'])
-                    ? ArrayNormalizer::normalizeValues($input['devices_in_menu'], 'strval')
-                    : []
+                ArrayNormalizer::normalizeValues($input['devices_in_menu'] ?: [], 'strval')
             );
->>>>>>> 71adc95c
         }
 
        // lock mechanism update
-        if (isset($input['lock_use_lock_item'])) {
+        if (isset($input['lock_use_lock_item']) && isset($input['lock_item_list'])) {
             $input['lock_item_list'] = exportArrayToDB(
-                isset($input['lock_item_list'])
-                    ? ArrayNormalizer::normalizeValues($input['lock_item_list'], 'strval')
-                    : []
+                ArrayNormalizer::normalizeValues($input['lock_item_list'] ?: [], 'strval')
             );
         }
 
         if (isset($input[Impact::CONF_ENABLED])) {
             $input[Impact::CONF_ENABLED] = exportArrayToDB(
-                ArrayNormalizer::normalizeValues($input[Impact::CONF_ENABLED], 'strval')
+                ArrayNormalizer::normalizeValues($input[Impact::CONF_ENABLED] ?: [], 'strval')
             );
         }
 
         if (isset($input['planning_work_days'])) {
             $input['planning_work_days'] = exportArrayToDB(
-                ArrayNormalizer::normalizeValues($input['planning_work_days'], 'intval')
+                ArrayNormalizer::normalizeValues($input['planning_work_days'] ?: [], 'intval')
             );
         }
 
@@ -672,7 +656,7 @@
             3 => __('Global View'),
             4 => _n('RSS feed', 'RSS feeds', Session::getPluralNumber()),
         ];
-        $grid = new Glpi\Dashboard\Grid('central');
+        $grid = new Grid('central');
         if ($grid::canViewOneDashboard()) {
             array_unshift($central_tabs, __('Dashboard'));
         }
