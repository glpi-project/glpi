<?php

/**
 * ---------------------------------------------------------------------
 *
 * GLPI - Gestionnaire Libre de Parc Informatique
 *
 * http://glpi-project.org
 *
 * @copyright 2015-2022 Teclib' and contributors.
 * @copyright 2003-2014 by the INDEPNET Development Team.
 * @licence   https://www.gnu.org/licenses/gpl-3.0.html
 *
 * ---------------------------------------------------------------------
 *
 * LICENSE
 *
 * This file is part of GLPI.
 *
 * This program is free software: you can redistribute it and/or modify
 * it under the terms of the GNU General Public License as published by
 * the Free Software Foundation, either version 3 of the License, or
 * (at your option) any later version.
 *
 * This program is distributed in the hope that it will be useful,
 * but WITHOUT ANY WARRANTY; without even the implied warranty of
 * MERCHANTABILITY or FITNESS FOR A PARTICULAR PURPOSE.  See the
 * GNU General Public License for more details.
 *
 * You should have received a copy of the GNU General Public License
 * along with this program.  If not, see <https://www.gnu.org/licenses/>.
 *
 * ---------------------------------------------------------------------
 */

<<<<<<< HEAD
=======
use Glpi\Agent\Communication\AbstractRequest;
use Glpi\Application\View\TemplateRenderer;
>>>>>>> 3727e72d
use Glpi\Cache\CacheManager;
use Glpi\Dashboard\Grid;
use Glpi\Exception\PasswordTooWeakException;
use Glpi\Plugin\Hooks;
use Glpi\System\RequirementsManager;
use Glpi\Toolbox\Sanitizer;
use Glpi\UI\ThemeManager;
use SimplePie\SimplePie;

/**
 *  Config class
 **/
class Config extends CommonDBTM
{
    const DELETE_ALL = -1;
    const KEEP_ALL = 0;

    public const UNIT_MANAGEMENT = 0;
    public const GLOBAL_MANAGEMENT = 1;
    public const NO_MANAGEMENT = 2;

   // From CommonGLPI
    protected $displaylist         = false;

   // From CommonDBTM
    public $auto_message_on_action = false;
    public $showdebug              = true;

    public static $rightname              = 'config';

    public static $undisclosedFields      = [
        'proxy_passwd',
        'smtp_passwd',
        'glpinetwork_registration_key',
        'ldap_pass', // this one should not exist anymore, but may be present when admin restored config dump after migration
    ];
    public static $saferUndisclosedFields = ['admin_email', 'replyto_email'];

    public static function getTypeName($nb = 0)
    {
        return __('Setup');
    }


    public static function getMenuContent()
    {
        $menu = [];
        if (static::canView()) {
            $menu['title']   = _x('setup', 'General');
            $menu['page']    = Config::getFormURL(false);
            $menu['icon']    = Config::getIcon();

            $menu['options']['apiclient']['icon']            = APIClient::getIcon();
            $menu['options']['apiclient']['title']           = APIClient::getTypeName(Session::getPluralNumber());
            $menu['options']['apiclient']['page']            = Config::getFormURL(false) . '?forcetab=Config$8';
            $menu['options']['apiclient']['links']['search'] = Config::getFormURL(false) . '?forcetab=Config$8';
            $menu['options']['apiclient']['links']['add']    = '/front/apiclient.form.php';
        }
        if (count($menu)) {
            return $menu;
        }
        return false;
    }


    public static function canCreate()
    {
        return false;
    }


    public function canViewItem()
    {
        if (
            isset($this->fields['context']) &&
            ($this->fields['context'] == 'core' ||
            Plugin::isPluginActive($this->fields['context']))
        ) {
            return true;
        }
        return false;
    }


    public function defineTabs($options = [])
    {

        $ong = [];
        $this->addStandardTab(__CLASS__, $ong, $options);
        $this->addStandardTab('GLPINetwork', $ong, $options);
        $this->addStandardTab('Log', $ong, $options);

        return $ong;
    }

    public function prepareInputForUpdate($input)
    {
        global $CFG_GLPI;

       // Unset _no_history to not save it as a configuration value
        unset($input['_no_history']);

       // Update only an item
        if (isset($input['context'])) {
            return $input;
        }

       // Process configuration for plugins
        if (!empty($input['config_context'])) {
            $config_context = $input['config_context'];
            unset($input['id']);
            unset($input['_glpi_csrf_token']);
            unset($input['_update']);
            unset($input['config_context']);
            if (
                (!empty($input['config_class']))
                && (class_exists($input['config_class']))
                && (method_exists($input['config_class'], 'configUpdate'))
            ) {
                $config_method = $input['config_class'] . '::configUpdate';
                unset($input['config_class']);
                $input = call_user_func($config_method, $input);
            }
            $this->setConfigurationValues($config_context, $input);
            return false;
        }

       // Trim automatically endig slash for url_base config as, for all existing occurences,
       // this URL will be prepended to something that starts with a slash.
        if (isset($input["url_base"]) && !empty($input["url_base"])) {
            if (Toolbox::isValidWebUrl($input["url_base"])) {
                $input["url_base"] = rtrim($input["url_base"], '/');
            } else {
                Session::addMessageAfterRedirect(__('Invalid base URL!'), false, ERROR);
                return false;
            }
        }

        if (isset($input["url_base_api"]) && !empty($input["url_base_api"])) {
            if (!Toolbox::isValidWebUrl($input["url_base_api"])) {
                Session::addMessageAfterRedirect(__('Invalid API base URL!'), false, ERROR);
                return false;
            }
        }

<<<<<<< HEAD
        if (isset($input['allow_search_view']) && !$input['allow_search_view']) {
           // Global search need "view"
            $input['allow_search_global'] = 0;
        }

        if (array_key_exists('smtp_mode', $input) && $input['smtp_mode'] === MAIL_SMTPTLS) {
            $input['smtp_mode'] = MAIL_SMTPS;
            Toolbox::deprecated('Usage of "MAIL_SMTPTLS" SMTP mode is deprecated. Switch to "MAIL_SMTPS" mode.');
        }
=======
>>>>>>> 3727e72d
        if (isset($input["smtp_passwd"]) && empty($input["smtp_passwd"])) {
            unset($input["smtp_passwd"]);
        }
        if (isset($input["_blank_smtp_passwd"]) && $input["_blank_smtp_passwd"]) {
            $input['smtp_passwd'] = '';
        }

        if (isset($input["proxy_passwd"]) && empty($input["proxy_passwd"])) {
            unset($input["proxy_passwd"]);
        }
        if (isset($input["_blank_proxy_passwd"]) && $input["_blank_proxy_passwd"]) {
            $input['proxy_passwd'] = '';
        }

       // Manage DB Slave process
        if (isset($input['_dbslave_status'])) {
            $already_active = DBConnection::isDBSlaveActive();

            if ($input['_dbslave_status']) {
                DBConnection::changeCronTaskStatus(true);

                if (!$already_active) {
                    // Activate Slave from the "system" tab
                    DBConnection::createDBSlaveConfig();
                } else if (isset($input["_dbreplicate_dbhost"])) {
                   // Change parameter from the "replicate" tab
                    DBConnection::saveDBSlaveConf(
                        $input["_dbreplicate_dbhost"],
                        $input["_dbreplicate_dbuser"],
                        $input["_dbreplicate_dbpassword"],
                        $input["_dbreplicate_dbdefault"]
                    );
                }
            }

            if (!$input['_dbslave_status'] && $already_active) {
                DBConnection::deleteDBSlaveConfig();
                DBConnection::changeCronTaskStatus(false);
            }
        }

       // Matrix for Impact / Urgence / Priority
        if (isset($input['_matrix'])) {
            $tab = [];

            for ($urgency = 1; $urgency <= 5; $urgency++) {
                for ($impact = 1; $impact <= 5; $impact++) {
                    $priority               = $input["_matrix_{$urgency}_{$impact}"];
                    $tab[$urgency][$impact] = $priority;
                }
            }

            $input['priority_matrix'] = exportArrayToDB($tab);
            $input['urgency_mask']    = 0;
            $input['impact_mask']     = 0;

            for ($i = 1; $i <= 5; $i++) {
                if ($input["_urgency_{$i}"]) {
                    $input['urgency_mask'] += (1 << $i);
                }

                if ($input["_impact_{$i}"]) {
                    $input['impact_mask'] += (1 << $i);
                }
            }
        }

        if (isset($input['_update_devices_in_menu'])) {
            $input['devices_in_menu'] = exportArrayToDB(
                (isset($input['devices_in_menu']) ? $input['devices_in_menu'] : [])
            );
        }

       // lock mechanism update
        if (isset($input['lock_use_lock_item'])) {
            $input['lock_item_list'] = exportArrayToDB((isset($input['lock_item_list'])
                                                      ? $input['lock_item_list'] : []));
        }

        if (isset($input[Impact::CONF_ENABLED])) {
            $input[Impact::CONF_ENABLED] = exportArrayToDB($input[Impact::CONF_ENABLED]);
        }

        if (isset($input['planning_work_days'])) {
            $input['planning_work_days'] = exportArrayToDB($input['planning_work_days']);
        }

       // Beware : with new management system, we must update each value
        unset($input['id']);
        unset($input['_glpi_csrf_token']);
        unset($input['_update']);

       // Add skipMaintenance if maintenance mode update
        if (isset($input['maintenance_mode']) && $input['maintenance_mode']) {
            $_SESSION['glpiskipMaintenance'] = 1;
            $url = $CFG_GLPI['root_doc'] . "/index.php?skipMaintenance=1";
            Session::addMessageAfterRedirect(
                sprintf(
                    __('Maintenance mode activated. Backdoor using: %s'),
                    "<a href='$url'>$url</a>"
                ),
                false,
                WARNING
            );
        }

        // Automatically trim whitespaces around registration key.
        if (array_key_exists('glpinetwork_registration_key', $input) && !empty($input['glpinetwork_registration_key'])) {
            $input['glpinetwork_registration_key'] = trim($input['glpinetwork_registration_key']);
        }

        $this->setConfigurationValues('core', $input);

        return false;
    }

    public static function unsetUndisclosedFields(&$fields)
    {
        if (isset($fields['context']) && isset($fields['name'])) {
            if (
                $fields['context'] == 'core'
                && in_array($fields['name'], self::$undisclosedFields)
            ) {
                unset($fields['value']);
            } else {
                $fields = Plugin::doHookFunction(Hooks::UNDISCLOSED_CONFIG_VALUE, $fields);
            }
        }
    }

    /**
     * Print the config form for display
     *
     * @return void
     **/
    public function showFormDisplay()
    {
        global $CFG_GLPI;

        if (!self::canView()) {
            return;
        }

        TemplateRenderer::getInstance()->display('pages/setup/general/general_setup.html.twig', [
            'canedit' => Session::haveRight(self::$rightname, UPDATE),
            'config'  => $CFG_GLPI,
        ]);
    }


    /**
     * Print the config form for restrictions
     *
     * @return void
     **/
    public function showFormInventory()
    {
        global $CFG_GLPI;

        if (!self::canView()) {
            return;
        }

        $rand = mt_rand();
        $canedit = Config::canUpdate();
        if ($canedit) {
            echo "<form name='form' action=\"" . Toolbox::getItemTypeFormURL(__CLASS__) . "\" method='post' data-track-changes='true'>";
        }
        echo "<div class='center' id='tabsbody'>";
        echo "<table class='tab_cadre_fixe'>";

        echo "<tr><th colspan='4'>" . _n('Asset', 'Assets', Session::getPluralNumber()) . "</th></tr>";

        echo "<tr class='tab_bg_2'>";
        echo "<td width='30%'><label for='dropdown_auto_create_infocoms$rand'>" . __('Enable the financial and administrative information by default') . "</label></td>";
        echo "<td  width='20%'>";
        Dropdown::ShowYesNo('auto_create_infocoms', $CFG_GLPI["auto_create_infocoms"], -1, ['rand' => $rand]);
        echo "</td><td width='20%'><label for='dropdown_monitors_management_restrict$rand'>" . __('Restrict monitor management') . "</label></td>";
        echo "<td width='30%'>";
        $this->dropdownGlobalManagement(
            "monitors_management_restrict",
            $CFG_GLPI["monitors_management_restrict"],
            $rand
        );
        echo "</td></tr>";

        echo "<tr class='tab_bg_2'><td><label for='dropdown_softwarecategories_id_ondelete$rand'>" . __('Software category deleted by the dictionary rules') .
           "</label></td><td>";
        SoftwareCategory::dropdown(['value' => $CFG_GLPI["softwarecategories_id_ondelete"],
            'name'  => "softwarecategories_id_ondelete",
            'rand'  => $rand
        ]);
        echo "</td><td><label for='dropdown_peripherals_management_restrict$rand'>" . __('Restrict device management') . "</label></td><td>";
        $this->dropdownGlobalManagement(
            "peripherals_management_restrict",
            $CFG_GLPI["peripherals_management_restrict"],
            $rand
        );
        echo "</td></tr>";

        echo "<tr class='tab_bg_2'>";
        echo "<td><label for='showdate$rand'>" . __('End of fiscal year') . "</label></td><td>";
        Html::showDateField("date_tax", ['value'      => $CFG_GLPI["date_tax"],
            'maybeempty' => false,
            'canedit'    => true,
            'min'        => '',
            'max'        => '',
            'showyear'   => false,
            'rand'       => $rand
        ]);
        echo "</td><td><label for='dropdown_phones_management_restrict$rand'>" . __('Restrict phone management') . "</label></td><td>";
        $this->dropdownGlobalManagement(
            "phones_management_restrict",
            $CFG_GLPI["phones_management_restrict"],
            $rand
        );
        echo "</td></tr>";

        echo "<tr class='tab_bg_2'>";
        echo "<td><label for='dropdown_use_autoname_by_entity$rand'>" . __('Automatic fields (marked by *)') . "</label></td><td>";
        $tab = [0 => __('Global'),
            1 => __('By entity')
        ];
        Dropdown::showFromArray(
            'use_autoname_by_entity',
            $tab,
            ['value' => $CFG_GLPI["use_autoname_by_entity"], 'rand' => $rand]
        );
        echo "</td><td><label for='dropdown_printers_management_restrict$rand'>" . __('Restrict printer management') . "</label></td><td>";
        $this->dropdownGlobalManagement(
            "printers_management_restrict",
            $CFG_GLPI["printers_management_restrict"],
            $rand
        );
        echo "</td></tr>";

        echo "<tr class='tab_bg_2'>";
        echo "<td><label for='devices_in_menu$rand'>" . __('Devices displayed in menu') . "</label></td>";
        echo "<td>";

        $dd_params = [
            'name'      => 'devices_in_menu',
            'values'    => $CFG_GLPI['devices_in_menu'],
            'display'   => true,
            'rand'      => $rand,
            'multiple'  => true,
            'size'      => 3
        ];

        $item_devices_types = [];
        foreach ($CFG_GLPI['itemdevices'] as $key => $itemtype) {
            if ($item = getItemForItemtype($itemtype)) {
                $item_devices_types[$itemtype] = $item->getTypeName();
            } else {
                unset($CFG_GLPI['itemdevices'][$key]);
            }
        }

        Dropdown::showFromArray($dd_params['name'], $item_devices_types, $dd_params);

        echo "<input type='hidden' name='_update_devices_in_menu' value='1'>";
        echo "</td></tr>\n";

        echo "</table>";

        echo "<br><table class='tab_cadre_fixe'>";
        echo "<tr>";
        echo "<th colspan='4'>" . __('Automatically update of the elements related to the computers');
        echo "</th><th colspan='2'>" . __('Unit management') . "</th></tr>";

        echo "<tr><th>&nbsp;</th>";
        echo "<th>" . __('Alternate username') . "</th>";
        echo "<th>" . User::getTypeName(1) . "</th>";
        echo "<th>" . Group::getTypeName(1) . "</th>";
        echo "<th>" . Location::getTypeName(1) . "</th>";
        echo "<th>" . __('Status') . "</th>";
        echo "</tr>";

        $fields = ["contact", "user", "group", "location"];
        echo "<tr class='tab_bg_2'>";
        echo "<td> " . __('When connecting or updating') . "</td>";
        $values = [
            __('Do not copy'),
            __('Copy'),
        ];

        foreach ($fields as $field) {
            echo "<td>";
            $fieldname = "is_" . $field . "_autoupdate";
            Dropdown::showFromArray($fieldname, $values, ['value' => $CFG_GLPI[$fieldname]]);
            echo "</td>";
        }

        echo "<td>";
        State::dropdownBehaviour(
            "state_autoupdate_mode",
            __('Copy computer status'),
            $CFG_GLPI["state_autoupdate_mode"]
        );
        echo "</td></tr>";

        echo "<tr class='tab_bg_2'>";
        echo "<td> " . __('When disconnecting') . "</td>";
        $values = [
            __('Do not delete'),
            __('Clear'),
        ];

        foreach ($fields as $field) {
            echo "<td>";
            $fieldname = "is_" . $field . "_autoclean";
            Dropdown::showFromArray($fieldname, $values, ['value' => $CFG_GLPI[$fieldname]]);
            echo "</td>";
        }

        echo "<td>";
        State::dropdownBehaviour(
            "state_autoclean_mode",
            __('Clear status'),
            $CFG_GLPI["state_autoclean_mode"]
        );
        echo "</td></tr>";

        if ($canedit) {
            echo "<tr class='tab_bg_2'>";
            echo "<td colspan='6' class='center'>";
            echo "<input type='submit' name='update' class='btn btn-primary' value=\"" . _sx('button', 'Save') . "\">";
            echo "</td></tr>";
        }

        echo "</table></div>";
        Html::closeForm();
    }


    /**
     * Print the config form for restrictions
     *
     * @return void
     **/
    public function showFormAuthentication()
    {
        global $CFG_GLPI;

        if (!Config::canUpdate()) {
            return;
        }

        echo "<form name='form' action=\"" . Toolbox::getItemTypeFormURL(__CLASS__) . "\" method='post' data-track-changes='true'>";
        echo "<div class='card' id='tabsbody'>";
        echo "<table class='tab_cadre_fixe'>";
        echo "<tr><th colspan='4'>" . __('Authentication') . "</th></tr>";

        echo "<tr class='tab_bg_2'>";
        echo "<td width='30%'>" . __('Automatically add users from an external authentication source') .
           "</td><td width='20%'>";
        Dropdown::showYesNo("is_users_auto_add", $CFG_GLPI["is_users_auto_add"]);
        echo "</td><td width='30%'>" . __('Add a user without accreditation from a LDAP directory') .
           "</td><td width='20%'>";
        Dropdown::showYesNo("use_noright_users_add", $CFG_GLPI["use_noright_users_add"]);
        echo "</td></tr>";

        echo "<tr class='tab_bg_2'>";
        echo "<td> " . __('Action when a user is deleted from the LDAP directory') . "</td><td>";
        AuthLDAP::dropdownUserDeletedActions($CFG_GLPI["user_deleted_ldap"]);
        echo "</td><td> " . __('Action when a user is restored in the LDAP directory') . "</td><td>";
        AuthLDAP::dropdownUserRestoredActions($CFG_GLPI["user_restored_ldap"]);
        echo "</td></tr>";

        echo "<tr class='tab_bg_2'>";
        echo "<td> " . __('GLPI server time zone') . "</td><td>";
        Dropdown::showGMT("time_offset", $CFG_GLPI["time_offset"]);
        echo "</td><td></td></tr>";

        echo "<tr class='tab_bg_2'>";
        echo "<td colspan='4' class='center'>";
        echo "<input type='submit' name='update_auth' class='btn btn-primary' value=\"" . _sx('button', 'Save') .
           "\">";
        echo "</td></tr>";

        echo "</table></div>";
        Html::closeForm();
    }


    /**
     * Print the config form for slave DB
     *
     * @return void
     **/
    public function showFormDBSlave()
    {
        global $DB, $CFG_GLPI, $DBslave;

        if (!Config::canUpdate()) {
            return;
        }

        echo "<form name='form' action=\"" . Toolbox::getItemTypeFormURL(__CLASS__) . "\" method='post' data-track-changes='true'>";
        echo "<div class='center' id='tabsbody'>";
        echo "<input type='hidden' name='_dbslave_status' value='1'>";
        echo "<table class='tab_cadre_fixe'>";

        echo "<tr class='tab_bg_2'><th colspan='4'>" . _n('SQL replica', 'SQL replicas', Session::getPluralNumber()) .
           "</th></tr>";
        $DBslave = DBConnection::getDBSlaveConf();

        if (is_array($DBslave->dbhost)) {
            $host = implode(' ', $DBslave->dbhost);
        } else {
            $host = $DBslave->dbhost;
        }
        echo "<tr class='tab_bg_2'>";
        echo "<td>" . __('SQL server (MariaDB or MySQL)') . "</td>";
        echo "<td><input type='text' name='_dbreplicate_dbhost' size='40' value='$host'></td>";
        echo "<td>" . _n('Database', 'Databases', 1) . "</td>";
        echo "<td><input type='text' name='_dbreplicate_dbdefault' value='" . $DBslave->dbdefault . "'>";
        echo "</td></tr>";

        echo "<tr class='tab_bg_2'>";
        echo "<td>" . __('SQL user') . "</td>";
        echo "<td><input type='text' name='_dbreplicate_dbuser' value='" . $DBslave->dbuser . "'></td>";
        echo "<td>" . __('SQL password') . "</td>";
        echo "<td><input type='password' name='_dbreplicate_dbpassword' value='" .
                 rawurldecode($DBslave->dbpassword) . "'>";
        echo "</td></tr>";

        echo "<tr class='tab_bg_2'>";
        echo "<td>" . __('Use the replica for the search engine') . "</td><td>";
        $values = [0 => __('Never'),
            1 => __('If synced (all changes)'),
            2 => __('If synced (current user changes)'),
            3 => __('If synced or read-only account'),
            4 => __('Always')
        ];
        Dropdown::showFromArray(
            'use_slave_for_search',
            $values,
            ['value' => $CFG_GLPI["use_slave_for_search"]]
        );
        echo "<td colspan='2'>&nbsp;</td>";
        echo "</tr>";

        if ($DBslave->connected && !$DB->isSlave()) {
            echo "<tr class='tab_bg_2'><td colspan='4' class='center'>";
            DBConnection::showAllReplicateDelay();
            echo "</td></tr>";
        }

        echo "<tr class='tab_bg_2'><td colspan='4' class='center'>";
        echo "<input type='submit' name='update' class='btn btn-primary' value=\"" . _sx('button', 'Save') . "\">";
        echo "</td></tr>";

        echo "</table></div>";
        Html::closeForm();
    }


    /**
     * Print the config form for External API
     *
     * @since 9.1
     * @return void
     **/
    public function showFormAPI()
    {
        global $CFG_GLPI;

        if (!self::canView()) {
            return;
        }

        echo "<div class='center spaced' id='tabsbody'>";

        $rand = mt_rand();
        $canedit = Config::canUpdate();
        if ($canedit) {
            echo "<form name='form' action=\"" . Toolbox::getItemTypeFormURL(__CLASS__) . "\" method='post' data-track-changes='true'>";
        }
        echo "<table class='tab_cadre_fixe'>";

        echo "<tr><th colspan='4'>" . __('API') . "</th></tr>";

        echo "<tr class='tab_bg_2'>";
        echo "<td><label for='url_base_api'>" . __('URL of the API') . "</label></td>";
        echo "<td colspan='3'><input type='url' name='url_base_api' id='url_base_api' value='" . $CFG_GLPI["url_base_api"] . "' class='form-control'></td>";
        echo "</tr>";
        echo "<tr class='tab_bg_2'>";
        echo "<td><label for='dropdown_enable_api$rand'>" . __("Enable Rest API") . "</label></td>";
        echo "<td>";
        Dropdown::showYesNo("enable_api", $CFG_GLPI["enable_api"], -1, ['rand' => $rand]);
        echo "</td>";
        if ($CFG_GLPI["enable_api"]) {
            echo "<td colspan='2'>";
            $inline_doc_api = trim($CFG_GLPI['url_base_api'], '/') . "/";
            echo "<a href='$inline_doc_api'>" . __("API inline Documentation") . "</a>";
            echo "</td>";
        }
        echo "</tr>";

        echo "<tr><th colspan='4'>" . __('Authentication') . "</th></tr>";

        echo "<tr class='tab_bg_2'>";
        echo "<td><label for='dropdown_enable_api_login_credentials$rand'>";
        echo __("Enable login with credentials") . "</label>&nbsp;";
        Html::showToolTip(__("Allow to login to API and get a session token with user credentials"));
        echo "</td>";
        echo "<td>";
        Dropdown::showYesNo("enable_api_login_credentials", $CFG_GLPI["enable_api_login_credentials"], -1, ['rand' => $rand]);
        echo "</td>";
        echo "<td><label for='dropdown_enable_api_login_external_token$rand'>";
        echo __("Enable login with external token") . "</label>&nbsp;";
        Html::showToolTip(__("Allow to login to API and get a session token with user external token. See Remote access key in user Settings tab "));
        echo "</td>";
        echo "<td>";
        Dropdown::showYesNo("enable_api_login_external_token", $CFG_GLPI["enable_api_login_external_token"], -1, ['rand' => $rand]);
        echo "</td>";
        echo "</tr>";

        echo "<tr class='tab_bg_2'><td colspan='4' class='center'>";
        echo "<input type='submit' name='update' class='btn btn-primary' value=\"" . _sx('button', 'Save') . "\">";
        echo "<br><br><br>";
        echo "</td></tr>";

        echo "</table>";
        Html::closeForm();

        echo "<table class='tab_cadre_fixe'>";
        echo "<tr><td>";
        echo "<hr>";
        $buttons = [
            'apiclient.form.php' => __('Add API client'),
        ];
        Html::displayTitle(
            "",
            self::getTypeName(Session::getPluralNumber()),
            "",
            $buttons
        );
        Search::show("APIClient");
        echo "</td></tr>";
        echo "</table></div>";
    }


    /**
     * Print the config form for connections
     *
     * @return void
     **/
    public function showFormHelpdesk()
    {
        global $CFG_GLPI;

        if (!self::canView()) {
            return;
        }

        $rand = mt_rand();
        $canedit = Config::canUpdate();
        if ($canedit) {
            echo "<form name='form' action=\"" . Toolbox::getItemTypeFormURL(__CLASS__) . "\" method='post' data-track-changes='true'>";
        }
        echo "<div class='center spaced' id='tabsbody'>";
        echo "<table class='tab_cadre_fixe'>";

        echo "<tr><th colspan='4'>" . __('Assistance') . "</th></tr>";

        echo "<tr class='tab_bg_2'>";
        echo "<td width='30%'><label for='dropdown_time_step$rand'>" . __('Step for the hours (minutes)') . "</label></td>";
        echo "<td width='20%'>";
        Dropdown::showNumber('time_step', ['value' => $CFG_GLPI["time_step"],
            'min'   => 30,
            'max'   => 60,
            'step'  => 30,
            'toadd' => [1  => 1,
                5  => 5,
                10 => 10,
                15 => 15,
                20 => 20
            ],
            'rand'  => $rand
        ]);
        echo "</td>";
        echo "<td width='30%'><label for='dropdown_planning_begin$rand'>" . __('Limit of the schedules for planning') . "</label></td>";
        echo "<td width='20%'>";
        Dropdown::showHours('planning_begin', ['value' => $CFG_GLPI["planning_begin"], 'rand' => $rand]);
        echo "&nbsp;<label for='dropdown_planning_end$rand'>-></label>&nbsp;";
        Dropdown::showHours('planning_end', ['value' => $CFG_GLPI["planning_end"], 'rand' => $rand]);
        echo "</td></tr>";

        echo "<tr class='tab_bg_2'>";
        echo "<td><label for='dropdown_default_mailcollector_filesize_max$rand'>" . __('Default file size limit imported by the mails receiver') . "</label></td><td>";
        MailCollector::showMaxFilesize(
            'default_mailcollector_filesize_max',
            $CFG_GLPI["default_mailcollector_filesize_max"],
            $rand
        );
        echo "</td>";

        echo "<td><label for='dropdown_documentcategories_id_forticket$rand'>" . __('Default heading when adding a document to a ticket') . "</label></td><td>";
        DocumentCategory::dropdown(['value' => $CFG_GLPI["documentcategories_id_forticket"],
            'name'  => "documentcategories_id_forticket",
            'rand'  => $rand
        ]);
        echo "</td></tr>";
        echo "<tr class='tab_bg_2'><td><label for='dropdown_default_software_helpdesk_visible$rand'>" . __('By default, a software may be linked to a ticket') . "</label></td><td>";
        Dropdown::showYesNo(
            "default_software_helpdesk_visible",
            $CFG_GLPI["default_software_helpdesk_visible"],
            -1,
            ['rand' => $rand]
        );
        echo "</td>";

        echo "<td><label for='dropdown_keep_tickets_on_delete$rand'>" . __('Keep tickets when purging hardware in the inventory') . "</label></td><td>";
        Dropdown::showYesNo("keep_tickets_on_delete", $CFG_GLPI["keep_tickets_on_delete"], -1, ['rand' => $rand]);
        echo "</td></tr><tr class='tab_bg_2'><td><label for='dropdown_use_check_pref$rand'>" . __('Show personnal information in new ticket form (simplified interface)');
        echo "</label></td>";
        echo "<td>";
        Dropdown::showYesNo('use_check_pref', $CFG_GLPI['use_check_pref'], -1, ['rand' => $rand]);
        echo "</td>";

        echo "<td><label for='dropdown_use_anonymous_helpdesk$rand'>" . __('Allow anonymous ticket creation (helpdesk.receiver)') . "</label></td><td>";
        Dropdown::showYesNo("use_anonymous_helpdesk", $CFG_GLPI["use_anonymous_helpdesk"], -1, ['rand' => $rand]);
        echo "</td></tr><tr class='tab_bg_2'><td><label for='dropdown_use_anonymous_followups$rand'>" . __('Allow anonymous followups (receiver)') . "</label></td><td>";
        Dropdown::showYesNo("use_anonymous_followups", $CFG_GLPI["use_anonymous_followups"], -1, ['rand' => $rand]);
        echo "</td><td colspan='2'></td></tr>";

        echo "<tr>";
        echo "<td>";
        echo "<label for='dropdown_planning_work_days$rand'>" . __('Planning work days') . "</label>";
        echo "</td>";
        echo "<td colspan='3'>";
        Dropdown::showFromArray(
            "planning_work_days",
            [
                1 => __("Monday"),
                2 => __("Tuesday"),
                3 => __("Wednesday"),
                4 => __("Thursday"),
                5 => __("Friday"),
                6 => __("Saturday"),
                0 => __("Sunday"),
            ],
            [
                'values'   => $CFG_GLPI["planning_work_days"],
                'multiple' => true,
                'rand'     => $rand,
            ]
        );
        echo "</td>";
        echo "</tr>";
        echo "</table>";

        echo "<table class='tab_cadre_fixe'>";
        echo "<tr><th colspan='7'>" . __('Matrix of calculus for priority');
        echo "<input type='hidden' name='_matrix' value='1'></th></tr>";

        echo "<tr class='tab_bg_2'>";
        echo "<td class='b right' colspan='2'>" . __('Impact') . "</td>";

        $isimpact = [];
        for ($impact = 5; $impact >= 1; $impact--) {
            echo "<td class='center'>" . Ticket::getImpactName($impact) . '<br>';

            if ($impact == 3) {
                $isimpact[3] = 1;
                echo "<input type='hidden' name='_impact_3' value='1'>";
            } else {
                $isimpact[$impact] = (($CFG_GLPI['impact_mask'] & (1 << $impact)) > 0);
                Dropdown::showYesNo("_impact_{$impact}", $isimpact[$impact]);
            }
            echo "</td>";
        }
        echo "</tr>";

        echo "<tr class='tab_bg_1'>";
        echo "<td class='b' colspan='2'>" . __('Urgency') . "</td>";

        for ($impact = 5; $impact >= 1; $impact--) {
            echo "<td>&nbsp;</td>";
        }
        echo "</tr>";

        $isurgency = [];
        for ($urgency = 5; $urgency >= 1; $urgency--) {
            echo "<tr class='tab_bg_1'>";
            echo "<td>" . Ticket::getUrgencyName($urgency) . "&nbsp;</td>";
            echo "<td>";

            if ($urgency == 3) {
                $isurgency[3] = 1;
                echo "<input type='hidden' name='_urgency_3' value='1'>";
            } else {
                $isurgency[$urgency] = (($CFG_GLPI['urgency_mask'] & (1 << $urgency)) > 0);
                Dropdown::showYesNo("_urgency_{$urgency}", $isurgency[$urgency]);
            }
            echo "</td>";

            for ($impact = 5; $impact >= 1; $impact--) {
                $pri = round(($urgency + $impact) / 2);

                if (isset($CFG_GLPI['priority_matrix'][$urgency][$impact])) {
                    $pri = $CFG_GLPI['priority_matrix'][$urgency][$impact];
                }

                if ($isurgency[$urgency] && $isimpact[$impact]) {
                    $bgcolor = $_SESSION["glpipriority_$pri"];
                    echo "<td class='center' bgcolor='$bgcolor'>";
                    Ticket::dropdownPriority([
                        'value' => $pri,
                        'name'  => "_matrix_{$urgency}_{$impact}",
                        'enable_filtering' => false,
                    ]);
                    echo "</td>";
                } else {
                    echo "<td><input type='hidden' name='_matrix_{$urgency}_{$impact}' value='$pri'>
                     </td>";
                }
            }
            echo "</tr>\n";
        }
        if ($canedit) {
            echo "<tr class='tab_bg_2'>";
            echo "<td colspan='7' class='center'>";
            echo "<input type='submit' name='update' class='btn btn-primary' value=\"" . _sx('button', 'Save') . "\">";
            echo "</td></tr>";
        }

        echo "</table></div>";
        Html::closeForm();
    }


    /**
     * Print the config form for default user prefs
     *
     * @param $data array containing datas
     * (CFG_GLPI for global config / glpi_users fields for user prefs)
     *
     * @return void
     **/
    public function showFormUserPrefs($data = [])
    {
        global $CFG_GLPI, $DB;

        $oncentral = (Session::getCurrentInterface() == "central");
        $userpref  = false;
        $url       = Toolbox::getItemTypeFormURL(__CLASS__);
        $rand      = mt_rand();

        $canedit = Config::canUpdate();
        $canedituser = Session::haveRight('personalization', UPDATE);
        if (array_key_exists('last_login', $data)) {
            $userpref = true;
            if ($data["id"] === Session::getLoginUserID()) {
                $url  = $CFG_GLPI['root_doc'] . "/front/preference.php";
            } else {
                $url  = User::getFormURL();
            }
        }

        if ((!$userpref && $canedit) || ($userpref && $canedituser)) {
            echo "<form name='form' action='$url' method='post' data-track-changes='true'>";
        }

       // Only set id for user prefs
        if ($userpref) {
            echo "<input type='hidden' name='id' value='" . $data['id'] . "'>";
        }
        echo "<div class='center' id='tabsbody'>";
        echo "<table class='tab_cadre_fixe'>";

        echo "<tr><th colspan='4'>" . __('Personalization') . "</th></tr>";

        echo "<tr class='tab_bg_2'>";
        echo "<td width='30%'><label for='dropdown_language$rand'>" . ($userpref ? __('Language') : __('Default language')) . "</label></td>";
        echo "<td width='20%'>";
        if (
            Config::canUpdate()
            || !GLPI_DEMO_MODE
        ) {
            Dropdown::showLanguages("language", ['value' => $data["language"], 'rand' => $rand]);
        } else {
            echo "&nbsp;";
        }

        echo "<td width='30%'><label for='dropdown_date_format$rand'>" . __('Date format') . "</label></td>";
        echo "<td width='20%'>";
        Dropdown::showFromArray('date_format', Toolbox::phpDateFormats(), ['value' => $data["date_format"], 'rand' => $rand]);
        echo "</td></tr>";

        echo "<tr class='tab_bg_2'>";
        echo "<td><label for='dropdown_names_format$rand'>" . __('Display order of surnames firstnames') . "</label></td><td>";
        $values = [User::REALNAME_BEFORE  => __('Surname, First name'),
            User::FIRSTNAME_BEFORE => __('First name, Surname')
        ];
        Dropdown::showFromArray('names_format', $values, ['value' => $data["names_format"], 'rand' => $rand]);
        echo "</td>";
        echo "<td><label for='dropdown_number_format$rand'>" . __('Number format') . "</label></td>";
        $values = [0 => '1 234.56',
            1 => '1,234.56',
            2 => '1 234,56',
            3 => '1234.56',
            4 => '1234,56'
        ];
        echo "<td>";
        Dropdown::showFromArray('number_format', $values, ['value' => $data["number_format"], 'rand' => $rand]);
        echo "</td></tr>";

        echo "<tr class='tab_bg_2'>";
        echo "<td><label for='dropdown_list_limit$rand'>" . __('Results to display by page') . "</label></td><td>";
       // Limit using global config
        $value = (($data['list_limit'] < $CFG_GLPI['list_limit_max'])
                ? $data['list_limit'] : $CFG_GLPI['list_limit_max']);
        Dropdown::showNumber('list_limit', ['value' => $value,
            'min'   => 5,
            'max'   => $CFG_GLPI['list_limit_max'],
            'step'  => 5,
            'rand'  => $rand
        ]);
        echo "</td>";
        echo "<td><label for='dropdown_backcreated$rand'>" . __('Go to created item after creation') . "</label></td>";
        echo "<td>";
        Dropdown::showYesNo("backcreated", $data["backcreated"], -1, ['rand' => $rand]);
        echo "</td>";

        echo "</tr>";

        echo "<tr class='tab_bg_2'>";
        if ($oncentral) {
            echo "<td><label for='dropdown_use_flat_dropdowntree$rand'>" . __('Display the complete name in tree dropdowns') . "</label></td><td>";
            Dropdown::showYesNo('use_flat_dropdowntree', $data["use_flat_dropdowntree"], -1, ['rand' => $rand]);
            echo "</td>";
        } else {
            echo "<td colspan='2'>&nbsp;</td>";
        }

        if (
            !$userpref
            || ($CFG_GLPI['show_count_on_tabs'] != -1)
        ) {
            echo "<td><label for='dropdown_show_count_on_tabs$rand'>" . __('Display counters') . "</label></td><td>";

            $values = [0 => __('No'),
                1 => __('Yes')
            ];

            if (!$userpref) {
                $values[-1] = __('Never');
            }
            Dropdown::showFromArray(
                'show_count_on_tabs',
                $values,
                ['value' => $data["show_count_on_tabs"], 'rand' => $rand]
            );
            echo "</td>";
        } else {
            echo "<td colspan='2'>&nbsp;</td>";
        }
        echo "</tr>";

        echo "<tr class='tab_bg_2'>";
        if ($oncentral) {
            echo "<td><label for='dropdown_is_ids_visible$rand'>" . __('Show GLPI ID') . "</label></td><td>";
            Dropdown::showYesNo("is_ids_visible", $data["is_ids_visible"], -1, ['rand' => $rand]);
            echo "</td>";
        } else {
            echo "<td colspan='2'></td>";
        }

        echo "<td><label for='dropdown_keep_devices_when_purging_item$rand'>" . __('Keep devices when purging an item') . "</label></td><td>";
        Dropdown::showYesNo(
            'keep_devices_when_purging_item',
            $data['keep_devices_when_purging_item'],
            -1,
            ['rand' => $rand]
        );
        echo "</td>";
        echo "</tr>";

        echo "<tr class='tab_bg_2'>";
        echo "<td><label for='dropdown_notification_to_myself$rand'>" . __('Notifications for my changes') . "</label></td><td>";
        Dropdown::showYesNo("notification_to_myself", $data["notification_to_myself"], -1, ['rand' => $rand]);
        echo "</td>";
        if ($oncentral) {
            echo "<td><label for='dropdown_display_count_on_home$rand'>" . __('Results to display on home page') . "</label></td><td>";
            Dropdown::showNumber(
                'display_count_on_home',
                ['value' => $data['display_count_on_home'],
                    'min'   => 0,
                    'max'   => 30,
                    'rand'  => $rand
                ]
            );
            echo "</td>";
        } else {
            echo "<td colspan='2'>&nbsp;</td>";
        }
        echo "</tr>";

        echo "<tr class='tab_bg_2'>";
        echo "<td><label for='dropdown_pdffont$rand'>" . __('PDF export font') . "</label></td><td>";
        Dropdown::showFromArray(
            "pdffont",
            GLPIPDF::getFontList(),
            ['value' => $data["pdffont"],
                'width' => 200,
                'rand'  => $rand
            ]
        );
        echo "</td>";

        echo "<td><label for='dropdown_csv_delimiter$rand'>" . __('CSV delimiter') . "</label></td><td>";
        $values = [';' => ';',
            ',' => ','
        ];
        Dropdown::showFromArray('csv_delimiter', $values, ['value' => $data["csv_delimiter"], 'rand' => $rand]);

        echo "</td>";
        echo "</tr>";

        echo "<tr class='tab_bg_2'>";
        echo "<td><label for='theme-selector'>" . __("Color palette") . "</label></td><td>";
        echo Html::select(
            'palette',
            $this->getPalettes(),
            [
                'id'        => 'theme-selector',
                'selected'  => $data['palette']
            ]
        );
        echo Html::scriptBlock(<<<JAVASCRIPT
            function formatThemes(theme) {
                if (!theme.id) {
                    return theme.text;
                }

                return $('<span></span>').html(
                    `<img src="{$CFG_GLPI['root_doc']}/front/palette_preview.php?key=\${theme.id}" /> \${theme.text}`
                );
            }
            $("#theme-selector").select2({
                templateResult: formatThemes,
                templateSelection: formatThemes,
                width: '100%',
                escapeMarkup: function(m) { return m; }
            });
            $('label[for=theme-selector]').on('click', function(){ $('#theme-selector').select2('open'); });
JAVASCRIPT
            );
        echo "</td>";
        echo "<td>";

        echo "</td>";
        echo "</tr>";

        echo "<tr class='tab_bg_2'>";
        echo "<td><label for='dropdown_page_layout$rand'>" . __('Page layout') . "</label></td>";
        echo "<td>";

        $global_layout_options = [
            'horizontal' => __('Horizontal (menu in header)'),
            'vertical'   => __('Vertical (menu in sidebar)'),
        ];
        echo Html::select(
            'page_layout',
            $global_layout_options,
            [
                'id'        => 'global-layout-selector',
                'selected'  => $data['page_layout']
            ]
        );

        echo Html::scriptBlock("
         function formatGlobalLayout(layout) {
             if (!layout.id) {
                return layout.text;
             }
             return $('<span></span>').html('<img src=\'../pics/layout/global_layout_' + layout.id.toLowerCase() + '.png\'/>'
                      + '&nbsp;' + layout.text);
         }
         $('#global-layout-selector').select2({
             dropdownAutoWidth: true,
             templateResult: formatGlobalLayout,
             templateSelection: formatGlobalLayout
         });
         $('label[for=global-layout-selector]').on('click', function(){
            $('#global-layout-selector').select2('open');
         });
      ");
        echo "</td>";

        echo "<td><label for='dropdown_richtext_layout$rand'>" . __('Rich text field layout') . "</label></td>";
        echo "<td>";
        Dropdown::showFromArray(
            'richtext_layout',
            [
                'inline'  => __('Inline (no toolbars)'),
                'classic' => __('Classic (toolbar on top)'),
            ],
            [
                'value' => $data["richtext_layout"],
            ]
        );
        echo "</td>";
        echo "</tr>";

        echo "<tr class='tab_bg_2'><td><label for='dropdown_highcontrast_css$rand'>" . __('Enable high contrast') . "</label></td>";
        echo "<td>";
        Dropdown::showYesNo('highcontrast_css', $data['highcontrast_css'], -1, ['rand' => $rand]);
        echo "</td>";
        echo "<td><label for='dropdown_timezone$rand'>" . __('Timezone') . "</label></td>";
        echo "<td>";
        if ($DB->use_timezones) {
            $timezones = $DB->getTimezones();
            Dropdown::showFromArray(
                'timezone',
                $timezones,
                [
                    'value'                 => $data["timezone"] ?? "",
                    'display_emptychoice'   => true,
                    'emptylabel'            => __('Use server configuration')
                ]
            );
        } else {
            echo __('Timezone usage has not been activated.')
            . ' '
            . sprintf(__('Run the "php bin/console %1$s" command to activate it.'), 'glpi:database:enable_timezones');
        }

        echo "<tr class='tab_bg_2'><td><label for='dropdown_default_central_tab$rand'>" . __('Default central tab') . "</label></td>";
        echo "<td>";
        $central = new Central();
        Dropdown::showFromArray('default_central_tab', $central->getTabNameForItem($central, 0), ['value' => $data['default_central_tab'], 'rand' => $rand]);
        echo "</td>";

        echo "<td><label for='dropdown_timeline_order$rand'>" . __('Timeline order') . "</label></td>";
        echo "<td>";
        Dropdown::showFromArray('timeline_order', [
            CommonITILObject::TIMELINE_ORDER_NATURAL => __('Natural order (old items on top, recent on bottom)'),
            CommonITILObject::TIMELINE_ORDER_REVERSE => __('Reverse order (old items on bottom, recent on top)'),
        ], [
            'value' => $data['timeline_order'],
            'rand' => $rand
        ]);
        echo "</td>";
        echo "</tr>";

        if ($oncentral) {
            echo "<tr class='tab_bg_1'><th colspan='4'>" . __('Assistance') . "</th></tr>";

            echo "<tr class='tab_bg_2'>";
            echo "<td><label for='dropdown_followup_private$rand'>" . __('Private followups by default') . "</label></td><td>";
            Dropdown::showYesNo("followup_private", $data["followup_private"], -1, ['rand' => $rand]);
            echo "</td><td><label for='dropdown_show_jobs_at_login$rand'>" . __('Show new tickets on the home page') . "</label></td><td>";
            if (
                Session::haveRightsOr(
                    "ticket",
                    [Ticket::READMY, Ticket::READALL, Ticket::READASSIGN]
                )
            ) {
                Dropdown::showYesNo("show_jobs_at_login", $data["show_jobs_at_login"], -1, ['rand' => $rand]);
            } else {
                echo Dropdown::getYesNo(0);
            }
            echo " </td></tr>";

            echo "<tr class='tab_bg_2'><td><label for='dropdown_task_private$rand'>" . __('Private tasks by default') . "</label></td><td>";
            Dropdown::showYesNo("task_private", $data["task_private"], -1, ['rand' => $rand]);
            echo "</td><td><label for='dropdown_default_requesttypes_id$rand'>" . __('Request sources by default') . "</label></td><td>";
            RequestType::dropdown([
                'value'      => $data["default_requesttypes_id"],
                'name'       => "default_requesttypes_id",
                'condition'  => ['is_active' => 1, 'is_ticketheader' => 1],
                'rand'       => $rand
            ]);
            echo "</td></tr>";

            echo "<tr class='tab_bg_2'><td><label for='dropdown_task_state$rand'>" . __('Tasks state by default') . "</label></td><td>";
            Planning::dropdownState("task_state", $data["task_state"], true, ['rand' => $rand]);
            echo "</td><td><label for='dropdown_refresh_views$rand'>" . __('Automatically refresh data (tickets list, project kanban) in minutes.') . "</label></td><td>";
            Dropdown::showNumber('refresh_views', ['value' => $data["refresh_views"],
                'min'   => 1,
                'max'   => 30,
                'step'  => 1,
                'toadd' => [0 => __('Never')],
                'rand'  => $rand
            ]);
            echo "</td></tr>";

            echo "<tr class='tab_bg_2'><td><label for='dropdown_set_default_tech$rand'>" . __('Pre-select me as a technician when creating a ticket') .
              "</label></td><td>";
            if (!$userpref || Session::haveRight('ticket', Ticket::OWN)) {
                Dropdown::showYesNo("set_default_tech", $data["set_default_tech"], -1, ['rand' => $rand]);
            } else {
                echo Dropdown::getYesNo(0);
            }
            echo "</td><td><label for='dropdown_set_default_requester$rand'>" . __('Pre-select me as a requester when creating a ticket') . "</label></td><td>";
            if (!$userpref || Session::haveRight('ticket', CREATE)) {
                Dropdown::showYesNo("set_default_requester", $data["set_default_requester"], -1, ['rand' => $rand]);
            } else {
                echo Dropdown::getYesNo(0);
            }
            echo "</td></tr>";

            echo "<tr class='tab_bg_2'>";
            echo "<td>" . __('Priority colors') . "</td>";
            echo "<td colspan='3'>";

            echo "<table><tr>";
            echo "<td><label for='dropdown_priority_1$rand'>1</label>&nbsp;";
            Html::showColorField('priority_1', ['value' => $data["priority_1"], 'rand' => $rand]);
            echo "</td>";
            echo "<td><label for='dropdown_priority_2$rand'>2</label>&nbsp;";
            Html::showColorField('priority_2', ['value' => $data["priority_2"], 'rand' => $rand]);
            echo "</td>";
            echo "<td><label for='dropdown_priority_3$rand'>3</label>&nbsp;";
            Html::showColorField('priority_3', ['value' => $data["priority_3"], 'rand' => $rand]);
            echo "</td>";
            echo "<td><label for='dropdown_priority_4$rand'>4</label>&nbsp;";
            Html::showColorField('priority_4', ['value' => $data["priority_4"], 'rand' => $rand]);
            echo "</td>";
            echo "<td><label for='dropdown_priority_5$rand'>5</label>&nbsp;";
            Html::showColorField('priority_5', ['value' => $data["priority_5"], 'rand' => $rand]);
            echo "</td>";
            echo "<td><label for='dropdown_priority_6$rand'>6</label>&nbsp;";
            Html::showColorField('priority_6', ['value' => $data["priority_6"], 'rand' => $rand]);
            echo "</td>";
            echo "</tr></table>";

            echo "</td></tr>";
        }

        echo "<tr><th colspan='4'>" . __('Due date progression') . "</th></tr>";

        echo "<tr class='tab_bg_1'>" .
           "<td>" . __('OK state color') . "</td>";
        echo "<td>";
        Html::showColorField('duedateok_color', ['value' => $data["duedateok_color"]]);
        echo "</td><td colspan='2'>&nbsp;</td></tr>";

        echo "<tr class='tab_bg_1'>";
        echo "<td>" . __('Warning state color') . "</td>";
        echo "<td>";
        Html::showColorField('duedatewarning_color', ['value' => $data["duedatewarning_color"]]);
        echo "</td>";
        echo "<td>" . __('Warning state threshold') . "</td>";
        echo "<td>";
        Dropdown::showNumber("duedatewarning_less", ['value' => $data['duedatewarning_less']]);
        $elements = ['%'     => '%',
            'hours' => _n('Hour', 'Hours', Session::getPluralNumber()),
            'days'  => _n('Day', 'Days', Session::getPluralNumber())
        ];
        echo "&nbsp;";
        Dropdown::showFromArray(
            "duedatewarning_unit",
            $elements,
            ['value' => $data['duedatewarning_unit']]
        );
        echo "</td></tr>";

        echo "<tr class='tab_bg_1'>" .
           "<td>" . __('Critical state color') . "</td>";
        echo "<td>";
        Html::showColorField('duedatecritical_color', ['value' => $data["duedatecritical_color"]]);
        echo "</td>";
        echo "<td>" . __('Critical state threshold') . "</td>";
        echo "<td>";
        Dropdown::showNumber("duedatecritical_less", ['value' => $data['duedatecritical_less']]);
        echo "&nbsp;";
        $elements = ['%'    => '%',
            'hours' => _n('Hour', 'Hours', Session::getPluralNumber()),
            'days'  => _n('Day', 'Days', Session::getPluralNumber())
        ];
        Dropdown::showFromArray(
            "duedatecritical_unit",
            $elements,
            ['value' => $data['duedatecritical_unit']]
        );
        echo "</td></tr>";

        if ($oncentral && $CFG_GLPI["lock_use_lock_item"]) {
            echo "<tr class='tab_bg_1'><th colspan='4' class='center b'>" . __('Item locks') . "</th></tr>";

            echo "<tr class='tab_bg_2'>";
            echo "<td>" . __('Auto-lock Mode') . "</td><td>";
            Dropdown::showYesNo("lock_autolock_mode", $data["lock_autolock_mode"]);
            echo "</td><td>" . __('Direct Notification (requester for unlock will be the notification sender)') .
              "</td><td>";
            Dropdown::showYesNo("lock_directunlock_notification", $data["lock_directunlock_notification"]);
            echo "</td></tr>";
        }

        if (Grid::canViewOneDashboard()) {
            echo "<tr class='tab_bg_1'><th colspan='4' class='center b'>" . __('Dashboards') . "</th></tr>";

            echo "<tr class='tab_bg_2'>";
            echo "<td>" . __('Default for central') . "</td><td>";
            Grid::dropdownDashboard("default_dashboard_central", [
                'value' => $data['default_dashboard_central'],
                'display_emptychoice' => true
            ]);
            echo "</td><td>" . __('Default for Assets') .
             "</td><td>";
            Grid::dropdownDashboard("default_dashboard_assets", [
                'value' => $data['default_dashboard_assets'],
                'display_emptychoice' => true
            ]);
            echo "</td></tr>";

            echo "<tr class='tab_bg_1'>";
            echo "<td>" . __('Default for Assistance') . "</td><td>";
            Grid::dropdownDashboard("default_dashboard_helpdesk", [
                'value' => $data['default_dashboard_helpdesk'],
                'display_emptychoice' => true
            ]);
            echo "</td><td>" . __('Default for tickets (mini dashboard)') .
             "</td><td>";
            Grid::dropdownDashboard("default_dashboard_mini_ticket", [
                'value' => $data['default_dashboard_mini_ticket'],
                'display_emptychoice' => true,
                'context'   => 'mini_core',
            ]);
            echo "</td></tr>";
        }

        echo "<tr class='tab_bg_1'><th colspan='4' class='center b'>" . __('Notification popups') . "</th></tr>";

        echo "<tr class='tab_bg_2'>";
        echo "<td>" . __('Notification location') . "</td><td>";
        Dropdown::showFromArray('toast_location', [
            'top-left'      => __('Top left'),
            'top-right'     => __('Top right'),
            'bottom-left'   => __('Bottom left'),
            'bottom-right'  => __('Bottom right'),
        ], ['value' => $data['toast_location'] ?? 'bottom-right']);
        echo "</td></tr>";

        if ((!$userpref && $canedit) || ($userpref && $canedituser)) {
            echo "<tr class='tab_bg_2'>";
            echo "<td colspan='4' class='center'>";
            echo "<input type='submit' name='update' class='btn btn-primary' value=\"" . _sx('button', 'Save') . "\">";
            echo "</td></tr>";
        }

        echo "</table></div>";
        Html::closeForm();
    }

    /**
     * Check if the "use_password_security" parameter is enabled
     *
     * @return bool
     */
    public static function arePasswordSecurityChecksEnabled(): bool
    {
        global $CFG_GLPI;

        return $CFG_GLPI["use_password_security"];
    }

    /**
     * Display security checks on password
     *
     * @param $field string id of the field containing password to check (default 'password')
     *
     * @since 0.84
     **/
    public static function displayPasswordSecurityChecks($field = 'password')
    {
        global $CFG_GLPI;

        $needs = [];

        if ($CFG_GLPI["use_password_security"]) {
            printf(
                __('%1$s: %2$s'),
                __('Password minimum length'),
                "<span id='password_min_length' class='red'>" . $CFG_GLPI['password_min_length'] .
                "</span>"
            );
        }

        echo "<script type='text/javascript' >\n";
        echo "function passwordCheck() {\n";
        if ($CFG_GLPI["use_password_security"]) {
            echo "var pwd = " . Html::jsGetElementbyID($field) . ";";
            echo "if (pwd.val().length < " . $CFG_GLPI['password_min_length'] . ") {
               " . Html::jsGetElementByID('password_min_length') . ".addClass('red');
               " . Html::jsGetElementByID('password_min_length') . ".removeClass('green');
         } else {
               " . Html::jsGetElementByID('password_min_length') . ".addClass('green');
               " . Html::jsGetElementByID('password_min_length') . ".removeClass('red');
         }";
            if ($CFG_GLPI["password_need_number"]) {
                $needs[] = "<span id='password_need_number' class='red'>" . __('Digit') . "</span>";
                echo "var numberRegex = new RegExp('[0-9]', 'g');
            if (false == numberRegex.test(pwd.val())) {
                  " . Html::jsGetElementByID('password_need_number') . ".addClass('red');
                  " . Html::jsGetElementByID('password_need_number') . ".removeClass('green');
            } else {
                  " . Html::jsGetElementByID('password_need_number') . ".addClass('green');
                  " . Html::jsGetElementByID('password_need_number') . ".removeClass('red');
            }";
            }
            if ($CFG_GLPI["password_need_letter"]) {
                $needs[] = "<span id='password_need_letter' class='red'>" . __('Lowercase') . "</span>";
                echo "var letterRegex = new RegExp('[a-z]', 'g');
            if (false == letterRegex.test(pwd.val())) {
                  " . Html::jsGetElementByID('password_need_letter') . ".addClass('red');
                  " . Html::jsGetElementByID('password_need_letter') . ".removeClass('green');
            } else {
                  " . Html::jsGetElementByID('password_need_letter') . ".addClass('green');
                  " . Html::jsGetElementByID('password_need_letter') . ".removeClass('red');
            }";
            }
            if ($CFG_GLPI["password_need_caps"]) {
                $needs[] = "<span id='password_need_caps' class='red'>" . __('Uppercase') . "</span>";
                echo "var capsRegex = new RegExp('[A-Z]', 'g');
            if (false == capsRegex.test(pwd.val())) {
                  " . Html::jsGetElementByID('password_need_caps') . ".addClass('red');
                  " . Html::jsGetElementByID('password_need_caps') . ".removeClass('green');
            } else {
                  " . Html::jsGetElementByID('password_need_caps') . ".addClass('green');
                  " . Html::jsGetElementByID('password_need_caps') . ".removeClass('red');
            }";
            }
            if ($CFG_GLPI["password_need_symbol"]) {
                $needs[] = "<span id='password_need_symbol' class='red'>" . __('Symbol') . "</span>";
                echo "var capsRegex = new RegExp('[^a-zA-Z0-9_]', 'g');
            if (false == capsRegex.test(pwd.val())) {
                  " . Html::jsGetElementByID('password_need_symbol') . ".addClass('red');
                  " . Html::jsGetElementByID('password_need_symbol') . ".removeClass('green');
            } else {
                  " . Html::jsGetElementByID('password_need_symbol') . ".addClass('green');
                  " . Html::jsGetElementByID('password_need_symbol') . ".removeClass('red');
            }";
            }
        }
        echo "}";
        echo '</script>';
        if (count($needs)) {
            echo "<br>";
            printf(__('%1$s: %2$s'), __('Password must contains'), implode(', ', $needs));
        }
    }


    /**
     * Validate password based on security rules
     *
     * @since 0.84
     *
     * @param $password  string   password to validate
     * @param $display   boolean  display errors messages? (true by default)
     *
     * @throws PasswordTooWeakException when $display is false and the password does not matches the requirements
     *
     * @return boolean is password valid?
     **/
    public static function validatePassword($password, $display = true)
    {
        global $CFG_GLPI;

        $ok = true;
        $exception = new \Glpi\Exception\PasswordTooWeakException();
        if ($CFG_GLPI["use_password_security"]) {
            if (Toolbox::strlen($password) < $CFG_GLPI['password_min_length']) {
                $ok = false;
                if ($display) {
                    Session::addMessageAfterRedirect(__('Password too short!'), false, ERROR);
                } else {
                    $exception->addMessage(__('Password too short!'));
                }
            }
            if (
                $CFG_GLPI["password_need_number"]
                && !preg_match("/[0-9]+/", $password)
            ) {
                $ok = false;
                if ($display) {
                    Session::addMessageAfterRedirect(
                        __('Password must include at least a digit!'),
                        false,
                        ERROR
                    );
                } else {
                    $exception->addMessage(__('Password must include at least a digit!'));
                }
            }
            if (
                $CFG_GLPI["password_need_letter"]
                && !preg_match("/[a-z]+/", $password)
            ) {
                $ok = false;
                if ($display) {
                    Session::addMessageAfterRedirect(
                        __('Password must include at least a lowercase letter!'),
                        false,
                        ERROR
                    );
                } else {
                    $exception->addMessage(__('Password must include at least a lowercase letter!'));
                }
            }
            if (
                $CFG_GLPI["password_need_caps"]
                && !preg_match("/[A-Z]+/", $password)
            ) {
                $ok = false;
                if ($display) {
                    Session::addMessageAfterRedirect(
                        __('Password must include at least a uppercase letter!'),
                        false,
                        ERROR
                    );
                } else {
                    $exception->addMessage(__('Password must include at least a uppercase letter!'));
                }
            }
            if (
                $CFG_GLPI["password_need_symbol"]
                && !preg_match("/\W+/", $password)
            ) {
                $ok = false;
                if ($display) {
                    Session::addMessageAfterRedirect(
                        __('Password must include at least a symbol!'),
                        false,
                        ERROR
                    );
                } else {
                    $exception->addMessage(__('Password must include at least a symbol!'));
                }
            }
        }
        if (!$ok && !$display) {
            throw $exception;
        }
        return $ok;
    }


    /**
     * Display a report about system performance
     * - opcode cache (opcache)
     * - core cache
     * - translations cache
     *
     * @since 9.1
     **/
    public function showPerformanceInformations()
    {
        if (!Config::canUpdate()) {
            return false;
        }

        echo "<div class='center' id='tabsbody'>";
        echo "<table class='tab_cadre_fixe'>";

        echo "<tr><th colspan='4'>" . __('PHP opcode cache') . "</th></tr>";
        $ext = 'Zend OPcache';
        if (extension_loaded($ext) && ($info = opcache_get_status(false))) {
            $msg = sprintf(__s('%s extension is installed'), $ext);
            echo "<tr><td>" . sprintf(__('The "%s" extension is installed'), $ext) . "</td>
               <td>" . phpversion($ext) . "</td>
               <td></td>
               <td class='icons_block'><i class='fa fa-check-circle ok' title='$msg'><span class='sr-only'>$msg</span></td></tr>";

           // Memory
            $used = $info['memory_usage']['used_memory'];
            $free = $info['memory_usage']['free_memory'];
            $rate = round(100.0 * $used / ($used + $free));
            $max  = Toolbox::getSize($used + $free);
            $used = Toolbox::getSize($used);
            echo "<tr><td>" . _n('Memory', 'Memories', 1) . "</td>
               <td>" . sprintf(__('%1$s / %2$s'), $used, $max) . "</td><td>";
            Html::displayProgressBar('100', $rate, ['simple'       => true,
                'forcepadding' => false
            ]);

            $class   = 'info-circle missing';
            $msg     = sprintf(__s('%1$s memory usage is too low or too high'), $ext);
            if ($rate > 5 && $rate < 75) {
                $class   = 'check-circle ok';
                $msg     = sprintf(__s('%1$s memory usage is correct'), $ext);
            }
            echo "</td><td class='icons_block'><i title='$msg' class='fa fa-$class'></td></tr>";

           // Hits
            $hits = $info['opcache_statistics']['hits'];
            $miss = $info['opcache_statistics']['misses'];
            $max  = $hits + $miss;
            $rate = round($info['opcache_statistics']['opcache_hit_rate']);
            echo "<tr><td>" . __('Hits rate') . "</td>
               <td>" . sprintf(__('%1$s / %2$s'), $hits, $max) . "</td><td>";
            Html::displayProgressBar('100', $rate, ['simple'       => true,
                'forcepadding' => false
            ]);

            $class   = 'info-circle missing';
            $msg     = sprintf(__s('%1$s hits rate is low'), $ext);
            if ($rate > 90) {
                $class   = 'check-circle ok';
                $msg     = sprintf(__s('%1$s hits rate is correct'), $ext);
            }
            echo "</td><td class='icons_block'><i title='$msg' class='fa fa-$class'></td></tr>";

           // Restart (1 seems ok, can happen)
            $max = $info['opcache_statistics']['oom_restarts'];
            echo "<tr><td>" . __('Out of memory restart') . "</td>
               <td>$max</td><td>";

            $class   = 'info-circle missing';
            $msg     = sprintf(__s('%1$s restart rate is too high'), $ext);
            if ($max < 2) {
                $class   = 'check-circle ok';
                $msg     = sprintf(__s('%1$s restart rate is correct'), $ext);
            }
            echo "</td><td class='icons_block'><i title='$msg' class='fa fa-$class'></td></tr>";

            if ($_SESSION['glpi_use_mode'] == Session::DEBUG_MODE) {
                echo "<tr><td></td><td colspan='3'>";
                echo '<form method="POST" action="' . static::getFormURL() . '" class="d-inline">';
                echo Html::hidden('_glpi_csrf_token', ['value' => Session::getNewCSRFToken()]);
                echo Html::hidden('reset_opcache', ['value' => 1]);
                echo '<button type="submit" class="btn btn-primary">';
                echo __('Reset');
                echo '</button>';
                echo '</form>';
                echo "</td></tr>";
            }
        } else {
            $msg = sprintf(__s('%s extension is not present'), $ext);
            echo "<tr><td colspan='3'>" . sprintf(__('Installing and enabling the "%s" extension may improve GLPI performance'), $ext) . "</td>
               <td class='icons_block'><i class='fa fa-info-circle missing' title='$msg'></i><span class='sr-only'>$msg</span></td></tr>";
        }

        echo "<tr><th colspan='4'>" . __('User data cache') . "</th></tr>";
        echo '<tr><td class="b">' . __('You can use "php bin/console cache:configure" command to configure cache system.') . '</td></tr>';
        $cache_manager = new CacheManager();
        $ext = strtolower(get_class($cache_manager->getCacheStorageAdapter(CacheManager::CONTEXT_CORE)));
        $ext = preg_replace('/^.*\\\([a-z]+?)(?:adapter)?$/', '$1', $ext);
        if (in_array($ext, ['memcached', 'redis'])) {
            $msg = sprintf(__s('The "%s" cache extension is installed'), $ext);
        } else {
            $msg = sprintf(__s('"%s" cache system is used'), $ext);
        }
        echo "<tr><td>" . $msg . "</td>
            <td>" . phpversion($ext) . "</td>
            <td></td>
            <td class='icons_block'><i class='fa fa-check-circle ok' title='$msg'></i><span class='sr-only'>$msg</span></td></tr>";

        if ($_SESSION['glpi_use_mode'] == Session::DEBUG_MODE) {
            echo "<tr><td></td><td colspan='3'>";
            echo '<form method="POST" action="' . static::getFormURL() . '" class="d-inline">';
            echo Html::hidden('_glpi_csrf_token', ['value' => Session::getNewCSRFToken()]);
            echo Html::hidden('reset_core_cache', ['value' => 1]);
            echo '<button type="submit" class="btn btn-primary">';
            echo __('Reset');
            echo '</button>';
            echo '</form>';
            echo "</td></tr>";
        }

        echo "<tr><th colspan='4'>" . __('Translation cache') . "</th></tr>";
        $adapter_class = strtolower(get_class($cache_manager->getCacheStorageAdapter(CacheManager::CONTEXT_TRANSLATIONS)));
        $adapter = preg_replace('/^.*\\\([a-z]+?)(?:adapter)?$/', '$1', $adapter_class);
        $msg = sprintf(__s('"%s" cache system is used'), $adapter);
        echo "<tr><td colspan='3'>" . $msg . "</td>
            <td class='icons_block'><i class='fa fa-check-circle ok' title='$msg'></i><span class='sr-only'>$msg</span></td></tr>";

        if ($_SESSION['glpi_use_mode'] == Session::DEBUG_MODE) {
            echo "<tr><td></td><td colspan='3'>";
            echo '<form method="POST" action="' . static::getFormURL() . '" style="d-inline">';
            echo Html::hidden('_glpi_csrf_token', ['value' => Session::getNewCSRFToken()]);
            echo Html::hidden('reset_translation_cache', ['value' => 1]);
            echo '<button type="submit" class="btn btn-primary">';
            echo __('Reset');
            echo '</button>';
            echo '</form>';
            echo "</td></tr>";
        }

        echo "</table></div>";
    }

    public static function showSystemInfoTable($params = [])
    {
        global $CFG_GLPI, $DB;

        $p = [
            'word_wrap_width' => 128
        ];
        $p = array_replace($p, $params);

        echo "<table id='system-info-table' class='tab_cadre_fixe'>";
        echo "<tr><th class='section-header'>" . __('Information about system installation and configuration') . "</th></tr>";
        echo "<tr class='tab_bg_1'><td></td></tr>";

        $oldlang = $_SESSION['glpilanguage'];
       // Keep this, for some function call which still use translation (ex showAllReplicateDelay)
        Session::loadLanguage('en_GB');

       // No need to translate, this part always display in english (for copy/paste to forum)

       // Try to compute a better version for .git
        $ver = GLPI_VERSION;
        if (is_dir(GLPI_ROOT . "/.git")) {
            $dir = getcwd();
            chdir(GLPI_ROOT);
            $returnCode = 1;
            /** @var array $output */
            $gitrev = @exec('git show --format="%h" --no-patch 2>&1', $output, $returnCode);
            $gitbranch = '';
            if (!$returnCode) {
                $gitbranch = @exec('git symbolic-ref --quiet --short HEAD || git rev-parse --short HEAD 2>&1', $output, $returnCode);
            }
            chdir($dir);
            if (!$returnCode) {
                $ver .= '-git-' . $gitbranch . '-' . $gitrev;
            }
        }

        echo "<tr class='tab_bg_1'><td><pre class='section-content'>";
        echo "GLPI $ver (" . $CFG_GLPI['root_doc'] . " => " . GLPI_ROOT . ")\n";
        echo "Installation mode: " . GLPI_INSTALL_MODE . "\n";
        echo "Current language:" . $oldlang . "\n";
        echo "\n</pre></td></tr>";

        echo "<tr><th class='section-header'>Server</th></tr>\n";
        echo "<tr class='tab_bg_1'><td><pre class='section-content'>\n&nbsp;\n";
        echo wordwrap("Operating system: " . php_uname() . "\n", $p['word_wrap_width'], "\n\t");
        $exts = get_loaded_extensions();
        sort($exts);
        echo wordwrap(
            "PHP " . phpversion() . ' ' . php_sapi_name() . " (" . implode(', ', $exts) . ")\n",
            $p['word_wrap_width'],
            "\n\t"
        );
        $msg = "Setup: ";

        foreach (
            ['max_execution_time', 'memory_limit', 'post_max_size', 'safe_mode',
                'session.save_handler', 'upload_max_filesize'
            ] as $key
        ) {
            $msg .= $key . '="' . ini_get($key) . '" ';
        }
        echo wordwrap($msg . "\n", $p['word_wrap_width'], "\n\t");

        $msg = 'Software: ';
        if (isset($_SERVER["SERVER_SOFTWARE"])) {
            $msg .= $_SERVER["SERVER_SOFTWARE"];
        }
        if (isset($_SERVER["SERVER_SIGNATURE"])) {
            $msg .= ' (' . Toolbox::stripTags($_SERVER["SERVER_SIGNATURE"]) . ')';
        }
        echo wordwrap($msg . "\n", $p['word_wrap_width'], "\n\t");

        if (isset($_SERVER["HTTP_USER_AGENT"])) {
            echo "\t" . Sanitizer::encodeHtmlSpecialChars($_SERVER["HTTP_USER_AGENT"]) . "\n";
        }

        foreach ($DB->getInfo() as $key => $val) {
            echo "$key: $val\n\t";
        }
        echo "\n";

        $core_requirements = (new RequirementsManager())->getCoreRequirementList($DB);
       /* @var \Glpi\System\Requirement\RequirementInterface $requirement */
        foreach ($core_requirements as $requirement) {
            if ($requirement->isOutOfContext()) {
                continue; // skip requirement if not relevant
            }

            $img = $requirement->isValidated()
            ? 'ok'
            : ($requirement->isOptional() ? 'warning' : 'ko');
            $messages = Html::entities_deep($requirement->getValidationMessages());

            echo '<img src="' . $CFG_GLPI['root_doc'] . '/pics/' . $img . '_min.png"'
            . ' alt="' . implode(' ', $messages) . '" title="' . implode(' ', $messages) . '" />';
            echo implode("\n", $messages);

            echo "\n";
        }

        echo "\n</pre></td></tr>";

        echo "<tr><th class='section-header'>GLPI constants</th></tr>\n";
        echo "<tr class='tab_bg_1'><td><pre class='section-content'>\n&nbsp;\n";
        foreach (get_defined_constants() as $constant_name => $constant_value) {
            if (preg_match('/^GLPI_/', $constant_name)) {
                echo $constant_name . ': ' . json_encode($constant_value, JSON_UNESCAPED_SLASHES) . "\n";
            }
        }
        echo "\n</pre></td></tr>";

        self::showLibrariesInformation();

        foreach ($CFG_GLPI["systeminformations_types"] as $type) {
            $tmp = new $type();
            $tmp->showSystemInformations($p['word_wrap_width']);
        }

        Session::loadLanguage($oldlang);

        $files = array_merge(
            glob(GLPI_LOCAL_I18N_DIR . "/**/*.php"),
            glob(GLPI_LOCAL_I18N_DIR . "/**/*.mo")
        );
        sort($files);
        if (count($files)) {
            echo "<tr><th class='section-header'>Locales overrides</th></tr>\n";
            echo "<tr class='tab_bg_1'><td>\n";
            foreach ($files as $file) {
                echo "$file<br/>\n";
            }
            echo "</td></tr>";
        }

        echo "<tr class='tab_bg_2'><th>" . __('To copy/paste in your support request') . "</th></tr>\n";

        echo "</table>";
    }

    /**
     * Display a HTML report about systeme information / configuration
     **/
    public function showSystemInformations()
    {
        global $DB, $CFG_GLPI;

        if (!Config::canUpdate()) {
            return false;
        }

        $rand = mt_rand();

        echo "<div class='center' id='tabsbody'>";
        echo "<form name='form' action=\"" . Toolbox::getItemTypeFormURL(__CLASS__) . "\" method='post' data-track-changes='true'>";
        echo "<table class='tab_cadre_fixe'>";
        echo "<tr><th colspan='4'>" . __('General setup') . "</th></tr>";

        echo "<tr class='tab_bg_2'>";
        echo "<td><label for='dropdown_event_loglevel$rand'>" . __('Log Level') . "</label></td><td>";

        $values = [
            1 => __('1- Critical (login error only)'),
            2 => __('2- Severe (not used)'),
            3 => __('3- Important (successful logins)'),
            4 => __('4- Notices (add, delete, tracking)'),
            5 => __('5- Complete (all)'),
        ];

        Dropdown::showFromArray(
            'event_loglevel',
            $values,
            ['value' => $CFG_GLPI["event_loglevel"], 'rand' => $rand]
        );
        echo "</td><td><label for='dropdown_cron_limit$rand'>" . __('Maximal number of automatic actions (run by CLI)') . "</label></td><td>";
        Dropdown::showNumber('cron_limit', ['value' => $CFG_GLPI["cron_limit"],
            'min'   => 1,
            'max'   => 30,
            'rand'  => $rand
        ]);
        echo "</td></tr>";

        echo "<tr class='tab_bg_2'>";
        echo "<td><label for='dropdown_use_log_in_files$rand'>" . __('Logs in files (SQL, email, automatic action...)') . "</label></td><td>";
        Dropdown::showYesNo("use_log_in_files", $CFG_GLPI["use_log_in_files"], -1, ['rand' => $rand]);
        echo "</td><td><label for='dropdown__dbslave_status$rand'>" . _n('SQL replica', 'SQL replicas', 1) . "</label></td><td>";
        $active = DBConnection::isDBSlaveActive();
        Dropdown::showYesNo("_dbslave_status", $active, -1, ['rand' => $rand]);
        echo "</td></tr>";

        echo "<tr class='tab_bg_1'>";
        echo "<td colspan='4' class='center b'>" . __('Maintenance mode');
        echo "</td></tr>";

        echo "<tr class='tab_bg_2'>";
        echo "<td><label for='dropdown_maintenance_mode$rand'>" . __('Maintenance mode') . "</label></td>";
        echo "<td>";
        Dropdown::showYesNo("maintenance_mode", $CFG_GLPI["maintenance_mode"], -1, ['rand' => $rand]);
        echo "</td>";
       //TRANS: Proxy port
        echo "<td><label for='maintenance_text'>" . __('Maintenance text') . "</label></td>";
        echo "<td>";
        echo "<textarea class='form-control' name='maintenance_text' id='maintenance_text'>" . $CFG_GLPI["maintenance_text"];
        echo "</textarea>";
        echo "</td></tr>";

        echo "<tr class='tab_bg_1'>";
        echo "<td colspan='4' class='center b'>" . __('Proxy configuration for upgrade check');
        echo "</td></tr>";

        echo "<tr class='tab_bg_2'>";
        echo "<td><label for='proxy_name'>" . __('Server') . "</label></td>";
        echo "<td><input type='text' name='proxy_name' id='proxy_name' value='" . $CFG_GLPI["proxy_name"] . "' class='form-control'></td>";
       //TRANS: Proxy port
        echo "<td><label for='proxy_port'>" . _n('Port', 'Ports', 1) . "</label></td>";
        echo "<td><input type='text' name='proxy_port' id='proxy_port' value='" . $CFG_GLPI["proxy_port"] . "' class='form-control'></td>";
        echo "</tr>";

        echo "<tr class='tab_bg_2'>";
        echo "<td><label for='proxy_user'>" . __('Login') . "</label></td>";
        echo "<td><input type='text' name='proxy_user' id='proxy_user' value='" . $CFG_GLPI["proxy_user"] . "' class='form-control'></td>";
        echo "<td><label for='proxy_passwd'>" . __('Password') . "</label></td>";
        echo "<td><input type='password' name='proxy_passwd' id='proxy_passwd' value='' autocomplete='new-password' class='form-control'>";
        echo "<br><input type='checkbox' name='_blank_proxy_passwd' id='_blank_proxy_passwd'><label for='_blank_proxy_passwd'>" . __('Clear') . "</label>";
        echo "</td></tr>";

        echo "<tr class='tab_bg_2'>";
        echo "<td colspan='4' class='center'>";
        echo "<input type='submit' name='update' class='btn btn-primary' value=\"" . _sx('button', 'Save') . "\">";
        echo "</td></tr>";

        echo "</table>";
        Html::closeForm();

        echo "<p>" . Telemetry::getViewLink() . "</p>";

        $copy_msg = __('Copy system information');
        $copy_onclick = <<<JS
      copyTextToClipboard(tableToDetails('#system-info-table'));
      flashIconButton(this, 'btn btn-success', 'fas fa-check', 1500);
JS;
        echo <<<HTML
         <button type="button" name="copy-sysinfo" class="btn btn-secondary" onclick="{$copy_onclick}">
            <i class="far fa-copy me-2"></i>{$copy_msg}
         </button>
HTML;
        $check_new_version_msg = __('Check if a new version is available');
        echo <<<HTML
      <a class='btn btn-secondary' href='?check_version'>
         <i class="fas fa-sync me-2"></i>{$check_new_version_msg}
      </a>
HTML;
        self::showSystemInfoTable();
        echo "</div>\n";
    }


    /**
     * Retrieve full directory of a lib
     * @param  $libstring  object, class or function
     * @return string       the path or false
     *
     * @since 9.1
     */
    public static function getLibraryDir($libstring)
    {
        if (is_object($libstring)) {
            return realpath(dirname((new ReflectionObject($libstring))->getFileName()));
        } else if (class_exists($libstring) || interface_exists($libstring)) {
            return realpath(dirname((new ReflectionClass($libstring))->getFileName()));
        } else if (function_exists($libstring)) {
           // Internal function have no file name
            $path = (new ReflectionFunction($libstring))->getFileName();
            return ($path ? realpath(dirname($path)) : false);
        }
        return false;
    }


    /**
     * get libraries list
     *
     * @param $all   (default false)
     * @return array dependencies list
     *
     * @since 9.4
     */
    public static function getLibraries($all = false)
    {
       // use same name that in composer.json
        $deps = [[ 'name'    => 'htmlawed/htmlawed',
            'version' => hl_version() ,
            'check'   => 'hl_version'
        ],
            [ 'name'    => 'symfony/mailer',
                'check'   => 'Symfony/Mailer'
            ],
            [ 'name'    => 'simplepie/simplepie',
                'version' => SimplePie::VERSION,
                'check'   => SimplePie::class,
            ],
            [ 'name'      => 'tecnickcom/tcpdf',
                'version' => TCPDF_STATIC::getTCPDFVersion(),
                'check'   => 'TCPDF'
            ],
            [ 'name'    => 'michelf/php-markdown',
                'check'   => 'Michelf\\Markdown'
            ],
            [ 'name'    => 'iamcal/lib_autolink',
                'check'   => 'autolink'
            ],
            [ 'name'    => 'sabre/dav',
                'check'   => 'Sabre\\DAV\\Version'
            ],
            [ 'name'    => 'sabre/http',
                'check'   => 'Sabre\\HTTP\\Version'
            ],
            [ 'name'    => 'sabre/uri',
                'check'   => 'Sabre\\Uri\\Version'
            ],
            [ 'name'    => 'sabre/vobject',
                'check'   => 'Sabre\\VObject\\Component'
            ],
            [ 'name'    => 'laminas/laminas-i18n',
                'check'   => 'Laminas\\I18n\\Module'
            ],
            [ 'name'    => 'laminas/laminas-json',
                'check'   => 'Laminas\Json\Json'
            ],
            [ 'name'    => 'laminas/laminas-servicemanager',
                'check'   => 'Laminas\\ServiceManager\\ServiceManager'
            ],
            [ 'name'    => 'monolog/monolog',
                'check'   => 'Monolog\\Logger'
            ],
            [ 'name'    => 'sebastian/diff',
                'check'   => 'SebastianBergmann\\Diff\\Diff'
            ],
            [ 'name'    => 'donatj/phpuseragentparser',
                'check'   => 'donatj\\UserAgent\\UserAgentParser'
            ],
            [ 'name'    => 'elvanto/litemoji',
                'check'   => 'LitEmoji\\LitEmoji'
            ],
            [ 'name'    => 'symfony/console',
                'check'   => 'Symfony\\Component\\Console\\Application'
            ],
            [ 'name'    => 'scssphp/scssphp',
                'check'   => 'ScssPhp\ScssPhp\Compiler'
            ],
            [ 'name'    => 'laminas/laminas-mail',
                'check'   => 'Laminas\\Mail\\Protocol\\Imap'
            ],
            [ 'name'    => 'laminas/laminas-mime',
                'check'   => 'Laminas\\Mime\\Mime'
            ],
            [ 'name'    => 'rlanvin/php-rrule',
                'check'   => 'RRule\\RRule'
            ],
            [ 'name'    => 'blueimp/jquery-file-upload',
                'check'   => 'UploadHandler'
            ],
            [ 'name'    => 'ramsey/uuid',
                'check'   => 'Ramsey\\Uuid\\Uuid'
            ],
            [ 'name'    => 'psr/log',
                'check'   => 'Psr\\Log\\LoggerInterface'
            ],
            [ 'name'    => 'psr/simple-cache',
                'check'   => 'Psr\\SimpleCache\\CacheInterface'
            ],
            [ 'name'    => 'psr/cache',
                'check'   => 'Psr\\Cache\\CacheItemPoolInterface'
            ],
            [ 'name'    => 'league/csv',
                'check'   => 'League\\Csv\\Writer'
            ],
            [ 'name'    => 'mexitek/phpcolors',
                'check'   => 'Mexitek\\PHPColors\\Color'
            ],
            [ 'name'    => 'guzzlehttp/guzzle',
                'check'   => 'GuzzleHttp\\Client'
            ],
            [ 'name'    => 'guzzlehttp/psr7',
                'check'   => 'GuzzleHttp\\Psr7\\Response'
            ],
            [ 'name'    => 'glpi-project/inventory_format',
                'check'   => 'Glpi\Inventory\Converter'
            ],
            [ 'name'    => 'wapmorgan/unified-archive',
                'check'   => 'wapmorgan\\UnifiedArchive\\UnifiedArchive'
            ],
            [ 'name'    => 'paragonie/sodium_compat',
                'check'   => 'ParagonIE_Sodium_Compat'
            ],
            [ 'name'    => 'symfony/cache',
                'check'   => 'Symfony\\Component\\Cache\\Psr16Cache'
            ],
            [ 'name'    => 'html2text/html2text',
                'check'   => 'Html2Text\\Html2Text'
            ],
            [
                'name'    => 'symfony/css-selector',
                'check'   => 'Symfony\\Component\\CssSelector\\CssSelectorConverter'
            ],
            [ 'name'    => 'symfony/dom-crawler',
                'check'   => 'Symfony\\Component\\DomCrawler\\Crawler'
            ],
            [ 'name'    => 'twig/twig',
                'check'   => 'Twig\\Environment'
            ],
            [ 'name'    => 'twig/string-extra',
                'check'   => 'Twig\\Extra\\String\\StringExtension'
            ],
            [ 'name'    => 'symfony/polyfill-ctype',
                'check'   => 'ctype_digit'
            ],
            [ 'name'    => 'symfony/polyfill-iconv',
                'check'   => 'iconv'
            ],
            [ 'name'    => 'symfony/polyfill-mbstring',
                'check'   => 'mb_list_encodings'
            ],
            [ 'name'    => 'symfony/polyfill-php80',
                'check'   => 'str_contains'
            ],
            [
                'name'  => 'symfony/polyfill-php81',
                'check' => 'array_is_list'
            ],
            [
                'name'  => 'symfony/polyfill-php82',
                'check' => 'Symfony\\Polyfill\\Php82\\SensitiveParameterValue'
            ],
            [
                'name' => 'egulias/email-validator',
                'check' => 'Egulias\\EmailValidator\\EmailValidator'
            ],
            [
                'name'    => 'symfony/mime',
                'check'   => 'Symfony\\Mime\\Message'
            ],
            [
                'name'  => 'jasig/phpcas',
                'check' => 'phpCAS'
            ],
        ];
        return $deps;
    }


    /**
     * show Libraries information in system information
     *
     * @since 0.84
     **/
    public static function showLibrariesInformation()
    {

       // No gettext

        echo "<tr class='tab_bg_2'><th class='section-header'>Libraries</th></tr>\n";
        echo "<tr class='tab_bg_1'><td><pre class='section-content'>\n&nbsp;\n";

        foreach (self::getLibraries() as $dep) {
            $path = self::getLibraryDir($dep['check']);
            if ($path) {
                echo "{$dep['name']} ";
                if (isset($dep['version'])) {
                    echo "version {$dep['version']} ";
                }
                echo "in ($path)\n";
            } else {
                echo "{$dep['name']} not found\n";
            }
        }

        echo "\n</pre></td></tr>";
    }


    /**
     * Dropdown for global management config
     *
     * @param string       $name   select name
     * @param string       $value  default value
     * @param integer|null $rand   rand
     **/
    public static function dropdownGlobalManagement($name, $value, $rand = null)
    {
        $choices = [
            self::UNIT_MANAGEMENT => __('Yes - Restrict to unit management'),
            self::GLOBAL_MANAGEMENT => __('Yes - Restrict to global management'),
            self::NO_MANAGEMENT => __('No'),
        ];
        Dropdown::showFromArray($name, $choices, ['value' => $value, 'rand' => $rand]);
    }


    /**
     * Get language in GLPI associated with the value coming from LDAP/SSO
     * Value can be, for example : English, en_EN, en-EN or en
     *
     * @param string $lang the value coming from LDAP/SSO
     *
     * @return string locale's php page in GLPI or '' is no language associated with the value
     **/
    public static function getLanguage($lang)
    {
        global $CFG_GLPI;

       // Alternative language code: en-EN --> en_EN
        $altLang = str_replace("-", "_", $lang);

       // Search in order : ID or extjs dico or tinymce dico / native lang / english name
       //                   / extjs dico / tinymce dico
       // ID  or extjs dico or tinymce dico
        foreach ($CFG_GLPI["languages"] as $ID => $language) {
            if (
                (strcasecmp($lang, $ID) == 0)
                || (strcasecmp($altLang, $ID) == 0)
                || (strcasecmp($lang, $language[2]) == 0)
                || (strcasecmp($lang, $language[3]) == 0)
            ) {
                return $ID;
            }
        }

       // native lang
        foreach ($CFG_GLPI["languages"] as $ID => $language) {
            if (strcasecmp($lang, $language[0]) == 0) {
                return $ID;
            }
        }

       // english lang name
        foreach ($CFG_GLPI["languages"] as $ID => $language) {
            if (strcasecmp($lang, $language[4]) == 0) {
                return $ID;
            }
        }

        return "";
    }


    public static function detectRootDoc()
    {
        global $DB, $CFG_GLPI;

        if (isset($CFG_GLPI['root_doc'])) {
            return; // already computed
        }

        if (isset($_SERVER['REQUEST_URI'])) {
            // $_SERVER['REQUEST_URI'] is set, meaning that GLPI is accessed from web server.
            // In this case, `$CFG_GLPI['root_doc']` corresponds to the piece of URI
            // that is common between `GLPI_ROOT` and $_SERVER['REQUEST_URI']
            // e.g. GLPI_ROOT=/var/www/glpi and $_SERVER['REQUEST_URI']=/glpi/front/index.php -> $CFG_GLPI['root_doc']=/glpi

            // Extract relative path of entry script directory
            // e.g. /var/www/mydomain.org/glpi/front/index.php -> /front
            $current_dir_relative = str_replace(
                str_replace(DIRECTORY_SEPARATOR, '/', realpath(GLPI_ROOT)),
                '',
                str_replace(DIRECTORY_SEPARATOR, '/', realpath(getcwd()))
            );

            // Extract relative path of request URI directory
            // e.g. /glpi/front/index.php -> /glpi/front
            $request_dir_relative = preg_replace(
                '/\/[0-9a-zA-Z\.\-\_]+\.php/',
                '',
                Html::cleanParametersURL($_SERVER['REQUEST_URI'])
            );
            // API exception (handles `RewriteRule api/(.*)$ apirest.php/$1`)
            if (strpos($request_dir_relative, 'api/') !== false) {
                $request_dir_relative = preg_replace("/(.*\/)api\/.*/", "$1", $request_dir_relative);
            }

            // Remove relative path of entry script directory
            // e.g. /glpi/front -> /glpi
            $root_doc = str_replace($current_dir_relative, '', $request_dir_relative);
            $root_doc = rtrim($root_doc, '/');

            // urldecode for space redirect to encoded URL : change entity
            // note: not sure this line is actually used
            $root_doc = urldecode($root_doc);

            $CFG_GLPI['root_doc'] = $root_doc;
        } else {
            // $_SERVER['REQUEST_URI'] is not set, meaning that GLPI is probably acces from CLI.
            // In this case, `$CFG_GLPI['root_doc']` has to be extracted from `$CFG_GLPI['url_base']`.

            $url_base = $CFG_GLPI['url_base'] ?? null;
            // $CFG_GLPI may have not been loaded yet, load value form DB if `$CFG_GLPI['url_base']` is not set.
            if ($url_base === null && $DB instanceof DBmysql && $DB->connected) {
                $url_base = Config::getConfigurationValue('core', 'url_base');
            }

            if ($url_base !== null) {
                $CFG_GLPI['root_doc'] = parse_url($url_base, PHP_URL_PATH) ?? '';
            }
        }

        // Path for icon of document type (web mode only)
        if (isset($CFG_GLPI['root_doc'])) {
            $CFG_GLPI['typedoc_icon_dir'] = $CFG_GLPI['root_doc'] . '/pics/icones';
        }
    }


    /**
     * Display debug information for dbslave
     **/
    public function showDebug()
    {

        $options = [
            'diff' => 0,
            'name' => '',
        ];
        NotificationEvent::debugEvent(new DBConnection(), $options);
    }


    /**
     * Display field unicity criterias form
     **/
    public function showFormFieldUnicity()
    {

        $unicity = new FieldUnicity();
        $unicity->showForm(1, -1);
    }


    public function getTabNameForItem(CommonGLPI $item, $withtemplate = 0)
    {

        switch ($item->getType()) {
            case 'Preference':
                return __('Personalization');

            case 'User':
                if (
                    User::canUpdate()
                    && $item->currentUserHaveMoreRightThan($item->getID())
                ) {
                    return __('Settings');
                }
                break;

            case __CLASS__:
                $tabs = [
                    1 => __('General setup'),  // Display
                    2 => __('Default values'), // Prefs
                    3 => _n('Asset', 'Assets', Session::getPluralNumber()),
                    4 => __('Assistance'),
                    12 => __('Management'),
                ];
                if (Config::canUpdate()) {
                    $tabs[9]  = __('Logs purge');
                    $tabs[5]  = __('System');
                    $tabs[10] = __('Security');
                    $tabs[7]  = __('Performance');
                    $tabs[8]  = __('API');
                    $tabs[11] = Impact::getTypeName();
                }

                if (
                    DBConnection::isDBSlaveActive()
                    && Config::canUpdate()
                ) {
                    $tabs[6]  = _n('SQL replica', 'SQL replicas', Session::getPluralNumber());  // Slave
                }
                return $tabs;

            case 'GLPINetwork':
                return 'GLPI Network';

            case Impact::getType():
                return Impact::getTypeName();
        }
        return '';
    }


    public static function displayTabContentForItem(CommonGLPI $item, $tabnum = 1, $withtemplate = 0)
    {
        global $CFG_GLPI;

        if ($item->getType() == 'Preference') {
            $config = new self();
            $user   = new User();
            if ($user->getFromDB(Session::getLoginUserID())) {
                $user->computePreferences();
                $config->showFormUserPrefs($user->fields);
            }
        } else if ($item->getType() == 'User') {
            $config = new self();
            $item->computePreferences();
            $config->showFormUserPrefs($item->fields);
        } else if ($item->getType() == __CLASS__) {
            switch ($tabnum) {
                case 1:
                    $item->showFormDisplay();
                    break;

                case 2:
                    $item->showFormUserPrefs($CFG_GLPI);
                    break;

                case 3:
                    $item->showFormInventory();
                    break;

                case 4:
                    $item->showFormHelpdesk();
                    break;

                case 5:
                    $item->showSystemInformations();
                    break;

                case 6:
                    $item->showFormDBSlave();
                    break;

                case 7:
                    $item->showPerformanceInformations();
                    break;

                case 8:
                    $item->showFormAPI();
                    break;

                case 9:
                    $item->showFormLogs();
                    break;

                case 10:
                    $item->showFormSecurity();
                    break;

                case 11:
                    Impact::showConfigForm();
                    break;

                case 12:
                    $item->showFormManagement();
                    break;
            }
        }
        return true;
    }

    /**
     * Display database engine checks report
     *
     * @since 9.3
     *
     * @param boolean $fordebug display for debug (no html required) (false by default)
     * @param string  $version  Version to check (mainly from install), defaults to null
     *
     * @return integer 2: missing extension,  1: missing optionnal extension, 0: OK,
     **/
    public static function displayCheckDbEngine($fordebug = false, $version = null)
    {
        global $CFG_GLPI;

        $error = 0;
        $result = self::checkDbEngine($version);
        $version = key($result);
        $db_ver = $result[$version];

        $ok_message = sprintf(__s('Database version seems correct (%s) - Perfect!'), $version);
        $ko_message = sprintf(__s('Your database engine version seems too old: %s.'), $version);

        if (!$db_ver) {
            $error = 2;
        }
        $message = $error > 0 ? $ko_message : $ok_message;

        if (isCommandLine()) {
            echo $message . "\n";
        } else {
            $img = "<img src='" . $CFG_GLPI['root_doc'] . "/pics/";
            $img .= ($error > 0 ? "ko_min" : "ok_min") . ".png' alt='$message' title='$message'/>";

            if ($fordebug) {
                echo $img . $message . "\n";
            } else {
                $html = "<td";
                if ($error > 0) {
                    $html .= " class='red'";
                }
                $html .= ">";
                $html .= $img;
                $html .= '</td>';
                echo $html;
            }
        }
        return $error;
    }


    /**
     * Check for needed extensions
     *
     * @since 9.3
     *
     * @param string $raw Raw version to check (mainly from install), defaults to null
     *
     * @return array
     **/
    public static function checkDbEngine($raw = null)
    {
        if ($raw === null) {
            global $DB;
            $raw = $DB->getVersion();
        }

        $server  = preg_match('/-MariaDB/', $raw) ? 'MariaDB' : 'MySQL';
        $version = preg_replace('/^((\d+\.?)+).*$/', '$1', $raw);

        // MySQL >= 8.0 || MariaDB >= 10.3
        $is_supported = $server === 'MariaDB'
            ? version_compare($version, '10.3', '>=')
            : version_compare($version, '8.0', '>=');

        return [$version => $is_supported];
    }


    /**
     * Check for needed extensions
     *
     * @since 9.2 Method signature and return has changed
     *
     * @param null|array $list     Extensions list (from plugins)
     *
     * @return array [
     *                'error'     => integer 2: missing extension,  1: missing optionnal extension, 0: OK,
     *                'good'      => [ext => message],
     *                'missing'   => [ext => message],
     *                'may'       => [ext => message]
     *               ]
     **/
    public static function checkExtensions($list = null)
    {
        if ($list === null) {
            $extensions_to_check = [
                'mysqli'   => [
                    'required'  => true
                ],
                'fileinfo' => [
                    'required'  => true,
                    'class'     => 'finfo'
                ],
                'json'     => [
                    'required'  => true,
                    'function'  => 'json_encode'
                ],
                'zlib'     => [
                    'required'  => true,
                ],
                'curl'      => [
                    'required'  => true,
                ],
                'gd'       => [
                    'required'  => true,
                ],
                'simplexml' => [
                    'required'  => true,
                ],
            //to sync/connect from LDAP
                'ldap'       => [
                    'required'  => false,
                ],
            //to enhance perfs
                'Zend OPcache' => [
                    'required'  => false
                ],
            //for CAS lib
                'CAS'     => [
                    'required' => false,
                    'class'    => 'phpCAS'
                ],
                'exif' => [
                    'required'  => false
                ],
                'intl' => [
                    'required' => true
                ],
                'sodium' => [
                    'required' => false
                ]
            ];
        } else {
            $extensions_to_check = $list;
        }

        $report = [
            'error'     => 0,
            'good'      => [],
            'missing'   => [],
            'may'       => []
        ];

       //check for PHP extensions
        foreach ($extensions_to_check as $ext => $params) {
            $success = true;

            if (isset($params['call'])) {
                $success = call_user_func($params['call']);
            } else if (isset($params['function'])) {
                if (!function_exists($params['function'])) {
                    $success = false;
                }
            } else if (isset($params['class'])) {
                if (!class_exists($params['class'])) {
                    $success = false;
                }
            } else {
                if (!extension_loaded($ext)) {
                    $success = false;
                }
            }

            if ($success) {
                $msg = sprintf(__('%s extension is installed'), $ext);
                $report['good'][$ext] = $msg;
            } else {
                if (isset($params['required']) && $params['required'] === true) {
                    if ($report['error'] < 2) {
                        $report['error'] = 2;
                    }
                    $msg = sprintf(__('%s extension is missing'), $ext);
                    $report['missing'][$ext] = $msg;
                } else {
                    if ($report['error'] < 1) {
                        $report['error'] = 1;
                    }
                    $msg = sprintf(__('%s extension is not present'), $ext);
                    $report['may'][$ext] = $msg;
                }
            }
        }

        return $report;
    }


    /**
     * Get current DB version (compatible with all version of GLPI)
     *
     * @since 0.85
     *
     * @return DB version
     **/
    public static function getCurrentDBVersion()
    {
        global $DB;

       //Default current case
        $select  = 'value AS version';
        $table   = 'glpi_configs';
        $where   = [
            'context'   => 'core',
            'name'      => 'version'
        ];

        if (!$DB->tableExists('glpi_configs')) {
            $select  = 'version';
            $table   = 'glpi_config';
            $where   = ['id' => 1];
        } else if ($DB->fieldExists('glpi_configs', 'version')) {
            $select  = 'version';
            $where   = ['id' => 1];
        }

        $row = $DB->request([
            'SELECT' => [$select],
            'FROM'   => $table,
            'WHERE'  => $where
        ])->current();

        return trim($row['version']);
    }


    /**
     * Get config values
     *
     * @since 0.85
     *
     * @param $context  string   context to get values (default for glpi is core)
     * @param $names    array    of config names to get
     *
     * @return array of config values
     **/
    public static function getConfigurationValues($context, array $names = [])
    {
        global $DB;

        $query = [
            'FROM'   => self::getTable(),
            'WHERE'  => [
                'context'   => $context
            ]
        ];

        if (count($names) > 0) {
            $query['WHERE']['name'] = $names;
        }

        $iterator = $DB->request($query);
        $result = [];
        foreach ($iterator as $line) {
            $result[$line['name']] = $line['value'];
        }
        return $result;
    }


    /**
     * Get config value
     *
     * @param $context  string   context to get values (default for glpi is core)
     * @param $name     string   config name
     *
     * @return mixed
     *
     * @since 10.0.0
     */
    public static function getConfigurationValue(string $context, string $name)
    {
        return self::getConfigurationValues($context, [$name])[$name] ?? null;
    }

    /**
     * Load legacy configuration into $CFG_GLPI global variable.
     *
     * @return boolean True for success, false if an error occurred
     *
     * @since 10.0.0 Parameter $older_to_latest is no longer used.
     */
    public static function loadLegacyConfiguration()
    {

        global $CFG_GLPI, $DB;

        $iterator = $DB->request(['FROM' => 'glpi_configs']);

        if ($iterator->count() === 0) {
            return false;
        }

        if ($iterator->count() === 1) {
           // 1 row = 0.78 to 0.84 config table schema
            $values = $iterator->current();
        } else {
           // multiple rows = 0.85+ config
            $values = [];
            $allowed_context = ['core', 'inventory'];
            foreach ($iterator as $row) {
                if (!in_array($row['context'], $allowed_context)) {
                    continue;
                }
                $values[$row['name']] = $row['value'];
            }
        }

        $CFG_GLPI = array_merge($CFG_GLPI, $values);

        if (isset($CFG_GLPI['priority_matrix'])) {
            $CFG_GLPI['priority_matrix'] = importArrayFromDB($CFG_GLPI['priority_matrix']);
        }

        if (isset($CFG_GLPI['devices_in_menu'])) {
            $CFG_GLPI['devices_in_menu'] = importArrayFromDB($CFG_GLPI['devices_in_menu']);
        }

        if (isset($CFG_GLPI['lock_item_list'])) {
            $CFG_GLPI['lock_item_list'] = importArrayFromDB($CFG_GLPI['lock_item_list']);
        }

        if (
            isset($CFG_GLPI['lock_lockprofile_id'])
            && $CFG_GLPI['lock_use_lock_item']
            && $CFG_GLPI['lock_lockprofile_id'] > 0
            && !isset($CFG_GLPI['lock_lockprofile'])
        ) {
            $prof = new Profile();
            $prof->getFromDB($CFG_GLPI['lock_lockprofile_id']);
            $prof->cleanProfile();
            $CFG_GLPI['lock_lockprofile'] = $prof->fields;
        }

        if (isset($CFG_GLPI['planning_work_days'])) {
            $CFG_GLPI['planning_work_days'] = importArrayFromDB($CFG_GLPI['planning_work_days']);
        }

        return true;
    }


    /**
     * Set config values : create or update entry
     *
     * @since 0.85
     *
     * @param $context  string context to get values (default for glpi is core)
     * @param $values   array  of config names to set
     *
     * @return void
     **/
    public static function setConfigurationValues($context, array $values = [])
    {

        $glpikey = new GLPIKey();

        $config = new self();
        foreach ($values as $name => $value) {
           // Encrypt config values according to list declared to GLPIKey service
            if (!empty($value) && $glpikey->isConfigSecured($context, $name)) {
                $value = $glpikey->encrypt($value);
            }

            if (
                $config->getFromDBByCrit([
                    'context'   => $context,
                    'name'      => $name
                ])
            ) {
                $input = [
                    'id'        => $config->getID(),
                    'name'      => $name,
                    'context'   => $context,
                    'value'     => $value
                ];

                $config->update($input);
            } else {
                $input = [
                    'context'   => $context,
                    'name'      => $name,
                    'value'     => $value
                ];

                $config->add($input);
            }
        }
    }

    /**
     * Delete config entries
     *
     * @since 0.85
     *
     * @param $context string  context to get values (default for glpi is core)
     * @param $values  array   of config names to delete
     *
     * @return void
     **/
    public static function deleteConfigurationValues($context, array $values = [])
    {

        $config = new self();
        foreach ($values as $value) {
            if (
                $config->getFromDBByCrit([
                    'context'   => $context,
                    'name'      => $value
                ])
            ) {
                $config->delete(['id' => $config->getID()]);
            }
        }
    }


    public function getRights($interface = 'central')
    {

        $values = parent::getRights();
        unset(
            $values[CREATE],
            $values[DELETE],
            $values[PURGE]
        );

        return $values;
    }

    /**
     * Get message that informs the user he is using an unstable version.
     *
     * @param bool $is_dev
     *
     * @return void
     */
    public static function agreeUnstableMessage(bool $is_dev)
    {
        $msg = $is_dev
         ? __('You are using a development version, be careful!')
         : __('You are using a pre-release version, be careful!');

        $out = '<div class="alert alert-warning">
         <strong>' . $msg . '</strong>
         <br/>';
        $out .= "<div class='form-check'>
         <input type='checkbox' class='form-check-input' required='required' id='agree_unstable' name='agree_unstable'>
         <label for='agree_unstable' class='form-check-label'>" . __('I know I am using a unstable version.') . "</label>
      </div>
      </div>";
        $out .= "<script type=text/javascript>
            $(function() {
               $('[name=from_update]').on('click', function(event){
                  if(!$('#agree_unstable').is(':checked')) {
                     event.preventDefault();
                     alert('" . __('Please check the unstable version checkbox.') . "');
                  }
               });
            });
            </script>";
        return $out;
    }

    /**
     * Get available palettes
     *
     * @return array
     */
    public function getPalettes()
    {
        $all_themes = ThemeManager::getInstance()->getAllThemes();
        $themes = [];
        foreach ($all_themes as $theme) {
            $themes[$theme->getKey()] = $theme->getName();
        }
        return $themes;
    }

    /**
     * Logs purge form
     *
     * @since 9.3
     *
     * @return void|boolean (display) Returns false if there is a rights error.
     */
    public function showFormLogs()
    {
        global $CFG_GLPI;

        if (!Config::canUpdate()) {
            return false;
        }

        echo "<form name='form' id='purgelogs_form' method='post' action='" . $this->getFormURL() . "' data-track-changes='true'>";
        echo "<div class='center'>";
        echo "<table class='tab_cadre_fixe'>";
        echo "<tr class='tab_bg_1'><th colspan='4'>" . __("Logs purge configuration") .
           "</th></tr>";
        echo "<tr class='tab_bg_1 center'><td colspan='4'><i>" . __("Change all") . "</i>";
        echo Html::scriptBlock("function form_init_all(value) {
         $('#purgelogs_form .purgelog_interval select').val(value).trigger('change');;
      }");
        self::showLogsInterval(
            'init_all',
            0,
            [
                'on_change' => "form_init_all(this.value);",
                'class'     => ''
            ]
        );
        echo "</td></tr>";
        $config_id = self::getConfigIDForContext('core');
        echo "<input type='hidden' name='id' value='{$config_id}'>";

        echo "<tr class='tab_bg_1'><th colspan='4'>" . __("General") . "</th></tr>";
        echo "<tr class='tab_bg_1'><td class='center'>" . __("Add/update relation between items") .
           "</td><td>";
        self::showLogsInterval('purge_addrelation', $CFG_GLPI["purge_addrelation"]);
        echo "</td>";
        echo "<td>" . __("Delete relation between items") . "</td><td>";
        self::showLogsInterval('purge_deleterelation', $CFG_GLPI["purge_deleterelation"]);
        echo "</td>";
        echo "</tr>";

        echo "<tr class='tab_bg_1'><td class='center'>" . __("Add the item") . "</td><td>";
        self::showLogsInterval('purge_createitem', $CFG_GLPI["purge_createitem"]);
        echo "</td>";
        echo "<td>" . __("Delete the item") . "</td><td>";
        self::showLogsInterval('purge_deleteitem', $CFG_GLPI["purge_deleteitem"]);
        echo "</td>";
        echo "</tr>";

        echo "<tr class='tab_bg_1'><td class='center'>" . __("Restore the item") . "</td><td>";
        self::showLogsInterval('purge_restoreitem', $CFG_GLPI["purge_restoreitem"]);
        echo "</td>";

        echo "<td>" . __('Update the item') . "</td><td>";
        self::showLogsInterval('purge_updateitem', $CFG_GLPI["purge_updateitem"]);
        echo "</td>";
        echo "</tr>";

        echo "<tr class='tab_bg_1'><td class='center'>" . __("Comments") . "</td><td>";
        self::showLogsInterval('purge_comments', $CFG_GLPI["purge_comments"]);
        echo "</td>";
        echo "<td>" . __("Last update") . "</td><td>";
        self::showLogsInterval('purge_datemod', $CFG_GLPI["purge_datemod"]);
        echo "</td>";
        echo "</tr>";

        echo "<tr class='tab_bg_1'><td class='center'>" .
           __("Plugins") . "</td><td>";
        self::showLogsInterval('purge_plugins', $CFG_GLPI["purge_plugins"]);
        echo "</td>";
        echo "<td class='center'>" . RefusedEquipment::getTypeName(Session::getPluralNumber()) . "</td><td>";
        self::showLogsInterval('purge_refusedequipment', $CFG_GLPI["purge_refusedequipment"]);
        echo "</td></tr>";

        echo "<tr class='tab_bg_1'><th colspan='4'>" . _n('Software', 'Software', Session::getPluralNumber()) . "</th></tr>";
        echo "<tr class='tab_bg_1'><td class='center'>" .
           __("Installation/uninstallation of software on items") . "</td><td>";
        self::showLogsInterval(
            'purge_item_software_install',
            $CFG_GLPI["purge_item_software_install"]
        );
        echo "</td>";
        echo "<td>" . __("Installation/uninstallation versions on software") . "</td><td>";
        self::showLogsInterval(
            'purge_software_version_install',
            $CFG_GLPI["purge_software_version_install"]
        );
        echo "</td>";
        echo "</tr>";

        echo "<tr class='tab_bg_1'><td class='center'>" .
           __("Add/Remove items from software versions") . "</td><td>";
        self::showLogsInterval(
            'purge_software_item_install',
            $CFG_GLPI["purge_software_item_install"]
        );
        echo "</td>";
        echo "</tr>";

        echo "<tr class='tab_bg_1'><th colspan='4'>" . __('Financial and administrative information') .
           "</th></tr>";
        echo "<tr class='tab_bg_1'><td class='center'>" .
           __("Add financial information to an item") . "</td><td>";
        self::showLogsInterval('purge_infocom_creation', $CFG_GLPI["purge_infocom_creation"]);
        echo "</td>";
        echo "<td colspan='2'></td></tr>";

        echo "<tr class='tab_bg_1'><th colspan='4'>" . User::getTypeName(Session::getPluralNumber()) . "</th></tr>";

        echo "<tr class='tab_bg_1'><td class='center'>" .
           __("Add/remove profiles to users") . "</td><td>";
        self::showLogsInterval('purge_profile_user', $CFG_GLPI["purge_profile_user"]);
        echo "</td>";
        echo "<td>" . __("Add/remove groups to users") . "</td><td>";
        self::showLogsInterval('purge_group_user', $CFG_GLPI["purge_group_user"]);
        echo "</td>";
        echo "</tr>";

        echo "<tr class='tab_bg_1'><td class='center'>" .
           __("User authentication method changes") . "</td><td>";
        self::showLogsInterval('purge_user_auth_changes', $CFG_GLPI["purge_user_auth_changes"]);
        echo "</td>";
        echo "<td class='center'>" . __("Deleted user in LDAP directory") .
           "</td><td>";
        self::showLogsInterval('purge_userdeletedfromldap', $CFG_GLPI["purge_userdeletedfromldap"]);
        echo "</td>";
        echo "</tr>";

        echo "<tr class='tab_bg_1'><th colspan='4'>" . _n('Component', 'Components', Session::getPluralNumber()) . "</th></tr>";

        echo "<tr class='tab_bg_1'><td class='center'>" . __("Add component") . "</td><td>";
        self::showLogsInterval('purge_adddevice', $CFG_GLPI["purge_adddevice"]);
        echo "</td>";
        echo "<td>" . __("Update component") . "</td><td>";
        self::showLogsInterval('purge_updatedevice', $CFG_GLPI["purge_updatedevice"]);
        echo "</td>";
        echo "</tr>";

        echo "<tr class='tab_bg_1'><td class='center'>" . __("Disconnect a component") .
           "</td><td>";
        self::showLogsInterval('purge_disconnectdevice', $CFG_GLPI["purge_disconnectdevice"]);
        echo "</td>";
        echo "<td>" . __("Connect a component") . "</td><td>";
        self::showLogsInterval('purge_connectdevice', $CFG_GLPI["purge_connectdevice"]);
        echo "</td>";
        echo "</tr>";

        echo "<tr class='tab_bg_1'><td class='center'>" . __("Delete component") .
           "</td><td>";
        self::showLogsInterval('purge_deletedevice', $CFG_GLPI["purge_deletedevice"]);
        echo "</td>";
        echo "<td colspan='2'></td></tr>";

        echo "<tr class='tab_bg_1'><th colspan='4'>" . __("All sections") . "</th></tr>";

        echo "<tr class='tab_bg_1'><td class='center'>" . __("Purge all log entries") . "</td><td>";
        self::showLogsInterval('purge_all', $CFG_GLPI["purge_all"]);
        echo "</td>";
        echo "<td colspan='2'></td></tr>";

        echo "<tr class='tab_bg_1'>";
        echo "<td colspan='4' class='center'>";
        echo "<input type='submit' name='update' value=\"" . _sx('button', 'Save') . "\" class='btn btn-primary' >";
        echo"</td>";
        echo "</tr>";

        echo "</table></div>";
        Html::closeForm();
    }

    /**
     * Show intervals for logs purge
     *
     * @since 9.3
     *
     * @param string $name    Parameter name
     * @param mixed  $value   Parameter value
     * @param array  $options Options
     *
     * @return void
     */
    public static function showLogsInterval($name, $value, $options = [])
    {

        $values = [
            self::DELETE_ALL => __("Delete all"),
            self::KEEP_ALL   => __("Keep all"),
        ];
        for ($i = 1; $i < 121; $i++) {
            $values[$i] = sprintf(
                _n(
                    "Delete if older than %s month",
                    "Delete if older than %s months",
                    $i
                ),
                $i
            );
        }
        $options = array_merge([
            'value'   => $value,
            'display' => false,
            'class'   => 'purgelog_interval'
        ], $options);

        $out = "<div class='{$options['class']}'>";
        $out .= Dropdown::showFromArray($name, $values, $options);
        $out .= "</div>";

        echo $out;
    }

    /**
     * Security policy form
     *
     * @since 9.5.0
     *
     * @return void|boolean (display) Returns false if there is a rights error.
     */
    public function showFormSecurity()
    {
        global $CFG_GLPI;

        if (!Config::canUpdate()) {
            return false;
        }

        $rand = mt_rand();

        echo '<div class="center" id="tabsbody">';
        echo '<form name="form" action="' . Toolbox::getItemTypeFormURL(__CLASS__) . '" method="post" data-track-changes="true">';
        echo '<table class="tab_cadre_fixe">';
        echo '<tr><th colspan="4">' . __('Security setup') . '</th></tr>';

        echo '<tr class="tab_bg_1">';
        echo '<td colspan="4" class="center b">' . __('Password security policy') . '</td>';
        echo '</tr>';

        echo '<tr class="tab_bg_2">';
        echo '<td>';
        echo '<label for="dropdown_use_password_security' . $rand . '">';
        echo __('Password security policy validation');
        echo '</label>';
        echo '</td>';
        echo '<td>';
        Dropdown::showYesNo(
            'use_password_security',
            $CFG_GLPI['use_password_security'],
            -1,
            [
                'rand' => $rand,
            ]
        );
        echo '</td>';
        echo '<td>';
        echo '<label for="dropdown_password_min_length' . $rand . '">';
        echo __('Password minimum length');
        echo '</label>';
        echo '</td>';
        echo '<td>';
        Dropdown::showNumber(
            'password_min_length',
            [
                'value' => $CFG_GLPI['password_min_length'],
                'min'   => 4,
                'max'   => 30,
                'rand'  => $rand
            ]
        );
        echo '</td>';
        echo '</tr>';

        echo '<tr class="tab_bg_2">';
        echo '<td>';
        echo '<label for="dropdown_password_need_number' . $rand . '">';
        echo __('Password need digit');
        echo '</label>';
        echo '</td>';
        echo '<td>';
        Dropdown::showYesNo(
            'password_need_number',
            $CFG_GLPI['password_need_number'],
            -1,
            [
                'rand' => $rand,
            ]
        );
        echo '</td>';
        echo '<td>';
        echo '<label for="dropdown_password_need_letter' . $rand . '">';
        echo __('Password need lowercase character');
        echo '</label>';
        echo '</td>';
        echo '<td>';
        Dropdown::showYesNo(
            'password_need_letter',
            $CFG_GLPI['password_need_letter'],
            -1,
            [
                'rand' => $rand,
            ]
        );
        echo '</td>';
        echo '</tr>';

        echo '<tr class="tab_bg_2">';
        echo '<td>';
        echo '<label for="dropdown_password_need_caps' . $rand . '">';
        echo __('Password need uppercase character');
        echo '</label>';
        echo '</td>';
        echo '<td>';
        Dropdown::showYesNo(
            'password_need_caps',
            $CFG_GLPI['password_need_caps'],
            -1,
            [
                'rand' => $rand,
            ]
        );
        echo '</td>';
        echo '<td>';
        echo '<label for="dropdown_password_need_symbol' . $rand . '">';
        echo __('Password need symbol');
        echo '</label>';
        echo '</td>';
        echo '<td>';
        Dropdown::showYesNo(
            'password_need_symbol',
            $CFG_GLPI['password_need_symbol'],
            -1,
            [
                'rand' => $rand,
            ]
        );
        echo '</td>';
        echo '</tr>';

        echo '<tr class="tab_bg_1">';
        echo '<td colspan="4" class="center b">' . __('Password expiration policy') . '</td>';
        echo '</tr>';

        echo '<tr class="tab_bg_2">';
        echo '<td>';
        echo '<label for="dropdown_password_expiration_delay' . $rand . '">';
        echo __('Password expiration delay (in days)');
        echo '</label>';
        echo '</td>';
        echo '<td>';
        Dropdown::showNumber(
            'password_expiration_delay',
            [
                'value' => $CFG_GLPI['password_expiration_delay'],
                'min'   => 30,
                'max'   => 365,
                'step'  => 15,
                'toadd' => [-1 => __('Never')],
                'rand'  => $rand
            ]
        );
        echo '</td>';
        echo '<td>';
        echo '<label for="dropdown_password_expiration_notice' . $rand . '">';
        echo __('Password expiration notice time (in days)');
        echo '</label>';
        echo '</td>';
        echo '<td>';
        Dropdown::showNumber(
            'password_expiration_notice',
            [
                'value' => $CFG_GLPI['password_expiration_notice'],
                'min'   => 0,
                'max'   => 30,
                'step'  => 1,
                'toadd' => [-1 => __('Notification disabled')],
                'rand'  => $rand
            ]
        );
        echo '</td>';
        echo '</tr>';

        echo '<tr class="tab_bg_2">';
        echo '<td>';
        echo '<label for="dropdown_password_expiration_lock_delay' . $rand . '">';
        echo __('Delay before account deactivation (in days)');
        echo '</label>';
        echo '</td>';
        echo '<td>';
        Dropdown::showNumber(
            'password_expiration_lock_delay',
            [
                'value' => $CFG_GLPI['password_expiration_lock_delay'],
                'min'   => 0,
                'max'   => 30,
                'step'  => 1,
                'toadd' => [-1 => __('Do not deactivate')],
                'rand'  => $rand
            ]
        );
        echo '</td>';
        echo '<td>';
        echo '<label for="password_init_token_delay' . $rand . '">';
        echo __('Validity period of the password initialization token');
        echo '</label>';
        echo '</td>';
        echo '<td>';
        Dropdown::showTimeStamp('password_init_token_delay', ['value' => $CFG_GLPI["password_init_token_delay"],
            'min'   => DAY_TIMESTAMP,
            'max'   => MONTH_TIMESTAMP,
            'step'  => DAY_TIMESTAMP,
            'rand'  => $rand
        ]);
        echo '</td>';
        echo '</tr>';

        echo '<tr class="tab_bg_2">';
        echo '<td colspan="4" class="center">';
        echo '<input type="submit" name="update" class="btn btn-primary" value="' . _sx('button', 'Save') . '">';
        echo '</td>';
        echo '</tr>';

        echo '</table>';
        Html::closeForm();
    }

    /**
     * Security form related to management entries.
     *
     * @since 10.0.0
     *
     * @return void|boolean (display) Returns false if there is a rights error.
     */
    public function showFormManagement()
    {
        global $CFG_GLPI;

        if (!self::canView()) {
            return;
        }

        $rand = mt_rand();
        $canedit = Session::haveRight(self::$rightname, UPDATE);

        echo '<div class="center" id="tabsbody">';
        if ($canedit) {
            echo '<form name="form" action="' . Toolbox::getItemTypeFormURL(__CLASS__) . '" method="post" data-track-changes="true">';
        }
        echo '<table class="tab_cadre_fixe">';
        echo '<tr><th colspan="4">' . __('Documents setup') . '</th></tr>';

        echo '<tr class="tab_bg_2">';
        echo '<td>';
        echo '<label for="dropdown_document_max_size' . $rand . '">';
        echo __('Document files maximum size (Mio)');
        echo '</label>';
        echo '</td>';
        echo '<td>';
        Dropdown::showNumber(
            'document_max_size',
            [
                'value' => $CFG_GLPI['document_max_size'],
                'min'   => 1,
                'max'   => 250,
                'rand'  => $rand,
            ]
        );
        echo '</td>';
        echo '<td colspan="2"></td>';
        echo '</tr>';

        if ($canedit) {
            echo '<tr class="tab_bg_2">';
            echo '<td colspan="4" class="center">';
            echo '<input type="submit" name="update" class="btn btn-primary" value="' . _sx('button', 'Save') . '">';
            echo '</td>';
            echo '</tr>';
        }

        echo '</table>';

        if ($canedit) {
            Html::closeForm();
        }

        echo '</div>';
    }

    public function rawSearchOptions()
    {
        $tab = [];

        $tab[] = [
            'id'   => 'common',
            'name' => __('Characteristics')
        ];

        $tab[] = [
            'id'            => 1,
            'table'         => $this->getTable(),
            'field'         => 'value',
            'name'          => __('Value'),
            'massiveaction' => false
        ];

        return $tab;
    }

    public function getLogTypeID()
    {
        return [$this->getType(), 1];
    }

    public function post_addItem()
    {
        $this->logConfigChange($this->fields['context'], $this->fields['name'], (string)$this->fields['value'], '');
    }

    public function post_updateItem($history = 1)
    {
        global $DB;

       // Check if password expiration mechanism has been activated
        if (
            $this->fields['name'] == 'password_expiration_delay'
            && array_key_exists('value', $this->oldvalues)
            && (int)$this->oldvalues['value'] === -1
        ) {
           // As passwords will now expire, consider that "now" is the reference date of expiration delay
            $DB->update(
                User::getTable(),
                ['password_last_update' => $_SESSION['glpi_currenttime']],
                ['authtype' => Auth::DB_GLPI]
            );

           // Activate passwordexpiration automated task
            $DB->update(
                CronTask::getTable(),
                ['state' => 1,],
                ['name' => 'passwordexpiration']
            );
        }

        if (array_key_exists('value', $this->oldvalues)) {
            $newvalue = (string)$this->fields['value'];
            $oldvalue = (string)$this->oldvalues['value'];

            if ($newvalue === $oldvalue) {
                return;
            }

            // avoid inserting truncated json in logs
            if (strlen($newvalue) > 255 && Toolbox::isJSON($newvalue)) {
                $newvalue = "{...}";
            }
            if (strlen($oldvalue) > 255 && Toolbox::isJSON($oldvalue)) {
                $oldvalue = "{...}";
            }

            $this->logConfigChange(
                $this->fields['context'],
                $this->fields['name'],
                $newvalue,
                $oldvalue
            );
        }
    }

    public function post_purgeItem()
    {
        $this->logConfigChange($this->fields['context'], $this->fields['name'], '', (string)$this->fields['value']);
    }

    /**
     * Log config change in history.
     *
     * @param string $context
     * @param string $name
     * @param string $newvalue
     * @param string $oldvalue
     *
     * @return void
     */
    private function logConfigChange(string $context, string $name, string $newvalue, string $oldvalue): void
    {
        $glpi_key = new GLPIKey();
        if ($glpi_key->isConfigSecured($context, $name)) {
            $newvalue = $oldvalue = '********';
        }
        $oldvalue = $name . ($context !== 'core' ? ' (' . $context . ') ' : ' ') . $oldvalue;
        Log::constructHistory($this, ['value' => $oldvalue], ['value' => $newvalue]);
    }

    /**
     * Get the GLPI Config without unsafe keys like passwords and emails (true on $safer)
     *
     * @param boolean $safer do we need to clean more (avoid emails disclosure)
     * @return array of $CFG_GLPI without unsafe keys
     *
     * @since 9.5
     */
    public static function getSafeConfig($safer = false)
    {
        global $CFG_GLPI;

        $excludedKeys = array_flip(self::$undisclosedFields);
        $safe_config  = array_diff_key($CFG_GLPI, $excludedKeys);

        if ($safer) {
            $excludedKeys = array_flip(self::$saferUndisclosedFields);
            $safe_config = array_diff_key($safe_config, $excludedKeys);
        }

        // override with session values
        foreach ($safe_config as $key => &$value) {
            $value = $_SESSION['glpi' . $key] ?? $value;
        }

        return $safe_config;
    }


    public static function getIcon()
    {
        return "ti ti-adjustments";
    }

    /**
     * Get UUID
     *
     * @param string $type UUID type (e.g. 'instance' or 'registration')
     *
     * @return string
     */
    final public static function getUuid($type)
    {
        $conf = self::getConfigurationValues('core', [$type . '_uuid']);
        $uuid = null;
        if (!isset($conf[$type . '_uuid']) || empty($conf[$type . '_uuid'])) {
            $uuid = self::generateUuid($type);
        } else {
            $uuid = $conf[$type . '_uuid'];
        }
        return $uuid;
    }

    /**
     * Generates an unique identifier and store it
     *
     * @param string $type UUID type (e.g. 'instance' or 'registration')
     *
     * @return string
     */
    final public static function generateUuid($type)
    {
        $uuid = Toolbox::getRandomString(40);
        self::setConfigurationValues('core', [$type . '_uuid' => $uuid]);
        return $uuid;
    }

    /**
     * Try to find a valid sender email from the GLPI configuration
     *
     * @param int|null $entities_id  Entity configuration to be used, default to
     *                               global configuration
     * @param bool     $no_reply     Should the configured "noreply" address be
     *                               used (default: false)
     *
     * @return array [email => sender address, name => sender name]
     */
    public static function getEmailSender(
        ?int $entities_id = null,
        bool $no_reply = false
    ): array {
        // Try to use the configured noreply address if no response is expected
        // for this notification
        if ($no_reply) {
            $sender = Config::getNoReplyEmailSender($entities_id);
            if ($sender['email'] !== null) {
                return $sender;
            } else {
                trigger_error('No-Reply address is not defined in configuration.', E_USER_WARNING);
            }
        }

        // Try to use the configured "from" email address
        $sender = Config::getFromEmailSender($entities_id);
        if ($sender['email'] !== null) {
            return $sender;
        }

        // Try to use the configured "admin" email address
        $sender = Config::getAdminEmailSender($entities_id);
        if ($sender['email'] !== null) {
            return $sender;
        }

        // No valid email was found
        trigger_error(
            'No email address is not defined in configuration.',
            E_USER_WARNING
        );

        // No values found
        return [
            'email' => null,
            'name'  => null,
        ];
    }

    /**
     * Try to find a valid "from" email from the GLPI configuration
     *
     * @param int|null $entities_id  Entity configuration to be used, default to
     *                               global configuration
     *
     * @return array [email => sender address, name => sender name]
     */
    public static function getFromEmailSender(?int $entities_id = null): array
    {
        return self::getEmailSenderFromEntityOrConfig('from_email', $entities_id);
    }

    /**
     * Try to find a valid "admin_email" email from the GLPI configuration
     *
     * @param int|null $entities_id  Entity configuration to be used, default to
     *                               global configuration
     *
     * @return array [email => sender address, name => sender name]
     */
    public static function getAdminEmailSender(?int $entities_id = null): array
    {
        return self::getEmailSenderFromEntityOrConfig('admin_email', $entities_id);
    }

    /**
     * Try to find a valid noreply email from the GLPI configuration
     *
     * @param int|null $entities_id  Entity configuration to be used, default to
     *                               global configuration
     *
     * @return array [email => noreply address, name => noreply name]
     */
    public static function getNoReplyEmailSender(?int $entities_id = null): array
    {
        return self::getEmailSenderFromEntityOrConfig('noreply_email', $entities_id);
    }

    /**
     * Try to find a valid replyto email from the GLPI configuration
     *
     * @param int|null $entities_id  Entity configuration to be used, default to
     *                               global configuration
     *
     * @return array [email => replyto address, name => replyto name]
     */
    public static function getReplyToEmailSender(?int $entities_id = null): array
    {
        return self::getEmailSenderFromEntityOrConfig('replyto_email', $entities_id);
    }

    /**
     * Try to find a valid email from the GLPI configuration
     *
     * @param string   $config_name  Configuration name
     * @param int|null $entities_id  Entity configuration to be used, default to
     *                               global configuration
     *
     * @return array [email => address, name => name]
     */
    private static function getEmailSenderFromEntityOrConfig(string $config_name, ?int $entities_id = null): array
    {
        global $CFG_GLPI;

        $email_config_name = $config_name;
        $name_config_name  = $config_name . '_name';

        // Check admin email in specified entity
        if (!is_null($entities_id)) {
            $entity_sender_email = trim(
                Entity::getUsedConfig($email_config_name, $entities_id, '', '')
            );
            $entity_sender_name = trim(
                Entity::getUsedConfig($name_config_name, $entities_id, '', '')
            );

            if (NotificationMailing::isUserAddressValid($entity_sender_email)) {
                return [
                    'email' => $entity_sender_email,
                    'name'  => $entity_sender_name,
                ];
            }
        }

        // Fallback to global configuration
        $global_sender_email = $CFG_GLPI[$email_config_name] ?? "";
        $global_sender_name  = $CFG_GLPI[$name_config_name]  ?? "";

        if (NotificationMailing::isUserAddressValid($global_sender_email)) {
            return [
                'email' => $global_sender_email,
                'name'  => $global_sender_name,
            ];
        }

        // No valid values found
        return [
            'email' => null,
            'name'  => null,
        ];
    }

    /**
     * Override parent: "{itemtype} - {header name}" -> "{itemtype}"
     * There is only one config, no need to display the item name
     *
     * @return string
     */
    public function getBrowserTabName(): string
    {
        return self::getTypeName(1);
    }

    /**
     * Gets the ID of a random record from the config table with the specified context.
     *
     * Used as a hacky workaround when we require a valid glpi_configs record for rights checks.
     * We cannot rely on something being in ID 1 for the core context for example, because some clustering solutions may change how autoincrement works.
     * @return ?int
     * @internal
     */
    public static function getConfigIDForContext(string $context)
    {
        global $DB;
        $iterator = $DB->request([
            'SELECT' => 'id',
            'FROM'   => self::getTable(),
            'WHERE'  => [
                'context' => $context,
            ],
            'LIMIT'  => 1,
        ]);
        if (count($iterator)) {
            return $iterator->current()['id'];
        }
        return null;
    }
}<|MERGE_RESOLUTION|>--- conflicted
+++ resolved
@@ -33,11 +33,8 @@
  * ---------------------------------------------------------------------
  */
 
-<<<<<<< HEAD
-=======
 use Glpi\Agent\Communication\AbstractRequest;
 use Glpi\Application\View\TemplateRenderer;
->>>>>>> 3727e72d
 use Glpi\Cache\CacheManager;
 use Glpi\Dashboard\Grid;
 use Glpi\Exception\PasswordTooWeakException;
@@ -183,18 +180,10 @@
             }
         }
 
-<<<<<<< HEAD
-        if (isset($input['allow_search_view']) && !$input['allow_search_view']) {
-           // Global search need "view"
-            $input['allow_search_global'] = 0;
-        }
-
         if (array_key_exists('smtp_mode', $input) && $input['smtp_mode'] === MAIL_SMTPTLS) {
             $input['smtp_mode'] = MAIL_SMTPS;
             Toolbox::deprecated('Usage of "MAIL_SMTPTLS" SMTP mode is deprecated. Switch to "MAIL_SMTPS" mode.');
         }
-=======
->>>>>>> 3727e72d
         if (isset($input["smtp_passwd"]) && empty($input["smtp_passwd"])) {
             unset($input["smtp_passwd"]);
         }
