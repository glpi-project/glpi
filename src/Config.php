--- conflicted
+++ resolved
@@ -190,20 +190,7 @@
             }
         }
 
-<<<<<<< HEAD
-        if (array_key_exists('smtp_mode', $input) && $input['smtp_mode'] === MAIL_SMTPTLS) {
-            $input['smtp_mode'] = MAIL_SMTPS;
-            Toolbox::deprecated('Usage of "MAIL_SMTPTLS" SMTP mode is deprecated. Switch to "MAIL_SMTPS" mode.');
-        }
-        if (isset($input["smtp_passwd"]) && empty($input["smtp_passwd"])) {
-            unset($input["smtp_passwd"]);
-        }
-        if (isset($input["_blank_smtp_passwd"]) && $input["_blank_smtp_passwd"]) {
-            $input['smtp_passwd'] = '';
-        }
-=======
         $input = $this->handleSmtpInput($input);
->>>>>>> 6a5ab2d0
 
         if (isset($input["proxy_passwd"]) && empty($input["proxy_passwd"])) {
             unset($input["proxy_passwd"]);
@@ -336,6 +323,11 @@
     private function handleSmtpInput(array $input): array
     {
         global $CFG_GLPI;
+
+        if (array_key_exists('smtp_mode', $input) && $input['smtp_mode'] === MAIL_SMTPTLS) {
+            $input['smtp_mode'] = MAIL_SMTPS;
+            Toolbox::deprecated('Usage of "MAIL_SMTPTLS" SMTP mode is deprecated. Switch to "MAIL_SMTPS" mode.');
+        }
 
         if (array_key_exists('smtp_mode', $input) && (int)$input['smtp_mode'] === MAIL_SMTPOAUTH) {
             $input['smtp_check_certificate'] = 1;
@@ -2297,7 +2289,18 @@
                 'check' => 'Symfony\\Polyfill\\Php82\\SensitiveParameterValue'
             ],
             [
-<<<<<<< HEAD
+                'name'  => 'league/oauth2-client',
+                'check' => 'League\\OAuth2\\Client\\Provider\\AbstractProvider'
+            ],
+            [
+                'name'  => 'league/oauth2-google',
+                'check' => 'League\\OAuth2\\Client\\Provider\\Google'
+            ],
+            [
+                'name'  => 'thenetworg/oauth2-azure',
+                'check' => 'TheNetworg\\OAuth2\\Client\\Provider\\Azure'
+            ],
+            [
                 'name' => 'egulias/email-validator',
                 'check' => 'Egulias\\EmailValidator\\EmailValidator'
             ],
@@ -2316,18 +2319,6 @@
             [
                 'name'  => 'robthree/twofactorauth',
                 'check' => 'RobThree\\Auth\\TwoFactorAuth'
-=======
-                'name'  => 'league/oauth2-client',
-                'check' => 'League\\OAuth2\\Client\\Provider\\AbstractProvider'
-            ],
-            [
-                'name'  => 'league/oauth2-google',
-                'check' => 'League\\OAuth2\\Client\\Provider\\Google'
-            ],
-            [
-                'name'  => 'thenetworg/oauth2-azure',
-                'check' => 'TheNetworg\\OAuth2\\Client\\Provider\\Azure'
->>>>>>> 6a5ab2d0
             ],
         ];
         return $deps;
