--- conflicted
+++ resolved
@@ -306,7 +306,6 @@
             }
         }
 
-<<<<<<< HEAD
         $tfa_enforced_changed = isset($input['2fa_enforced']) && $input['2fa_enforced'] !== $CFG_GLPI['2fa_enforced'];
         $tfa_grace_days_changed = isset($input['2fa_grace_days']) && $input['2fa_grace_days'] !== $CFG_GLPI['2fa_grace_days'];
         if ($tfa_grace_days_changed || $tfa_enforced_changed) {
@@ -318,7 +317,7 @@
                 $input['2fa_grace_date_start'] = null;
             }
         }
-=======
+
         // Prevent some input values to be saved in DB
         $values_to_filter = [
             '_dbslave_status',
@@ -331,7 +330,6 @@
         $input = array_filter($input, function ($key) use ($values_to_filter) {
             return !in_array($key, $values_to_filter);
         }, ARRAY_FILTER_USE_KEY);
->>>>>>> bb8e1de2
 
         $this->setConfigurationValues('core', $input);
 
@@ -2111,7 +2109,7 @@
             Log::history(
                 1,
                 NotificationMailingSetting::class,
-                [1, Sanitizer::sanitize($oldvalue), Sanitizer::sanitize($newvalue)]
+                [1, $oldvalue, $newvalue]
             );
         } else {
             Log::constructHistory($this, ['value' => $oldvalue], ['value' => $newvalue]);
