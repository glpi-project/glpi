--- conflicted
+++ resolved
@@ -46,15 +46,6 @@
         return __('Rules for assigning an item to an entity');
     }
 
-<<<<<<< HEAD
-    public function maxActionsCount()
-    {
-        // Unlimited
-        return 5;
-    }
-
-=======
->>>>>>> 137fa6f2
     public function executeActions($output, $params, array $input = [])
     {
         if (count($this->actions)) {
