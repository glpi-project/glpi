<?php

/**
 * ---------------------------------------------------------------------
 *
 * GLPI - Gestionnaire Libre de Parc Informatique
 *
 * http://glpi-project.org
 *
 * @copyright 2015-2024 Teclib' and contributors.
 * @copyright 2003-2014 by the INDEPNET Development Team.
 * @licence   https://www.gnu.org/licenses/gpl-3.0.html
 *
 * ---------------------------------------------------------------------
 *
 * LICENSE
 *
 * This file is part of GLPI.
 *
 * This program is free software: you can redistribute it and/or modify
 * it under the terms of the GNU General Public License as published by
 * the Free Software Foundation, either version 3 of the License, or
 * (at your option) any later version.
 *
 * This program is distributed in the hope that it will be useful,
 * but WITHOUT ANY WARRANTY; without even the implied warranty of
 * MERCHANTABILITY or FITNESS FOR A PARTICULAR PURPOSE.  See the
 * GNU General Public License for more details.
 *
 * You should have received a copy of the GNU General Public License
 * along with this program.  If not, see <https://www.gnu.org/licenses/>.
 *
 * ---------------------------------------------------------------------
 */

use Glpi\Application\View\TemplateRenderer;
use Glpi\Dashboard\Dashboard;
use Glpi\Dashboard\Filter;
use Glpi\DBAL\QueryExpression;
use Glpi\DBAL\QueryFunction;
use Glpi\DBAL\QuerySubQuery;
use Glpi\Exception\ForgetPasswordException;
use Glpi\Plugin\Hooks;
use Sabre\VObject;

class User extends CommonDBTM
{
    use Glpi\Features\Clonable {
        Glpi\Features\Clonable::computeCloneName as baseComputeCloneName;
    }
    use Glpi\Features\TreeBrowse;

   // From CommonDBTM
    public $dohistory         = true;
    public $history_blacklist = ['date_mod', 'date_sync', 'last_login',
        'publicbookmarkorder', 'privatebookmarkorder'
    ];

    private $must_process_ruleright = false;

   // NAME FIRSTNAME ORDER TYPE
    const REALNAME_BEFORE   = 0;
    const FIRSTNAME_BEFORE  = 1;

    const IMPORTEXTAUTHUSERS  = 1024;
    const READAUTHENT         = 2048;
    const UPDATEAUTHENT       = 4096;
    const IMPERSONATE         = 8192;

    public static $rightname = 'user';

    public static $undisclosedFields = [
        'password',
        'password_history',
        'personal_token',
        'api_token',
        'cookie_token',
        '2fa',
    ];

    private $entities = null;

    public function getCloneRelations(): array
    {
        return [
            Profile_User::class,
            Group_User::class
        ];
    }

    public function prepareInputForClone($input)
    {
        unset($input['last_login']);
        unset($input['password_forget_token']);
        unset($input['password_forget_token_date']);
        unset($input['personal_token']);
        unset($input['personal_token_date']);
        unset($input['api_token']);
        unset($input['api_token_date']);
        unset($input['cookie_token']);
        unset($input['cookie_token_date']);
        return $input;
    }

    public function post_clone($source, $history)
    {
       //FIXME? clone config
    }

    public static function getTypeName($nb = 0)
    {
        return _n('User', 'Users', $nb);
    }

    public static function getMenuShorcut()
    {
        return 'u';
    }

    public static function getAdditionalMenuOptions()
    {

        if (Session::haveRight('user', self::IMPORTEXTAUTHUSERS)) {
            return [
                'ldap' => [
                    'icon'  => AuthLDAP::getIcon(),
                    'title' => AuthLDAP::getTypeName(Session::getPluralNumber()),
                    'page'  => '/front/ldap.php',
                ],
            ];
        }
        return false;
    }

    public static function getAdditionalMenuLinks()
    {
        $links = [];
        if (Auth::useAuthExt() && Session::haveRight('user', self::IMPORTEXTAUTHUSERS)) {
            if (static::canCreate()) {
                $ext_auth_label = __s('Add from an external source');
                $links['<i class="ti ti-user-cog"></i><span>' . $ext_auth_label . '</span>'] = 'front/user.form.php?new=1&amp;ext_auth=1';
            }
            if (static::canCreate() || static::canUpdate()) {
                $links['<i class="ti ti-settings"></i><span>' . __s('LDAP directory link') . '</span>'] = "front/ldap.php";
            }
        }
        return $links;
    }

    public function canViewItem(): bool
    {
        if (
            Session::canViewAllEntities()
            || Session::haveAccessToOneOfEntities($this->getEntities())
        ) {
            return true;
        }
        return false;
    }


    public function canCreateItem(): bool
    {

       // Will be created from form, with selected entity/profile
        if (
            isset($this->input['_profiles_id']) && ($this->input['_profiles_id'] > 0)
            && Profile::currentUserHaveMoreRightThan([$this->input['_profiles_id']])
            && isset($this->input['_entities_id'])
            && Session::haveAccessToEntity($this->input['_entities_id'])
        ) {
            return true;
        }
       // Will be created with default value
        if (
            Session::haveAccessToEntity(0) // Access to root entity (required when no default profile)
            || (Profile::getDefault() > 0)
        ) {
            return true;
        }

        if (
            ($_SESSION['glpiactive_entity'] > 0)
            && (Profile::getDefault() == 0)
        ) {
            echo "<div class='tab_cadre_fixe warning'>" .
                __('You must define a default profile to create a new user') . "</div>";
        }

        return false;
    }


    public function canUpdateItem(): bool
    {

        $entities = Profile_User::getUserEntities($this->fields['id'], false);
        if (
            Session::canViewAllEntities()
            || Session::haveAccessToOneOfEntities($entities)
        ) {
            return true;
        }
        return false;
    }


    public function canDeleteItem(): bool
    {
        if ($this->isLastSuperAdminUser()) {
            return false;
        }

        //prevent delete / purge from API
        /** @var array $CFG_GLPI */
        global $CFG_GLPI;
        if ($this->fields['id'] == $CFG_GLPI['system_user']) {
            return false;
        }

        if (
            Session::canViewAllEntities()
            || Session::haveAccessToAllOfEntities($this->getEntities())
        ) {
            return true;
        }
        return false;
    }


    public function canPurgeItem(): bool
    {
        return $this->canDeleteItem();
    }


    public function isEntityAssign()
    {
       // glpi_users.entities_id is only a pref.
        return false;
    }


    public static function isMassiveActionAllowed(int $items_id): bool
    {
        /** @var array $CFG_GLPI */
        global $CFG_GLPI;
        return !($CFG_GLPI['system_user'] == $items_id);
    }


    /**
     * Compute preferences for the current user mixing config and user data.
     *
     * @return void
     */
    public function computePreferences()
    {
        /** @var array $CFG_GLPI */
        global $CFG_GLPI;

        if (isset($this->fields['id'])) {
            foreach ($CFG_GLPI['user_pref_field'] as $f) {
                if (array_key_exists($f, $CFG_GLPI) && (!array_key_exists($f, $this->fields) || is_null($this->fields[$f]))) {
                    $this->fields[$f] = $CFG_GLPI[$f];
                }
            }
        }
       /// Specific case for show_count_on_tabs : global config can forbid
        if ($CFG_GLPI['show_count_on_tabs'] == -1) {
            $this->fields['show_count_on_tabs'] = 0;
        }

        // Fallback for invalid language
        if (!isset($CFG_GLPI['languages'][$this->fields["language"]])) {
            $this->fields["language"] = $CFG_GLPI["language"];
        }
    }

    /**
     * Cache preferences for the current user in session.
     *
     * @return void
     */
    final public function loadPreferencesInSession(): void
    {
        /** @var array $CFG_GLPI */
        global $CFG_GLPI;

        $this->computePreferences();
        foreach ($CFG_GLPI['user_pref_field'] as $field) {
            if (isset($this->fields[$field])) {
                $_SESSION["glpi$field"] = $this->fields[$field];
            }
        }
    }

    /**
     * Load minimal session for user.
     *
     * @param integer $entities_id  Entity to use
     * @param boolean $is_recursive Whether to load entities recursivly or not
     *
     * @return void
     *
     * @since 0.83.7
     */
    public function loadMinimalSession($entities_id, $is_recursive)
    {
        if (isset($this->fields['id']) && !isset($_SESSION["glpiID"])) {
            Session::destroy();
            Session::start();
            $_SESSION["glpiID"]                      = $this->fields['id'];
            $_SESSION["glpi_use_mode"]               = Session::NORMAL_MODE;
            Session::loadEntity($entities_id, $is_recursive);
            $this->loadPreferencesInSession();
            Session::loadGroups();
            Session::loadLanguage();
        }
    }


    public function getTabNameForItem(CommonGLPI $item, $withtemplate = 0)
    {

        switch ($item->getType()) {
            case __CLASS__:
                $ong    = [];
                $ong[1] = self::createTabEntry(__('Used items'), 0, $item::getType(), 'ti ti-package');
                $ong[2] = self::createTabEntry(__('Managed items'), 0, $item::getType(), 'ti ti-package');

                if (
                    $item->fields['authtype'] === Auth::LDAP
                    && Session::haveRight(self::$rightname, self::READAUTHENT)
                ) {
                    $ong[3] = self::createTabEntry(__('LDAP information'), 0, $item::getType(), AuthLDAP::getIcon());
                }
                return $ong;

            case 'Preference':
                return self::createTabEntry(__('Main'));
        }
        return '';
    }


    public static function displayTabContentForItem(CommonGLPI $item, $tabnum = 1, $withtemplate = 0)
    {
        /** @var array $CFG_GLPI */
        global $CFG_GLPI;

        switch (get_class($item)) {
            case self::class:
                switch ($tabnum) {
                    case 1:
                    case 2:
                        $item->showItems($tabnum == 2);
                        break;
                    case 3:
                        $item->showLdapInformation();
                        break;
                }

                return true;

            case Preference::class:
                $user = new self();
                $user->showMyForm(
                    $CFG_GLPI['root_doc'] . "/front/preference.php",
                    Session::getLoginUserID()
                );
                return true;
        }
        return false;
    }


    public function defineTabs($options = [])
    {

        $ong = [];
        $this->addDefaultFormTab($ong);

        $config = Config::getConfigurationValues('core');
        if ($config['system_user'] == $this->getID()) {
            return $ong;
        }

        $this->addImpactTab($ong, $options);
        $this->addStandardTab('Profile_User', $ong, $options);
        $this->addStandardTab('Group_User', $ong, $options);
        $this->addStandardTab('Config', $ong, $options);
        $this->addStandardTab(__CLASS__, $ong, $options);
        $this->addStandardTab('Consumable', $ong, $options);
        $this->addStandardTab('Ticket', $ong, $options);
        $this->addStandardTab('Item_Problem', $ong, $options);
        $this->addStandardTab('Change_Item', $ong, $options);
        $this->addStandardTab('Document_Item', $ong, $options);
        $this->addStandardTab('Reservation', $ong, $options);
        $this->addStandardTab('Auth', $ong, $options);
        $this->addStandardTab('ManualLink', $ong, $options);
        $this->addStandardTab('Certificate_Item', $ong, $options);
        $this->addStandardTab('Log', $ong, $options);

        return $ong;
    }


    public function post_getEmpty()
    {
        /** @var array $CFG_GLPI */
        global $CFG_GLPI;

        $this->fields["is_active"] = 1;
        if (isset($CFG_GLPI["language"])) {
            $this->fields['language'] = $CFG_GLPI["language"];
        } else {
            $this->fields['language'] = "en_GB";
        }
    }


    public function pre_deleteItem()
    {
        /** @var \DBmysql $DB */
        global $DB;

        $entities = $this->getEntities();
        $view_all = Session::canViewAllEntities();
        // Have right on all entities ?
        $all      = true;
        if (!$view_all) {
            foreach ($entities as $ent) {
                if (!Session::haveAccessToEntity($ent)) {
                    $all = false;
                }
            }
        }
        if ($all) { // Mark as deleted
            return true;
        }

        // only delete profile
        foreach ($entities as $ent) {
            if (Session::haveAccessToEntity($ent)) {
                $DB->delete(
                    'glpi_profiles_users',
                    [
                        'users_id'     => $this->fields['id'],
                        'entities_id'  => $ent
                    ]
                );
            }
        }
        return false;
    }


    public function cleanDBonPurge()
    {

        /** @var \DBmysql $DB */
        global $DB;

       // ObjectLock does not extends CommonDBConnexity
        $ol = new ObjectLock();
        $ol->deleteByCriteria(['users_id' => $this->fields['id']]);

       // Reminder does not extends CommonDBConnexity
        $r = new Reminder();
        $r->deleteByCriteria(['users_id' => $this->fields['id']]);
        $reminder_translation = new ReminderTranslation();
        $reminder_translation->deleteByCriteria(['users_id' => $this->fields['id']]);

       // Delete private bookmark
        $ss = new SavedSearch();
        $ss->deleteByCriteria(
            [
                'users_id'   => $this->fields['id'],
                'is_private' => 1,
            ]
        );

       // Set no user to public bookmark
        $DB->update(
            SavedSearch::getTable(),
            [
                'users_id' => 0
            ],
            [
                'users_id' => $this->fields['id']
            ]
        );

       // Set no user to consumables
        $DB->update(
            'glpi_consumables',
            [
                'items_id' => 0,
                'itemtype' => 'NULL',
                'date_out' => 'NULL'
            ],
            [
                'items_id' => $this->fields['id'],
                'itemtype' => 'User'
            ]
        );

        $this->deleteChildrenAndRelationsFromDb(
            [
                Change_User::class,
                Group_User::class,
                Item_Kanban::class,
                KnowbaseItem_User::class,
                Problem_User::class,
                Profile_User::class,
                ProjectTaskTeam::class,
                ProjectTeam::class,
                Reminder_User::class,
                RSSFeed_User::class,
                SavedSearch_User::class,
                Ticket_User::class,
                UserEmail::class,
            ]
        );

        if ($this->fields['id'] > 0) { // Security
            // DisplayPreference does not extends CommonDBConnexity
            $dp = new DisplayPreference();
            $dp->deleteByCriteria(['users_id' => $this->fields['id']]);

            // Delete private dashboards and private dashboard filters
            $dashboard = new Dashboard();
            $dashboard->deleteByCriteria(['users_id' => $this->fields['id']]);
            $dashboard_filters = new Filter();
            $dashboard_filters->deleteByCriteria(['users_id' => $this->fields['id']]);
        }

        $this->dropPictureFiles($this->fields['picture']);

        // Ticket rules use various _users_id_*
        Rule::cleanForItemAction($this, '_users_id%');
        Rule::cleanForItemCriteria($this, '_users_id%');

        // Alert does not extends CommonDBConnexity
        $alert = new Alert();
        $alert->cleanDBonItemDelete($this->getType(), $this->fields['id']);
    }


    /**
     * Retrieve a user from the database using its login.
     *
     * @param string $name Login of the user
     *
     * @return boolean
     */
    public function getFromDBbyName($name)
    {
        return $this->getFromDBByCrit(['name' => (string)$name]);
    }

    /**
     * Retrieve a user from the database using its login.
     *
     * @param string  $name     Login of the user
     * @param integer $authtype Auth type (see Auth constants)
     * @param integer $auths_id ID of auth server
     *
     * @return boolean
     */
    public function getFromDBbyNameAndAuth($name, $authtype, $auths_id)
    {
        return $this->getFromDBByCrit([
            'name'     => $name,
            'authtype' => $authtype,
            'auths_id' => $auths_id
        ]);
    }

    /**
     * Retrieve a user from the database using value of the sync field.
     *
     * @param string $value Value of the sync field
     *
     * @return boolean
     */
    public function getFromDBbySyncField($value)
    {
        return $this->getFromDBByCrit(['sync_field' => $value]);
    }

    /**
     * Retrieve a user from the database using it's dn.
     *
     * @param string $user_dn dn of the user
     *
     * @return boolean
     */
    public function getFromDBbyDn($user_dn)
    {
        /**
         * We use the 'user_dn_hash' field instead of 'user_dn' for performance reasons.
         * The 'user_dn_hash' field is a hashed version of the 'user_dn' field
         * and is indexed in the database, making it faster to search.
         */
        return $this->getFromDBByCrit([
            'user_dn_hash' => md5($user_dn)
        ]);
    }

    /**
     * Retrieve a user from the database using it's dn and auths_id.
     *
     * @param string $user_dn
     * @param int $auths_id
     *
     * @return bool
     */
    public function getFromDBbyDnAndAuth(string $user_dn, int $auths_id): bool
    {
        /**
         * We use the 'user_dn_hash' field instead of 'user_dn' for performance reasons.
         * The 'user_dn_hash' field is a hashed version of the 'user_dn' field
         * and is indexed in the database, making it faster to search.
         */
        return $this->getFromDBByCrit([
            'user_dn_hash' => md5($user_dn),
            'auths_id'     => $auths_id
        ]);
    }

    /**
     * Get users ids matching the given email
     *
     * @param string $email     Email to search for
     * @param array  $condition Extra conditions
     *
     * @return array Found users ids
     */
    public static function getUsersIdByEmails(string $email, array $condition = []): array
    {
        /** @var \DBmysql $DB */
        global $DB;

        $query = [
            'SELECT'    => self::getTable() . '.id',
            'FROM'      => self::getTable(),
            'LEFT JOIN' => [
                UserEmail::getTable() => [
                    'FKEY' => [
                        self::getTable()      => 'id',
                        UserEmail::getTable() => self::getForeignKeyField()
                    ]
                ]
            ],
            'WHERE' =>
                [
                    'RAW' => [
                        'LOWER(' . UserEmail::getTable() . '.email' . ')'  => Toolbox::strtolower($email)
                    ]
                ]
             + $condition
        ];

        $data = iterator_to_array($DB->request($query));
        return array_column($data, 'id');
    }

    /**
     * Get the number of users using the given email
     *
     * @param string $email     Email to search for
     * @param array  $condition Extra conditions
     *
     * @return int Number of users found
     */
    public static function countUsersByEmail($email, $condition = []): int
    {
        return count(self::getUsersIdByEmails($email, $condition));
    }


    /**
     * Retrieve a user from the database using its email.
     *
     * @since 9.3 Can pass condition as a parameter
     *
     * @param string $email     user email
     * @param array  $condition add condition
     *
     * @return boolean
     */
    public function getFromDBbyEmail($email, $condition = [])
    {
        $ids = self::getUsersIdByEmails($email, $condition);

        if (count($ids) == 1) {
            return $this->getFromDB(current($ids));
        }

        return false;
    }


    /**
     * Get the default email of the user.
     *
     * @return string
     */
    public function getDefaultEmail()
    {

        if ($this->isNewItem()) {
            return '';
        }

        return UserEmail::getDefaultForUser($this->fields['id']);
    }


    /**
     * Get all emails of the user.
     *
     * @return string[]
     */
    public function getAllEmails()
    {

        if (!isset($this->fields['id'])) {
            return [];
        }
        return UserEmail::getAllForUser($this->fields['id']);
    }


    /**
     * Check if the email is attached to the current user.
     *
     * @param string $email
     *
     * @return boolean
     */
    public function isEmail($email)
    {

        if (!isset($this->fields['id'])) {
            return false;
        }
        return UserEmail::isEmailForUser($this->fields['id'], $email);
    }


    /**
     * Retrieve a user from the database using its personal token.
     *
     * @param string $token user token
     * @param string $field the field storing the token
     *
     * @return boolean
     */
    public function getFromDBbyToken($token, $field = 'personal_token')
    {
        if (!is_string($token)) {
            trigger_error(
                sprintf('Unexpected token value received: "string" expected, received "%s".', gettype($token)),
                E_USER_WARNING
            );
            return false;
        }

        $fields = ['personal_token', 'api_token'];
        if (!in_array($field, $fields)) {
            trigger_error(
                'User::getFromDBbyToken() can only be called with $field parameter with theses values: \'' . implode('\', \'', $fields) . '\'',
                E_USER_WARNING
            );
            return false;
        }

        return $this->getFromDBByCrit([$this->getTable() . ".$field" => $token]);
    }

    public static function unsetUndisclosedFields(&$fields)
    {
        parent::unsetUndisclosedFields($fields);

        if (
            !array_key_exists('id', $fields)
            || !(new self())->currentUserHaveMoreRightThan($fields['id'])
        ) {
            unset($fields['password_forget_token'], $fields['password_forget_token_date']);
        }
    }

    public function prepareInputForAdd($input)
    {
        /** @var \DBmysql $DB */
        global $DB;

        if (isset($input['_stop_import'])) {
            return false;
        }

        if (empty($input['name']) || !Auth::isValidLogin($input['name'])) {
            Session::addMessageAfterRedirect(
                __s('The login is not valid. Unable to add the user.'),
                false,
                ERROR
            );
            return false;
        }

       // avoid xss (picture field is autogenerated)
        if (isset($input['picture'])) {
            $input['picture'] = 'NULL';
        }

        if (!isset($input["authtype"])) {
            $input["authtype"] = Auth::DB_GLPI;
        }

        if (!isset($input["auths_id"])) {
            $input["auths_id"] = 0;
        }

       // Check if user does not exists
        $iterator = $DB->request([
            'FROM'   => $this->getTable(),
            'WHERE'  => [
                'name'      => $input['name'],
                'authtype'  => $input['authtype'],
                'auths_id'  => $input['auths_id']
            ],
            'LIMIT'  => 1
        ]);

        if (count($iterator)) {
            Session::addMessageAfterRedirect(
                __s('Unable to add. The user already exists.'),
                false,
                ERROR
            );
            return false;
        }

        if (isset($input["password2"])) {
            if (empty($input["password"])) {
                unset($input["password"]);
            } else {
                if ($input["password"] == $input["password2"]) {
                    $password_errors = [];
                    if ($this->validatePassword($input["password"], $password_errors)) {
                        $input["password"]
                        = Auth::getPasswordHash($input["password"]);

                        $input['password_last_update'] = $_SESSION['glpi_currenttime'];
                    } else {
                        Session::addMessagesAfterRedirect(
                            array_map('htmlspecialchars', $password_errors),
                            false,
                            ERROR
                        );
                        unset($input["password"]);
                    }
                    unset($input["password2"]);
                } else {
                    Session::addMessageAfterRedirect(
                        __s('Error: the two passwords do not match'),
                        false,
                        ERROR
                    );
                    return false;
                }
            }
        } elseif (isset($this->input['_init_password']) && $this->input['_init_password']) {
            $input['password'] = Toolbox::getRandomString(16);
        }

        if (isset($input["_extauth"])) {
            $input["password"] = "";
        }

       // Force DB default values : not really needed
        if (!isset($input["is_active"])) {
            $input["is_active"] = 1;
        }

        if (!isset($input["is_deleted"])) {
            $input["is_deleted"] = 0;
        }

        if (!isset($input["entities_id"])) {
            $input["entities_id"] = 0;
        }

        if (!isset($input["profiles_id"])) {
            $input["profiles_id"] = 0;
        }

        return $input;
    }

    public function computeCloneName(
        string $current_name,
        ?int $copy_index = null
    ): string {
        return Toolbox::slugify(
            $this->baseComputeCloneName($current_name, $copy_index)
        );
    }

    public function pre_addInDB()
    {
        // Hash user_dn if set
        if (isset($this->input['user_dn']) && is_string($this->input['user_dn']) && strlen($this->input['user_dn']) > 0) {
            $this->input['user_dn_hash'] = md5($this->input['user_dn']);
        }
    }

    public function post_addItem()
    {

        $this->updateUserEmails();
        $this->syncLdapGroups();
        $this->syncDynamicEmails();

        $this->applyGroupsRules();
        $rulesplayed = $this->applyRightRules();
        $picture     = $this->syncLdapPhoto();

       //add picture in user fields
        if (!empty($picture)) {
            $this->update(['id'      => $this->fields['id'],
                'picture' => $picture
            ]);
        }

       // Add default profile
        if (!$rulesplayed) {
            $affectation = [];
            if (
                isset($this->input['_profiles_id']) && $this->input['_profiles_id']
                && Profile::currentUserHaveMoreRightThan([$this->input['_profiles_id']])
            ) {
                $profile                   = $this->input['_profiles_id'];
               // Choosen in form, so not dynamic
                $affectation['is_dynamic'] = 0;
            } else {
                $profile                   = Profile::getDefault();
               // Default right as dynamic. If dynamic rights are set it will disappear.
                $affectation['is_dynamic'] = 1;
                $affectation['is_default_profile'] = 1;
            }

            if ($profile) {
                if (isset($this->input["_entities_id"])) {
                   // entities_id (user's pref) always set in prepareInputForAdd
                   // use _entities_id for default right
                    $affectation["entities_id"] = $this->input["_entities_id"];
                } else if (isset($_SESSION['glpiactive_entity'])) {
                    $affectation["entities_id"] = $_SESSION['glpiactive_entity'];
                } else {
                    $affectation["entities_id"] = 0;
                }
                if (isset($this->input["_is_recursive"])) {
                    $affectation["is_recursive"] = $this->input["_is_recursive"];
                } else {
                    $affectation["is_recursive"] = 0;
                }

                $affectation["profiles_id"]  = $profile;
                $affectation["users_id"]     = $this->fields["id"];
                $right                       = new Profile_User();
                $right->add($affectation);
            }
        }

        if (isset($this->input['_init_password']) && $this->input['_init_password']) {
            $email = $this->getDefaultEmail();
            try {
                $this->forgetPassword($email, true);
            } catch (\Glpi\Exception\ForgetPasswordException $e) {
                Session::addMessageAfterRedirect(htmlspecialchars($e->getMessage()), false, ERROR);
            }
        }
    }


    public function prepareInputForUpdate($input)
    {
        /** @var array $CFG_GLPI */
        global $CFG_GLPI;

       // avoid xss (picture name is autogenerated when uploading/synchronising the picture)
        unset($input['picture']);

       //picture manually uploaded by user
        if (isset($input["_blank_picture"]) && $input["_blank_picture"]) {
            self::dropPictureFiles($this->fields['picture']);
            $input['picture'] = 'NULL';
        } else {
            $newPicture = false;
            if (!isAPI()) {
                if (isset($input["_picture"][0]) && !empty($input["_picture"][0])) {
                    $input["_picture"] = $input["_picture"][0];
                }
            }
            if (isset($input["_picture"]) && !empty($input["_picture"])) {
                $newPicture = true;
            }
            if ($newPicture) {
                if (!$fullpath = realpath(GLPI_TMP_DIR . "/" . $input["_picture"])) {
                    return false;
                }
                if (!str_starts_with($fullpath, realpath(GLPI_TMP_DIR))) {
                    trigger_error(sprintf('Invalid picture path `%s`', $input["_picture"]), E_USER_WARNING);
                }
                if (Document::isImage($fullpath)) {
                   // Unlink old picture (clean on changing format)
                    self::dropPictureFiles($this->fields['picture']);
                   // Move uploaded file
                    $filename     = uniqid($this->fields['id'] . '_');
                    $sub          = substr($filename, -2); /* 2 hex digit */

                   // output images with possible transparency to png, other to jpg
                    $extension = strtolower(pathinfo($fullpath, PATHINFO_EXTENSION));
                    $extension = in_array($extension, ['png', 'gif'])
                    ? 'png'
                    : 'jpg';

                    @mkdir(GLPI_PICTURE_DIR . "/$sub");
                    $picture_path = GLPI_PICTURE_DIR  . "/{$sub}/{$filename}.{$extension}";
                    self::dropPictureFiles("{$sub}/{$filename}.{$extension}");

                    if (Document::renameForce($fullpath, $picture_path)) {
                        Session::addMessageAfterRedirect(__s('The file is valid. Upload is successful.'));
                        // For display
                        $input['picture'] = "{$sub}/{$filename}.{$extension}";

                        //prepare a thumbnail
                        $thumb_path = GLPI_PICTURE_DIR . "/{$sub}/{$filename}_min.{$extension}";
                        Toolbox::resizePicture($picture_path, $thumb_path);
                    } else {
                        Session::addMessageAfterRedirect(
                            __s('Moving temporary file failed.'),
                            false,
                            ERROR
                        );
                        @unlink($fullpath);
                    }
                } else {
                    Session::addMessageAfterRedirect(
                        __s('The file is not an image file.'),
                        false,
                        ERROR
                    );
                    @unlink($fullpath);
                }
            } else {
               //ldap jpegphoto synchronisation.
                $picture = $this->syncLdapPhoto();
                if (!empty($picture)) {
                    $input['picture'] = $picture;
                }
            }
        }

        if (isset($input["password2"])) {
           // Empty : do not update
            if (empty($input["password"])) {
                unset($input["password"]);
            } else {
                if ($input["password"] == $input["password2"]) {
                   // Check right : my password of user with lesser rights
                    $password_errors = [];
                    if (
                        isset($input['id'])
                        && $this->validatePassword($input["password"], $password_errors)
                        && (($input['id'] == Session::getLoginUserID())
                        || $this->currentUserHaveMoreRightThan($input['id'])
                        // Permit to change password with token and email
                        || (($input['password_forget_token'] == $this->fields['password_forget_token'])
                           && (strtotime($_SESSION["glpi_currenttime"]) < strtotime($this->fields['password_forget_token_date']))))
                    ) {
                        $input["password"]
                        = Auth::getPasswordHash($input["password"]);

                        $input['password_last_update'] = $_SESSION["glpi_currenttime"];
                    } else {
                        Session::addMessagesAfterRedirect(
                            array_map('htmlspecialchars', $password_errors),
                            false,
                            ERROR
                        );
                        unset($input["password"]);
                    }
                    unset($input["password2"]);
                } else {
                    Session::addMessageAfterRedirect(
                        __s('Error: the two passwords do not match'),
                        false,
                        ERROR
                    );
                    return false;
                }
            }
        } else if (isset($input["password"])) { // From login
            unset($input["password"]);
        }

        // prevent changing tokens and emails from users with lower rights
        $protected_input_keys = [
            'api_token',
            '_reset_api_token',
            'cookie_token',
            'password_forget_token',
            'personal_token',
            '_reset_personal_token',

            '_useremails',
        ];
        if (!isCommandLine()) {
            // Disallow `_emails` input unless on CLI context (e.g. LDAP sync command).
            $protected_input_keys[] = '_emails';
        }
        if (
            count(array_intersect($protected_input_keys, array_keys($input))) > 0
            && !Session::isCron() // cron context is considered safe
            && (int) $input['id'] !== Session::getLoginUserID()
            && !$this->currentUserHaveMoreRightThan($input['id'])
        ) {
            foreach ($protected_input_keys as $input_key) {
                unset($input[$input_key]);
            }
        }

       // blank password when authtype changes
        if (
            isset($input["authtype"])
            && $input["authtype"] != Auth::DB_GLPI
            && $input["authtype"] != $this->getField('authtype')
        ) {
            $input["password"] = "";
        }

       // Update User in the database
        if (
            !isset($input["id"])
            && isset($input["name"])
        ) {
            if ($this->getFromDBbyName($input["name"])) {
                $input["id"] = $this->fields["id"];
            }
        }

        if (
            isset($input["entities_id"])
            && (Session::getLoginUserID() == $input['id'])
        ) {
            $_SESSION["glpidefault_entity"] = $input["entities_id"];
        }

       // Security on default profile update
        if (isset($input['profiles_id'])) {
            if (!in_array($input['profiles_id'], Profile_User::getUserProfiles($input['id']))) {
                unset($input['profiles_id']);
            }
        }

       // Security on default entity  update
        if (isset($input['entities_id'])) {
            if (!in_array($input['entities_id'], Profile_User::getUserEntities($input['id']))) {
                unset($input['entities_id']);
            }
        }

       // Security on default group  update
        if (
            isset($input['groups_id'])
            && !Group_User::isUserInGroup($input['id'], $input['groups_id'])
        ) {
            unset($input['groups_id']);
        }

        if (
            isset($input['_reset_personal_token'])
            && $input['_reset_personal_token']
        ) {
            $input['personal_token']      = self::getUniqueToken('personal_token');
            $input['personal_token_date'] = $_SESSION['glpi_currenttime'];
        }

        if (
            isset($input['_reset_api_token'])
            && $input['_reset_api_token']
        ) {
            $input['api_token']      = self::getUniqueToken('api_token');
            $input['api_token_date'] = $_SESSION['glpi_currenttime'];
        }

       // Manage preferences fields
        if (Session::getLoginUserID() == $input['id']) {
            if (
                isset($input['use_mode'])
                && ($_SESSION['glpi_use_mode'] !=  $input['use_mode'])
            ) {
                $_SESSION['glpi_use_mode'] = $input['use_mode'];
                unset($_SESSION['glpimenu']); // Force menu regeneration
               //Session::loadLanguage();
            }
        }

        foreach ($CFG_GLPI['user_pref_field'] as $f) {
            if (isset($input[$f])) {
                $pref_value = $input[$f];
                if (Session::getLoginUserID() == $input['id']) {
                    if ($_SESSION["glpi$f"] != $pref_value) {
                        $_SESSION["glpi$f"] = $pref_value;
                      // reinit translations
                        if ($f == 'language') {
                             $_SESSION['glpi_dropdowntranslations'] = DropdownTranslation::getAvailableTranslations($_SESSION["glpilanguage"]);
                             unset($_SESSION['glpimenu']);
                        }
                    }
                }
                if ($pref_value == $CFG_GLPI[$f]) {
                    $input[$f] = "NULL";
                }
            }
        }

        if (isset($input['language']) && GLPI_DEMO_MODE) {
            unset($input['language']);
        }

        if (array_key_exists('timezone', $input) && empty($input['timezone'])) {
            $input['timezone'] = 'NULL';
        }

        if (
            $this->fields['is_active'] == true
            && isset($input['is_active'])
            && $input['is_active'] == false // User is no longer active
            && $this->isLastSuperAdminUser()
        ) {
            unset($input['is_active']);
            Session::addMessageAfterRedirect(
                __s("Can't set user as inactive as it is the only remaining super administrator."),
                false,
                ERROR
            );
        }

        return $input;
    }


    public function post_updateItem($history = true)
    {
       //handle timezone change for current user
        if ($this->fields['id'] == Session::getLoginUserID()) {
            if (null == $this->fields['timezone'] || 'null' === strtolower($this->fields['timezone'])) {
                unset($_SESSION['glpi_tz']);
            } else {
                $_SESSION['glpi_tz'] = $this->fields['timezone'];
            }
        }

        $this->updateUserEmails();
        $this->syncLdapGroups();
        $this->syncDynamicEmails();
        $this->applyGroupsRules();
        $this->applyRightRules();

        if (isset($this->input['_init_password']) && $this->input['_init_password']) {
            $email = $this->getDefaultEmail();
            try {
                $this->forgetPassword($email, false);
            } catch (\Glpi\Exception\ForgetPasswordException $e) {
                Session::addMessageAfterRedirect(htmlspecialchars($e->getMessage()), false, ERROR);
            }
        } elseif (in_array('password', $this->updates)) {
            $alert = new Alert();
            $alert->deleteByCriteria(
                [
                    'itemtype' => $this->getType(),
                    'items_id' => $this->fields['id'],
                ],
                true
            );
        }

        if (
            in_array('password', $this->updates)
            && !PasswordHistory::getInstance()->updatePasswordHistory($this, $this->oldvalues['password'])
        ) {
            trigger_error(
                sprintf('Password history update failed for user %s.', $this->getId()),
                E_USER_WARNING
            );
        }
    }

    /**
     * Apply rules to determine dynamic rights of the user.
     *
     * @return boolean true if rules are applied, false otherwise
     */
    public function applyRightRules()
    {

        $return = false;

        if (
            $this->must_process_ruleright === true
        ) {
            $dynamic_profiles = Profile_User::getForUser($this->fields["id"], true);

            if (
                isset($this->fields["id"])
                && ($this->fields["id"] > 0)
                && isset($this->input["_ldap_rules"])
                && count($this->input["_ldap_rules"])
            ) {
               //and add/update/delete only if it's necessary !
                if (isset($this->input["_ldap_rules"]["rules_entities_rights"])) {
                    $entities_rules = $this->input["_ldap_rules"]["rules_entities_rights"];
                } else {
                    $entities_rules = [];
                }

                if (isset($this->input["_ldap_rules"]["rules_entities"])) {
                    $entities = $this->input["_ldap_rules"]["rules_entities"];
                } else {
                    $entities = [];
                }

                if (isset($this->input["_ldap_rules"]["rules_rights"])) {
                    $rights = $this->input["_ldap_rules"]["rules_rights"];
                } else {
                    $rights = [];
                }

                $retrieved_dynamic_profiles = [];

               //For each affectation -> write it in DB
                foreach ($entities_rules as $entity) {
                   //Multiple entities assignation
                    if (is_array($entity[0])) {
                        foreach ($entity[0] as $ent) {
                            $unicity = $ent . "-" . $entity[1] . "-" . $entity[2];
                            $retrieved_dynamic_profiles[$unicity] = [
                                'entities_id'  => $ent,
                                'profiles_id'  => $entity[1],
                                'is_recursive' => $entity[2],
                                'users_id'     => $this->fields['id'],
                                'is_dynamic'   => 1,
                            ];
                        }
                    } else {
                        $unicity = $entity[0] . "-" . $entity[1] . "-" . $entity[2];
                        $retrieved_dynamic_profiles[$unicity] = [
                            'entities_id'  => $entity[0],
                            'profiles_id'  => $entity[1],
                            'is_recursive' => $entity[2],
                            'users_id'     => $this->fields['id'],
                            'is_dynamic'   => 1,
                        ];
                    }
                }

                if (
                    (count($entities) > 0)
                    && (count($rights) == 0)
                ) {
                    if ($def_prof = Profile::getDefault()) {
                        $rights[] = $def_prof;
                    }
                }

                if (
                    (count($rights) > 0)
                    && (count($entities) > 0)
                ) {
                    foreach ($rights as $right) {
                        foreach ($entities as $entity) {
                            $unicity = $entity[0] . "-" . $right . "-" . $entity[1];
                            $retrieved_dynamic_profiles[$unicity] = [
                                'entities_id'  => $entity[0],
                                'profiles_id'  => $right,
                                'is_recursive' => $entity[1],
                                'users_id'     => $this->fields['id'],
                                'is_dynamic'   => 1,
                            ];
                        }
                    }
                }

               // Compare retrived profiles to existing ones : clean arrays to do purge and add
                if (count($retrieved_dynamic_profiles)) {
                    foreach ($retrieved_dynamic_profiles as $keyretr => $retr_profile) {
                        foreach ($dynamic_profiles as $keydb => $db_profile) {
                             // Found existing profile : unset values in array
                            if (
                                ($db_profile['entities_id']  == $retr_profile['entities_id'])
                                && ($db_profile['profiles_id']  == $retr_profile['profiles_id'])
                                && ($db_profile['is_recursive'] == $retr_profile['is_recursive'])
                            ) {
                                unset($retrieved_dynamic_profiles[$keyretr]);
                                unset($dynamic_profiles[$keydb]);
                            }
                        }
                    }
                }

               // Add new dynamic profiles
                if (count($retrieved_dynamic_profiles)) {
                    $right = new Profile_User();
                    foreach ($retrieved_dynamic_profiles as $keyretr => $retr_profile) {
                        $right->add($retr_profile);
                    }
                }

               //Unset all the temporary tables
                unset($this->input["_ldap_rules"]);

                $return = true;
            } else if (count($dynamic_profiles) == 1) {
                $dynamic_profile = reset($dynamic_profiles);

               // If no rule applied and only one dynamic profile found, check if
               // it is the default profile
                if ($dynamic_profile['is_default_profile'] == true) {
                    $default_profile = Profile::getDefault();

                   // Remove from to be deleted list
                    $dynamic_profiles = [];

                   // Update profile if need to match the current default profile
                    if ($dynamic_profile['profiles_id'] !== $default_profile) {
                        $pu = new Profile_User();
                        $dynamic_profile['profiles_id'] = $default_profile;
                        $pu->add($dynamic_profile);
                        $pu->delete([
                            'id' => $dynamic_profile['id']
                        ]);
                    }
                }
            }

           // Delete old dynamic profiles
            if (count($dynamic_profiles)) {
                $right = new Profile_User();
                foreach ($dynamic_profiles as $keydb => $db_profile) {
                    $right->delete($db_profile);
                }
            }
            $this->must_process_ruleright = false;
        }
        return $return;
    }


    /**
     * Synchronise LDAP group of the user.
     *
     * @return void
     */
    public function syncLdapGroups()
    {
        /** @var \DBmysql $DB */
        global $DB;

       // input["_groups"] not set when update from user.form or preference
        if (
            isset($this->fields["authtype"])
            && isset($this->input["_groups"])
            && (($this->fields["authtype"] == Auth::LDAP)
              || Auth::isAlternateAuth($this->fields['authtype']))
        ) {
            if (isset($this->fields["id"]) && ($this->fields["id"] > 0)) {
                $authtype = Auth::getMethodsByID($this->fields["authtype"], $this->fields["auths_id"]);

                if (count($authtype)) {
                    // Clean groups
                    $this->input["_groups"] = array_unique($this->input["_groups"]);

                    // Delete not available groups like to LDAP
                    $iterator = $DB->request([
                        'SELECT'    => [
                            'glpi_groups_users.id',
                            'glpi_groups_users.groups_id',
                            'glpi_groups_users.is_dynamic'
                        ],
                        'FROM'      => 'glpi_groups_users',
                        'LEFT JOIN' => [
                            'glpi_groups'  => [
                                'FKEY'   => [
                                    'glpi_groups_users'  => 'groups_id',
                                    'glpi_groups'        => 'id'
                                ]
                            ]
                        ],
                        'WHERE'     => [
                            'glpi_groups_users.users_id' => $this->fields['id']
                        ]
                    ]);

                     $groupuser = new Group_User();
                    foreach ($iterator as $data) {
                        if (in_array($data["groups_id"], $this->input["_groups"])) {
                         // Delete found item in order not to add it again
                            unset($this->input["_groups"][array_search(
                                $data["groups_id"],
                                $this->input["_groups"]
                            )]);
                        } else if ($data['is_dynamic']) {
                            $groupuser->delete(['id' => $data["id"]]);
                        }
                    }

                     //If the user needs to be added to one group or more
                    if (count($this->input["_groups"]) > 0) {
                        foreach ($this->input["_groups"] as $group) {
                              $groupuser->add(['users_id'   => $this->fields["id"],
                                  'groups_id'  => $group,
                                  'is_dynamic' => 1
                              ]);
                        }
                        unset($this->input["_groups"]);
                    }
                }
            }
        }
    }


    /**
     * Synchronize picture (photo) of the user.
     *
     * @since 0.85
     *
     * @return string|boolean Filename to be stored in user picture field, false if no picture found
     */
    public function syncLdapPhoto()
    {

        if (
            isset($this->fields["authtype"])
            && (($this->fields["authtype"] == Auth::LDAP)
               || ($this->fields["authtype"] == Auth::NOT_YET_AUTHENTIFIED
                   && !empty($this->fields["auths_id"]))
               || Auth::isAlternateAuth($this->fields['authtype']))
        ) {
            if (isset($this->fields["id"]) && ($this->fields["id"] > 0)) {
                $config_ldap = new AuthLDAP();
                $ds          = false;

               //connect ldap server
                if ($config_ldap->getFromDB($this->fields['auths_id'])) {
                    $ds = $config_ldap->connect();
                }

                if ($ds) {
                   //get picture fields
                    $picture_field = $config_ldap->fields['picture_field'];
                    if (empty($picture_field)) {
                        return false;
                    }

                   //get picture content in ldap
                    $info = AuthLDAP::getUserByDn(
                        $ds,
                        $this->fields['user_dn'],
                        [$picture_field]
                    );

                   //getUserByDn returns an array. If the picture is empty,
                   //$info[$picture_field][0] is null
                    if (!isset($info[$picture_field][0]) || empty($info[$picture_field][0])) {
                          return "";
                    }
                   //prepare paths
                    $img       = array_pop($info[$picture_field]);
                    $filename  = uniqid($this->fields['id'] . '_');
                    $sub       = substr($filename, -2); /* 2 hex digit */
                    $file      = GLPI_PICTURE_DIR . "/{$sub}/{$filename}.jpg";

                    if (array_key_exists('picture', $this->fields)) {
                        $oldfile = GLPI_PICTURE_DIR . "/" . $this->fields["picture"];
                    } else {
                        $oldfile = null;
                    }

                   // update picture if not exist or changed
                    if (
                        empty($this->fields["picture"])
                        || !file_exists($oldfile)
                        || sha1_file($oldfile) !== sha1($img)
                    ) {
                        if (!is_dir(GLPI_PICTURE_DIR . "/$sub")) {
                            mkdir(GLPI_PICTURE_DIR . "/$sub");
                        }

                       //save picture
                        $outjpeg = fopen($file, 'wb');
                        fwrite($outjpeg, $img);
                        fclose($outjpeg);

                       //save thumbnail
                        $thumb = GLPI_PICTURE_DIR . "/{$sub}/{$filename}_min.jpg";
                        Toolbox::resizePicture($file, $thumb);

                        return "{$sub}/{$filename}.jpg";
                    }
                    return $this->fields["picture"];
                }
            }
        }

        return false;
    }


    /**
     * Update emails of the user.
     * Uses _useremails set from UI, not _emails set from LDAP.
     *
     * @return void
     */
    public function updateUserEmails()
    {
       // Update emails  (use _useremails set from UI, not _emails set from LDAP)

        $userUpdated = false;

        if (isset($this->input['_useremails']) && count($this->input['_useremails'])) {
            foreach ($this->input['_useremails'] as $id => $email) {
                $email = trim($email);

                $useremail = new UserEmail();
                if ($id > 0 && $useremail->getFromDB($id) && $useremail->fields['users_id'] === $this->getID()) {
                    // Existing email attached to current user

                    $params = ['id' => $id];

                    if (strlen($email) === 0) {
                        // Empty email, delete it
                        $deleted = $useremail->delete($params);
                        $userUpdated = $userUpdated || $deleted;
                    } else {
                        // Update email
                        $params['email'] = $email;
                        $params['is_default'] = $this->input['_default_email'] == $id ? 1 : 0;

                        $existingUserEmail = new UserEmail();
                        if (
                            $existingUserEmail->getFromDB($id)
                            && $params['email'] == $existingUserEmail->fields['email']
                            && $params['is_default'] == $existingUserEmail->fields['is_default']
                        ) {
                             // Do not update if email has not changed
                             continue;
                        }

                        $updated = $useremail->update($params);
                        $userUpdated = $userUpdated || $updated;
                    }
                } else {
                    // New email
                    $email_input = [
                        'email'    => $email,
                        'users_id' => $this->fields['id']
                    ];
                    if (
                        isset($this->input['_default_email'])
                        && ($this->input['_default_email'] == $id)
                    ) {
                        $email_input['is_default'] = 1;
                    } else {
                        $email_input['is_default'] = 0;
                    }
                    $added = $useremail->add($email_input);
                    $userUpdated = $userUpdated || $added;
                }
            }
        }

        if ($userUpdated) {
           // calling $this->update() here leads to loss in $this->input
            $user = new User();
            $user->update(['id' => $this->fields['id'], 'date_mod' => $_SESSION['glpi_currenttime']]);
        }
    }


    /**
     * Synchronise Dynamics emails of the user.
     * Uses _emails (set from getFromLDAP), not _usermails set from UI.
     *
     * @return void
     */
    public function syncDynamicEmails()
    {
        /** @var \DBmysql $DB */
        global $DB;

        $userUpdated = false;

       // input["_emails"] not set when update from user.form or preference
        if (
            isset($this->fields["authtype"])
            && isset($this->input["_emails"])
            && (($this->fields["authtype"] == Auth::LDAP)
              || Auth::isAlternateAuth($this->fields['authtype'])
              || ($this->fields["authtype"] == Auth::MAIL))
        ) {
            if (isset($this->fields["id"]) && ($this->fields["id"] > 0)) {
                $authtype = Auth::getMethodsByID($this->fields["authtype"], $this->fields["auths_id"]);

                if (
                    count($authtype)
                    || $this->fields["authtype"] == Auth::EXTERNAL
                ) {
                    // Clean emails
                    // Do a case insensitive comparison as it seems that some LDAP servers
                    // may return same email with different case sensitivity.
                    $unique_emails = [];
                    foreach ($this->input["_emails"] as $email) {
                        if (!in_array(strtolower($email), array_map('strtolower', $unique_emails))) {
                            $unique_emails[] = $email;
                        }
                    }
                    $this->input["_emails"] = $unique_emails;

                    // Delete not available groups like to LDAP
                    $iterator = $DB->request([
                        'SELECT' => [
                            'id',
                            'users_id',
                            'email',
                            'is_dynamic'
                        ],
                        'FROM'   => 'glpi_useremails',
                        'WHERE'  => ['users_id' => $this->fields['id']]
                    ]);

                     $useremail = new UserEmail();
                    foreach ($iterator as $data) {
                        // Do a case insensitive comparison as email may be stored with a different case
                        $i = array_search(strtolower($data["email"]), array_map('strtolower', $this->input["_emails"]));
                        if ($i !== false) {
                            // Delete found item in order not to add it again
                            unset($this->input["_emails"][$i]);
                        } else if ($data['is_dynamic']) {
                            // Delete not found email
                            $deleted = $useremail->delete(['id' => $data["id"]]);
                            $userUpdated = $userUpdated || $deleted;
                        }
                    }

                     //If the email need to be added
                    if (count($this->input["_emails"]) > 0) {
                        foreach ($this->input["_emails"] as $email) {
                              $added = $useremail->add(['users_id'   => $this->fields["id"],
                                  'email'      => $email,
                                  'is_dynamic' => 1
                              ]);
                              $userUpdated = $userUpdated || $added;
                        }
                        unset($this->input["_emails"]);
                    }
                }
            }
        }

        if ($userUpdated) {
           // calling $this->update() here leads to loss in $this->input
            $user = new User();
            $user->update(['id' => $this->fields['id'], 'date_mod' => $_SESSION['glpi_currenttime']]);
        }
    }

    protected function computeFriendlyName()
    {
        /** @var array $CFG_GLPI */
        global $CFG_GLPI;

        if (isset($this->fields["id"]) && ($this->fields["id"] > 0)) {
           //computeFriendlyName should not add ID
            $bkp_conf = $CFG_GLPI['is_ids_visible'];
            $CFG_GLPI['is_ids_visible'] = 0;
            $bkp_sessconf = (isset($_SESSION['glpiis_ids_visible']) ? $_SESSION["glpiis_ids_visible"] : 0);
            $_SESSION["glpiis_ids_visible"] = 0;
            $name = formatUserName(
                $this->fields["id"],
                $this->fields["name"],
                (isset($this->fields["realname"]) ? $this->fields["realname"] : ''),
                (isset($this->fields["firstname"]) ? $this->fields["firstname"] : '')
            );

            $CFG_GLPI['is_ids_visible'] = $bkp_conf;
            $_SESSION["glpiis_ids_visible"] = $bkp_sessconf;
            return $name;
        }
        return '';
    }


    /**
     * Function that tries to load the user membership from LDAP
     * by searching in the attributes of the User.
     *
     * @param resource $ldap_connection LDAP connection
     * @param array    $ldap_method     LDAP method
     * @param string   $userdn          Basedn of the user
     * @param string   $login           User login
     *
     * @return void
     */
    private function getFromLDAPGroupVirtual($ldap_connection, array $ldap_method, $userdn, $login): void
    {
        /** @var \DBmysql $DB */
        global $DB;

       // Search in DB the ldap_field we need to search for in LDAP
        $iterator = $DB->request([
            'SELECT'          => 'ldap_field',
            'DISTINCT'        => true,
            'FROM'            => 'glpi_groups',
            'WHERE'           => ['NOT' => ['ldap_field' => '']],
            'ORDER'           => 'ldap_field'
        ]);
        $group_fields = [];

        foreach ($iterator as $data) {
            $group_fields[] = Toolbox::strtolower($data["ldap_field"]);
        }
        if (count($group_fields)) {
            //Need to sort the array because edirectory don't like it!
            sort($group_fields);

            // If the groups must be retrieved from the ldap user object
            $sr = @ldap_read($ldap_connection, $userdn, "objectClass=*", $group_fields);
            if ($sr === false) {
                // 32 = LDAP_NO_SUCH_OBJECT => This error can be silented as it just means that search produces no result.
                if (ldap_errno($ldap_connection) !== 32) {
                    trigger_error(
                        AuthLDAP::buildError(
                            $ldap_connection,
                            sprintf('Unable to get LDAP groups for user having DN `%s` with filter `%s', $userdn, "objectClass=*")
                        ),
                        E_USER_WARNING
                    );
                }
                return;
            }
            $v  = AuthLDAP::get_entries_clean($ldap_connection, $sr);

            for ($i = 0; $i < $v['count']; $i++) {
               //Try to find is DN in present and needed: if yes, then extract only the OU from it
                if (
                    (($ldap_method["group_field"] == 'dn') || in_array('ou', $group_fields))
                    && isset($v[$i]['dn'])
                ) {
                    $v[$i]['ou'] = [];
                    for ($tmp = $v[$i]['dn']; count($tmptab = explode(',', $tmp, 2)) == 2; $tmp = $tmptab[1]) {
                        $v[$i]['ou'][] = $tmptab[1];
                    }

                    // Search in DB for group with ldap_group_dn
                    if (
                        ($ldap_method["group_field"] == 'dn')
                        && (count($v[$i]['ou']) > 0)
                    ) {
                        $group_iterator = $DB->request([
                            'SELECT' => 'id',
                            'FROM'   => 'glpi_groups',
                            'WHERE'  => ['ldap_group_dn' => $v[$i]['ou']]
                        ]);

                        foreach ($group_iterator as $group) {
                            $this->fields["_groups"][] = $group['id'];
                        }
                    }

                   // searching with ldap_field='OU' and ldap_value is also possible
                    $v[$i]['ou']['count'] = count($v[$i]['ou']);
                }

               // For each attribute retrieve from LDAP, search in the DB
                foreach ($group_fields as $field) {
                    if (
                        isset($v[$i][$field])
                        && isset($v[$i][$field]['count'])
                        && ($v[$i][$field]['count'] > 0)
                    ) {
                        unset($v[$i][$field]['count']);
                        $lgroups = [];
                        foreach ($v[$i][$field] as $lgroup) {
                            $lgroups[] = [
                                new QueryExpression($DB->quoteValue($lgroup) .
                                             " LIKE " .
                                             $DB->quoteName('ldap_value'))
                            ];
                        }
                        $group_iterator = $DB->request([
                            'SELECT' => 'id',
                            'FROM'   => 'glpi_groups',
                            'WHERE'  => [
                                'ldap_field' => $field,
                                'OR'         => $lgroups
                            ]
                        ]);

                        foreach ($group_iterator as $group) {
                            $this->fields["_groups"][] = $group['id'];
                        }
                    }
                }
            }
        }
    }


    /**
     * Function that tries to load the user membership from LDAP
     * by searching in the attributes of the Groups.
     *
     * @param resource $ldap_connection    LDAP connection
     * @param array    $ldap_method        LDAP method
     * @param string   $userdn             Basedn of the user
     * @param string   $login              User login
     *
     * @return boolean true if search is applicable, false otherwise
     */
    private function getFromLDAPGroupDiscret($ldap_connection, array $ldap_method, $userdn, $login)
    {
        /** @var \DBmysql $DB */
        global $DB;

       // No group_member_field : unable to get group
        if (empty($ldap_method["group_member_field"])) {
            return false;
        }

        if ($ldap_method["use_dn"]) {
            $user_tmp = $userdn;
        } else {
           //Don't add $ldap_method["login_field"]."=", because sometimes it may not work (for example with posixGroup)
            $user_tmp = $login;
        }

        $v = $this->ldap_get_user_groups(
            $ldap_connection,
            $ldap_method["basedn"],
            $user_tmp,
            $ldap_method["group_condition"],
            $ldap_method["group_member_field"],
            $ldap_method["use_dn"],
            $ldap_method["login_field"]
        );
        foreach ($v as $result) {
            if (
                isset($result[$ldap_method["group_member_field"]])
                && is_array($result[$ldap_method["group_member_field"]])
                && (count($result[$ldap_method["group_member_field"]]) > 0)
            ) {
                $iterator = $DB->request([
                    'SELECT' => 'id',
                    'FROM'   => 'glpi_groups',
                    'WHERE'  => ['ldap_group_dn' => $result[$ldap_method["group_member_field"]]]
                ]);

                foreach ($iterator as $group) {
                    $this->fields["_groups"][] = $group['id'];
                }
            }
        }
        return true;
    }


    /**
     * Function that tries to load the user information from LDAP.
     *
     * @param resource $ldap_connection LDAP connection
     * @param array    $ldap_method     LDAP method
     * @param string   $userdn          Basedn of the user
     * @param string   $login           User Login
     * @param boolean  $import          true for import, false for update
     *
     * @return boolean true if found / false if not
     */
    public function getFromLDAP($ldap_connection, array $ldap_method, $userdn, $login, $import = true)
    {
        /**
         * @var array $CFG_GLPI
         * @var \DBmysql $DB
         */
        global $CFG_GLPI, $DB;

       // we prevent some delay...
        if (empty($ldap_method["host"])) {
            return false;
        }

<<<<<<< HEAD
        if ($ldap_connection instanceof \Ldap\Connection) {
=======
        if (
            is_resource($ldap_connection)
            || (class_exists(\LDAP\Connection::class) && $ldap_connection instanceof \LDAP\Connection)
        ) {
>>>>>>> 04c6e8f9
           //Set all the search fields
            $this->fields['password'] = "";

            $fields  = AuthLDAP::getSyncFields($ldap_method);

           //Hook to allow plugin to request more attributes from ldap
            $fields = Plugin::doHookFunction(Hooks::RETRIEVE_MORE_FIELD_FROM_LDAP, $fields);

            $fields  = array_filter($fields);
            $f       = self::getLdapFieldNames($fields);

            $sr      = @ldap_read($ldap_connection, $userdn, "objectClass=*", $f);
            if ($sr === false) {
                // 32 = LDAP_NO_SUCH_OBJECT => This error can be silented as it just means that search produces no result.
                if (ldap_errno($ldap_connection) !== 32) {
                    trigger_error(
                        AuthLDAP::buildError(
                            $ldap_connection,
                            sprintf('Unable to get LDAP user having DN `%s` with filter `%s`', $userdn, "objectClass=*")
                        ),
                        E_USER_WARNING
                    );
                }
                return false;
            }
            $v       = AuthLDAP::get_entries_clean($ldap_connection, $sr);

            if (
                !is_array($v)
                || ( count($v) == 0)
                || empty($v[0][$fields['name']][0])
            ) {
                return false;
            }

           //Store user's dn
            $this->fields['user_dn']    = $userdn;
           //Store date_sync
            $this->fields['date_sync']  = $_SESSION['glpi_currenttime'];
           // Empty array to ensure than syncDynamicEmails will be done
            $this->fields["_emails"]    = [];
           // force authtype as we retrieve this user by ldap (we could have login with SSO)
            $this->fields["authtype"] = Auth::LDAP;

            $import_fields = [];
            foreach ($fields as $k => $e) {
                $val = AuthLDAP::getFieldValue(
                    [$e => self::getLdapFieldValue($e, $v)],
                    $e
                );
                if (empty($val)) {
                    switch ($k) {
                        case "language":
                             // Not set value : managed but user class
                            break;

                        case "usertitles_id":
                        case "usercategories_id":
                        case 'locations_id':
                        case 'users_id_supervisor':
                            $this->fields[$k] = 0;
                            break;

                        default:
                            $this->fields[$k] = "";
                    }
                } else {
                    switch ($k) {
                        case "email1":
                        case "email2":
                        case "email3":
                        case "email4":
                          // Manage multivaluable fields
                            if (!empty($v[0][$e])) {
                                foreach ($v[0][$e] as $km => $m) {
                                    if (!preg_match('/count/', $km)) {
                                         $this->fields["_emails"][] = $m;
                                    }
                                }
                                // Only get them once if duplicated
                                $this->fields["_emails"] = array_unique($this->fields["_emails"]);
                            }
                            break;

                        case "language":
                            $language = Config::getLanguage($val);
                            if ($language != '') {
                                $this->fields[$k] = $language;
                            }
                            break;

                        case "usertitles_id":
                        case 'locations_id':
                        case "usercategories_id":
                        case 'users_id_supervisor':
                            $import_fields[$k] = $val;
                            break;

                        case "begin_date":
                        case "end_date":
                            $this->fields[$k] = AuthLDAP::getLdapDateValue($val);
                            break;

                        default:
                              $this->fields[$k] = $val;
                    }
                }
            }

           // Empty array to ensure than syncLdapGroups will be done
            $this->fields["_groups"] = [];

           ///The groups are retrieved by looking into an ldap user object
            if (
                ($ldap_method["group_search_type"] == 0)
                || ($ldap_method["group_search_type"] == 2)
            ) {
                $this->getFromLDAPGroupVirtual($ldap_connection, $ldap_method, $userdn, $login);
            }

           ///The groups are retrived by looking into an ldap group object
            if (
                ($ldap_method["group_search_type"] == 1)
                || ($ldap_method["group_search_type"] == 2)
            ) {
                $this->getFromLDAPGroupDiscret($ldap_connection, $ldap_method, $userdn, $login);
            }

           ///Only process rules if working on the master database
            if (!$DB->isSlave()) {
               //Instanciate the affectation's rule
                $rule = new RuleRightCollection();

               //Process affectation rules :
               //we don't care about the function's return because all
               //the datas are stored in session temporary
                if (isset($this->fields["_groups"])) {
                    $groups = $this->fields["_groups"];
                } else {
                    $groups = [];
                }

                // Take database groups into acount for user
                $searched_user = new User();
                if ($searched_user->getFromDBbyDnAndAuth($userdn, $ldap_method["id"])) {
                    $groups = array_merge($groups, array_column(Group_User::getUserGroups($searched_user->getID()), 'id'));
                }

                $this->fields = $rule->processAllRules($groups, $this->fields, [
                    'type'        => Auth::LDAP,
                    'ldap_server' => $ldap_method["id"],
                    'connection'  => $ldap_connection,
                    'userdn'      => $userdn,
                    'login'       => $this->fields['name'],
                    'mail_email'  => $this->fields['_emails']
                ]);

                $this->willProcessRuleRight();

               //If rule  action is ignore import
                if (
                    $import
                    && isset($this->fields["_stop_import"])
                ) {
                     return false;
                }
               //or no rights found & do not import users with no rights
                if (
                    $import
                    && !$CFG_GLPI["use_noright_users_add"]
                ) {
                    $ok = false;
                    if (
                        isset($this->fields["_ldap_rules"])
                        && count($this->fields["_ldap_rules"])
                    ) {
                        if (
                            isset($this->fields["_ldap_rules"]["rules_entities_rights"])
                            && count($this->fields["_ldap_rules"]["rules_entities_rights"])
                        ) {
                            $ok = true;
                        }
                        if (!$ok) {
                            $entity_count = 0;
                            $right_count  = 0;
                            if (Profile::getDefault()) {
                                $right_count++;
                            }
                            if (isset($this->fields["_ldap_rules"]["rules_entities"])) {
                                $entity_count += count($this->fields["_ldap_rules"]["rules_entities"]);
                            }
                            if (isset($this->input["_ldap_rules"]["rules_rights"])) {
                                $right_count += count($this->fields["_ldap_rules"]["rules_rights"]);
                            }
                            if ($entity_count && $right_count) {
                                $ok = true;
                            }
                        }
                    }
                    if (!$ok) {
                        $this->fields["_stop_import"] = true;
                        return false;
                    }
                }

                foreach ($import_fields as $k => $val) {
                    switch ($k) {
                        case "usertitles_id":
                            $this->fields[$k] = Dropdown::importExternal('UserTitle', $val);
                            break;
                        case 'locations_id':
                            // use import to build the location tree
                            $this->fields[$k] = Dropdown::import(
                                'Location',
                                ['completename' => $val,
                                    'entities_id'  => 0,
                                    'is_recursive' => 1
                                ]
                            );
                            break;
                        case "usercategories_id":
                            $this->fields[$k] = Dropdown::importExternal('UserCategory', $val);
                            break;
                        case 'users_id_supervisor':
                            $supervisor_id = self::getIdByField('user_dn', $val);
                            if ($supervisor_id) {
                                $this->fields[$k] = $supervisor_id;
                            }
                            break;
                    }
                }

               // Add ldap result to data send to the hook
                $this->fields['_ldap_result'] = $v;
                $this->fields['_ldap_conn']   = $ldap_connection;
               //Hook to retrieve more information for ldap
                $this->fields = Plugin::doHookFunction(Hooks::RETRIEVE_MORE_DATA_FROM_LDAP, $this->fields);
                unset($this->fields['_ldap_result']);
            }

            return true;
        }
        return false;
    }


    /**
     * Get all groups a user belongs to.
     *
     * @param resource $ds                 ldap connection
     * @param string   $ldap_base_dn       Basedn used
     * @param string   $user_dn            Basedn of the user
     * @param string   $group_condition    group search condition
     * @param string   $group_member_field group field member in a user object
     * @param boolean  $use_dn             search dn of user ($login_field=$user_dn) in group_member_field
     * @param string   $login_field        user login field
     *
     * @return array Groups of the user located in [0][$group_member_field] in returned array
     */
    public function ldap_get_user_groups(
        $ds,
        $ldap_base_dn,
        $user_dn,
        $group_condition,
        $group_member_field,
        $use_dn,
        $login_field
    ) {

        $groups     = [];
        $listgroups = [];

       //User dn may contain ['(', ')', ',', '\'] then it needs to be escaped!
        $user_dn = ldap_escape($user_dn, "", LDAP_ESCAPE_FILTER);

       //Only retrive cn and member attributes from groups
        $attrs = ['dn'];

        if (!$use_dn) {
            $filter = "(& $group_condition (|($group_member_field=$user_dn)
                                          ($group_member_field=$login_field=$user_dn)))";
        } else {
            $filter = "(& $group_condition ($group_member_field=$user_dn))";
        }

       //Perform the search
        $sr = @ldap_search($ds, $ldap_base_dn, $filter, $attrs);

        if ($sr === false) {
            // 32 = LDAP_NO_SUCH_OBJECT => This error can be silented as it just means that search produces no result.
            if (ldap_errno($ds) !== 32) {
                trigger_error(
                    AuthLDAP::buildError(
                        $ds,
                        sprintf('LDAP search with base DN `%s` and filter `%s` failed', $ldap_base_dn, $filter)
                    ),
                    E_USER_WARNING
                );
            }
            return $groups;
        }

       //Get the result of the search as an array
        $info = AuthLDAP::get_entries_clean($ds, $sr);
       //Browse all the groups
        $info_count = count($info);
        for ($i = 0; $i < $info_count; $i++) {
           //Get the cn of the group and add it to the list of groups
            if (isset($info[$i]["dn"]) && ($info[$i]["dn"] != '')) {
                $listgroups[$i] = $info[$i]["dn"];
            }
        }

       //Create an array with the list of groups of the user
        $groups[0][$group_member_field] = $listgroups;
       //Return the groups of the user
        return $groups;
    }


    /**
     * Function that tries to load the user information from IMAP.
     *
     * @param array  $mail_method  mail method description array
     * @param string $name         login of the user
     *
     * @return boolean true if method is applicable, false otherwise
     */
    public function getFromIMAP(array $mail_method, $name)
    {
        /** @var \DBmysql $DB */
        global $DB;

       // we prevent some delay..
        if (empty($mail_method["host"])) {
            return false;
        }

       // some defaults...
        $this->fields['password']  = "";
       // Empty array to ensure than syncDynamicEmails will be done
        $this->fields["_emails"]   = [];
        $email                     = '';
        if (strpos($name, "@")) {
            $email = $name;
        } else {
            $email = $name . "@" . $mail_method["host"];
        }
        $this->fields["_emails"][] = $email;

        $this->fields['name']      = $name;
       //Store date_sync
        $this->fields['date_sync'] = $_SESSION['glpi_currenttime'];
       // force authtype as we retrieve this user by imap (we could have login with SSO)
        $this->fields["authtype"] = Auth::MAIL;

        if (!$DB->isSlave()) {
           //Instanciate the affectation's rule
            $rule = new RuleRightCollection();

           //Process affectation rules :
           //we don't care about the function's return because all the datas are stored in session temporary
            if (isset($this->fields["_groups"])) {
                $groups = $this->fields["_groups"];
            } else {
                $groups = [];
            }
            $this->fields = $rule->processAllRules($groups, $this->fields, [
                'type'        => Auth::MAIL,
                'mail_server' => $mail_method["id"],
                'login'       => $name,
                'email'       => $email
            ]);
            $this->willProcessRuleRight();
        }
        return true;
    }


    /**
     * Function that tries to load the user information from the SSO server.
     *
     * @since 0.84
     *
     * @return boolean true if method is applicable, false otherwise
     */
    public function getFromSSO()
    {
        /**
         * @var array $CFG_GLPI
         * @var \DBmysql $DB
         */
        global $CFG_GLPI, $DB;

        $a_field = [];
        foreach ($CFG_GLPI as $key => $value) {
            if (
                !is_array($value) && !empty($value)
                && strstr($key, "_ssofield")
            ) {
                $key = str_replace('_ssofield', '', $key);
                $a_field[$key] = $value;
            }
        }

        if (count($a_field) == 0) {
            return true;
        }
        $this->willProcessRuleRight();
        foreach ($a_field as $field => $key) {
            $value = $_SERVER[$key] ?? null;
            if (empty($value)) {
                switch ($field) {
                    case "title":
                        $this->fields['usertitles_id'] = 0;
                        break;

                    case "category":
                        $this->fields['usercategories_id'] = 0;
                        break;

                    default:
                        $this->fields[$field] = "";
                }
            } else {
                if (!mb_check_encoding($value, 'UTF-8') && mb_check_encoding($value, 'ISO-8859-1')) {
                    // Some applications, like Microsoft Azure Enterprise Applications (Header-based Single sign-on),
                    // will provide ISO-8859-1 encoded values. They have to be converted into UTF-8 to prevent
                    // encoding issues (see #12898).
                    $value = mb_convert_encoding($value, 'UTF-8', 'ISO-8859-1');
                }
                switch ($field) {
                    case "email1":
                    case "email2":
                    case "email3":
                    case "email4":
                        // Manage multivaluable fields
                        if (!preg_match('/count/', $value)) {
                            $this->fields["_emails"][] = $value;
                        }
                        // Only get them once if duplicated
                        $this->fields["_emails"] = array_unique($this->fields["_emails"]);
                        break;

                    case "language":
                        $language = Config::getLanguage($value);
                        if ($language != '') {
                            $this->fields[$field] = $language;
                        }
                        break;

                    case "title":
                        $this->fields['usertitles_id'] = Dropdown::importExternal('UserTitle', $value);
                        break;

                    case "category":
                        $this->fields['usercategories_id'] = Dropdown::importExternal('UserCategory', $value);
                        break;

                    default:
                        $this->fields[$field] = $value;
                        break;
                }
            }
        }
       ///Only process rules if working on the master database
        if (!$DB->isSlave()) {
           //Instanciate the affectation's rule
            $rule = new RuleRightCollection();

            $groups_id = [];
            if (!$this->isNewItem()) {
                $groups = Group_User::getUserGroups($this->fields['id']);
                $groups_id = array_column($groups, 'id');
            }

            $this->fields = $rule->processAllRules($groups_id, $this->fields, [
                'type'   => Auth::EXTERNAL,
                'email'  => $this->fields["_emails"] ?? [],
                'login'  => $this->fields["name"]
            ]);

           //If rule  action is ignore import
            if (isset($this->fields["_stop_import"])) {
                return false;
            }
        }
        return true;
    }


    /**
     * Blank passwords field of a user in the DB.
     * Needed for external auth users.
     *
     * @return void
     */
    public function blankPassword()
    {
        /** @var \DBmysql $DB */
        global $DB;

        if (!empty($this->fields["name"])) {
            $DB->update(
                $this->getTable(),
                [
                    'password' => ''
                ],
                [
                    'name' => $this->fields['name']
                ]
            );
        }
    }

    /**
     * Check if current user have more right than the specified one.
     *
     * @param integer $ID ID of the user
     *
     * @return boolean
     */
    public function currentUserHaveMoreRightThan($ID)
    {

        $user_prof = Profile_User::getUserProfiles($ID);
        return Profile::currentUserHaveMoreRightThan($user_prof);
    }

    protected function getFormHeaderToolbar(): array
    {
        $ID = $this->getID();
        $toolbar = [];

        if ($ID > 0) {
            $vcard_lbl = __s('Download user VCard');
            $vcard_url = self::getFormURLWithID($ID) . "&amp;getvcard=1";
            $vcard_btn = <<<HTML
            <a href="{$vcard_url}" target="_blank"
                     class="btn btn-icon btn-sm btn-ghost-secondary"
                     title="{$vcard_lbl}"
                     data-bs-toggle="tooltip" data-bs-placement="bottom">
               <i class="ti ti-id fa-lg"></i>
            </a>
HTML;
            $toolbar[] = $vcard_btn;

            $error_message = null;
            $impersonate_form = self::getFormURLWithID($ID);
            if (Session::canImpersonate($ID, $error_message)) {
                $impersonate_lbl = __s('Impersonate');
                $csrf_token = Session::getNewCSRFToken();
                $impersonate_btn = <<<HTML
                    <form method="post" action="{$impersonate_form}">
                        <input type="hidden" name="id" value="{$ID}">
                        <input type="hidden" name="_glpi_csrf_token" value="{$csrf_token}">
                        <button type="button" name="impersonate" value="1"
                            class="btn btn-icon btn-sm btn-ghost-secondary btn-impersonate"
                            title="{$impersonate_lbl}"
                            data-bs-toggle="tooltip" data-bs-placement="bottom">
                            <i class="ti ti-spy fa-lg"></i>
                        </button>
                    </form>
HTML;

                // "impersonate" button type is set to "button" on form display to prevent it to be used
                // by default (as it is the first found in current form) when pressing "enter" key.
                // When clicking it, switch to "submit" type to make it submit current user form.
                $impersonate_js = <<<JAVASCRIPT
               (function($) {
                  $('button[type="button"][name="impersonate"]').click(
                     function () {
                        $(this).attr('type', 'submit');
                     }
                  );
               })(jQuery);
JAVASCRIPT;
                $toolbar[] = $impersonate_btn . Html::scriptBlock($impersonate_js);
            } elseif ($error_message !== null) {
                $impersonate_btn = <<<HTML
               <button type="button" name="impersonate" value="1"
                       class="btn btn-icon btn-sm  btn-ghost-danger btn-impersonate"
                       title="{$error_message}"
                       data-bs-toggle="tooltip" data-bs-placement="bottom">
                  <i class="ti ti-spy fa-lg"></i>
               </button>
HTML;
                $toolbar[] = $impersonate_btn;
            }
        }
        return $toolbar;
    }

    /**
     * Print the user form.
     *
     * @param integer $ID    ID of the user
     * @param array $options Options
     *     - string   target        Form target
     *     - boolean  withtemplate  Template or basic item
     *
     * @return boolean true if user found, false otherwise
     */
    public function showForm($ID, array $options = [])
    {
        /**
         * @var array $CFG_GLPI
         * @var \DBmysql $DB
         */
        global $CFG_GLPI, $DB;

       // Affiche un formulaire User
        if (($ID != Session::getLoginUserID()) && !self::canView()) {
            return false;
        }

        $simplified_form = $options['simplified_form'] ?? false;

        $config = Config::getConfigurationValues('core');
        if ($this->getID() > 0 && $config['system_user'] == $this->getID()) {
            return $this->showSystemUserForm($ID, $options);
        }

        $this->initForm($ID, $options);

        $ismyself = $ID == Session::getLoginUserID();
        $higherrights = $this->currentUserHaveMoreRightThan($ID);
        if ($ID) {
            $caneditpassword = $higherrights || ($ismyself && Session::haveRight('password_update', 1));
        } else {
           // can edit on creation form
            $caneditpassword = true;
        }

        $extauth = !(($this->fields["authtype"] == Auth::DB_GLPI)
                   || (($this->fields["authtype"] == Auth::NOT_YET_AUTHENTIFIED)
                       && !empty($this->fields["password"])));

        $formtitle = $this->getTypeName(1);

        $options['formtitle']      = $formtitle;
        $options['formoptions']    = ($options['formoptions'] ?? '') . " enctype='multipart/form-data'";
        if (!self::isNewID($ID)) {
            $options['no_header'] = true;
        }
        $this->showFormHeader($options);
        $rand = mt_rand();

        echo "<tr class='tab_bg_1'>";
        echo "<td><label for='name'>" . __('Login') . "</label></td>";
        if (
            $this->fields["name"] == "" ||
            !empty($this->fields["password"]) ||
            ($this->fields["authtype"] == Auth::DB_GLPI)
        ) {
           //display login field for new records, or if this is not external auth
            echo "<td><input name='name' id='name' value=\"" . $this->fields["name"] . "\" class='form-control'></td>";
        } else {
            echo "<td class='b'>" . $this->fields["name"];
            echo "<input type='hidden' name='name' value=\"" . $this->fields["name"] . "\" class='form-control'></td>";
        }

        if (!$simplified_form && !empty($this->fields["name"])) {
            echo "<td rowspan='7'>" . _n('Picture', 'Pictures', 1) . "</td>";
            echo "<td rowspan='7'>";
            echo self::getPictureForUser($ID);

            echo Html::file(['name' => 'picture', 'display' => false, 'onlyimages' => true]);
            echo "<input type='checkbox' name='_blank_picture'>&nbsp;" . __('Clear');
            echo "</td>";
        } else {
            echo "<td rowspan='7'></td>";
            echo "<td rowspan='7'></td>";
        }
        echo "</tr>";

       //If it's an external auth, check if the sync_field must be displayed
        if (
            $extauth
            && $this->fields['auths_id']
            && AuthLDAP::isSyncFieldConfigured($this->fields['auths_id'])
        ) {
            $syncrand = mt_rand();
            echo "<tr class='tab_bg_1'><td><label for='textfield_sync_field$syncrand'>" . __('Synchronization field') . "</label></td><td>";
            if (
                self::canUpdate()
                && (!$extauth || empty($ID))
            ) {
                echo Html::input(
                    'sync_field',
                    [
                        'value' => $this->fields['sync_field'],
                        'id'    => "textfield_sync_field$syncrand",
                    ]
                );
            } else {
                if (empty($this->fields['sync_field'])) {
                    echo Dropdown::EMPTY_VALUE;
                } else {
                    echo $this->fields['sync_field'];
                }
            }
            echo "</td></tr>";
        } else {
            echo "<tr class='tab_bg_1'><td colspan='2'></td></tr>";
        }

        $surnamerand = mt_rand();
        echo "<tr class='tab_bg_1'><td><label for='textfield_realname$surnamerand'>" . __('Surname') . "</label></td><td>";
        echo Html::input(
            'realname',
            [
                'value' => $this->fields['realname'],
                'id'    => "textfield_realname$surnamerand",
            ]
        );
        echo "</td></tr>";

        $firstnamerand = mt_rand();
        echo "<tr class='tab_bg_1'><td><label for='textfield_firstname$firstnamerand'>" . __('First name') . "</label></td><td>";
        echo Html::input(
            'firstname',
            [
                'value' => $this->fields['firstname'],
                'id'    => "textfield_firstname$firstnamerand",
            ]
        );
        echo "</td></tr>";

        if (
            self::canUpdate()
            && (!$extauth || empty($ID))
        ) {
            echo "<tr class='tab_bg_1'>";
            echo "<td></td><td>";
            $init_password_js = <<<JAVASCRIPT
                var showPwdFields = function () {
                    if ($('input[name="_init_password"]').is(':checked')) {
                        $('.password_field').css("display", "none");
                        $('input[name="_useremails[-1]"]').prop("required", true);
                    } else {
                        $('.password_field').css("display", "");
                        $('input[name="_useremails[-1]"]').prop("required", false);
                    }
                };
                $('input[name="_init_password"]').on('change', showPwdFields);
JAVASCRIPT;
            echo Html::scriptBlock($init_password_js);
            Html::showCheckbox(['name'  => '_init_password']);
            echo "&nbsp;&nbsp;" . __('Send an email to the user to set their own new password.');
            echo "</td></tr>";
        }
       //do some rights verification
        if (
            self::canUpdate()
            && (!$extauth || empty($ID))
            && $caneditpassword
        ) {
            echo "<tr class='tab_bg_1'>";
            echo "<td class='password_field'><label for='password'>" . __('Password') . "</label></td>";
            echo "<td class='password_field'><input id='password' type='password' name='password' value='' size='20'
                    autocomplete='new-password' onkeyup=\"return passwordCheck();\" class='form-control'></td>";

            echo "<tr class='tab_bg_1'>";
            echo "<td class='password_field'><label for='password2'>" . __('Password confirmation') . "</label></td>";
            echo "<td class='password_field'><input type='password' id='password2' name='password2' value='' size='20' autocomplete='new-password' class='form-control'>";
            echo "</td></tr>";

            if ($CFG_GLPI["use_password_security"]) {
                echo "<tr class='tab_bg_1'>";
                echo "<td rowspan='2'>";
                echo __('Password security policy');
                echo "</td>";
                echo "<td rowspan='2'>";
                Config::displayPasswordSecurityChecks();
                echo "</td>";
                echo "</tr>";
            }
        } else {
            echo "<tr class='tab_bg_1'><td></td><td></td></tr>";
            echo "<tr class='tab_bg_1'><td></td><td></td></tr>";
        }

        if ((!$simplified_form) && ($DB->use_timezones || Session::haveRight("config", READ))) {
            echo "<tr class='tab_bg_1'>";
            echo "<td><label for='timezone'>" . __('Time zone') . "</label></td><td>";
            if ($DB->use_timezones) {
                $timezones = $DB->getTimezones();
                Dropdown::showFromArray(
                    'timezone',
                    $timezones,
                    [
                        'value'                 => $this->fields["timezone"],
                        'display_emptychoice'   => true,
                        'emptylabel'            => __('Use server configuration')
                    ]
                );
            } else if (Session::haveRight("config", READ)) {
               // Display a warning but only if user is more or less an admin
                echo __('Timezone usage has not been activated.')
                . ' '
                . sprintf(__('Run the "%1$s" command to activate it.'), 'php bin/console database:enable_timezones');
            }
            echo "</td></tr>";
        }

        echo "<tr class='tab_bg_1'>";
        if (!GLPI_DEMO_MODE) {
            $activerand = mt_rand();
            echo "<td><label for='dropdown_is_active$activerand'>" . __('Active') . "</label></td><td>";
            Dropdown::showYesNo('is_active', $this->fields['is_active'], -1, ['rand' => $activerand]);
            echo "</td>";
        } else {
            echo "<td colspan='2'></td>";
        }
        echo "<td>" . _n('Email', 'Emails', Session::getPluralNumber());
        UserEmail::showAddEmailButton($this);
        echo "</td><td>";
        UserEmail::showForUser($this);
        echo "</td>";
        echo "</tr>";

        if ((!$simplified_form) && (!GLPI_DEMO_MODE)) {
            $sincerand = mt_rand();
            echo "<tr class='tab_bg_1'>";
            echo "<td><label for='showdate$sincerand'>" . __('Valid since') . "</label></td><td>";
            Html::showDateTimeField("begin_date", ['value'       => $this->fields["begin_date"],
                'rand'        => $sincerand,
                'maybeempty'  => true
            ]);
            echo "</td>";

            $untilrand = mt_rand();
            echo "<td><label for='showdate$untilrand'>" . __('Valid until') . "</label></td><td>";
            Html::showDateTimeField("end_date", ['value'       => $this->fields["end_date"],
                'rand'        => $untilrand,
                'maybeempty'  => true
            ]);
            echo "</td></tr>";
        }

        $phonerand = mt_rand();
        echo "<tr class='tab_bg_1'>";
        echo "<td><label for='textfield_phone$phonerand'>" .  Phone::getTypeName(1) . "</label></td><td>";
        echo Html::input(
            'phone',
            [
                'value' => $this->fields['phone'],
                'id'    => "textfield_phone$phonerand",
            ]
        );
        echo "</td>";
       //Authentications information : auth method used and server used
       //don't display is creation of a new user'
        if (!empty($ID)) {
            if (Session::haveRight(self::$rightname, self::READAUTHENT)) {
                echo "<td>" . __('Authentication') . "</td><td>";
                echo Auth::getMethodName($this->fields["authtype"], $this->fields["auths_id"]);
                if (!empty($this->fields["date_sync"])) {
                    //TRANS: %s is the date of last sync
                    echo '<br>' . sprintf(
                        __('Last synchronization on %s'),
                        Html::convDateTime($this->fields["date_sync"])
                    );
                }
                if (!empty($this->fields["user_dn"])) {
                  //TRANS: %s is the user dn
                    echo '<br>' . sprintf(__('%1$s: %2$s'), __('User DN'), $this->fields["user_dn"]);
                }
                if ($this->fields['is_deleted_ldap']) {
                    echo '<br>' . __('User missing in LDAP directory');
                }
                if ($this->fields['2fa'] !== null) {
                    echo '<br>' . __('2FA enabled');
                    if (Session::haveRight(self::$rightname, self::UPDATEAUTHENT)) {
                        echo "<button type='submit' name='disable_2fa' class='btn btn-outline-danger btn-sm ms-1' data-bs-toggle='tooltip' title='"
                            . __('If 2FA is mandatory for this user, they will be required to set it back up the next time they log in.') . "'>"
                            . __('Disable')
                            . "</button>";
                    }
                }

                echo "</td>";
            } else {
                echo "<td colspan='2'>&nbsp;</td>";
            }
        } else {
            echo "<td colspan='2'><input type='hidden' name='authtype' value='1'></td>";
        }

        echo "</tr>";

        $mobilerand = mt_rand();
        echo "<tr class='tab_bg_1'>";
        echo "<td><label for='textfield_mobile$mobilerand'>" . __('Mobile phone') . "</label></td><td>";
        echo Html::input(
            'mobile',
            [
                'value' => $this->fields['mobile'],
                'id'    => "textfield_mobile$mobilerand",
            ]
        );
        echo "</td>";
        echo "<td>";
        if (!$simplified_form) {
            $catrand = mt_rand();
            echo "<label for='dropdown_usercategories_id$catrand'>" . _n('Category', 'Categories', 1) . "</label></td><td>";
            UserCategory::dropdown(['value' => $this->fields["usercategories_id"], 'rand' => $catrand]);
        }
        echo "</td></tr>";

        if (!$simplified_form) {
            $phone2rand = mt_rand();
            echo "<tr class='tab_bg_1'>";
            echo "<td><label for='textfield_phone2$phone2rand'>" .  __('Phone 2') . "</label></td><td>";
            echo Html::input(
                'phone2',
                [
                    'value' => $this->fields['phone2'],
                    'id'    => "textfield_phone2$phone2rand",
                ]
            );
            echo "</td>";
            echo "<td rowspan='4' class='middle'><label for='comment'>" . __('Comments') . "</label></td>";
            echo "<td class='center middle' rowspan='4'>";
            echo "<textarea class='form-control' id='comment' name='comment' >" . $this->fields["comment"] . "</textarea>";
            echo "</td></tr>";

            $admnumrand = mt_rand();
            echo "<tr class='tab_bg_1'><td><label for='textfield_registration_number$admnumrand'>" . _x('user', 'Administrative number') . "</label></td><td>";
            echo Html::input(
                'registration_number',
                [
                    'value' => $this->fields['registration_number'],
                    'id'    => "textfield_registration_number$admnumrand",
                ]
            );
            echo "</td></tr>";

            $titlerand = mt_rand();
            echo "<tr class='tab_bg_1'><td><label for='dropdown_usertitles_id$titlerand'>" . _x('person', 'Title') . "</label></td><td>";
            UserTitle::dropdown(['value' => $this->fields["usertitles_id"], 'rand' => $titlerand]);
            echo "</td></tr>";
        }

        echo "<tr class='tab_bg_1'>";
        if (!empty($ID)) {
            $locrand = mt_rand();
            echo "<td><label for='dropdown_locations_id$locrand'>" . Location::getTypeName(1) . "</label></td><td>";
            $entities = $this->getEntities();
            if (count($entities) <= 0) {
                $entities = -1;
            }
            Location::dropdown(['value'  => $this->fields["locations_id"],
                'rand'   => $locrand,
                'entity' => $entities
            ]);
            echo "</td>";
        }
        echo "</tr>";

        if (empty($ID)) {
            echo "<tr class='tab_bg_1'>";
            echo "<th colspan='2'>" . _n('Authorization', 'Authorizations', 1) . "</th>";
            $recurrand = mt_rand();
            echo "<td><label for='dropdown__is_recursive$recurrand'>" .  __('Recursive') . "</label></td><td>";
            Dropdown::showYesNo("_is_recursive", 0, -1, ['rand' => $recurrand]);
            echo "</td></tr>";
            $profilerand = mt_rand();
            echo "<tr class='tab_bg_1'>";
            echo "<td><label for='dropdown__profiles_id$profilerand'>" .  Profile::getTypeName(1) . "</label></td><td>";
            Profile::dropdownUnder(['name'  => '_profiles_id',
                'rand'  => $profilerand,
                'value' => Profile::getDefault()
            ]);

            $entrand = mt_rand();
            echo "</td><td><label for='dropdown__entities_id$entrand'>" .  Entity::getTypeName(1) . "</label></td><td>";
            Entity::dropdown(['name'                => '_entities_id',
                'display_emptychoice' => false,
                'rand'                => $entrand,
                'entity'              => $_SESSION['glpiactiveentities'],
                'value'               => $options['entities_id'] ?? $_SESSION['glpiactive_entity']
            ]);
            echo "</td></tr>";
        } else {
            if ($higherrights || $ismyself) {
                $profilerand = mt_rand();
                echo "<tr class='tab_bg_1'>";
                echo "<td><label for='dropdown_profiles_id$profilerand'>" .  __('Default profile') . "</label></td><td>";

                $options   = Dropdown::getDropdownArrayNames(
                    'glpi_profiles',
                    Profile_User::getUserProfiles($this->fields['id'])
                );

                Dropdown::showFromArray(
                    "profiles_id",
                    $options,
                    ['value'               => $this->fields["profiles_id"],
                        'rand'                => $profilerand,
                        'display_emptychoice' => true
                    ]
                );
            }
            if ($higherrights) {
                $entrand = mt_rand();
                echo "</td><td><label for='dropdown_entities_id$entrand'>" .  __('Default entity') . "</label></td><td>";
                $entities = $this->getEntities();
                Entity::dropdown(['value'  => $this->fields["entities_id"],
                    'rand'   => $entrand,
                    'entity' => $entities
                ]);
                echo "</td></tr>";

                $grouprand = mt_rand();
                echo "<tr class='tab_bg_1'>";
                echo "<td><label for='dropdown_profiles_id$grouprand'>" .  __('Default group') . "</label></td><td>";

                $options = [];
                foreach (Group_User::getUserGroups($this->fields['id']) as $group) {
                     $options[$group['id']] = $group['completename'];
                }

                Dropdown::showFromArray(
                    "groups_id",
                    $options,
                    ['value'               => $this->fields["groups_id"],
                        'rand'                => $grouprand,
                        'display_emptychoice' => true
                    ]
                );

                echo "</td>";
                $userrand = mt_rand();
                echo "<td><label for='dropdown_users_id_supervisor_$userrand'>" .  __('Supervisor') . "</label></td><td>";

                User::dropdown(['name'   => 'users_id_supervisor',
                    'value'         => $this->fields["users_id_supervisor"],
                    'rand'          => $userrand,
                    'entity'        => $_SESSION["glpiactive_entity"],
                    'entity_sons'   => $_SESSION["glpiactive_entity_recursive"],
                    'used'          => [$this->getID()],
                    'right'         => 'all'
                ]);
                echo "</td></tr>";
            }

            if (
                (
                    Entity::getAnonymizeConfig() == Entity::ANONYMIZE_USE_NICKNAME
                    || Entity::getAnonymizeConfig() == Entity::ANONYMIZE_USE_NICKNAME_USER
                )
                && Session::getCurrentInterface() == "central"
            ) {
                echo "<tr class='tab_bg_1'>";
                echo "<td><label for='nickname$rand'> " . __('Nickname') . "</label></td>";
                echo "<td>";
                if ($this->can($ID, UPDATE)) {
                    echo Html::input('nickname', [
                        'value' => $this->fields['nickname']
                    ]);
                } else {
                    echo $this->fields['nickname'];
                }
                echo "</td>";
                echo "</tr>";
            }

            if ($caneditpassword) {
                echo "<tr class='tab_bg_1'><th colspan='4'>" . __('Remote access keys') . "</th></tr>";

                echo "<tr class='tab_bg_1'><td>";
                echo __("API token");
                echo "</td><td colspan='2'>";
                if (!empty($this->fields["api_token"])) {
                     echo "<div class='copy_to_clipboard_wrapper'>";
                     echo Html::input('_api_token', [
                         'value'    => $this->fields["api_token"],
                         'style'    => 'width:90%'
                     ]);
                     echo "</div>";
                     echo "(" . sprintf(
                         __('generated on %s'),
                         Html::convDateTime($this->fields["api_token_date"])
                     ) . ")";
                }
                echo "</td><td>";
                Html::showCheckbox(['name'  => '_reset_api_token',
                    'title' => __('Regenerate')
                ]);
                echo "&nbsp;&nbsp;" . __('Regenerate');
                echo "</td></tr>";
            }

            echo "<tr class='tab_bg_1'>";
            echo "<td colspan='2' class='center'>";
            if ($this->fields["last_login"]) {
                printf(__('Last login on %s'), Html::convDateTime($this->fields["last_login"]));
            }
            echo "</td><td colspan='2'class='center'>";

            echo "</td></tr>";
        }

        $this->showFormButtons($options);

        return true;
    }


    /**
     * Print the user preference form.
     *
     * @param string  $target Form target
     * @param integer $ID     ID of the user
     *
     * @return boolean true if user found, false otherwise
     */
    public function showMyForm($target, $ID)
    {
        /**
         * @var array $CFG_GLPI
         * @var \DBmysql $DB
         */
        global $CFG_GLPI, $DB;

       // Affiche un formulaire User
        if (
            ($ID != Session::getLoginUserID())
            && !$this->currentUserHaveMoreRightThan($ID)
        ) {
            return false;
        }
        if ($this->getFromDB($ID)) {
            $rand     = mt_rand();
            $authtype = $this->getAuthMethodsByID();

            $extauth  = !(($this->fields["authtype"] == Auth::DB_GLPI)
                       || (($this->fields["authtype"] == Auth::NOT_YET_AUTHENTIFIED)
                           && !empty($this->fields["password"])));

            echo "<div class='center'>";
            echo "<form method='post' name='user_manager' enctype='multipart/form-data' action='" . $target . "' autocomplete='off'>";
            echo "<table class='tab_cadre_fixe'>";
            echo "<tr><th colspan='4'>" . sprintf(__('%1$s: %2$s'), __('Login'), $this->fields["name"]);
            echo "<input type='hidden' name='name' value='" . $this->fields["name"] . "'>";
            echo "<input type='hidden' name='id' value='" . $this->fields["id"] . "'>";
            echo "</th></tr>";

            $surnamerand = mt_rand();
            echo "<tr class='tab_bg_1'><td><label for='textfield_realname$surnamerand'>" . __('Surname') . "</label></td><td>";

            if (
                $extauth
                && isset($authtype['realname_field'])
                && !empty($authtype['realname_field'])
            ) {
                echo $this->fields["realname"];
            } else {
                echo Html::input(
                    'realname',
                    [
                        'value' => $this->fields['realname'],
                        'id'    => "textfield_realname$surnamerand",
                    ]
                );
            }
            echo "</td>";

            if (!empty($this->fields["name"])) {
                echo "<td rowspan='7'>" . _n('Picture', 'Pictures', 1) . "</td>";
                echo "<td rowspan='7'>";
                echo self::getPictureForUser($ID);

                echo Html::file(['name' => 'picture', 'display' => false, 'onlyimages' => true]);

                echo "&nbsp;";
                Html::showCheckbox(['name' => '_blank_picture', 'title' => __('Clear')]);
                echo "&nbsp;" . __('Clear');

                echo "</td>";
                echo "</tr>";
            }

            $firstnamerand = mt_rand();
            echo "<tr class='tab_bg_1'><td><label for='textfield_firstname$firstnamerand'>" . __('First name') . "</label></td><td>";
            if (
                $extauth
                && isset($authtype['firstname_field'])
                && !empty($authtype['firstname_field'])
            ) {
                echo $this->fields["firstname"];
            } else {
                echo Html::input(
                    'firstname',
                    [
                        'value' => $this->fields['firstname'],
                        'id'    => "textfield_firstname$firstnamerand",
                    ]
                );
            }
            echo "</td></tr>";

            if (
                $extauth
                && $this->fields['auths_id']
                && AuthLDAP::isSyncFieldConfigured($this->fields['auths_id'])
            ) {
                echo "<tr class='tab_bg_1'><td>" . __('Synchronization field') . "</td><td>";
                if (empty($this->fields['sync_field'])) {
                    echo Dropdown::EMPTY_VALUE;
                } else {
                    echo $this->fields['sync_field'];
                }
                echo "</td></tr>";
            } else {
                echo "<tr class='tab_bg_1'><td colspan='2'></td></tr>";
            }

            echo "<tr class='tab_bg_1'>";

            if (!GLPI_DEMO_MODE) {
                $langrand = mt_rand();
                echo "<td><label for='dropdown_language$langrand'>" . __('Language') . "</label></td><td>";
               // Language is stored as null in DB if value is same as the global config.
                $language = $this->fields["language"];
                if (null === $this->fields["language"] || !isset($CFG_GLPI['languages'][$this->fields["language"]])) {
                    $language = $CFG_GLPI['language'];
                }
                Dropdown::showLanguages(
                    "language",
                    [
                        'rand'  => $langrand,
                        'value' => $language,
                    ]
                );
                echo "</td>";
            } else {
                echo "<td colspan='2'>&nbsp;</td>";
            }
            echo "</tr>";

           //do some rights verification
            if (
                !$extauth
                && Session::haveRight("password_update", "1")
            ) {
                echo "<tr class='tab_bg_1'>";
                echo "<td><label for='password'>" . __('Password') . "</label></td>";
                echo "<td><input id='password' type='password' name='password' value='' size='30' autocomplete='new-password' onkeyup=\"return passwordCheck();\" class='form-control'>";
                echo "</td>";
                echo "</tr>";

                echo "<tr class='tab_bg_1'>";
                echo "<td><label for='password2'>" . __('Password confirmation') . "</label></td>";
                echo "<td><input type='password' name='password2' id='password2' value='' size='30' autocomplete='new-password' class='form-control'>";
                echo "</td></tr>";

                if ($CFG_GLPI["use_password_security"]) {
                    echo "<tr class='tab_bg_1'>";
                    echo "<td rowspan='2'>";
                    echo __('Password security policy');
                    echo "</td>";
                    echo "<td rowspan='2'>";
                    Config::displayPasswordSecurityChecks();
                    echo "</td>";
                    echo "</tr>";
                }
            } else {
                echo "<tr class='tab_bg_1'><td colspan='2'></td></tr>";
                echo "<tr class='tab_bg_1'><td colspan='2'></td></tr>";
                echo "<tr class='tab_bg_1'><td colspan='2'></td></tr>";
            }

            if ($DB->use_timezones || Session::haveRight("config", READ)) {
                echo "<tr class='tab_bg_1'>";
                echo "<td><label for='timezone'>" . __('Time zone') . "</label></td><td>";
                if ($DB->use_timezones) {
                    $timezones = $DB->getTimezones();
                    Dropdown::showFromArray(
                        'timezone',
                        $timezones,
                        [
                            'value'                 => $this->fields["timezone"],
                            'display_emptychoice'   => true,
                            'emptylabel'            => __('Use server configuration')
                        ]
                    );
                } else if (Session::haveRight("config", READ)) {
                   // Display a warning but only if user is more or less an admin
                    echo __('Timezone usage has not been activated.')
                    . ' '
                    . sprintf(__('Run the "%1$s" command to activate it.'), 'php bin/console database:enable_timezones');
                }
                echo "</td>";
                if (
                    $extauth
                    || !Session::haveRight("password_update", "1")
                ) {
                    echo "<td colspan='2'></td>";
                }
                echo "</tr>";
            }

            $phonerand = mt_rand();
            echo "<tr class='tab_bg_1'><td><label for='textfield_phone$phonerand'>" .  Phone::getTypeName(1) . "</label></td><td>";

            if (
                $extauth
                && isset($authtype['phone_field']) && !empty($authtype['phone_field'])
            ) {
                echo $this->fields["phone"];
            } else {
                echo Html::input(
                    'phone',
                    [
                        'value' => $this->fields['phone'],
                        'id'    => "textfield_phone$phonerand",
                    ]
                );
            }
            echo "</td>";
            echo "<td class='top'>" . _n('Email', 'Emails', Session::getPluralNumber());
            UserEmail::showAddEmailButton($this);
            echo "</td><td>";
            UserEmail::showForUser($this);
            echo "</td>";
            echo "</tr>";

            $mobilerand = mt_rand();
            echo "<tr class='tab_bg_1'><td><label for='textfield_mobile$mobilerand'>" . __('Mobile phone') . "</label></td><td>";

            if (
                $extauth
                && isset($authtype['mobile_field']) && !empty($authtype['mobile_field'])
            ) {
                echo $this->fields["mobile"];
            } else {
                echo Html::input(
                    'mobile',
                    [
                        'value' => $this->fields['mobile'],
                        'id'    => "textfield_mobile$mobilerand",
                    ]
                );
            }
            echo "</td>";

            if (count($_SESSION['glpiprofiles']) > 1) {
                $profilerand = mt_rand();
                echo "<td><label for='dropdown_profiles_id$profilerand'>" . __('Default profile') . "</label></td><td>";

                $options = Dropdown::getDropdownArrayNames(
                    'glpi_profiles',
                    Profile_User::getUserProfiles($this->fields['id'])
                );
                Dropdown::showFromArray(
                    "profiles_id",
                    $options,
                    ['value'               => $this->fields["profiles_id"],
                        'rand'                => $profilerand,
                        'display_emptychoice' => true
                    ]
                );
                echo "</td>";
            } else {
                echo "<td colspan='2'>&nbsp;</td>";
            }
            echo "</tr>";

            $phone2rand = mt_rand();
            echo "<tr class='tab_bg_1'><td><label for='textfield_phone2$phone2rand'>" .  __('Phone 2') . "</label></td><td>";

            if (
                $extauth
                && isset($authtype['phone2_field']) && !empty($authtype['phone2_field'])
            ) {
                echo $this->fields["phone2"];
            } else {
                echo Html::input(
                    'phone2',
                    [
                        'value' => $this->fields['phone2'],
                        'id'    => "textfield_phone2$phone2rand",
                    ]
                );
            }
            echo "</td>";

            $entities = $this->getEntities();
            if (
                !GLPI_DEMO_MODE
                && (count($_SESSION['glpiactiveentities']) > 1)
            ) {
                $entrand = mt_rand();
                echo "<td><label for='dropdown_entities_id$entrand'>" . __('Default entity') . "</td><td>";
                Entity::dropdown(['value'  => $this->fields['entities_id'],
                    'rand'   => $entrand,
                    'entity' => $entities
                ]);
            } else {
                echo "<td colspan='2'>&nbsp;";
            }
            echo "</td></tr>";

            $admnumrand = mt_rand();
            echo "<tr class='tab_bg_1'><td><label for='textfield_registration_number$admnumrand'>" . _x('user', 'Administrative number') . "</label></td><td>";
            if (
                $extauth
                && isset($authtype['registration_number_field']) && !empty($authtype['registration_number_field'])
            ) {
                echo $this->fields["registration_number"];
            } else {
                echo Html::input(
                    'registration_number',
                    [
                        'value' => $this->fields['registration_number'],
                        'id'    => "textfield_registration_number$admnumrand",
                    ]
                );
            }
            echo "</td><td colspan='2'></td></tr>";

            $locrand = mt_rand();
            echo "<tr class='tab_bg_1'><td><label for='dropdown_locations_id$locrand'>" . Location::getTypeName(1) . "</label></td><td>";
            Location::dropdown(['value'  => $this->fields['locations_id'],
                'rand'   => $locrand,
                'entity' => $entities
            ]);

            if (Config::canUpdate()) {
                $moderand = mt_rand();
                echo "<td><label for='dropdown_use_mode$moderand'>" . __('Use GLPI in mode') . "</label></td><td>";
                $modes = [
                    Session::NORMAL_MODE => __('Normal'),
                    Session::DEBUG_MODE  => __('Debug'),
                ];
                Dropdown::showFromArray('use_mode', $modes, ['value' => $this->fields["use_mode"], 'rand' => $moderand]);
            } else {
                echo "<td colspan='2'>&nbsp;";
            }
            echo "</td></tr>";

            if (
                (
                    Entity::getAnonymizeConfig() == Entity::ANONYMIZE_USE_NICKNAME
                    || Entity::getAnonymizeConfig() == Entity::ANONYMIZE_USE_NICKNAME_USER
                )
                && Session::getCurrentInterface() == "central"
            ) {
                echo "<tr class='tab_bg_1'>";
                echo "<td><label for='nickname$rand'> " . __('Nickname') . "</label></td>";
                echo "<td>";
                echo Html::input('nickname', [
                    'value' => $this->fields['nickname']
                ]);
                echo "</td>";
                echo "</tr>";
            }

            echo "<tr class='tab_bg_1'><th colspan='4'>" . __('Remote access keys') . "</th></tr>";

            echo "<tr class='tab_bg_1'><td>";
            echo __("API token");
            echo "</td><td colspan='2'>";
            if (!empty($this->fields["api_token"])) {
                echo "<div class='copy_to_clipboard_wrapper'>";
                echo Html::input('_api_token', [
                    'value'    => $this->fields["api_token"],
                    'style'    => 'width:90%'
                ]);
                 echo "</div>";
                 echo "(" . sprintf(
                     __('generated on %s'),
                     Html::convDateTime($this->fields["api_token_date"])
                 ) . ")";
            }
            echo "</td><td>";
            Html::showCheckbox(['name'  => '_reset_api_token',
                'title' => __('Regenerate')
            ]);
            echo "&nbsp;&nbsp;" . __('Regenerate');
            echo "</td></tr>";

            echo "<tr><td class='tab_bg_2 center' colspan='4'>";
            echo "<input type='submit' name='update' value=\"" . _sx('button', 'Save') . "\" class='btn btn-primary'>";
            echo "</td></tr>";

            echo "</table>";
            Html::closeForm();
            echo "</div>";
            return true;
        }
        return false;
    }


    /**
     * Get all the authentication method parameters for the current user.
     *
     * @return array
     */
    public function getAuthMethodsByID()
    {
        return Auth::getMethodsByID($this->fields["authtype"], $this->fields["auths_id"]);
    }


    public function pre_updateInDB()
    {
        /** @var \DBmysql $DB */
        global $DB;

        if (($key = array_search('name', $this->updates)) !== false) {
           /// Check if user does not exists
            $iterator = $DB->request([
                'FROM'   => $this->getTable(),
                'WHERE'  => [
                    'name'   => $this->input['name'],
                    'id'     => ['<>', $this->input['id']]
                ]
            ]);

            if (count($iterator)) {
                 //To display a message
                 $this->fields['name'] = $this->oldvalues['name'];
                 unset($this->updates[$key]);
                 unset($this->oldvalues['name']);
                 Session::addMessageAfterRedirect(
                     __s('Unable to update login. A user already exists.'),
                     false,
                     ERROR
                 );
            }

            if (!Auth::isValidLogin($this->input['name'])) {
                $this->fields['name'] = $this->oldvalues['name'];
                unset($this->updates[$key]);
                unset($this->oldvalues['name']);
                Session::addMessageAfterRedirect(
                    __s('The login is not valid. Unable to update login.'),
                    false,
                    ERROR
                );
            }
        }

       // ## Security system except for login update:
       //
       // An **external** (ldap, mail) user without User::UPDATE right
       // should not be able to update its own fields
       // (for example, fields concerned by ldap synchronisation)
       // except on login action (which triggers synchronisation).
        if (
            Session::getLoginUserID() === (int)$this->input['id']
            && !Session::haveRight("user", UPDATE)
            && !strpos($_SERVER['PHP_SELF'], "/front/login.php")
            && isset($this->fields["authtype"])
        ) {
           // extauth ldap case
            if (
                $_SESSION["glpiextauth"]
                && ($this->fields["authtype"] == Auth::LDAP
                 || Auth::isAlternateAuth($this->fields["authtype"]))
            ) {
                $authtype = Auth::getMethodsByID(
                    $this->fields["authtype"],
                    $this->fields["auths_id"]
                );
                if (count($authtype)) {
                     $fields = AuthLDAP::getSyncFields($authtype);
                    foreach ($fields as $key => $val) {
                        if (
                            !empty($val)
                            && (($key2 = array_search($key, $this->updates)) !== false)
                        ) {
                            unset($this->updates[$key2]);
                            unset($this->oldvalues[$key]);
                        }
                    }
                }
            }

            if (($key = array_search("is_active", $this->updates)) !== false) {
                unset($this->updates[$key]);
                unset($this->oldvalues['is_active']);
            }

            if (($key = array_search("comment", $this->updates)) !== false) {
                unset($this->updates[$key]);
                unset($this->oldvalues['comment']);
            }
        }

        // Hash user_dn if is updated
        if (in_array('user_dn', $this->updates)) {
            $this->updates[] = 'user_dn_hash';
            $this->fields['user_dn_hash'] = is_string($this->input['user_dn']) && strlen($this->input['user_dn']) > 0
                ? md5($this->input['user_dn'])
                : null;
        }
    }

    public function getSpecificMassiveActions($checkitem = null)
    {

        $isadmin = static::canUpdate();
        $actions = parent::getSpecificMassiveActions($checkitem);
        $prefix = __CLASS__ . MassiveAction::CLASS_ACTION_SEPARATOR;

        if ($isadmin) {
            $actions['Group_User' . MassiveAction::CLASS_ACTION_SEPARATOR . 'add']
                                                         = "<i class='fas fa-users'></i>" .
                                                           __s('Associate to a group');
            $actions['Group_User' . MassiveAction::CLASS_ACTION_SEPARATOR . 'remove']
                                                         = __s('Dissociate from a group');
            $actions['Profile_User' . MassiveAction::CLASS_ACTION_SEPARATOR . 'add']
                                                         = "<i class='fas fa-user-shield'></i>" .
                                                           __s('Associate to a profile');
            $actions['Profile_User' . MassiveAction::CLASS_ACTION_SEPARATOR . 'remove']
                                                         = __s('Dissociate from a profile');
            $actions['Group_User' . MassiveAction::CLASS_ACTION_SEPARATOR . 'change_group_user']
                                                         = "<i class='fas fa-users-cog'></i>" .
                                                           __s("Move to group");
            $actions["{$prefix}delete_emails"] = __s("Delete associated emails");
        }

        if (Session::haveRight(self::$rightname, self::UPDATEAUTHENT)) {
            $actions[$prefix . 'change_authtype']        = "<i class='fas fa-user-cog'></i>" .
                                                      _sx('button', 'Change the authentication method');
            $actions[$prefix . 'force_user_ldap_update'] = "<i class='fas fa-sync'></i>" .
                                                      __s('Force synchronization');
            $actions[$prefix . 'clean_ldap_fields'] = "<i class='fas fa-broom'></i>" .
                                                    __s('Clean LDAP fields and force synchronisation');
            $actions[$prefix . 'disable_2fa']           = "<i class='fas fa-user-lock'></i>" .
                                                      __s('Disable 2FA');
        }
        return $actions;
    }

    public static function showMassiveActionsSubForm(MassiveAction $ma)
    {
        /** @var array $CFG_GLPI */
        global $CFG_GLPI;

        switch ($ma->getAction()) {
            case 'change_authtype':
                $rand             = Auth::dropdown(['name' => 'authtype']);
                $paramsmassaction = ['authtype' => '__VALUE__'];
                Ajax::updateItemOnSelectEvent(
                    "dropdown_authtype$rand",
                    "show_massiveaction_field",
                    $CFG_GLPI["root_doc"] .
                                             "/ajax/dropdownMassiveActionAuthMethods.php",
                    $paramsmassaction
                );
                echo "<span id='show_massiveaction_field'><br><br>";
                echo Html::submit(_x('button', 'Post'), ['name' => 'massiveaction']) . "</span>";
                return true;
            case 'disable_2fa':
                echo "<span id='show_massiveaction_field'>";
                echo __('If 2FA is mandatory for this user, they will be required to set it back up the next time they log in.');
                echo "<br><br>";
                echo Html::submit(_x('button', 'Post'), ['name' => 'massiveaction']);
                echo "</span>";
                return true;
        }
        return parent::showMassiveActionsSubForm($ma);
    }

    public static function processMassiveActionsForOneItemtype(
        MassiveAction $ma,
        CommonDBTM $item,
        array $ids
    ) {

        switch ($ma->getAction()) {
            case 'force_user_ldap_update':
            case 'clean_ldap_fields':
                foreach ($ids as $id) {
                    if ($item->can($id, UPDATE)) {
                        if (
                            ($item->fields["authtype"] == Auth::LDAP)
                            || ($item->fields["authtype"] == Auth::EXTERNAL)
                        ) {
                            if (AuthLDAP::forceOneUserSynchronization($item, ($ma->getAction() == 'clean_ldap_fields'), false)) {
                                $ma->itemDone($item->getType(), $id, MassiveAction::ACTION_OK);
                            } else {
                                $ma->itemDone($item->getType(), $id, MassiveAction::ACTION_KO);
                                $ma->addMessage($item->getErrorMessage(ERROR_ON_ACTION));
                            }
                        } else {
                            $ma->itemDone($item->getType(), $id, MassiveAction::ACTION_KO);
                            $ma->addMessage($item->getErrorMessage(ERROR_ON_ACTION));
                        }
                    } else {
                        $ma->itemDone($item->getType(), $id, MassiveAction::ACTION_NORIGHT);
                        $ma->addMessage($item->getErrorMessage(ERROR_RIGHT));
                    }
                }
                return;

            case 'change_authtype':
                $input = $ma->getInput();
                if (
                    !isset($input["authtype"])
                    || !isset($input["auths_id"])
                ) {
                    $ma->itemDone($item->getType(), $ids, MassiveAction::ACTION_KO);
                    $ma->addMessage($item->getErrorMessage(ERROR_ON_ACTION));
                    return;
                }
                if (Session::haveRight(self::$rightname, self::UPDATEAUTHENT)) {
                    if (User::changeAuthMethod($ids, $input["authtype"], $input["auths_id"])) {
                        $ma->itemDone($item->getType(), $ids, MassiveAction::ACTION_OK);
                    } else {
                        $ma->itemDone($item->getType(), $ids, MassiveAction::ACTION_KO);
                    }
                } else {
                    $ma->itemDone($item->getType(), $ids, MassiveAction::ACTION_NORIGHT);
                    $ma->addMessage($item->getErrorMessage(ERROR_RIGHT));
                }
                return;

            case 'delete_emails':
                foreach ($ids as $id) {
                    // Check rights
                    if (!$item->can($id, UPDATE)) {
                        $ma->itemDone($item->getType(), $id, MassiveAction::ACTION_NORIGHT);
                        $ma->addMessage($item->getErrorMessage(ERROR_RIGHT));
                        continue;
                    }

                    // Find emails
                    $emails = (new UserEmail())->find(['users_id' => $id]);
                    $status = MassiveAction::ACTION_OK;
                    foreach ($emails as $email) {
                        // Delete each emails found
                        if (!(new UserEmail())->delete(['id' => $email['id']])) {
                            $status = MassiveAction::ACTION_KO;
                        }
                    }
                    $ma->itemDone($item->getType(), $id, $status);
                }
                return;

            case 'disable_2fa':
                $can_update_auth = Session::haveRight(self::$rightname, self::UPDATEAUTHENT);
                $totp = new \Glpi\Security\TOTPManager();
                foreach ($ids as $id) {
                    if (!$can_update_auth || !$item->can($id, UPDATE)) {
                        $ma->itemDone($item->getType(), $id, MassiveAction::ACTION_NORIGHT);
                        $ma->addMessage($item->getErrorMessage(ERROR_RIGHT));
                        continue;
                    }
                    $totp->disable2FAForUser($id);
                    $ma->itemDone($item->getType(), $id, MassiveAction::ACTION_OK);
                }
        }
        parent::processMassiveActionsForOneItemtype($ma, $item, $ids);
    }


    public function rawSearchOptions()
    {
       // forcegroup by on name set force group by for all items
        $tab = [];

        $tab[] = [
            'id'                 => 'common',
            'name'               => __('Characteristics')
        ];

        $tab[] = [
            'id'                 => '1',
            'table'              => $this->getTable(),
            'field'              => 'name',
            'name'               => __('Login'),
            'datatype'           => 'itemlink',
            'forcegroupby'       => true,
            'massiveaction'      => false
        ];

        $tab[] = [
            'id'                 => '2',
            'table'              => $this->getTable(),
            'field'              => 'id',
            'name'               => __('ID'),
            'massiveaction'      => false,
            'datatype'           => 'number'
        ];

        $tab[] = [
            'id'                 => '34',
            'table'              => $this->getTable(),
            'field'              => 'realname',
            'name'               => __('Last name'),
            'datatype'           => 'string',
        ];

        $tab[] = [
            'id'                 => '9',
            'table'              => $this->getTable(),
            'field'              => 'firstname',
            'name'               => __('First name'),
            'datatype'           => 'string',
        ];

        $tab[] = [
            'id'                 => '5',
            'table'              => 'glpi_useremails',
            'field'              => 'email',
            'name'               => _n('Email', 'Emails', Session::getPluralNumber()),
            'datatype'           => 'email',
            'joinparams'         => [
                'jointype'           => 'child'
            ],
            'forcegroupby'       => true,
            'massiveaction'      => false
        ];

        $tab[] = [
            'id'                 => '150',
            'table'              => $this->getTable(),
            'field'              => 'picture',
            'name'               => _n('Picture', 'Pictures', 1),
            'datatype'           => 'specific',
            'nosearch'           => true,
            'massiveaction'      => false
        ];

        $tab[] = [
            'id'                 => '28',
            'table'              => $this->getTable(),
            'field'              => 'sync_field',
            'name'               => __('Synchronization field'),
            'massiveaction'      => false,
            'datatype'           => 'string',
        ];

        $tab = array_merge($tab, Location::rawSearchOptionsToAdd());

        $tab[] = [
            'id'                 => '8',
            'table'              => $this->getTable(),
            'field'              => 'is_active',
            'name'               => __('Active'),
            'datatype'           => 'bool'
        ];

        $tab[] = [
            'id'                 => '6',
            'table'              => $this->getTable(),
            'field'              => 'phone',
            'name'               => Phone::getTypeName(1),
            'datatype'           => 'string',
        ];

        $tab[] = [
            'id'                 => '10',
            'table'              => $this->getTable(),
            'field'              => 'phone2',
            'name'               => __('Phone 2'),
            'datatype'           => 'string',
        ];

        $tab[] = [
            'id'                 => '11',
            'table'              => $this->getTable(),
            'field'              => 'mobile',
            'name'               => __('Mobile phone'),
            'datatype'           => 'string',
        ];

        $tab[] = [
            'id'                 => '13',
            'table'              => 'glpi_groups',
            'field'              => 'completename',
            'name'               => Group::getTypeName(Session::getPluralNumber()),
            'forcegroupby'       => true,
            'datatype'           => 'itemlink',
            'massiveaction'      => false,
            'use_subquery'       => true,
            'joinparams'         => [
                'beforejoin'         => [
                    'table'              => 'glpi_groups_users',
                    'joinparams'         => [
                        'jointype'           => 'child'
                    ]
                ]
            ]
        ];

        $tab[] = [
            'id'                 => '14',
            'table'              => $this->getTable(),
            'field'              => 'last_login',
            'name'               => __('Last login'),
            'datatype'           => 'datetime',
            'massiveaction'      => false
        ];

        $tab[] = [
            'id'                 => '15',
            'table'              => $this->getTable(),
            'field'              => 'authtype',
            'name'               => __('Authentication'),
            'massiveaction'      => false,
            'datatype'           => 'specific',
            'searchtype'         => 'equals',
            'additionalfields'   => [
                '0'                  => 'auths_id'
            ]
        ];

        $tab[] = [
            'id'                 => '30',
            'table'              => 'glpi_authldaps',
            'field'              => 'name',
            'linkfield'          => 'auths_id',
            'name'               => __('LDAP directory for authentication'),
            'massiveaction'      => false,
            'joinparams'         => [
                'condition'          => ['REFTABLE.authtype' => Auth::LDAP]
            ],
            'datatype'           => 'dropdown'
        ];

        $tab[] = [
            'id'                 => '31',
            'table'              => 'glpi_authmails',
            'field'              => 'name',
            'linkfield'          => 'auths_id',
            'name'               => __('Email server for authentication'),
            'massiveaction'      => false,
            'joinparams'         => [
                'condition'          => ['REFTABLE.authtype' => Auth::MAIL]
            ],
            'datatype'           => 'dropdown'
        ];

        $tab[] = [
            'id'                 => '16',
            'table'              => $this->getTable(),
            'field'              => 'comment',
            'name'               => __('Comments'),
            'datatype'           => 'text'
        ];

        $tab[] = [
            'id'                 => '17',
            'table'              => $this->getTable(),
            'field'              => 'language',
            'name'               => __('Language'),
            'datatype'           => 'language',
            'display_emptychoice' => true,
            'emptylabel'         => 'Default value'
        ];

        $tab[] = [
            'id'                 => '19',
            'table'              => $this->getTable(),
            'field'              => 'date_mod',
            'name'               => __('Last update'),
            'datatype'           => 'datetime',
            'massiveaction'      => false
        ];

        $tab[] = [
            'id'                 => '121',
            'table'              => $this->getTable(),
            'field'              => 'date_creation',
            'name'               => __('Creation date'),
            'datatype'           => 'datetime',
            'massiveaction'      => false
        ];

        $tab[] = [
            'id'                 => '20',
            'table'              => 'glpi_profiles',
            'field'              => 'name',
            'name'               => sprintf(
                __('%1$s (%2$s)'),
                Profile::getTypeName(Session::getPluralNumber()),
                Entity::getTypeName(1)
            ),
            'forcegroupby'       => true,
            'massiveaction'      => false,
            'datatype'           => 'dropdown',
            'joinparams'         => [
                'beforejoin'         => [
                    'table'              => 'glpi_profiles_users',
                    'joinparams'         => [
                        'jointype'           => 'child'
                    ]
                ]
            ]
        ];

        $tab[] = [
            'id'                 => '21',
            'table'              => $this->getTable(),
            'field'              => 'user_dn',
            'name'               => __('User DN'),
            'massiveaction'      => false,
            'datatype'           => 'text'
        ];

        $tab[] = [
            'id'                 => '22',
            'table'              => $this->getTable(),
            'field'              => 'registration_number',
            'name'               => _x('user', 'Administrative number'),
            'datatype'           => 'string',
        ];

        $tab[] = [
            'id'                 => '23',
            'table'              => $this->getTable(),
            'field'              => 'date_sync',
            'datatype'           => 'datetime',
            'name'               => __('Last synchronization'),
            'massiveaction'      => false
        ];

        $tab[] = [
            'id'                 => '24',
            'table'              => $this->getTable(),
            'field'              => 'is_deleted_ldap',
            'name'               => __('Deleted user in LDAP directory'),
            'datatype'           => 'bool',
            'massiveaction'      => false
        ];

        $tab[] = [
            'id'                 => '80',
            'table'              => 'glpi_entities',
            'linkfield'          => 'entities_id',
            'field'              => 'completename',
            'name'               => sprintf(
                __('%1$s (%2$s)'),
                Entity::getTypeName(Session::getPluralNumber()),
                Profile::getTypeName(1)
            ),
            'forcegroupby'       => true,
            'datatype'           => 'dropdown',
            'massiveaction'      => false,
            'joinparams'         => [
                'beforejoin'         => [
                    'table'              => 'glpi_profiles_users',
                    'joinparams'         => [
                        'jointype'           => 'child'
                    ]
                ]
            ]
        ];

        $tab[] = [
            'id'                 => '81',
            'table'              => 'glpi_usertitles',
            'field'              => 'name',
            'name'               => __('Title'),
            'datatype'           => 'dropdown'
        ];

        $tab[] = [
            'id'                 => '82',
            'table'              => 'glpi_usercategories',
            'field'              => 'name',
            'name'               => _n('Category', 'Categories', 1),
            'datatype'           => 'dropdown'
        ];

        $tab[] = [
            'id'                 => '79',
            'table'              => 'glpi_profiles',
            'field'              => 'name',
            'name'               => __('Default profile'),
            'datatype'           => 'dropdown'
        ];

        $tab[] = [
            'id'                 => '77',
            'table'              => 'glpi_entities',
            'field'              => 'name',
            'massiveaction'      => true,
            'name'               => __('Default entity'),
            'datatype'           => 'dropdown'
        ];

        $tab[] = [
            'id'                 => '62',
            'table'              => $this->getTable(),
            'field'              => 'begin_date',
            'name'               => __('Begin date'),
            'datatype'           => 'datetime'
        ];

        $tab[] = [
            'id'                 => '63',
            'table'              => $this->getTable(),
            'field'              => 'end_date',
            'name'               => __('End date'),
            'datatype'           => 'datetime'
        ];

        $tab[] = [
            'id'                 => '60',
            'table'              => 'glpi_tickets',
            'field'              => 'id',
            'name'               => __('Number of tickets as requester'),
            'forcegroupby'       => true,
            'usehaving'          => true,
            'datatype'           => 'count',
            'massiveaction'      => false,
            'joinparams'         => [
                'beforejoin'         => [
                    'table'              => 'glpi_tickets_users',
                    'joinparams'         => [
                        'jointype'           => 'child',
                        'condition'          => ['NEWTABLE.type' => CommonITILActor::REQUESTER]
                    ]
                ]
            ]
        ];

        $tab[] = [
            'id'                 => '61',
            'table'              => 'glpi_tickets',
            'field'              => 'id',
            'name'               => __('Number of written tickets'),
            'forcegroupby'       => true,
            'usehaving'          => true,
            'datatype'           => 'count',
            'massiveaction'      => false,
            'joinparams'         => [
                'jointype'           => 'child',
                'linkfield'          => 'users_id_recipient'
            ]
        ];

        $tab[] = [
            'id'                 => '64',
            'table'              => 'glpi_tickets',
            'field'              => 'id',
            'name'               => __('Number of assigned tickets'),
            'forcegroupby'       => true,
            'usehaving'          => true,
            'datatype'           => 'count',
            'massiveaction'      => false,
            'joinparams'         => [
                'beforejoin'         => [
                    'table'              => 'glpi_tickets_users',
                    'joinparams'         => [
                        'jointype'           => 'child',
                        'condition'          => ['NEWTABLE.type' => CommonITILActor::ASSIGN]
                    ]
                ]
            ]
        ];

        $tab[] = [
            'id'                 => '99',
            'table'              => 'glpi_users',
            'field'              => 'name',
            'linkfield'          => 'users_id_supervisor',
            'name'               => __('Supervisor'),
            'datatype'           => 'dropdown',
            'massiveaction'      => false,
            'additionalfields'   => [
                '0' => 'id'
            ]
        ];

        $tab[] = [
            'id'                => 130,
            'table'             => 'glpi_users',
            'field'             => 'substitution_start_date',
            'name'              => __('Substitution start date'),
            'datatype'          => 'datetime',
        ];

        $tab[] = [
            'id'                => 131,
            'table'             => 'glpi_users',
            'field'             => 'substitution_end_date',
            'name'              => __('Substitution end date'),
            'datatype'          => 'datetime',
        ];

        $tab[] = [
            'id'                => 132,
            'table'             => 'glpi_users',
            'field'             => '_virtual_2fa_status',
            'name'              => __('2FA status'),
            'datatype'          => 'specific',
            'additionalfields'  => ['2fa'],
            'nosearch'          => true, // Searching virtual fields is not supported currently
        ];

       // add objectlock search options
        $tab = array_merge($tab, ObjectLock::rawSearchOptionsToAdd(get_class($this)));

        return $tab;
    }

    public static function getSpecificValueToDisplay($field, $values, array $options = [])
    {

        if (!is_array($values)) {
            $values = [$field => $values];
        }
        switch ($field) {
            case 'authtype':
                $auths_id = 0;
                if (isset($values['auths_id']) && !empty($values['auths_id'])) {
                    $auths_id = $values['auths_id'];
                }
                return Auth::getMethodName($values[$field], $auths_id);
            case 'picture':
                if (isset($options['html']) && $options['html']) {
                    return Html::image(
                        self::getThumbnailURLForPicture($values['picture']),
                        ['class' => 'user_picture_small', 'alt' => _n('Picture', 'Pictures', 1)]
                    );
                }
                break;
            case '_virtual_2fa_status':
                return !empty($values['2fa']) ? __('Enabled') : __('Disabled');
        }
        return parent::getSpecificValueToDisplay($field, $values, $options);
    }

    public static function getSpecificValueToSelect($field, $name = '', $values = '', array $options = [])
    {

        if (!is_array($values)) {
            $values = [$field => $values];
        }
        $options['display'] = false;
        switch ($field) {
            case 'authtype':
                $options['name'] = $name;
                $options['value'] = $values[$field];
                return Auth::dropdown($options);
        }
        return parent::getSpecificValueToSelect($field, $name, $values, $options);
    }


    /**
     * Get all groups where the current user have delegating.
     *
     * @since 0.83
     *
     * @param integer|string $entities_id ID of the entity to restrict
     *
     * @return integer[]
     */
    public static function getDelegateGroupsForUser($entities_id = '')
    {
        /** @var \DBmysql $DB */
        global $DB;

        $iterator = $DB->request([
            'SELECT'          => 'glpi_groups_users.groups_id',
            'DISTINCT'        => true,
            'FROM'            => 'glpi_groups_users',
            'INNER JOIN'      => [
                'glpi_groups'  => [
                    'FKEY'   => [
                        'glpi_groups_users'  => 'groups_id',
                        'glpi_groups'        => 'id'
                    ]
                ]
            ],
            'WHERE'           => [
                'glpi_groups_users.users_id'        => Session::getLoginUserID(),
                'glpi_groups_users.is_userdelegate' => 1
            ] + getEntitiesRestrictCriteria('glpi_groups', '', $entities_id, 1)
        ]);

        $groups = [];
        foreach ($iterator as $data) {
            $groups[$data['groups_id']] = $data['groups_id'];
        }
        return $groups;
    }


    /**
     * Execute the query to select box with all glpi users where select key = name
     *
     * Internaly used by showGroup_Users, dropdownUsers and ajax/getDropdownUsers.php
     *
     * @param boolean         $count            true if execute an count(*) (true by default)
     * @param string|string[] $right            limit user who have specific right (default 'all')
     * @param integer         $entity_restrict  Restrict to a defined entity (default -1)
     * @param integer         $value            default value (default 0)
     * @param integer[]       $used             Already used items ID: not to display in dropdown
     * @param string          $search           pattern (default '')
     * @param integer         $start            start LIMIT value (default 0)
     * @param integer         $limit            limit LIMIT value (default -1 no limit)
     * @param boolean         $inactive_deleted true to retrieve also inactive or deleted users
     *
     * @return DBmysqlIterator
     */
    public static function getSqlSearchResult(
        $count = true,
        $right = "all",
        $entity_restrict = -1,
        $value = 0,
        array $used = [],
        $search = '',
        $start = 0,
        $limit = -1,
        $inactive_deleted = false,
        $with_no_right = 0
    ) {
        /** @var \DBmysql $DB */
        global $DB;



       // No entity define : use active ones
        if ($entity_restrict < 0) {
            $entity_restrict = $_SESSION["glpiactiveentities"];
        }

        $joinprofile      = false;
        $joinprofileright = false;
        $WHERE = [];


        switch ($right) {
            case "interface":
                $joinprofile = true;
                $WHERE = [
                    'glpi_profiles.interface' => 'central'
                ] + getEntitiesRestrictCriteria('glpi_profiles_users', '', $entity_restrict, 1);
                break;

            case "id":
                $WHERE = ['glpi_users.id' => Session::getLoginUserID()];
                break;

            case "delegate":
                $groups = self::getDelegateGroupsForUser($entity_restrict);
                $users  = [];
                if (count($groups)) {
                    $iterator = $DB->request([
                        'SELECT'    => 'glpi_users.id',
                        'FROM'      => 'glpi_groups_users',
                        'LEFT JOIN' => [
                            'glpi_users'   => [
                                'FKEY'   => [
                                    'glpi_groups_users'  => 'users_id',
                                    'glpi_users'         => 'id'
                                ]
                            ]
                        ],
                        'WHERE'     => [
                            'glpi_groups_users.groups_id' => $groups,
                            'glpi_groups_users.users_id'  => ['<>', Session::getLoginUserID()]
                        ]
                    ]);
                    foreach ($iterator as $data) {
                           $users[$data["id"]] = $data["id"];
                    }
                }
               // Add me to users list for central
                if (Session::getCurrentInterface() == 'central') {
                    $users[Session::getLoginUserID()] = Session::getLoginUserID();
                }

                if (count($users)) {
                    $WHERE = ['glpi_users.id' => $users];
                } else {
                    $WHERE = ['0'];
                }
                break;

            case "groups":
                $groups = [];
                if (isset($_SESSION['glpigroups'])) {
                    $groups = $_SESSION['glpigroups'];
                }
                $users  = [];
                if (count($groups)) {
                    $iterator = $DB->request([
                        'SELECT'    => 'glpi_users.id',
                        'FROM'      => 'glpi_groups_users',
                        'LEFT JOIN' => [
                            'glpi_users'   => [
                                'FKEY'   => [
                                    'glpi_groups_users'  => 'users_id',
                                    'glpi_users'         => 'id'
                                ]
                            ]
                        ],
                        'WHERE'     => [
                            'glpi_groups_users.groups_id' => $groups,
                            'glpi_groups_users.users_id'  => ['<>', Session::getLoginUserID()]
                        ]
                    ]);
                    foreach ($iterator as $data) {
                          $users[$data["id"]] = $data["id"];
                    }
                }
               // Add me to users list for central
                if (Session::getCurrentInterface() == 'central') {
                    $users[Session::getLoginUserID()] = Session::getLoginUserID();
                }

                if (count($users)) {
                    $WHERE = ['glpi_users.id' => $users];
                } else {
                    $WHERE = ['0'];
                }

                break;

            case "all":
                $WHERE = [
                    'glpi_users.id' => ['>', 0],
                    'OR' => getEntitiesRestrictCriteria('glpi_profiles_users', '', $entity_restrict, 1)
                ];

                if ($with_no_right) {
                    $WHERE['OR'][] = ['glpi_profiles_users.entities_id' => null];
                }
                if (empty($WHERE['OR'])) {
                    unset($WHERE['OR']);
                }
                break;

            default:
                $joinprofile = true;
                $joinprofileright = true;
                if (!is_array($right)) {
                    $right = [$right];
                }
                $forcecentral = true;

                $ORWHERE = [];
                foreach ($right as $r) {
                    switch ($r) {
                        case 'own_ticket':
                             $ORWHERE[] = [
                                 [
                                     'glpi_profilerights.name'     => 'ticket',
                                     'glpi_profilerights.rights'   => ['&', Ticket::OWN]
                                 ] + getEntitiesRestrictCriteria('glpi_profiles_users', '', $entity_restrict, 1)
                             ];
                            break;

                        case 'create_ticket_validate':
                            $ORWHERE[] = [
                                [
                                    'glpi_profilerights.name'  => 'ticketvalidation',
                                    'OR'                       => [
                                        ['glpi_profilerights.rights'   => ['&', TicketValidation::CREATEREQUEST]],
                                        ['glpi_profilerights.rights'   => ['&', TicketValidation::CREATEINCIDENT]]
                                    ]
                                ] + getEntitiesRestrictCriteria('glpi_profiles_users', '', $entity_restrict, 1)
                            ];
                            $forcecentral = false;
                            break;

                        case 'validate_request':
                            $ORWHERE[] = [
                                [
                                    'glpi_profilerights.name'     => 'ticketvalidation',
                                    'glpi_profilerights.rights'   => ['&', TicketValidation::VALIDATEREQUEST]
                                ] + getEntitiesRestrictCriteria('glpi_profiles_users', '', $entity_restrict, 1)
                            ];
                            $forcecentral = false;
                            break;

                        case 'validate_incident':
                            $ORWHERE[] = [
                                [
                                    'glpi_profilerights.name'     => 'ticketvalidation',
                                    'glpi_profilerights.rights'   => ['&', TicketValidation::VALIDATEINCIDENT]
                                ] + getEntitiesRestrictCriteria('glpi_profiles_users', '', $entity_restrict, 1)
                            ];
                            $forcecentral = false;
                            break;

                        case 'validate':
                            $ORWHERE[] = [
                                [
                                    'glpi_profilerights.name'     => 'changevalidation',
                                    'glpi_profilerights.rights'   => ['&', ChangeValidation::VALIDATE]
                                ] + getEntitiesRestrictCriteria('glpi_profiles_users', '', $entity_restrict, 1)
                            ];
                            break;

                        case 'create_validate':
                            $ORWHERE[] = [
                                [
                                    'glpi_profilerights.name'     => 'changevalidation',
                                    'glpi_profilerights.rights'   => ['&', CREATE]
                                ] + getEntitiesRestrictCriteria('glpi_profiles_users', '', $entity_restrict, 1)
                            ];
                            break;

                        case 'see_project':
                            $ORWHERE[] = [
                                [
                                    'glpi_profilerights.name'     => 'project',
                                    'glpi_profilerights.rights'   => ['&', Project::READMY]
                                ] + getEntitiesRestrictCriteria('glpi_profiles_users', '', $entity_restrict, 1)
                            ];
                            break;

                        case 'faq':
                            $ORWHERE[] = [
                                [
                                    'glpi_profilerights.name'     => 'knowbase',
                                    'glpi_profilerights.rights'   => ['&', KnowbaseItem::READFAQ]
                                ] + getEntitiesRestrictCriteria('glpi_profiles_users', '', $entity_restrict, 1)
                            ];
                            break;

                        default:
                           // Check read or active for rights
                            $ORWHERE[] = [
                                [
                                    'glpi_profilerights.name'     => $r,
                                    'glpi_profilerights.rights'   => [
                                        '&',
                                        READ | CREATE | UPDATE | DELETE | PURGE
                                    ]
                                ] + getEntitiesRestrictCriteria('glpi_profiles_users', '', $entity_restrict, 1)
                            ];
                    }
                    if (in_array($r, Profile::$helpdesk_rights)) {
                        $forcecentral = false;
                    }
                }

                if (count($ORWHERE)) {
                    $WHERE[] = ['OR' => $ORWHERE];
                }

                if ($forcecentral) {
                    $WHERE['glpi_profiles.interface'] = 'central';
                }
        }

        if (!$inactive_deleted) {
            $WHERE = array_merge(
                $WHERE,
                [
                    'glpi_users.is_deleted' => 0,
                    'glpi_users.is_active'  => 1,
                    [
                        'OR' => [
                            ['glpi_users.begin_date' => null],
                            ['glpi_users.begin_date' => ['<', QueryFunction::now()]]
                        ]
                    ],
                    [
                        'OR' => [
                            ['glpi_users.end_date' => null],
                            ['glpi_users.end_date' => ['>', QueryFunction::now()]]
                        ]
                    ]

                ]
            );
        }

        if (
            (is_numeric($value) && $value)
            || count($used)
        ) {
            $WHERE[] = [
                'NOT' => [
                    'glpi_users.id' => $used
                ]
            ];
        }

        // remove helpdesk user
        $config = Config::getConfigurationValues('core');
        $WHERE[] = [
            'NOT' => [
                'glpi_users.id' => $config['system_user']
            ]
        ];

        $criteria = [
            'FROM'            => 'glpi_users',
            'LEFT JOIN'       => [
                'glpi_useremails'       => [
                    'ON' => [
                        'glpi_useremails' => 'users_id',
                        'glpi_users'      => 'id',
                        ['AND' => ['glpi_useremails.is_default' => 1]]
                    ]
                ],
                'glpi_profiles_users'   => [
                    'ON' => [
                        'glpi_profiles_users'   => 'users_id',
                        'glpi_users'            => 'id'
                    ]
                ]
            ]
        ];
        if ($count) {
            $criteria['SELECT'] = ['COUNT' => 'glpi_users.id AS CPT'];
            $criteria['DISTINCT'] = true;
        } else {
            $criteria['SELECT'] = ['glpi_users.*', 'glpi_useremails.email AS default_email'];
            $criteria['DISTINCT'] = true;
        }

        if ($joinprofile) {
            $criteria['LEFT JOIN']['glpi_profiles'] = [
                'ON' => [
                    'glpi_profiles_users'   => 'profiles_id',
                    'glpi_profiles'         => 'id'
                ]
            ];
            if ($joinprofileright) {
                $criteria['LEFT JOIN']['glpi_profilerights'] = [
                    'ON' => [
                        'glpi_profilerights' => 'profiles_id',
                        'glpi_profiles'      => 'id'
                    ]
                ];
            }
        }

        if (!$count) {
            if (strlen((string)$search) > 0) {
                $txt_search = Search::makeTextSearchValue($search);

                $firstname_field = self::getTableField('firstname');
                $realname_field = self::getTableField('realname');
                $fields = $_SESSION["glpinames_format"] == self::FIRSTNAME_BEFORE
                ? [$firstname_field, new QueryExpression($DB::quoteValue(' ')), $realname_field]
                : [$realname_field, new QueryExpression($DB::quoteValue(' ')), $firstname_field];

                $concat = new QueryExpression(QueryFunction::concat($fields) . ' LIKE ' . $DB::quoteValue($txt_search));
                $WHERE[] = [
                    'OR' => [
                        'glpi_users.name'                => ['LIKE', $txt_search],
                        'glpi_users.realname'            => ['LIKE', $txt_search],
                        'glpi_users.firstname'           => ['LIKE', $txt_search],
                        'glpi_users.phone'               => ['LIKE', $txt_search],
                        'glpi_users.registration_number' => ['LIKE', $txt_search],
                        'glpi_useremails.email'          => ['LIKE', $txt_search],
                        $concat
                    ]
                ];
            }

            if ($_SESSION["glpinames_format"] == self::FIRSTNAME_BEFORE) {
                $criteria['ORDERBY'] = [
                    'glpi_users.firstname',
                    'glpi_users.realname',
                    'glpi_users.name'
                ];
            } else {
                $criteria['ORDERBY'] = [
                    'glpi_users.realname ASC',
                    'glpi_users.firstname ASC',
                    'glpi_users.name ASC',
                ];
            }

            if ($limit > 0) {
                $criteria['LIMIT'] = $limit;
                $criteria['START'] = $start;
            }
        }
        $criteria['WHERE'] = $WHERE;
        return $DB->request($criteria);
    }


    /**
     * Make a select box with all glpi users where select key = name
     *
     * @param $options array of possible options:
     *    - name             : string / name of the select (default is users_id)
     *    - value
     *    - values           : in case of select[multiple], pass the array of multiple values
     *    - right            : string / limit user who have specific right :
     *                             id -> only current user (default case);
     *                             interface -> central;
     *                             all -> all users;
     *                             specific right like Ticket::READALL, CREATE.... (is array passed one of all passed right is needed)
     *    - comments         : boolean / is the comments displayed near the dropdown (default true)
     *    - entity           : integer or array / restrict to a defined entity or array of entities
     *                          (default -1 : no restriction)
     *    - entity_sons      : boolean / if entity restrict specified auto select its sons
     *                          only available if entity is a single value not an array(default false)
     *    - all              : Nobody or All display for none selected
     *                             all=0 (default) -> Nobody
     *                             all=1 -> All
     *                             all=-1-> nothing
     *    - rand             : integer / already computed rand value
     *    - toupdate         : array / Update a specific item on select change on dropdown
     *                          (need value_fieldname, to_update, url
     *                          (see Ajax::updateItemOnSelectEvent for information)
     *                          and may have moreparams)
     *    - used             : array / Already used items ID: not to display in dropdown (default empty)
     *    - ldap_import
     *    - on_change        : string / value to transmit to "onChange"
     *    - display          : boolean / display or get string (default true)
     *    - width            : specific width needed
     *    - specific_tags    : array of HTML5 tags to add to the field
     *    - class            : class to pass to html select
     *    - url              : url of the ajax php code which should return the json data to show in
     *                         the dropdown (default /ajax/getDropdownUsers.php)
     *    - inactive_deleted : retreive also inactive or deleted users
     *    - hide_if_no_elements  : boolean / hide dropdown if there is no elements (default false)
     *    - readonly         : boolean / return getUserName is true (default false)
     *
     * @return integer|string Random value if displayed, string otherwise
     */
    public static function dropdown($options = [])
    {
        /** @var array $CFG_GLPI */
        global $CFG_GLPI;
       // Default values
        $p = [
            'name'                => 'users_id',
            'value'               => '',
            'values'              => [],
            'right'               => 'id',
            'all'                 => 0,
            'display_emptychoice' => true,
            'emptylabel'          => Dropdown::EMPTY_VALUE,
            'placeholder'         => '',
            'on_change'           => '',
            'comments'            => 1,
            'width'               => '',
            'entity'              => -1,
            'entity_sons'         => false,
            'used'                => [],
            'ldap_import'         => false,
            'toupdate'            => '',
            'rand'                => mt_rand(),
            'display'             => true,
            '_user_index'         => 0,
            'specific_tags'       => [],
            'class'               => "form-select",
            'url'                 => $CFG_GLPI['root_doc'] . "/ajax/getDropdownUsers.php",
            'inactive_deleted'    => 0,
            'with_no_right'       => 0,
            'toadd'               => [],
            'hide_if_no_elements' => false,
            'readonly'            => false,
            'multiple'            => false,
            'init'                => true
        ];

        if (is_array($options) && count($options)) {
            foreach ($options as $key => $val) {
                $p[$key] = $val;
            }
        }

        if ($p['multiple']) {
            $p['display_emptychoice'] = false;
            $p['values'] = $p['value'] ?? [];
            $p['comments'] = false;
            unset($p['value']);
        }

       // check default value (in case of multiple observers)
        if (isset($p['value']) && is_array($p['value'])) {
            $p['value'] = $p['value'][$p['_user_index']] ?? 0;
        }

       // Check default value for dropdown : need to be a numeric (or null)
        if (
            isset($p['value'])
            && ((strlen($p['value']) == 0) || !is_numeric($p['value']) && $p['value'] !== 'myself')
        ) {
            $p['value'] = 0;
        }

        $output = '';

        if (!($p['entity'] < 0) && $p['entity_sons']) {
            if (is_array($p['entity'])) {
                $output .= "entity_sons options is not available with array of entity";
            } else {
                $p['entity'] = getSonsOf('glpi_entities', $p['entity']);
            }
        }
        $p['entity'] = Session::getMatchingActiveEntities($p['entity']);

        // Make a select box with all glpi users
        $view_users = self::canView();

        $default = '';
        $valuesnames = [];

        if (!$p['multiple']) {
            /** @var array $user */
            $user = getUserName($p['value'], 2, true);

            if ($p['readonly']) {
                return '<span class="form-control" readonly>' . $user["name"] . '</span>';
            }

            if ($p['value'] === 'myself') {
                $default = __("Myself");
            } else if (!empty($p['value']) && ($p['value'] > 0)) {
                $default = $user["name"];
            } else {
                if ($p['all']) {
                    $default = __('All');
                } else {
                    $default = $p['emptylabel'];
                }
            }
        } else {
            // get multiple values name
            foreach ($p['values'] as $value) {
                if (!empty($value) && ($value > 0)) {
                    /** @var array $user */
                    $user = getUserName($value, 2);
                    $valuesnames[] = $user["name"];
                } else {
                    unset($p['values'][$value]);
                }
            }

            if ($p['readonly']) {
                return '<span class="form-control" readonly>' . implode(', ', $valuesnames) . '</span>';
            }
        }


        $field_id = Html::cleanId("dropdown_" . $p['name'] . $p['rand']);
        $param    = [
            'init'                => $p['init'],
            'multiple'            => $p['multiple'],
            'width'               => $p['width'],
            'all'                 => $p['all'],
            'display_emptychoice' => $p['display_emptychoice'],
            'placeholder'         => $p['placeholder'],
            'right'               => $p['right'],
            'on_change'           => $p['on_change'],
            'used'                => $p['used'],
            'inactive_deleted'    => $p['inactive_deleted'],
            'with_no_right'       => $p['with_no_right'],
            'entity_restrict'     => ($entity_restrict = (is_array($p['entity']) ? json_encode(array_values($p['entity'])) : $p['entity'])),
            'specific_tags'       => $p['specific_tags'],
            'toadd'               => $p['toadd'],
            'class'               => $p['class'],
            '_idor_token'         => Session::getNewIDORToken(__CLASS__, [
                'right'           => $p['right'],
                'entity_restrict' => $entity_restrict,
            ]),
        ];

        if ($p['multiple']) {
            $param['values'] = $p['values'];
            $param['valuesnames'] = $valuesnames;
        } else {
            $param['value'] = $p['value'];
            $param['valuename'] = $default;
        }

        if ($p['hide_if_no_elements']) {
            $result = Dropdown::getDropdownUsers(
                ['display_emptychoice' => false, 'page' => 1, 'page_limit' => 1] + $param,
                false
            );
            if ($result['count'] === 0) {
                return '';
            }
        }

        $output = Html::jsAjaxDropdown(
            $p['name'],
            $field_id,
            $p['url'],
            $param
        );

       // Display comment
        $icons = "";
        if ($p['comments']) {
            $comment_id = Html::cleanId("comment_" . $p['name'] . $p['rand']);
            $link_id = Html::cleanId("comment_link_" . $p["name"] . $p['rand']);
            if (!$view_users) {
                $user["link"] = '';
            } else if (empty($user["link"])) {
                $user["link"] = $CFG_GLPI['root_doc'] . "/front/user.php";
            }

            if (empty($user['comment'])) {
                $user['comment'] = Toolbox::ucfirst(
                    sprintf(
                        __('Show %1$s'),
                        self::getTypeName(Session::getPluralNumber())
                    )
                );
            }

            $paramscomment = [
                'value'    => '__VALUE__',
                'itemtype' => User::getType()
            ];

            if ($view_users) {
                $paramscomment['withlink'] = $link_id;
            }
            $icons .= '<div class="btn btn-outline-secondary">';
            $icons .= Ajax::updateItemOnSelectEvent(
                $field_id,
                $comment_id,
                $CFG_GLPI["root_doc"] . "/ajax/comments.php",
                $paramscomment,
                false
            );

            $icons .= Html::showToolTip($user["comment"], [
                'contentid' => $comment_id,
                'display'   => false,
                'link'      => $user["link"],
                'linkid'    => $link_id
            ]);
            $icons .= '</div>';
        }

        if (
            Session::haveRight('user', self::IMPORTEXTAUTHUSERS)
            && $p['ldap_import']
            && Entity::isEntityDirectoryConfigured($_SESSION['glpiactive_entity'])
        ) {
            $icons .= '<div class="btn btn-outline-secondary">';
            $icons .= Ajax::createIframeModalWindow(
                'userimport' . $p['rand'],
                $CFG_GLPI["root_doc"] .
                                                      "/front/ldap.import.php?entity=" .
                                                      $_SESSION['glpiactive_entity'],
                ['title'   => __('Import a user'),
                    'display' => false
                ]
            );
            $icons .= "<span title=\"" . __s('Import a user') . "\"" .
            " data-bs-toggle='modal' data-bs-target='#userimport{$p['rand']}'>
            <i class='fas fa-plus fa-fw '></i>
            <span class='sr-only'>" . __s('Import a user') . "</span>
         </span>";
            $icons .= '</div>';
        }

        if (strlen($icons) > 0) {
            $output = "<div class='btn-group btn-group-sm " . ($p['width'] == "100%" ? "w-100" : "") . "' role='group'>{$output} {$icons}</div>";
        }

        $output .= Ajax::commonDropdownUpdateItem($p, false);

        if ($p['display']) {
            echo $output;
            return $p['rand'];
        }
        return $output;
    }


    /**
     * Show simple add user form for external auth.
     *
     * @return void|boolean false if user does not have rights to import users from external sources,
     *    print form otherwise
     */
    public static function showAddExtAuthForm()
    {

        if (!Session::haveRight("user", self::IMPORTEXTAUTHUSERS)) {
            return false;
        }

        echo "<div class='center'>\n";
        echo "<form method='post' action='" . Toolbox::getItemTypeFormURL('User') . "'>\n";

        echo "<table class='tab_cadre'>\n";
        echo "<tr><th colspan='4'>" . __('Automatically add a user of an external source') . "</th></tr>\n";

        echo "<tr class='tab_bg_1'><td>" . __('Login') . "</td>\n";
        echo "<td><input type='text' name='login' class='form-control'></td></tr>";

        echo "<tr class='tab_bg_1'>";
        echo "<td class='tab_bg_2 center' colspan='2'>\n";
        echo "<input type='submit' name='add_ext_auth_ldap' value=\"" . __s('Import from directories') . "\"
             class='btn btn-primary'>\n";
        echo "</td></tr>";

        echo "<tr class='tab_bg_1'>";
        echo "<td class='tab_bg_2 center' colspan='2'>\n";
        echo "<input type='submit' name='add_ext_auth_simple' value=\"" . __s('Import from other sources') . "\"
             class='btn btn-primary'>\n";
        echo "</td></tr>\n";

        echo "</table>";
        Html::closeForm();
        echo "</div>\n";
    }


    /**
     * Change auth method for given users.
     *
     * @param integer[] $IDs      IDs of users
     * @param integer   $authtype Auth type (see Auth constants)
     * @param integer   $server   ID of auth server
     *
     * @return boolean
     */
    public static function changeAuthMethod(array $IDs = [], $authtype = 1, $server = -1)
    {
        /** @var \DBmysql $DB */
        global $DB;

        if (!Session::haveRight(self::$rightname, self::UPDATEAUTHENT)) {
            return false;
        }

        if (
            !empty($IDs)
            && in_array($authtype, [Auth::DB_GLPI, Auth::LDAP, Auth::MAIL, Auth::EXTERNAL])
        ) {
            $result = $DB->update(
                self::getTable(),
                [
                    'authtype'        => $authtype,
                    'auths_id'        => $server,
                    'password'        => '',
                    'is_deleted_ldap' => 0
                ],
                [
                    'id' => $IDs
                ]
            );
            if ($result) {
                foreach ($IDs as $ID) {
                    $changes = [
                        0,
                        '',
                        sprintf(
                            __('%1$s: %2$s'),
                            __('Update authentification method to'),
                            Auth::getMethodName($authtype, $server)
                        )
                    ];
                    Log::history($ID, __CLASS__, $changes, '', Log::HISTORY_LOG_SIMPLE_MESSAGE);
                }

                return true;
            }
        }
        return false;
    }


    /**
     * Generate vcard for the current user.
     *
     * @return void
     */
    public function generateVcard()
    {

       // prepare properties for the Vcard
        if (
            !empty($this->fields["realname"])
            || !empty($this->fields["firstname"])
        ) {
            $name = [$this->fields["realname"], $this->fields["firstname"], "", "", ""];
        } else {
            $name = [$this->fields["name"], "", "", "", ""];
        }

        $title = null;
        if ($this->fields['usertitles_id'] !== 0) {
            $title = new UserTitle();
            $title->getFromDB($this->fields['usertitles_id']);
        }
       // create vcard
        $vcard = new VObject\Component\VCard([
            'N'     => $name,
            'EMAIL' => $this->getDefaultEmail(),
            'NOTE'  => $this->fields["comment"],
        ]);
        if ($title) {
            $vcard->add('TITLE', $title->fields['name']);
        }
        if ($this->fields['timezone']) {
            $vcard->add('TZ', $this->fields['timezone']);
        }
        $vcard->add('TEL', $this->fields["phone"], ['type' => 'PREF;WORK;VOICE']);
        $vcard->add('TEL', $this->fields["phone2"], ['type' => 'HOME;VOICE']);
        $vcard->add('TEL', $this->fields["mobile"], ['type' => 'WORK;CELL']);

       // Get more data from plugins such as an IM contact
        $data = Plugin::doHook(Hooks::VCARD_DATA, ['item' => $this, 'data' => []])['data'];
        foreach ($data as $field => $additional_field) {
            $vcard->add($additional_field['name'], $additional_field['value'] ?? '', $additional_field['params'] ?? []);
        }

       // send the  VCard
        $output   = $vcard->serialize();
        $filename = implode("_", array_filter($name)) . ".vcf";

        @header("Content-Disposition: attachment; filename=\"$filename\"");
        @header("Content-Length: " . Toolbox::strlen($output));
        @header("Connection: close");
        @header("content-type: text/x-vcard; charset=UTF-8");

        echo $output;
    }


    /**
     * Show items of the current user.
     *
     * @param boolean $tech false to display items owned by user, true to display items managed by user
     *
     * @return void
     */
    public function showItems($tech)
    {
        /**
         * @var array $CFG_GLPI
         * @var \DBmysql $DB
         */
        global $CFG_GLPI, $DB;

        $ID = $this->getField('id');

        $start       = intval($_GET["start"] ?? 0);

        if ($tech) {
            $field_user  = 'users_id_tech';
        } else {
            $field_user  = 'users_id';
        }

        $groups      = [];

        $iterator = $DB->request([
            'SELECT'    => [
                'glpi_groups.id',
                'glpi_groups.name'
            ],
            'FROM'      => 'glpi_groups',
            'LEFT JOIN' => [
                'glpi_groups_users' => [
                    'FKEY' => [
                        'glpi_groups_users'  => 'groups_id',
                        'glpi_groups'        => 'id'
                    ]
                ]
            ],
            'WHERE'     => ['glpi_groups_users.users_id' => $ID]
        ]);
        $number = 0;

        $criteria = [
            $field_user => $ID,
        ];
        if ($iterator->count() > 0) {
            $groups_ids = [];
            foreach ($iterator as $data) {
                $groups_ids[] = $data['id'];
                $groups[$data["id"]] = $data["name"];
            }
            $criteria = [
                'OR' => [
                    $criteria,
                    [
                        Group_Item::getTable() . '.groups_id' => $groups_ids,
                        Group_Item::getTable() . '.type' => $tech ? Group_Item::GROUP_TYPE_TECH : Group_Item::GROUP_TYPE_NORMAL,
                    ]
                ]
            ];
        }

        $entries = [];

        foreach ($CFG_GLPI['assignable_types'] as $itemtype) {
            if (!($item = getItemForItemtype($itemtype))) {
                continue;
            }
            if ($item::canView()) {
                $itemtable = getTableForItemType($itemtype);
                $relation_table = Group_Item::getTable();
                $iterator_params = [
                    'SELECT'  => ["$itemtable.*", "$relation_table.groups_id"],
                    'FROM'    => $itemtable,
                    'LEFT JOIN' => [
                        Group_Item::getTable() => [
                            'FKEY' => [
                                $itemtable => 'id',
                                Group_Item::getTable() => 'items_id', [
                                    'AND' => [
                                        Group_Item::getTable() . '.itemtype' => $itemtype,
                                    ]
                                ]
                            ]
                        ]
                    ],
                    'WHERE'   => ['entities_id' => $this->getEntities()] + $criteria + $item::getSystemSQLCriteria(),
                    'GROUPBY' => "$itemtable.id",
                ];

                if ($item->maybeTemplate()) {
                    $iterator_params['WHERE']['is_template'] = 0;
                }
                if ($item->maybeDeleted()) {
                    $iterator_params['WHERE']['is_deleted'] = 0;
                }

                $item_iterator = $DB->request($iterator_params);

                $type_name = $item->getTypeName();

                foreach ($item_iterator as $data) {
                    $cansee = $item->can($data["id"], READ);
                    $link   = $data[$item->getNameField()];
                    if ($cansee) {
                        $link_item = $item::getFormURLWithID($data['id']);
                        if ($_SESSION["glpiis_ids_visible"] || empty($link)) {
                             $link = sprintf(__('%1$s (%2$s)'), $link, $data["id"]);
                        }
                        $link = "<a href='" . $link_item . "'>" . $link . "</a>";
                    }
                    $linktypes = [];
                    if ($data[$field_user] == $ID) {
                        $linktypes[] = self::getTypeName(1);
                    }
                    if (isset($groups[$data['groups_id']])) {
                        $linktypes[] = sprintf(
                            __('%1$s = %2$s'),
                            Group::getTypeName(1),
                            $groups[$data['groups_id']]
                        );
                    }
                    if ($number >= $start && $number < $start + $_SESSION['glpilist_limit']) {
                        $entries[] = [
                            'itemtype'      => $itemtype,
                            'id'            => $data["id"],
                            'type'          => $type_name,
                            'entity'        => Dropdown::getDropdownName("glpi_entities", $data["entities_id"]),
                            'name'          => $link,
                            'serial'        => $data["serial"] ?? '',
                            'otherserial'   => $data["otherserial"],
                            'states'        => !empty($data['states_id'])
                                ? Dropdown::getDropdownName("glpi_states", $data['states_id'], false, true, false, '')
                                : '',
                            'linktype'      => implode(', ', $linktypes),
                        ];
                    }
                    $number++;
                }
            }
        }

        TemplateRenderer::getInstance()->display('components/datatable.html.twig', [
            'start'                 => $start,
            'is_tab'                => true,
            'items_id'              => $ID,
            'nofilter'              => true,
            'columns'               => [
                'type'          => _n('Type', 'Types', 1),
                'entity'        => Entity::getTypeName(1),
                'name'          => __('Name'),
                'serial'        => __('Serial number'),
                'otherserial'   => __('Inventory number'),
                'states'        => __('Status'),
                'linktype'      => ''
            ],
            'formatters' => [
                'name'          => 'raw_html',
            ],
            'entries'               => $entries,
            'total_number'          => $number,
            'filtered_number'       => $number,
            'showmassiveactions'    => true,
            'massiveactionparams'   => [
                'num_displayed'    => min($_SESSION['glpilist_limit'], $number),
                'container'        => 'mass' . __CLASS__ . mt_rand(),
                'specific_actions' => [
                    'update' => __('Update'),
                ]
            ],
        ]);
    }


    /**
     * Get user by email, importing it from LDAP if not existing.
     *
     * @param string $email
     * @param bool $createuserfromemail
     *
     * @return integer ID of user, 0 if not found nor imported
     */
    public static function getOrImportByEmail($email = '', bool $createuserfromemail = false)
    {
        /**
         * @var array $CFG_GLPI
         * @var \DBmysql $DB
         */
        global $CFG_GLPI, $DB;

        $iterator = $DB->request([
            'SELECT'    => 'users_id AS id',
            'FROM'      => 'glpi_useremails',
            'LEFT JOIN' => [
                'glpi_users' => [
                    'FKEY' => [
                        'glpi_useremails' => 'users_id',
                        'glpi_users'      => 'id'
                    ]
                ]
            ],
            'WHERE'     => [
                'glpi_useremails.email' => $email
            ],
            'ORDER'     => ['glpi_users.is_active DESC', 'is_deleted ASC']
        ]);

       //User still exists in DB
        if (count($iterator)) {
            $result = $iterator->current();
            return $result['id'];
        } else {
            if ($CFG_GLPI["is_users_auto_add"]) {
                //Get all ldap servers with email field configured
                $ldaps = AuthLDAP::getServersWithImportByEmailActive();
                //Try to find the user by his email on each ldap server

                foreach ($ldaps as $ldap) {
                    $params = [
                        'method' => AuthLDAP::IDENTIFIER_EMAIL,
                        'value'  => $email,
                    ];
                    $res = AuthLDAP::ldapImportUserByServerId(
                        $params,
                        AuthLDAP::ACTION_IMPORT,
                        $ldap
                    );

                    if (isset($res['id'])) {
                        return $res['id'];
                    }
                }
            }
            if ($createuserfromemail) {
                $user = self::createUserFromMail($email);
                if ($user !== null) {
                    return $user->fields['id'];
                }
            }
        }
        return 0;
    }


    /**
     * Handle user deleted in LDAP using configured policy.
     *
     * @param integer $users_id
     *
     * @return void
     */
    public static function manageDeletedUserInLdap($users_id)
    {
        /** @var array $CFG_GLPI */
        global $CFG_GLPI;

       //The only case where users_id can be null if when a user has been imported into GLPI
       //it's dn still exists, but doesn't match the connection filter anymore
       //In this case, do not try to process the user
        if (!$users_id) {
            return;
        }

        $myuser = new self();
        if (
            !$myuser->getFromDB($users_id) // invalid user
            || $myuser->fields['is_deleted_ldap'] == 1 // user already considered as deleted from LDAP
        ) {
            return;
        }

       //User is present in DB but not in the directory : it's been deleted in LDAP
        $tmp = [
            'id'              => $users_id,
            'is_deleted_ldap' => 1,
        ];

        // Handle deleted user
        switch ($CFG_GLPI['user_deleted_ldap_user']) {
            default:
            case AuthLDAP::DELETED_USER_ACTION_USER_DO_NOTHING:
                $myuser->update($tmp);
                break;

            case AuthLDAP::DELETED_USER_ACTION_USER_DISABLE:
                $tmp['is_active'] = 0;
                $myuser->update($tmp);
                break;

            case AuthLDAP::DELETED_USER_ACTION_USER_MOVE_TO_TRASHBIN:
                $myuser->update($tmp);
                $myuser->delete($tmp);
                break;
        }

        // Handle deleted user's groups
        switch ($CFG_GLPI['user_deleted_ldap_groups']) {
            default:
            case AuthLDAP::DELETED_USER_ACTION_GROUPS_DO_NOTHING:
                break;

            case AuthLDAP::DELETED_USER_ACTION_GROUPS_DELETE_DYNAMIC:
                Group_User::deleteGroups($users_id, true);
                break;

            case AuthLDAP::DELETED_USER_ACTION_GROUPS_DELETE_ALL:
                Group_User::deleteGroups($users_id);
                break;
        }

        // Handle deleted user's authorizations
        switch ($CFG_GLPI['user_deleted_ldap_authorizations']) {
            default:
            case AuthLDAP::DELETED_USER_ACTION_AUTHORIZATIONS_DO_NOTHING:
                break;

            case AuthLDAP::DELETED_USER_ACTION_AUTHORIZATIONS_DELETE_DYNAMIC:
                Profile_User::deleteRights($users_id, true);
                break;

            case AuthLDAP::DELETED_USER_ACTION_AUTHORIZATIONS_DELETE_ALL:
                Profile_User::deleteRights($users_id);
                break;
        }
    }

    /**
     * Handle user restored in LDAP using configured policy.
     *
     * @since 10.0.0
     * @param $users_id
     *
     * @return void
     */
    public static function manageRestoredUserInLdap($users_id): void
    {
        /** @var array $CFG_GLPI */
        global $CFG_GLPI;

       //The only case where users_id can be null if when a user has been imported into GLPI
       //it's dn still exists, but doesn't match the connection filter anymore
       //In this case, do not try to process the user
        if (!$users_id) {
            return;
        }

        $myuser = new self();
        if (
            !$myuser->getFromDB($users_id) // invalid user
            || $myuser->fields['is_deleted_ldap'] == 0 // user already considered as restored from LDAP
        ) {
            return;
        }

       //User is present in DB and in the directory but 'is_ldap_deleted' was true : it's been restored in LDAP
        $tmp = [
            'id'              => $users_id,
            'is_deleted_ldap' => 0,
        ];

       // Calling the update function for the user will reapply dynamic rights {@see User::post_updateItem()}
        switch ($CFG_GLPI['user_restored_ldap']) {
           // Do nothing except update the 'is_ldap_deleted' field to prevent re-processing the restore for each sync
            default:
            case AuthLDAP::RESTORED_USER_PRESERVE:
                $myuser->update($tmp);
                break;

           // Restore the user from the trash
            case AuthLDAP::RESTORED_USER_RESTORE:
                $myuser->restore($tmp);
                $myuser->update($tmp);
                break;

           // Enable the user
            case AuthLDAP::RESTORED_USER_ENABLE:
                $tmp['is_active'] = 1;
                $myuser->update($tmp);
                break;
        }
    }

    /**
     * Get user ID from its name.
     *
     * @param string $name User name
     *
     * @return integer
     */
    public static function getIdByName($name)
    {
        return self::getIdByField('name', $name);
    }


    /**
     * Get user ID from a field
     *
     * @since 0.84
     * @since 11.0.0 Parameter `$escape` has been removed.
     *
     * @param string $field Field name
     * @param string $value Field value
     *
     * @return false|integer
     */
    public static function getIdByField($field, $value)
    {
        /** @var \DBmysql $DB */
        global $DB;

        $iterator = $DB->request([
            'SELECT' => 'id',
            'FROM'   => self::getTable(),
            'WHERE'  => [$field => $value]
        ]);

        if (count($iterator) == 1) {
            $row = $iterator->current();
            return (int)$row['id'];
        }
        return false;
    }


    /**
     * Show password update form for current user.
     *
     * @param array $error_messages
     *
     * @return void
     */
    public function showPasswordUpdateForm(array $error_messages = [])
    {
        TemplateRenderer::getInstance()->display('updatepassword.html.twig', [
            'must_change_password' => Session::mustChangePassword(),
            'errors'   => $error_messages,
        ]);
    }


    /**
     * Show new password form of password recovery process.
     *
     * @param $token
     *
     * @return void
     */
    public static function showPasswordForgetChangeForm($token)
    {
        TemplateRenderer::getInstance()->display('forgotpassword.html.twig', [
            'token'    => $token,
            'token_ok' => User::getUserByForgottenPasswordToken($token) !== null,
        ]);
    }

    /**
     * Show new password form of password initialization process.
     *
     * @param string $token
     *
     * @return void
     *
     * @since 11.0.0
     */
    public static function showPasswordInitChangeForm(string $token): void
    {
        TemplateRenderer::getInstance()->display('forgotpassword.html.twig', [
            'title'    => __('Password Initialization'),
            'token'    => $token,
            'token_ok' => User::getUserByForgottenPasswordToken($token) !== null,
        ]);
    }


    /**
     * Show request form of password recovery process.
     *
     * @return void
     *
     * @since 11.0.0
     */
    public static function showPasswordForgetRequestForm(): void
    {
        TemplateRenderer::getInstance()->display('forgotpassword.html.twig');
    }

    /**
     * Show request form of password initialization process.
     *
     * @return void
     */
    public static function showPasswordInitRequestForm()
    {
        TemplateRenderer::getInstance()->display('forgotpassword.html.twig', [
            'title' => __('Password initialization'),
        ]);
    }


    /**
     * Handle password recovery form submission.
     *
     * @param array $input
     *
     * @throws ForgetPasswordException when requirements are not met
     *
     * @return boolean true if password successfully changed, false otherwise
     */
    public function updateForgottenPassword(array $input)
    {
        // Invalid token
        if (
            !array_key_exists('password_forget_token', $input)
            || (string)$input['password_forget_token'] === ''
            || ($user = self::getUserByForgottenPasswordToken($input['password_forget_token'])) === null
        ) {
            throw new ForgetPasswordException(
                __('Your password reset request has expired or is invalid. Please renew it.')
            );
        }

        // Check if the user is no longer active, it might happen if for some
        // reasons the user is disabled manually after requesting a password reset
        if ($user->fields['is_active'] == 0 || $user->fields['is_deleted'] == 1) {
            throw new ForgetPasswordException(
                __("Unable to reset password, please contact your administrator")
            );
        }

        // Same check but for the account activation dates
        if (
            ($user->fields['begin_date'] !== null && $user->fields['begin_date'] > $_SESSION['glpi_currenttime'])
            || ($user->fields['end_date'] !== null && $user->fields['end_date'] < $_SESSION['glpi_currenttime'])
        ) {
            throw new ForgetPasswordException(
                __("Unable to reset password, please contact your administrator")
            );
        }

        // Safety check that the user authentication method support passwords changes
        if ($user->fields["authtype"] !== Auth::DB_GLPI && Auth::useAuthExt()) {
            throw new ForgetPasswordException(
                __("The authentication method configuration doesn't allow you to change your password.")
            );
        }

        $input['id'] = $user->fields['id'];

        // Check new password validity, throws exception on failure
        $password_errors = [];
        if (!$this->validatePassword($input["password"], $password_errors)) {
            $expection = new \Glpi\Exception\PasswordTooWeakException();
            foreach ($password_errors as $error) {
                $expection->addMessage($error);
            }
            throw $expection;
        }

        // Try to set new password
        if (!$user->update($input)) {
            return false;
        }

        // Clear password reset token data.
        // Use a direct DB query to bypass rights checks.
        /** @var \DBmysql $DB */
        global $DB;
        $DB->update(
            'glpi_users',
            [
                'password_forget_token'      => '',
                'password_forget_token_date' => 'NULL',
            ],
            [
                'id' => $user->fields['id'],
            ]
        );

        $this->getFromDB($user->fields['id']);

        return true;
    }


    /**
     * Displays password recovery result.
     *
     * @param array $input
     *
     * @return void
     */
    public function showUpdateForgottenPassword(array $input)
    {
        try {
            if ($this->updateForgottenPassword($input)) {
                Session::addMessageAfterRedirect(__s('Reset password successful.'));
            }
        } catch (\Glpi\Exception\ForgetPasswordException $e) {
            Session::addMessageAfterRedirect(htmlspecialchars($e->getMessage()), false, ERROR);
        } catch (\Glpi\Exception\PasswordTooWeakException $e) {
           // Force display on error
            foreach ($e->getMessages() as $message) {
                Session::addMessageAfteRredirect(htmlspecialchars($message), false, ERROR);
            }
        }

        TemplateRenderer::getInstance()->display('forgotpassword.html.twig', [
            'messages_only' => true,
        ]);
    }


    /**
     * Send password recovery for a user and display result message.
     *
     * @param string $email email of the user
     *
     * @return void
     */
    public function showForgetPassword($email)
    {
        try {
            $this->forgetPassword($email);
        } catch (\Glpi\Exception\ForgetPasswordException $e) {
            Session::addMessageAfterRedirect(htmlspecialchars($e->getMessage()), false, ERROR);
            return;
        }
        Session::addMessageAfteRredirect(__s('If the given email address match an exisiting GLPI user, you will receive an email containing the informations required to reset your password. Please contact your administrator if you do not receive any email.'));

        TemplateRenderer::getInstance()->display('forgotpassword.html.twig', [
            'messages_only' => true,
        ]);
    }

    /**
     * Send password recovery for a user and display result message.
     *
     * @param string $email email of the user
     *
     * @return void
     */
    public function showInitPassword(string $email): void
    {
        try {
            $this->forgetPassword($email, true);
        } catch (\Glpi\Exception\ForgetPasswordException $e) {
            Session::addMessageAfterRedirect(htmlspecialchars($e->getMessage()), false, ERROR);
            return;
        }
        Session::addMessageAfterRedirect(__s('The given email address will receive the informations required to define password.'));

        TemplateRenderer::getInstance()->display('forgotpassword.html.twig', [
            'title'         => __('Password initialization'),
            'messages_only' => true,
        ]);
    }

    /**
     * Send password recovery email for a user.
     *
     * @param string $email
     * @param bool $firstpassword
     *
     * @throws ForgetPasswordException If the process failed and the user should
     *                                 be aware of it (e.g. incorrect email)
     *
     * @return bool Return true if the password reset notification was sent,
     *              false if the process failed but the user should not be aware
     *              of it to avoid exposing whether or not the given email exist
     *              in our database.
     */
    public function forgetPassword(string $email, bool $firstpassword = false): bool
    {
        /** @var array $CFG_GLPI */
        global $CFG_GLPI;
        if ($firstpassword) {
            $event = 'passwordinit';
            $token_date = strtotime($_SESSION["glpi_currenttime"]) + $CFG_GLPI['password_init_token_delay'];
        } else {
            $event = 'passwordforget';
            $token_date = strtotime($_SESSION["glpi_currenttime"]) + DAY_TIMESTAMP;
        }
        $condition = [
            'glpi_users.is_active'  => 1,
            'glpi_users.is_deleted' => 0, [
                'OR' => [
                    ['glpi_users.begin_date' => null],
                    ['glpi_users.begin_date' => ['<', QueryFunction::now()]]
                ],
            ], [
                'OR'  => [
                    ['glpi_users.end_date'   => null],
                    ['glpi_users.end_date'   => ['>', QueryFunction::now()]]
                ]
            ]
        ];

        // Try to find a single user matching the given email
        if (!$this->getFromDBbyEmail($email, $condition)) {
            $count = self::countUsersByEmail($email, $condition);
            trigger_error(
                "Failed to find a single user for '$email', $count user(s) found.",
                E_USER_WARNING
            );

            return false;
        }

        // Check that the configuration allow this user to change his password
        if ($this->fields["authtype"] !== Auth::DB_GLPI && Auth::useAuthExt()) {
            trigger_error(
                __("The authentication method configuration doesn't allow the user '$email' to change their password."),
                E_USER_WARNING
            );

            return false;
        }

        // Check that the given email is valid
        if (!NotificationMailing::isUserAddressValid($email)) {
            throw new ForgetPasswordException(__('Invalid email address'));
        }

        // Store password reset token and date.
        // Use a direct DB query to bypass rights checks.
        /** @var \DBmysql $DB */
        global $DB;
        $DB->update(
            'glpi_users',
            [
                'password_forget_token'      => sha1(Toolbox::getRandomString(30)),
                'password_forget_token_date' => date("Y-m-d H:i:s", $token_date),
            ],
            [
                'id' => $this->fields['id'],
            ]
        );

        $this->getFromDB($this->fields['id']); // reload user to get up-to-date fields

        // get the user entity
        $entities_id = 0;
        if (count(($entities = $this->getEntities())) > 0) {
            $entities_id = array_shift($entities);
        }

        // Notication on user entity
        NotificationEvent::raiseEvent($event, $this, [
            'entities_id' => $entities_id
        ]);
        QueuedNotification::forceSendFor($this->getType(), $this->fields['id']);

        return true;
    }


    /**
     * Display information from LDAP server for user.
     *
     * @return void
     */
    private function showLdapInformation(): void
    {
        if ($this->fields['authtype'] != Auth::LDAP || !Session::haveRight(self::$rightname, self::READAUTHENT)) {
            return;
        }

        echo "<div class='spaced'>";
        echo "<table class='tab_cadre_fixe'>";
        echo "<tr><th colspan='2'>" . htmlspecialchars(AuthLDAP::getTypeName(1)) . "</th></tr>";

        echo "<tr class='tab_bg_2'><td>" . __s('User DN') . "</td>";
        echo "<td>" . htmlspecialchars($this->fields['user_dn']) . "</td></tr>";

        if ($this->fields['user_dn']) {
            $config_ldap = new AuthLDAP();
            $ds          = false;

            if ($config_ldap->getFromDB($this->fields['auths_id'])) {
                $ds = $config_ldap->connect();
            }

            if ($ds) {
                $info = AuthLDAP::getUserByDn(
                    $ds,
                    $this->fields['user_dn'],
                    ['*', 'createTimeStamp', 'modifyTimestamp']
                );
                if (is_array($info)) {
                    foreach ($info as $key => $values) {
                        if (is_numeric($key) || !is_array($values)) {
                            // $info will have the following format:
                            //
                            // [
                            //   0           => 'propertyX',
                            //   'propertyX' => [
                            //     'count' => 2,
                            //     0       => 'value1',
                            //     1       => 'value2',
                            //   ],
                            //   'count'     => 1,
                            //   'dn'        => 'uid=X,dc=Y,dc=Z',
                            // ]
                            //
                            // Ignore entries that correspond to a propery name (numeric key)
                            // or that corresponds to count/dn properties.
                            continue;
                        }
                        echo '<tr class="tab_bg_2">';
                        echo '<td>' . htmlspecialchars($key) . '</td>';
                        echo '<td>';
                        unset($values['count']);
                        $printed_values = [];
                        foreach ($values as $value) {
                            if (str_contains($key, 'password')) {
                                $value = '********';
                            }
                            $printed_values[] = htmlspecialchars($value);
                        }
                        echo implode(', ', $printed_values);
                        echo '</td>';
                        echo '</tr>';
                    }
                } else {
                    echo '<tr class="tab_bg_2">';
                    echo '<td colspan="2">' . __s('No LDAP information to display') . '</td>';
                    echo '</tr>';
                }
            } else {
                echo '<td colspan="2">' . __s('Connection failed') . '</td>';
            }
        }

        echo "</table></div>";
    }

    public function getUnicityFieldsToDisplayInErrorMessage()
    {

        return ['id'          => __('ID'),
            'entities_id' => Entity::getTypeName(1)
        ];
    }


    public function getUnallowedFieldsForUnicity()
    {

        return array_merge(
            parent::getUnallowedFieldsForUnicity(),
            ['auths_id', 'date_sync', 'entities_id', 'last_login', 'profiles_id']
        );
    }


    /**
     * Get a unique generated token.
     *
     * @param string $field Field storing the token
     *
     * @return string
     */
    public static function getUniqueToken($field = 'personal_token')
    {
        /** @var \DBmysql $DB */
        global $DB;

        $ok = false;
        do {
            $key    = Toolbox::getRandomString(40);
            $row = $DB->request([
                'COUNT'  => 'cpt',
                'FROM'   => self::getTable(),
                'WHERE'  => [$field => $key]
            ])->current();

            if ($row['cpt'] == 0) {
                 return $key;
            }
        } while (!$ok);
    }


    /**
     * Get token of a user. If not exists generate it.
     *
     * @param integer $ID    User ID
     * @param string  $field Field storing the token
     *
     * @return string|boolean User token, false if user does not exist
     */
    public static function getToken($ID, $field = 'personal_token')
    {

        $user = new self();
        if ($user->getFromDB($ID)) {
            return $user->getAuthToken($field);
        }

        return false;
    }

    /**
     * Get token of a user. If it does not exists  then generate it.
     *
     * @since 9.4
     *
     * @param string $field the field storing the token
     * @param boolean $force_new force generation of a new token
     *
     * @return string|false token or false in case of error
     */
    public function getAuthToken($field = 'personal_token', $force_new = false)
    {
        /** @var array $CFG_GLPI */
        global $CFG_GLPI;

        if ($this->isNewItem()) {
            return false;
        }

       // check date validity for cookie token
        $outdated = false;
        if ($field === 'cookie_token') {
            if (empty($this->fields[$field . "_date"])) {
                $outdated = true;
            } else {
                $date_create = new DateTime($this->fields[$field . "_date"]);
                $date_expir = $date_create->add(new DateInterval('PT' . $CFG_GLPI["login_remember_time"] . 'S'));

                if ($date_expir < new DateTime()) {
                    $outdated = true;
                }
            }
        }

       // token exists, is not oudated, and we may use it
        if (!empty($this->fields[$field]) && !$force_new && !$outdated) {
            return $this->fields[$field];
        }

       // else get a new token
        $token = self::getUniqueToken($field);

       // for cookie token, we need to store it hashed
        $hash = $token;
        if ($field === 'cookie_token') {
            $hash = Auth::getPasswordHash($token);
        }

       // save this token in db
        $this->update(['id'             => $this->getID(),
            $field           => $hash,
            $field . "_date" => $_SESSION['glpi_currenttime']
        ]);

        return $token;
    }


    /**
     * Get name of users using default passwords
     *
     * @return string[]
     */
    public static function checkDefaultPasswords()
    {
        /** @var \DBmysql $DB */
        global $DB;

        $passwords = ['glpi'      => 'glpi',
            'tech'      => 'tech',
            'normal'    => 'normal',
            'post-only' => 'postonly'
        ];
        $default_password_set = [];

        $users = $DB->request([
            'SELECT' => ['name', 'password'],
            'FROM' => self::getTable(),
            'WHERE' => [
                'is_active'  => 1,
                'is_deleted' => 0,
                'name'       => array_keys($passwords)
            ]
        ]);
        foreach ($users as $data) {
            if (Auth::checkPassword($passwords[strtolower($data['name'])], $data['password'])) {
                $default_password_set[] = $data['name'];
            }
        }

        return $default_password_set;
    }


    /**
     * Get picture URL from picture field.
     *
     * @since 0.85
     *
     * @param string $picture Picture field value
     * @param bool  $full     get full path
     *
     * @return string
     */
    public static function getURLForPicture($picture, $full = true)
    {
        /** @var array $CFG_GLPI */
        global $CFG_GLPI;

        $url = Toolbox::getPictureUrl($picture, $full);
        if (null !== $url) {
            return $url;
        }

        return ($full ? $CFG_GLPI["root_doc"] : "") . "/pics/picture.png";
    }


    /**
     * Get thumbnail URL from picture field.
     *
     * @since 0.85
     *
     * @param string $picture Picture field value
     *
     * @return string
     */
    public static function getThumbnailURLForPicture(?string $picture = null)
    {
        /** @var array $CFG_GLPI */
        global $CFG_GLPI;

        if (!empty($picture)) {
            $tmp = explode(".", $picture);
            if (count($tmp) == 2) {
                return $CFG_GLPI["root_doc"]
                    . "/front/document.send.php?"
                    . 'file='
                    . rawurlencode(sprintf('_pictures/%s_min.%s', $tmp[0], $tmp[1]))
                ;
            }
        }

        return "";
    }


    /**
     * Drop existing files for user picture.
     *
     * @since 0.85
     *
     * @param string $picture Picture field value
     *
     * @return void
     */
    public static function dropPictureFiles($picture)
    {
        if (!empty($picture)) {
            if (!$filepath = realpath(GLPI_PICTURE_DIR . "/$picture")) {
                return;
            }
            if (!str_starts_with($filepath, realpath(GLPI_PICTURE_DIR))) {
                trigger_error(sprintf('Invalid picture path `%s`', $picture), E_USER_WARNING);
            }
            // unlink main file
            if (file_exists($filepath)) {
                @unlink($filepath);
            }
            // unlink Thumbnail
            $tmp = explode(".", $picture);
            if (count($tmp) == 2) {
                if (!$thumbpath = realpath(GLPI_PICTURE_DIR . "/" . $tmp[0] . "_min." . $tmp[1])) {
                    return;
                }
                if (!str_starts_with($thumbpath, realpath(GLPI_PICTURE_DIR))) {
                    trigger_error(sprintf('Invalid picture path `%s`', $tmp[0] . "_min." . $tmp[1]), E_USER_WARNING);
                }
                if (file_exists($thumbpath)) {
                    @unlink($thumbpath);
                }
            }
        }
    }

    public function getRights($interface = 'central')
    {

        $values = parent::getRights();
       //TRANS: short for : Add users from an external source
        $values[self::IMPORTEXTAUTHUSERS] = ['short' => __('Add external'),
            'long'  => __('Add users from an external source')
        ];
       //TRANS: short for : Read method for user authentication and synchronization
        $values[self::READAUTHENT]        = ['short' => __('Read auth'),
            'long'  => __('Read user authentication, synchronization method and 2FA')
        ];
       //TRANS: short for : Update method for user authentication and synchronization
        $values[self::UPDATEAUTHENT]      = ['short' => __('Update auth, sync and 2FA'),
            'long'  => __('Update method for user authentication, synchronization and 2FA')
        ];
        $values[self::IMPERSONATE]      = ['short' => __('Impersonate'),
            'long'  => __('Impersonate users with the same or less rights')
        ];

        return $values;
    }


    /**
     * Retrieve the list of LDAP field names from a list of fields
     * allow pattern substitution, e.g. %{name}.
     *
     * @since 9.1
     *
     * @param string[] $map array of fields
     *
     * @return string[]
     */
    private static function getLdapFieldNames(array $map)
    {

        $ret =  [];
        foreach ($map as $v) {
            /** @var array $reg */
            if (preg_match_all('/%{(.*)}/U', $v, $reg)) {
                // e.g. "%{country} > %{city} > %{site}"
                foreach ($reg [1] as $f) {
                    $ret [] = $f;
                }
            } else {
               // single field name
                $ret [] = $v;
            }
        }
        return $ret;
    }


    /**
     * Retrieve the value of a fields from a LDAP result applying needed substitution of %{value}.
     *
     * @since 9.1
     *
     * @param string $map String with field format
     * @param array  $res LDAP result
     *
     * @return string
     */
    private static function getLdapFieldValue($map, array $res)
    {

        $ret = preg_replace_callback(
            '/%{(.*)}/U',
            function ($matches) use ($res) {
                return (isset($res[0][$matches[1]][0]) ? $res[0][$matches[1]][0] : '');
            },
            $map
        );

        return $ret == $map ? (isset($res[0][$map][0]) ? $res[0][$map][0] : '') : $ret;
    }

    /**
     * Print the switch language form.
     *
     * @return string
     */
    public static function showSwitchLangForm()
    {
        $params = [
            'value'     => $_SESSION["glpilanguage"],
            'display'   => false,
            'on_change' => 'this.form.submit()'
        ];

        $out = "<form method='post' name='switchlang' action='" . User::getFormURL() . "' autocomplete='off'>";
        $out .= Dropdown::showLanguages("language", $params);
        $out .= Html::closeForm(false);

        return $out;
    }

    /**
     * Get list of entities ids for current user.
     *
     * @return integer[]
     */
    private function getEntities()
    {
       //get user entities
        if ($this->entities == null) {
            $this->entities = Profile_User::getUserEntities($this->fields['id'], true);
        }
        return $this->entities;
    }


    /**
     * Give cron information.
     *
     * @param string $name Task's name
     *
     * @return array
     */
    public static function cronInfo(string $name): array
    {

        $info = [];
        switch ($name) {
            case 'passwordexpiration':
                $info = [
                    'description' => __('Handle users passwords expiration policy'),
                    'parameter'   => __('Maximum expiration notifications to send at once'),
                ];
                break;
        }
        return $info;
    }

    /**
     * Cron that notify users about when their password expire and deactivate their account
     * depending on password expiration policy.
     *
     * @param CronTask $task
     *
     * @return integer
     */
    public static function cronPasswordExpiration(CronTask $task)
    {
        /**
         * @var array $CFG_GLPI
         * @var \DBmysql $DB
         */
        global $CFG_GLPI, $DB;

        $expiration_delay   = (int)$CFG_GLPI['password_expiration_delay'];
        $notice_time        = (int)$CFG_GLPI['password_expiration_notice'];
        $notification_limit = (int)$task->fields['param'];
        $lock_delay         = (int)$CFG_GLPI['password_expiration_lock_delay'];

        if (-1 === $expiration_delay || (-1 === $notice_time && -1 === $lock_delay)) {
           // Nothing to do if passwords does not expire
           // or if password expires without notice and with no lock delay
            return 0;
        }

       // Notify users about expiration of their password.
        $to_notify_count = 0;
        if (-1 !== $notice_time) {
            $notification_request = [
                'FROM'      => self::getTable(),
                'LEFT JOIN' => [
                    Alert::getTable() => [
                        'ON' => [
                            Alert::getTable() => 'items_id',
                            self::getTable()  => 'id',
                            [
                                'AND' => [
                                    Alert::getTableField('itemtype') => self::getType(),
                                ]
                            ],
                        ]
                    ]
                ],
                'WHERE'     => [
                    self::getTableField('is_deleted') => 0,
                    self::getTableField('is_active')  => 1,
                    self::getTableField('authtype')   => Auth::DB_GLPI,
                    new QueryExpression(
                        QueryFunction::now() . ' > ' . QueryFunction::dateAdd(
                            date: self::getTableField('password_last_update'),
                            interval: $expiration_delay - $notice_time,
                            interval_unit: 'DAY'
                        )
                    ),
               // Get only users that has not yet been notified within last day
                    'OR'                              => [
                        [Alert::getTableField('date') => null],
                        [
                            Alert::getTableField('date') => ['<',
                                QueryFunction::dateSub(
                                    date: QueryFunction::now(),
                                    interval: 1,
                                    interval_unit: 'DAY'
                                )
                            ]
                        ],
                    ],
                ],
            ];

            $to_notify_count_request = array_merge(
                $notification_request,
                [
                    'COUNT'  => 'cpt',
                ]
            );
            $to_notify_count = $DB->request($to_notify_count_request)->current()['cpt'];

            $notification_data_request  = array_merge(
                $notification_request,
                [
                    'SELECT'    => [
                        self::getTableField('id as user_id'),
                        Alert::getTableField('id as alert_id'),
                    ],
                    'LIMIT'     => $notification_limit,
                ]
            );
            $notification_data_iterator = $DB->request($notification_data_request);

            foreach ($notification_data_iterator as $notification_data) {
                $user_id  = $notification_data['user_id'];
                $alert_id = $notification_data['alert_id'];

                $user = new User();
                $user->getFromDB($user_id);

                $is_notification_send = NotificationEvent::raiseEvent(
                    'passwordexpires',
                    $user,
                    ['entities_id' => 0] // Notication on root entity (glpi_users.entities_id is only a pref)
                );
                if (!$is_notification_send) {
                     continue;
                }

                 $task->addVolume(1);

                 $alert = new Alert();

                 // Delete existing alert if any
                if (null !== $alert_id) {
                    $alert->delete(['id' => $alert_id]);
                }

                 // Add an alert to not warn user for at least one day
                 $alert->add(
                     [
                         'itemtype' => 'User',
                         'items_id' => $user_id,
                         'type'     => Alert::NOTICE,
                     ]
                 );
            }
        }

       // Disable users if their password has expire for too long.
        if (-1 !== $lock_delay) {
            $DB->update(
                self::getTable(),
                [
                    'is_active'         => 0,
                    'cookie_token'      => null,
                    'cookie_token_date' => null,
                ],
                [
                    'is_deleted' => 0,
                    'is_active'  => 1,
                    'authtype'   => Auth::DB_GLPI,
                    new QueryExpression(
                        QueryFunction::now() . ' > ' . QueryFunction::dateAdd(
                            date: 'password_last_update',
                            interval: $expiration_delay + $lock_delay,
                            interval_unit: 'DAY'
                        )
                    ),
                ]
            );
        }

        return -1 !== $notice_time && $to_notify_count > $notification_limit
         ? -1 // -1 for partial process (remaining notifications to send)
         : 1; // 1 for fully process
    }

    /**
     * Get password expiration time.
     *
     * @return null|int Password expiration time, or null if expiration mechanism is not active.
     */
    public function getPasswordExpirationTime()
    {
        /** @var array $CFG_GLPI */
        global $CFG_GLPI;

        if (!array_key_exists('id', $this->fields) || $this->fields['id'] < 1) {
            return null;
        }

        $expiration_delay = (int)$CFG_GLPI['password_expiration_delay'];

        if (-1 === $expiration_delay) {
            return null;
        }

        if (null === $this->fields['password_last_update']) {
            // password never updated
            return strtotime(
                '+ ' . $expiration_delay . ' days',
                strtotime($this->fields['date_creation'])
            );
        }
        return strtotime(
            '+ ' . $expiration_delay . ' days',
            strtotime($this->fields['password_last_update'])
        );
    }

    /**
     * Check if password should be changed (if it expires soon).
     *
     * @return boolean
     */
    public function shouldChangePassword()
    {
        /** @var array $CFG_GLPI */
        global $CFG_GLPI;

        if ($this->hasPasswordExpired()) {
            return true; // too late to change password, but returning false would not be logical here
        }

        $expiration_time = $this->getPasswordExpirationTime();
        if (null === $expiration_time) {
            return false;
        }

        $notice_delay    = (int)$CFG_GLPI['password_expiration_notice'];
        if (-1 === $notice_delay) {
            return false;
        }

        $notice_time = strtotime('- ' . $notice_delay . ' days', $expiration_time);

        return $notice_time < time();
    }

    /**
     * Check if password expired.
     *
     * @return boolean
     */
    public function hasPasswordExpired()
    {

        $expiration_time = $this->getPasswordExpirationTime();
        if (null === $expiration_time) {
            return false;
        }

        return $expiration_time < time();
    }

    public function getPasswordExpirationMessage(): ?string
    {
        /** @var array $CFG_GLPI */
        global $CFG_GLPI;
        $expiration_msg = null;
        if ($this->fields['authtype'] == Auth::DB_GLPI && $this->shouldChangePassword()) {
            $expire_time = $this->getPasswordExpirationTime();
            $expire_has_passed = $expire_time < time();
            if ($expire_has_passed) {
                $expiration_msg = __('Your password has expired.');
            } else {
                $expiration_msg = sprintf(
                    __('Your password will expire on %s.'),
                    Html::convDateTime(date('Y-m-d H:i:s', $expire_time))
                );
            }
        }
        return $expiration_msg;
    }

    public static function getFriendlyNameSearchCriteria(string $filter): array
    {
        /** @var \DBmysql $DB */
        global $DB;

        $table     = self::getTable();

        $filter = strtolower($filter);
        $filter_no_spaces = str_replace(" ", "", $filter);
        $concat_names_first_last = QueryFunction::lower(
            QueryFunction::replace(
                expression: QueryFunction::concat(["$table.firstname", "$table.realname"]),
                search: new QueryExpression($DB::quoteValue(' ')),
                replace: new QueryExpression($DB::quoteValue(''))
            )
        );
        $concat_names_last_first = QueryFunction::lower(
            QueryFunction::replace(
                expression: QueryFunction::concat(["$table.realname", "$table.firstname"]),
                search: new QueryExpression($DB::quoteValue(' ')),
                replace: new QueryExpression($DB::quoteValue(''))
            )
        );

        return [
            'OR' => [
                new QueryExpression(QueryFunction::lower("$table.name") . ' LIKE ' . $DB::quoteValue("%$filter%")),
                new QueryExpression($concat_names_first_last . ' LIKE ' . $DB::quoteValue("%$filter_no_spaces%")),
                new QueryExpression($concat_names_last_first . ' LIKE ' . $DB::quoteValue("%$filter_no_spaces%")),
            ]
        ];
    }

    public static function getFriendlyNameFields(string $alias = "name")
    {
        /** @var \DBmysql $DB */
        global $DB;

        $config = Config::getConfigurationValues('core');
        if ($config['names_format'] == User::FIRSTNAME_BEFORE) {
            $first = "firstname";
            $second = "realname";
        } else {
            $first = "realname";
            $second = "firstname";
        }

        $table  = self::getTable();
        return QueryFunction::if(
            condition: [
                "$table.$first" => ['<>' => ''],
                "$table.$second" => ['<>' => '']
            ],
            true_expression: QueryFunction::concat(["$table.$first", new QueryExpression($DB::quoteValue(' ')), "$table.$second"]),
            false_expression: $table . '.' . self::getNameField(),
            alias: $alias
        );
    }

    public static function getIcon()
    {
        return "ti ti-user";
    }

    /**
     * Add groups stored in "_ldap_rules/groups_id" special input
     */
    public function applyGroupsRules()
    {
        if (!isset($this->input["_ldap_rules"]['groups_id'])) {
            return;
        }

        $group_ids = array_unique($this->input["_ldap_rules"]['groups_id']);
        foreach ($group_ids as $group_id) {
            $group_user = new Group_User();

            $data = [
                'groups_id' => $group_id,
                'users_id'  => $this->getId()
            ];

            if (!$group_user->getFromDBByCrit($data)) {
                $group_user->add($data);
            }
        }
    }

    /**
     * Get anonymized name for user instance.
     *
     * @param ?int $entities_id
     *
     * @return string|null
     */
    public function getAnonymizedName(?int $entities_id = null): ?string
    {
        switch (Entity::getAnonymizeConfig($entities_id)) {
            default:
            case Entity::ANONYMIZE_DISABLED:
                return null;

            case Entity::ANONYMIZE_USE_GENERIC:
            case Entity::ANONYMIZE_USE_GENERIC_USER:
                return __("Helpdesk user");

            case Entity::ANONYMIZE_USE_NICKNAME:
            case Entity::ANONYMIZE_USE_NICKNAME_USER:
                return $this->fields['nickname'];
        }

        return null;
    }

    /**
     * Get anonymized name for user having given ID.
     *
     * @param int $users_id
     * @param int $entities_id
     *
     * @return string|null
     */
    public static function getAnonymizedNameForUser(int $users_id, ?int $entities_id = null): ?string
    {
        switch (Entity::getAnonymizeConfig($entities_id)) {
            default:
            case Entity::ANONYMIZE_DISABLED:
                return null;

            case Entity::ANONYMIZE_USE_GENERIC:
            case Entity::ANONYMIZE_USE_GENERIC_USER:
                return __("Helpdesk user");

            case Entity::ANONYMIZE_USE_NICKNAME:
            case Entity::ANONYMIZE_USE_NICKNAME_USER:
                $user = new User();
                if (!$user->getFromDB($users_id)) {
                    return '';
                }

                return $user->fields['nickname'] ?? '';
        }

        return null;
    }

    /**
     * Print a simplified user form.
     *
     * @param integer $ID    ID of the user
     * @param array $options Options
     *     - string   target        Form target
     *     - boolean  withtemplate  Template or basic item
     *
     * @return boolean true
     */
    public function showSystemUserForm($ID, array $options = []): bool
    {
        $this->initForm($ID, $options);

        $formtitle = $this->getTypeName(1);
        $options['formtitle']   = $formtitle;
        $options['formoptions'] = ($options['formoptions'] ?? '') . " enctype='multipart/form-data'";
        $options['candel'] = false;
        $options['canedit'] = self::canUpdate();
        $this->showFormHeader($options);
        $rand = mt_rand();

        echo "<tr class='tab_bg_1'>";
        $surnamerand = mt_rand();
        echo "<td><label for='textfield_realname$surnamerand'>" . __('Surname') . "</label></td>";
        echo "<td>";
        echo Html::input(
            'realname',
            [
                'value' => $this->fields['realname'],
                'id'    => "textfield_realname$surnamerand",
            ]
        );
        echo "</td>";

        echo "<td rowspan='3'>" . _n('Picture', 'Pictures', 1) . "</td>";
        echo "<td rowspan='3'>";
        echo self::getPictureForUser($ID);

        echo Html::file(['name' => 'picture', 'display' => false, 'onlyimages' => true]);
        echo "<input type='checkbox' name='_blank_picture'>&nbsp;" . __('Clear');
        echo "</td>";
        echo "</tr>";

        $firstnamerand = mt_rand();
        echo "<tr class='tab_bg_1'><td><label for='textfield_firstname$firstnamerand'>" . __('First name') . "</label></td><td>";
        echo Html::input(
            'firstname',
            [
                'value' => $this->fields['firstname'],
                'id'    => "textfield_firstname$firstnamerand",
            ]
        );
        echo "</td></tr>";

        echo "<tr><td colspan='2'>";
        echo "<span>";
        echo  __("This is a special user used for automated actions. ");
        echo '<br>';
        echo  __("You can set its name to your organisation's name. ");
        echo "</span>";
        echo "</td></tr>";

        $this->showFormButtons($options);

        return true;
    }

    public function getPictureForUser(int $ID): string
    {
        return TemplateRenderer::getInstance()->render('components/user/picture.html.twig', [
            'users_id'  => $ID,
            'with_link' => false,
        ]);
    }

    /**
     * Get user link.
     *
     * @param bool $enable_anonymization
     *
     * @return string
     */
    public function getUserLink(bool $enable_anonymization = false): string
    {
        if (
            $enable_anonymization
            && $this->fields['id'] != $_SESSION['glpiID']
            && Session::getCurrentInterface() == 'helpdesk'
            && ($anon = $this->getAnonymizedName()) !== null
        ) {
           // if anonymized name active, return only the anonymized name
            return $anon;
        }

        return $this->getLink();
    }

    /**
     * Get user picture path.
     *
     * @param bool $enable_anonymization
     *
     * @return string
     */
    public function getPicturePath(bool $enable_anonymization = false): string
    {
        /** @var array $CFG_GLPI */
        global $CFG_GLPI;

        if ($enable_anonymization && Session::getCurrentInterface() == 'helpdesk' && Entity::getAnonymizeConfig() !== Entity::ANONYMIZE_DISABLED) {
            return $CFG_GLPI["root_doc"] . '/pics/picture.png';
        }

        $path = Toolbox::getPictureUrl($this->fields['picture'], false);
        if (!empty($path)) {
            return $path;
        }

        return $CFG_GLPI["root_doc"] . '/pics/picture.png';
    }

    /**
     * Get user thumbnail picture path.
     *
     * @param bool $enable_anonymization
     *
     * @return null|string
     */
    public function getThumbnailPicturePath(bool $enable_anonymization = false): ?string
    {

        if ($enable_anonymization && Session::getCurrentInterface() == 'helpdesk' && Entity::getAnonymizeConfig() !== Entity::ANONYMIZE_DISABLED) {
            return null;
        }

        $path = User::getThumbnailURLForPicture($this->fields['picture']);
        if (!empty($path)) {
            return $path;
        }

        return null;
    }

    /**
     * Get user initials.
     *
     * @param bool $enable_anonymization
     *
     * @return string
     */
    public function getUserInitials(bool $enable_anonymization = false): string
    {

        if ($enable_anonymization && Session::getCurrentInterface() == 'helpdesk' && ($anon = $this->getAnonymizedName()) !== null) {
           // if anonymized name active, return two first letters of the anon name
            return mb_strtoupper(mb_substr($anon, 0, 2));
        }

        return self::getInitialsForUserName(
            $this->fields['name'],
            $this->fields['firstname'],
            $this->fields['realname']
        );
    }

    public static function getInitialsForUserName($name, $firstname, $realname): string
    {
        $initials = mb_substr($firstname ?? '', 0, 1) . mb_substr($realname ?? '', 0, 1);
        if (empty($initials)) {
            $initials = mb_substr($name ?? '', 0, 2);
        }
        return mb_strtoupper($initials);
    }

    /**
     * Return background color corresponding to user initials.
     *
     * @param bool $enable_anonymization
     *
     * @return string
     */
    public function getUserInitialsBgColor(bool $enable_anonymization = false): string
    {
        return Toolbox::getColorForString($this->getUserInitials($enable_anonymization));
    }

    /**
     * Find one user which match the given token and asked for a password reset
     * less than `password_init_token_delay` (config option) days ago
     *
     * @param string $token password_forget_token
     *
     * @return User|null The matching user or null if zero or more than one user
     *                   were found
     */
    public static function getUserByForgottenPasswordToken(string $token): ?User
    {
        /**
         * @var array $CFG_GLPI
         * @var \DBmysql $DB
         */
        global $CFG_GLPI, $DB;

        if (empty($token)) {
            return null;
        }

        // Find users which match the given token and asked for a password reset
        // less than `password_init_token_delay` days ago
        $iterator = $DB->request([
            'SELECT' => 'id',
            'FROM'   => self::getTable(),
            'WHERE'  => [
                'password_forget_token'       => $token,
                new QueryExpression(
                    QueryFunction::now() . ' < ' . QueryFunction::dateAdd(
                        date: 'password_forget_token_date',
                        interval: $CFG_GLPI['password_init_token_delay'],
                        interval_unit: 'SECOND'
                    )
                )
            ]
        ]);

        // Check that we found exactly one user
        if (count($iterator) !== 1) {
            return null;
        }

        // Get first row, should use current() when updated to GLPI 10
        $data = iterator_to_array($iterator);
        $data = array_pop($data);

        // Try to load the user
        $user = new self();
        if (!$user->getFromDB($data['id'])) {
            return null;
        }

        return $user;
    }

    /**
     * Create a new user from an email address
     *
     * @param string $email The email address of the user.
     *
     * @return User|null Created user, null on failure.
     */
    private static function createUserFromMail(string $email): ?User
    {
        /** @var \DBmysql $DB */
        global $DB;

        $iterator = $DB->request([
            'SELECT' => 'id',
            'FROM'   => UserEmail::getTable(),
            'WHERE'  => [
                'email' => $email
            ]
        ]);

        if (count($iterator) > 0) {
            return null;
        }

        $user = new self();
        $added = $user->add([
            'name'           => $email,
            'realname'       => $email,
            '_useremails'    => [
                '-1' => $email
            ],
            '_init_password' => true
        ]);
        if (!$added) {
            return null;
        }

        return $user;
    }
        /**
     * Get name of the user with ID
     *
     * @param integer $ID   ID of the user.
     *
     * @return string username string (realname if not empty and name if realname is empty).
     */
    public static function getNameForLog(int $ID): string
    {
        /** @var \DBmysql $DB */
        global $DB;

        $iterator = $DB->request([
            'FROM' => 'glpi_users',
            'WHERE' => ['id' => $ID]
        ]);

        if (count($iterator) === 1) {
            $data     = $iterator->current();

            if (!empty($data['realname'])) {
                $formatted = $data['realname'];

                if (!empty($data['firstname'])) {
                    $formatted .= " " . $data["firstname"];
                }
            } else {
                $formatted = $data["name"];
            }
            return sprintf(__('%1$s (%2$s)'), $formatted, $ID);
        }

        return __('Unknown user');
    }

    /**
     * Get all validation substitutes
     *
     * @return int[]
     */
    final public function getSubstitutes(): array
    {
        if ($this->isNewItem()) {
            return [];
        }

        $substitutes = [];
        $rows = (new ValidatorSubstitute())->find([
            'users_id' => $this->fields['id'],
        ]);
        foreach ($rows as $row) {
            $substitutes[] = $row['users_id_substitute'];
        }

        return $substitutes;
    }

    /**
     * Get all delegators
     *
     * @return int[]
     */
    final public function getDelegators(): array
    {
        if ($this->isNewItem()) {
            return [];
        }

        $delegators = [];
        $rows = (new ValidatorSubstitute())->find([
            'users_id_substitute' => $this->fields['id'],
        ]);
        foreach ($rows as $row) {
            $delegators[] = $row['users_id'];
        }

        return $delegators;
    }

    /**
     * Is a substitute of an other user ?
     *
     * @param integer $users_id_delegator
     * @param bool    $use_date_range
     *
     * @return bool
     */
    final public function isSubstituteOf(int $users_id_delegator, bool $use_date_range = true): bool
    {
        /** @var \DBmysql $DB */
        global $DB;

        if ($this->isNewItem()) {
            return false;
        }

        $request = [
            'FROM' => ValidatorSubstitute::getTable(),
            'WHERE' => [
                ValidatorSubstitute::getTableField('users_id')            => $users_id_delegator,
                ValidatorSubstitute::getTableField('users_id_substitute') => $this->fields['id'],
            ],
        ];
        if ($use_date_range) {
            // add date range check
            $request['INNER JOIN'] = [
                self::getTable() => [
                    'ON' => [
                        self::getTable() => 'id',
                        ValidatorSubstitute::getTable() => 'users_id',
                    ],
                    'AND' => [
                        [
                            'OR' => [
                                [
                                    self::getTableField('substitution_end_date') => null
                                ], [
                                    self::getTableField('substitution_end_date') => ['>=', QueryFunction::now()],
                                ],
                            ],
                        ], [
                            'OR' => [
                                [
                                    self::getTableField('substitution_start_date') => null,
                                ], [
                                    self::getTableField('substitution_start_date') => ['<=', QueryFunction::now()],
                                ],
                            ],
                        ]
                    ]
                ],
            ];
        }

        $result = $DB->request($request);

        return (count($result) > 0);
    }

    /**
     * Validate password based on security rules
     *
     * @param string $password password to validate
     *
     * @return bool
     */
    public function validatePassword(string $password, array &$errors = []): bool
    {
        /** @var array $CFG_GLPI */
        global $CFG_GLPI;

        // Clear errors
        $errors = [];

        // Validate security policies
        if ($CFG_GLPI["use_password_security"]) {
            if (Toolbox::strlen($password) < $CFG_GLPI['password_min_length']) {
                $errors[] = __('Password too short!');
            }
            if ($CFG_GLPI["password_need_number"] && !preg_match("/[0-9]+/", $password)) {
                $errors[] = __('Password must include at least a digit!');
            }
            if ($CFG_GLPI["password_need_letter"] && !preg_match("/[a-z]+/", $password)) {
                $errors[] = __('Password must include at least a lowercase letter!');
            }
            if ($CFG_GLPI["password_need_caps"] && !preg_match("/[A-Z]+/", $password)) {
                $errors[] = __('Password must include at least a uppercase letter!');
            }
            if ($CFG_GLPI["password_need_symbol"] && !preg_match("/\W+/", $password)) {
                $errors[] = __('Password must include at least a symbol!');
            }
        }

        // Validate password history
        if (!PasswordHistory::getInstance()->validatePassword($this, $password)) {
            $errors[] = __('Password was used too recently.');
        }

        // Success if no error found
        return count($errors) === 0;
    }

    /**
     * Check if this User is the last super-admin user.
     * A "super-admin user" is a user that can edit GLPI's profiles.
     *
     * @return bool
     */
    protected function isLastSuperAdminUser(): bool
    {
        // Find all active authorizations for the super admins
        $super_admin_authorizations = (new Profile_User())->find([
            'profiles_id' => Profile::getSuperAdminProfilesId(),
            'users_id' => new QuerySubQuery([
                'SELECT' => 'id',
                'FROM'   => 'glpi_users',
                'WHERE'  => ['is_active' => 1, 'is_deleted' => 0],
            ])
        ]);
        $users_ids = array_column($super_admin_authorizations, 'users_id');

        return
            count($users_ids) == 1 // Only one super admin auth
            && $users_ids[0] == $this->fields['id'] // Id match our user
        ;
    }

    /**
     * Check if this User notification is enable
     * @return bool
     */
    final public function isUserNotificationEnable(): bool
    {
        /** @var array $CFG_GLPI */
        global $CFG_GLPI;

        $user_pref = $this->fields['is_notif_enable_default'];
        //load default conf if needed
        if (is_null($user_pref)) {
            $user_pref = $CFG_GLPI['is_notif_enable_default'];
        }

        return $user_pref;
    }

    public function willProcessRuleRight(): void
    {
        $this->must_process_ruleright = true;
    }

    /**
     * Toggle pin of given itemtype saved search.
     *
     * @param string $itemtype
     *
     * @return bool
     */
    public function toggleSavedSearchPin(string $itemtype): bool
    {
        if (getItemForItemtype($itemtype) === false) {
            return false;
        }

        $all_pinned     = importArrayFromDB($this->fields['savedsearches_pinned']);
        $already_pinned = $all_pinned[$itemtype] ?? 0;

        $all_pinned[$itemtype] = $already_pinned ? 0 : 1;

        return $this->update([
            'id'                   => $this->fields['id'],
            'savedsearches_pinned' => exportArrayToDB($all_pinned),
        ]);
    }
}<|MERGE_RESOLUTION|>--- conflicted
+++ resolved
@@ -2006,14 +2006,7 @@
             return false;
         }
 
-<<<<<<< HEAD
-        if ($ldap_connection instanceof \Ldap\Connection) {
-=======
-        if (
-            is_resource($ldap_connection)
-            || (class_exists(\LDAP\Connection::class) && $ldap_connection instanceof \LDAP\Connection)
-        ) {
->>>>>>> 04c6e8f9
+        if ($ldap_connection instanceof \LDAP\Connection) {
            //Set all the search fields
             $this->fields['password'] = "";
 
