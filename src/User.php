--- conflicted
+++ resolved
@@ -6115,7 +6115,6 @@
         ];
         $default_password_set = [];
 
-<<<<<<< HEAD
         $users = $DB->request([
             'SELECT' => ['name', 'password'],
             'FROM' => self::getTable(),
@@ -6126,15 +6125,6 @@
             ]
         ]);
         foreach ($users as $data) {
-=======
-        $crit = ['FIELDS'     => ['name', 'password'],
-            'is_active'  => 1,
-            'is_deleted' => 0,
-            'name'       => array_keys($passwords)
-        ];
-
-        foreach ($DB->request(self::getTable(), $crit) as $data) {
->>>>>>> 137fa6f2
             if (Auth::checkPassword($passwords[strtolower($data['name'])], $data['password'])) {
                 $default_password_set[] = $data['name'];
             }
