<?php

/**
 * ---------------------------------------------------------------------
 *
 * GLPI - Gestionnaire Libre de Parc Informatique
 *
 * http://glpi-project.org
 *
 * @copyright 2015-2024 Teclib' and contributors.
 * @copyright 2003-2014 by the INDEPNET Development Team.
 * @licence   https://www.gnu.org/licenses/gpl-3.0.html
 *
 * ---------------------------------------------------------------------
 *
 * LICENSE
 *
 * This file is part of GLPI.
 *
 * This program is free software: you can redistribute it and/or modify
 * it under the terms of the GNU General Public License as published by
 * the Free Software Foundation, either version 3 of the License, or
 * (at your option) any later version.
 *
 * This program is distributed in the hope that it will be useful,
 * but WITHOUT ANY WARRANTY; without even the implied warranty of
 * MERCHANTABILITY or FITNESS FOR A PARTICULAR PURPOSE.  See the
 * GNU General Public License for more details.
 *
 * You should have received a copy of the GNU General Public License
 * along with this program.  If not, see <https://www.gnu.org/licenses/>.
 *
 * ---------------------------------------------------------------------
 */

use Glpi\Application\View\TemplateRenderer;
use Glpi\Dashboard\Dashboard;
use Glpi\Dashboard\Filter;
use Glpi\DBAL\QueryExpression;
use Glpi\DBAL\QueryFunction;
use Glpi\DBAL\QuerySubQuery;
use Glpi\Exception\ForgetPasswordException;
use Glpi\Plugin\Hooks;
use Sabre\VObject;

class User extends CommonDBTM
{
    use Glpi\Features\Clonable {
        Glpi\Features\Clonable::computeCloneName as baseComputeCloneName;
    }
    use Glpi\Features\TreeBrowse;

   // From CommonDBTM
    public $dohistory         = true;
    public $history_blacklist = ['date_mod', 'date_sync', 'last_login',
        'publicbookmarkorder', 'privatebookmarkorder'
    ];

   // NAME FIRSTNAME ORDER TYPE
    const REALNAME_BEFORE   = 0;
    const FIRSTNAME_BEFORE  = 1;

    const IMPORTEXTAUTHUSERS  = 1024;
    const READAUTHENT         = 2048;
    const UPDATEAUTHENT       = 4096;
    const IMPERSONATE         = 8192;

    public static $rightname = 'user';

    public static $undisclosedFields = [
        'password',
        'password_history',
        'personal_token',
        'api_token',
        'cookie_token',
        '2fa',
    ];

    private $entities = null;

    public function getCloneRelations(): array
    {
        return [
            Profile_User::class,
            Group_User::class
        ];
    }

    public function prepareInputForClone($input)
    {
        unset($input['last_login']);
        unset($input['password_forget_token']);
        unset($input['password_forget_token_date']);
        unset($input['personal_token']);
        unset($input['personal_token_date']);
        unset($input['api_token']);
        unset($input['api_token_date']);
        unset($input['cookie_token']);
        unset($input['cookie_token_date']);
        return $input;
    }

    public function post_clone($source, $history)
    {
       //FIXME? clone config
    }

    public static function getTypeName($nb = 0)
    {
        return _n('User', 'Users', $nb);
    }

    public static function getMenuShorcut()
    {
        return 'u';
    }

    public static function getAdditionalMenuOptions()
    {

        if (Session::haveRight('user', self::IMPORTEXTAUTHUSERS)) {
            return [
                'ldap' => [
                    'icon'  => AuthLDAP::getIcon(),
                    'title' => AuthLDAP::getTypeName(Session::getPluralNumber()),
                    'page'  => '/front/ldap.php',
                ],
            ];
        }
        return false;
    }


    public function canViewItem()
    {
        if (
            Session::canViewAllEntities()
            || Session::haveAccessToOneOfEntities($this->getEntities())
        ) {
            return true;
        }
        return false;
    }


    public function canCreateItem()
    {

       // Will be created from form, with selected entity/profile
        if (
            isset($this->input['_profiles_id']) && ($this->input['_profiles_id'] > 0)
            && Profile::currentUserHaveMoreRightThan([$this->input['_profiles_id']])
            && isset($this->input['_entities_id'])
            && Session::haveAccessToEntity($this->input['_entities_id'])
        ) {
            return true;
        }
       // Will be created with default value
        if (
            Session::haveAccessToEntity(0) // Access to root entity (required when no default profile)
            || (Profile::getDefault() > 0)
        ) {
            return true;
        }

        if (
            ($_SESSION['glpiactive_entity'] > 0)
            && (Profile::getDefault() == 0)
        ) {
            echo "<div class='tab_cadre_fixe warning'>" .
                __('You must define a default profile to create a new user') . "</div>";
        }

        return false;
    }


    public function canUpdateItem()
    {

        $entities = Profile_User::getUserEntities($this->fields['id'], false);
        if (
            Session::canViewAllEntities()
            || Session::haveAccessToOneOfEntities($entities)
        ) {
            return true;
        }
        return false;
    }


    public function canDeleteItem()
    {
        if ($this->isLastSuperAdminUser()) {
            return false;
        }

        //prevent delete / purge from API
        /** @var array $CFG_GLPI */
        global $CFG_GLPI;
        if ($this->fields['id'] == $CFG_GLPI['system_user']) {
            return false;
        }

        if (
            Session::canViewAllEntities()
            || Session::haveAccessToAllOfEntities($this->getEntities())
        ) {
            return true;
        }
        return false;
    }


    public function canPurgeItem()
    {
        return $this->canDeleteItem();
    }


    public function isEntityAssign()
    {
       // glpi_users.entities_id is only a pref.
        return false;
    }


    public static function isMassiveActionAllowed(int $items_id): bool
    {
        /** @var array $CFG_GLPI */
        global $CFG_GLPI;
        return !($CFG_GLPI['system_user'] == $items_id);
    }


    /**
     * Compute preferences for the current user mixing config and user data.
     *
     * @return void
     */
    public function computePreferences()
    {
        /** @var array $CFG_GLPI */
        global $CFG_GLPI;

        if (isset($this->fields['id'])) {
            foreach ($CFG_GLPI['user_pref_field'] as $f) {
                if (array_key_exists($f, $CFG_GLPI) && (!array_key_exists($f, $this->fields) || is_null($this->fields[$f]))) {
                    $this->fields[$f] = $CFG_GLPI[$f];
                }
            }
        }
       /// Specific case for show_count_on_tabs : global config can forbid
        if ($CFG_GLPI['show_count_on_tabs'] == -1) {
            $this->fields['show_count_on_tabs'] = 0;
        }

        // Fallback for invalid language
        if (!isset($CFG_GLPI['languages'][$this->fields["language"]])) {
            $this->fields["language"] = $CFG_GLPI["language"];
        }
    }

    /**
     * Cache preferences for the current user in session.
     *
     * @return void
     */
    final public function loadPreferencesInSession(): void
    {
        /** @var array $CFG_GLPI */
        global $CFG_GLPI;

        $this->computePreferences();
        foreach ($CFG_GLPI['user_pref_field'] as $field) {
            if (isset($this->fields[$field])) {
                $_SESSION["glpi$field"] = $this->fields[$field];
            }
        }
    }

    /**
     * Load minimal session for user.
     *
     * @param integer $entities_id  Entity to use
     * @param boolean $is_recursive Whether to load entities recursivly or not
     *
     * @return void
     *
     * @since 0.83.7
     */
    public function loadMinimalSession($entities_id, $is_recursive)
    {
        if (isset($this->fields['id']) && !isset($_SESSION["glpiID"])) {
            Session::destroy();
            Session::start();
            $_SESSION["glpiID"]                      = $this->fields['id'];
            $_SESSION["glpi_use_mode"]               = Session::NORMAL_MODE;
            Session::loadEntity($entities_id, $is_recursive);
            $this->loadPreferencesInSession();
            Session::loadGroups();
            Session::loadLanguage();
        }
    }


    public function getTabNameForItem(CommonGLPI $item, $withtemplate = 0)
    {

        switch ($item->getType()) {
            case __CLASS__:
                $ong    = [];
                $ong[1] = self::createTabEntry(__('Used items'), 0, $item::getType(), 'ti ti-package');
                $ong[2] = self::createTabEntry(__('Managed items'), 0, $item::getType(), 'ti ti-package');
                return $ong;

            case 'Preference':
                return self::createTabEntry(__('Main'));
        }
        return '';
    }


    public static function displayTabContentForItem(CommonGLPI $item, $tabnum = 1, $withtemplate = 0)
    {
        /** @var array $CFG_GLPI */
        global $CFG_GLPI;

<<<<<<< HEAD
        switch ($item->getType()) {
            case __CLASS__:
                /** @var User $item */
=======
        switch (get_class($item)) {
            case self::class:
>>>>>>> 6994a3dd
                $item->showItems($tabnum == 2);
                return true;

            case Preference::class:
                $user = new self();
                $user->showMyForm(
                    $CFG_GLPI['root_doc'] . "/front/preference.php",
                    Session::getLoginUserID()
                );
                return true;
        }
        return false;
    }


    public function defineTabs($options = [])
    {

        $ong = [];
        $this->addDefaultFormTab($ong);

        $config = Config::getConfigurationValues('core');
        if ($config['system_user'] == $this->getID()) {
            return $ong;
        }

        $this->addImpactTab($ong, $options);
        $this->addStandardTab('Profile_User', $ong, $options);
        $this->addStandardTab('Group_User', $ong, $options);
        $this->addStandardTab('Config', $ong, $options);
        $this->addStandardTab(__CLASS__, $ong, $options);
        $this->addStandardTab('Consumable', $ong, $options);
        $this->addStandardTab('Ticket', $ong, $options);
        $this->addStandardTab('Item_Problem', $ong, $options);
        $this->addStandardTab('Change_Item', $ong, $options);
        $this->addStandardTab('Document_Item', $ong, $options);
        $this->addStandardTab('Reservation', $ong, $options);
        $this->addStandardTab('Auth', $ong, $options);
        $this->addStandardTab('ManualLink', $ong, $options);
        $this->addStandardTab('Certificate_Item', $ong, $options);
        $this->addStandardTab('Log', $ong, $options);

        return $ong;
    }


    public function post_getEmpty()
    {
        /** @var array $CFG_GLPI */
        global $CFG_GLPI;

        $this->fields["is_active"] = 1;
        if (isset($CFG_GLPI["language"])) {
            $this->fields['language'] = $CFG_GLPI["language"];
        } else {
            $this->fields['language'] = "en_GB";
        }
    }


    public function pre_deleteItem()
    {
        /** @var \DBmysql $DB */
        global $DB;

        $entities = $this->getEntities();
        $view_all = Session::canViewAllEntities();
        // Have right on all entities ?
        $all      = true;
        if (!$view_all) {
            foreach ($entities as $ent) {
                if (!Session::haveAccessToEntity($ent)) {
                    $all = false;
                }
            }
        }
        if ($all) { // Mark as deleted
            return true;
        }

        // only delete profile
        foreach ($entities as $ent) {
            if (Session::haveAccessToEntity($ent)) {
                $DB->delete(
                    'glpi_profiles_users',
                    [
                        'users_id'     => $this->fields['id'],
                        'entities_id'  => $ent
                    ]
                );
            }
        }
        return false;
    }


    public function cleanDBonPurge()
    {

        /** @var \DBmysql $DB */
        global $DB;

       // ObjectLock does not extends CommonDBConnexity
        $ol = new ObjectLock();
        $ol->deleteByCriteria(['users_id' => $this->fields['id']]);

       // Reminder does not extends CommonDBConnexity
        $r = new Reminder();
        $r->deleteByCriteria(['users_id' => $this->fields['id']]);
        $reminder_translation = new ReminderTranslation();
        $reminder_translation->deleteByCriteria(['users_id' => $this->fields['id']]);

       // Delete private bookmark
        $ss = new SavedSearch();
        $ss->deleteByCriteria(
            [
                'users_id'   => $this->fields['id'],
                'is_private' => 1,
            ]
        );

       // Set no user to public bookmark
        $DB->update(
            SavedSearch::getTable(),
            [
                'users_id' => 0
            ],
            [
                'users_id' => $this->fields['id']
            ]
        );

       // Set no user to consumables
        $DB->update(
            'glpi_consumables',
            [
                'items_id' => 0,
                'itemtype' => 'NULL',
                'date_out' => 'NULL'
            ],
            [
                'items_id' => $this->fields['id'],
                'itemtype' => 'User'
            ]
        );

        $this->deleteChildrenAndRelationsFromDb(
            [
                Change_User::class,
                Group_User::class,
                Item_Kanban::class,
                KnowbaseItem_User::class,
                Problem_User::class,
                Profile_User::class,
                ProjectTaskTeam::class,
                ProjectTeam::class,
                Reminder_User::class,
                RSSFeed_User::class,
                SavedSearch_User::class,
                Ticket_User::class,
                UserEmail::class,
            ]
        );

        if ($this->fields['id'] > 0) { // Security
            // DisplayPreference does not extends CommonDBConnexity
            $dp = new DisplayPreference();
            $dp->deleteByCriteria(['users_id' => $this->fields['id']]);

            // Delete private dashboards and private dashboard filters
            $dashboard = new Dashboard();
            $dashboard->deleteByCriteria(['users_id' => $this->fields['id']]);
            $dashboard_filters = new Filter();
            $dashboard_filters->deleteByCriteria(['users_id' => $this->fields['id']]);
        }

        $this->dropPictureFiles($this->fields['picture']);

        // Ticket rules use various _users_id_*
        Rule::cleanForItemAction($this, '_users_id%');
        Rule::cleanForItemCriteria($this, '_users_id%');

        // Alert does not extends CommonDBConnexity
        $alert = new Alert();
        $alert->cleanDBonItemDelete($this->getType(), $this->fields['id']);
    }


    /**
     * Retrieve a user from the database using its login.
     *
     * @param string $name Login of the user
     *
     * @return boolean
     */
    public function getFromDBbyName($name)
    {
        return $this->getFromDBByCrit(['name' => (string)$name]);
    }

    /**
     * Retrieve a user from the database using its login.
     *
     * @param string  $name     Login of the user
     * @param integer $authtype Auth type (see Auth constants)
     * @param integer $auths_id ID of auth server
     *
     * @return boolean
     */
    public function getFromDBbyNameAndAuth($name, $authtype, $auths_id)
    {
        return $this->getFromDBByCrit([
            'name'     => $name,
            'authtype' => $authtype,
            'auths_id' => $auths_id
        ]);
    }

    /**
     * Retrieve a user from the database using value of the sync field.
     *
     * @param string $value Value of the sync field
     *
     * @return boolean
     */
    public function getFromDBbySyncField($value)
    {
        return $this->getFromDBByCrit(['sync_field' => $value]);
    }

    /**
     * Retrieve a user from the database using it's dn.
     *
     * @param string $user_dn dn of the user
     *
     * @return boolean
     */
    public function getFromDBbyDn($user_dn)
    {
        /**
         * We use the 'user_dn_hash' field instead of 'user_dn' for performance reasons.
         * The 'user_dn_hash' field is a hashed version of the 'user_dn' field
         * and is indexed in the database, making it faster to search.
         */
        return $this->getFromDBByCrit([
            'user_dn_hash' => md5($user_dn)
        ]);
    }

    /**
     * Get users ids matching the given email
     *
     * @param string $email     Email to search for
     * @param array  $condition Extra conditions
     *
     * @return array Found users ids
     */
    public static function getUsersIdByEmails(string $email, array $condition = []): array
    {
        /** @var \DBmysql $DB */
        global $DB;

        $query = [
            'SELECT'    => self::getTable() . '.id',
            'FROM'      => self::getTable(),
            'LEFT JOIN' => [
                UserEmail::getTable() => [
                    'FKEY' => [
                        self::getTable()      => 'id',
                        UserEmail::getTable() => self::getForeignKeyField()
                    ]
                ]
            ],
            'WHERE' =>
                [
                    'RAW' => [
                        'LOWER(' . UserEmail::getTable() . '.email' . ')'  => Toolbox::strtolower($email)
                    ]
                ]
             + $condition
        ];

        $data = iterator_to_array($DB->request($query));
        return array_column($data, 'id');
    }

    /**
     * Get the number of users using the given email
     *
     * @param string $email     Email to search for
     * @param array  $condition Extra conditions
     *
     * @return int Number of users found
     */
    public static function countUsersByEmail($email, $condition = []): int
    {
        return count(self::getUsersIdByEmails($email, $condition));
    }


    /**
     * Retrieve a user from the database using its email.
     *
     * @since 9.3 Can pass condition as a parameter
     *
     * @param string $email     user email
     * @param array  $condition add condition
     *
     * @return boolean
     */
    public function getFromDBbyEmail($email, $condition = [])
    {
        $ids = self::getUsersIdByEmails($email, $condition);

        if (count($ids) == 1) {
            return $this->getFromDB(current($ids));
        }

        return false;
    }


    /**
     * Get the default email of the user.
     *
     * @return string
     */
    public function getDefaultEmail()
    {

        if (!isset($this->fields['id'])) {
            return '';
        }

        return UserEmail::getDefaultForUser($this->fields['id']);
    }


    /**
     * Get all emails of the user.
     *
     * @return string[]
     */
    public function getAllEmails()
    {

        if (!isset($this->fields['id'])) {
            return [];
        }
        return UserEmail::getAllForUser($this->fields['id']);
    }


    /**
     * Check if the email is attached to the current user.
     *
     * @param string $email
     *
     * @return boolean
     */
    public function isEmail($email)
    {

        if (!isset($this->fields['id'])) {
            return false;
        }
        return UserEmail::isEmailForUser($this->fields['id'], $email);
    }


    /**
     * Retrieve a user from the database using its personal token.
     *
     * @param string $token user token
     * @param string $field the field storing the token
     *
     * @return boolean
     */
    public function getFromDBbyToken($token, $field = 'personal_token')
    {
        if (!is_string($token)) {
            trigger_error(
                sprintf('Unexpected token value received: "string" expected, received "%s".', gettype($token)),
                E_USER_WARNING
            );
            return false;
        }

        $fields = ['personal_token', 'api_token'];
        if (!in_array($field, $fields)) {
            trigger_error(
                'User::getFromDBbyToken() can only be called with $field parameter with theses values: \'' . implode('\', \'', $fields) . '\'',
                E_USER_WARNING
            );
            return false;
        }

        return $this->getFromDBByCrit([$this->getTable() . ".$field" => $token]);
    }

    public static function unsetUndisclosedFields(&$fields)
    {
        parent::unsetUndisclosedFields($fields);

        if (
            !array_key_exists('id', $fields)
            || !(new self())->currentUserHaveMoreRightThan($fields['id'])
        ) {
            unset($fields['password_forget_token'], $fields['password_forget_token_date']);
        }
    }

    public function prepareInputForAdd($input)
    {
        /** @var \DBmysql $DB */
        global $DB;

        if (isset($input['_stop_import'])) {
            return false;
        }

        if (empty($input['name']) || !Auth::isValidLogin($input['name'])) {
            Session::addMessageAfterRedirect(
                __('The login is not valid. Unable to add the user.'),
                false,
                ERROR
            );
            return false;
        }

       // avoid xss (picture field is autogenerated)
        if (isset($input['picture'])) {
            $input['picture'] = 'NULL';
        }

        if (!isset($input["authtype"])) {
            $input["authtype"] = Auth::DB_GLPI;
        }

        if (!isset($input["auths_id"])) {
            $input["auths_id"] = 0;
        }

       // Check if user does not exists
        $iterator = $DB->request([
            'FROM'   => $this->getTable(),
            'WHERE'  => [
                'name'      => $input['name'],
                'authtype'  => $input['authtype'],
                'auths_id'  => $input['auths_id']
            ],
            'LIMIT'  => 1
        ]);

        if (count($iterator)) {
            Session::addMessageAfterRedirect(
                __('Unable to add. The user already exists.'),
                false,
                ERROR
            );
            return false;
        }

        if (isset($input["password2"])) {
            if (empty($input["password"])) {
                unset($input["password"]);
            } else {
                if ($input["password"] == $input["password2"]) {
                    $password_errors = [];
                    if ($this->validatePassword($input["password"], $password_errors)) {
                        $input["password"]
                        = Auth::getPasswordHash($input["password"]);

                        $input['password_last_update'] = $_SESSION['glpi_currenttime'];
                    } else {
                        Session::addMessagesAfterRedirect(
                            $password_errors,
                            false,
                            ERROR
                        );
                        unset($input["password"]);
                    }
                    unset($input["password2"]);
                } else {
                    Session::addMessageAfterRedirect(
                        __('Error: the two passwords do not match'),
                        false,
                        ERROR
                    );
                    return false;
                }
            }
        } elseif (isset($this->input['_init_password']) && $this->input['_init_password']) {
            $input['password'] = Toolbox::getRandomString(16);
        }

        if (isset($input["_extauth"])) {
            $input["password"] = "";
        }

       // Force DB default values : not really needed
        if (!isset($input["is_active"])) {
            $input["is_active"] = 1;
        }

        if (!isset($input["is_deleted"])) {
            $input["is_deleted"] = 0;
        }

        if (!isset($input["entities_id"])) {
            $input["entities_id"] = 0;
        }

        if (!isset($input["profiles_id"])) {
            $input["profiles_id"] = 0;
        }

        return $input;
    }

    public function computeCloneName(
        string $current_name,
        ?int $copy_index = null
    ): string {
        return Toolbox::slugify(
            $this->baseComputeCloneName($current_name, $copy_index)
        );
    }

    public function pre_addInDB()
    {
        // Hash user_dn if set
        if (isset($this->input['user_dn']) && is_string($this->input['user_dn']) && strlen($this->input['user_dn']) > 0) {
            $this->input['user_dn_hash'] = md5($this->input['user_dn']);
        }
    }

    public function post_addItem()
    {

        $this->updateUserEmails();
        $this->syncLdapGroups();
        $this->syncDynamicEmails();

        $this->applyGroupsRules();
        $rulesplayed = $this->applyRightRules();
        $picture     = $this->syncLdapPhoto();

       //add picture in user fields
        if (!empty($picture)) {
            $this->update(['id'      => $this->fields['id'],
                'picture' => $picture
            ]);
        }

       // Add default profile
        if (!$rulesplayed) {
            $affectation = [];
            if (
                isset($this->input['_profiles_id']) && $this->input['_profiles_id']
                && Profile::currentUserHaveMoreRightThan([$this->input['_profiles_id']])
            ) {
                $profile                   = $this->input['_profiles_id'];
               // Choosen in form, so not dynamic
                $affectation['is_dynamic'] = 0;
            } else {
                $profile                   = Profile::getDefault();
               // Default right as dynamic. If dynamic rights are set it will disappear.
                $affectation['is_dynamic'] = 1;
                $affectation['is_default_profile'] = 1;
            }

            if ($profile) {
                if (isset($this->input["_entities_id"])) {
                   // entities_id (user's pref) always set in prepareInputForAdd
                   // use _entities_id for default right
                    $affectation["entities_id"] = $this->input["_entities_id"];
                } else if (isset($_SESSION['glpiactive_entity'])) {
                    $affectation["entities_id"] = $_SESSION['glpiactive_entity'];
                } else {
                    $affectation["entities_id"] = 0;
                }
                if (isset($this->input["_is_recursive"])) {
                    $affectation["is_recursive"] = $this->input["_is_recursive"];
                } else {
                    $affectation["is_recursive"] = 0;
                }

                $affectation["profiles_id"]  = $profile;
                $affectation["users_id"]     = $this->fields["id"];
                $right                       = new Profile_User();
                $right->add($affectation);
            }
        }

        if (isset($this->input['_init_password']) && $this->input['_init_password']) {
            $email = $this->getDefaultEmail();
            try {
                $this->forgetPassword($email, true);
            } catch (\Glpi\Exception\ForgetPasswordException $e) {
                Session::addMessageAfterRedirect($e->getMessage(), false, ERROR);
            }
        }
    }


    public function prepareInputForUpdate($input)
    {
        /** @var array $CFG_GLPI */
        global $CFG_GLPI;

       // avoid xss (picture name is autogenerated when uploading/synchronising the picture)
        unset($input['picture']);

       //picture manually uploaded by user
        if (isset($input["_blank_picture"]) && $input["_blank_picture"]) {
            self::dropPictureFiles($this->fields['picture']);
            $input['picture'] = 'NULL';
        } else {
            $newPicture = false;
            if (!isAPI()) {
                if (isset($input["_picture"][0]) && !empty($input["_picture"][0])) {
                    $input["_picture"] = $input["_picture"][0];
                }
            }
            if (isset($input["_picture"]) && !empty($input["_picture"])) {
                $newPicture = true;
            }
            if ($newPicture) {
                if (!$fullpath = realpath(GLPI_TMP_DIR . "/" . $input["_picture"])) {
                    return false;
                }
                if (!str_starts_with($fullpath, realpath(GLPI_TMP_DIR))) {
                    trigger_error(sprintf('Invalid picture path `%s`', $input["_picture"]), E_USER_WARNING);
                }
                if (Document::isImage($fullpath)) {
                   // Unlink old picture (clean on changing format)
                    self::dropPictureFiles($this->fields['picture']);
                   // Move uploaded file
                    $filename     = uniqid($this->fields['id'] . '_');
                    $sub          = substr($filename, -2); /* 2 hex digit */

                   // output images with possible transparency to png, other to jpg
                    $extension = strtolower(pathinfo($fullpath, PATHINFO_EXTENSION));
                    $extension = in_array($extension, ['png', 'gif'])
                    ? 'png'
                    : 'jpg';

                    @mkdir(GLPI_PICTURE_DIR . "/$sub");
                    $picture_path = GLPI_PICTURE_DIR  . "/{$sub}/{$filename}.{$extension}";
                    self::dropPictureFiles("{$sub}/{$filename}.{$extension}");

                    if (Document::renameForce($fullpath, $picture_path)) {
                        Session::addMessageAfterRedirect(__('The file is valid. Upload is successful.'));
                        // For display
                        $input['picture'] = "{$sub}/{$filename}.{$extension}";

                        //prepare a thumbnail
                        $thumb_path = GLPI_PICTURE_DIR . "/{$sub}/{$filename}_min.{$extension}";
                        Toolbox::resizePicture($picture_path, $thumb_path);
                    } else {
                        Session::addMessageAfterRedirect(
                            __('Moving temporary file failed.'),
                            false,
                            ERROR
                        );
                        @unlink($fullpath);
                    }
                } else {
                    Session::addMessageAfterRedirect(
                        __('The file is not an image file.'),
                        false,
                        ERROR
                    );
                    @unlink($fullpath);
                }
            } else {
               //ldap jpegphoto synchronisation.
                $picture = $this->syncLdapPhoto();
                if (!empty($picture)) {
                    $input['picture'] = $picture;
                }
            }
        }

        if (isset($input["password2"])) {
           // Empty : do not update
            if (empty($input["password"])) {
                unset($input["password"]);
            } else {
                if ($input["password"] == $input["password2"]) {
                   // Check right : my password of user with lesser rights
                    $password_errors = [];
                    if (
                        isset($input['id'])
                        && $this->validatePassword($input["password"], $password_errors)
                        && (($input['id'] == Session::getLoginUserID())
                        || $this->currentUserHaveMoreRightThan($input['id'])
                        // Permit to change password with token and email
                        || (($input['password_forget_token'] == $this->fields['password_forget_token'])
                           && (strtotime($_SESSION["glpi_currenttime"]) < strtotime($this->fields['password_forget_token_date']))))
                    ) {
                        $input["password"]
                        = Auth::getPasswordHash($input["password"]);

                        $input['password_last_update'] = $_SESSION["glpi_currenttime"];
                    } else {
                        Session::addMessagesAfterRedirect(
                            $password_errors,
                            false,
                            ERROR
                        );
                        unset($input["password"]);
                    }
                    unset($input["password2"]);
                } else {
                    Session::addMessageAfterRedirect(
                        __('Error: the two passwords do not match'),
                        false,
                        ERROR
                    );
                    return false;
                }
            }
        } else if (isset($input["password"])) { // From login
            unset($input["password"]);
        }

        // prevent changing tokens and emails from users with lower rights
        $protected_input_keys = [
            'api_token',
            '_reset_api_token',
            'cookie_token',
            'password_forget_token',
            'personal_token',
            '_reset_personal_token',

            '_useremails',
        ];
        if (!isCommandLine()) {
            // Disallow `_emails` input unless on CLI context (e.g. LDAP sync command).
            $protected_input_keys[] = '_emails';
        }
        if (
            count(array_intersect($protected_input_keys, array_keys($input))) > 0
            && !Session::isCron() // cron context is considered safe
            && (int) $input['id'] !== Session::getLoginUserID()
            && !$this->currentUserHaveMoreRightThan($input['id'])
        ) {
            foreach ($protected_input_keys as $input_key) {
                unset($input[$input_key]);
            }
        }

       // blank password when authtype changes
        if (
            isset($input["authtype"])
            && $input["authtype"] != Auth::DB_GLPI
            && $input["authtype"] != $this->getField('authtype')
        ) {
            $input["password"] = "";
        }

       // Update User in the database
        if (
            !isset($input["id"])
            && isset($input["name"])
        ) {
            if ($this->getFromDBbyName($input["name"])) {
                $input["id"] = $this->fields["id"];
            }
        }

        if (
            isset($input["entities_id"])
            && (Session::getLoginUserID() == $input['id'])
        ) {
            $_SESSION["glpidefault_entity"] = $input["entities_id"];
        }

       // Security on default profile update
        if (isset($input['profiles_id'])) {
            if (!in_array($input['profiles_id'], Profile_User::getUserProfiles($input['id']))) {
                unset($input['profiles_id']);
            }
        }

       // Security on default entity  update
        if (isset($input['entities_id'])) {
            if (!in_array($input['entities_id'], Profile_User::getUserEntities($input['id']))) {
                unset($input['entities_id']);
            }
        }

       // Security on default group  update
        if (
            isset($input['groups_id'])
            && !Group_User::isUserInGroup($input['id'], $input['groups_id'])
        ) {
            unset($input['groups_id']);
        }

        if (
            isset($input['_reset_personal_token'])
            && $input['_reset_personal_token']
        ) {
            $input['personal_token']      = self::getUniqueToken('personal_token');
            $input['personal_token_date'] = $_SESSION['glpi_currenttime'];
        }

        if (
            isset($input['_reset_api_token'])
            && $input['_reset_api_token']
        ) {
            $input['api_token']      = self::getUniqueToken('api_token');
            $input['api_token_date'] = $_SESSION['glpi_currenttime'];
        }

       // Manage preferences fields
        if (Session::getLoginUserID() == $input['id']) {
            if (
                isset($input['use_mode'])
                && ($_SESSION['glpi_use_mode'] !=  $input['use_mode'])
            ) {
                $_SESSION['glpi_use_mode'] = $input['use_mode'];
                unset($_SESSION['glpimenu']); // Force menu regeneration
               //Session::loadLanguage();
            }
        }

        foreach ($CFG_GLPI['user_pref_field'] as $f) {
            if (isset($input[$f])) {
                $pref_value = $input[$f];
                if (Session::getLoginUserID() == $input['id']) {
                    if ($_SESSION["glpi$f"] != $pref_value) {
                        $_SESSION["glpi$f"] = $pref_value;
                      // reinit translations
                        if ($f == 'language') {
                             $_SESSION['glpi_dropdowntranslations'] = DropdownTranslation::getAvailableTranslations($_SESSION["glpilanguage"]);
                             unset($_SESSION['glpimenu']);
                        }
                    }
                }
                if ($pref_value == $CFG_GLPI[$f]) {
                    $input[$f] = "NULL";
                }
            }
        }

        if (isset($input['language']) && GLPI_DEMO_MODE) {
            unset($input['language']);
        }

        if (array_key_exists('timezone', $input) && empty($input['timezone'])) {
            $input['timezone'] = 'NULL';
        }

        if (
            $this->fields['is_active'] == true
            && isset($input['is_active'])
            && $input['is_active'] == false // User is no longer active
            && $this->isLastSuperAdminUser()
        ) {
            unset($input['is_active']);
            Session::addMessageAfterRedirect(
                __("Can't set user as inactive as it is the only remaining super administrator."),
                false,
                ERROR
            );
        }

        return $input;
    }


    public function post_updateItem($history = true)
    {
       //handle timezone change for current user
        if ($this->fields['id'] == Session::getLoginUserID()) {
            if (null == $this->fields['timezone'] || 'null' === strtolower($this->fields['timezone'])) {
                unset($_SESSION['glpi_tz']);
            } else {
                $_SESSION['glpi_tz'] = $this->fields['timezone'];
            }
        }

        $this->updateUserEmails();
        $this->syncLdapGroups();
        $this->syncDynamicEmails();
        $this->applyGroupsRules();
        $this->applyRightRules();

        if (isset($this->input['_init_password']) && $this->input['_init_password']) {
            $email = $this->getDefaultEmail();
            try {
                $this->forgetPassword($email, false);
            } catch (\Glpi\Exception\ForgetPasswordException $e) {
                Session::addMessageAfterRedirect($e->getMessage(), false, ERROR);
            }
        } elseif (in_array('password', $this->updates)) {
            $alert = new Alert();
            $alert->deleteByCriteria(
                [
                    'itemtype' => $this->getType(),
                    'items_id' => $this->fields['id'],
                ],
                true
            );
        }

        if (
            in_array('password', $this->updates)
            && !PasswordHistory::getInstance()->updatePasswordHistory($this, $this->oldvalues['password'])
        ) {
            trigger_error(
                sprintf('Password history update failed for user %s.', $this->getId()),
                E_USER_WARNING
            );
        }
    }

    /**
     * Apply rules to determine dynamic rights of the user.
     *
     * @return boolean true if rules are applied, false otherwise
     */
    public function applyRightRules()
    {

        $return = false;

        if (
            isset($this->fields['_ruleright_process'])
            || isset($this->input['_ruleright_process'])
        ) {
            $dynamic_profiles = Profile_User::getForUser($this->fields["id"], true);

            if (
                isset($this->fields["id"])
                && ($this->fields["id"] > 0)
                && isset($this->input["_ldap_rules"])
                && count($this->input["_ldap_rules"])
            ) {
               //and add/update/delete only if it's necessary !
                if (isset($this->input["_ldap_rules"]["rules_entities_rights"])) {
                    $entities_rules = $this->input["_ldap_rules"]["rules_entities_rights"];
                } else {
                    $entities_rules = [];
                }

                if (isset($this->input["_ldap_rules"]["rules_entities"])) {
                    $entities = $this->input["_ldap_rules"]["rules_entities"];
                } else {
                    $entities = [];
                }

                if (isset($this->input["_ldap_rules"]["rules_rights"])) {
                    $rights = $this->input["_ldap_rules"]["rules_rights"];
                } else {
                    $rights = [];
                }

                $retrieved_dynamic_profiles = [];

               //For each affectation -> write it in DB
                foreach ($entities_rules as $entity) {
                   //Multiple entities assignation
                    if (is_array($entity[0])) {
                        foreach ($entity[0] as $ent) {
                            $unicity = $ent . "-" . $entity[1] . "-" . $entity[2];
                            $retrieved_dynamic_profiles[$unicity] = [
                                'entities_id'  => $ent,
                                'profiles_id'  => $entity[1],
                                'is_recursive' => $entity[2],
                                'users_id'     => $this->fields['id'],
                                'is_dynamic'   => 1,
                            ];
                        }
                    } else {
                        $unicity = $entity[0] . "-" . $entity[1] . "-" . $entity[2];
                        $retrieved_dynamic_profiles[$unicity] = [
                            'entities_id'  => $entity[0],
                            'profiles_id'  => $entity[1],
                            'is_recursive' => $entity[2],
                            'users_id'     => $this->fields['id'],
                            'is_dynamic'   => 1,
                        ];
                    }
                }

                if (
                    (count($entities) > 0)
                    && (count($rights) == 0)
                ) {
                    if ($def_prof = Profile::getDefault()) {
                        $rights[] = $def_prof;
                    }
                }

                if (
                    (count($rights) > 0)
                    && (count($entities) > 0)
                ) {
                    foreach ($rights as $right) {
                        foreach ($entities as $entity) {
                            $unicity = $entity[0] . "-" . $right . "-" . $entity[1];
                            $retrieved_dynamic_profiles[$unicity] = [
                                'entities_id'  => $entity[0],
                                'profiles_id'  => $right,
                                'is_recursive' => $entity[1],
                                'users_id'     => $this->fields['id'],
                                'is_dynamic'   => 1,
                            ];
                        }
                    }
                }

               // Compare retrived profiles to existing ones : clean arrays to do purge and add
                if (count($retrieved_dynamic_profiles)) {
                    foreach ($retrieved_dynamic_profiles as $keyretr => $retr_profile) {
                        foreach ($dynamic_profiles as $keydb => $db_profile) {
                             // Found existing profile : unset values in array
                            if (
                                ($db_profile['entities_id']  == $retr_profile['entities_id'])
                                && ($db_profile['profiles_id']  == $retr_profile['profiles_id'])
                                && ($db_profile['is_recursive'] == $retr_profile['is_recursive'])
                            ) {
                                unset($retrieved_dynamic_profiles[$keyretr]);
                                unset($dynamic_profiles[$keydb]);
                            }
                        }
                    }
                }

               // Add new dynamic profiles
                if (count($retrieved_dynamic_profiles)) {
                    $right = new Profile_User();
                    foreach ($retrieved_dynamic_profiles as $keyretr => $retr_profile) {
                        $right->add($retr_profile);
                    }
                }

               //Unset all the temporary tables
                unset($this->input["_ldap_rules"]);

                $return = true;
            } else if (count($dynamic_profiles) == 1) {
                $dynamic_profile = reset($dynamic_profiles);

               // If no rule applied and only one dynamic profile found, check if
               // it is the default profile
                if ($dynamic_profile['is_default_profile'] == true) {
                    $default_profile = Profile::getDefault();

                   // Remove from to be deleted list
                    $dynamic_profiles = [];

                   // Update profile if need to match the current default profile
                    if ($dynamic_profile['profiles_id'] !== $default_profile) {
                        $pu = new Profile_User();
                        $dynamic_profile['profiles_id'] = $default_profile;
                        $pu->add($dynamic_profile);
                        $pu->delete([
                            'id' => $dynamic_profile['id']
                        ]);
                    }
                }
            }

           // Delete old dynamic profiles
            if (count($dynamic_profiles)) {
                $right = new Profile_User();
                foreach ($dynamic_profiles as $keydb => $db_profile) {
                    $right->delete($db_profile);
                }
            }
        }
        return $return;
    }


    /**
     * Synchronise LDAP group of the user.
     *
     * @return void
     */
    public function syncLdapGroups()
    {
        /** @var \DBmysql $DB */
        global $DB;

       // input["_groups"] not set when update from user.form or preference
        if (
            isset($this->fields["authtype"])
            && isset($this->input["_groups"])
            && (($this->fields["authtype"] == Auth::LDAP)
              || Auth::isAlternateAuth($this->fields['authtype']))
        ) {
            if (isset($this->fields["id"]) && ($this->fields["id"] > 0)) {
                $authtype = Auth::getMethodsByID($this->fields["authtype"], $this->fields["auths_id"]);

                if (count($authtype)) {
                    // Clean groups
                    $this->input["_groups"] = array_unique($this->input["_groups"]);

                    // Delete not available groups like to LDAP
                    $iterator = $DB->request([
                        'SELECT'    => [
                            'glpi_groups_users.id',
                            'glpi_groups_users.groups_id',
                            'glpi_groups_users.is_dynamic'
                        ],
                        'FROM'      => 'glpi_groups_users',
                        'LEFT JOIN' => [
                            'glpi_groups'  => [
                                'FKEY'   => [
                                    'glpi_groups_users'  => 'groups_id',
                                    'glpi_groups'        => 'id'
                                ]
                            ]
                        ],
                        'WHERE'     => [
                            'glpi_groups_users.users_id' => $this->fields['id']
                        ]
                    ]);

                     $groupuser = new Group_User();
                    foreach ($iterator as $data) {
                        if (in_array($data["groups_id"], $this->input["_groups"])) {
                         // Delete found item in order not to add it again
                            unset($this->input["_groups"][array_search(
                                $data["groups_id"],
                                $this->input["_groups"]
                            )]);
                        } else if ($data['is_dynamic']) {
                            $groupuser->delete(['id' => $data["id"]]);
                        }
                    }

                     //If the user needs to be added to one group or more
                    if (count($this->input["_groups"]) > 0) {
                        foreach ($this->input["_groups"] as $group) {
                              $groupuser->add(['users_id'   => $this->fields["id"],
                                  'groups_id'  => $group,
                                  'is_dynamic' => 1
                              ]);
                        }
                        unset($this->input["_groups"]);
                    }
                }
            }
        }
    }


    /**
     * Synchronize picture (photo) of the user.
     *
     * @since 0.85
     *
     * @return string|boolean Filename to be stored in user picture field, false if no picture found
     */
    public function syncLdapPhoto()
    {

        if (
            isset($this->fields["authtype"])
            && (($this->fields["authtype"] == Auth::LDAP)
               || ($this->fields["authtype"] == Auth::NOT_YET_AUTHENTIFIED
                   && !empty($this->fields["auths_id"]))
               || Auth::isAlternateAuth($this->fields['authtype']))
        ) {
            if (isset($this->fields["id"]) && ($this->fields["id"] > 0)) {
                $config_ldap = new AuthLDAP();
                $ds          = false;

               //connect ldap server
                if ($config_ldap->getFromDB($this->fields['auths_id'])) {
                    $ds = $config_ldap->connect();
                }

                if ($ds) {
                   //get picture fields
                    $picture_field = $config_ldap->fields['picture_field'];
                    if (empty($picture_field)) {
                        return false;
                    }

                   //get picture content in ldap
                    $info = AuthLDAP::getUserByDn(
                        $ds,
                        $this->fields['user_dn'],
                        [$picture_field]
                    );

                   //getUserByDn returns an array. If the picture is empty,
                   //$info[$picture_field][0] is null
                    if (!isset($info[$picture_field][0]) || empty($info[$picture_field][0])) {
                          return "";
                    }
                   //prepare paths
                    $img       = array_pop($info[$picture_field]);
                    $filename  = uniqid($this->fields['id'] . '_');
                    $sub       = substr($filename, -2); /* 2 hex digit */
                    $file      = GLPI_PICTURE_DIR . "/{$sub}/{$filename}.jpg";

                    if (array_key_exists('picture', $this->fields)) {
                        $oldfile = GLPI_PICTURE_DIR . "/" . $this->fields["picture"];
                    } else {
                        $oldfile = null;
                    }

                   // update picture if not exist or changed
                    if (
                        empty($this->fields["picture"])
                        || !file_exists($oldfile)
                        || sha1_file($oldfile) !== sha1($img)
                    ) {
                        if (!is_dir(GLPI_PICTURE_DIR . "/$sub")) {
                            mkdir(GLPI_PICTURE_DIR . "/$sub");
                        }

                       //save picture
                        $outjpeg = fopen($file, 'wb');
                        fwrite($outjpeg, $img);
                        fclose($outjpeg);

                       //save thumbnail
                        $thumb = GLPI_PICTURE_DIR . "/{$sub}/{$filename}_min.jpg";
                        Toolbox::resizePicture($file, $thumb);

                        return "{$sub}/{$filename}.jpg";
                    }
                    return $this->fields["picture"];
                }
            }
        }

        return false;
    }


    /**
     * Update emails of the user.
     * Uses _useremails set from UI, not _emails set from LDAP.
     *
     * @return void
     */
    public function updateUserEmails()
    {
       // Update emails  (use _useremails set from UI, not _emails set from LDAP)

        $userUpdated = false;

        if (isset($this->input['_useremails']) && count($this->input['_useremails'])) {
            foreach ($this->input['_useremails'] as $id => $email) {
                $email = trim($email);

                $useremail = new UserEmail();
                if ($id > 0 && $useremail->getFromDB($id) && $useremail->fields['users_id'] === $this->getID()) {
                    // Existing email attached to current user

                    $params = ['id' => $id];

                    if (strlen($email) === 0) {
                        // Empty email, delete it
                        $deleted = $useremail->delete($params);
                        $userUpdated = $userUpdated || $deleted;
                    } else {
                        // Update email
                        $params['email'] = $email;
                        $params['is_default'] = $this->input['_default_email'] == $id ? 1 : 0;

                        $existingUserEmail = new UserEmail();
                        if (
                            $existingUserEmail->getFromDB($id)
                            && $params['email'] == $existingUserEmail->fields['email']
                            && $params['is_default'] == $existingUserEmail->fields['is_default']
                        ) {
                             // Do not update if email has not changed
                             continue;
                        }

                        $updated = $useremail->update($params);
                        $userUpdated = $userUpdated || $updated;
                    }
                } else {
                    // New email
                    $email_input = [
                        'email'    => $email,
                        'users_id' => $this->fields['id']
                    ];
                    if (
                        isset($this->input['_default_email'])
                        && ($this->input['_default_email'] == $id)
                    ) {
                        $email_input['is_default'] = 1;
                    } else {
                        $email_input['is_default'] = 0;
                    }
                    $added = $useremail->add($email_input);
                    $userUpdated = $userUpdated || $added;
                }
            }
        }

        if ($userUpdated) {
           // calling $this->update() here leads to loss in $this->input
            $user = new User();
            $user->update(['id' => $this->fields['id'], 'date_mod' => $_SESSION['glpi_currenttime']]);
        }
    }


    /**
     * Synchronise Dynamics emails of the user.
     * Uses _emails (set from getFromLDAP), not _usermails set from UI.
     *
     * @return void
     */
    public function syncDynamicEmails()
    {
        /** @var \DBmysql $DB */
        global $DB;

        $userUpdated = false;

       // input["_emails"] not set when update from user.form or preference
        if (
            isset($this->fields["authtype"])
            && isset($this->input["_emails"])
            && (($this->fields["authtype"] == Auth::LDAP)
              || Auth::isAlternateAuth($this->fields['authtype'])
              || ($this->fields["authtype"] == Auth::MAIL))
        ) {
            if (isset($this->fields["id"]) && ($this->fields["id"] > 0)) {
                $authtype = Auth::getMethodsByID($this->fields["authtype"], $this->fields["auths_id"]);

                if (
                    count($authtype)
                    || $this->fields["authtype"] == Auth::EXTERNAL
                ) {
                    // Clean emails
                    // Do a case insensitive comparison as it seems that some LDAP servers
                    // may return same email with different case sensitivity.
                    $unique_emails = [];
                    foreach ($this->input["_emails"] as $email) {
                        if (!in_array(strtolower($email), array_map('strtolower', $unique_emails))) {
                            $unique_emails[] = $email;
                        }
                    }
                    $this->input["_emails"] = $unique_emails;

                    // Delete not available groups like to LDAP
                    $iterator = $DB->request([
                        'SELECT' => [
                            'id',
                            'users_id',
                            'email',
                            'is_dynamic'
                        ],
                        'FROM'   => 'glpi_useremails',
                        'WHERE'  => ['users_id' => $this->fields['id']]
                    ]);

                     $useremail = new UserEmail();
                    foreach ($iterator as $data) {
                        // Do a case insensitive comparison as email may be stored with a different case
                        $i = array_search(strtolower($data["email"]), array_map('strtolower', $this->input["_emails"]));
                        if ($i !== false) {
                            // Delete found item in order not to add it again
                            unset($this->input["_emails"][$i]);
                        } else if ($data['is_dynamic']) {
                            // Delete not found email
                            $deleted = $useremail->delete(['id' => $data["id"]]);
                            $userUpdated = $userUpdated || $deleted;
                        }
                    }

                     //If the email need to be added
                    if (count($this->input["_emails"]) > 0) {
                        foreach ($this->input["_emails"] as $email) {
                              $added = $useremail->add(['users_id'   => $this->fields["id"],
                                  'email'      => $email,
                                  'is_dynamic' => 1
                              ]);
                              $userUpdated = $userUpdated || $added;
                        }
                        unset($this->input["_emails"]);
                    }
                }
            }
        }

        if ($userUpdated) {
           // calling $this->update() here leads to loss in $this->input
            $user = new User();
            $user->update(['id' => $this->fields['id'], 'date_mod' => $_SESSION['glpi_currenttime']]);
        }
    }

    protected function computeFriendlyName()
    {
        /** @var array $CFG_GLPI */
        global $CFG_GLPI;

        if (isset($this->fields["id"]) && ($this->fields["id"] > 0)) {
           //computeFriendlyName should not add ID
            $bkp_conf = $CFG_GLPI['is_ids_visible'];
            $CFG_GLPI['is_ids_visible'] = 0;
            $bkp_sessconf = (isset($_SESSION['glpiis_ids_visible']) ? $_SESSION["glpiis_ids_visible"] : 0);
            $_SESSION["glpiis_ids_visible"] = 0;
            $name = formatUserName(
                $this->fields["id"],
                $this->fields["name"],
                (isset($this->fields["realname"]) ? $this->fields["realname"] : ''),
                (isset($this->fields["firstname"]) ? $this->fields["firstname"] : '')
            );

            $CFG_GLPI['is_ids_visible'] = $bkp_conf;
            $_SESSION["glpiis_ids_visible"] = $bkp_sessconf;
            return $name;
        }
        return '';
    }


    /**
     * Function that tries to load the user membership from LDAP
     * by searching in the attributes of the User.
     *
     * @param resource $ldap_connection LDAP connection
     * @param array    $ldap_method     LDAP method
     * @param string   $userdn          Basedn of the user
     * @param string   $login           User login
     *
     * @return void
     */
    private function getFromLDAPGroupVirtual($ldap_connection, array $ldap_method, $userdn, $login): void
    {
        /** @var \DBmysql $DB */
        global $DB;

       // Search in DB the ldap_field we need to search for in LDAP
        $iterator = $DB->request([
            'SELECT'          => 'ldap_field',
            'DISTINCT'        => true,
            'FROM'            => 'glpi_groups',
            'WHERE'           => ['NOT' => ['ldap_field' => '']],
            'ORDER'           => 'ldap_field'
        ]);
        $group_fields = [];

        foreach ($iterator as $data) {
            $group_fields[] = Toolbox::strtolower($data["ldap_field"]);
        }
        if (count($group_fields)) {
            //Need to sort the array because edirectory don't like it!
            sort($group_fields);

            // If the groups must be retrieved from the ldap user object
            $sr = @ldap_read($ldap_connection, $userdn, "objectClass=*", $group_fields);
            if ($sr === false) {
                // 32 = LDAP_NO_SUCH_OBJECT => This error can be silented as it just means that search produces no result.
                if (ldap_errno($ldap_connection) !== 32) {
                    trigger_error(
                        AuthLDAP::buildError(
                            $ldap_connection,
                            sprintf('Unable to get LDAP groups for user having DN `%s` with filter `%s', $userdn, "objectClass=*")
                        ),
                        E_USER_WARNING
                    );
                }
                return;
            }
            $v  = AuthLDAP::get_entries_clean($ldap_connection, $sr);

            for ($i = 0; $i < $v['count']; $i++) {
               //Try to find is DN in present and needed: if yes, then extract only the OU from it
                if (
                    (($ldap_method["group_field"] == 'dn') || in_array('ou', $group_fields))
                    && isset($v[$i]['dn'])
                ) {
                    $v[$i]['ou'] = [];
                    for ($tmp = $v[$i]['dn']; count($tmptab = explode(',', $tmp, 2)) == 2; $tmp = $tmptab[1]) {
                        $v[$i]['ou'][] = $tmptab[1];
                    }

                    // Search in DB for group with ldap_group_dn
                    if (
                        ($ldap_method["group_field"] == 'dn')
                        && (count($v[$i]['ou']) > 0)
                    ) {
                        $group_iterator = $DB->request([
                            'SELECT' => 'id',
                            'FROM'   => 'glpi_groups',
                            'WHERE'  => ['ldap_group_dn' => $v[$i]['ou']]
                        ]);

                        foreach ($group_iterator as $group) {
                            $this->fields["_groups"][] = $group['id'];
                        }
                    }

                   // searching with ldap_field='OU' and ldap_value is also possible
                    $v[$i]['ou']['count'] = count($v[$i]['ou']);
                }

               // For each attribute retrieve from LDAP, search in the DB
                foreach ($group_fields as $field) {
                    if (
                        isset($v[$i][$field])
                        && isset($v[$i][$field]['count'])
                        && ($v[$i][$field]['count'] > 0)
                    ) {
                        unset($v[$i][$field]['count']);
                        $lgroups = [];
                        foreach ($v[$i][$field] as $lgroup) {
                            $lgroups[] = [
                                new QueryExpression($DB->quoteValue($lgroup) .
                                             " LIKE " .
                                             $DB->quoteName('ldap_value'))
                            ];
                        }
                        $group_iterator = $DB->request([
                            'SELECT' => 'id',
                            'FROM'   => 'glpi_groups',
                            'WHERE'  => [
                                'ldap_field' => $field,
                                'OR'         => $lgroups
                            ]
                        ]);

                        foreach ($group_iterator as $group) {
                            $this->fields["_groups"][] = $group['id'];
                        }
                    }
                }
            }
        }
    }


    /**
     * Function that tries to load the user membership from LDAP
     * by searching in the attributes of the Groups.
     *
     * @param resource $ldap_connection    LDAP connection
     * @param array    $ldap_method        LDAP method
     * @param string   $userdn             Basedn of the user
     * @param string   $login              User login
     *
     * @return boolean true if search is applicable, false otherwise
     */
    private function getFromLDAPGroupDiscret($ldap_connection, array $ldap_method, $userdn, $login)
    {
        /** @var \DBmysql $DB */
        global $DB;

       // No group_member_field : unable to get group
        if (empty($ldap_method["group_member_field"])) {
            return false;
        }

        if ($ldap_method["use_dn"]) {
            $user_tmp = $userdn;
        } else {
           //Don't add $ldap_method["login_field"]."=", because sometimes it may not work (for example with posixGroup)
            $user_tmp = $login;
        }

        $v = $this->ldap_get_user_groups(
            $ldap_connection,
            $ldap_method["basedn"],
            $user_tmp,
            $ldap_method["group_condition"],
            $ldap_method["group_member_field"],
            $ldap_method["use_dn"],
            $ldap_method["login_field"]
        );
        foreach ($v as $result) {
            if (
                isset($result[$ldap_method["group_member_field"]])
                && is_array($result[$ldap_method["group_member_field"]])
                && (count($result[$ldap_method["group_member_field"]]) > 0)
            ) {
                $iterator = $DB->request([
                    'SELECT' => 'id',
                    'FROM'   => 'glpi_groups',
                    'WHERE'  => ['ldap_group_dn' => $result[$ldap_method["group_member_field"]]]
                ]);

                foreach ($iterator as $group) {
                    $this->fields["_groups"][] = $group['id'];
                }
            }
        }
        return true;
    }


    /**
     * Function that tries to load the user information from LDAP.
     *
     * @param resource $ldap_connection LDAP connection
     * @param array    $ldap_method     LDAP method
     * @param string   $userdn          Basedn of the user
     * @param string   $login           User Login
     * @param boolean  $import          true for import, false for update
     *
     * @return boolean true if found / false if not
     */
    public function getFromLDAP($ldap_connection, array $ldap_method, $userdn, $login, $import = true)
    {
        /**
         * @var array $CFG_GLPI
         * @var \DBmysql $DB
         */
        global $CFG_GLPI, $DB;

       // we prevent some delay...
        if (empty($ldap_method["host"])) {
            return false;
        }

        if ($ldap_connection instanceof \Ldap\Connection) {
           //Set all the search fields
            $this->fields['password'] = "";

            $fields  = AuthLDAP::getSyncFields($ldap_method);

           //Hook to allow plugin to request more attributes from ldap
            $fields = Plugin::doHookFunction(Hooks::RETRIEVE_MORE_FIELD_FROM_LDAP, $fields);

            $fields  = array_filter($fields);
            $f       = self::getLdapFieldNames($fields);

            $sr      = @ldap_read($ldap_connection, $userdn, "objectClass=*", $f);
            if ($sr === false) {
                // 32 = LDAP_NO_SUCH_OBJECT => This error can be silented as it just means that search produces no result.
                if (ldap_errno($ldap_connection) !== 32) {
                    trigger_error(
                        AuthLDAP::buildError(
                            $ldap_connection,
                            sprintf('Unable to get LDAP user having DN `%s` with filter `%s`', $userdn, "objectClass=*")
                        ),
                        E_USER_WARNING
                    );
                }
                return false;
            }
            $v       = AuthLDAP::get_entries_clean($ldap_connection, $sr);

            if (
                !is_array($v)
                || ( count($v) == 0)
                || empty($v[0][$fields['name']][0])
            ) {
                return false;
            }

           //Store user's dn
            $this->fields['user_dn']    = $userdn;
           //Store date_sync
            $this->fields['date_sync']  = $_SESSION['glpi_currenttime'];
           // Empty array to ensure than syncDynamicEmails will be done
            $this->fields["_emails"]    = [];
           // force authtype as we retrieve this user by ldap (we could have login with SSO)
            $this->fields["authtype"] = Auth::LDAP;

            $import_fields = [];
            foreach ($fields as $k => $e) {
                $val = AuthLDAP::getFieldValue(
                    [$e => self::getLdapFieldValue($e, $v)],
                    $e
                );
                if (empty($val)) {
                    switch ($k) {
                        case "language":
                             // Not set value : managed but user class
                            break;

                        case "usertitles_id":
                        case "usercategories_id":
                        case 'locations_id':
                        case 'users_id_supervisor':
                            $this->fields[$k] = 0;
                            break;

                        default:
                            $this->fields[$k] = "";
                    }
                } else {
                    switch ($k) {
                        case "email1":
                        case "email2":
                        case "email3":
                        case "email4":
                          // Manage multivaluable fields
                            if (!empty($v[0][$e])) {
                                foreach ($v[0][$e] as $km => $m) {
                                    if (!preg_match('/count/', $km)) {
                                         $this->fields["_emails"][] = $m;
                                    }
                                }
                                // Only get them once if duplicated
                                $this->fields["_emails"] = array_unique($this->fields["_emails"]);
                            }
                            break;

                        case "language":
                            $language = Config::getLanguage($val);
                            if ($language != '') {
                                $this->fields[$k] = $language;
                            }
                            break;

                        case "usertitles_id":
                        case 'locations_id':
                        case "usercategories_id":
                        case 'users_id_supervisor':
                            $import_fields[$k] = $val;
                            break;

                        case "begin_date":
                        case "end_date":
                            $this->fields[$k] = AuthLDAP::getLdapDateValue($val);
                            break;

                        default:
                              $this->fields[$k] = $val;
                    }
                }
            }

           // Empty array to ensure than syncLdapGroups will be done
            $this->fields["_groups"] = [];

           ///The groups are retrieved by looking into an ldap user object
            if (
                ($ldap_method["group_search_type"] == 0)
                || ($ldap_method["group_search_type"] == 2)
            ) {
                $this->getFromLDAPGroupVirtual($ldap_connection, $ldap_method, $userdn, $login);
            }

           ///The groups are retrived by looking into an ldap group object
            if (
                ($ldap_method["group_search_type"] == 1)
                || ($ldap_method["group_search_type"] == 2)
            ) {
                $this->getFromLDAPGroupDiscret($ldap_connection, $ldap_method, $userdn, $login);
            }

           ///Only process rules if working on the master database
            if (!$DB->isSlave()) {
               //Instanciate the affectation's rule
                $rule = new RuleRightCollection();

               //Process affectation rules :
               //we don't care about the function's return because all
               //the datas are stored in session temporary
                if (isset($this->fields["_groups"])) {
                    $groups = $this->fields["_groups"];
                } else {
                    $groups = [];
                }

                $this->fields = $rule->processAllRules($groups, $this->fields, [
                    'type'        => Auth::LDAP,
                    'ldap_server' => $ldap_method["id"],
                    'connection'  => $ldap_connection,
                    'userdn'      => $userdn,
                    'login'       => $this->fields['name'],
                    'mail_email'  => $this->fields['_emails']
                ]);

                $this->fields['_ruleright_process'] = true;

               //If rule  action is ignore import
                if (
                    $import
                    && isset($this->fields["_stop_import"])
                ) {
                     return false;
                }
               //or no rights found & do not import users with no rights
                if (
                    $import
                    && !$CFG_GLPI["use_noright_users_add"]
                ) {
                    $ok = false;
                    if (
                        isset($this->fields["_ldap_rules"])
                        && count($this->fields["_ldap_rules"])
                    ) {
                        if (
                            isset($this->fields["_ldap_rules"]["rules_entities_rights"])
                            && count($this->fields["_ldap_rules"]["rules_entities_rights"])
                        ) {
                            $ok = true;
                        }
                        if (!$ok) {
                            $entity_count = 0;
                            $right_count  = 0;
                            if (Profile::getDefault()) {
                                $right_count++;
                            }
                            if (isset($this->fields["_ldap_rules"]["rules_entities"])) {
                                $entity_count += count($this->fields["_ldap_rules"]["rules_entities"]);
                            }
                            if (isset($this->input["_ldap_rules"]["rules_rights"])) {
                                $right_count += count($this->fields["_ldap_rules"]["rules_rights"]);
                            }
                            if ($entity_count && $right_count) {
                                $ok = true;
                            }
                        }
                    }
                    if (!$ok) {
                        $this->fields["_stop_import"] = true;
                        return false;
                    }
                }

                foreach ($import_fields as $k => $val) {
                    switch ($k) {
                        case "usertitles_id":
                            $this->fields[$k] = Dropdown::importExternal('UserTitle', $val);
                            break;
                        case 'locations_id':
                            // use import to build the location tree
                            $this->fields[$k] = Dropdown::import(
                                'Location',
                                ['completename' => $val,
                                    'entities_id'  => 0,
                                    'is_recursive' => 1
                                ]
                            );
                            break;
                        case "usercategories_id":
                            $this->fields[$k] = Dropdown::importExternal('UserCategory', $val);
                            break;
                        case 'users_id_supervisor':
                            $supervisor_id = self::getIdByField('user_dn', $val);
                            if ($supervisor_id) {
                                $this->fields[$k] = $supervisor_id;
                            }
                            break;
                    }
                }

               // Add ldap result to data send to the hook
                $this->fields['_ldap_result'] = $v;
                $this->fields['_ldap_conn']   = $ldap_connection;
               //Hook to retrieve more information for ldap
                $this->fields = Plugin::doHookFunction(Hooks::RETRIEVE_MORE_DATA_FROM_LDAP, $this->fields);
                unset($this->fields['_ldap_result']);
            }

            return true;
        }
        return false;
    }


    /**
     * Get all groups a user belongs to.
     *
     * @param resource $ds                 ldap connection
     * @param string   $ldap_base_dn       Basedn used
     * @param string   $user_dn            Basedn of the user
     * @param string   $group_condition    group search condition
     * @param string   $group_member_field group field member in a user object
     * @param boolean  $use_dn             search dn of user ($login_field=$user_dn) in group_member_field
     * @param string   $login_field        user login field
     *
     * @return array Groups of the user located in [0][$group_member_field] in returned array
     */
    public function ldap_get_user_groups(
        $ds,
        $ldap_base_dn,
        $user_dn,
        $group_condition,
        $group_member_field,
        $use_dn,
        $login_field
    ) {

        $groups     = [];
        $listgroups = [];

       //User dn may contain ['(', ')', ',', '\'] then it needs to be escaped!
        $user_dn = ldap_escape($user_dn, "", LDAP_ESCAPE_FILTER);

       //Only retrive cn and member attributes from groups
        $attrs = ['dn'];

        if (!$use_dn) {
            $filter = "(& $group_condition (|($group_member_field=$user_dn)
                                          ($group_member_field=$login_field=$user_dn)))";
        } else {
            $filter = "(& $group_condition ($group_member_field=$user_dn))";
        }

       //Perform the search
        $sr = @ldap_search($ds, $ldap_base_dn, $filter, $attrs);

        if ($sr === false) {
            // 32 = LDAP_NO_SUCH_OBJECT => This error can be silented as it just means that search produces no result.
            if (ldap_errno($ds) !== 32) {
                trigger_error(
                    AuthLDAP::buildError(
                        $ds,
                        sprintf('LDAP search with base DN `%s` and filter `%s` failed', $ldap_base_dn, $filter)
                    ),
                    E_USER_WARNING
                );
            }
            return $groups;
        }

       //Get the result of the search as an array
        $info = AuthLDAP::get_entries_clean($ds, $sr);
       //Browse all the groups
        $info_count = count($info);
        for ($i = 0; $i < $info_count; $i++) {
           //Get the cn of the group and add it to the list of groups
            if (isset($info[$i]["dn"]) && ($info[$i]["dn"] != '')) {
                $listgroups[$i] = $info[$i]["dn"];
            }
        }

       //Create an array with the list of groups of the user
        $groups[0][$group_member_field] = $listgroups;
       //Return the groups of the user
        return $groups;
    }


    /**
     * Function that tries to load the user information from IMAP.
     *
     * @param array  $mail_method  mail method description array
     * @param string $name         login of the user
     *
     * @return boolean true if method is applicable, false otherwise
     */
    public function getFromIMAP(array $mail_method, $name)
    {
        /** @var \DBmysql $DB */
        global $DB;

       // we prevent some delay..
        if (empty($mail_method["host"])) {
            return false;
        }

       // some defaults...
        $this->fields['password']  = "";
       // Empty array to ensure than syncDynamicEmails will be done
        $this->fields["_emails"]   = [];
        $email                     = '';
        if (strpos($name, "@")) {
            $email = $name;
        } else {
            $email = $name . "@" . $mail_method["host"];
        }
        $this->fields["_emails"][] = $email;

        $this->fields['name']      = $name;
       //Store date_sync
        $this->fields['date_sync'] = $_SESSION['glpi_currenttime'];
       // force authtype as we retrieve this user by imap (we could have login with SSO)
        $this->fields["authtype"] = Auth::MAIL;

        if (!$DB->isSlave()) {
           //Instanciate the affectation's rule
            $rule = new RuleRightCollection();

           //Process affectation rules :
           //we don't care about the function's return because all the datas are stored in session temporary
            if (isset($this->fields["_groups"])) {
                $groups = $this->fields["_groups"];
            } else {
                $groups = [];
            }
            $this->fields = $rule->processAllRules($groups, $this->fields, [
                'type'        => Auth::MAIL,
                'mail_server' => $mail_method["id"],
                'login'       => $name,
                'email'       => $email
            ]);
            $this->fields['_ruleright_process'] = true;
        }
        return true;
    }


    /**
     * Function that tries to load the user information from the SSO server.
     *
     * @since 0.84
     *
     * @return boolean true if method is applicable, false otherwise
     */
    public function getFromSSO()
    {
        /**
         * @var array $CFG_GLPI
         * @var \DBmysql $DB
         */
        global $CFG_GLPI, $DB;

        $a_field = [];
        foreach ($CFG_GLPI as $key => $value) {
            if (
                !is_array($value) && !empty($value)
                && strstr($key, "_ssofield")
            ) {
                $key = str_replace('_ssofield', '', $key);
                $a_field[$key] = $value;
            }
        }

        if (count($a_field) == 0) {
            return true;
        }
        $this->fields['_ruleright_process'] = true;
        foreach ($a_field as $field => $key) {
            $value = $_SERVER[$key] ?? null;
            if (empty($value)) {
                switch ($field) {
                    case "title":
                        $this->fields['usertitles_id'] = 0;
                        break;

                    case "category":
                        $this->fields['usercategories_id'] = 0;
                        break;

                    default:
                        $this->fields[$field] = "";
                }
            } else {
                if (!mb_check_encoding($value, 'UTF-8') && mb_check_encoding($value, 'ISO-8859-1')) {
                    // Some applications, like Microsoft Azure Enterprise Applications (Header-based Single sign-on),
                    // will provide ISO-8859-1 encoded values. They have to be converted into UTF-8 to prevent
                    // encoding issues (see #12898).
                    $value = mb_convert_encoding($value, 'UTF-8', 'ISO-8859-1');
                }
                switch ($field) {
                    case "email1":
                    case "email2":
                    case "email3":
                    case "email4":
                        // Manage multivaluable fields
                        if (!preg_match('/count/', $value)) {
                            $this->fields["_emails"][] = $value;
                        }
                        // Only get them once if duplicated
                        $this->fields["_emails"] = array_unique($this->fields["_emails"]);
                        break;

                    case "language":
                        $language = Config::getLanguage($value);
                        if ($language != '') {
                            $this->fields[$field] = $language;
                        }
                        break;

                    case "title":
                        $this->fields['usertitles_id'] = Dropdown::importExternal('UserTitle', $value);
                        break;

                    case "category":
                        $this->fields['usercategories_id'] = Dropdown::importExternal('UserCategory', $value);
                        break;

                    default:
                        $this->fields[$field] = $value;
                        break;
                }
            }
        }
       ///Only process rules if working on the master database
        if (!$DB->isSlave()) {
           //Instanciate the affectation's rule
            $rule = new RuleRightCollection();

            $groups_id = [];
            if (!$this->isNewItem()) {
                $groups = Group_User::getUserGroups($this->fields['id']);
                $groups_id = array_column($groups, 'id');
            }

            $this->fields = $rule->processAllRules($groups_id, $this->fields, [
                'type'   => Auth::EXTERNAL,
                'email'  => $this->fields["_emails"],
                'login'  => $this->fields["name"]
            ]);

           //If rule  action is ignore import
            if (isset($this->fields["_stop_import"])) {
                return false;
            }
        }
        return true;
    }


    /**
     * Blank passwords field of a user in the DB.
     * Needed for external auth users.
     *
     * @return void
     */
    public function blankPassword()
    {
        /** @var \DBmysql $DB */
        global $DB;

        if (!empty($this->fields["name"])) {
            $DB->update(
                $this->getTable(),
                [
                    'password' => ''
                ],
                [
                    'name' => $this->fields['name']
                ]
            );
        }
    }


    /**
     * Print a good title for user pages.
     *
     * @return void
     */
    public function title()
    {
        /** @var array $CFG_GLPI */
        global $CFG_GLPI;

        $buttons = [];
        $title   = self::getTypeName(Session::getPluralNumber());

        if (static::canCreate()) {
            $buttons["user.form.php"] = "<i class='fas fa-user-plus fa-lg me-2'></i>" . __('Add user...');
            $title = __("Actions");

            if (
                Auth::useAuthExt()
                && Session::haveRight("user", self::IMPORTEXTAUTHUSERS)
            ) {
                // This requires write access because don't use entity config.
                $buttons["user.form.php?new=1&amp;ext_auth=1"] = "<i class='fas fa-user-cog fa-lg me-2'></i>" . __('... From an external source');
            }
        }
        if (
            Session::haveRight("user", self::IMPORTEXTAUTHUSERS)
            && (static::canCreate() || static::canUpdate())
        ) {
            if (AuthLDAP::useAuthLdap()) {
                $buttons["ldap.php"] = "<i class='fas fa-cog fa-lg me-2'></i>" . __('LDAP directory link');
            }
        }
        Html::displayTitle(
            "",
            self::getTypeName(Session::getPluralNumber()),
            $title,
            $buttons
        );
    }


    /**
     * Check if current user have more right than the specified one.
     *
     * @param integer $ID ID of the user
     *
     * @return boolean
     */
    public function currentUserHaveMoreRightThan($ID)
    {

        $user_prof = Profile_User::getUserProfiles($ID);
        return Profile::currentUserHaveMoreRightThan($user_prof);
    }

    protected function getFormHeaderToolbar(): array
    {
        $ID = $this->getID();
        $toolbar = [];

        if ($ID > 0) {
            $vcard_lbl = __s('Download user VCard');
            $vcard_url = self::getFormURLWithID($ID) . "&amp;getvcard=1";
            $vcard_btn = <<<HTML
            <a href="{$vcard_url}" target="_blank"
                     class="btn btn-icon btn-sm btn-ghost-secondary"
                     title="{$vcard_lbl}"
                     data-bs-toggle="tooltip" data-bs-placement="bottom">
               <i class="ti ti-id fa-lg"></i>
            </a>
HTML;
            $toolbar[] = $vcard_btn;

            $error_message = null;
            $impersonate_form = self::getFormURLWithID($ID);
            if (Session::canImpersonate($ID, $error_message)) {
                $impersonate_lbl = __s('Impersonate');
                $csrf_token = Session::getNewCSRFToken();
                $impersonate_btn = <<<HTML
                    <form method="post" action="{$impersonate_form}">
                        <input type="hidden" name="id" value="{$ID}">
                        <input type="hidden" name="_glpi_csrf_token" value="{$csrf_token}">
                        <button type="button" name="impersonate" value="1"
                            class="btn btn-icon btn-sm btn-ghost-secondary btn-impersonate"
                            title="{$impersonate_lbl}"
                            data-bs-toggle="tooltip" data-bs-placement="bottom">
                            <i class="ti ti-spy fa-lg"></i>
                        </button>
                    </form>
HTML;

                // "impersonate" button type is set to "button" on form display to prevent it to be used
                // by default (as it is the first found in current form) when pressing "enter" key.
                // When clicking it, switch to "submit" type to make it submit current user form.
                $impersonate_js = <<<JAVASCRIPT
               (function($) {
                  $('button[type="button"][name="impersonate"]').click(
                     function () {
                        $(this).attr('type', 'submit');
                     }
                  );
               })(jQuery);
JAVASCRIPT;
                $toolbar[] = $impersonate_btn . Html::scriptBlock($impersonate_js);
            } elseif ($error_message !== null) {
                $impersonate_btn = <<<HTML
               <button type="button" name="impersonate" value="1"
                       class="btn btn-icon btn-sm  btn-ghost-danger btn-impersonate"
                       title="{$error_message}"
                       data-bs-toggle="tooltip" data-bs-placement="bottom">
                  <i class="ti ti-spy fa-lg"></i>
               </button>
HTML;
                $toolbar[] = $impersonate_btn;
            }
        }
        return $toolbar;
    }

    /**
     * Print the user form.
     *
     * @param integer $ID    ID of the user
     * @param array $options Options
     *     - string   target        Form target
     *     - boolean  withtemplate  Template or basic item
     *
     * @return boolean true if user found, false otherwise
     */
    public function showForm($ID, array $options = [])
    {
        /**
         * @var array $CFG_GLPI
         * @var \DBmysql $DB
         */
        global $CFG_GLPI, $DB;

       // Affiche un formulaire User
        if (($ID != Session::getLoginUserID()) && !self::canView()) {
            return false;
        }

        $simplified_form = $options['simplified_form'] ?? false;

        $config = Config::getConfigurationValues('core');
        if ($this->getID() > 0 && $config['system_user'] == $this->getID()) {
            return $this->showSystemUserForm($ID, $options);
        }

        $this->initForm($ID, $options);

        $ismyself = $ID == Session::getLoginUserID();
        $higherrights = $this->currentUserHaveMoreRightThan($ID);
        if ($ID) {
            $caneditpassword = $higherrights || ($ismyself && Session::haveRight('password_update', 1));
        } else {
           // can edit on creation form
            $caneditpassword = true;
        }

        $extauth = !(($this->fields["authtype"] == Auth::DB_GLPI)
                   || (($this->fields["authtype"] == Auth::NOT_YET_AUTHENTIFIED)
                       && !empty($this->fields["password"])));

        $formtitle = $this->getTypeName(1);

        $options['formtitle']      = $formtitle;
        $options['formoptions']    = ($options['formoptions'] ?? '') . " enctype='multipart/form-data'";
        if (!self::isNewID($ID)) {
            $options['no_header'] = true;
        }
        $this->showFormHeader($options);
        $rand = mt_rand();

        echo "<tr class='tab_bg_1'>";
        echo "<td><label for='name'>" . __('Login') . "</label></td>";
        if (
            $this->fields["name"] == "" ||
            !empty($this->fields["password"]) ||
            ($this->fields["authtype"] == Auth::DB_GLPI)
        ) {
           //display login field for new records, or if this is not external auth
            echo "<td><input name='name' id='name' value=\"" . $this->fields["name"] . "\" class='form-control'></td>";
        } else {
            echo "<td class='b'>" . $this->fields["name"];
            echo "<input type='hidden' name='name' value=\"" . $this->fields["name"] . "\" class='form-control'></td>";
        }

        if (!$simplified_form && !empty($this->fields["name"])) {
            echo "<td rowspan='7'>" . _n('Picture', 'Pictures', 1) . "</td>";
            echo "<td rowspan='7'>";
            echo self::getPictureForUser($ID);

            echo Html::file(['name' => 'picture', 'display' => false, 'onlyimages' => true]);
            echo "<input type='checkbox' name='_blank_picture'>&nbsp;" . __('Clear');
            echo "</td>";
        } else {
            echo "<td rowspan='7'></td>";
            echo "<td rowspan='7'></td>";
        }
        echo "</tr>";

       //If it's an external auth, check if the sync_field must be displayed
        if (
            $extauth
            && $this->fields['auths_id']
            && AuthLDAP::isSyncFieldConfigured($this->fields['auths_id'])
        ) {
            $syncrand = mt_rand();
            echo "<tr class='tab_bg_1'><td><label for='textfield_sync_field$syncrand'>" . __('Synchronization field') . "</label></td><td>";
            if (
                self::canUpdate()
                && (!$extauth || empty($ID))
            ) {
                echo Html::input(
                    'sync_field',
                    [
                        'value' => $this->fields['sync_field'],
                        'id'    => "textfield_sync_field$syncrand",
                    ]
                );
            } else {
                if (empty($this->fields['sync_field'])) {
                    echo Dropdown::EMPTY_VALUE;
                } else {
                    echo $this->fields['sync_field'];
                }
            }
            echo "</td></tr>";
        } else {
            echo "<tr class='tab_bg_1'><td colspan='2'></td></tr>";
        }

        $surnamerand = mt_rand();
        echo "<tr class='tab_bg_1'><td><label for='textfield_realname$surnamerand'>" . __('Surname') . "</label></td><td>";
        echo Html::input(
            'realname',
            [
                'value' => $this->fields['realname'],
                'id'    => "textfield_realname$surnamerand",
            ]
        );
        echo "</td></tr>";

        $firstnamerand = mt_rand();
        echo "<tr class='tab_bg_1'><td><label for='textfield_firstname$firstnamerand'>" . __('First name') . "</label></td><td>";
        echo Html::input(
            'firstname',
            [
                'value' => $this->fields['firstname'],
                'id'    => "textfield_firstname$firstnamerand",
            ]
        );
        echo "</td></tr>";

        if (
            self::canUpdate()
            && (!$extauth || empty($ID))
        ) {
            echo "<tr class='tab_bg_1'>";
            echo "<td></td><td>";
            $init_password_js = <<<JAVASCRIPT
                var showPwdFields = function () {
                    if ($('input[name="_init_password"]').is(':checked')) {
                        $('.password_field').css("display", "none");
                        $('input[name="_useremails[-1]"]').prop("required", true);
                    } else {
                        $('.password_field').css("display", "");
                        $('input[name="_useremails[-1]"]').prop("required", false);
                    }
                };
                $('input[name="_init_password"]').on('change', showPwdFields);
JAVASCRIPT;
            echo Html::scriptBlock($init_password_js);
            Html::showCheckbox(['name'  => '_init_password']);
            echo "&nbsp;&nbsp;" . __('Send an email to the user to set their own new password.');
            echo "</td></tr>";
        }
       //do some rights verification
        if (
            self::canUpdate()
            && (!$extauth || empty($ID))
            && $caneditpassword
        ) {
            echo "<tr class='tab_bg_1'>";
            echo "<td class='password_field'><label for='password'>" . __('Password') . "</label></td>";
            echo "<td class='password_field'><input id='password' type='password' name='password' value='' size='20'
                    autocomplete='new-password' onkeyup=\"return passwordCheck();\" class='form-control'></td>";

            echo "<tr class='tab_bg_1'>";
            echo "<td class='password_field'><label for='password2'>" . __('Password confirmation') . "</label></td>";
            echo "<td class='password_field'><input type='password' id='password2' name='password2' value='' size='20' autocomplete='new-password' class='form-control'>";
            echo "</td></tr>";

            if ($CFG_GLPI["use_password_security"]) {
                echo "<tr class='tab_bg_1'>";
                echo "<td rowspan='2'>";
                echo __('Password security policy');
                echo "</td>";
                echo "<td rowspan='2'>";
                Config::displayPasswordSecurityChecks();
                echo "</td>";
                echo "</tr>";
            }
        } else {
            echo "<tr class='tab_bg_1'><td></td><td></td></tr>";
            echo "<tr class='tab_bg_1'><td></td><td></td></tr>";
        }

        if ((!$simplified_form) && ($DB->use_timezones || Session::haveRight("config", READ))) {
            echo "<tr class='tab_bg_1'>";
            echo "<td><label for='timezone'>" . __('Time zone') . "</label></td><td>";
            if ($DB->use_timezones) {
                $timezones = $DB->getTimezones();
                Dropdown::showFromArray(
                    'timezone',
                    $timezones,
                    [
                        'value'                 => $this->fields["timezone"],
                        'display_emptychoice'   => true,
                        'emptylabel'            => __('Use server configuration')
                    ]
                );
            } else if (Session::haveRight("config", READ)) {
               // Display a warning but only if user is more or less an admin
                echo __('Timezone usage has not been activated.')
                . ' '
                . sprintf(__('Run the "%1$s" command to activate it.'), 'php bin/console database:enable_timezones');
            }
            echo "</td></tr>";
        }

        echo "<tr class='tab_bg_1'>";
        if (!GLPI_DEMO_MODE) {
            $activerand = mt_rand();
            echo "<td><label for='dropdown_is_active$activerand'>" . __('Active') . "</label></td><td>";
            Dropdown::showYesNo('is_active', $this->fields['is_active'], -1, ['rand' => $activerand]);
            echo "</td>";
        } else {
            echo "<td colspan='2'></td>";
        }
        echo "<td>" . _n('Email', 'Emails', Session::getPluralNumber());
        UserEmail::showAddEmailButton($this);
        echo "</td><td>";
        UserEmail::showForUser($this);
        echo "</td>";
        echo "</tr>";

        if ((!$simplified_form) && (!GLPI_DEMO_MODE)) {
            $sincerand = mt_rand();
            echo "<tr class='tab_bg_1'>";
            echo "<td><label for='showdate$sincerand'>" . __('Valid since') . "</label></td><td>";
            Html::showDateTimeField("begin_date", ['value'       => $this->fields["begin_date"],
                'rand'        => $sincerand,
                'maybeempty'  => true
            ]);
            echo "</td>";

            $untilrand = mt_rand();
            echo "<td><label for='showdate$untilrand'>" . __('Valid until') . "</label></td><td>";
            Html::showDateTimeField("end_date", ['value'       => $this->fields["end_date"],
                'rand'        => $untilrand,
                'maybeempty'  => true
            ]);
            echo "</td></tr>";
        }

        $phonerand = mt_rand();
        echo "<tr class='tab_bg_1'>";
        echo "<td><label for='textfield_phone$phonerand'>" .  Phone::getTypeName(1) . "</label></td><td>";
        echo Html::input(
            'phone',
            [
                'value' => $this->fields['phone'],
                'id'    => "textfield_phone$phonerand",
            ]
        );
        echo "</td>";
       //Authentications information : auth method used and server used
       //don't display is creation of a new user'
        if (!empty($ID)) {
            if (Session::haveRight(self::$rightname, self::READAUTHENT)) {
                echo "<td>" . __('Authentication') . "</td><td>";
                echo Auth::getMethodName($this->fields["authtype"], $this->fields["auths_id"]);
                if (!empty($this->fields["date_sync"])) {
                    //TRANS: %s is the date of last sync
                    echo '<br>' . sprintf(
                        __('Last synchronization on %s'),
                        Html::convDateTime($this->fields["date_sync"])
                    );
                }
                if (!empty($this->fields["user_dn"])) {
                  //TRANS: %s is the user dn
                    echo '<br>' . sprintf(__('%1$s: %2$s'), __('User DN'), $this->fields["user_dn"]);
                }
                if ($this->fields['is_deleted_ldap']) {
                    echo '<br>' . __('User missing in LDAP directory');
                }
                if ($this->fields['2fa'] !== null) {
                    echo '<br>' . __('2FA enabled');
                    if (Session::haveRight(self::$rightname, self::UPDATEAUTHENT)) {
                        echo "<button type='submit' name='disable_2fa' class='btn btn-outline-danger btn-sm ms-1' data-bs-toggle='tooltip' title='"
                            . __('If 2FA is mandatory for this user, they will be required to set it back up the next time they log in.') . "'>"
                            . __('Disable')
                            . "</button>";
                    }
                }

                echo "</td>";
            } else {
                echo "<td colspan='2'>&nbsp;</td>";
            }
        } else {
            echo "<td colspan='2'><input type='hidden' name='authtype' value='1'></td>";
        }

        echo "</tr>";

        $mobilerand = mt_rand();
        echo "<tr class='tab_bg_1'>";
        echo "<td><label for='textfield_mobile$mobilerand'>" . __('Mobile phone') . "</label></td><td>";
        echo Html::input(
            'mobile',
            [
                'value' => $this->fields['mobile'],
                'id'    => "textfield_mobile$mobilerand",
            ]
        );
        echo "</td>";
        echo "<td>";
        if (!$simplified_form) {
            $catrand = mt_rand();
            echo "<label for='dropdown_usercategories_id$catrand'>" . _n('Category', 'Categories', 1) . "</label></td><td>";
            UserCategory::dropdown(['value' => $this->fields["usercategories_id"], 'rand' => $catrand]);
        }
        echo "</td></tr>";

        if (!$simplified_form) {
            $phone2rand = mt_rand();
            echo "<tr class='tab_bg_1'>";
            echo "<td><label for='textfield_phone2$phone2rand'>" .  __('Phone 2') . "</label></td><td>";
            echo Html::input(
                'phone2',
                [
                    'value' => $this->fields['phone2'],
                    'id'    => "textfield_phone2$phone2rand",
                ]
            );
            echo "</td>";
            echo "<td rowspan='4' class='middle'><label for='comment'>" . __('Comments') . "</label></td>";
            echo "<td class='center middle' rowspan='4'>";
            echo "<textarea class='form-control' id='comment' name='comment' >" . $this->fields["comment"] . "</textarea>";
            echo "</td></tr>";

            $admnumrand = mt_rand();
            echo "<tr class='tab_bg_1'><td><label for='textfield_registration_number$admnumrand'>" . _x('user', 'Administrative number') . "</label></td><td>";
            echo Html::input(
                'registration_number',
                [
                    'value' => $this->fields['registration_number'],
                    'id'    => "textfield_registration_number$admnumrand",
                ]
            );
            echo "</td></tr>";

            $titlerand = mt_rand();
            echo "<tr class='tab_bg_1'><td><label for='dropdown_usertitles_id$titlerand'>" . _x('person', 'Title') . "</label></td><td>";
            UserTitle::dropdown(['value' => $this->fields["usertitles_id"], 'rand' => $titlerand]);
            echo "</td></tr>";
        }

        echo "<tr class='tab_bg_1'>";
        if (!empty($ID)) {
            $locrand = mt_rand();
            echo "<td><label for='dropdown_locations_id$locrand'>" . Location::getTypeName(1) . "</label></td><td>";
            $entities = $this->getEntities();
            if (count($entities) <= 0) {
                $entities = -1;
            }
            Location::dropdown(['value'  => $this->fields["locations_id"],
                'rand'   => $locrand,
                'entity' => $entities
            ]);
            echo "</td>";
        }
        echo "</tr>";

        if (empty($ID)) {
            echo "<tr class='tab_bg_1'>";
            echo "<th colspan='2'>" . _n('Authorization', 'Authorizations', 1) . "</th>";
            $recurrand = mt_rand();
            echo "<td><label for='dropdown__is_recursive$recurrand'>" .  __('Recursive') . "</label></td><td>";
            Dropdown::showYesNo("_is_recursive", 0, -1, ['rand' => $recurrand]);
            echo "</td></tr>";
            $profilerand = mt_rand();
            echo "<tr class='tab_bg_1'>";
            echo "<td><label for='dropdown__profiles_id$profilerand'>" .  Profile::getTypeName(1) . "</label></td><td>";
            Profile::dropdownUnder(['name'  => '_profiles_id',
                'rand'  => $profilerand,
                'value' => Profile::getDefault()
            ]);

            $entrand = mt_rand();
            echo "</td><td><label for='dropdown__entities_id$entrand'>" .  Entity::getTypeName(1) . "</label></td><td>";
            Entity::dropdown(['name'                => '_entities_id',
                'display_emptychoice' => false,
                'rand'                => $entrand,
                'entity'              => $_SESSION['glpiactiveentities'],
                'value'               => $options['entities_id'] ?? $_SESSION['glpiactive_entity']
            ]);
            echo "</td></tr>";
        } else {
            if ($higherrights || $ismyself) {
                $profilerand = mt_rand();
                echo "<tr class='tab_bg_1'>";
                echo "<td><label for='dropdown_profiles_id$profilerand'>" .  __('Default profile') . "</label></td><td>";

                $options   = Dropdown::getDropdownArrayNames(
                    'glpi_profiles',
                    Profile_User::getUserProfiles($this->fields['id'])
                );

                Dropdown::showFromArray(
                    "profiles_id",
                    $options,
                    ['value'               => $this->fields["profiles_id"],
                        'rand'                => $profilerand,
                        'display_emptychoice' => true
                    ]
                );
            }
            if ($higherrights) {
                $entrand = mt_rand();
                echo "</td><td><label for='dropdown_entities_id$entrand'>" .  __('Default entity') . "</label></td><td>";
                $entities = $this->getEntities();
                Entity::dropdown(['value'  => $this->fields["entities_id"],
                    'rand'   => $entrand,
                    'entity' => $entities
                ]);
                echo "</td></tr>";

                $grouprand = mt_rand();
                echo "<tr class='tab_bg_1'>";
                echo "<td><label for='dropdown_profiles_id$grouprand'>" .  __('Default group') . "</label></td><td>";

                $options = [];
                foreach (Group_User::getUserGroups($this->fields['id']) as $group) {
                     $options[$group['id']] = $group['completename'];
                }

                Dropdown::showFromArray(
                    "groups_id",
                    $options,
                    ['value'               => $this->fields["groups_id"],
                        'rand'                => $grouprand,
                        'display_emptychoice' => true
                    ]
                );

                echo "</td>";
                $userrand = mt_rand();
                echo "<td><label for='dropdown_users_id_supervisor_$userrand'>" .  __('Supervisor') . "</label></td><td>";

                User::dropdown(['name'   => 'users_id_supervisor',
                    'value'         => $this->fields["users_id_supervisor"],
                    'rand'          => $userrand,
                    'entity'        => $_SESSION["glpiactive_entity"],
                    'entity_sons'   => $_SESSION["glpiactive_entity_recursive"],
                    'used'          => [$this->getID()],
                    'right'         => 'all'
                ]);
                echo "</td></tr>";
            }

            if (
                (
                    Entity::getAnonymizeConfig() == Entity::ANONYMIZE_USE_NICKNAME
                    || Entity::getAnonymizeConfig() == Entity::ANONYMIZE_USE_NICKNAME_USER
                )
                && Session::getCurrentInterface() == "central"
            ) {
                echo "<tr class='tab_bg_1'>";
                echo "<td><label for='nickname$rand'> " . __('Nickname') . "</label></td>";
                echo "<td>";
                if ($this->can($ID, UPDATE)) {
                    echo Html::input('nickname', [
                        'value' => $this->fields['nickname']
                    ]);
                } else {
                    echo $this->fields['nickname'];
                }
                echo "</td>";
                echo "</tr>";
            }

            if ($caneditpassword) {
                echo "<tr class='tab_bg_1'><th colspan='4'>" . __('Remote access keys') . "</th></tr>";

                echo "<tr class='tab_bg_1'><td>";
                echo __("API token");
                echo "</td><td colspan='2'>";
                if (!empty($this->fields["api_token"])) {
                     echo "<div class='copy_to_clipboard_wrapper'>";
                     echo Html::input('_api_token', [
                         'value'    => $this->fields["api_token"],
                         'style'    => 'width:90%'
                     ]);
                     echo "</div>";
                     echo "(" . sprintf(
                         __('generated on %s'),
                         Html::convDateTime($this->fields["api_token_date"])
                     ) . ")";
                }
                echo "</td><td>";
                Html::showCheckbox(['name'  => '_reset_api_token',
                    'title' => __('Regenerate')
                ]);
                echo "&nbsp;&nbsp;" . __('Regenerate');
                echo "</td></tr>";
            }

            echo "<tr class='tab_bg_1'>";
            echo "<td colspan='2' class='center'>";
            if ($this->fields["last_login"]) {
                printf(__('Last login on %s'), Html::convDateTime($this->fields["last_login"]));
            }
            echo "</td><td colspan='2'class='center'>";

            echo "</td></tr>";
        }

        $this->showFormButtons($options);

        return true;
    }


    /**
     * Print the user preference form.
     *
     * @param string  $target Form target
     * @param integer $ID     ID of the user
     *
     * @return boolean true if user found, false otherwise
     */
    public function showMyForm($target, $ID)
    {
        /**
         * @var array $CFG_GLPI
         * @var \DBmysql $DB
         */
        global $CFG_GLPI, $DB;

       // Affiche un formulaire User
        if (
            ($ID != Session::getLoginUserID())
            && !$this->currentUserHaveMoreRightThan($ID)
        ) {
            return false;
        }
        if ($this->getFromDB($ID)) {
            $rand     = mt_rand();
            $authtype = $this->getAuthMethodsByID();

            $extauth  = !(($this->fields["authtype"] == Auth::DB_GLPI)
                       || (($this->fields["authtype"] == Auth::NOT_YET_AUTHENTIFIED)
                           && !empty($this->fields["password"])));

            echo "<div class='center'>";
            echo "<form method='post' name='user_manager' enctype='multipart/form-data' action='" . $target . "' autocomplete='off'>";
            echo "<table class='tab_cadre_fixe'>";
            echo "<tr><th colspan='4'>" . sprintf(__('%1$s: %2$s'), __('Login'), $this->fields["name"]);
            echo "<input type='hidden' name='name' value='" . $this->fields["name"] . "'>";
            echo "<input type='hidden' name='id' value='" . $this->fields["id"] . "'>";
            echo "</th></tr>";

            $surnamerand = mt_rand();
            echo "<tr class='tab_bg_1'><td><label for='textfield_realname$surnamerand'>" . __('Surname') . "</label></td><td>";

            if (
                $extauth
                && isset($authtype['realname_field'])
                && !empty($authtype['realname_field'])
            ) {
                echo $this->fields["realname"];
            } else {
                echo Html::input(
                    'realname',
                    [
                        'value' => $this->fields['realname'],
                        'id'    => "textfield_realname$surnamerand",
                    ]
                );
            }
            echo "</td>";

            if (!empty($this->fields["name"])) {
                echo "<td rowspan='7'>" . _n('Picture', 'Pictures', 1) . "</td>";
                echo "<td rowspan='7'>";
                echo self::getPictureForUser($ID);

                echo Html::file(['name' => 'picture', 'display' => false, 'onlyimages' => true]);

                echo "&nbsp;";
                Html::showCheckbox(['name' => '_blank_picture', 'title' => __('Clear')]);
                echo "&nbsp;" . __('Clear');

                echo "</td>";
                echo "</tr>";
            }

            $firstnamerand = mt_rand();
            echo "<tr class='tab_bg_1'><td><label for='textfield_firstname$firstnamerand'>" . __('First name') . "</label></td><td>";
            if (
                $extauth
                && isset($authtype['firstname_field'])
                && !empty($authtype['firstname_field'])
            ) {
                echo $this->fields["firstname"];
            } else {
                echo Html::input(
                    'firstname',
                    [
                        'value' => $this->fields['firstname'],
                        'id'    => "textfield_firstname$firstnamerand",
                    ]
                );
            }
            echo "</td></tr>";

            if (
                $extauth
                && $this->fields['auths_id']
                && AuthLDAP::isSyncFieldConfigured($this->fields['auths_id'])
            ) {
                echo "<tr class='tab_bg_1'><td>" . __('Synchronization field') . "</td><td>";
                if (empty($this->fields['sync_field'])) {
                    echo Dropdown::EMPTY_VALUE;
                } else {
                    echo $this->fields['sync_field'];
                }
                echo "</td></tr>";
            } else {
                echo "<tr class='tab_bg_1'><td colspan='2'></td></tr>";
            }

            echo "<tr class='tab_bg_1'>";

            if (!GLPI_DEMO_MODE) {
                $langrand = mt_rand();
                echo "<td><label for='dropdown_language$langrand'>" . __('Language') . "</label></td><td>";
               // Language is stored as null in DB if value is same as the global config.
                $language = $this->fields["language"];
                if (null === $this->fields["language"] || !isset($CFG_GLPI['languages'][$this->fields["language"]])) {
                    $language = $CFG_GLPI['language'];
                }
                Dropdown::showLanguages(
                    "language",
                    [
                        'rand'  => $langrand,
                        'value' => $language,
                    ]
                );
                echo "</td>";
            } else {
                echo "<td colspan='2'>&nbsp;</td>";
            }
            echo "</tr>";

           //do some rights verification
            if (
                !$extauth
                && Session::haveRight("password_update", "1")
            ) {
                echo "<tr class='tab_bg_1'>";
                echo "<td><label for='password'>" . __('Password') . "</label></td>";
                echo "<td><input id='password' type='password' name='password' value='' size='30' autocomplete='new-password' onkeyup=\"return passwordCheck();\" class='form-control'>";
                echo "</td>";
                echo "</tr>";

                echo "<tr class='tab_bg_1'>";
                echo "<td><label for='password2'>" . __('Password confirmation') . "</label></td>";
                echo "<td><input type='password' name='password2' id='password2' value='' size='30' autocomplete='new-password' class='form-control'>";
                echo "</td></tr>";

                if ($CFG_GLPI["use_password_security"]) {
                    echo "<tr class='tab_bg_1'>";
                    echo "<td rowspan='2'>";
                    echo __('Password security policy');
                    echo "</td>";
                    echo "<td rowspan='2'>";
                    Config::displayPasswordSecurityChecks();
                    echo "</td>";
                    echo "</tr>";
                }
            } else {
                echo "<tr class='tab_bg_1'><td colspan='2'></td></tr>";
                echo "<tr class='tab_bg_1'><td colspan='2'></td></tr>";
                echo "<tr class='tab_bg_1'><td colspan='2'></td></tr>";
            }

            if ($DB->use_timezones || Session::haveRight("config", READ)) {
                echo "<tr class='tab_bg_1'>";
                echo "<td><label for='timezone'>" . __('Time zone') . "</label></td><td>";
                if ($DB->use_timezones) {
                    $timezones = $DB->getTimezones();
                    Dropdown::showFromArray(
                        'timezone',
                        $timezones,
                        [
                            'value'                 => $this->fields["timezone"],
                            'display_emptychoice'   => true,
                            'emptylabel'            => __('Use server configuration')
                        ]
                    );
                } else if (Session::haveRight("config", READ)) {
                   // Display a warning but only if user is more or less an admin
                    echo __('Timezone usage has not been activated.')
                    . ' '
                    . sprintf(__('Run the "%1$s" command to activate it.'), 'php bin/console database:enable_timezones');
                }
                echo "</td>";
                if (
                    $extauth
                    || !Session::haveRight("password_update", "1")
                ) {
                    echo "<td colspan='2'></td>";
                }
                echo "</tr>";
            }

            $phonerand = mt_rand();
            echo "<tr class='tab_bg_1'><td><label for='textfield_phone$phonerand'>" .  Phone::getTypeName(1) . "</label></td><td>";

            if (
                $extauth
                && isset($authtype['phone_field']) && !empty($authtype['phone_field'])
            ) {
                echo $this->fields["phone"];
            } else {
                echo Html::input(
                    'phone',
                    [
                        'value' => $this->fields['phone'],
                        'id'    => "textfield_phone$phonerand",
                    ]
                );
            }
            echo "</td>";
            echo "<td class='top'>" . _n('Email', 'Emails', Session::getPluralNumber());
            UserEmail::showAddEmailButton($this);
            echo "</td><td>";
            UserEmail::showForUser($this);
            echo "</td>";
            echo "</tr>";

            $mobilerand = mt_rand();
            echo "<tr class='tab_bg_1'><td><label for='textfield_mobile$mobilerand'>" . __('Mobile phone') . "</label></td><td>";

            if (
                $extauth
                && isset($authtype['mobile_field']) && !empty($authtype['mobile_field'])
            ) {
                echo $this->fields["mobile"];
            } else {
                echo Html::input(
                    'mobile',
                    [
                        'value' => $this->fields['mobile'],
                        'id'    => "textfield_mobile$mobilerand",
                    ]
                );
            }
            echo "</td>";

            if (count($_SESSION['glpiprofiles']) > 1) {
                $profilerand = mt_rand();
                echo "<td><label for='dropdown_profiles_id$profilerand'>" . __('Default profile') . "</label></td><td>";

                $options = Dropdown::getDropdownArrayNames(
                    'glpi_profiles',
                    Profile_User::getUserProfiles($this->fields['id'])
                );
                Dropdown::showFromArray(
                    "profiles_id",
                    $options,
                    ['value'               => $this->fields["profiles_id"],
                        'rand'                => $profilerand,
                        'display_emptychoice' => true
                    ]
                );
                echo "</td>";
            } else {
                echo "<td colspan='2'>&nbsp;</td>";
            }
            echo "</tr>";

            $phone2rand = mt_rand();
            echo "<tr class='tab_bg_1'><td><label for='textfield_phone2$phone2rand'>" .  __('Phone 2') . "</label></td><td>";

            if (
                $extauth
                && isset($authtype['phone2_field']) && !empty($authtype['phone2_field'])
            ) {
                echo $this->fields["phone2"];
            } else {
                echo Html::input(
                    'phone2',
                    [
                        'value' => $this->fields['phone2'],
                        'id'    => "textfield_phone2$phone2rand",
                    ]
                );
            }
            echo "</td>";

            $entities = $this->getEntities();
            if (
                !GLPI_DEMO_MODE
                && (count($_SESSION['glpiactiveentities']) > 1)
            ) {
                $entrand = mt_rand();
                echo "<td><label for='dropdown_entities_id$entrand'>" . __('Default entity') . "</td><td>";
                Entity::dropdown(['value'  => $this->fields['entities_id'],
                    'rand'   => $entrand,
                    'entity' => $entities
                ]);
            } else {
                echo "<td colspan='2'>&nbsp;";
            }
            echo "</td></tr>";

            $admnumrand = mt_rand();
            echo "<tr class='tab_bg_1'><td><label for='textfield_registration_number$admnumrand'>" . _x('user', 'Administrative number') . "</label></td><td>";
            if (
                $extauth
                && isset($authtype['registration_number_field']) && !empty($authtype['registration_number_field'])
            ) {
                echo $this->fields["registration_number"];
            } else {
                echo Html::input(
                    'registration_number',
                    [
                        'value' => $this->fields['registration_number'],
                        'id'    => "textfield_registration_number$admnumrand",
                    ]
                );
            }
            echo "</td><td colspan='2'></td></tr>";

            $locrand = mt_rand();
            echo "<tr class='tab_bg_1'><td><label for='dropdown_locations_id$locrand'>" . Location::getTypeName(1) . "</label></td><td>";
            Location::dropdown(['value'  => $this->fields['locations_id'],
                'rand'   => $locrand,
                'entity' => $entities
            ]);

            if (Config::canUpdate()) {
                $moderand = mt_rand();
                echo "<td><label for='dropdown_use_mode$moderand'>" . __('Use GLPI in mode') . "</label></td><td>";
                $modes = [
                    Session::NORMAL_MODE => __('Normal'),
                    Session::DEBUG_MODE  => __('Debug'),
                ];
                Dropdown::showFromArray('use_mode', $modes, ['value' => $this->fields["use_mode"], 'rand' => $moderand]);
            } else {
                echo "<td colspan='2'>&nbsp;";
            }
            echo "</td></tr>";

            if (
                (
                    Entity::getAnonymizeConfig() == Entity::ANONYMIZE_USE_NICKNAME
                    || Entity::getAnonymizeConfig() == Entity::ANONYMIZE_USE_NICKNAME_USER
                )
                && Session::getCurrentInterface() == "central"
            ) {
                echo "<tr class='tab_bg_1'>";
                echo "<td><label for='nickname$rand'> " . __('Nickname') . "</label></td>";
                echo "<td>";
                echo Html::input('nickname', [
                    'value' => $this->fields['nickname']
                ]);
                echo "</td>";
                echo "</tr>";
            }

            echo "<tr class='tab_bg_1'><th colspan='4'>" . __('Remote access keys') . "</th></tr>";

            echo "<tr class='tab_bg_1'><td>";
            echo __("API token");
            echo "</td><td colspan='2'>";
            if (!empty($this->fields["api_token"])) {
                echo "<div class='copy_to_clipboard_wrapper'>";
                echo Html::input('_api_token', [
                    'value'    => $this->fields["api_token"],
                    'style'    => 'width:90%'
                ]);
                 echo "</div>";
                 echo "(" . sprintf(
                     __('generated on %s'),
                     Html::convDateTime($this->fields["api_token_date"])
                 ) . ")";
            }
            echo "</td><td>";
            Html::showCheckbox(['name'  => '_reset_api_token',
                'title' => __('Regenerate')
            ]);
            echo "&nbsp;&nbsp;" . __('Regenerate');
            echo "</td></tr>";

            echo "<tr><td class='tab_bg_2 center' colspan='4'>";
            echo "<input type='submit' name='update' value=\"" . _sx('button', 'Save') . "\" class='btn btn-primary'>";
            echo "</td></tr>";

            echo "</table>";
            Html::closeForm();
            echo "</div>";
            return true;
        }
        return false;
    }


    /**
     * Get all the authentication method parameters for the current user.
     *
     * @return array
     */
    public function getAuthMethodsByID()
    {
        return Auth::getMethodsByID($this->fields["authtype"], $this->fields["auths_id"]);
    }


    public function pre_updateInDB()
    {
        /** @var \DBmysql $DB */
        global $DB;

        if (($key = array_search('name', $this->updates)) !== false) {
           /// Check if user does not exists
            $iterator = $DB->request([
                'FROM'   => $this->getTable(),
                'WHERE'  => [
                    'name'   => $this->input['name'],
                    'id'     => ['<>', $this->input['id']]
                ]
            ]);

            if (count($iterator)) {
                 //To display a message
                 $this->fields['name'] = $this->oldvalues['name'];
                 unset($this->updates[$key]);
                 unset($this->oldvalues['name']);
                 Session::addMessageAfterRedirect(
                     __('Unable to update login. A user already exists.'),
                     false,
                     ERROR
                 );
            }

            if (!Auth::isValidLogin($this->input['name'])) {
                $this->fields['name'] = $this->oldvalues['name'];
                unset($this->updates[$key]);
                unset($this->oldvalues['name']);
                Session::addMessageAfterRedirect(
                    __('The login is not valid. Unable to update login.'),
                    false,
                    ERROR
                );
            }
        }

       // ## Security system except for login update:
       //
       // An **external** (ldap, mail) user without User::UPDATE right
       // should not be able to update its own fields
       // (for example, fields concerned by ldap synchronisation)
       // except on login action (which triggers synchronisation).
        if (
            Session::getLoginUserID() === (int)$this->input['id']
            && !Session::haveRight("user", UPDATE)
            && !strpos($_SERVER['PHP_SELF'], "/front/login.php")
            && isset($this->fields["authtype"])
        ) {
           // extauth ldap case
            if (
                $_SESSION["glpiextauth"]
                && ($this->fields["authtype"] == Auth::LDAP
                 || Auth::isAlternateAuth($this->fields["authtype"]))
            ) {
                $authtype = Auth::getMethodsByID(
                    $this->fields["authtype"],
                    $this->fields["auths_id"]
                );
                if (count($authtype)) {
                     $fields = AuthLDAP::getSyncFields($authtype);
                    foreach ($fields as $key => $val) {
                        if (
                            !empty($val)
                            && (($key2 = array_search($key, $this->updates)) !== false)
                        ) {
                            unset($this->updates[$key2]);
                            unset($this->oldvalues[$key]);
                        }
                    }
                }
            }

            if (($key = array_search("is_active", $this->updates)) !== false) {
                unset($this->updates[$key]);
                unset($this->oldvalues['is_active']);
            }

            if (($key = array_search("comment", $this->updates)) !== false) {
                unset($this->updates[$key]);
                unset($this->oldvalues['comment']);
            }
        }

        // Hash user_dn if is updated
        if (in_array('user_dn', $this->updates)) {
            $this->updates[] = 'user_dn_hash';
            $this->fields['user_dn_hash'] = is_string($this->input['user_dn']) && strlen($this->input['user_dn']) > 0 ? md5($this->input['user_dn']) : null;
        }
    }

    public function getSpecificMassiveActions($checkitem = null)
    {

        $isadmin = static::canUpdate();
        $actions = parent::getSpecificMassiveActions($checkitem);
        $prefix = __CLASS__ . MassiveAction::CLASS_ACTION_SEPARATOR;

        if ($isadmin) {
            $actions['Group_User' . MassiveAction::CLASS_ACTION_SEPARATOR . 'add']
                                                         = "<i class='fas fa-users'></i>" .
                                                           __('Associate to a group');
            $actions['Group_User' . MassiveAction::CLASS_ACTION_SEPARATOR . 'remove']
                                                         = __('Dissociate from a group');
            $actions['Profile_User' . MassiveAction::CLASS_ACTION_SEPARATOR . 'add']
                                                         = "<i class='fas fa-user-shield'></i>" .
                                                           __('Associate to a profile');
            $actions['Profile_User' . MassiveAction::CLASS_ACTION_SEPARATOR . 'remove']
                                                         = __('Dissociate from a profile');
            $actions['Group_User' . MassiveAction::CLASS_ACTION_SEPARATOR . 'change_group_user']
                                                         = "<i class='fas fa-users-cog'></i>" .
                                                           __("Move to group");
            $actions["{$prefix}delete_emails"] = __("Delete associated emails");
        }

        if (Session::haveRight(self::$rightname, self::UPDATEAUTHENT)) {
            $actions[$prefix . 'change_authtype']        = "<i class='fas fa-user-cog'></i>" .
                                                      _x('button', 'Change the authentication method');
            $actions[$prefix . 'force_user_ldap_update'] = "<i class='fas fa-sync'></i>" .
                                                      __('Force synchronization');
            $actions[$prefix . 'clean_ldap_fields'] = "<i class='fas fa-broom'></i>" .
                                                    __('Clean LDAP fields and force synchronisation');
            $actions[$prefix . 'disable_2fa']           = "<i class='fas fa-user-lock'></i>" .
                                                      __('Disable 2FA');
        }
        return $actions;
    }

    public static function showMassiveActionsSubForm(MassiveAction $ma)
    {
        /** @var array $CFG_GLPI */
        global $CFG_GLPI;

        switch ($ma->getAction()) {
            case 'change_authtype':
                $rand             = Auth::dropdown(['name' => 'authtype']);
                $paramsmassaction = ['authtype' => '__VALUE__'];
                Ajax::updateItemOnSelectEvent(
                    "dropdown_authtype$rand",
                    "show_massiveaction_field",
                    $CFG_GLPI["root_doc"] .
                                             "/ajax/dropdownMassiveActionAuthMethods.php",
                    $paramsmassaction
                );
                echo "<span id='show_massiveaction_field'><br><br>";
                echo Html::submit(_x('button', 'Post'), ['name' => 'massiveaction']) . "</span>";
                return true;
            case 'disable_2fa':
                echo "<span id='show_massiveaction_field'>";
                echo __('If 2FA is mandatory for this user, they will be required to set it back up the next time they log in.');
                echo "<br><br>";
                echo Html::submit(_x('button', 'Post'), ['name' => 'massiveaction']);
                echo "</span>";
                return true;
        }
        return parent::showMassiveActionsSubForm($ma);
    }

    public static function processMassiveActionsForOneItemtype(
        MassiveAction $ma,
        CommonDBTM $item,
        array $ids
    ) {

        switch ($ma->getAction()) {
            case 'force_user_ldap_update':
            case 'clean_ldap_fields':
                foreach ($ids as $id) {
                    if ($item->can($id, UPDATE)) {
                        if (
                            ($item->fields["authtype"] == Auth::LDAP)
                            || ($item->fields["authtype"] == Auth::EXTERNAL)
                        ) {
                            if (AuthLDAP::forceOneUserSynchronization($item, ($ma->getAction() == 'clean_ldap_fields'), false)) {
                                $ma->itemDone($item->getType(), $id, MassiveAction::ACTION_OK);
                            } else {
                                $ma->itemDone($item->getType(), $id, MassiveAction::ACTION_KO);
                                $ma->addMessage($item->getErrorMessage(ERROR_ON_ACTION));
                            }
                        } else {
                            $ma->itemDone($item->getType(), $id, MassiveAction::ACTION_KO);
                            $ma->addMessage($item->getErrorMessage(ERROR_ON_ACTION));
                        }
                    } else {
                        $ma->itemDone($item->getType(), $id, MassiveAction::ACTION_NORIGHT);
                        $ma->addMessage($item->getErrorMessage(ERROR_RIGHT));
                    }
                }
                return;

            case 'change_authtype':
                $input = $ma->getInput();
                if (
                    !isset($input["authtype"])
                    || !isset($input["auths_id"])
                ) {
                    $ma->itemDone($item->getType(), $ids, MassiveAction::ACTION_KO);
                    $ma->addMessage($item->getErrorMessage(ERROR_ON_ACTION));
                    return;
                }
                if (Session::haveRight(self::$rightname, self::UPDATEAUTHENT)) {
                    if (User::changeAuthMethod($ids, $input["authtype"], $input["auths_id"])) {
                        $ma->itemDone($item->getType(), $ids, MassiveAction::ACTION_OK);
                    } else {
                        $ma->itemDone($item->getType(), $ids, MassiveAction::ACTION_KO);
                    }
                } else {
                    $ma->itemDone($item->getType(), $ids, MassiveAction::ACTION_NORIGHT);
                    $ma->addMessage($item->getErrorMessage(ERROR_RIGHT));
                }
                return;

            case 'delete_emails':
                foreach ($ids as $id) {
                    // Check rights
                    if (!$item->can($id, UPDATE)) {
                        $ma->itemDone($item->getType(), $id, MassiveAction::ACTION_NORIGHT);
                        $ma->addMessage($item->getErrorMessage(ERROR_RIGHT));
                        continue;
                    }

                    // Find emails
                    $emails = (new UserEmail())->find(['users_id' => $id]);
                    $status = MassiveAction::ACTION_OK;
                    foreach ($emails as $email) {
                        // Delete each emails found
                        if (!(new UserEmail())->delete(['id' => $email['id']])) {
                            $status = MassiveAction::ACTION_KO;
                        }
                    }
                    $ma->itemDone($item->getType(), $id, $status);
                }
                return;

            case 'disable_2fa':
                $can_update_auth = Session::haveRight(self::$rightname, self::UPDATEAUTHENT);
                $totp = new \Glpi\Security\TOTPManager();
                foreach ($ids as $id) {
                    if (!$can_update_auth || !$item->can($id, UPDATE)) {
                        $ma->itemDone($item->getType(), $id, MassiveAction::ACTION_NORIGHT);
                        $ma->addMessage($item->getErrorMessage(ERROR_RIGHT));
                        continue;
                    }
                    $totp->disable2FAForUser($id);
                    $ma->itemDone($item->getType(), $id, MassiveAction::ACTION_OK);
                }
        }
        parent::processMassiveActionsForOneItemtype($ma, $item, $ids);
    }


    public function rawSearchOptions()
    {
       // forcegroup by on name set force group by for all items
        $tab = [];

        $tab[] = [
            'id'                 => 'common',
            'name'               => __('Characteristics')
        ];

        $tab[] = [
            'id'                 => '1',
            'table'              => $this->getTable(),
            'field'              => 'name',
            'name'               => __('Login'),
            'datatype'           => 'itemlink',
            'forcegroupby'       => true,
            'massiveaction'      => false
        ];

        $tab[] = [
            'id'                 => '2',
            'table'              => $this->getTable(),
            'field'              => 'id',
            'name'               => __('ID'),
            'massiveaction'      => false,
            'datatype'           => 'number'
        ];

        $tab[] = [
            'id'                 => '34',
            'table'              => $this->getTable(),
            'field'              => 'realname',
            'name'               => __('Last name'),
            'datatype'           => 'string',
        ];

        $tab[] = [
            'id'                 => '9',
            'table'              => $this->getTable(),
            'field'              => 'firstname',
            'name'               => __('First name'),
            'datatype'           => 'string',
        ];

        $tab[] = [
            'id'                 => '5',
            'table'              => 'glpi_useremails',
            'field'              => 'email',
            'name'               => _n('Email', 'Emails', Session::getPluralNumber()),
            'datatype'           => 'email',
            'joinparams'         => [
                'jointype'           => 'child'
            ],
            'forcegroupby'       => true,
            'massiveaction'      => false
        ];

        $tab[] = [
            'id'                 => '150',
            'table'              => $this->getTable(),
            'field'              => 'picture',
            'name'               => _n('Picture', 'Pictures', 1),
            'datatype'           => 'specific',
            'nosearch'           => true,
            'massiveaction'      => false
        ];

        $tab[] = [
            'id'                 => '28',
            'table'              => $this->getTable(),
            'field'              => 'sync_field',
            'name'               => __('Synchronization field'),
            'massiveaction'      => false,
            'datatype'           => 'string',
        ];

        $tab = array_merge($tab, Location::rawSearchOptionsToAdd());

        $tab[] = [
            'id'                 => '8',
            'table'              => $this->getTable(),
            'field'              => 'is_active',
            'name'               => __('Active'),
            'datatype'           => 'bool'
        ];

        $tab[] = [
            'id'                 => '6',
            'table'              => $this->getTable(),
            'field'              => 'phone',
            'name'               => Phone::getTypeName(1),
            'datatype'           => 'string',
        ];

        $tab[] = [
            'id'                 => '10',
            'table'              => $this->getTable(),
            'field'              => 'phone2',
            'name'               => __('Phone 2'),
            'datatype'           => 'string',
        ];

        $tab[] = [
            'id'                 => '11',
            'table'              => $this->getTable(),
            'field'              => 'mobile',
            'name'               => __('Mobile phone'),
            'datatype'           => 'string',
        ];

        $tab[] = [
            'id'                 => '13',
            'table'              => 'glpi_groups',
            'field'              => 'completename',
            'name'               => Group::getTypeName(Session::getPluralNumber()),
            'forcegroupby'       => true,
            'datatype'           => 'itemlink',
            'massiveaction'      => false,
            'joinparams'         => [
                'beforejoin'         => [
                    'table'              => 'glpi_groups_users',
                    'joinparams'         => [
                        'jointype'           => 'child'
                    ]
                ]
            ]
        ];

        $tab[] = [
            'id'                 => '14',
            'table'              => $this->getTable(),
            'field'              => 'last_login',
            'name'               => __('Last login'),
            'datatype'           => 'datetime',
            'massiveaction'      => false
        ];

        $tab[] = [
            'id'                 => '15',
            'table'              => $this->getTable(),
            'field'              => 'authtype',
            'name'               => __('Authentication'),
            'massiveaction'      => false,
            'datatype'           => 'specific',
            'searchtype'         => 'equals',
            'additionalfields'   => [
                '0'                  => 'auths_id'
            ]
        ];

        $tab[] = [
            'id'                 => '30',
            'table'              => 'glpi_authldaps',
            'field'              => 'name',
            'linkfield'          => 'auths_id',
            'name'               => __('LDAP directory for authentication'),
            'massiveaction'      => false,
            'joinparams'         => [
                'condition'          => ['REFTABLE.authtype' => Auth::LDAP]
            ],
            'datatype'           => 'dropdown'
        ];

        $tab[] = [
            'id'                 => '31',
            'table'              => 'glpi_authmails',
            'field'              => 'name',
            'linkfield'          => 'auths_id',
            'name'               => __('Email server for authentication'),
            'massiveaction'      => false,
            'joinparams'         => [
                'condition'          => ['REFTABLE.authtype' => Auth::MAIL]
            ],
            'datatype'           => 'dropdown'
        ];

        $tab[] = [
            'id'                 => '16',
            'table'              => $this->getTable(),
            'field'              => 'comment',
            'name'               => __('Comments'),
            'datatype'           => 'text'
        ];

        $tab[] = [
            'id'                 => '17',
            'table'              => $this->getTable(),
            'field'              => 'language',
            'name'               => __('Language'),
            'datatype'           => 'language',
            'display_emptychoice' => true,
            'emptylabel'         => 'Default value'
        ];

        $tab[] = [
            'id'                 => '19',
            'table'              => $this->getTable(),
            'field'              => 'date_mod',
            'name'               => __('Last update'),
            'datatype'           => 'datetime',
            'massiveaction'      => false
        ];

        $tab[] = [
            'id'                 => '121',
            'table'              => $this->getTable(),
            'field'              => 'date_creation',
            'name'               => __('Creation date'),
            'datatype'           => 'datetime',
            'massiveaction'      => false
        ];

        $tab[] = [
            'id'                 => '20',
            'table'              => 'glpi_profiles',
            'field'              => 'name',
            'name'               => sprintf(
                __('%1$s (%2$s)'),
                Profile::getTypeName(Session::getPluralNumber()),
                Entity::getTypeName(1)
            ),
            'forcegroupby'       => true,
            'massiveaction'      => false,
            'datatype'           => 'dropdown',
            'joinparams'         => [
                'beforejoin'         => [
                    'table'              => 'glpi_profiles_users',
                    'joinparams'         => [
                        'jointype'           => 'child'
                    ]
                ]
            ]
        ];

        $tab[] = [
            'id'                 => '21',
            'table'              => $this->getTable(),
            'field'              => 'user_dn',
            'name'               => __('User DN'),
            'massiveaction'      => false,
            'datatype'           => 'text'
        ];

        $tab[] = [
            'id'                 => '22',
            'table'              => $this->getTable(),
            'field'              => 'registration_number',
            'name'               => _x('user', 'Administrative number'),
            'datatype'           => 'string',
        ];

        $tab[] = [
            'id'                 => '23',
            'table'              => $this->getTable(),
            'field'              => 'date_sync',
            'datatype'           => 'datetime',
            'name'               => __('Last synchronization'),
            'massiveaction'      => false
        ];

        $tab[] = [
            'id'                 => '24',
            'table'              => $this->getTable(),
            'field'              => 'is_deleted_ldap',
            'name'               => __('Deleted user in LDAP directory'),
            'datatype'           => 'bool',
            'massiveaction'      => false
        ];

        $tab[] = [
            'id'                 => '80',
            'table'              => 'glpi_entities',
            'linkfield'          => 'entities_id',
            'field'              => 'completename',
            'name'               => sprintf(
                __('%1$s (%2$s)'),
                Entity::getTypeName(Session::getPluralNumber()),
                Profile::getTypeName(1)
            ),
            'forcegroupby'       => true,
            'datatype'           => 'dropdown',
            'massiveaction'      => false,
            'joinparams'         => [
                'beforejoin'         => [
                    'table'              => 'glpi_profiles_users',
                    'joinparams'         => [
                        'jointype'           => 'child'
                    ]
                ]
            ]
        ];

        $tab[] = [
            'id'                 => '81',
            'table'              => 'glpi_usertitles',
            'field'              => 'name',
            'name'               => __('Title'),
            'datatype'           => 'dropdown'
        ];

        $tab[] = [
            'id'                 => '82',
            'table'              => 'glpi_usercategories',
            'field'              => 'name',
            'name'               => _n('Category', 'Categories', 1),
            'datatype'           => 'dropdown'
        ];

        $tab[] = [
            'id'                 => '79',
            'table'              => 'glpi_profiles',
            'field'              => 'name',
            'name'               => __('Default profile'),
            'datatype'           => 'dropdown'
        ];

        $tab[] = [
            'id'                 => '77',
            'table'              => 'glpi_entities',
            'field'              => 'name',
            'massiveaction'      => true,
            'name'               => __('Default entity'),
            'datatype'           => 'dropdown'
        ];

        $tab[] = [
            'id'                 => '62',
            'table'              => $this->getTable(),
            'field'              => 'begin_date',
            'name'               => __('Begin date'),
            'datatype'           => 'datetime'
        ];

        $tab[] = [
            'id'                 => '63',
            'table'              => $this->getTable(),
            'field'              => 'end_date',
            'name'               => __('End date'),
            'datatype'           => 'datetime'
        ];

        $tab[] = [
            'id'                 => '60',
            'table'              => 'glpi_tickets',
            'field'              => 'id',
            'name'               => __('Number of tickets as requester'),
            'forcegroupby'       => true,
            'usehaving'          => true,
            'datatype'           => 'count',
            'massiveaction'      => false,
            'joinparams'         => [
                'beforejoin'         => [
                    'table'              => 'glpi_tickets_users',
                    'joinparams'         => [
                        'jointype'           => 'child',
                        'condition'          => ['NEWTABLE.type' => CommonITILActor::REQUESTER]
                    ]
                ]
            ]
        ];

        $tab[] = [
            'id'                 => '61',
            'table'              => 'glpi_tickets',
            'field'              => 'id',
            'name'               => __('Number of written tickets'),
            'forcegroupby'       => true,
            'usehaving'          => true,
            'datatype'           => 'count',
            'massiveaction'      => false,
            'joinparams'         => [
                'jointype'           => 'child',
                'linkfield'          => 'users_id_recipient'
            ]
        ];

        $tab[] = [
            'id'                 => '64',
            'table'              => 'glpi_tickets',
            'field'              => 'id',
            'name'               => __('Number of assigned tickets'),
            'forcegroupby'       => true,
            'usehaving'          => true,
            'datatype'           => 'count',
            'massiveaction'      => false,
            'joinparams'         => [
                'beforejoin'         => [
                    'table'              => 'glpi_tickets_users',
                    'joinparams'         => [
                        'jointype'           => 'child',
                        'condition'          => ['NEWTABLE.type' => CommonITILActor::ASSIGN]
                    ]
                ]
            ]
        ];

        $tab[] = [
            'id'                 => '99',
            'table'              => 'glpi_users',
            'field'              => 'name',
            'linkfield'          => 'users_id_supervisor',
            'name'               => __('Supervisor'),
            'datatype'           => 'dropdown',
            'massiveaction'      => false,
            'additionalfields'   => [
                '0' => 'id'
            ]
        ];

        $tab[] = [
            'id'                => 130,
            'table'             => 'glpi_users',
            'field'             => 'substitution_start_date',
            'name'              => __('Substitution start date'),
            'datatype'          => 'datetime',
        ];

        $tab[] = [
            'id'                => 131,
            'table'             => 'glpi_users',
            'field'             => 'substitution_end_date',
            'name'              => __('Substitution end date'),
            'datatype'          => 'datetime',
        ];

        $tab[] = [
            'id'                => 132,
            'table'             => 'glpi_users',
            'field'             => '_virtual_2fa_status',
            'name'              => __('2FA status'),
            'datatype'          => 'specific',
            'additionalfields'  => ['2fa'],
            'nosearch'          => true, // Searching virtual fields is not supported currently
        ];

       // add objectlock search options
        $tab = array_merge($tab, ObjectLock::rawSearchOptionsToAdd(get_class($this)));

        return $tab;
    }

    public static function getSpecificValueToDisplay($field, $values, array $options = [])
    {

        if (!is_array($values)) {
            $values = [$field => $values];
        }
        switch ($field) {
            case 'authtype':
                $auths_id = 0;
                if (isset($values['auths_id']) && !empty($values['auths_id'])) {
                    $auths_id = $values['auths_id'];
                }
                return Auth::getMethodName($values[$field], $auths_id);
            case 'picture':
                if (isset($options['html']) && $options['html']) {
                    return Html::image(
                        self::getThumbnailURLForPicture($values['picture']),
                        ['class' => 'user_picture_small', 'alt' => _n('Picture', 'Pictures', 1)]
                    );
                }
                break;
            case '_virtual_2fa_status':
                return !empty($values['2fa']) ? __('Enabled') : __('Disabled');
        }
        return parent::getSpecificValueToDisplay($field, $values, $options);
    }

    public static function getSpecificValueToSelect($field, $name = '', $values = '', array $options = [])
    {

        if (!is_array($values)) {
            $values = [$field => $values];
        }
        $options['display'] = false;
        switch ($field) {
            case 'authtype':
                $options['name'] = $name;
                $options['value'] = $values[$field];
                return Auth::dropdown($options);
        }
        return parent::getSpecificValueToSelect($field, $name, $values, $options);
    }


    /**
     * Get all groups where the current user have delegating.
     *
     * @since 0.83
     *
     * @param integer|string $entities_id ID of the entity to restrict
     *
     * @return integer[]
     */
    public static function getDelegateGroupsForUser($entities_id = '')
    {
        /** @var \DBmysql $DB */
        global $DB;

        $iterator = $DB->request([
            'SELECT'          => 'glpi_groups_users.groups_id',
            'DISTINCT'        => true,
            'FROM'            => 'glpi_groups_users',
            'INNER JOIN'      => [
                'glpi_groups'  => [
                    'FKEY'   => [
                        'glpi_groups_users'  => 'groups_id',
                        'glpi_groups'        => 'id'
                    ]
                ]
            ],
            'WHERE'           => [
                'glpi_groups_users.users_id'        => Session::getLoginUserID(),
                'glpi_groups_users.is_userdelegate' => 1
            ] + getEntitiesRestrictCriteria('glpi_groups', '', $entities_id, 1)
        ]);

        $groups = [];
        foreach ($iterator as $data) {
            $groups[$data['groups_id']] = $data['groups_id'];
        }
        return $groups;
    }


    /**
     * Execute the query to select box with all glpi users where select key = name
     *
     * Internaly used by showGroup_Users, dropdownUsers and ajax/getDropdownUsers.php
     *
     * @param boolean         $count            true if execute an count(*) (true by default)
     * @param string|string[] $right            limit user who have specific right (default 'all')
     * @param integer         $entity_restrict  Restrict to a defined entity (default -1)
     * @param integer         $value            default value (default 0)
     * @param integer[]       $used             Already used items ID: not to display in dropdown
     * @param string          $search           pattern (default '')
     * @param integer         $start            start LIMIT value (default 0)
     * @param integer         $limit            limit LIMIT value (default -1 no limit)
     * @param boolean         $inactive_deleted true to retrieve also inactive or deleted users
     *
     * @return DBmysqlIterator
     */
    public static function getSqlSearchResult(
        $count = true,
        $right = "all",
        $entity_restrict = -1,
        $value = 0,
        array $used = [],
        $search = '',
        $start = 0,
        $limit = -1,
        $inactive_deleted = false,
        $with_no_right = 0
    ) {
        /** @var \DBmysql $DB */
        global $DB;



       // No entity define : use active ones
        if ($entity_restrict < 0) {
            $entity_restrict = $_SESSION["glpiactiveentities"];
        }

        $joinprofile      = false;
        $joinprofileright = false;
        $WHERE = [];


        switch ($right) {
            case "interface":
                $joinprofile = true;
                $WHERE = [
                    'glpi_profiles.interface' => 'central'
                ] + getEntitiesRestrictCriteria('glpi_profiles_users', '', $entity_restrict, 1);
                break;

            case "id":
                $WHERE = ['glpi_users.id' => Session::getLoginUserID()];
                break;

            case "delegate":
                $groups = self::getDelegateGroupsForUser($entity_restrict);
                $users  = [];
                if (count($groups)) {
                    $iterator = $DB->request([
                        'SELECT'    => 'glpi_users.id',
                        'FROM'      => 'glpi_groups_users',
                        'LEFT JOIN' => [
                            'glpi_users'   => [
                                'FKEY'   => [
                                    'glpi_groups_users'  => 'users_id',
                                    'glpi_users'         => 'id'
                                ]
                            ]
                        ],
                        'WHERE'     => [
                            'glpi_groups_users.groups_id' => $groups,
                            'glpi_groups_users.users_id'  => ['<>', Session::getLoginUserID()]
                        ]
                    ]);
                    foreach ($iterator as $data) {
                           $users[$data["id"]] = $data["id"];
                    }
                }
               // Add me to users list for central
                if (Session::getCurrentInterface() == 'central') {
                    $users[Session::getLoginUserID()] = Session::getLoginUserID();
                }

                if (count($users)) {
                    $WHERE = ['glpi_users.id' => $users];
                } else {
                    $WHERE = ['0'];
                }
                break;

            case "groups":
                $groups = [];
                if (isset($_SESSION['glpigroups'])) {
                    $groups = $_SESSION['glpigroups'];
                }
                $users  = [];
                if (count($groups)) {
                    $iterator = $DB->request([
                        'SELECT'    => 'glpi_users.id',
                        'FROM'      => 'glpi_groups_users',
                        'LEFT JOIN' => [
                            'glpi_users'   => [
                                'FKEY'   => [
                                    'glpi_groups_users'  => 'users_id',
                                    'glpi_users'         => 'id'
                                ]
                            ]
                        ],
                        'WHERE'     => [
                            'glpi_groups_users.groups_id' => $groups,
                            'glpi_groups_users.users_id'  => ['<>', Session::getLoginUserID()]
                        ]
                    ]);
                    foreach ($iterator as $data) {
                          $users[$data["id"]] = $data["id"];
                    }
                }
               // Add me to users list for central
                if (Session::getCurrentInterface() == 'central') {
                    $users[Session::getLoginUserID()] = Session::getLoginUserID();
                }

                if (count($users)) {
                    $WHERE = ['glpi_users.id' => $users];
                } else {
                    $WHERE = ['0'];
                }

                break;

            case "all":
                $WHERE = [
                    'glpi_users.id' => ['>', 0],
                    'OR' => getEntitiesRestrictCriteria('glpi_profiles_users', '', $entity_restrict, 1)
                ];

                if ($with_no_right) {
                    $WHERE['OR'][] = ['glpi_profiles_users.entities_id' => null];
                }
                break;

            default:
                $joinprofile = true;
                $joinprofileright = true;
                if (!is_array($right)) {
                    $right = [$right];
                }
                $forcecentral = true;

                $ORWHERE = [];
                foreach ($right as $r) {
                    switch ($r) {
                        case 'own_ticket':
                             $ORWHERE[] = [
                                 [
                                     'glpi_profilerights.name'     => 'ticket',
                                     'glpi_profilerights.rights'   => ['&', Ticket::OWN]
                                 ] + getEntitiesRestrictCriteria('glpi_profiles_users', '', $entity_restrict, 1)
                             ];
                            break;

                        case 'create_ticket_validate':
                            $ORWHERE[] = [
                                [
                                    'glpi_profilerights.name'  => 'ticketvalidation',
                                    'OR'                       => [
                                        ['glpi_profilerights.rights'   => ['&', TicketValidation::CREATEREQUEST]],
                                        ['glpi_profilerights.rights'   => ['&', TicketValidation::CREATEINCIDENT]]
                                    ]
                                ] + getEntitiesRestrictCriteria('glpi_profiles_users', '', $entity_restrict, 1)
                            ];
                            $forcecentral = false;
                            break;

                        case 'validate_request':
                            $ORWHERE[] = [
                                [
                                    'glpi_profilerights.name'     => 'ticketvalidation',
                                    'glpi_profilerights.rights'   => ['&', TicketValidation::VALIDATEREQUEST]
                                ] + getEntitiesRestrictCriteria('glpi_profiles_users', '', $entity_restrict, 1)
                            ];
                            $forcecentral = false;
                            break;

                        case 'validate_incident':
                            $ORWHERE[] = [
                                [
                                    'glpi_profilerights.name'     => 'ticketvalidation',
                                    'glpi_profilerights.rights'   => ['&', TicketValidation::VALIDATEINCIDENT]
                                ] + getEntitiesRestrictCriteria('glpi_profiles_users', '', $entity_restrict, 1)
                            ];
                            $forcecentral = false;
                            break;

                        case 'validate':
                            $ORWHERE[] = [
                                [
                                    'glpi_profilerights.name'     => 'changevalidation',
                                    'glpi_profilerights.rights'   => ['&', ChangeValidation::VALIDATE]
                                ] + getEntitiesRestrictCriteria('glpi_profiles_users', '', $entity_restrict, 1)
                            ];
                            break;

                        case 'create_validate':
                            $ORWHERE[] = [
                                [
                                    'glpi_profilerights.name'     => 'changevalidation',
                                    'glpi_profilerights.rights'   => ['&', CREATE]
                                ] + getEntitiesRestrictCriteria('glpi_profiles_users', '', $entity_restrict, 1)
                            ];
                            break;

                        case 'see_project':
                            $ORWHERE[] = [
                                [
                                    'glpi_profilerights.name'     => 'project',
                                    'glpi_profilerights.rights'   => ['&', Project::READMY]
                                ] + getEntitiesRestrictCriteria('glpi_profiles_users', '', $entity_restrict, 1)
                            ];
                            break;

                        case 'faq':
                            $ORWHERE[] = [
                                [
                                    'glpi_profilerights.name'     => 'knowbase',
                                    'glpi_profilerights.rights'   => ['&', KnowbaseItem::READFAQ]
                                ] + getEntitiesRestrictCriteria('glpi_profiles_users', '', $entity_restrict, 1)
                            ];
                            break;

                        default:
                           // Check read or active for rights
                            $ORWHERE[] = [
                                [
                                    'glpi_profilerights.name'     => $r,
                                    'glpi_profilerights.rights'   => [
                                        '&',
                                        READ | CREATE | UPDATE | DELETE | PURGE
                                    ]
                                ] + getEntitiesRestrictCriteria('glpi_profiles_users', '', $entity_restrict, 1)
                            ];
                    }
                    if (in_array($r, Profile::$helpdesk_rights)) {
                        $forcecentral = false;
                    }
                }

                if (count($ORWHERE)) {
                    $WHERE[] = ['OR' => $ORWHERE];
                }

                if ($forcecentral) {
                    $WHERE['glpi_profiles.interface'] = 'central';
                }
        }

        if (!$inactive_deleted) {
            $WHERE = array_merge(
                $WHERE,
                [
                    'glpi_users.is_deleted' => 0,
                    'glpi_users.is_active'  => 1,
                    [
                        'OR' => [
                            ['glpi_users.begin_date' => null],
                            ['glpi_users.begin_date' => ['<', QueryFunction::now()]]
                        ]
                    ],
                    [
                        'OR' => [
                            ['glpi_users.end_date' => null],
                            ['glpi_users.end_date' => ['>', QueryFunction::now()]]
                        ]
                    ]

                ]
            );
        }

        if (
            (is_numeric($value) && $value)
            || count($used)
        ) {
            $WHERE[] = [
                'NOT' => [
                    'glpi_users.id' => $used
                ]
            ];
        }

        // remove helpdesk user
        $config = Config::getConfigurationValues('core');
        $WHERE[] = [
            'NOT' => [
                'glpi_users.id' => $config['system_user']
            ]
        ];

        $criteria = [
            'FROM'            => 'glpi_users',
            'LEFT JOIN'       => [
                'glpi_useremails'       => [
                    'ON' => [
                        'glpi_useremails' => 'users_id',
                        'glpi_users'      => 'id',
                        ['AND' => ['glpi_useremails.is_default' => 1]]
                    ]
                ],
                'glpi_profiles_users'   => [
                    'ON' => [
                        'glpi_profiles_users'   => 'users_id',
                        'glpi_users'            => 'id'
                    ]
                ]
            ]
        ];
        if ($count) {
            $criteria['SELECT'] = ['COUNT' => 'glpi_users.id AS CPT'];
            $criteria['DISTINCT'] = true;
        } else {
            $criteria['SELECT'] = ['glpi_users.*', 'glpi_useremails.email AS default_email'];
            $criteria['DISTINCT'] = true;
        }

        if ($joinprofile) {
            $criteria['LEFT JOIN']['glpi_profiles'] = [
                'ON' => [
                    'glpi_profiles_users'   => 'profiles_id',
                    'glpi_profiles'         => 'id'
                ]
            ];
            if ($joinprofileright) {
                $criteria['LEFT JOIN']['glpi_profilerights'] = [
                    'ON' => [
                        'glpi_profilerights' => 'profiles_id',
                        'glpi_profiles'      => 'id'
                    ]
                ];
            }
        }

        if (!$count) {
            if (strlen((string)$search) > 0) {
                $txt_search = Search::makeTextSearchValue($search);

                $firstname_field = self::getTableField('firstname');
                $realname_field = self::getTableField('realname');
                $fields = $_SESSION["glpinames_format"] == self::FIRSTNAME_BEFORE
                ? [$firstname_field, new QueryExpression($DB::quoteValue(' ')), $realname_field]
                : [$realname_field, new QueryExpression($DB::quoteValue(' ')), $firstname_field];

                $concat = new QueryExpression(QueryFunction::concat($fields) . ' LIKE ' . $DB::quoteValue($txt_search));
                $WHERE[] = [
                    'OR' => [
                        'glpi_users.name'                => ['LIKE', $txt_search],
                        'glpi_users.realname'            => ['LIKE', $txt_search],
                        'glpi_users.firstname'           => ['LIKE', $txt_search],
                        'glpi_users.phone'               => ['LIKE', $txt_search],
                        'glpi_users.registration_number' => ['LIKE', $txt_search],
                        'glpi_useremails.email'          => ['LIKE', $txt_search],
                        $concat
                    ]
                ];
            }

            if ($_SESSION["glpinames_format"] == self::FIRSTNAME_BEFORE) {
                $criteria['ORDERBY'] = [
                    'glpi_users.firstname',
                    'glpi_users.realname',
                    'glpi_users.name'
                ];
            } else {
                $criteria['ORDERBY'] = [
                    'glpi_users.realname ASC',
                    'glpi_users.firstname ASC',
                    'glpi_users.name ASC',
                ];
            }

            if ($limit > 0) {
                $criteria['LIMIT'] = $limit;
                $criteria['START'] = $start;
            }
        }
        $criteria['WHERE'] = $WHERE;
        return $DB->request($criteria);
    }


    /**
     * Make a select box with all glpi users where select key = name
     *
     * @param $options array of possible options:
     *    - name             : string / name of the select (default is users_id)
     *    - value
     *    - values           : in case of select[multiple], pass the array of multiple values
     *    - right            : string / limit user who have specific right :
     *                             id -> only current user (default case);
     *                             interface -> central;
     *                             all -> all users;
     *                             specific right like Ticket::READALL, CREATE.... (is array passed one of all passed right is needed)
     *    - comments         : boolean / is the comments displayed near the dropdown (default true)
     *    - entity           : integer or array / restrict to a defined entity or array of entities
     *                          (default -1 : no restriction)
     *    - entity_sons      : boolean / if entity restrict specified auto select its sons
     *                          only available if entity is a single value not an array(default false)
     *    - all              : Nobody or All display for none selected
     *                             all=0 (default) -> Nobody
     *                             all=1 -> All
     *                             all=-1-> nothing
     *    - rand             : integer / already computed rand value
     *    - toupdate         : array / Update a specific item on select change on dropdown
     *                          (need value_fieldname, to_update, url
     *                          (see Ajax::updateItemOnSelectEvent for information)
     *                          and may have moreparams)
     *    - used             : array / Already used items ID: not to display in dropdown (default empty)
     *    - ldap_import
     *    - on_change        : string / value to transmit to "onChange"
     *    - display          : boolean / display or get string (default true)
     *    - width            : specific width needed
     *    - specific_tags    : array of HTML5 tags to add to the field
     *    - class            : class to pass to html select
     *    - url              : url of the ajax php code which should return the json data to show in
     *                         the dropdown (default /ajax/getDropdownUsers.php)
     *    - inactive_deleted : retreive also inactive or deleted users
     *    - hide_if_no_elements  : boolean / hide dropdown if there is no elements (default false)
     *    - readonly         : boolean / return getUserName is true (default false)
     *
     * @return integer|string Random value if displayed, string otherwise
     */
    public static function dropdown($options = [])
    {
        /** @var array $CFG_GLPI */
        global $CFG_GLPI;
       // Default values
        $p = [
            'name'                => 'users_id',
            'value'               => '',
            'values'              => [],
            'right'               => 'id',
            'all'                 => 0,
            'display_emptychoice' => true,
            'emptylabel'          => Dropdown::EMPTY_VALUE,
            'placeholder'         => '',
            'on_change'           => '',
            'comments'            => 1,
            'width'               => '',
            'entity'              => -1,
            'entity_sons'         => false,
            'used'                => [],
            'ldap_import'         => false,
            'toupdate'            => '',
            'rand'                => mt_rand(),
            'display'             => true,
            '_user_index'         => 0,
            'specific_tags'       => [],
            'class'               => "form-select",
            'url'                 => $CFG_GLPI['root_doc'] . "/ajax/getDropdownUsers.php",
            'inactive_deleted'    => 0,
            'with_no_right'       => 0,
            'toadd'               => [],
            'hide_if_no_elements' => false,
            'readonly'            => false,
            'multiple'            => false,
        ];

        if (is_array($options) && count($options)) {
            foreach ($options as $key => $val) {
                $p[$key] = $val;
            }
        }

        if ($p['multiple']) {
            $p['display_emptychoice'] = false;
            $p['values'] = $p['value'] ?? [];
            $p['comments'] = false;
            unset($p['value']);
        }

       // check default value (in case of multiple observers)
        if (isset($p['value']) && is_array($p['value'])) {
            $p['value'] = $p['value'][$p['_user_index']] ?? 0;
        }

       // Check default value for dropdown : need to be a numeric (or null)
        if (
            isset($p['value'])
            && ((strlen($p['value']) == 0) || !is_numeric($p['value']) && $p['value'] !== 'myself')
        ) {
            $p['value'] = 0;
        }

        $output = '';
        if (!($p['entity'] < 0) && $p['entity_sons']) {
            if (is_array($p['entity'])) {
                $output .= "entity_sons options is not available with array of entity";
            } else {
                $p['entity'] = getSonsOf('glpi_entities', $p['entity']);
            }
        }

        // Make a select box with all glpi users
        $view_users = self::canView();

        $default = '';
        $valuesnames = [];

        if (!$p['multiple']) {
            /** @var array $user */
            $user = getUserName($p['value'], 2, true);

            if ($p['readonly']) {
                return '<span class="form-control" readonly>' . $user["name"] . '</span>';
            }

            if ($p['value'] === 'myself') {
                $default = __("Myself");
            } else if (!empty($p['value']) && ($p['value'] > 0)) {
                $default = $user["name"];
            } else {
                if ($p['all']) {
                    $default = __('All');
                } else {
                    $default = $p['emptylabel'];
                }
            }
        } else {
            // get multiple values name
            foreach ($p['values'] as $value) {
                if (!empty($value) && ($value > 0)) {
                    /** @var array $user */
                    $user = getUserName($value, 2);
                    $valuesnames[] = $user["name"];
                } else {
                    unset($p['values'][$value]);
                }
            }

            if ($p['readonly']) {
                return '<span class="form-control" readonly>' . implode(', ', $valuesnames) . '</span>';
            }
        }


        $field_id = Html::cleanId("dropdown_" . $p['name'] . $p['rand']);
        $param    = [
            'multiple'            => $p['multiple'],
            'width'               => $p['width'],
            'all'                 => $p['all'],
            'display_emptychoice' => $p['display_emptychoice'],
            'placeholder'         => $p['placeholder'],
            'right'               => $p['right'],
            'on_change'           => $p['on_change'],
            'used'                => $p['used'],
            'inactive_deleted'    => $p['inactive_deleted'],
            'with_no_right'       => $p['with_no_right'],
            'entity_restrict'     => ($entity_restrict = (is_array($p['entity']) ? json_encode(array_values($p['entity'])) : $p['entity'])),
            'specific_tags'       => $p['specific_tags'],
            'toadd'               => $p['toadd'],
            'class'               => $p['class'],
            '_idor_token'         => Session::getNewIDORToken(__CLASS__, [
                'right'           => $p['right'],
                'entity_restrict' => $entity_restrict,
            ]),
        ];

        if ($p['multiple']) {
            $param['values'] = $p['values'];
            $param['valuesnames'] = $valuesnames;
        } else {
            $param['value'] = $p['value'];
            $param['valuename'] = $default;
        }

        if ($p['hide_if_no_elements']) {
            $result = Dropdown::getDropdownUsers(
                ['display_emptychoice' => false, 'page' => 1, 'page_limit' => 1] + $param,
                false
            );
            if ($result['count'] === 0) {
                return '';
            }
        }

        $output = Html::jsAjaxDropdown(
            $p['name'],
            $field_id,
            $p['url'],
            $param
        );

       // Display comment
        $icons = "";
        if ($p['comments']) {
            $comment_id = Html::cleanId("comment_" . $p['name'] . $p['rand']);
            $link_id = Html::cleanId("comment_link_" . $p["name"] . $p['rand']);
            if (!$view_users) {
                $user["link"] = '';
            } else if (empty($user["link"])) {
                $user["link"] = $CFG_GLPI['root_doc'] . "/front/user.php";
            }

            if (empty($user['comment'])) {
                $user['comment'] = Toolbox::ucfirst(
                    sprintf(
                        __('Show %1$s'),
                        self::getTypeName(Session::getPluralNumber())
                    )
                );
            }

            $paramscomment = [
                'value'    => '__VALUE__',
                'itemtype' => User::getType()
            ];

            if ($view_users) {
                $paramscomment['withlink'] = $link_id;
            }
            $icons .= '<div class="btn btn-outline-secondary">';
            $icons .= Ajax::updateItemOnSelectEvent(
                $field_id,
                $comment_id,
                $CFG_GLPI["root_doc"] . "/ajax/comments.php",
                $paramscomment,
                false
            );

            $icons .= Html::showToolTip($user["comment"], [
                'contentid' => $comment_id,
                'display'   => false,
                'link'      => $user["link"],
                'linkid'    => $link_id
            ]);
            $icons .= '</div>';
        }

        if (
            Session::haveRight('user', self::IMPORTEXTAUTHUSERS)
            && $p['ldap_import']
            && Entity::isEntityDirectoryConfigured($_SESSION['glpiactive_entity'])
        ) {
            $icons .= '<div class="btn btn-outline-secondary">';
            $icons .= Ajax::createIframeModalWindow(
                'userimport' . $p['rand'],
                $CFG_GLPI["root_doc"] .
                                                      "/front/ldap.import.php?entity=" .
                                                      $_SESSION['glpiactive_entity'],
                ['title'   => __('Import a user'),
                    'display' => false
                ]
            );
            $icons .= "<span title=\"" . __s('Import a user') . "\"" .
            " data-bs-toggle='modal' data-bs-target='#userimport{$p['rand']}'>
            <i class='fas fa-plus fa-fw '></i>
            <span class='sr-only'>" . __s('Import a user') . "</span>
         </span>";
            $icons .= '</div>';
        }

        if (strlen($icons) > 0) {
            $output = "<div class='btn-group btn-group-sm " . ($p['width'] == "100%" ? "w-100" : "") . "' role='group'>{$output} {$icons}</div>";
        }

        $output .= Ajax::commonDropdownUpdateItem($p, false);

        if ($p['display']) {
            echo $output;
            return $p['rand'];
        }
        return $output;
    }


    /**
     * Show simple add user form for external auth.
     *
     * @return void|boolean false if user does not have rights to import users from external sources,
     *    print form otherwise
     */
    public static function showAddExtAuthForm()
    {

        if (!Session::haveRight("user", self::IMPORTEXTAUTHUSERS)) {
            return false;
        }

        echo "<div class='center'>\n";
        echo "<form method='post' action='" . Toolbox::getItemTypeFormURL('User') . "'>\n";

        echo "<table class='tab_cadre'>\n";
        echo "<tr><th colspan='4'>" . __('Automatically add a user of an external source') . "</th></tr>\n";

        echo "<tr class='tab_bg_1'><td>" . __('Login') . "</td>\n";
        echo "<td><input type='text' name='login' class='form-control'></td></tr>";

        echo "<tr class='tab_bg_1'>";
        echo "<td class='tab_bg_2 center' colspan='2'>\n";
        echo "<input type='submit' name='add_ext_auth_ldap' value=\"" . __s('Import from directories') . "\"
             class='btn btn-primary'>\n";
        echo "</td></tr>";

        echo "<tr class='tab_bg_1'>";
        echo "<td class='tab_bg_2 center' colspan='2'>\n";
        echo "<input type='submit' name='add_ext_auth_simple' value=\"" . __s('Import from other sources') . "\"
             class='btn btn-primary'>\n";
        echo "</td></tr>\n";

        echo "</table>";
        Html::closeForm();
        echo "</div>\n";
    }


    /**
     * Change auth method for given users.
     *
     * @param integer[] $IDs      IDs of users
     * @param integer   $authtype Auth type (see Auth constants)
     * @param integer   $server   ID of auth server
     *
     * @return boolean
     */
    public static function changeAuthMethod(array $IDs = [], $authtype = 1, $server = -1)
    {
        /** @var \DBmysql $DB */
        global $DB;

        if (!Session::haveRight(self::$rightname, self::UPDATEAUTHENT)) {
            return false;
        }

        if (
            !empty($IDs)
            && in_array($authtype, [Auth::DB_GLPI, Auth::LDAP, Auth::MAIL, Auth::EXTERNAL])
        ) {
            $result = $DB->update(
                self::getTable(),
                [
                    'authtype'        => $authtype,
                    'auths_id'        => $server,
                    'password'        => '',
                    'is_deleted_ldap' => 0
                ],
                [
                    'id' => $IDs
                ]
            );
            if ($result) {
                foreach ($IDs as $ID) {
                    $changes = [
                        0,
                        '',
                        sprintf(
                            __('%1$s: %2$s'),
                            __('Update authentification method to'),
                            Auth::getMethodName($authtype, $server)
                        )
                    ];
                    Log::history($ID, __CLASS__, $changes, '', Log::HISTORY_LOG_SIMPLE_MESSAGE);
                }

                return true;
            }
        }
        return false;
    }


    /**
     * Generate vcard for the current user.
     *
     * @return void
     */
    public function generateVcard()
    {

       // prepare properties for the Vcard
        if (
            !empty($this->fields["realname"])
            || !empty($this->fields["firstname"])
        ) {
            $name = [$this->fields["realname"], $this->fields["firstname"], "", "", ""];
        } else {
            $name = [$this->fields["name"], "", "", "", ""];
        }

        $title = null;
        if ($this->fields['usertitles_id'] !== 0) {
            $title = new UserTitle();
            $title->getFromDB($this->fields['usertitles_id']);
        }
       // create vcard
        $vcard = new VObject\Component\VCard([
            'N'     => $name,
            'EMAIL' => $this->getDefaultEmail(),
            'NOTE'  => $this->fields["comment"],
        ]);
        if ($title) {
            $vcard->add('TITLE', $title->fields['name']);
        }
        if ($this->fields['timezone']) {
            $vcard->add('TZ', $this->fields['timezone']);
        }
        $vcard->add('TEL', $this->fields["phone"], ['type' => 'PREF;WORK;VOICE']);
        $vcard->add('TEL', $this->fields["phone2"], ['type' => 'HOME;VOICE']);
        $vcard->add('TEL', $this->fields["mobile"], ['type' => 'WORK;CELL']);

       // Get more data from plugins such as an IM contact
        $data = Plugin::doHook(Hooks::VCARD_DATA, ['item' => $this, 'data' => []])['data'];
        foreach ($data as $field => $additional_field) {
            $vcard->add($additional_field['name'], $additional_field['value'] ?? '', $additional_field['params'] ?? []);
        }

       // send the  VCard
        $output   = $vcard->serialize();
        $filename = implode("_", array_filter($name)) . ".vcf";

        @header("Content-Disposition: attachment; filename=\"$filename\"");
        @header("Content-Length: " . Toolbox::strlen($output));
        @header("Connection: close");
        @header("content-type: text/x-vcard; charset=UTF-8");

        echo $output;
    }


    /**
     * Show items of the current user.
     *
     * @param boolean $tech false to display items owned by user, true to display items managed by user
     *
     * @return void
     */
    public function showItems($tech)
    {
        /**
         * @var array $CFG_GLPI
         * @var \DBmysql $DB
         */
        global $CFG_GLPI, $DB;

        $ID = $this->getField('id');

        $start       = intval($_GET["start"] ?? 0);

        if ($tech) {
            $itemtypes = array_merge($CFG_GLPI['linkuser_tech_types'], $CFG_GLPI['linkgroup_tech_types']);
            $field_user  = 'users_id_tech';
            $field_group = 'groups_id_tech';
        } else {
            $itemtypes = array_merge($CFG_GLPI['linkuser_types'], $CFG_GLPI['linkgroup_types']);
            $field_user  = 'users_id';
            $field_group = 'groups_id';
        }
        $itemtypes = array_unique($itemtypes);

        $group_where = "";
        $groups      = [];

        $iterator = $DB->request([
            'SELECT'    => [
                'glpi_groups.id',
                'glpi_groups.name'
            ],
            'FROM'      => 'glpi_groups',
            'LEFT JOIN' => [
                'glpi_groups_users' => [
                    'FKEY' => [
                        'glpi_groups_users'  => 'groups_id',
                        'glpi_groups'        => 'id'
                    ]
                ]
            ],
            'WHERE'     => ['glpi_groups_users.users_id' => $ID]
        ]);
        $number = 0;

        $group_where = [];
        foreach ($iterator as $data) {
            $group_where[$field_group][] = $data['id'];
            $groups[$data["id"]] = $data["name"];
        }

        $entries = [];

        foreach ($itemtypes as $itemtype) {
            if (!($item = getItemForItemtype($itemtype))) {
                continue;
            }
            if ($item->canView()) {
                $itemtable = getTableForItemType($itemtype);
                $iterator_params = [
                    'FROM'   => $itemtable,
                    'WHERE'  => [
                        'OR' => [
                            $field_user => $ID
                        ] + $group_where
                    ] + $item->getSystemSQLCriteria(),
                ];

                if ($item->maybeTemplate()) {
                    $iterator_params['WHERE']['is_template'] = 0;
                }
                if ($item->maybeDeleted()) {
                    $iterator_params['WHERE']['is_deleted'] = 0;
                }

                $item_iterator = $DB->request($iterator_params);

                $type_name = $item->getTypeName();

                foreach ($item_iterator as $data) {
                    $cansee = $item->can($data["id"], READ);
                    $link   = $data[$item->getNameField()];
                    if ($cansee) {
                        $link_item = $item::getFormURLWithID($data['id']);
                        if ($_SESSION["glpiis_ids_visible"] || empty($link)) {
                             $link = sprintf(__('%1$s (%2$s)'), $link, $data["id"]);
                        }
                        $link = "<a href='" . $link_item . "'>" . $link . "</a>";
                    }
                    $linktypes = [];
                    if ($data[$field_user] == $ID) {
                        $linktypes[] = self::getTypeName(1);
                    }
                    if (isset($groups[$data[$field_group]])) {
                        $linktypes[] = sprintf(
                            __('%1$s = %2$s'),
                            Group::getTypeName(1),
                            $groups[$data[$field_group]]
                        );
                    }
                    if ($number >= $start && $number < $start + $_SESSION['glpilist_limit']) {
                        $entries[] = [
                            'itemtype'      => $itemtype,
                            'id'            => $data["id"],
                            'type'          => $type_name,
                            'entity'        => Dropdown::getDropdownName("glpi_entities", $data["entities_id"]),
                            'name'          => $link,
                            'serial'        => $data["serial"],
                            'otherserial'   => $data["otherserial"],
                            'states'        => Dropdown::getDropdownName("glpi_states", $data['states_id'], false, true, false, ''),
                            'linktype'      => implode(', ', $linktypes),
                        ];
                    }
                    $number++;
                }
            }
        }

        TemplateRenderer::getInstance()->display('components/datatable.html.twig', [
            'start'                 => $start,
            'is_tab'                => true,
            'items_id'              => $ID,
            'nofilter'              => true,
            'columns'               => [
                'type'          => _n('Type', 'Types', 1),
                'entity'        => Entity::getTypeName(1),
                'name'          => __('Name'),
                'serial'        => __('Serial number'),
                'otherserial'   => __('Inventory number'),
                'states'        => __('Status'),
                'linktype'      => ''
            ],
            'formatters' => [
                'name'          => 'raw_html',
            ],
            'entries'               => $entries,
            'total_number'          => $number,
            'filtered_number'       => $number,
            'showmassiveactions'    => true,
            'massiveactionparams'   => [
                'num_displayed'    => min($_SESSION['glpilist_limit'], $number),
                'container'        => 'mass' . __CLASS__ . mt_rand(),
                'specific_actions' => [
                    'update' => __('Update'),
                ]
            ],
        ]);
    }


    /**
     * Get user by email, importing it from LDAP if not existing.
     *
     * @param string $email
     * @param bool $createuserfromemail
     *
     * @return integer ID of user, 0 if not found nor imported
     */
    public static function getOrImportByEmail($email = '', bool $createuserfromemail = false)
    {
        /**
         * @var array $CFG_GLPI
         * @var \DBmysql $DB
         */
        global $CFG_GLPI, $DB;

        $iterator = $DB->request([
            'SELECT'    => 'users_id AS id',
            'FROM'      => 'glpi_useremails',
            'LEFT JOIN' => [
                'glpi_users' => [
                    'FKEY' => [
                        'glpi_useremails' => 'users_id',
                        'glpi_users'      => 'id'
                    ]
                ]
            ],
            'WHERE'     => [
                'glpi_useremails.email' => $email
            ],
            'ORDER'     => ['glpi_users.is_active DESC', 'is_deleted ASC']
        ]);

       //User still exists in DB
        if (count($iterator)) {
            $result = $iterator->current();
            return $result['id'];
        } else {
            if ($CFG_GLPI["is_users_auto_add"]) {
                //Get all ldap servers with email field configured
                $ldaps = AuthLDAP::getServersWithImportByEmailActive();
                //Try to find the user by his email on each ldap server

                foreach ($ldaps as $ldap) {
                    $params = [
                        'method' => AuthLDAP::IDENTIFIER_EMAIL,
                        'value'  => $email,
                    ];
                    $res = AuthLDAP::ldapImportUserByServerId(
                        $params,
                        AuthLDAP::ACTION_IMPORT,
                        $ldap
                    );

                    if (isset($res['id'])) {
                        return $res['id'];
                    }
                }
            }
            if ($createuserfromemail) {
                $user = self::createUserFromMail($email);
                if ($user !== null) {
                    return $user->fields['id'];
                }
            }
        }
        return 0;
    }


    /**
     * Handle user deleted in LDAP using configured policy.
     *
     * @param integer $users_id
     *
     * @return void
     */
    public static function manageDeletedUserInLdap($users_id)
    {
        /** @var array $CFG_GLPI */
        global $CFG_GLPI;

       //The only case where users_id can be null if when a user has been imported into GLPI
       //it's dn still exists, but doesn't match the connection filter anymore
       //In this case, do not try to process the user
        if (!$users_id) {
            return;
        }

        $myuser = new self();
        if (
            !$myuser->getFromDB($users_id) // invalid user
            || $myuser->fields['is_deleted_ldap'] == 1 // user already considered as deleted from LDAP
        ) {
            return;
        }

       //User is present in DB but not in the directory : it's been deleted in LDAP
        $tmp = [
            'id'              => $users_id,
            'is_deleted_ldap' => 1,
        ];

        // Handle deleted user
        switch ($CFG_GLPI['user_deleted_ldap_user']) {
            default:
            case AuthLDAP::DELETED_USER_ACTION_USER_DO_NOTHING:
                $myuser->update($tmp);
                break;

            case AuthLDAP::DELETED_USER_ACTION_USER_DISABLE:
                $tmp['is_active'] = 0;
                $myuser->update($tmp);
                break;

            case AuthLDAP::DELETED_USER_ACTION_USER_MOVE_TO_TRASHBIN:
                $myuser->update($tmp);
                $myuser->delete($tmp);
                break;
        }

        // Handle deleted user's groups
        switch ($CFG_GLPI['user_deleted_ldap_groups']) {
            default:
            case AuthLDAP::DELETED_USER_ACTION_GROUPS_DO_NOTHING:
                break;

            case AuthLDAP::DELETED_USER_ACTION_GROUPS_DELETE_DYNAMIC:
                Group_User::deleteGroups($users_id, true);
                break;

            case AuthLDAP::DELETED_USER_ACTION_GROUPS_DELETE_ALL:
                Group_User::deleteGroups($users_id);
                break;
        }

        // Handle deleted user's authorizations
        switch ($CFG_GLPI['user_deleted_ldap_authorizations']) {
            default:
            case AuthLDAP::DELETED_USER_ACTION_AUTHORIZATIONS_DO_NOTHING:
                break;

            case AuthLDAP::DELETED_USER_ACTION_AUTHORIZATIONS_DELETE_DYNAMIC:
                Profile_User::deleteRights($users_id, true);
                break;

            case AuthLDAP::DELETED_USER_ACTION_AUTHORIZATIONS_DELETE_ALL:
                Profile_User::deleteRights($users_id);
                break;
        }
    }

    /**
     * Handle user restored in LDAP using configured policy.
     *
     * @since 10.0.0
     * @param $users_id
     *
     * @return void
     */
    public static function manageRestoredUserInLdap($users_id): void
    {
        /** @var array $CFG_GLPI */
        global $CFG_GLPI;

       //The only case where users_id can be null if when a user has been imported into GLPI
       //it's dn still exists, but doesn't match the connection filter anymore
       //In this case, do not try to process the user
        if (!$users_id) {
            return;
        }

        $myuser = new self();
        if (
            !$myuser->getFromDB($users_id) // invalid user
            || $myuser->fields['is_deleted_ldap'] == 0 // user already considered as restored from LDAP
        ) {
            return;
        }

       //User is present in DB and in the directory but 'is_ldap_deleted' was true : it's been restored in LDAP
        $tmp = [
            'id'              => $users_id,
            'is_deleted_ldap' => 0,
        ];

       // Calling the update function for the user will reapply dynamic rights {@see User::post_updateItem()}
        switch ($CFG_GLPI['user_restored_ldap']) {
           // Do nothing except update the 'is_ldap_deleted' field to prevent re-processing the restore for each sync
            default:
            case AuthLDAP::RESTORED_USER_PRESERVE:
                $myuser->update($tmp);
                break;

           // Restore the user from the trash
            case AuthLDAP::RESTORED_USER_RESTORE:
                $myuser->restore($tmp);
                $myuser->update($tmp);
                break;

           // Enable the user
            case AuthLDAP::RESTORED_USER_ENABLE:
                $tmp['is_active'] = 1;
                $myuser->update($tmp);
                break;
        }
    }

    /**
     * Get user ID from its name.
     *
     * @param string $name User name
     *
     * @return integer
     */
    public static function getIdByName($name)
    {
        return self::getIdByField('name', $name);
    }


    /**
     * Get user ID from a field
     *
     * @since 0.84
     * @since 10.1.0 Parameter `$escape` has been removed.
     *
     * @param string $field Field name
     * @param string $value Field value
     *
     * @return false|integer
     */
    public static function getIdByField($field, $value)
    {
        /** @var \DBmysql $DB */
        global $DB;

        $iterator = $DB->request([
            'SELECT' => 'id',
            'FROM'   => self::getTable(),
            'WHERE'  => [$field => $value]
        ]);

        if (count($iterator) == 1) {
            $row = $iterator->current();
            return (int)$row['id'];
        }
        return false;
    }


    /**
     * Show password update form for current user.
     *
     * @param array $error_messages
     *
     * @return void
     */
    public function showPasswordUpdateForm(array $error_messages = [])
    {
        /** @var array $CFG_GLPI */
        global $CFG_GLPI;

        echo '<form method="post" action="' . $CFG_GLPI['root_doc'] . '/front/updatepassword.php">';
        echo '<table class="tab_cadre">';
        echo '<tr><th colspan="2">' . __('Password update') . '</th></tr>';

        if (Session::mustChangePassword()) {
            echo '<tr class="tab_bg_2 center">';
            echo '<td colspan="2" class="red b">';
            echo __('Your password has expired. You must change it to be able to login.');
            echo '</td>';
            echo '</tr>';
        }

        echo '<tr class="tab_bg_1">';
        echo '<td>';
        echo __('Login');
        echo '</td>';
        echo '<td>';
        echo '<input type="text" name="name" value="' . $this->fields['name'] . '" readonly="readonly" />';
        echo '</td>';
        echo '</tr>';

        echo '<tr class="tab_bg_1">';
        echo '<td>';
        echo '<label for="current_password">' . __('Current password') . '</label>';
        echo '</td>';
        echo '<td>';
        echo '<input type="password" id="current_password" name="current_password" />';
        echo '</td>';
        echo '</tr>';

        echo '<tr class="tab_bg_1">';
        echo '<td>';
        echo '<label for="password">' . __('New password') . '</label>';
        echo '</td>';
        echo '<td>';
        echo '<input type="password" id="password" name="password" autocomplete="new-password" onkeyup="return passwordCheck();" class="form-control" />';
        echo '</td>';
        echo '</tr>';

        echo '<tr class="tab_bg_1">';
        echo '<td>';
        echo '<label for="password2">' . __('New password confirmation') . '</label>';
        echo '</td>';
        echo '<td>';
        echo '<input type="password" id="password2" name="password2" autocomplete="new-password" class="form-control" />';
        echo '</td>';
        echo '</tr>';

        if ($CFG_GLPI['use_password_security']) {
            echo '<tr class="tab_bg_1">';
            echo '<td>' . __('Password security policy') . '</td>';
            echo '<td>';
            Config::displayPasswordSecurityChecks();
            echo '</td>';
            echo '</tr>';
        }

        echo '<tr class="tab_bg_2 center">';
        echo '<td colspan="2">';
        echo '<input type="submit" name="update" value="' . __s('Save') . '" class="btn btn-primary" />';
        echo '</td>';
        echo '</tr>';

        if (!empty($error_messages)) {
            echo '<tr class="tab_bg_2 center">';
            echo '<td colspan="2" class="red b">';
            echo implode('<br/>', $error_messages);
            echo '</td>';
            echo '</tr>';
        }

        echo '</table>';
        Html::closeForm();
    }


    /**
     * Show new password form of password recovery process.
     *
     * @param $token
     *
     * @return void
     */
    public static function showPasswordForgetChangeForm($token)
    {
        TemplateRenderer::getInstance()->display('password_form.html.twig', [
            'title'    => __('Forgotten password?'),
            'token'    => $token,
            'token_ok' => User::getUserByForgottenPasswordToken($token) !== null,
        ]);
    }

    /**
     * Show new password form of password initialization process.
     *
     * @param string $token
     *
     * @return void
     *
     * @since 10.1.0
     */
    public static function showPasswordInitChangeForm(string $token): void
    {
        TemplateRenderer::getInstance()->display('password_form.html.twig', [
            'title'    => __('Password Initialization'),
            'token'    => $token,
            'token_ok' => User::getUserByForgottenPasswordToken($token) !== null,
        ]);
    }


    /**
     * Show request form of password recovery process.
     *
     * @return void
     *
     * @since 10.1.0
     */
    public static function showPasswordForgetRequestForm(): void
    {
        TemplateRenderer::getInstance()->display('password_form.html.twig', [
            'title' => __('Forgotten password?'),
        ]);
    }

    /**
     * Show request form of password initialization process.
     *
     * @return void
     */
    public static function showPasswordInitRequestForm()
    {
        TemplateRenderer::getInstance()->display('password_form.html.twig', [
            'title' => __('Password initialization'),
        ]);
    }


    /**
     * Handle password recovery form submission.
     *
     * @param array $input
     *
     * @throws ForgetPasswordException when requirements are not met
     *
     * @return boolean true if password successfully changed, false otherwise
     */
    public function updateForgottenPassword(array $input)
    {
        // Invalid token
        if (
            !array_key_exists('password_forget_token', $input)
            || (string)$input['password_forget_token'] === ''
            || ($user = self::getUserByForgottenPasswordToken($input['password_forget_token'])) === null
        ) {
            throw new ForgetPasswordException(
                __('Your password reset request has expired or is invalid. Please renew it.')
            );
        }

        // Check if the user is no longer active, it might happen if for some
        // reasons the user is disabled manually after requesting a password reset
        if ($user->fields['is_active'] == 0 || $user->fields['is_deleted'] == 1) {
            throw new ForgetPasswordException(
                __("Unable to reset password, please contact your administrator")
            );
        }

        // Same check but for the account activation dates
        if (
            ($user->fields['begin_date'] !== null && $user->fields['begin_date'] > $_SESSION['glpi_currenttime'])
            || ($user->fields['end_date'] !== null && $user->fields['end_date'] < $_SESSION['glpi_currenttime'])
        ) {
            throw new ForgetPasswordException(
                __("Unable to reset password, please contact your administrator")
            );
        }

        // Safety check that the user authentication method support passwords changes
        if ($user->fields["authtype"] !== Auth::DB_GLPI && Auth::useAuthExt()) {
            throw new ForgetPasswordException(
                __("The authentication method configuration doesn't allow you to change your password.")
            );
        }

        $input['id'] = $user->fields['id'];

        // Check new password validity, throws exception on failure
        $password_errors = [];
        if (!$this->validatePassword($input["password"], $password_errors)) {
            $expection = new \Glpi\Exception\PasswordTooWeakException();
            foreach ($password_errors as $error) {
                $expection->addMessage($error);
            }
            throw $expection;
        }

        // Try to set new password
        if (!$user->update($input)) {
            return false;
        }

        // Clear password reset token data.
        // Use a direct DB query to bypass rights checks.
        /** @var \DBmysql $DB */
        global $DB;
        $DB->update(
            'glpi_users',
            [
                'password_forget_token'      => '',
                'password_forget_token_date' => 'NULL',
            ],
            [
                'id' => $user->fields['id'],
            ]
        );

        $this->getFromDB($user->fields['id']);

        return true;
    }


    /**
     * Displays password recovery result.
     *
     * @param array $input
     *
     * @return void
     */
    public function showUpdateForgottenPassword(array $input)
    {
        try {
            if ($this->updateForgottenPassword($input)) {
                Session::addMessageAfterRedirect(__('Reset password successful.'));
            }
        } catch (\Glpi\Exception\ForgetPasswordException $e) {
            Session::addMessageAfterRedirect($e->getMessage(), false, ERROR);
        } catch (\Glpi\Exception\PasswordTooWeakException $e) {
           // Force display on error
            foreach ($e->getMessages() as $message) {
                Session::addMessageAfteRredirect($message, false, ERROR);
            }
        }

        TemplateRenderer::getInstance()->display('password_form.html.twig', [
            'title'         => __('Forgotten password?'),
            'messages_only' => true,
        ]);
    }


    /**
     * Send password recovery for a user and display result message.
     *
     * @param string $email email of the user
     *
     * @return void
     */
    public function showForgetPassword($email)
    {
        try {
            $this->forgetPassword($email);
        } catch (\Glpi\Exception\ForgetPasswordException $e) {
            Session::addMessageAfterRedirect($e->getMessage(), false, ERROR);
            return;
        }
        Session::addMessageAfteRredirect(__('If the given email address match an exisiting GLPI user, you will receive an email containing the informations required to reset your password. Please contact your administrator if you do not receive any email.'));

        TemplateRenderer::getInstance()->display('password_form.html.twig', [
            'title'         => __('Forgotten password?'),
            'messages_only' => true,
        ]);
    }

    /**
     * Send password recovery for a user and display result message.
     *
     * @param string $email email of the user
     *
     * @return void
     */
    public function showInitPassword(string $email): void
    {
        try {
            $this->forgetPassword($email, true);
        } catch (\Glpi\Exception\ForgetPasswordException $e) {
            Session::addMessageAfterRedirect($e->getMessage(), false, ERROR);
            return;
        }
        Session::addMessageAfterRedirect(__('The given email address will receive the informations required to define password.'));

        TemplateRenderer::getInstance()->display('password_form.html.twig', [
            'title'         => __('Password initialization'),
            'messages_only' => true,
        ]);
    }

    /**
     * Send password recovery email for a user.
     *
     * @param string $email
     * @param bool $firstpassword
     *
     * @throws ForgetPasswordException If the process failed and the user should
     *                                 be aware of it (e.g. incorrect email)
     *
     * @return bool Return true if the password reset notification was sent,
     *              false if the process failed but the user should not be aware
     *              of it to avoid exposing whether or not the given email exist
     *              in our database.
     */
    public function forgetPassword(string $email, bool $firstpassword = false): bool
    {
        /** @var array $CFG_GLPI */
        global $CFG_GLPI;
        if ($firstpassword) {
            $event = 'passwordinit';
            $token_date = strtotime($_SESSION["glpi_currenttime"]) + $CFG_GLPI['password_init_token_delay'];
        } else {
            $event = 'passwordforget';
            $token_date = strtotime($_SESSION["glpi_currenttime"]) + DAY_TIMESTAMP;
        }
        $condition = [
            'glpi_users.is_active'  => 1,
            'glpi_users.is_deleted' => 0, [
                'OR' => [
                    ['glpi_users.begin_date' => null],
                    ['glpi_users.begin_date' => ['<', QueryFunction::now()]]
                ],
            ], [
                'OR'  => [
                    ['glpi_users.end_date'   => null],
                    ['glpi_users.end_date'   => ['>', QueryFunction::now()]]
                ]
            ]
        ];

        // Try to find a single user matching the given email
        if (!$this->getFromDBbyEmail($email, $condition)) {
            $count = self::countUsersByEmail($email, $condition);
            trigger_error(
                "Failed to find a single user for '$email', $count user(s) found.",
                E_USER_WARNING
            );

            return false;
        }

        // Check that the configuration allow this user to change his password
        if ($this->fields["authtype"] !== Auth::DB_GLPI && Auth::useAuthExt()) {
            trigger_error(
                __("The authentication method configuration doesn't allow the user '$email' to change their password."),
                E_USER_WARNING
            );

            return false;
        }

        // Check that the given email is valid
        if (!NotificationMailing::isUserAddressValid($email)) {
            throw new ForgetPasswordException(__('Invalid email address'));
        }

        // Store password reset token and date.
        // Use a direct DB query to bypass rights checks.
        /** @var \DBmysql $DB */
        global $DB;
        $DB->update(
            'glpi_users',
            [
                'password_forget_token'      => sha1(Toolbox::getRandomString(30)),
                'password_forget_token_date' => date("Y-m-d H:i:s", $token_date),
            ],
            [
                'id' => $this->fields['id'],
            ]
        );

        $this->getFromDB($this->fields['id']); // reload user to get up-to-date fields

        // get the user entity
        $entities_id = 0;
        if (count(($entities = $this->getEntities())) > 0) {
            $entities_id = array_shift($entities);
        }

        // Notication on user entity
        NotificationEvent::raiseEvent($event, $this, [
            'entities_id' => $entities_id
        ]);
        QueuedNotification::forceSendFor($this->getType(), $this->fields['id']);

        return true;
    }


    /**
     * Display information from LDAP server for user.
     *
     * @return void
     */
    private function showLdapDebug()
    {

        if ($this->fields['authtype'] != Auth::LDAP) {
            return;
        }
        echo "<div class='spaced'>";
        echo "<table class='tab_cadre_fixe'>";
        echo "<tr><th colspan='4'>" . AuthLDAP::getTypeName(1) . "</th></tr>";

        echo "<tr class='tab_bg_2'><td>" . __('User DN') . "</td>";
        echo "<td>" . $this->fields['user_dn'] . "</td></tr>\n";

        if ($this->fields['user_dn']) {
            echo "<tr class='tab_bg_2'><td>" . __('User information') . "</td><td>";
            $config_ldap = new AuthLDAP();
            $ds          = false;

            if ($config_ldap->getFromDB($this->fields['auths_id'])) {
                $ds = $config_ldap->connect();
            }

            if ($ds) {
                $info = AuthLDAP::getUserByDn(
                    $ds,
                    $this->fields['user_dn'],
                    ['*', 'createTimeStamp', 'modifyTimestamp']
                );
                if (is_array($info)) {
                     Html::printCleanArray($info);
                } else {
                    echo __('No item to display');
                }
            } else {
                echo __('Connection failed');
            }

            echo "</td></tr>\n";
        }

        echo "</table></div>";
    }


    /**
     * Display debug information for current object.
     *
     * @return void
     */
    public function showDebug()
    {

        NotificationEvent::debugEvent($this);
        $this->showLdapDebug();
    }

    public function getUnicityFieldsToDisplayInErrorMessage()
    {

        return ['id'          => __('ID'),
            'entities_id' => Entity::getTypeName(1)
        ];
    }


    public function getUnallowedFieldsForUnicity()
    {

        return array_merge(
            parent::getUnallowedFieldsForUnicity(),
            ['auths_id', 'date_sync', 'entities_id', 'last_login', 'profiles_id']
        );
    }


    /**
     * Get a unique generated token.
     *
     * @param string $field Field storing the token
     *
     * @return string
     */
    public static function getUniqueToken($field = 'personal_token')
    {
        /** @var \DBmysql $DB */
        global $DB;

        $ok = false;
        do {
            $key    = Toolbox::getRandomString(40);
            $row = $DB->request([
                'COUNT'  => 'cpt',
                'FROM'   => self::getTable(),
                'WHERE'  => [$field => $key]
            ])->current();

            if ($row['cpt'] == 0) {
                 return $key;
            }
        } while (!$ok);
    }


    /**
     * Get token of a user. If not exists generate it.
     *
     * @param integer $ID    User ID
     * @param string  $field Field storing the token
     *
     * @return string|boolean User token, false if user does not exist
     */
    public static function getToken($ID, $field = 'personal_token')
    {

        $user = new self();
        if ($user->getFromDB($ID)) {
            return $user->getAuthToken($field);
        }

        return false;
    }

    /**
     * Get token of a user. If it does not exists  then generate it.
     *
     * @since 9.4
     *
     * @param string $field the field storing the token
     * @param boolean $force_new force generation of a new token
     *
     * @return string|false token or false in case of error
     */
    public function getAuthToken($field = 'personal_token', $force_new = false)
    {
        /** @var array $CFG_GLPI */
        global $CFG_GLPI;

        if ($this->isNewItem()) {
            return false;
        }

       // check date validity for cookie token
        $outdated = false;
        if ($field === 'cookie_token') {
            if (empty($this->fields[$field . "_date"])) {
                $outdated = true;
            } else {
                $date_create = new DateTime($this->fields[$field . "_date"]);
                $date_expir = $date_create->add(new DateInterval('PT' . $CFG_GLPI["login_remember_time"] . 'S'));

                if ($date_expir < new DateTime()) {
                    $outdated = true;
                }
            }
        }

       // token exists, is not oudated, and we may use it
        if (!empty($this->fields[$field]) && !$force_new && !$outdated) {
            return $this->fields[$field];
        }

       // else get a new token
        $token = self::getUniqueToken($field);

       // for cookie token, we need to store it hashed
        $hash = $token;
        if ($field === 'cookie_token') {
            $hash = Auth::getPasswordHash($token);
        }

       // save this token in db
        $this->update(['id'             => $this->getID(),
            $field           => $hash,
            $field . "_date" => $_SESSION['glpi_currenttime']
        ]);

        return $token;
    }


    /**
     * Get name of users using default passwords
     *
     * @return string[]
     */
    public static function checkDefaultPasswords()
    {
        /** @var \DBmysql $DB */
        global $DB;

        $passwords = ['glpi'      => 'glpi',
            'tech'      => 'tech',
            'normal'    => 'normal',
            'post-only' => 'postonly'
        ];
        $default_password_set = [];

        $crit = ['FIELDS'     => ['name', 'password'],
            'is_active'  => 1,
            'is_deleted' => 0,
            'name'       => array_keys($passwords)
        ];

        foreach ($DB->request('glpi_users', $crit) as $data) {
            if (Auth::checkPassword($passwords[strtolower($data['name'])], $data['password'])) {
                $default_password_set[] = $data['name'];
            }
        }

        return $default_password_set;
    }


    /**
     * Get picture URL from picture field.
     *
     * @since 0.85
     *
     * @param string $picture Picture field value
     * @param bool  $full     get full path
     *
     * @return string
     */
    public static function getURLForPicture($picture, $full = true)
    {
        /** @var array $CFG_GLPI */
        global $CFG_GLPI;

        $url = Toolbox::getPictureUrl($picture, $full);
        if (null !== $url) {
            return $url;
        }

        return ($full ? $CFG_GLPI["root_doc"] : "") . "/pics/picture.png";
    }


    /**
     * Get thumbnail URL from picture field.
     *
     * @since 0.85
     *
     * @param string $picture Picture field value
     *
     * @return string
     */
    public static function getThumbnailURLForPicture(string $picture = null)
    {
        /** @var array $CFG_GLPI */
        global $CFG_GLPI;

        if (!empty($picture)) {
            $tmp = explode(".", $picture);
            if (count($tmp) == 2) {
                return $CFG_GLPI["root_doc"] . "/front/document.send.php?file=_pictures/" . htmlspecialchars($tmp[0]) .
                   "_min." . htmlspecialchars($tmp[1]);
            }
        }

        return "";
    }


    /**
     * Drop existing files for user picture.
     *
     * @since 0.85
     *
     * @param string $picture Picture field value
     *
     * @return void
     */
    public static function dropPictureFiles($picture)
    {
        if (!empty($picture)) {
            if (!$filepath = realpath(GLPI_PICTURE_DIR . "/$picture")) {
                return;
            }
            if (!str_starts_with($filepath, realpath(GLPI_PICTURE_DIR))) {
                trigger_error(sprintf('Invalid picture path `%s`', $picture), E_USER_WARNING);
            }
            // unlink main file
            if (file_exists($filepath)) {
                @unlink($filepath);
            }
            // unlink Thumbnail
            $tmp = explode(".", $picture);
            if (count($tmp) == 2) {
                if (!$thumbpath = realpath(GLPI_PICTURE_DIR . "/" . $tmp[0] . "_min." . $tmp[1])) {
                    return;
                }
                if (!str_starts_with($thumbpath, realpath(GLPI_PICTURE_DIR))) {
                    trigger_error(sprintf('Invalid picture path `%s`', $tmp[0] . "_min." . $tmp[1]), E_USER_WARNING);
                }
                if (file_exists($thumbpath)) {
                    @unlink($thumbpath);
                }
            }
        }
    }

    public function getRights($interface = 'central')
    {

        $values = parent::getRights();
       //TRANS: short for : Add users from an external source
        $values[self::IMPORTEXTAUTHUSERS] = ['short' => __('Add external'),
            'long'  => __('Add users from an external source')
        ];
       //TRANS: short for : Read method for user authentication and synchronization
        $values[self::READAUTHENT]        = ['short' => __('Read auth'),
            'long'  => __('Read user authentication, synchronization method and 2FA')
        ];
       //TRANS: short for : Update method for user authentication and synchronization
        $values[self::UPDATEAUTHENT]      = ['short' => __('Update auth, sync and 2FA'),
            'long'  => __('Update method for user authentication, synchronization and 2FA')
        ];
        $values[self::IMPERSONATE]      = ['short' => __('Impersonate'),
            'long'  => __('Impersonate users with the same or less rights')
        ];

        return $values;
    }


    /**
     * Retrieve the list of LDAP field names from a list of fields
     * allow pattern substitution, e.g. %{name}.
     *
     * @since 9.1
     *
     * @param string[] $map array of fields
     *
     * @return string[]
     */
    private static function getLdapFieldNames(array $map)
    {

        $ret =  [];
        foreach ($map as $v) {
            /** @var array $reg */
            if (preg_match_all('/%{(.*)}/U', $v, $reg)) {
                // e.g. "%{country} > %{city} > %{site}"
                foreach ($reg [1] as $f) {
                    $ret [] = $f;
                }
            } else {
               // single field name
                $ret [] = $v;
            }
        }
        return $ret;
    }


    /**
     * Retrieve the value of a fields from a LDAP result applying needed substitution of %{value}.
     *
     * @since 9.1
     *
     * @param string $map String with field format
     * @param array  $res LDAP result
     *
     * @return string
     */
    private static function getLdapFieldValue($map, array $res)
    {

        $ret = preg_replace_callback(
            '/%{(.*)}/U',
            function ($matches) use ($res) {
                return (isset($res[0][$matches[1]][0]) ? $res[0][$matches[1]][0] : '');
            },
            $map
        );

        return $ret == $map ? (isset($res[0][$map][0]) ? $res[0][$map][0] : '') : $ret;
    }

    /**
     * Print the switch language form.
     *
     * @return string
     */
    public static function showSwitchLangForm()
    {
        $params = [
            'value'     => $_SESSION["glpilanguage"],
            'display'   => false,
            'on_change' => 'this.form.submit()'
        ];

        $out = "<form method='post' name='switchlang' action='" . User::getFormURL() . "' autocomplete='off'>";
        $out .= Dropdown::showLanguages("language", $params);
        $out .= Html::closeForm(false);

        return $out;
    }

    /**
     * Get list of entities ids for current user.
     *
     * @return integer[]
     */
    private function getEntities()
    {
       //get user entities
        if ($this->entities == null) {
            $this->entities = Profile_User::getUserEntities($this->fields['id'], true);
        }
        return $this->entities;
    }


    /**
     * Give cron information.
     *
     * @param string $name Task's name
     *
     * @return array
     */
    public static function cronInfo(string $name): array
    {

        $info = [];
        switch ($name) {
            case 'passwordexpiration':
                $info = [
                    'description' => __('Handle users passwords expiration policy'),
                    'parameter'   => __('Maximum expiration notifications to send at once'),
                ];
                break;
        }
        return $info;
    }

    /**
     * Cron that notify users about when their password expire and deactivate their account
     * depending on password expiration policy.
     *
     * @param CronTask $task
     *
     * @return integer
     */
    public static function cronPasswordExpiration(CronTask $task)
    {
        /**
         * @var array $CFG_GLPI
         * @var \DBmysql $DB
         */
        global $CFG_GLPI, $DB;

        $expiration_delay   = (int)$CFG_GLPI['password_expiration_delay'];
        $notice_time        = (int)$CFG_GLPI['password_expiration_notice'];
        $notification_limit = (int)$task->fields['param'];
        $lock_delay         = (int)$CFG_GLPI['password_expiration_lock_delay'];

        if (-1 === $expiration_delay || (-1 === $notice_time && -1 === $lock_delay)) {
           // Nothing to do if passwords does not expire
           // or if password expires without notice and with no lock delay
            return 0;
        }

       // Notify users about expiration of their password.
        $to_notify_count = 0;
        if (-1 !== $notice_time) {
            $notification_request = [
                'FROM'      => self::getTable(),
                'LEFT JOIN' => [
                    Alert::getTable() => [
                        'ON' => [
                            Alert::getTable() => 'items_id',
                            self::getTable()  => 'id',
                            [
                                'AND' => [
                                    Alert::getTableField('itemtype') => self::getType(),
                                ]
                            ],
                        ]
                    ]
                ],
                'WHERE'     => [
                    self::getTableField('is_deleted') => 0,
                    self::getTableField('is_active')  => 1,
                    self::getTableField('authtype')   => Auth::DB_GLPI,
                    new QueryExpression(
                        QueryFunction::now() . ' > ' . QueryFunction::dateAdd(
                            date: self::getTableField('password_last_update'),
                            interval: $expiration_delay - $notice_time,
                            interval_unit: 'DAY'
                        )
                    ),
               // Get only users that has not yet been notified within last day
                    'OR'                              => [
                        [Alert::getTableField('date') => null],
                        [
                            Alert::getTableField('date') => ['<',
                                QueryFunction::dateSub(
                                    date: QueryFunction::now(),
                                    interval: 1,
                                    interval_unit: 'DAY'
                                )
                            ]
                        ],
                    ],
                ],
            ];

            $to_notify_count_request = array_merge(
                $notification_request,
                [
                    'COUNT'  => 'cpt',
                ]
            );
            $to_notify_count = $DB->request($to_notify_count_request)->current()['cpt'];

            $notification_data_request  = array_merge(
                $notification_request,
                [
                    'SELECT'    => [
                        self::getTableField('id as user_id'),
                        Alert::getTableField('id as alert_id'),
                    ],
                    'LIMIT'     => $notification_limit,
                ]
            );
            $notification_data_iterator = $DB->request($notification_data_request);

            foreach ($notification_data_iterator as $notification_data) {
                $user_id  = $notification_data['user_id'];
                $alert_id = $notification_data['alert_id'];

                $user = new User();
                $user->getFromDB($user_id);

                $is_notification_send = NotificationEvent::raiseEvent(
                    'passwordexpires',
                    $user,
                    ['entities_id' => 0] // Notication on root entity (glpi_users.entities_id is only a pref)
                );
                if (!$is_notification_send) {
                     continue;
                }

                 $task->addVolume(1);

                 $alert = new Alert();

                 // Delete existing alert if any
                if (null !== $alert_id) {
                    $alert->delete(['id' => $alert_id]);
                }

                 // Add an alert to not warn user for at least one day
                 $alert->add(
                     [
                         'itemtype' => 'User',
                         'items_id' => $user_id,
                         'type'     => Alert::NOTICE,
                     ]
                 );
            }
        }

       // Disable users if their password has expire for too long.
        if (-1 !== $lock_delay) {
            $DB->update(
                self::getTable(),
                [
                    'is_active'         => 0,
                    'cookie_token'      => null,
                    'cookie_token_date' => null,
                ],
                [
                    'is_deleted' => 0,
                    'is_active'  => 1,
                    'authtype'   => Auth::DB_GLPI,
                    new QueryExpression(
                        QueryFunction::now() . ' > ' . QueryFunction::dateAdd(
                            date: 'password_last_update',
                            interval: $expiration_delay + $lock_delay,
                            interval_unit: 'DAY'
                        )
                    ),
                ]
            );
        }

        return -1 !== $notice_time && $to_notify_count > $notification_limit
         ? -1 // -1 for partial process (remaining notifications to send)
         : 1; // 1 for fully process
    }

    /**
     * Get password expiration time.
     *
     * @return null|int Password expiration time, or null if expiration mechanism is not active.
     */
    public function getPasswordExpirationTime()
    {
        /** @var array $CFG_GLPI */
        global $CFG_GLPI;

        if (!array_key_exists('id', $this->fields) || $this->fields['id'] < 1) {
            return null;
        }

        $expiration_delay = (int)$CFG_GLPI['password_expiration_delay'];

        if (-1 === $expiration_delay) {
            return null;
        }

        return strtotime(
            '+ ' . $expiration_delay . ' days',
            strtotime($this->fields['password_last_update'])
        );
    }

    /**
     * Check if password should be changed (if it expires soon).
     *
     * @return boolean
     */
    public function shouldChangePassword()
    {
        /** @var array $CFG_GLPI */
        global $CFG_GLPI;

        if ($this->hasPasswordExpired()) {
            return true; // too late to change password, but returning false would not be logical here
        }

        $expiration_time = $this->getPasswordExpirationTime();
        if (null === $expiration_time) {
            return false;
        }

        $notice_delay    = (int)$CFG_GLPI['password_expiration_notice'];
        if (-1 === $notice_delay) {
            return false;
        }

        $notice_time = strtotime('- ' . $notice_delay . ' days', $expiration_time);

        return $notice_time < time();
    }

    /**
     * Check if password expired.
     *
     * @return boolean
     */
    public function hasPasswordExpired()
    {

        $expiration_time = $this->getPasswordExpirationTime();
        if (null === $expiration_time) {
            return false;
        }

        return $expiration_time < time();
    }

    public static function getFriendlyNameSearchCriteria(string $filter): array
    {
        /** @var \DBmysql $DB */
        global $DB;

        $table     = self::getTable();

        $filter = strtolower($filter);
        $filter_no_spaces = str_replace(" ", "", $filter);
        $concat_names_first_last = QueryFunction::lower(
            QueryFunction::replace(
                expression: QueryFunction::concat(["$table.firstname", "$table.realname"]),
                search: new QueryExpression($DB::quoteValue(' ')),
                replace: new QueryExpression($DB::quoteValue(''))
            )
        );
        $concat_names_last_first = QueryFunction::lower(
            QueryFunction::replace(
                expression: QueryFunction::concat(["$table.realname", "$table.firstname"]),
                search: new QueryExpression($DB::quoteValue(' ')),
                replace: new QueryExpression($DB::quoteValue(''))
            )
        );

        return [
            'OR' => [
                new QueryExpression(QueryFunction::lower("$table.name") . ' LIKE ' . $DB::quoteValue("%$filter%")),
                new QueryExpression($concat_names_first_last . ' LIKE ' . $DB::quoteValue("%$filter_no_spaces%")),
                new QueryExpression($concat_names_last_first . ' LIKE ' . $DB::quoteValue("%$filter_no_spaces%")),
            ]
        ];
    }

    public static function getFriendlyNameFields(string $alias = "name")
    {
        /** @var \DBmysql $DB */
        global $DB;

        $config = Config::getConfigurationValues('core');
        if ($config['names_format'] == User::FIRSTNAME_BEFORE) {
            $first = "firstname";
            $second = "realname";
        } else {
            $first = "realname";
            $second = "firstname";
        }

        $table  = self::getTable();
        return QueryFunction::if(
            condition: [
                "$table.$first" => ['<>' => ''],
                "$table.$second" => ['<>' => '']
            ],
            true_expression: QueryFunction::concat(["$table.$first", new QueryExpression($DB::quoteValue(' ')), "$table.$second"]),
            false_expression: $table . '.' . self::getNameField(),
            alias: $alias
        );
    }

    public static function getIcon()
    {
        return "ti ti-user";
    }

    /**
     * Add groups stored in "_ldap_rules/groups_id" special input
     */
    public function applyGroupsRules()
    {
        if (!isset($this->input["_ldap_rules"]['groups_id'])) {
            return;
        }

        $group_ids = array_unique($this->input["_ldap_rules"]['groups_id']);
        foreach ($group_ids as $group_id) {
            $group_user = new Group_User();

            $data = [
                'groups_id' => $group_id,
                'users_id'  => $this->getId()
            ];

            if (!$group_user->getFromDBByCrit($data)) {
                $group_user->add($data);
            }
        }
    }

    /**
     * Get anonymized name for user instance.
     *
     * @param ?int $entities_id
     *
     * @return string|null
     */
    public function getAnonymizedName(?int $entities_id = null): ?string
    {
        switch (Entity::getAnonymizeConfig($entities_id)) {
            default:
            case Entity::ANONYMIZE_DISABLED:
                return null;

            case Entity::ANONYMIZE_USE_GENERIC:
            case Entity::ANONYMIZE_USE_GENERIC_USER:
                return __("Helpdesk user");

            case Entity::ANONYMIZE_USE_NICKNAME:
            case Entity::ANONYMIZE_USE_NICKNAME_USER:
                return $this->fields['nickname'];
        }

        return null;
    }

    /**
     * Get anonymized name for user having given ID.
     *
     * @param int $users_id
     * @param int $entities_id
     *
     * @return string|null
     */
    public static function getAnonymizedNameForUser(int $users_id, ?int $entities_id = null): ?string
    {
        switch (Entity::getAnonymizeConfig($entities_id)) {
            default:
            case Entity::ANONYMIZE_DISABLED:
                return null;

            case Entity::ANONYMIZE_USE_GENERIC:
            case Entity::ANONYMIZE_USE_GENERIC_USER:
                return __("Helpdesk user");

            case Entity::ANONYMIZE_USE_NICKNAME:
            case Entity::ANONYMIZE_USE_NICKNAME_USER:
                $user = new User();
                if (!$user->getFromDB($users_id)) {
                    return '';
                }

                return $user->fields['nickname'] ?? '';
        }

        return null;
    }

    /**
     * Print a simplified user form.
     *
     * @param integer $ID    ID of the user
     * @param array $options Options
     *     - string   target        Form target
     *     - boolean  withtemplate  Template or basic item
     *
     * @return boolean true
     */
    public function showSystemUserForm($ID, array $options = []): bool
    {
        $this->initForm($ID, $options);

        $formtitle = $this->getTypeName(1);
        $options['formtitle']   = $formtitle;
        $options['formoptions'] = ($options['formoptions'] ?? '') . " enctype='multipart/form-data'";
        $options['candel'] = false;
        $options['canedit'] = self::canUpdate();
        $this->showFormHeader($options);
        $rand = mt_rand();

        echo "<tr class='tab_bg_1'>";
        $surnamerand = mt_rand();
        echo "<td><label for='textfield_realname$surnamerand'>" . __('Surname') . "</label></td>";
        echo "<td>";
        echo Html::input(
            'realname',
            [
                'value' => $this->fields['realname'],
                'id'    => "textfield_realname$surnamerand",
            ]
        );
        echo "</td>";

        echo "<td rowspan='3'>" . _n('Picture', 'Pictures', 1) . "</td>";
        echo "<td rowspan='3'>";
        echo self::getPictureForUser($ID);

        echo Html::file(['name' => 'picture', 'display' => false, 'onlyimages' => true]);
        echo "<input type='checkbox' name='_blank_picture'>&nbsp;" . __('Clear');
        echo "</td>";
        echo "</tr>";

        $firstnamerand = mt_rand();
        echo "<tr class='tab_bg_1'><td><label for='textfield_firstname$firstnamerand'>" . __('First name') . "</label></td><td>";
        echo Html::input(
            'firstname',
            [
                'value' => $this->fields['firstname'],
                'id'    => "textfield_firstname$firstnamerand",
            ]
        );
        echo "</td></tr>";

        echo "<tr><td colspan='2'>";
        echo "<span>";
        echo  __("This is a special user used for automated actions. ");
        echo '<br>';
        echo  __("You can set its name to your organisation's name. ");
        echo "</span>";
        echo "</td></tr>";

        $this->showFormButtons($options);

        return true;
    }

    public function getPictureForUser(int $ID): string
    {
        return TemplateRenderer::getInstance()->render('components/user/picture.html.twig', [
            'users_id'  => $ID,
            'with_link' => false,
        ]);
    }

    /**
     * Get user link.
     *
     * @param bool $enable_anonymization
     *
     * @return string
     */
    public function getUserLink(bool $enable_anonymization = false): string
    {
        if (
            $enable_anonymization
            && $this->fields['id'] != $_SESSION['glpiID']
            && Session::getCurrentInterface() == 'helpdesk'
            && ($anon = $this->getAnonymizedName()) !== null
        ) {
           // if anonymized name active, return only the anonymized name
            return $anon;
        }

        return $this->getLink();
    }

    /**
     * Get user picture path.
     *
     * @param bool $enable_anonymization
     *
     * @return string
     */
    public function getPicturePath(bool $enable_anonymization = false): string
    {
        /** @var array $CFG_GLPI */
        global $CFG_GLPI;

        if ($enable_anonymization && Session::getCurrentInterface() == 'helpdesk' && Entity::getAnonymizeConfig() !== Entity::ANONYMIZE_DISABLED) {
            return $CFG_GLPI["root_doc"] . '/pics/picture.png';
        }

        $path = Toolbox::getPictureUrl($this->fields['picture'], false);
        if (!empty($path)) {
            return $path;
        }

        return $CFG_GLPI["root_doc"] . '/pics/picture.png';
    }

    /**
     * Get user thumbnail picture path.
     *
     * @param bool $enable_anonymization
     *
     * @return null|string
     */
    public function getThumbnailPicturePath(bool $enable_anonymization = false): ?string
    {

        if ($enable_anonymization && Session::getCurrentInterface() == 'helpdesk' && Entity::getAnonymizeConfig() !== Entity::ANONYMIZE_DISABLED) {
            return null;
        }

        $path = User::getThumbnailURLForPicture($this->fields['picture']);
        if (!empty($path)) {
            return $path;
        }

        return null;
    }

    /**
     * Get user initials.
     *
     * @param bool $enable_anonymization
     *
     * @return string
     */
    public function getUserInitials(bool $enable_anonymization = false): string
    {

        if ($enable_anonymization && Session::getCurrentInterface() == 'helpdesk' && ($anon = $this->getAnonymizedName()) !== null) {
           // if anonymized name active, return two first letters of the anon name
            return mb_strtoupper(mb_substr($anon, 0, 2));
        }

        $initials = mb_substr($this->fields['firstname'] ?? '', 0, 1) . mb_substr($this->fields['realname'] ?? '', 0, 1);
        if (empty($initials)) {
            $initials = mb_substr($this->fields['name'] ?? '', 0, 2);
        }
        return mb_strtoupper($initials);
    }

    /**
     * Return background color corresponding to user initials.
     *
     * @param bool $enable_anonymization
     *
     * @return string
     */
    public function getUserInitialsBgColor(bool $enable_anonymization = false): string
    {
        return Toolbox::getColorForString($this->getUserInitials($enable_anonymization));
    }

    /**
     * Find one user which match the given token and asked for a password reset
     * less than `password_init_token_delay` (config option) days ago
     *
     * @param string $token password_forget_token
     *
     * @return User|null The matching user or null if zero or more than one user
     *                   were found
     */
    public static function getUserByForgottenPasswordToken(string $token): ?User
    {
        /**
         * @var array $CFG_GLPI
         * @var \DBmysql $DB
         */
        global $CFG_GLPI, $DB;

        if (empty($token)) {
            return null;
        }

        // Find users which match the given token and asked for a password reset
        // less than `password_init_token_delay` days ago
        $iterator = $DB->request([
            'SELECT' => 'id',
            'FROM'   => self::getTable(),
            'WHERE'  => [
                'password_forget_token'       => $token,
                new QueryExpression(
                    QueryFunction::now() . ' < ' . QueryFunction::dateAdd(
                        date: 'password_forget_token_date',
                        interval: $CFG_GLPI['password_init_token_delay'],
                        interval_unit: 'SECOND'
                    )
                )
            ]
        ]);

        // Check that we found exactly one user
        if (count($iterator) !== 1) {
            return null;
        }

        // Get first row, should use current() when updated to GLPI 10
        $data = iterator_to_array($iterator);
        $data = array_pop($data);

        // Try to load the user
        $user = new self();
        if (!$user->getFromDB($data['id'])) {
            return null;
        }

        return $user;
    }

    /**
     * Create a new user from an email address
     *
     * @param string $email The email address of the user.
     *
     * @return User|null Created user, null on failure.
     */
    private static function createUserFromMail(string $email): ?User
    {
        /** @var \DBmysql $DB */
        global $DB;

        $iterator = $DB->request([
            'SELECT' => 'id',
            'FROM'   => UserEmail::getTable(),
            'WHERE'  => [
                'email' => $email
            ]
        ]);

        if (count($iterator) > 0) {
            return null;
        }

        $user = new self();
        $added = $user->add([
            'name'           => $email,
            'realname'       => $email,
            '_useremails'    => [
                '-1' => $email
            ],
            '_init_password' => true
        ]);
        if (!$added) {
            return null;
        }

        return $user;
    }
        /**
     * Get name of the user with ID
     *
     * @param integer $ID   ID of the user.
     *
     * @return string username string (realname if not empty and name if realname is empty).
     */
    public static function getNameForLog(int $ID): string
    {
        /** @var \DBmysql $DB */
        global $DB;

        $iterator = $DB->request(
            'glpi_users',
            [
                'WHERE' => ['id' => $ID]
            ]
        );

        if (count($iterator) === 1) {
            $data     = $iterator->current();

            if (!empty($data['realname'])) {
                $formatted = $data['realname'];

                if (!empty($data['firstname'])) {
                    $formatted .= " " . $data["firstname"];
                }
            } else {
                $formatted = $data["name"];
            }
            return sprintf(__('%1$s (%2$s)'), $formatted, $ID);
        }

        return __('Unknown user');
    }

    /**
     * Get all validation substitutes
     *
     * @return int[]
     */
    final public function getSubstitutes(): array
    {
        if ($this->isNewItem()) {
            return [];
        }

        $substitutes = [];
        $rows = (new ValidatorSubstitute())->find([
            'users_id' => $this->fields['id'],
        ]);
        foreach ($rows as $row) {
            $substitutes[] = $row['users_id_substitute'];
        }

        return $substitutes;
    }

    /**
     * Get all delegators
     *
     * @return int[]
     */
    final public function getDelegators(): array
    {
        if ($this->isNewItem()) {
            return [];
        }

        $delegators = [];
        $rows = (new ValidatorSubstitute())->find([
            'users_id_substitute' => $this->fields['id'],
        ]);
        foreach ($rows as $row) {
            $delegators[] = $row['users_id'];
        }

        return $delegators;
    }

    /**
     * Is a substitute of an other user ?
     *
     * @param integer $users_id_delegator
     * @param bool    $use_date_range
     *
     * @return bool
     */
    final public function isSubstituteOf(int $users_id_delegator, bool $use_date_range = true): bool
    {
        /** @var \DBmysql $DB */
        global $DB;

        if ($this->isNewItem()) {
            return false;
        }

        $request = [
            'FROM' => ValidatorSubstitute::getTable(),
            'WHERE' => [
                ValidatorSubstitute::getTableField('users_id')            => $users_id_delegator,
                ValidatorSubstitute::getTableField('users_id_substitute') => $this->fields['id'],
            ],
        ];
        if ($use_date_range) {
            // add date range check
            $request['INNER JOIN'] = [
                self::getTable() => [
                    'ON' => [
                        self::getTable() => 'id',
                        ValidatorSubstitute::getTable() => 'users_id',
                    ],
                    'AND' => [
                        [
                            'OR' => [
                                [
                                    self::getTableField('substitution_end_date') => null
                                ], [
                                    self::getTableField('substitution_end_date') => ['>=', QueryFunction::now()],
                                ],
                            ],
                        ], [
                            'OR' => [
                                [
                                    self::getTableField('substitution_start_date') => null,
                                ], [
                                    self::getTableField('substitution_start_date') => ['<=', QueryFunction::now()],
                                ],
                            ],
                        ]
                    ]
                ],
            ];
        }

        $result = $DB->request($request);

        return (count($result) > 0);
    }

    /**
     * Validate password based on security rules
     *
     * @param string $password password to validate
     *
     * @return bool
     */
    public function validatePassword(string $password, array &$errors = []): bool
    {
        /** @var array $CFG_GLPI */
        global $CFG_GLPI;

        // Clear errors
        $errors = [];

        // Validate security policies
        if ($CFG_GLPI["use_password_security"]) {
            if (Toolbox::strlen($password) < $CFG_GLPI['password_min_length']) {
                $errors[] = __('Password too short!');
            }
            if ($CFG_GLPI["password_need_number"] && !preg_match("/[0-9]+/", $password)) {
                $errors[] = __('Password must include at least a digit!');
            }
            if ($CFG_GLPI["password_need_letter"] && !preg_match("/[a-z]+/", $password)) {
                $errors[] = __('Password must include at least a lowercase letter!');
            }
            if ($CFG_GLPI["password_need_caps"] && !preg_match("/[A-Z]+/", $password)) {
                $errors[] = __('Password must include at least a uppercase letter!');
            }
            if ($CFG_GLPI["password_need_symbol"] && !preg_match("/\W+/", $password)) {
                $errors[] = __('Password must include at least a symbol!');
            }
        }

        // Validate password history
        if (!PasswordHistory::getInstance()->validatePassword($this, $password)) {
            $errors[] = __('Password was used too recently.');
        }

        // Success if no error found
        return count($errors) === 0;
    }

    /**
     * Check if this User is the last super-admin user.
     * A "super-admin user" is a user that can edit GLPI's profiles.
     *
     * @return bool
     */
    protected function isLastSuperAdminUser(): bool
    {
        // Find all active authorizations for the super admins
        $super_admin_authorizations = (new Profile_User())->find([
            'profiles_id' => Profile::getSuperAdminProfilesId(),
            'users_id' => new QuerySubQuery([
                'SELECT' => 'id',
                'FROM'   => 'glpi_users',
                'WHERE'  => ['is_active' => 1, 'is_deleted' => 0],
            ])
        ]);
        $users_ids = array_column($super_admin_authorizations, 'users_id');

        return
            count($users_ids) == 1 // Only one super admin auth
            && $users_ids[0] == $this->fields['id'] // Id match our user
        ;
    }

    /**
     * Check if this User notification is enable
     * @return bool
     */
    final public function isUserNotificationEnable(): bool
    {
        /** @var array $CFG_GLPI */
        global $CFG_GLPI;

        $user_pref = $this->fields['is_notif_enable_default'];
        //load default conf if needed
        if (is_null($user_pref)) {
            $user_pref = $CFG_GLPI['is_notif_enable_default'];
        }

        return $user_pref;
    }
}<|MERGE_RESOLUTION|>--- conflicted
+++ resolved
@@ -326,14 +326,8 @@
         /** @var array $CFG_GLPI */
         global $CFG_GLPI;
 
-<<<<<<< HEAD
-        switch ($item->getType()) {
-            case __CLASS__:
-                /** @var User $item */
-=======
         switch (get_class($item)) {
             case self::class:
->>>>>>> 6994a3dd
                 $item->showItems($tabnum == 2);
                 return true;
 
