--- conflicted
+++ resolved
@@ -6003,17 +6003,7 @@
         }
 
         $table  = self::getTable();
-<<<<<<< HEAD
-        return QueryFunction::if(
-            condition: [
-                "$table.$first" => ['<>', ''],
-                "$table.$second" => ['<>', '']
-            ],
-            true_expression: QueryFunction::concat(["$table.$first", new QueryExpression($DB::quoteValue(' ')), "$table.$second"]),
-            false_expression: $table . '.' . self::getNameField(),
-            alias: $alias
-        );
-=======
+
         $first  = DBmysql::quoteName("$table.$first");
         $second = DBmysql::quoteName("$table.$second");
         $alias  = DBmysql::quoteName($alias);
@@ -6025,7 +6015,6 @@
             WHEN $second <> '' THEN $second
             ELSE $name
         END AS $alias");
->>>>>>> 291a824f
     }
 
     public static function getIcon()
