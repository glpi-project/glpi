--- conflicted
+++ resolved
@@ -3506,13 +3506,10 @@
                                                       _x('button', 'Change the authentication method');
             $actions[$prefix . 'force_user_ldap_update'] = "<i class='fas fa-sync'></i>" .
                                                       __('Force synchronization');
-<<<<<<< HEAD
+            $actions[$prefix . 'clean_ldap_fields'] = "<i class='fas fa-broom'></i>" .
+                                                    __('Clean LDAP fields and force synchronisation');
             $actions[$prefix . 'disable_2fa']           = "<i class='fas fa-user-lock'></i>" .
                                                       __('Disable 2FA');
-=======
-            $actions[$prefix . 'clean_ldap_fields'] = "<i class='fas fa-broom'></i>" .
-                                                    __('Clean LDAP fields and force synchronisation');
->>>>>>> 88dd9843
         }
         return $actions;
     }
