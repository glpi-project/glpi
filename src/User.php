<?php

/**
 * ---------------------------------------------------------------------
 *
 * GLPI - Gestionnaire Libre de Parc Informatique
 *
 * http://glpi-project.org
 *
 * @copyright 2015-2022 Teclib' and contributors.
 * @copyright 2003-2014 by the INDEPNET Development Team.
 * @licence   https://www.gnu.org/licenses/gpl-3.0.html
 *
 * ---------------------------------------------------------------------
 *
 * LICENSE
 *
 * This file is part of GLPI.
 *
 * This program is free software: you can redistribute it and/or modify
 * it under the terms of the GNU General Public License as published by
 * the Free Software Foundation, either version 3 of the License, or
 * (at your option) any later version.
 *
 * This program is distributed in the hope that it will be useful,
 * but WITHOUT ANY WARRANTY; without even the implied warranty of
 * MERCHANTABILITY or FITNESS FOR A PARTICULAR PURPOSE.  See the
 * GNU General Public License for more details.
 *
 * You should have received a copy of the GNU General Public License
 * along with this program.  If not, see <https://www.gnu.org/licenses/>.
 *
 * ---------------------------------------------------------------------
 */

use Glpi\Application\View\TemplateRenderer;
use Glpi\Exception\ForgetPasswordException;
use Glpi\Plugin\Hooks;
use Glpi\Toolbox\Sanitizer;
use Sabre\VObject;

class User extends CommonDBTM
{
    use Glpi\Features\Clonable {
        Glpi\Features\Clonable::computeCloneName as baseComputeCloneName;
    }
    use Glpi\Features\TreeBrowse;

   // From CommonDBTM
    public $dohistory         = true;
    public $history_blacklist = ['date_mod', 'date_sync', 'last_login',
        'publicbookmarkorder', 'privatebookmarkorder'
    ];

   // NAME FIRSTNAME ORDER TYPE
    const REALNAME_BEFORE   = 0;
    const FIRSTNAME_BEFORE  = 1;

    const IMPORTEXTAUTHUSERS  = 1024;
    const READAUTHENT         = 2048;
    const UPDATEAUTHENT       = 4096;
    const IMPERSONATE         = 8192;

    public static $rightname = 'user';

    public static $undisclosedFields = [
        'password',
        'personal_token',
        'api_token',
        'cookie_token',
    ];

    private $entities = null;

    public function getCloneRelations(): array
    {
        return [
            Profile_User::class,
            Group_User::class
        ];
    }

    public function post_clone($source, $history)
    {
       //FIXME? clone config
    }

    public static function getTypeName($nb = 0)
    {
        return _n('User', 'Users', $nb);
    }

    public static function getMenuShorcut()
    {
        return 'u';
    }

    public static function getAdditionalMenuOptions()
    {

        if (Session::haveRight('user', self::IMPORTEXTAUTHUSERS)) {
            return [
                'ldap' => [
                    'icon'  => AuthLDAP::getIcon(),
                    'title' => AuthLDAP::getTypeName(Session::getPluralNumber()),
                    'page'  => '/front/ldap.php',
                ],
            ];
        }
        return false;
    }


    public function canViewItem()
    {
        if (
            Session::canViewAllEntities()
            || Session::haveAccessToOneOfEntities($this->getEntities())
        ) {
            return true;
        }
        return false;
    }


    public function canCreateItem()
    {

       // Will be created from form, with selected entity/profile
        if (
            isset($this->input['_profiles_id']) && ($this->input['_profiles_id'] > 0)
            && Profile::currentUserHaveMoreRightThan([$this->input['_profiles_id']])
            && isset($this->input['_entities_id'])
            && Session::haveAccessToEntity($this->input['_entities_id'])
        ) {
            return true;
        }
       // Will be created with default value
        if (
            Session::haveAccessToEntity(0) // Access to root entity (required when no default profile)
            || (Profile::getDefault() > 0)
        ) {
            return true;
        }

        if (
            ($_SESSION['glpiactive_entity'] > 0)
            && (Profile::getDefault() == 0)
        ) {
            echo "<div class='tab_cadre_fixe warning'>" .
                __('You must define a default profile to create a new user') . "</div>";
        }

        return false;
    }


    public function canUpdateItem()
    {

        $entities = Profile_User::getUserEntities($this->fields['id'], false);
        if (
            Session::canViewAllEntities()
            || Session::haveAccessToOneOfEntities($entities)
        ) {
            return true;
        }
        return false;
    }


    public function canDeleteItem()
    {
        if (
            Session::canViewAllEntities()
            || Session::haveAccessToAllOfEntities($this->getEntities())
        ) {
            return true;
        }
        return false;
    }


    public function canPurgeItem()
    {
        return $this->canDeleteItem();
    }


    public function isEntityAssign()
    {
       // glpi_users.entities_id is only a pref.
        return false;
    }


    /**
     * Compute preferences for the current user mixing config and user data.
     *
     * @return void
     */
    public function computePreferences()
    {
        global $CFG_GLPI;

        if (isset($this->fields['id'])) {
            foreach ($CFG_GLPI['user_pref_field'] as $f) {
                if (is_null($this->fields[$f])) {
                    $this->fields[$f] = $CFG_GLPI[$f];
                }
            }
        }
       /// Specific case for show_count_on_tabs : global config can forbid
        if ($CFG_GLPI['show_count_on_tabs'] == -1) {
            $this->fields['show_count_on_tabs'] = 0;
        }
    }


    /**
     * Load minimal session for user.
     *
     * @param integer $entities_id  Entity to use
     * @param boolean $is_recursive Whether to load entities recursivly or not
     *
     * @return void
     *
     * @since 0.83.7
     */
    public function loadMinimalSession($entities_id, $is_recursive)
    {
        global $CFG_GLPI;

        if (isset($this->fields['id']) && !isset($_SESSION["glpiID"])) {
            Session::destroy();
            Session::start();
            $_SESSION["glpiID"]                      = $this->fields['id'];
            $_SESSION["glpi_use_mode"]               = Session::NORMAL_MODE;
            Session::loadEntity($entities_id, $is_recursive);
            $this->computePreferences();
            foreach ($CFG_GLPI['user_pref_field'] as $field) {
                if (isset($this->fields[$field])) {
                    $_SESSION["glpi$field"] = $this->fields[$field];
                }
            }
            Session::loadGroups();
            Session::loadLanguage();
        }
    }


    public function getTabNameForItem(CommonGLPI $item, $withtemplate = 0)
    {

        switch ($item->getType()) {
            case __CLASS__:
                $ong    = [];
                $ong[1] = __('Used items');
                $ong[2] = __('Managed items');
                return $ong;

            case 'Preference':
                return __('Main');
        }
        return '';
    }


    public static function displayTabContentForItem(CommonGLPI $item, $tabnum = 1, $withtemplate = 0)
    {
        global $CFG_GLPI;

        switch ($item->getType()) {
            case __CLASS__:
                $item->showItems($tabnum == 2);
                return true;

            case 'Preference':
                $user = new self();
                $user->showMyForm(
                    $CFG_GLPI['root_doc'] . "/front/preference.php",
                    Session::getLoginUserID()
                );
                return true;
        }
        return false;
    }


    public function defineTabs($options = [])
    {

        $ong = [];
        $this->addDefaultFormTab($ong);

        $config = Config::getConfigurationValues('core');
        if ($config['system_user'] == $this->getID()) {
            return $ong;
        }

        $this->addImpactTab($ong, $options);
        $this->addStandardTab('Profile_User', $ong, $options);
        $this->addStandardTab('Group_User', $ong, $options);
        $this->addStandardTab('Config', $ong, $options);
        $this->addStandardTab(__CLASS__, $ong, $options);
        $this->addStandardTab('Ticket', $ong, $options);
        $this->addStandardTab('Item_Problem', $ong, $options);
        $this->addStandardTab('Change_Item', $ong, $options);
        $this->addStandardTab('Document_Item', $ong, $options);
        $this->addStandardTab('Reservation', $ong, $options);
        $this->addStandardTab('Auth', $ong, $options);
        $this->addStandardTab('ManualLink', $ong, $options);
        $this->addStandardTab('Certificate_Item', $ong, $options);
        $this->addStandardTab('Log', $ong, $options);

        return $ong;
    }


    public function post_getEmpty()
    {
        global $CFG_GLPI;

        $this->fields["is_active"] = 1;
        if (isset($CFG_GLPI["language"])) {
            $this->fields['language'] = $CFG_GLPI["language"];
        } else {
            $this->fields['language'] = "en_GB";
        }
    }


    public function pre_deleteItem()
    {
        global $DB;

        $entities = $this->getEntities();
        $view_all = Session::canViewAllEntities();
        // Have right on all entities ?
        $all      = true;
        if (!$view_all) {
            foreach ($entities as $ent) {
                if (!Session::haveAccessToEntity($ent)) {
                    $all = false;
                }
            }
        }
        if ($all) { // Mark as deleted
            return true;
        }

        // only delete profile
        foreach ($entities as $ent) {
            if (Session::haveAccessToEntity($ent)) {
                $DB->delete(
                    'glpi_profiles_users',
                    [
                        'users_id'     => $this->fields['id'],
                        'entities_id'  => $ent
                    ]
                );
            }
        }
        return false;
    }


    public function cleanDBonPurge()
    {

        global $DB;

       // ObjectLock does not extends CommonDBConnexity
        $ol = new ObjectLock();
        $ol->deleteByCriteria(['users_id' => $this->fields['id']]);

       // Reminder does not extends CommonDBConnexity
        $r = new Reminder();
        $r->deleteByCriteria(['users_id' => $this->fields['id']]);

       // Delete private bookmark
        $ss = new SavedSearch();
        $ss->deleteByCriteria(
            [
                'users_id'   => $this->fields['id'],
                'is_private' => 1,
            ]
        );

       // Set no user to public bookmark
        $DB->update(
            SavedSearch::getTable(),
            [
                'users_id' => 0
            ],
            [
                'users_id' => $this->fields['id']
            ]
        );

       // Set no user to consumables
        $DB->update(
            'glpi_consumables',
            [
                'items_id' => 0,
                'itemtype' => 'NULL',
                'date_out' => 'NULL'
            ],
            [
                'items_id' => $this->fields['id'],
                'itemtype' => 'User'
            ]
        );

        $this->deleteChildrenAndRelationsFromDb(
            [
                Certificate_Item::class,
                Change_User::class,
                Group_User::class,
                KnowbaseItem_User::class,
                Problem_User::class,
                Profile_User::class,
                ProjectTaskTeam::class,
                ProjectTeam::class,
                Reminder_User::class,
                RSSFeed_User::class,
                SavedSearch_User::class,
                Ticket_User::class,
                UserEmail::class,
            ]
        );

        if ($this->fields['id'] > 0) { // Security
            // DisplayPreference does not extends CommonDBConnexity
            $dp = new DisplayPreference();
            $dp->deleteByCriteria(['users_id' => $this->fields['id']]);
        }

        $this->dropPictureFiles($this->fields['picture']);

       // Ticket rules use various _users_id_*
        Rule::cleanForItemAction($this, '_users_id%');
        Rule::cleanForItemCriteria($this, '_users_id%');

       // Alert does not extends CommonDBConnexity
        $alert = new Alert();
        $alert->cleanDBonItemDelete($this->getType(), $this->fields['id']);
    }


    /**
     * Retrieve a user from the database using its login.
     *
     * @param string $name Login of the user
     *
     * @return boolean
     */
    public function getFromDBbyName($name)
    {
        return $this->getFromDBByCrit(['name' => $name]);
    }

    /**
     * Retrieve a user from the database using its login.
     *
     * @param string  $name     Login of the user
     * @param integer $authtype Auth type (see Auth constants)
     * @param integer $auths_id ID of auth server
     *
     * @return boolean
     */
    public function getFromDBbyNameAndAuth($name, $authtype, $auths_id)
    {
        return $this->getFromDBByCrit([
            'name'     => $name,
            'authtype' => $authtype,
            'auths_id' => $auths_id
        ]);
    }

    /**
     * Retrieve a user from the database using value of the sync field.
     *
     * @param string $value Value of the sync field
     *
     * @return boolean
     */
    public function getFromDBbySyncField($value)
    {
        return $this->getFromDBByCrit(['sync_field' => $value]);
    }

    /**
     * Retrieve a user from the database using it's dn.
     *
     * @since 0.84
     *
     * @param string $user_dn dn of the user
     *
     * @return boolean
     */
    public function getFromDBbyDn($user_dn)
    {
        return $this->getFromDBByCrit(['user_dn' => $user_dn]);
    }

    /**
     * Get users ids matching the given email
     *
     * @param string $email     Email to search for
     * @param array  $condition Extra conditions
     *
     * @return array Found users ids
     */
    public static function getUsersIdByEmails(string $email, array $condition = []): array
    {
        global $DB;

        $query = [
            'SELECT'    => self::getTable() . '.id',
            'FROM'      => self::getTable(),
            'LEFT JOIN' => [
                UserEmail::getTable() => [
                    'FKEY' => [
                        self::getTable()      => 'id',
                        UserEmail::getTable() => self::getForeignKeyField()
                    ]
                ]
            ],
            'WHERE' => [UserEmail::getTable() . '.email' => $email] + $condition
        ];

        $data = iterator_to_array($DB->request($query));
        return array_column($data, 'id');
    }

    /**
     * Get the number of users using the given email
     *
     * @param string $email     Email to search for
     * @param array  $condition Extra conditions
     *
     * @return int Number of users found
     */
    public static function countUsersByEmail($email, $condition = []): int
    {
        return count(self::getUsersIdByEmails($email, $condition));
    }


    /**
     * Retrieve a user from the database using its email.
     *
     * @since 9.3 Can pass condition as a parameter
     *
     * @param string $email     user email
     * @param array  $condition add condition
     *
     * @return boolean
     */
    public function getFromDBbyEmail($email, $condition = [])
    {
        $ids = self::getUsersIdByEmails($email, $condition);

        if (count($ids) == 1) {
            return $this->getFromDB(current($ids));
        }

        return false;
    }


    /**
     * Get the default email of the user.
     *
     * @return string
     */
    public function getDefaultEmail()
    {

        if (!isset($this->fields['id'])) {
            return '';
        }

        return UserEmail::getDefaultForUser($this->fields['id']);
    }


    /**
     * Get all emails of the user.
     *
     * @return string[]
     */
    public function getAllEmails()
    {

        if (!isset($this->fields['id'])) {
            return [];
        }
        return UserEmail::getAllForUser($this->fields['id']);
    }


    /**
     * Check if the email is attached to the current user.
     *
     * @param string $email
     *
     * @return boolean
     */
    public function isEmail($email)
    {

        if (!isset($this->fields['id'])) {
            return false;
        }
        return UserEmail::isEmailForUser($this->fields['id'], $email);
    }


    /**
     * Retrieve a user from the database using its personal token.
     *
     * @param string $token user token
     * @param string $field the field storing the token
     *
     * @return boolean
     */
    public function getFromDBbyToken($token, $field = 'personal_token')
    {
        if (!is_string($token)) {
            trigger_error(
                sprintf('Unexpected token value received: "string" expected, received "%s".', gettype($token)),
                E_USER_WARNING
            );
            return false;
        }

        $fields = ['personal_token', 'api_token'];
        if (!in_array($field, $fields)) {
            trigger_error(
                'User::getFromDBbyToken() can only be called with $field parameter with theses values: \'' . implode('\', \'', $fields) . '\'',
                E_USER_WARNING
            );
            return false;
        }

        return $this->getFromDBByCrit([$this->getTable() . ".$field" => $token]);
    }


    public function prepareInputForAdd($input)
    {
        global $DB;

        if (isset($input['_stop_import'])) {
            return false;
        }

        if (empty($input['name']) || !Auth::isValidLogin(stripslashes($input['name']))) {
            Session::addMessageAfterRedirect(
                __('The login is not valid. Unable to add the user.'),
                false,
                ERROR
            );
            return false;
        }

       // avoid xss (picture field is autogenerated)
        if (isset($input['picture'])) {
            $input['picture'] = 'NULL';
        }

        if (!isset($input["authtype"])) {
            $input["authtype"] = Auth::DB_GLPI;
        }

        if (!isset($input["auths_id"])) {
            $input["auths_id"] = 0;
        }

       // Check if user does not exists
        $iterator = $DB->request([
            'FROM'   => $this->getTable(),
            'WHERE'  => [
                'name'      => $input['name'],
                'authtype'  => $input['authtype'],
                'auths_id'  => $input['auths_id']
            ],
            'LIMIT'  => 1
        ]);

        if (count($iterator)) {
            Session::addMessageAfterRedirect(
                __('Unable to add. The user already exists.'),
                false,
                ERROR
            );
            return false;
        }

        if (isset($input["password2"])) {
            if (empty($input["password"])) {
                unset($input["password"]);
            } else {
                if ($input["password"] == $input["password2"]) {
                    if (Config::validatePassword($input["password"])) {
                        $input["password"]
                        = Auth::getPasswordHash(Sanitizer::unsanitize($input["password"]));

                        $input['password_last_update'] = $_SESSION['glpi_currenttime'];
                    } else {
                        unset($input["password"]);
                    }
                    unset($input["password2"]);
                } else {
                    Session::addMessageAfterRedirect(
                        __('Error: the two passwords do not match'),
                        false,
                        ERROR
                    );
                    return false;
                }
            }
        } elseif (isset($this->input['_init_password']) && $this->input['_init_password']) {
            $input['password'] = Toolbox::getRandomString(16);
        }

        if (isset($input["_extauth"])) {
            $input["password"] = "";
        }

       // Force DB default values : not really needed
        if (!isset($input["is_active"])) {
            $input["is_active"] = 1;
        }

        if (!isset($input["is_deleted"])) {
            $input["is_deleted"] = 0;
        }

        if (!isset($input["entities_id"])) {
            $input["entities_id"] = 0;
        }

        if (!isset($input["profiles_id"])) {
            $input["profiles_id"] = 0;
        }

        return $input;
    }

    public function computeCloneName(
        string $current_name,
        ?int $copy_index = null
    ): string {
        return Toolbox::slugify(
            $this->baseComputeCloneName($current_name, $copy_index)
        );
    }

    public function post_addItem()
    {

        $this->updateUserEmails();
        $this->syncLdapGroups();
        $this->syncDynamicEmails();

        $this->applyGroupsRules();
        $rulesplayed = $this->applyRightRules();
        $picture     = $this->syncLdapPhoto();

       //add picture in user fields
        if (!empty($picture)) {
            $this->update(['id'      => $this->fields['id'],
                'picture' => $picture
            ]);
        }

       // Add default profile
        if (!$rulesplayed) {
            $affectation = [];
            if (
                isset($this->input['_profiles_id']) && $this->input['_profiles_id']
                && Profile::currentUserHaveMoreRightThan([$this->input['_profiles_id']])
            ) {
                $profile                   = $this->input['_profiles_id'];
               // Choosen in form, so not dynamic
                $affectation['is_dynamic'] = 0;
            } else {
                $profile                   = Profile::getDefault();
               // Default right as dynamic. If dynamic rights are set it will disappear.
                $affectation['is_dynamic'] = 1;
                $affectation['is_default_profile'] = 1;
            }

            if ($profile) {
                if (isset($this->input["_entities_id"])) {
                   // entities_id (user's pref) always set in prepareInputForAdd
                   // use _entities_id for default right
                    $affectation["entities_id"] = $this->input["_entities_id"];
                } else if (isset($_SESSION['glpiactive_entity'])) {
                    $affectation["entities_id"] = $_SESSION['glpiactive_entity'];
                } else {
                    $affectation["entities_id"] = 0;
                }
                if (isset($this->input["_is_recursive"])) {
                    $affectation["is_recursive"] = $this->input["_is_recursive"];
                } else {
                    $affectation["is_recursive"] = 0;
                }

                $affectation["profiles_id"]  = $profile;
                $affectation["users_id"]     = $this->fields["id"];
                $right                       = new Profile_User();
                $right->add($affectation);
            }
        }

        if (isset($this->input['_init_password']) && $this->input['_init_password']) {
            $email = $this->getDefaultEmail();
            try {
                $this->forgetPassword($email, true);
            } catch (\Glpi\Exception\ForgetPasswordException $e) {
                Session::addMessageAfterRedirect($e->getMessage(), false, ERROR);
            }
        }
    }


    public function prepareInputForUpdate($input)
    {
        global $CFG_GLPI;

       // avoid xss (picture name is autogenerated when uploading/synchronising the picture)
        unset($input['picture']);

       //picture manually uploaded by user
        if (isset($input["_blank_picture"]) && $input["_blank_picture"]) {
            self::dropPictureFiles($this->fields['picture']);
            $input['picture'] = 'NULL';
        } else {
            $newPicture = false;
            if (!isAPI()) {
                if (isset($input["_picture"][0]) && !empty($input["_picture"][0])) {
                    $input["_picture"] = $input["_picture"][0];
                }
            }
            if (isset($input["_picture"]) && !empty($input["_picture"])) {
                $newPicture = true;
            }
            if ($newPicture) {
                $fullpath = GLPI_TMP_DIR . "/" . $input["_picture"];
                if (Document::isImage($fullpath, 'image')) {
                   // Unlink old picture (clean on changing format)
                    self::dropPictureFiles($this->fields['picture']);
                   // Move uploaded file
                    $filename     = uniqid($this->fields['id'] . '_');
                    $sub          = substr($filename, -2); /* 2 hex digit */

                   // output images with possible transparency to png, other to jpg
                    $extension = strtolower(pathinfo($fullpath, PATHINFO_EXTENSION));
                    $extension = in_array($extension, ['png', 'gif'])
                    ? 'png'
                    : 'jpg';

                    @mkdir(GLPI_PICTURE_DIR . "/$sub");
                    $picture_path = GLPI_PICTURE_DIR  . "/{$sub}/{$filename}.{$extension}";
                    self::dropPictureFiles("{$sub}/{$filename}.{$extension}");

                    if (Document::renameForce($fullpath, $picture_path)) {
                        Session::addMessageAfterRedirect(__('The file is valid. Upload is successful.'));
                        // For display
                        $input['picture'] = "{$sub}/{$filename}.{$extension}";

                        //prepare a thumbnail
                        $thumb_path = GLPI_PICTURE_DIR . "/{$sub}/{$filename}_min.{$extension}";
                        Toolbox::resizePicture($picture_path, $thumb_path);
                    } else {
                        Session::addMessageAfterRedirect(
                            __('Moving temporary file failed.'),
                            false,
                            ERROR
                        );
                        @unlink($fullpath);
                    }
                } else {
                    Session::addMessageAfterRedirect(
                        __('The file is not an image file.'),
                        false,
                        ERROR
                    );
                    @unlink($fullpath);
                }
            } else {
               //ldap jpegphoto synchronisation.
                $picture = $this->syncLdapPhoto();
                if (!empty($picture)) {
                    $input['picture'] = $picture;
                }
            }
        }

        if (isset($input["password2"])) {
           // Empty : do not update
            if (empty($input["password"])) {
                unset($input["password"]);
            } else {
                if ($input["password"] == $input["password2"]) {
                   // Check right : my password of user with lesser rights
                    if (
                        isset($input['id'])
                        && !Auth::checkPassword($input['password'], $this->fields['password']) // Validate that password is not same as previous
                        && Config::validatePassword($input["password"])
                        && (($input['id'] == Session::getLoginUserID())
                        || $this->currentUserHaveMoreRightThan($input['id'])
                        // Permit to change password with token and email
                        || (($input['password_forget_token'] == $this->fields['password_forget_token'])
                           && (strtotime($_SESSION["glpi_currenttime"]) < strtotime($this->fields['password_forget_token_date']))))
                    ) {
                        $input["password"]
                        = Auth::getPasswordHash(Sanitizer::unsanitize($input["password"]));

                        $input['password_last_update'] = $_SESSION["glpi_currenttime"];
                    } else {
                        unset($input["password"]);
                    }
                    unset($input["password2"]);
                } else {
                    Session::addMessageAfterRedirect(
                        __('Error: the two passwords do not match'),
                        false,
                        ERROR
                    );
                    return false;
                }
            }
        } else if (isset($input["password"])) { // From login
            unset($input["password"]);
        }

       // blank password when authtype changes
        if (
            isset($input["authtype"])
            && $input["authtype"] != Auth::DB_GLPI
            && $input["authtype"] != $this->getField('authtype')
        ) {
            $input["password"] = "";
        }

       // Update User in the database
        if (
            !isset($input["id"])
            && isset($input["name"])
        ) {
            if ($this->getFromDBbyName($input["name"])) {
                $input["id"] = $this->fields["id"];
            }
        }

        if (
            isset($input["entities_id"])
            && (Session::getLoginUserID() == $input['id'])
        ) {
            $_SESSION["glpidefault_entity"] = $input["entities_id"];
        }

       // Security on default profile update
        if (isset($input['profiles_id'])) {
            if (!in_array($input['profiles_id'], Profile_User::getUserProfiles($input['id']))) {
                unset($input['profiles_id']);
            }
        }

       // Security on default entity  update
        if (isset($input['entities_id'])) {
            if (!in_array($input['entities_id'], Profile_User::getUserEntities($input['id']))) {
                unset($input['entities_id']);
            }
        }

       // Security on default group  update
        if (
            isset($input['groups_id'])
            && !Group_User::isUserInGroup($input['id'], $input['groups_id'])
        ) {
            unset($input['groups_id']);
        }

        if (
            isset($input['_reset_personal_token'])
            && $input['_reset_personal_token']
        ) {
            $input['personal_token']      = self::getUniqueToken('personal_token');
            $input['personal_token_date'] = $_SESSION['glpi_currenttime'];
        }

        if (
            isset($input['_reset_api_token'])
            && $input['_reset_api_token']
        ) {
            $input['api_token']      = self::getUniqueToken('api_token');
            $input['api_token_date'] = $_SESSION['glpi_currenttime'];
        }

       // Manage preferences fields
        if (Session::getLoginUserID() == $input['id']) {
            if (
                isset($input['use_mode'])
                && ($_SESSION['glpi_use_mode'] !=  $input['use_mode'])
            ) {
                $_SESSION['glpi_use_mode'] = $input['use_mode'];
                unset($_SESSION['glpimenu']); // Force menu regeneration
               //Session::loadLanguage();
            }
        }

        foreach ($CFG_GLPI['user_pref_field'] as $f) {
            if (isset($input[$f])) {
                if (Session::getLoginUserID() == $input['id']) {
                    if ($_SESSION["glpi$f"] != $input[$f]) {
                        $_SESSION["glpi$f"] = $input[$f];
                      // reinit translations
                        if ($f == 'language') {
                             $_SESSION['glpi_dropdowntranslations'] = DropdownTranslation::getAvailableTranslations($_SESSION["glpilanguage"]);
                             unset($_SESSION['glpimenu']);
                        }
                    }
                }
                if ($input[$f] == $CFG_GLPI[$f]) {
                    $input[$f] = "NULL";
                }
            }
        }

        if (isset($input['language']) && GLPI_DEMO_MODE) {
            unset($input['language']);
        }

        if (array_key_exists('timezone', $input) && empty($input['timezone'])) {
            $input['timezone'] = 'NULL';
        }

        return $input;
    }


    public function post_updateItem($history = 1)
    {
       //handle timezone change for current user
        if ($this->fields['id'] == Session::getLoginUserID()) {
            if (null == $this->fields['timezone'] || 'null' === strtolower($this->fields['timezone'])) {
                unset($_SESSION['glpi_tz']);
            } else {
                $_SESSION['glpi_tz'] = $this->fields['timezone'];
            }
        }

        $this->updateUserEmails();
        $this->syncLdapGroups();
        $this->syncDynamicEmails();
        $this->applyGroupsRules();
        $this->applyRightRules();

        if (isset($this->input['_init_password']) && $this->input['_init_password']) {
            $email = $this->getDefaultEmail();
            try {
                $this->forgetPassword($email, false);
            } catch (\Glpi\Exception\ForgetPasswordException $e) {
                Session::addMessageAfterRedirect($e->getMessage(), false, ERROR);
            }
        } elseif (in_array('password', $this->updates)) {
            $alert = new Alert();
            $alert->deleteByCriteria(
                [
                    'itemtype' => $this->getType(),
                    'items_id' => $this->fields['id'],
                ],
                true
            );
        }
    }



    /**
     * Apply rules to determine dynamic rights of the user.
     *
     * @return boolean true if rules are applied, false otherwise
     */
    public function applyRightRules()
    {

        $return = false;

        if (
            isset($this->fields['_ruleright_process'])
            || isset($this->input['_ruleright_process'])
        ) {
            $dynamic_profiles = Profile_User::getForUser($this->fields["id"], true);

            if (
                isset($this->fields["id"])
                && ($this->fields["id"] > 0)
                && isset($this->input["_ldap_rules"])
                && count($this->input["_ldap_rules"])
            ) {
               //and add/update/delete only if it's necessary !
                if (isset($this->input["_ldap_rules"]["rules_entities_rights"])) {
                    $entities_rules = $this->input["_ldap_rules"]["rules_entities_rights"];
                } else {
                    $entities_rules = [];
                }

                if (isset($this->input["_ldap_rules"]["rules_entities"])) {
                    $entities = $this->input["_ldap_rules"]["rules_entities"];
                } else {
                    $entities = [];
                }

                if (isset($this->input["_ldap_rules"]["rules_rights"])) {
                    $rights = $this->input["_ldap_rules"]["rules_rights"];
                } else {
                    $rights = [];
                }

                $retrieved_dynamic_profiles = [];

               //For each affectation -> write it in DB
                foreach ($entities_rules as $entity) {
                   //Multiple entities assignation
                    if (is_array($entity[0])) {
                        foreach ($entity[0] as $ent) {
                             $retrieved_dynamic_profiles[] = [
                                 'entities_id'  => $ent,
                                 'profiles_id'  => $entity[1],
                                 'is_recursive' => $entity[2],
                                 'users_id'     => $this->fields['id'],
                                 'is_dynamic'   => 1,
                             ];
                        }
                    } else {
                        $retrieved_dynamic_profiles[] = [
                            'entities_id'  => $entity[0],
                            'profiles_id'  => $entity[1],
                            'is_recursive' => $entity[2],
                            'users_id'     => $this->fields['id'],
                            'is_dynamic'   => 1,
                        ];
                    }
                }

                if (
                    (count($entities) > 0)
                    && (count($rights) == 0)
                ) {
                    if ($def_prof = Profile::getDefault()) {
                        $rights[] = $def_prof;
                    }
                }

                if (
                    (count($rights) > 0)
                    && (count($entities) > 0)
                ) {
                    foreach ($rights as $right) {
                        foreach ($entities as $entity) {
                             $retrieved_dynamic_profiles[] = [
                                 'entities_id'  => $entity[0],
                                 'profiles_id'  => $right,
                                 'is_recursive' => $entity[1],
                                 'users_id'     => $this->fields['id'],
                                 'is_dynamic'   => 1,
                             ];
                        }
                    }
                }

               // Compare retrived profiles to existing ones : clean arrays to do purge and add
                if (count($retrieved_dynamic_profiles)) {
                    foreach ($retrieved_dynamic_profiles as $keyretr => $retr_profile) {
                        $found = false;

                        foreach ($dynamic_profiles as $keydb => $db_profile) {
                             // Found existing profile : unset values in array
                            if (
                                !$found
                                && ($db_profile['entities_id']  == $retr_profile['entities_id'])
                                && ($db_profile['profiles_id']  == $retr_profile['profiles_id'])
                                && ($db_profile['is_recursive'] == $retr_profile['is_recursive'])
                            ) {
                                unset($retrieved_dynamic_profiles[$keyretr]);
                                unset($dynamic_profiles[$keydb]);
                            }
                        }
                    }
                }

               // Add new dynamic profiles
                if (count($retrieved_dynamic_profiles)) {
                    $right = new Profile_User();
                    foreach ($retrieved_dynamic_profiles as $keyretr => $retr_profile) {
                        $right->add($retr_profile);
                    }
                }

               //Unset all the temporary tables
                unset($this->input["_ldap_rules"]);

                $return = true;
            } else if (count($dynamic_profiles) == 1) {
                $dynamic_profile = reset($dynamic_profiles);

               // If no rule applied and only one dynamic profile found, check if
               // it is the default profile
                if ($dynamic_profile['is_default_profile'] == true) {
                    $default_profile = Profile::getDefault();

                   // Remove from to be deleted list
                    $dynamic_profiles = [];

                   // Update profile if need to match the current default profile
                    if ($dynamic_profile['profiles_id'] !== $default_profile) {
                        $pu = new Profile_User();
                        $dynamic_profile['profiles_id'] = $default_profile;
                        $pu->add($dynamic_profile);
                        $pu->delete([
                            'id' => $dynamic_profile['id']
                        ]);
                    }
                }
            }

           // Delete old dynamic profiles
            if (count($dynamic_profiles)) {
                $right = new Profile_User();
                foreach ($dynamic_profiles as $keydb => $db_profile) {
                    $right->delete($db_profile);
                }
            }
        }
        return $return;
    }


    /**
     * Synchronise LDAP group of the user.
     *
     * @return void
     */
    public function syncLdapGroups()
    {
        global $DB;

       // input["_groups"] not set when update from user.form or preference
        if (
            isset($this->fields["authtype"])
            && isset($this->input["_groups"])
            && (($this->fields["authtype"] == Auth::LDAP)
              || Auth::isAlternateAuth($this->fields['authtype']))
        ) {
            if (isset($this->fields["id"]) && ($this->fields["id"] > 0)) {
                $authtype = Auth::getMethodsByID($this->fields["authtype"], $this->fields["auths_id"]);

                if (count($authtype)) {
                    // Clean groups
                    $this->input["_groups"] = array_unique($this->input["_groups"]);

                    // Delete not available groups like to LDAP
                    $iterator = $DB->request([
                        'SELECT'    => [
                            'glpi_groups_users.id',
                            'glpi_groups_users.groups_id',
                            'glpi_groups_users.is_dynamic'
                        ],
                        'FROM'      => 'glpi_groups_users',
                        'LEFT JOIN' => [
                            'glpi_groups'  => [
                                'FKEY'   => [
                                    'glpi_groups_users'  => 'groups_id',
                                    'glpi_groups'        => 'id'
                                ]
                            ]
                        ],
                        'WHERE'     => [
                            'glpi_groups_users.users_id' => $this->fields['id']
                        ]
                    ]);

                     $groupuser = new Group_User();
                    foreach ($iterator as $data) {
                        if (in_array($data["groups_id"], $this->input["_groups"])) {
                         // Delete found item in order not to add it again
                            unset($this->input["_groups"][array_search(
                                $data["groups_id"],
                                $this->input["_groups"]
                            )]);
                        } else if ($data['is_dynamic']) {
                            $groupuser->delete(['id' => $data["id"]]);
                        }
                    }

                     //If the user needs to be added to one group or more
                    if (count($this->input["_groups"]) > 0) {
                        foreach ($this->input["_groups"] as $group) {
                              $groupuser->add(['users_id'   => $this->fields["id"],
                                  'groups_id'  => $group,
                                  'is_dynamic' => 1
                              ]);
                        }
                        unset($this->input["_groups"]);
                    }
                }
            }
        }
    }


    /**
     * Synchronize picture (photo) of the user.
     *
     * @since 0.85
     *
     * @return string|boolean Filename to be stored in user picture field, false if no picture found
     */
    public function syncLdapPhoto()
    {

        if (
            isset($this->fields["authtype"])
            && (($this->fields["authtype"] == Auth::LDAP)
               || ($this->fields["authtype"] == Auth::NOT_YET_AUTHENTIFIED
                   && !empty($this->fields["auths_id"]))
               || Auth::isAlternateAuth($this->fields['authtype']))
        ) {
            if (isset($this->fields["id"]) && ($this->fields["id"] > 0)) {
                $config_ldap = new AuthLDAP();
                $ds          = false;

               //connect ldap server
                if ($config_ldap->getFromDB($this->fields['auths_id'])) {
                    $ds = $config_ldap->connect();
                }

                if ($ds) {
                   //get picture fields
                    $picture_field = $config_ldap->fields['picture_field'];
                    if (empty($picture_field)) {
                        return false;
                    }

                   //get picture content in ldap
                    $info = AuthLDAP::getUserByDn(
                        $ds,
                        $this->fields['user_dn'],
                        [$picture_field],
                        false
                    );

                   //getUserByDn returns an array. If the picture is empty,
                   //$info[$picture_field][0] is null
                    if (!isset($info[$picture_field][0]) || empty($info[$picture_field][0])) {
                          return "";
                    }
                   //prepare paths
                    $img       = array_pop($info[$picture_field]);
                    $filename  = uniqid($this->fields['id'] . '_');
                    $sub       = substr($filename, -2); /* 2 hex digit */
                    $file      = GLPI_PICTURE_DIR . "/{$sub}/{$filename}.jpg";

                    if (array_key_exists('picture', $this->fields)) {
                        $oldfile = GLPI_PICTURE_DIR . "/" . $this->fields["picture"];
                    } else {
                        $oldfile = null;
                    }

                   // update picture if not exist or changed
                    if (
                        empty($this->fields["picture"])
                        || !file_exists($oldfile)
                        || sha1_file($oldfile) !== sha1($img)
                    ) {
                        if (!is_dir(GLPI_PICTURE_DIR . "/$sub")) {
                            mkdir(GLPI_PICTURE_DIR . "/$sub");
                        }

                       //save picture
                        $outjpeg = fopen($file, 'wb');
                        fwrite($outjpeg, $img);
                        fclose($outjpeg);

                       //save thumbnail
                        $thumb = GLPI_PICTURE_DIR . "/{$sub}/{$filename}_min.jpg";
                        Toolbox::resizePicture($file, $thumb);

                        return "{$sub}/{$filename}.jpg";
                    }
                    return $this->fields["picture"];
                }
            }
        }

        return false;
    }


    /**
     * Update emails of the user.
     * Uses _useremails set from UI, not _emails set from LDAP.
     *
     * @return void
     */
    public function updateUserEmails()
    {
       // Update emails  (use _useremails set from UI, not _emails set from LDAP)

        $userUpdated = false;

        if (isset($this->input['_useremails']) && count($this->input['_useremails'])) {
            $useremail = new UserEmail();
            foreach ($this->input['_useremails'] as $id => $email) {
                $email = trim($email);

                // existing email
                if ($id > 0) {
                    $params = ['id' => $id];

                   // empty email : delete
                    if (strlen($email) == 0) {
                        $deleted = $useremail->delete($params);
                        $userUpdated = $userUpdated || $deleted;
                    } else { // Update email
                        $params['email'] = $email;
                        $params['is_default'] = $this->input['_default_email'] == $id ? 1 : 0;

                        $existingUserEmail = new UserEmail();
                        $existingUserEmail->getFromDB($id);
                        if (
                            $params['email'] == $existingUserEmail->fields['email']
                            && $params['is_default'] == $existingUserEmail->fields['is_default']
                        ) {
                             // Do not update if email has not changed
                             continue;
                        }

                        $updated = $useremail->update($params);
                        $userUpdated = $userUpdated || $updated;
                    }
                } else { // New email
                    $email_input = ['email'    => $email,
                        'users_id' => $this->fields['id']
                    ];
                    if (
                        isset($this->input['_default_email'])
                        && ($this->input['_default_email'] == $id)
                    ) {
                        $email_input['is_default'] = 1;
                    } else {
                        $email_input['is_default'] = 0;
                    }
                    $added = $useremail->add($email_input);
                    $userUpdated = $userUpdated || $added;
                }
            }
        }

        if ($userUpdated) {
           // calling $this->update() here leads to loss in $this->input
            $user = new User();
            $user->update(['id' => $this->fields['id'], 'date_mod' => $_SESSION['glpi_currenttime']]);
        }
    }


    /**
     * Synchronise Dynamics emails of the user.
     * Uses _emails (set from getFromLDAP), not _usermails set from UI.
     *
     * @return void
     */
    public function syncDynamicEmails()
    {
        global $DB;

        $userUpdated = false;

       // input["_emails"] not set when update from user.form or preference
        if (
            isset($this->fields["authtype"])
            && isset($this->input["_emails"])
            && (($this->fields["authtype"] == Auth::LDAP)
              || Auth::isAlternateAuth($this->fields['authtype'])
              || ($this->fields["authtype"] == Auth::MAIL))
        ) {
            if (isset($this->fields["id"]) && ($this->fields["id"] > 0)) {
                $authtype = Auth::getMethodsByID($this->fields["authtype"], $this->fields["auths_id"]);

                if (
                    count($authtype)
                    || $this->fields["authtype"] == Auth::EXTERNAL
                ) {
                    // Clean emails
                    // Do a case insensitive comparison as it seems that some LDAP servers
                    // may return same email with different case sensitivity.
                    $unique_emails = [];
                    foreach ($this->input["_emails"] as $email) {
                        if (!in_array(strtolower($email), array_map('strtolower', $unique_emails))) {
                            $unique_emails[] = $email;
                        }
                    }
                    $this->input["_emails"] = $unique_emails;

                    // Delete not available groups like to LDAP
                    $iterator = $DB->request([
                        'SELECT' => [
                            'id',
                            'users_id',
                            'email',
                            'is_dynamic'
                        ],
                        'FROM'   => 'glpi_useremails',
                        'WHERE'  => ['users_id' => $this->fields['id']]
                    ]);

                     $useremail = new UserEmail();
                    foreach ($iterator as $data) {
                        // Do a case insensitive comparison as email may be stored with a different case
                        $i = array_search(strtolower($data["email"]), array_map('strtolower', $this->input["_emails"]));
                        if ($i !== false) {
                            // Delete found item in order not to add it again
                            unset($this->input["_emails"][$i]);
                        } else if ($data['is_dynamic']) {
                            // Delete not found email
                            $deleted = $useremail->delete(['id' => $data["id"]]);
                            $userUpdated = $userUpdated || $deleted;
                        }
                    }

                     //If the email need to be added
                    if (count($this->input["_emails"]) > 0) {
                        foreach ($this->input["_emails"] as $email) {
                              $added = $useremail->add(['users_id'   => $this->fields["id"],
                                  'email'      => $email,
                                  'is_dynamic' => 1
                              ]);
                              $userUpdated = $userUpdated || $added;
                        }
                        unset($this->input["_emails"]);
                    }
                }
            }
        }

        if ($userUpdated) {
           // calling $this->update() here leads to loss in $this->input
            $user = new User();
            $user->update(['id' => $this->fields['id'], 'date_mod' => $_SESSION['glpi_currenttime']]);
        }
    }

    protected function computeFriendlyName()
    {
        global $CFG_GLPI;

        if (isset($this->fields["id"]) && ($this->fields["id"] > 0)) {
           //computeFriendlyName should not add ID
            $bkp_conf = $CFG_GLPI['is_ids_visible'];
            $CFG_GLPI['is_ids_visible'] = 0;
            $bkp_sessconf = (isset($_SESSION['glpiis_ids_visible']) ? $_SESSION["glpiis_ids_visible"] : 0);
            $_SESSION["glpiis_ids_visible"] = 0;
            $name = formatUserName(
                $this->fields["id"],
                $this->fields["name"],
                (isset($this->fields["realname"]) ? $this->fields["realname"] : ''),
                (isset($this->fields["firstname"]) ? $this->fields["firstname"] : '')
            );

            $CFG_GLPI['is_ids_visible'] = $bkp_conf;
            $_SESSION["glpiis_ids_visible"] = $bkp_sessconf;
            return $name;
        }
        return '';
    }


    /**
     * Function that tries to load the user membership from LDAP
     * by searching in the attributes of the User.
     *
     * @param resource $ldap_connection LDAP connection
     * @param array    $ldap_method     LDAP method
     * @param string   $userdn          Basedn of the user
     * @param string   $login           User login
     *
     * @return void
     */
    private function getFromLDAPGroupVirtual($ldap_connection, array $ldap_method, $userdn, $login): void
    {
        global $DB;

       // Search in DB the ldap_field we need to search for in LDAP
        $iterator = $DB->request([
            'SELECT'          => 'ldap_field',
            'DISTINCT'        => true,
            'FROM'            => 'glpi_groups',
            'WHERE'           => ['NOT' => ['ldap_field' => '']],
            'ORDER'           => 'ldap_field'
        ]);
        $group_fields = [];

        foreach ($iterator as $data) {
            $group_fields[] = Toolbox::strtolower($data["ldap_field"]);
        }
        if (count($group_fields)) {
           //Need to sort the array because edirectory don't like it!
            sort($group_fields);

           // If the groups must be retrieve from the ldap user object
            $sr = @ ldap_read($ldap_connection, $userdn, "objectClass=*", $group_fields);
            $v  = AuthLDAP::get_entries_clean($ldap_connection, $sr);

            for ($i = 0; $i < $v['count']; $i++) {
               //Try to find is DN in present and needed: if yes, then extract only the OU from it
                if (
                    (($ldap_method["group_field"] == 'dn') || in_array('ou', $group_fields))
                    && isset($v[$i]['dn'])
                ) {
                    $v[$i]['ou'] = [];
                    for ($tmp = $v[$i]['dn']; count($tmptab = explode(',', $tmp, 2)) == 2; $tmp = $tmptab[1]) {
                        $v[$i]['ou'][] = $tmptab[1];
                    }

                    // Search in DB for group with ldap_group_dn
                    if (
                        ($ldap_method["group_field"] == 'dn')
                        && (count($v[$i]['ou']) > 0)
                    ) {
                        $group_iterator = $DB->request([
                            'SELECT' => 'id',
                            'FROM'   => 'glpi_groups',
                            'WHERE'  => ['ldap_group_dn' => Toolbox::addslashes_deep($v[$i]['ou'])]
                        ]);

                        foreach ($group_iterator as $group) {
                            $this->fields["_groups"][] = $group['id'];
                        }
                    }

                   // searching with ldap_field='OU' and ldap_value is also possible
                    $v[$i]['ou']['count'] = count($v[$i]['ou']);
                }

               // For each attribute retrieve from LDAP, search in the DB
                foreach ($group_fields as $field) {
                    if (
                        isset($v[$i][$field])
                        && isset($v[$i][$field]['count'])
                        && ($v[$i][$field]['count'] > 0)
                    ) {
                        unset($v[$i][$field]['count']);
                        $lgroups = [];
                        foreach (Toolbox::addslashes_deep($v[$i][$field]) as $lgroup) {
                            $lgroups[] = [
                                new \QueryExpression($DB->quoteValue($lgroup) .
                                             " LIKE " .
                                             $DB->quoteName('ldap_value'))
                            ];
                        }
                        $group_iterator = $DB->request([
                            'SELECT' => 'id',
                            'FROM'   => 'glpi_groups',
                            'WHERE'  => [
                                'ldap_field' => $field,
                                'OR'         => $lgroups
                            ]
                        ]);

                        foreach ($group_iterator as $group) {
                            $this->fields["_groups"][] = $group['id'];
                        }
                    }
                }
            }
        }
    }


    /**
     * Function that tries to load the user membership from LDAP
     * by searching in the attributes of the Groups.
     *
     * @param resource $ldap_connection    LDAP connection
     * @param array    $ldap_method        LDAP method
     * @param string   $userdn             Basedn of the user
     * @param string   $login              User login
     *
     * @return boolean true if search is applicable, false otherwise
     */
    private function getFromLDAPGroupDiscret($ldap_connection, array $ldap_method, $userdn, $login)
    {
        global $DB;

       // No group_member_field : unable to get group
        if (empty($ldap_method["group_member_field"])) {
            return false;
        }

        if ($ldap_method["use_dn"]) {
            $user_tmp = $userdn;
        } else {
           //Don't add $ldap_method["login_field"]."=", because sometimes it may not work (for example with posixGroup)
            $user_tmp = $login;
        }

        $v = $this->ldap_get_user_groups(
            $ldap_connection,
            $ldap_method["basedn"],
            $user_tmp,
            Sanitizer::unsanitize($ldap_method["group_condition"]),
            $ldap_method["group_member_field"],
            $ldap_method["use_dn"],
            $ldap_method["login_field"]
        );
        foreach ($v as $result) {
            if (
                isset($result[$ldap_method["group_member_field"]])
                && is_array($result[$ldap_method["group_member_field"]])
                && (count($result[$ldap_method["group_member_field"]]) > 0)
            ) {
                $iterator = $DB->request([
                    'SELECT' => 'id',
                    'FROM'   => 'glpi_groups',
                    'WHERE'  => ['ldap_group_dn' => Toolbox::addslashes_deep($result[$ldap_method["group_member_field"]])]
                ]);

                foreach ($iterator as $group) {
                    $this->fields["_groups"][] = $group['id'];
                }
            }
        }
        return true;
    }


    /**
     * Function that tries to load the user information from LDAP.
     *
     * @param resource $ldap_connection LDAP connection
     * @param array    $ldap_method     LDAP method
     * @param string   $userdn          Basedn of the user
     * @param string   $login           User Login
     * @param boolean  $import          true for import, false for update
     *
     * @return boolean true if found / false if not
     */
    public function getFromLDAP($ldap_connection, array $ldap_method, $userdn, $login, $import = true)
    {
        global $DB, $CFG_GLPI;

       // we prevent some delay...
        if (empty($ldap_method["host"])) {
            return false;
        }

        if (is_resource($ldap_connection) || $ldap_connection instanceof \Ldap\Connection) {
           //Set all the search fields
            $this->fields['password'] = "";

            $fields  = AuthLDAP::getSyncFields($ldap_method);

           //Hook to allow plugin to request more attributes from ldap
            $fields = Plugin::doHookFunction(Hooks::RETRIEVE_MORE_FIELD_FROM_LDAP, $fields);

            $fields  = array_filter($fields);
            $f       = self::getLdapFieldNames($fields);

            $sr      = @ ldap_read($ldap_connection, $userdn, "objectClass=*", $f);
            $v       = AuthLDAP::get_entries_clean($ldap_connection, $sr);

            if (
                !is_array($v)
                || ( count($v) == 0)
                || empty($v[0][$fields['name']][0])
            ) {
                return false;
            }

           //Store user's dn
            $this->fields['user_dn']    = addslashes($userdn);
           //Store date_sync
            $this->fields['date_sync']  = $_SESSION['glpi_currenttime'];
           // Empty array to ensure than syncDynamicEmails will be done
            $this->fields["_emails"]    = [];
           // force authtype as we retrieve this user by ldap (we could have login with SSO)
            $this->fields["authtype"] = Auth::LDAP;

            $import_fields = [];
            foreach ($fields as $k => $e) {
                $val = AuthLDAP::getFieldValue(
                    [$e => self::getLdapFieldValue($e, $v)],
                    $e
                );
                if (empty($val)) {
                    switch ($k) {
                        case "language":
                             // Not set value : managed but user class
                            break;

                        case "usertitles_id":
                        case "usercategories_id":
                        case 'locations_id':
                        case 'users_id_supervisor':
                            $this->fields[$k] = 0;
                            break;

                        default:
                            $this->fields[$k] = "";
                    }
                } else {
                    $val = Toolbox::addslashes_deep($val);
                    switch ($k) {
                        case "email1":
                        case "email2":
                        case "email3":
                        case "email4":
                          // Manage multivaluable fields
                            if (!empty($v[0][$e])) {
                                foreach ($v[0][$e] as $km => $m) {
                                    if (!preg_match('/count/', $km)) {
                                         $this->fields["_emails"][] = addslashes($m);
                                    }
                                }
                                // Only get them once if duplicated
                                $this->fields["_emails"] = array_unique($this->fields["_emails"]);
                            }
                            break;

                        case "language":
                            $language = Config::getLanguage($val);
                            if ($language != '') {
                                $this->fields[$k] = $language;
                            }
                            break;

                        case "usertitles_id":
                        case 'locations_id':
                        case "usercategories_id":
                        case 'users_id_supervisor':
                            $import_fields[$k] = $val;
                            break;

                        default:
                              $this->fields[$k] = $val;
                    }
                }
            }

           // Empty array to ensure than syncLdapGroups will be done
            $this->fields["_groups"] = [];

           ///The groups are retrieved by looking into an ldap user object
            if (
                ($ldap_method["group_search_type"] == 0)
                || ($ldap_method["group_search_type"] == 2)
            ) {
                $this->getFromLDAPGroupVirtual($ldap_connection, $ldap_method, $userdn, $login);
            }

           ///The groups are retrived by looking into an ldap group object
            if (
                ($ldap_method["group_search_type"] == 1)
                || ($ldap_method["group_search_type"] == 2)
            ) {
                $this->getFromLDAPGroupDiscret($ldap_connection, $ldap_method, $userdn, $login);
            }

           ///Only process rules if working on the master database
            if (!$DB->isSlave()) {
               //Instanciate the affectation's rule
                $rule = new RuleRightCollection();

               //Process affectation rules :
               //we don't care about the function's return because all
               //the datas are stored in session temporary
                if (isset($this->fields["_groups"])) {
                    $groups = $this->fields["_groups"];
                } else {
                    $groups = [];
                }

                $this->fields = $rule->processAllRules($groups, Toolbox::stripslashes_deep($this->fields), [
                    'type'        => Auth::LDAP,
                    'ldap_server' => $ldap_method["id"],
                    'connection'  => $ldap_connection,
                    'userdn'      => $userdn,
                    'login'       => $this->fields['name'],
                    'mail_email'  => $this->fields['_emails']
                ]);

                $this->fields['_ruleright_process'] = true;

               //If rule  action is ignore import
                if (
                    $import
                    && isset($this->fields["_stop_import"])
                ) {
                     return false;
                }
               //or no rights found & do not import users with no rights
                if (
                    $import
                    && !$CFG_GLPI["use_noright_users_add"]
                ) {
                    $ok = false;
                    if (
                        isset($this->fields["_ldap_rules"])
                        && count($this->fields["_ldap_rules"])
                    ) {
                        if (
                            isset($this->fields["_ldap_rules"]["rules_entities_rights"])
                            && count($this->fields["_ldap_rules"]["rules_entities_rights"])
                        ) {
                            $ok = true;
                        }
                        if (!$ok) {
                            $entity_count = 0;
                            $right_count  = 0;
                            if (Profile::getDefault()) {
                                $right_count++;
                            }
                            if (isset($this->fields["_ldap_rules"]["rules_entities"])) {
                                $entity_count += count($this->fields["_ldap_rules"]["rules_entities"]);
                            }
                            if (isset($this->input["_ldap_rules"]["rules_rights"])) {
                                $right_count += count($this->fields["_ldap_rules"]["rules_rights"]);
                            }
                            if ($entity_count && $right_count) {
                                $ok = true;
                            }
                        }
                    }
                    if (!$ok) {
                        $this->fields["_stop_import"] = true;
                        return false;
                    }
                }

                foreach ($import_fields as $k => $val) {
                    switch ($k) {
                        case "usertitles_id":
                            $this->fields[$k] = Dropdown::importExternal('UserTitle', $val);
                            break;
                        case 'locations_id':
                            // use import to build the location tree
                            $this->fields[$k] = Dropdown::import(
                                'Location',
                                ['completename' => $val,
                                    'entities_id'  => 0,
                                    'is_recursive' => 1
                                ]
                            );
                            break;
                        case "usercategories_id":
                            $this->fields[$k] = Dropdown::importExternal('UserCategory', $val);
                            break;
                        case 'users_id_supervisor':
                            $supervisor_id = self::getIdByField('user_dn', $val, false);
                            if ($supervisor_id) {
                                $this->fields[$k] = $supervisor_id;
                            }
                            break;
                    }
                }

               // Add ldap result to data send to the hook
                $this->fields['_ldap_result'] = $v;
                $this->fields['_ldap_conn']   = $ldap_connection;
               //Hook to retrieve more information for ldap
                $this->fields = Plugin::doHookFunction(Hooks::RETRIEVE_MORE_DATA_FROM_LDAP, $this->fields);
                unset($this->fields['_ldap_result']);
            }

            return true;
        }
        return false;
    }


    /**
     * Get all groups a user belongs to.
     *
     * @param resource $ds                 ldap connection
     * @param string   $ldap_base_dn       Basedn used
     * @param string   $user_dn            Basedn of the user
     * @param string   $group_condition    group search condition
     * @param string   $group_member_field group field member in a user object
     * @param boolean  $use_dn             search dn of user ($login_field=$user_dn) in group_member_field
     * @param string   $login_field        user login field
     *
     * @return array Groups of the user located in [0][$group_member_field] in returned array
     */
    public function ldap_get_user_groups(
        $ds,
        $ldap_base_dn,
        $user_dn,
        $group_condition,
        $group_member_field,
        $use_dn,
        $login_field
    ) {

        $groups     = [];
        $listgroups = [];

       //User dn may contain ['(', ')', ',', '\'] then it needs to be escaped!
        $user_dn = ldap_escape($user_dn, "", LDAP_ESCAPE_FILTER);

       //Only retrive cn and member attributes from groups
        $attrs = ['dn'];

        if (!$use_dn) {
            $filter = "(& $group_condition (|($group_member_field=$user_dn)
                                          ($group_member_field=$login_field=$user_dn)))";
        } else {
            $filter = "(& $group_condition ($group_member_field=$user_dn))";
        }

       //Perform the search
        $filter = Sanitizer::unsanitize($filter);
        $sr     = ldap_search($ds, $ldap_base_dn, $filter, $attrs);

       //Get the result of the search as an array
        $info = AuthLDAP::get_entries_clean($ds, $sr);
       //Browse all the groups
        $info_count = count($info);
        for ($i = 0; $i < $info_count; $i++) {
           //Get the cn of the group and add it to the list of groups
            if (isset($info[$i]["dn"]) && ($info[$i]["dn"] != '')) {
                $listgroups[$i] = $info[$i]["dn"];
            }
        }

       //Create an array with the list of groups of the user
        $groups[0][$group_member_field] = $listgroups;
       //Return the groups of the user
        return $groups;
    }


    /**
     * Function that tries to load the user information from IMAP.
     *
     * @param array  $mail_method  mail method description array
     * @param string $name         login of the user
     *
     * @return boolean true if method is applicable, false otherwise
     */
    public function getFromIMAP(array $mail_method, $name)
    {
        global $DB;

       // we prevent some delay..
        if (empty($mail_method["host"])) {
            return false;
        }

       // some defaults...
        $this->fields['password']  = "";
       // Empty array to ensure than syncDynamicEmails will be done
        $this->fields["_emails"]   = [];
        $email                     = '';
        if (strpos($name, "@")) {
            $email = $name;
        } else {
            $email = $name . "@" . $mail_method["host"];
        }
        $this->fields["_emails"][] = $email;

        $this->fields['name']      = $name;
       //Store date_sync
        $this->fields['date_sync'] = $_SESSION['glpi_currenttime'];
       // force authtype as we retrieve this user by imap (we could have login with SSO)
        $this->fields["authtype"] = Auth::MAIL;

        if (!$DB->isSlave()) {
           //Instanciate the affectation's rule
            $rule = new RuleRightCollection();

           //Process affectation rules :
           //we don't care about the function's return because all the datas are stored in session temporary
            if (isset($this->fields["_groups"])) {
                $groups = $this->fields["_groups"];
            } else {
                $groups = [];
            }
            $this->fields = $rule->processAllRules($groups, Toolbox::stripslashes_deep($this->fields), [
                'type'        => Auth::MAIL,
                'mail_server' => $mail_method["id"],
                'login'       => $name,
                'email'       => $email
            ]);
            $this->fields['_ruleright_process'] = true;
        }
        return true;
    }


    /**
     * Function that tries to load the user information from the SSO server.
     *
     * @since 0.84
     *
     * @return boolean true if method is applicable, false otherwise
     */
    public function getFromSSO()
    {
        global $DB, $CFG_GLPI;

        $a_field = [];
        foreach ($CFG_GLPI as $key => $value) {
            if (
                !is_array($value) && !empty($value)
                && strstr($key, "_ssofield")
            ) {
                $key = str_replace('_ssofield', '', $key);
                $a_field[$key] = $value;
            }
        }

        if (count($a_field) == 0) {
            return true;
        }
        $this->fields['_ruleright_process'] = true;
        foreach ($a_field as $field => $value) {
            if (
                !isset($_SERVER[$value])
                || empty($_SERVER[$value])
            ) {
                switch ($field) {
                    case "title":
                        $this->fields['usertitles_id'] = 0;
                        break;

                    case "category":
                        $this->fields['usercategories_id'] = 0;
                        break;

                    default:
                        $this->fields[$field] = "";
                }
            } else {
                switch ($field) {
                    case "email1":
                    case "email2":
                    case "email3":
                    case "email4":
                        // Manage multivaluable fields
                        if (!preg_match('/count/', $_SERVER[$value])) {
                            $this->fields["_emails"][] = addslashes($_SERVER[$value]);
                        }
                        // Only get them once if duplicated
                        $this->fields["_emails"] = array_unique($this->fields["_emails"]);
                        break;

                    case "language":
                        $language = Config::getLanguage($_SERVER[$value]);
                        if ($language != '') {
                            $this->fields[$field] = $language;
                        }
                        break;

                    case "title":
                        $this->fields['usertitles_id']
                        = Dropdown::importExternal('UserTitle', addslashes($_SERVER[$value]));
                        break;

                    case "category":
                        $this->fields['usercategories_id']
                        = Dropdown::importExternal('UserCategory', addslashes($_SERVER[$value]));
                        break;

                    default:
                        $this->fields[$field] = $_SERVER[$value];
                        break;
                }
            }
        }
       ///Only process rules if working on the master database
        if (!$DB->isSlave()) {
           //Instanciate the affectation's rule
            $rule = new RuleRightCollection();
            $groups = Group_User::getUserGroups($this->fields['id']);
            $groups_id = array_column($groups, 'id');

            $this->fields = $rule->processAllRules($groups_id, Toolbox::stripslashes_deep($this->fields), [
                'type'   => Auth::EXTERNAL,
                'email'  => $this->fields["_emails"],
                'login'  => $this->fields["name"]
            ]);

           //If rule  action is ignore import
            if (isset($this->fields["_stop_import"])) {
                return false;
            }
        }
        return true;
    }


    /**
     * Blank passwords field of a user in the DB.
     * Needed for external auth users.
     *
     * @return void
     */
    public function blankPassword()
    {
        global $DB;

        if (!empty($this->fields["name"])) {
            $DB->update(
                $this->getTable(),
                [
                    'password' => ''
                ],
                [
                    'name' => $this->fields['name']
                ]
            );
        }
    }


    /**
     * Print a good title for user pages.
     *
     * @return void
     */
    public function title()
    {
        global $CFG_GLPI;

        $buttons = [];
        $title   = self::getTypeName(Session::getPluralNumber());

        if (static::canCreate()) {
            $buttons["user.form.php"] = "<i class='fas fa-user-plus fa-lg me-2'></i>" . __('Add user...');
            $title = __("Actions");

            if (
                Auth::useAuthExt()
                && Session::haveRight("user", self::IMPORTEXTAUTHUSERS)
            ) {
                // This requires write access because don't use entity config.
                $buttons["user.form.php?new=1&amp;ext_auth=1"] = "<i class='fas fa-user-cog fa-lg me-2'></i>" . __('... From an external source');
            }
        }
        if (
            Session::haveRight("user", self::IMPORTEXTAUTHUSERS)
            && (static::canCreate() || static::canUpdate())
        ) {
            if (AuthLDAP::useAuthLdap()) {
                $buttons["ldap.php"] = "<i class='fas fa-cog fa-lg me-2'></i>" . __('LDAP directory link');
            }
        }
        Html::displayTitle(
            "",
            self::getTypeName(Session::getPluralNumber()),
            $title,
            $buttons
        );
    }


    /**
     * Check if current user have more right than the specified one.
     *
     * @param integer $ID ID of the user
     *
     * @return boolean
     */
    public function currentUserHaveMoreRightThan($ID)
    {

        $user_prof = Profile_User::getUserProfiles($ID);
        return Profile::currentUserHaveMoreRightThan($user_prof);
    }

    protected function getFormHeaderToolbar(): array
    {
        $ID = $this->getID();
        $toolbar = [];

        if ($ID > 0) {
            $vcard_lbl = __s('Download user VCard');
            $vcard_url = self::getFormURLWithID($ID) . "&amp;getvcard=1";
            $vcard_btn = <<<HTML
            <a href="{$vcard_url}" target="_blank"
                     class="btn btn-icon btn-sm btn-ghost-secondary"
                     title="{$vcard_lbl}"
                     data-bs-toggle="tooltip" data-bs-placement="bottom">
               <i class="far fa-address-card fa-lg"></i>
            </a>
HTML;
            $toolbar[] = $vcard_btn;

            $error_message = null;
            $impersonate_form = self::getFormURLWithID($ID);
            if (Session::canImpersonate($ID, $error_message)) {
                $impersonate_lbl = __s('Impersonate');
                $csrf_token = Session::getNewCSRFToken();
                $impersonate_btn = <<<HTML
                    <form method="post" action="{$impersonate_form}">
                        <input type="hidden" name="id" value="{$ID}">
                        <input type="hidden" name="_glpi_csrf_token" value="{$csrf_token}">
                        <button type="button" name="impersonate" value="1"
                            class="btn btn-icon btn-sm btn-ghost-secondary btn-impersonate"
                            title="{$impersonate_lbl}"
                            data-bs-toggle="tooltip" data-bs-placement="bottom">
                            <i class="fas fa-user-secret fa-lg"></i>
                        </button>
                    </form>
HTML;

                // "impersonate" button type is set to "button" on form display to prevent it to be used
                // by default (as it is the first found in current form) when pressing "enter" key.
                // When clicking it, switch to "submit" type to make it submit current user form.
                $impersonate_js = <<<JAVASCRIPT
               (function($) {
                  $('button[type="button"][name="impersonate"]').click(
                     function () {
                        $(this).attr('type', 'submit');
                     }
                  );
               })(jQuery);
JAVASCRIPT;
                $toolbar[] = $impersonate_btn . Html::scriptBlock($impersonate_js);
            } elseif ($error_message !== null) {
                $impersonate_btn = <<<HTML
               <button type="button" name="impersonate" value="1"
                       class="btn btn-icon btn-sm  btn-ghost-danger btn-impersonate"
                       title="{$error_message}"
                       data-bs-toggle="tooltip" data-bs-placement="bottom">
                  <i class="fas fa-user-secret fa-lg"></i>
               </button>
HTML;
                $toolbar[] = $impersonate_btn;
            }
        }
        return $toolbar;
    }

    /**
     * Print the user form.
     *
     * @param integer $ID    ID of the user
     * @param array $options Options
     *     - string   target        Form target
     *     - boolean  withtemplate  Template or basic item
     *
     * @return boolean true if user found, false otherwise
     */
    public function showForm($ID, array $options = [])
    {
        global $CFG_GLPI, $DB;

       // Affiche un formulaire User
        if (($ID != Session::getLoginUserID()) && !self::canView()) {
            return false;
        }

        $simplified_form = $options['simplified_form'] ?? false;

        $config = Config::getConfigurationValues('core');
        if ($this->getID() > 0 && $config['system_user'] == $this->getID()) {
            return $this->showSystemUserForm($ID, $options);
        }

        $this->initForm($ID, $options);

        $ismyself = $ID == Session::getLoginUserID();
        $higherrights = $this->currentUserHaveMoreRightThan($ID);
        if ($ID) {
            $caneditpassword = $higherrights || ($ismyself && Session::haveRight('password_update', 1));
        } else {
           // can edit on creation form
            $caneditpassword = true;
        }

        $extauth = !(($this->fields["authtype"] == Auth::DB_GLPI)
                   || (($this->fields["authtype"] == Auth::NOT_YET_AUTHENTIFIED)
                       && !empty($this->fields["password"])));

        $formtitle = $this->getTypeName(1);

        $options['formtitle']      = $formtitle;
        $options['formoptions']    = ($options['formoptions'] ?? '') . " enctype='multipart/form-data'";
        if (!self::isNewID($ID)) {
            $options['no_header'] = true;
        }
        $this->showFormHeader($options);
        $rand = mt_rand();

        echo "<tr class='tab_bg_1'>";
        echo "<td><label for='name'>" . __('Login') . "</label></td>";
        if (
            $this->fields["name"] == "" ||
            !empty($this->fields["password"]) ||
            ($this->fields["authtype"] == Auth::DB_GLPI)
        ) {
           //display login field for new records, or if this is not external auth
            echo "<td><input name='name' id='name' value=\"" . $this->fields["name"] . "\" class='form-control'></td>";
        } else {
            echo "<td class='b'>" . $this->fields["name"];
            echo "<input type='hidden' name='name' value=\"" . $this->fields["name"] . "\" class='form-control'></td>";
        }

        if (!$simplified_form && !empty($this->fields["name"])) {
            echo "<td rowspan='7'>" . _n('Picture', 'Pictures', 1) . "</td>";
            echo "<td rowspan='7'>";
            echo self::getPictureForUser($ID);

            echo Html::file(['name' => 'picture', 'display' => false, 'onlyimages' => true]);
            echo "<input type='checkbox' name='_blank_picture'>&nbsp;" . __('Clear');
            echo "</td>";
        } else {
            echo "<td rowspan='7'></td>";
            echo "<td rowspan='7'></td>";
        }
        echo "</tr>";

       //If it's an external auth, check if the sync_field must be displayed
        if (
            $extauth
            && $this->fields['auths_id']
            && AuthLDAP::isSyncFieldConfigured($this->fields['auths_id'])
        ) {
            $syncrand = mt_rand();
            echo "<tr class='tab_bg_1'><td><label for='textfield_sync_field$syncrand'>" . __('Synchronization field') . "</label></td><td>";
            if (
                self::canUpdate()
                && (!$extauth || empty($ID))
            ) {
                echo Html::input(
                    'sync_field',
                    [
                        'value' => $this->fields['sync_field'],
                        'id'    => "textfield_sync_field$syncrand",
                    ]
                );
            } else {
                if (empty($this->fields['sync_field'])) {
                    echo Dropdown::EMPTY_VALUE;
                } else {
                    echo $this->fields['sync_field'];
                }
            }
            echo "</td></tr>";
        } else {
            echo "<tr class='tab_bg_1'><td colspan='2'></td></tr>";
        }

        $surnamerand = mt_rand();
        echo "<tr class='tab_bg_1'><td><label for='textfield_realname$surnamerand'>" . __('Surname') . "</label></td><td>";
        echo Html::input(
            'realname',
            [
                'value' => $this->fields['realname'],
                'id'    => "textfield_realname$surnamerand",
            ]
        );
        echo "</td></tr>";

        $firstnamerand = mt_rand();
        echo "<tr class='tab_bg_1'><td><label for='textfield_firstname$firstnamerand'>" . __('First name') . "</label></td><td>";
        echo Html::input(
            'firstname',
            [
                'value' => $this->fields['firstname'],
                'id'    => "textfield_firstname$firstnamerand",
            ]
        );
        echo "</td></tr>";

        if (
            self::canUpdate()
            && (!$extauth || empty($ID))
        ) {
            echo "<tr class='tab_bg_1'>";
            echo "<td></td><td>";
            $init_password_js = <<<JAVASCRIPT
                var showPwdFields = function () {
                    if ($('input[name="_init_password"]').is(':checked')) {
                        $('.password_field').css("display", "none");
                        $('input[name="_useremails[-1]"]').prop("required", true);
                    } else {
                        $('.password_field').css("display", "");
                        $('input[name="_useremails[-1]"]').prop("required", false);
                    }
                };
                $('input[name="_init_password"]').on('change', showPwdFields);
JAVASCRIPT;
            echo Html::scriptBlock($init_password_js);
            Html::showCheckbox(['name'  => '_init_password']);
            echo "&nbsp;&nbsp;" . __('Send an email to the user to set their own new password.');
            echo "</td></tr>";
        }
       //do some rights verification
        if (
            self::canUpdate()
            && (!$extauth || empty($ID))
            && $caneditpassword
        ) {
            echo "<tr class='tab_bg_1'>";
            echo "<td class='password_field'><label for='password'>" . __('Password') . "</label></td>";
            echo "<td class='password_field'><input id='password' type='password' name='password' value='' size='20'
                    autocomplete='new-password' onkeyup=\"return passwordCheck();\" class='form-control'></td>";

            echo "<tr class='tab_bg_1'>";
            echo "<td class='password_field'><label for='password2'>" . __('Password confirmation') . "</label></td>";
            echo "<td class='password_field'><input type='password' id='password2' name='password2' value='' size='20' autocomplete='new-password' class='form-control'>";
            echo "</td></tr>";

            if ($CFG_GLPI["use_password_security"]) {
                echo "<tr class='tab_bg_1'>";
                echo "<td rowspan='2'>";
                echo __('Password security policy');
                echo "</td>";
                echo "<td rowspan='2'>";
                Config::displayPasswordSecurityChecks();
                echo "</td>";
                echo "</tr>";
            }
        } else {
            echo "<tr class='tab_bg_1'><td></td><td></td></tr>";
            echo "<tr class='tab_bg_1'><td></td><td></td></tr>";
        }

        if ((!$simplified_form) && ($DB->use_timezones || Session::haveRight("config", READ))) {
            echo "<tr class='tab_bg_1'>";
            echo "<td><label for='timezone'>" . __('Time zone') . "</label></td><td>";
            if ($DB->use_timezones) {
                $timezones = $DB->getTimezones();
                Dropdown::showFromArray(
                    'timezone',
                    $timezones,
                    [
                        'value'                 => $this->fields["timezone"],
                        'display_emptychoice'   => true,
                        'emptylabel'            => __('Use server configuration')
                    ]
                );
            } else if (Session::haveRight("config", READ)) {
               // Display a warning but only if user is more or less an admin
                echo __('Timezone usage has not been activated.')
                . ' '
                . sprintf(__('Run the "php bin/console %1$s" command to activate it.'), 'glpi:database:enable_timezones');
            }
            echo "</td></tr>";
        }

        echo "<tr class='tab_bg_1'>";
        if (!GLPI_DEMO_MODE) {
            $activerand = mt_rand();
            echo "<td><label for='dropdown_is_active$activerand'>" . __('Active') . "</label></td><td>";
            Dropdown::showYesNo('is_active', $this->fields['is_active'], -1, ['rand' => $activerand]);
            echo "</td>";
        } else {
            echo "<td colspan='2'></td>";
        }
        echo "<td>" . _n('Email', 'Emails', Session::getPluralNumber());
        UserEmail::showAddEmailButton($this);
        echo "</td><td>";
        UserEmail::showForUser($this);
        echo "</td>";
        echo "</tr>";

        if ((!$simplified_form) && (!GLPI_DEMO_MODE)) {
            $sincerand = mt_rand();
            echo "<tr class='tab_bg_1'>";
            echo "<td><label for='showdate$sincerand'>" . __('Valid since') . "</label></td><td>";
            Html::showDateTimeField("begin_date", ['value'       => $this->fields["begin_date"],
                'rand'        => $sincerand,
                'maybeempty'  => true
            ]);
            echo "</td>";

            $untilrand = mt_rand();
            echo "<td><label for='showdate$untilrand'>" . __('Valid until') . "</label></td><td>";
            Html::showDateTimeField("end_date", ['value'       => $this->fields["end_date"],
                'rand'        => $untilrand,
                'maybeempty'  => true
            ]);
            echo "</td></tr>";
        }

        $phonerand = mt_rand();
        echo "<tr class='tab_bg_1'>";
        echo "<td><label for='textfield_phone$phonerand'>" .  Phone::getTypeName(1) . "</label></td><td>";
        echo Html::input(
            'phone',
            [
                'value' => $this->fields['phone'],
                'id'    => "textfield_phone$phonerand",
            ]
        );
        echo "</td>";
       //Authentications information : auth method used and server used
       //don't display is creation of a new user'
        if (!empty($ID)) {
            if (Session::haveRight(self::$rightname, self::READAUTHENT)) {
                echo "<td>" . __('Authentication') . "</td><td>";
                echo Auth::getMethodName($this->fields["authtype"], $this->fields["auths_id"]);
                if (!empty($this->fields["date_sync"])) {
                    //TRANS: %s is the date of last sync
                    echo '<br>' . sprintf(
                        __('Last synchronization on %s'),
                        Html::convDateTime($this->fields["date_sync"])
                    );
                }
                if (!empty($this->fields["user_dn"])) {
                  //TRANS: %s is the user dn
                    echo '<br>' . sprintf(__('%1$s: %2$s'), __('User DN'), $this->fields["user_dn"]);
                }
                if ($this->fields['is_deleted_ldap']) {
                    echo '<br>' . __('User missing in LDAP directory');
                }

                echo "</td>";
            } else {
                echo "<td colspan='2'>&nbsp;</td>";
            }
        } else {
            echo "<td colspan='2'><input type='hidden' name='authtype' value='1'></td>";
        }

        echo "</tr>";

        $mobilerand = mt_rand();
        echo "<tr class='tab_bg_1'>";
        echo "<td><label for='textfield_mobile$mobilerand'>" . __('Mobile phone') . "</label></td><td>";
        echo Html::input(
            'mobile',
            [
                'value' => $this->fields['mobile'],
                'id'    => "textfield_mobile$mobilerand",
            ]
        );
        echo "</td>";
        echo "<td>";
        if (!$simplified_form) {
            $catrand = mt_rand();
            echo "<label for='dropdown_usercategories_id$catrand'>" . _n('Category', 'Categories', 1) . "</label></td><td>";
            UserCategory::dropdown(['value' => $this->fields["usercategories_id"], 'rand' => $catrand]);
        }
        echo "</td></tr>";

        if (!$simplified_form) {
            $phone2rand = mt_rand();
            echo "<tr class='tab_bg_1'>";
            echo "<td><label for='textfield_phone2$phone2rand'>" .  __('Phone 2') . "</label></td><td>";
            echo Html::input(
                'phone2',
                [
                    'value' => $this->fields['phone2'],
                    'id'    => "textfield_phone2$phone2rand",
                ]
            );
            echo "</td>";
            echo "<td rowspan='4' class='middle'><label for='comment'>" . __('Comments') . "</label></td>";
            echo "<td class='center middle' rowspan='4'>";
            echo "<textarea class='form-control' id='comment' name='comment' >" . $this->fields["comment"] . "</textarea>";
            echo "</td></tr>";

            $admnumrand = mt_rand();
            echo "<tr class='tab_bg_1'><td><label for='textfield_registration_number$admnumrand'>" . _x('user', 'Administrative number') . "</label></td><td>";
            echo Html::input(
                'registration_number',
                [
                    'value' => $this->fields['registration_number'],
                    'id'    => "textfield_registration_number$admnumrand",
                ]
            );
            echo "</td></tr>";

            $titlerand = mt_rand();
            echo "<tr class='tab_bg_1'><td><label for='dropdown_usertitles_id$titlerand'>" . _x('person', 'Title') . "</label></td><td>";
            UserTitle::dropdown(['value' => $this->fields["usertitles_id"], 'rand' => $titlerand]);
            echo "</td></tr>";
        }

        echo "<tr class='tab_bg_1'>";
        if (!empty($ID)) {
            $locrand = mt_rand();
            echo "<td><label for='dropdown_locations_id$locrand'>" . Location::getTypeName(1) . "</label></td><td>";
            $entities = $this->getEntities();
            if (count($entities) <= 0) {
                $entities = -1;
            }
            Location::dropdown(['value'  => $this->fields["locations_id"],
                'rand'   => $locrand,
                'entity' => $entities
            ]);
            echo "</td>";
        }
        echo "</tr>";

        if (empty($ID)) {
            echo "<tr class='tab_bg_1'>";
            echo "<th colspan='2'>" . _n('Authorization', 'Authorizations', 1) . "</th>";
            $recurrand = mt_rand();
            echo "<td><label for='dropdown__is_recursive$recurrand'>" .  __('Recursive') . "</label></td><td>";
            Dropdown::showYesNo("_is_recursive", 0, -1, ['rand' => $recurrand]);
            echo "</td></tr>";
            $profilerand = mt_rand();
            echo "<tr class='tab_bg_1'>";
            echo "<td><label for='dropdown__profiles_id$profilerand'>" .  Profile::getTypeName(1) . "</label></td><td>";
            Profile::dropdownUnder(['name'  => '_profiles_id',
                'rand'  => $profilerand,
                'value' => Profile::getDefault()
            ]);

            $entrand = mt_rand();
            echo "</td><td><label for='dropdown__entities_id$entrand'>" .  Entity::getTypeName(1) . "</label></td><td>";
            Entity::dropdown(['name'                => '_entities_id',
                'display_emptychoice' => false,
                'rand'                => $entrand,
                'entity'              => $_SESSION['glpiactiveentities'],
                'value'               => $options['entities_id'] ?? $_SESSION['glpiactive_entity']
            ]);
            echo "</td></tr>";
        } else {
            if ($higherrights || $ismyself) {
                $profilerand = mt_rand();
                echo "<tr class='tab_bg_1'>";
                echo "<td><label for='dropdown_profiles_id$profilerand'>" .  __('Default profile') . "</label></td><td>";

                $options   = Dropdown::getDropdownArrayNames(
                    'glpi_profiles',
                    Profile_User::getUserProfiles($this->fields['id'])
                );

                Dropdown::showFromArray(
                    "profiles_id",
                    $options,
                    ['value'               => $this->fields["profiles_id"],
                        'rand'                => $profilerand,
                        'display_emptychoice' => true
                    ]
                );
            }
            if ($higherrights) {
                $entrand = mt_rand();
                echo "</td><td><label for='dropdown_entities_id$entrand'>" .  __('Default entity') . "</label></td><td>";
                $entities = $this->getEntities();
                Entity::dropdown(['value'  => $this->fields["entities_id"],
                    'rand'   => $entrand,
                    'entity' => $entities
                ]);
                echo "</td></tr>";

                $grouprand = mt_rand();
                echo "<tr class='tab_bg_1'>";
                echo "<td><label for='dropdown_profiles_id$grouprand'>" .  __('Default group') . "</label></td><td>";

                $options = [];
                foreach (Group_User::getUserGroups($this->fields['id']) as $group) {
                     $options[$group['id']] = $group['completename'];
                }

                Dropdown::showFromArray(
                    "groups_id",
                    $options,
                    ['value'               => $this->fields["groups_id"],
                        'rand'                => $grouprand,
                        'display_emptychoice' => true
                    ]
                );

                echo "</td>";
                $userrand = mt_rand();
                echo "<td><label for='dropdown_users_id_supervisor_$userrand'>" .  __('Supervisor') . "</label></td><td>";

                User::dropdown(['name'   => 'users_id_supervisor',
                    'value'  => $this->fields["users_id_supervisor"],
                    'rand'   => $userrand,
                    'entity' => $_SESSION["glpiactive_entity"],
                    'right'  => 'all'
                ]);
                echo "</td></tr>";
            }

            if (
                Entity::getAnonymizeConfig() == Entity::ANONYMIZE_USE_NICKNAME
                && Session::getCurrentInterface() == "central"
            ) {
                echo "<tr class='tab_bg_1'>";
                echo "<td><label for='nickname$rand'> " . __('Nickname') . "</label></td>";
                echo "<td>";
                if ($this->can($ID, UPDATE)) {
                    echo Html::input('nickname', [
                        'value' => $this->fields['nickname']
                    ]);
                } else {
                    echo $this->fields['nickname'];
                }
                echo "</td>";
                echo "</tr>";
            }

            if ($this->can($ID, UPDATE)) {
                echo "<tr class='tab_bg_1'><th colspan='4'>" . __('Remote access keys') . "</th></tr>";

                echo "<tr class='tab_bg_1'><td>";
                echo __("Personal token");
                echo "</td><td colspan='2'>";

                if (!empty($this->fields["personal_token"])) {
                    echo "<div class='copy_to_clipboard_wrapper'>";
                    echo Html::input('_personal_token', [
                        'value'    => $this->fields["personal_token"],
                        'style'    => 'width:90%'
                    ]);
                    echo "</div>";
                    echo "(" . sprintf(
                        __('generated on %s'),
                        Html::convDateTime($this->fields["personal_token_date"])
                    ) . ")";
                }
                echo "</td><td>";
                Html::showCheckbox(['name'  => '_reset_personal_token',
                    'title' => __('Regenerate')
                ]);
                echo "&nbsp;&nbsp;" . __('Regenerate');
                echo "</td></tr>";

                echo "<tr class='tab_bg_1'><td>";
                echo __("API token");
                echo "</td><td colspan='2'>";
                if (!empty($this->fields["api_token"])) {
                     echo "<div class='copy_to_clipboard_wrapper'>";
                     echo Html::input('_api_token', [
                         'value'    => $this->fields["api_token"],
                         'style'    => 'width:90%'
                     ]);
                     echo "</div>";
                     echo "(" . sprintf(
                         __('generated on %s'),
                         Html::convDateTime($this->fields["api_token_date"])
                     ) . ")";
                }
                echo "</td><td>";
                Html::showCheckbox(['name'  => '_reset_api_token',
                    'title' => __('Regenerate')
                ]);
                echo "&nbsp;&nbsp;" . __('Regenerate');
                echo "</td></tr>";
            }

            echo "<tr class='tab_bg_1'>";
            echo "<td colspan='2' class='center'>";
            if ($this->fields["last_login"]) {
                printf(__('Last login on %s'), Html::convDateTime($this->fields["last_login"]));
            }
            echo "</td><td colspan='2'class='center'>";

            echo "</td></tr>";
        }

        $this->showFormButtons($options);

        return true;
    }


    /**
     * Print the user preference form.
     *
     * @param string  $target Form target
     * @param integer $ID     ID of the user
     *
     * @return boolean true if user found, false otherwise
     */
    public function showMyForm($target, $ID)
    {
        global $CFG_GLPI, $DB;

       // Affiche un formulaire User
        if (
            ($ID != Session::getLoginUserID())
            && !$this->currentUserHaveMoreRightThan($ID)
        ) {
            return false;
        }
        if ($this->getFromDB($ID)) {
            $rand     = mt_rand();
            $authtype = $this->getAuthMethodsByID();

            $extauth  = !(($this->fields["authtype"] == Auth::DB_GLPI)
                       || (($this->fields["authtype"] == Auth::NOT_YET_AUTHENTIFIED)
                           && !empty($this->fields["password"])));

            echo "<div class='center'>";
            echo "<form method='post' name='user_manager' enctype='multipart/form-data' action='" . $target . "' autocomplete='off'>";
            echo "<table class='tab_cadre_fixe'>";
            echo "<tr><th colspan='4'>" . sprintf(__('%1$s: %2$s'), __('Login'), $this->fields["name"]);
            echo "<input type='hidden' name='name' value='" . $this->fields["name"] . "'>";
            echo "<input type='hidden' name='id' value='" . $this->fields["id"] . "'>";
            echo "</th></tr>";

            $surnamerand = mt_rand();
            echo "<tr class='tab_bg_1'><td><label for='textfield_realname$surnamerand'>" . __('Surname') . "</label></td><td>";

            if (
                $extauth
                && isset($authtype['realname_field'])
                && !empty($authtype['realname_field'])
            ) {
                echo $this->fields["realname"];
            } else {
                echo Html::input(
                    'realname',
                    [
                        'value' => $this->fields['realname'],
                        'id'    => "textfield_realname$surnamerand",
                    ]
                );
            }
            echo "</td>";

            if (!empty($this->fields["name"])) {
                echo "<td rowspan='7'>" . _n('Picture', 'Pictures', 1) . "</td>";
                echo "<td rowspan='7'>";
                echo self::getPictureForUser($ID);

                echo Html::file(['name' => 'picture', 'display' => false, 'onlyimages' => true]);

                echo "&nbsp;";
                Html::showCheckbox(['name' => '_blank_picture', 'title' => __('Clear')]);
                echo "&nbsp;" . __('Clear');

                echo "</td>";
                echo "</tr>";
            }

            $firstnamerand = mt_rand();
            echo "<tr class='tab_bg_1'><td><label for='textfield_firstname$firstnamerand'>" . __('First name') . "</label></td><td>";
            if (
                $extauth
                && isset($authtype['firstname_field'])
                && !empty($authtype['firstname_field'])
            ) {
                echo $this->fields["firstname"];
            } else {
                echo Html::input(
                    'firstname',
                    [
                        'value' => $this->fields['firstname'],
                        'id'    => "textfield_firstname$firstnamerand",
                    ]
                );
            }
            echo "</td></tr>";

            if (
                $extauth
                && $this->fields['auths_id']
                && AuthLDAP::isSyncFieldConfigured($this->fields['auths_id'])
            ) {
                echo "<tr class='tab_bg_1'><td>" . __('Synchronization field') . "</td><td>";
                if (empty($this->fields['sync_field'])) {
                    echo Dropdown::EMPTY_VALUE;
                } else {
                    echo $this->fields['sync_field'];
                }
                echo "</td></tr>";
            } else {
                echo "<tr class='tab_bg_1'><td colspan='2'></td></tr>";
            }

            echo "<tr class='tab_bg_1'>";

            if (!GLPI_DEMO_MODE) {
                $langrand = mt_rand();
                echo "<td><label for='dropdown_language$langrand'>" . __('Language') . "</label></td><td>";
               // Language is stored as null in DB if value is same as the global config.
                $language = $this->fields["language"];
                if (null === $this->fields["language"]) {
                    $language = $CFG_GLPI['language'];
                }
                Dropdown::showLanguages(
                    "language",
                    [
                        'rand'  => $langrand,
                        'value' => $language,
                    ]
                );
                echo "</td>";
            } else {
                echo "<td colspan='2'>&nbsp;</td>";
            }
            echo "</tr>";

           //do some rights verification
            if (
                !$extauth
                && Session::haveRight("password_update", "1")
            ) {
                echo "<tr class='tab_bg_1'>";
                echo "<td><label for='password'>" . __('Password') . "</label></td>";
                echo "<td><input id='password' type='password' name='password' value='' size='30' autocomplete='new-password' onkeyup=\"return passwordCheck();\" class='form-control'>";
                echo "</td>";
                echo "</tr>";

                echo "<tr class='tab_bg_1'>";
                echo "<td><label for='password2'>" . __('Password confirmation') . "</label></td>";
                echo "<td><input type='password' name='password2' id='password2' value='' size='30' autocomplete='new-password' class='form-control'>";
                echo "</td></tr>";

                if ($CFG_GLPI["use_password_security"]) {
                    echo "<tr class='tab_bg_1'>";
                    echo "<td rowspan='2'>";
                    echo __('Password security policy');
                    echo "</td>";
                    echo "<td rowspan='2'>";
                    Config::displayPasswordSecurityChecks();
                    echo "</td>";
                    echo "</tr>";
                }
            } else {
                echo "<tr class='tab_bg_1'><td colspan='2'></td></tr>";
                echo "<tr class='tab_bg_1'><td colspan='2'></td></tr>";
                echo "<tr class='tab_bg_1'><td colspan='2'></td></tr>";
            }

            if ($DB->use_timezones || Session::haveRight("config", READ)) {
                echo "<tr class='tab_bg_1'>";
                echo "<td><label for='timezone'>" . __('Time zone') . "</label></td><td>";
                if ($DB->use_timezones) {
                    $timezones = $DB->getTimezones();
                    Dropdown::showFromArray(
                        'timezone',
                        $timezones,
                        [
                            'value'                 => $this->fields["timezone"],
                            'display_emptychoice'   => true,
                            'emptylabel'            => __('Use server configuration')
                        ]
                    );
                } else if (Session::haveRight("config", READ)) {
                   // Display a warning but only if user is more or less an admin
                    echo __('Timezone usage has not been activated.')
                    . ' '
                    . sprintf(__('Run the "php bin/console %1$s" command to activate it.'), 'glpi:database:enable_timezones');
                }
                echo "</td>";
                if (
                    $extauth
                    || !Session::haveRight("password_update", "1")
                ) {
                    echo "<td colspan='2'></td>";
                }
                echo "</tr>";
            }

            $phonerand = mt_rand();
            echo "<tr class='tab_bg_1'><td><label for='textfield_phone$phonerand'>" .  Phone::getTypeName(1) . "</label></td><td>";

            if (
                $extauth
                && isset($authtype['phone_field']) && !empty($authtype['phone_field'])
            ) {
                echo $this->fields["phone"];
            } else {
                echo Html::input(
                    'phone',
                    [
                        'value' => $this->fields['phone'],
                        'id'    => "textfield_phone$phonerand",
                    ]
                );
            }
            echo "</td>";
            echo "<td class='top'>" . _n('Email', 'Emails', Session::getPluralNumber());
            UserEmail::showAddEmailButton($this);
            echo "</td><td>";
            UserEmail::showForUser($this);
            echo "</td>";
            echo "</tr>";

            $mobilerand = mt_rand();
            echo "<tr class='tab_bg_1'><td><label for='textfield_mobile$mobilerand'>" . __('Mobile phone') . "</label></td><td>";

            if (
                $extauth
                && isset($authtype['mobile_field']) && !empty($authtype['mobile_field'])
            ) {
                echo $this->fields["mobile"];
            } else {
                echo Html::input(
                    'mobile',
                    [
                        'value' => $this->fields['mobile'],
                        'id'    => "textfield_mobile$mobilerand",
                    ]
                );
            }
            echo "</td>";

            if (count($_SESSION['glpiprofiles']) > 1) {
                $profilerand = mt_rand();
                echo "<td><label for='dropdown_profiles_id$profilerand'>" . __('Default profile') . "</label></td><td>";

                $options = Dropdown::getDropdownArrayNames(
                    'glpi_profiles',
                    Profile_User::getUserProfiles($this->fields['id'])
                );
                Dropdown::showFromArray(
                    "profiles_id",
                    $options,
                    ['value'               => $this->fields["profiles_id"],
                        'rand'                => $profilerand,
                        'display_emptychoice' => true
                    ]
                );
                echo "</td>";
            } else {
                echo "<td colspan='2'>&nbsp;</td>";
            }
            echo "</tr>";

            $phone2rand = mt_rand();
            echo "<tr class='tab_bg_1'><td><label for='textfield_phone2$phone2rand'>" .  __('Phone 2') . "</label></td><td>";

            if (
                $extauth
                && isset($authtype['phone2_field']) && !empty($authtype['phone2_field'])
            ) {
                echo $this->fields["phone2"];
            } else {
                echo Html::input(
                    'phone2',
                    [
                        'value' => $this->fields['phone2'],
                        'id'    => "textfield_phone2$phone2rand",
                    ]
                );
            }
            echo "</td>";

            $entities = $this->getEntities();
            if (
                !GLPI_DEMO_MODE
                && (count($_SESSION['glpiactiveentities']) > 1)
            ) {
                $entrand = mt_rand();
                echo "<td><label for='dropdown_entities_id$entrand'>" . __('Default entity') . "</td><td>";
                Entity::dropdown(['value'  => $this->fields['entities_id'],
                    'rand'   => $entrand,
                    'entity' => $entities
                ]);
            } else {
                echo "<td colspan='2'>&nbsp;";
            }
            echo "</td></tr>";

            $admnumrand = mt_rand();
            echo "<tr class='tab_bg_1'><td><label for='textfield_registration_number$admnumrand'>" . _x('user', 'Administrative number') . "</label></td><td>";
            if (
                $extauth
                && isset($authtype['registration_number_field']) && !empty($authtype['registration_number_field'])
            ) {
                echo $this->fields["registration_number"];
            } else {
                echo Html::input(
                    'registration_number',
                    [
                        'value' => $this->fields['registration_number'],
                        'id'    => "textfield_registration_number$admnumrand",
                    ]
                );
            }
            echo "</td><td colspan='2'></td></tr>";

            $locrand = mt_rand();
            echo "<tr class='tab_bg_1'><td><label for='dropdown_locations_id$locrand'>" . Location::getTypeName(1) . "</label></td><td>";
            Location::dropdown(['value'  => $this->fields['locations_id'],
                'rand'   => $locrand,
                'entity' => $entities
            ]);

            if (Config::canUpdate()) {
                $moderand = mt_rand();
                echo "<td><label for='dropdown_use_mode$moderand'>" . __('Use GLPI in mode') . "</label></td><td>";
                $modes = [
                    Session::NORMAL_MODE => __('Normal'),
                    Session::DEBUG_MODE  => __('Debug'),
                ];
                Dropdown::showFromArray('use_mode', $modes, ['value' => $this->fields["use_mode"], 'rand' => $moderand]);
            } else {
                echo "<td colspan='2'>&nbsp;";
            }
            echo "</td></tr>";

            if (
                Entity::getAnonymizeConfig() == Entity::ANONYMIZE_USE_NICKNAME
                && Session::getCurrentInterface() == "central"
            ) {
                echo "<tr class='tab_bg_1'>";
                echo "<td><label for='nickname$rand'> " . __('Nickname') . "</label></td>";
                echo "<td>";
                echo Html::input('nickname', [
                    'value' => $this->fields['nickname']
                ]);
                echo "</td>";
                echo "</tr>";
            }

            echo "<tr class='tab_bg_1'><th colspan='4'>" . __('Remote access keys') . "</th></tr>";

            echo "<tr class='tab_bg_1'><td>";
            echo __("Personal token");
            echo "</td><td colspan='2'>";

            if (!empty($this->fields["personal_token"])) {
                echo "<div class='copy_to_clipboard_wrapper'>";
                echo Html::input('_personal_token', [
                    'value'    => $this->fields["personal_token"],
                    'style'    => 'width:90%'
                ]);
                echo "</div>";
                echo "(" . sprintf(
                    __('generated on %s'),
                    Html::convDateTime($this->fields["personal_token_date"])
                ) . ")";
            }
            echo "</td><td>";
            Html::showCheckbox(['name'  => '_reset_personal_token',
                'title' => __('Regenerate')
            ]);
            echo "&nbsp;&nbsp;" . __('Regenerate');
            echo "</td></tr>";

            echo "<tr class='tab_bg_1'><td>";
            echo __("API token");
            echo "</td><td colspan='2'>";
            if (!empty($this->fields["api_token"])) {
                echo "<div class='copy_to_clipboard_wrapper'>";
                echo Html::input('_api_token', [
                    'value'    => $this->fields["api_token"],
                    'style'    => 'width:90%'
                ]);
                 echo "</div>";
                 echo "(" . sprintf(
                     __('generated on %s'),
                     Html::convDateTime($this->fields["api_token_date"])
                 ) . ")";
            }
            echo "</td><td>";
            Html::showCheckbox(['name'  => '_reset_api_token',
                'title' => __('Regenerate')
            ]);
            echo "&nbsp;&nbsp;" . __('Regenerate');
            echo "</td></tr>";

            echo "<tr><td class='tab_bg_2 center' colspan='4'>";
            echo "<input type='submit' name='update' value=\"" . _sx('button', 'Save') . "\" class='btn btn-primary'>";
            echo "</td></tr>";

            echo "</table>";
            Html::closeForm();
            echo "</div>";
            return true;
        }
        return false;
    }


    /**
     * Get all the authentication method parameters for the current user.
     *
     * @return array
     */
    public function getAuthMethodsByID()
    {
        return Auth::getMethodsByID($this->fields["authtype"], $this->fields["auths_id"]);
    }


    public function pre_updateInDB()
    {
        global $DB;

        if (($key = array_search('name', $this->updates)) !== false) {
           /// Check if user does not exists
            $iterator = $DB->request([
                'FROM'   => $this->getTable(),
                'WHERE'  => [
                    'name'   => $this->input['name'],
                    'id'     => ['<>', $this->input['id']]
                ]
            ]);

            if (count($iterator)) {
                 //To display a message
                 $this->fields['name'] = $this->oldvalues['name'];
                 unset($this->updates[$key]);
                 unset($this->oldvalues['name']);
                 Session::addMessageAfterRedirect(
                     __('Unable to update login. A user already exists.'),
                     false,
                     ERROR
                 );
            }

            if (!Auth::isValidLogin(stripslashes($this->input['name']))) {
                $this->fields['name'] = $this->oldvalues['name'];
                unset($this->updates[$key]);
                unset($this->oldvalues['name']);
                Session::addMessageAfterRedirect(
                    __('The login is not valid. Unable to update login.'),
                    false,
                    ERROR
                );
            }
        }

       // ## Security system except for login update:
       //
       // An **external** (ldap, mail) user without User::UPDATE right
       // should not be able to update its own fields
       // (for example, fields concerned by ldap synchronisation)
       // except on login action (which triggers synchronisation).
        if (
            Session::getLoginUserID() === (int)$this->input['id']
            && !Session::haveRight("user", UPDATE)
            && !strpos($_SERVER['PHP_SELF'], "/front/login.php")
            && isset($this->fields["authtype"])
        ) {
           // extauth ldap case
            if (
                $_SESSION["glpiextauth"]
                && ($this->fields["authtype"] == Auth::LDAP
                 || Auth::isAlternateAuth($this->fields["authtype"]))
            ) {
                $authtype = Auth::getMethodsByID(
                    $this->fields["authtype"],
                    $this->fields["auths_id"]
                );
                if (count($authtype)) {
                     $fields = AuthLDAP::getSyncFields($authtype);
                    foreach ($fields as $key => $val) {
                        if (
                            !empty($val)
                            && (($key2 = array_search($key, $this->updates)) !== false)
                        ) {
                            unset($this->updates[$key2]);
                            unset($this->oldvalues[$key]);
                        }
                    }
                }
            }

            if (($key = array_search("is_active", $this->updates)) !== false) {
                unset($this->updates[$key]);
                unset($this->oldvalues['is_active']);
            }

            if (($key = array_search("comment", $this->updates)) !== false) {
                unset($this->updates[$key]);
                unset($this->oldvalues['comment']);
            }
        }
    }

    public function getSpecificMassiveActions($checkitem = null)
    {

        $isadmin = static::canUpdate();
        $actions = parent::getSpecificMassiveActions($checkitem);
        if ($isadmin) {
            $actions['Group_User' . MassiveAction::CLASS_ACTION_SEPARATOR . 'add']
                                                         = "<i class='fas fa-users'></i>" .
                                                           __('Associate to a group');
            $actions['Group_User' . MassiveAction::CLASS_ACTION_SEPARATOR . 'remove']
                                                         = __('Dissociate from a group');
            $actions['Profile_User' . MassiveAction::CLASS_ACTION_SEPARATOR . 'add']
                                                         = "<i class='fas fa-user-shield'></i>" .
                                                           __('Associate to a profile');
            $actions['Profile_User' . MassiveAction::CLASS_ACTION_SEPARATOR . 'remove']
                                                         = __('Dissociate from a profile');
            $actions['Group_User' . MassiveAction::CLASS_ACTION_SEPARATOR . 'change_group_user']
                                                         = "<i class='fas fa-users-cog'></i>" .
                                                           __("Move to group");
        }

        if (Session::haveRight(self::$rightname, self::UPDATEAUTHENT)) {
            $prefix                                    = __CLASS__ . MassiveAction::CLASS_ACTION_SEPARATOR;
            $actions[$prefix . 'change_authtype']        = "<i class='fas fa-user-cog'></i>" .
                                                      _x('button', 'Change the authentication method');
            $actions[$prefix . 'force_user_ldap_update'] = "<i class='fas fa-sync'></i>" .
                                                      __('Force synchronization');
        }
        return $actions;
    }

    public static function showMassiveActionsSubForm(MassiveAction $ma)
    {
        global $CFG_GLPI;

        switch ($ma->getAction()) {
            case 'change_authtype':
                $rand             = Auth::dropdown(['name' => 'authtype']);
                $paramsmassaction = ['authtype' => '__VALUE__'];
                Ajax::updateItemOnSelectEvent(
                    "dropdown_authtype$rand",
                    "show_massiveaction_field",
                    $CFG_GLPI["root_doc"] .
                                             "/ajax/dropdownMassiveActionAuthMethods.php",
                    $paramsmassaction
                );
                echo "<span id='show_massiveaction_field'><br><br>";
                echo Html::submit(_x('button', 'Post'), ['name' => 'massiveaction']) . "</span>";
                return true;
        }
        return parent::showMassiveActionsSubForm($ma);
    }

    public static function processMassiveActionsForOneItemtype(
        MassiveAction $ma,
        CommonDBTM $item,
        array $ids
    ) {

        switch ($ma->getAction()) {
            case 'force_user_ldap_update':
                foreach ($ids as $id) {
                    if ($item->can($id, UPDATE)) {
                        if (
                            ($item->fields["authtype"] == Auth::LDAP)
                            || ($item->fields["authtype"] == Auth::EXTERNAL)
                        ) {
                            if (AuthLDAP::forceOneUserSynchronization($item, false, false)) {
                                $ma->itemDone($item->getType(), $id, MassiveAction::ACTION_OK);
                            } else {
                                $ma->itemDone($item->getType(), $id, MassiveAction::ACTION_KO);
                                $ma->addMessage($item->getErrorMessage(ERROR_ON_ACTION));
                            }
                        } else {
                            $ma->itemDone($item->getType(), $id, MassiveAction::ACTION_KO);
                            $ma->addMessage($item->getErrorMessage(ERROR_ON_ACTION));
                        }
                    } else {
                        $ma->itemDone($item->getType(), $id, MassiveAction::ACTION_NORIGHT);
                        $ma->addMessage($item->getErrorMessage(ERROR_RIGHT));
                    }
                }
                return;

            case 'change_authtype':
                $input = $ma->getInput();
                if (
                    !isset($input["authtype"])
                    || !isset($input["auths_id"])
                ) {
                    $ma->itemDone($item->getType(), $ids, MassiveAction::ACTION_KO);
                    $ma->addMessage($item->getErrorMessage(ERROR_ON_ACTION));
                    return;
                }
                if (Session::haveRight(self::$rightname, self::UPDATEAUTHENT)) {
                    if (User::changeAuthMethod($ids, $input["authtype"], $input["auths_id"])) {
                        $ma->itemDone($item->getType(), $ids, MassiveAction::ACTION_OK);
                    } else {
                        $ma->itemDone($item->getType(), $ids, MassiveAction::ACTION_KO);
                    }
                } else {
                    $ma->itemDone($item->getType(), $ids, MassiveAction::ACTION_NORIGHT);
                    $ma->addMessage($item->getErrorMessage(ERROR_RIGHT));
                }
                return;
        }
        parent::processMassiveActionsForOneItemtype($ma, $item, $ids);
    }


    public function rawSearchOptions()
    {
       // forcegroup by on name set force group by for all items
        $tab = [];

        $tab[] = [
            'id'                 => 'common',
            'name'               => __('Characteristics')
        ];

        $tab[] = [
            'id'                 => '1',
            'table'              => $this->getTable(),
            'field'              => 'name',
            'name'               => __('Login'),
            'datatype'           => 'itemlink',
            'forcegroupby'       => true,
            'massiveaction'      => false
        ];

        $tab[] = [
            'id'                 => '2',
            'table'              => $this->getTable(),
            'field'              => 'id',
            'name'               => __('ID'),
            'massiveaction'      => false,
            'datatype'           => 'number'
        ];

        $tab[] = [
            'id'                 => '34',
            'table'              => $this->getTable(),
            'field'              => 'realname',
            'name'               => __('Last name'),
            'datatype'           => 'string',
        ];

        $tab[] = [
            'id'                 => '9',
            'table'              => $this->getTable(),
            'field'              => 'firstname',
            'name'               => __('First name'),
            'datatype'           => 'string',
        ];

        $tab[] = [
            'id'                 => '5',
            'table'              => 'glpi_useremails',
            'field'              => 'email',
            'name'               => _n('Email', 'Emails', Session::getPluralNumber()),
            'datatype'           => 'email',
            'joinparams'         => [
                'jointype'           => 'child'
            ],
            'forcegroupby'       => true,
            'massiveaction'      => false
        ];

        $tab[] = [
            'id'                 => '150',
            'table'              => $this->getTable(),
            'field'              => 'picture',
            'name'               => _n('Picture', 'Pictures', 1),
            'datatype'           => 'specific',
            'nosearch'           => true,
            'massiveaction'      => false
        ];

        $tab[] = [
            'id'                 => '28',
            'table'              => $this->getTable(),
            'field'              => 'sync_field',
            'name'               => __('Synchronization field'),
            'massiveaction'      => false,
            'datatype'           => 'string',
        ];

        $tab = array_merge($tab, Location::rawSearchOptionsToAdd());

        $tab[] = [
            'id'                 => '8',
            'table'              => $this->getTable(),
            'field'              => 'is_active',
            'name'               => __('Active'),
            'datatype'           => 'bool'
        ];

        $tab[] = [
            'id'                 => '6',
            'table'              => $this->getTable(),
            'field'              => 'phone',
            'name'               => Phone::getTypeName(1),
            'datatype'           => 'string',
        ];

        $tab[] = [
            'id'                 => '10',
            'table'              => $this->getTable(),
            'field'              => 'phone2',
            'name'               => __('Phone 2'),
            'datatype'           => 'string',
        ];

        $tab[] = [
            'id'                 => '11',
            'table'              => $this->getTable(),
            'field'              => 'mobile',
            'name'               => __('Mobile phone'),
            'datatype'           => 'string',
        ];

        $tab[] = [
            'id'                 => '13',
            'table'              => 'glpi_groups',
            'field'              => 'completename',
            'name'               => Group::getTypeName(Session::getPluralNumber()),
            'forcegroupby'       => true,
            'datatype'           => 'itemlink',
            'massiveaction'      => false,
            'joinparams'         => [
                'beforejoin'         => [
                    'table'              => 'glpi_groups_users',
                    'joinparams'         => [
                        'jointype'           => 'child'
                    ]
                ]
            ]
        ];

        $tab[] = [
            'id'                 => '14',
            'table'              => $this->getTable(),
            'field'              => 'last_login',
            'name'               => __('Last login'),
            'datatype'           => 'datetime',
            'massiveaction'      => false
        ];

        $tab[] = [
            'id'                 => '15',
            'table'              => $this->getTable(),
            'field'              => 'authtype',
            'name'               => __('Authentication'),
            'massiveaction'      => false,
            'datatype'           => 'specific',
            'searchtype'         => 'equals',
            'additionalfields'   => [
                '0'                  => 'auths_id'
            ]
        ];

        $tab[] = [
            'id'                 => '30',
            'table'              => 'glpi_authldaps',
            'field'              => 'name',
            'linkfield'          => 'auths_id',
            'name'               => __('LDAP directory for authentication'),
            'massiveaction'      => false,
            'joinparams'         => [
                'condition'          => ['REFTABLE.authtype' => Auth::LDAP]
            ],
            'datatype'           => 'dropdown'
        ];

        $tab[] = [
            'id'                 => '31',
            'table'              => 'glpi_authmails',
            'field'              => 'name',
            'linkfield'          => 'auths_id',
            'name'               => __('Email server for authentication'),
            'massiveaction'      => false,
            'joinparams'         => [
                'condition'          => ['REFTABLE.authtype' => Auth::MAIL]
            ],
            'datatype'           => 'dropdown'
        ];

        $tab[] = [
            'id'                 => '16',
            'table'              => $this->getTable(),
            'field'              => 'comment',
            'name'               => __('Comments'),
            'datatype'           => 'text'
        ];

        $tab[] = [
            'id'                 => '17',
            'table'              => $this->getTable(),
            'field'              => 'language',
            'name'               => __('Language'),
            'datatype'           => 'language',
            'display_emptychoice' => true,
            'emptylabel'         => 'Default value'
        ];

        $tab[] = [
            'id'                 => '19',
            'table'              => $this->getTable(),
            'field'              => 'date_mod',
            'name'               => __('Last update'),
            'datatype'           => 'datetime',
            'massiveaction'      => false
        ];

        $tab[] = [
            'id'                 => '121',
            'table'              => $this->getTable(),
            'field'              => 'date_creation',
            'name'               => __('Creation date'),
            'datatype'           => 'datetime',
            'massiveaction'      => false
        ];

        $tab[] = [
            'id'                 => '20',
            'table'              => 'glpi_profiles',
            'field'              => 'name',
            'name'               => sprintf(
                __('%1$s (%2$s)'),
                Profile::getTypeName(Session::getPluralNumber()),
                Entity::getTypeName(1)
            ),
            'forcegroupby'       => true,
            'massiveaction'      => false,
            'datatype'           => 'dropdown',
            'joinparams'         => [
                'beforejoin'         => [
                    'table'              => 'glpi_profiles_users',
                    'joinparams'         => [
                        'jointype'           => 'child'
                    ]
                ]
            ]
        ];

        $tab[] = [
            'id'                 => '21',
            'table'              => $this->getTable(),
            'field'              => 'user_dn',
            'name'               => __('User DN'),
            'massiveaction'      => false,
            'datatype'           => 'text'
        ];

        $tab[] = [
            'id'                 => '22',
            'table'              => $this->getTable(),
            'field'              => 'registration_number',
            'name'               => _x('user', 'Administrative number'),
            'datatype'           => 'string',
        ];

        $tab[] = [
            'id'                 => '23',
            'table'              => $this->getTable(),
            'field'              => 'date_sync',
            'datatype'           => 'datetime',
            'name'               => __('Last synchronization'),
            'massiveaction'      => false
        ];

        $tab[] = [
            'id'                 => '24',
            'table'              => $this->getTable(),
            'field'              => 'is_deleted_ldap',
            'name'               => __('Deleted user in LDAP directory'),
            'datatype'           => 'bool',
            'massiveaction'      => false
        ];

        $tab[] = [
            'id'                 => '80',
            'table'              => 'glpi_entities',
            'linkfield'          => 'entities_id',
            'field'              => 'completename',
            'name'               => sprintf(
                __('%1$s (%2$s)'),
                Entity::getTypeName(Session::getPluralNumber()),
                Profile::getTypeName(1)
            ),
            'forcegroupby'       => true,
            'datatype'           => 'dropdown',
            'massiveaction'      => false,
            'joinparams'         => [
                'beforejoin'         => [
                    'table'              => 'glpi_profiles_users',
                    'joinparams'         => [
                        'jointype'           => 'child'
                    ]
                ]
            ]
        ];

        $tab[] = [
            'id'                 => '81',
            'table'              => 'glpi_usertitles',
            'field'              => 'name',
            'name'               => __('Title'),
            'datatype'           => 'dropdown'
        ];

        $tab[] = [
            'id'                 => '82',
            'table'              => 'glpi_usercategories',
            'field'              => 'name',
            'name'               => _n('Category', 'Categories', 1),
            'datatype'           => 'dropdown'
        ];

        $tab[] = [
            'id'                 => '79',
            'table'              => 'glpi_profiles',
            'field'              => 'name',
            'name'               => __('Default profile'),
            'datatype'           => 'dropdown'
        ];

        $tab[] = [
            'id'                 => '77',
            'table'              => 'glpi_entities',
            'field'              => 'name',
            'massiveaction'      => true,
            'name'               => __('Default entity'),
            'datatype'           => 'dropdown'
        ];

        $tab[] = [
            'id'                 => '62',
            'table'              => $this->getTable(),
            'field'              => 'begin_date',
            'name'               => __('Begin date'),
            'datatype'           => 'datetime'
        ];

        $tab[] = [
            'id'                 => '63',
            'table'              => $this->getTable(),
            'field'              => 'end_date',
            'name'               => __('End date'),
            'datatype'           => 'datetime'
        ];

        $tab[] = [
            'id'                 => '60',
            'table'              => 'glpi_tickets',
            'field'              => 'id',
            'name'               => __('Number of tickets as requester'),
            'forcegroupby'       => true,
            'usehaving'          => true,
            'datatype'           => 'count',
            'massiveaction'      => false,
            'joinparams'         => [
                'beforejoin'         => [
                    'table'              => 'glpi_tickets_users',
                    'joinparams'         => [
                        'jointype'           => 'child',
                        'condition'          => ['NEWTABLE.type' => CommonITILActor::REQUESTER]
                    ]
                ]
            ]
        ];

        $tab[] = [
            'id'                 => '61',
            'table'              => 'glpi_tickets',
            'field'              => 'id',
            'name'               => __('Number of written tickets'),
            'forcegroupby'       => true,
            'usehaving'          => true,
            'datatype'           => 'count',
            'massiveaction'      => false,
            'joinparams'         => [
                'jointype'           => 'child',
                'linkfield'          => 'users_id_recipient'
            ]
        ];

        $tab[] = [
            'id'                 => '64',
            'table'              => 'glpi_tickets',
            'field'              => 'id',
            'name'               => __('Number of assigned tickets'),
            'forcegroupby'       => true,
            'usehaving'          => true,
            'datatype'           => 'count',
            'massiveaction'      => false,
            'joinparams'         => [
                'beforejoin'         => [
                    'table'              => 'glpi_tickets_users',
                    'joinparams'         => [
                        'jointype'           => 'child',
                        'condition'          => ['NEWTABLE.type' => CommonITILActor::ASSIGN]
                    ]
                ]
            ]
        ];

        $tab[] = [
            'id'                 => '99',
            'table'              => 'glpi_users',
            'field'              => 'name',
            'linkfield'          => 'users_id_supervisor',
            'name'               => __('Supervisor'),
            'datatype'           => 'dropdown',
            'massiveaction'      => false,
            'additionalfields'   => [
                '0' => 'id'
            ]
        ];

       // add objectlock search options
        $tab = array_merge($tab, ObjectLock::rawSearchOptionsToAdd(get_class($this)));

        return $tab;
    }

    public static function getSpecificValueToDisplay($field, $values, array $options = [])
    {

        if (!is_array($values)) {
            $values = [$field => $values];
        }
        switch ($field) {
            case 'authtype':
                $auths_id = 0;
                if (isset($values['auths_id']) && !empty($values['auths_id'])) {
                    $auths_id = $values['auths_id'];
                }
                return Auth::getMethodName($values[$field], $auths_id);
            case 'picture':
                if (isset($options['html']) && $options['html']) {
                    return Html::image(
                        self::getThumbnailURLForPicture($values['picture']),
                        ['class' => 'user_picture_small', 'alt' => _n('Picture', 'Pictures', 1)]
                    );
                }
        }
        return parent::getSpecificValueToDisplay($field, $values, $options);
    }

    public static function getSpecificValueToSelect($field, $name = '', $values = '', array $options = [])
    {

        if (!is_array($values)) {
            $values = [$field => $values];
        }
        $options['display'] = false;
        switch ($field) {
            case 'authtype':
                $options['name'] = $name;
                $options['value'] = $values[$field];
                return Auth::dropdown($options);
        }
        return parent::getSpecificValueToSelect($field, $name, $values, $options);
    }


    /**
     * Get all groups where the current user have delegating.
     *
     * @since 0.83
     *
     * @param integer|string $entities_id ID of the entity to restrict
     *
     * @return integer[]
     */
    public static function getDelegateGroupsForUser($entities_id = '')
    {
        global $DB;

        $iterator = $DB->request([
            'SELECT'          => 'glpi_groups_users.groups_id',
            'DISTINCT'        => true,
            'FROM'            => 'glpi_groups_users',
            'INNER JOIN'      => [
                'glpi_groups'  => [
                    'FKEY'   => [
                        'glpi_groups_users'  => 'groups_id',
                        'glpi_groups'        => 'id'
                    ]
                ]
            ],
            'WHERE'           => [
                'glpi_groups_users.users_id'        => Session::getLoginUserID(),
                'glpi_groups_users.is_userdelegate' => 1
            ] + getEntitiesRestrictCriteria('glpi_groups', '', $entities_id, 1)
        ]);

        $groups = [];
        foreach ($iterator as $data) {
            $groups[$data['groups_id']] = $data['groups_id'];
        }
        return $groups;
    }


    /**
     * Execute the query to select box with all glpi users where select key = name
     *
     * Internaly used by showGroup_Users, dropdownUsers and ajax/getDropdownUsers.php
     *
     * @param boolean         $count            true if execute an count(*) (true by default)
     * @param string|string[] $right            limit user who have specific right (default 'all')
     * @param integer         $entity_restrict  Restrict to a defined entity (default -1)
     * @param integer         $value            default value (default 0)
     * @param integer[]       $used             Already used items ID: not to display in dropdown
     * @param string          $search           pattern (default '')
     * @param integer         $start            start LIMIT value (default 0)
     * @param integer         $limit            limit LIMIT value (default -1 no limit)
     * @param boolean         $inactive_deleted true to retreive also inactive or deleted users
     *
     * @return mysqli_result|boolean
     */
    public static function getSqlSearchResult(
        $count = true,
        $right = "all",
        $entity_restrict = -1,
        $value = 0,
        array $used = [],
        $search = '',
        $start = 0,
        $limit = -1,
        $inactive_deleted = 0,
        $with_no_right = 0
    ) {
        global $DB;



       // No entity define : use active ones
        if ($entity_restrict < 0) {
            $entity_restrict = $_SESSION["glpiactiveentities"];
        }

        $joinprofile      = false;
        $joinprofileright = false;
        $WHERE = [];


        switch ($right) {
            case "interface":
                $joinprofile = true;
                $WHERE = [
                    'glpi_profiles.interface' => 'central'
                ] + getEntitiesRestrictCriteria('glpi_profiles_users', '', $entity_restrict, 1);
                break;

            case "id":
                $WHERE = ['glpi_users.id' => Session::getLoginUserID()];
                break;

            case "delegate":
                $groups = self::getDelegateGroupsForUser($entity_restrict);
                $users  = [];
                if (count($groups)) {
                    $iterator = $DB->request([
                        'SELECT'    => 'glpi_users.id',
                        'FROM'      => 'glpi_groups_users',
                        'LEFT JOIN' => [
                            'glpi_users'   => [
                                'FKEY'   => [
                                    'glpi_groups_users'  => 'users_id',
                                    'glpi_users'         => 'id'
                                ]
                            ]
                        ],
                        'WHERE'     => [
                            'glpi_groups_users.groups_id' => $groups,
                            'glpi_groups_users.users_id'  => ['<>', Session::getLoginUserID()]
                        ]
                    ]);
                    foreach ($iterator as $data) {
                           $users[$data["id"]] = $data["id"];
                    }
                }
               // Add me to users list for central
                if (Session::getCurrentInterface() == 'central') {
                    $users[Session::getLoginUserID()] = Session::getLoginUserID();
                }

                if (count($users)) {
                    $WHERE = ['glpi_users.id' => $users];
                }
                break;

            case "groups":
                $groups = [];
                if (isset($_SESSION['glpigroups'])) {
                    $groups = $_SESSION['glpigroups'];
                }
                $users  = [];
                if (count($groups)) {
                    $iterator = $DB->request([
                        'SELECT'    => 'glpi_users.id',
                        'FROM'      => 'glpi_groups_users',
                        'LEFT JOIN' => [
                            'glpi_users'   => [
                                'FKEY'   => [
                                    'glpi_groups_users'  => 'users_id',
                                    'glpi_users'         => 'id'
                                ]
                            ]
                        ],
                        'WHERE'     => [
                            'glpi_groups_users.groups_id' => $groups,
                            'glpi_groups_users.users_id'  => ['<>', Session::getLoginUserID()]
                        ]
                    ]);
                    foreach ($iterator as $data) {
                          $users[$data["id"]] = $data["id"];
                    }
                }
               // Add me to users list for central
                if (Session::getCurrentInterface() == 'central') {
                    $users[Session::getLoginUserID()] = Session::getLoginUserID();
                }

                if (count($users)) {
                    $WHERE = ['glpi_users.id' => $users];
                }

                break;

            case "all":
                $WHERE = [
                    'glpi_users.id' => ['>', 0],
                    'OR' => getEntitiesRestrictCriteria('glpi_profiles_users', '', $entity_restrict, 1)
                ];

                if ($with_no_right) {
                    $WHERE['OR'][] = ['glpi_profiles_users.entities_id' => null];
                }
                break;

            default:
                $joinprofile = true;
                $joinprofileright = true;
                if (!is_array($right)) {
                    $right = [$right];
                }
                $forcecentral = true;

                $ORWHERE = [];
                foreach ($right as $r) {
                    switch ($r) {
                        case 'own_ticket':
                             $ORWHERE[] = [
                                 [
                                     'glpi_profilerights.name'     => 'ticket',
                                     'glpi_profilerights.rights'   => ['&', Ticket::OWN]
                                 ] + getEntitiesRestrictCriteria('glpi_profiles_users', '', $entity_restrict, 1)
                             ];
                            break;

                        case 'create_ticket_validate':
                            $ORWHERE[] = [
                                [
                                    'glpi_profilerights.name'  => 'ticketvalidation',
                                    'OR'                       => [
                                        ['glpi_profilerights.rights'   => ['&', TicketValidation::CREATEREQUEST]],
                                        ['glpi_profilerights.rights'   => ['&', TicketValidation::CREATEINCIDENT]]
                                    ]
                                ] + getEntitiesRestrictCriteria('glpi_profiles_users', '', $entity_restrict, 1)
                            ];
                            $forcecentral = false;
                            break;

                        case 'validate_request':
                            $ORWHERE[] = [
                                [
                                    'glpi_profilerights.name'     => 'ticketvalidation',
                                    'glpi_profilerights.rights'   => ['&', TicketValidation::VALIDATEREQUEST]
                                ] + getEntitiesRestrictCriteria('glpi_profiles_users', '', $entity_restrict, 1)
                            ];
                            $forcecentral = false;
                            break;

                        case 'validate_incident':
                            $ORWHERE[] = [
                                [
                                    'glpi_profilerights.name'     => 'ticketvalidation',
                                    'glpi_profilerights.rights'   => ['&', TicketValidation::VALIDATEINCIDENT]
                                ] + getEntitiesRestrictCriteria('glpi_profiles_users', '', $entity_restrict, 1)
                            ];
                            $forcecentral = false;
                            break;

                        case 'validate':
                            $ORWHERE[] = [
                                [
                                    'glpi_profilerights.name'     => 'changevalidation',
                                    'glpi_profilerights.rights'   => ['&', ChangeValidation::VALIDATE]
                                ] + getEntitiesRestrictCriteria('glpi_profiles_users', '', $entity_restrict, 1)
                            ];
                            break;

                        case 'create_validate':
                            $ORWHERE[] = [
                                [
                                    'glpi_profilerights.name'     => 'changevalidation',
                                    'glpi_profilerights.rights'   => ['&', CREATE]
                                ] + getEntitiesRestrictCriteria('glpi_profiles_users', '', $entity_restrict, 1)
                            ];
                            break;

                        case 'see_project':
                            $ORWHERE[] = [
                                [
                                    'glpi_profilerights.name'     => 'project',
                                    'glpi_profilerights.rights'   => ['&', Project::READMY]
                                ] + getEntitiesRestrictCriteria('glpi_profiles_users', '', $entity_restrict, 1)
                            ];
                            break;

                        case 'faq':
                            $ORWHERE[] = [
                                [
                                    'glpi_profilerights.name'     => 'knowbase',
                                    'glpi_profilerights.rights'   => ['&', KnowbaseItem::READFAQ]
                                ] + getEntitiesRestrictCriteria('glpi_profiles_users', '', $entity_restrict, 1)
                            ];
                            break;

                        default:
                           // Check read or active for rights
                            $ORWHERE[] = [
                                [
                                    'glpi_profilerights.name'     => $r,
                                    'glpi_profilerights.rights'   => [
                                        '&',
                                        READ | CREATE | UPDATE | DELETE | PURGE
                                    ]
                                ] + getEntitiesRestrictCriteria('glpi_profiles_users', '', $entity_restrict, 1)
                            ];
                    }
                    if (in_array($r, Profile::$helpdesk_rights)) {
                        $forcecentral = false;
                    }
                }

                if (count($ORWHERE)) {
                    $WHERE[] = ['OR' => $ORWHERE];
                }

                if ($forcecentral) {
                    $WHERE['glpi_profiles.interface'] = 'central';
                }
        }

        if (!$inactive_deleted) {
            $WHERE = array_merge(
                $WHERE,
                [
                    'glpi_users.is_deleted' => 0,
                    'glpi_users.is_active'  => 1,
                    [
                        'OR' => [
                            ['glpi_users.begin_date' => null],
                            ['glpi_users.begin_date' => ['<', new QueryExpression('NOW()')]]
                        ]
                    ],
                    [
                        'OR' => [
                            ['glpi_users.end_date' => null],
                            ['glpi_users.end_date' => ['>', new QueryExpression('NOW()')]]
                        ]
                    ]

                ]
            );
        }

        if (
            (is_numeric($value) && $value)
            || count($used)
        ) {
            $WHERE[] = [
                'NOT' => [
                    'glpi_users.id' => $used
                ]
            ];
        }

        // remove helpdesk user
        $config = Config::getConfigurationValues('core');
        $WHERE[] = [
            'NOT' => [
                'glpi_users.id' => $config['system_user']
            ]
        ];

        $criteria = [
            'FROM'            => 'glpi_users',
            'LEFT JOIN'       => [
                'glpi_useremails'       => [
                    'ON' => [
                        'glpi_useremails' => 'users_id',
                        'glpi_users'      => 'id',
                        ['AND' => ['glpi_useremails.is_default' => 1]]
                    ]
                ],
                'glpi_profiles_users'   => [
                    'ON' => [
                        'glpi_profiles_users'   => 'users_id',
                        'glpi_users'            => 'id'
                    ]
                ]
            ]
        ];
        if ($count) {
            $criteria['SELECT'] = ['COUNT' => 'glpi_users.id AS CPT'];
            $criteria['DISTINCT'] = true;
        } else {
            $criteria['SELECT'] = ['glpi_users.*', 'glpi_useremails.email AS default_email'];
            $criteria['DISTINCT'] = true;
        }

        if ($joinprofile) {
            $criteria['LEFT JOIN']['glpi_profiles'] = [
                'ON' => [
                    'glpi_profiles_users'   => 'profiles_id',
                    'glpi_profiles'         => 'id'
                ]
            ];
            if ($joinprofileright) {
                $criteria['LEFT JOIN']['glpi_profilerights'] = [
                    'ON' => [
                        'glpi_profilerights' => 'profiles_id',
                        'glpi_profiles'      => 'id'
                    ]
                ];
            }
        }

        if (!$count) {
            if (strlen((string)$search) > 0) {
                $txt_search = Search::makeTextSearchValue($search);

                $firstname_field = $DB->quoteName(self::getTableField('firstname'));
                $realname_field = $DB->quoteName(self::getTableField('realname'));
                $fields = $_SESSION["glpinames_format"] == self::FIRSTNAME_BEFORE
                ? [$firstname_field, $realname_field]
                : [$realname_field, $firstname_field];

                $concat = new \QueryExpression(
                    'CONCAT(' . implode(',' . $DB->quoteValue(' ') . ',', $fields) . ')'
                    . ' LIKE ' . $DB->quoteValue($txt_search)
                );
                $WHERE[] = [
                    'OR' => [
                        'glpi_users.name'                => ['LIKE', $txt_search],
                        'glpi_users.realname'            => ['LIKE', $txt_search],
                        'glpi_users.firstname'           => ['LIKE', $txt_search],
                        'glpi_users.phone'               => ['LIKE', $txt_search],
                        'glpi_users.registration_number' => ['LIKE', $txt_search],
                        'glpi_useremails.email'          => ['LIKE', $txt_search],
                        $concat
                    ]
                ];
            }

            if ($_SESSION["glpinames_format"] == self::FIRSTNAME_BEFORE) {
                $criteria['ORDERBY'] = [
                    'glpi_users.firstname',
                    'glpi_users.realname',
                    'glpi_users.name'
                ];
            } else {
                $criteria['ORDERBY'] = [
                    'glpi_users.realname ASC',
                    'glpi_users.firstname ASC',
                    'glpi_users.name ASC',
                ];
            }

            if ($limit > 0) {
                $criteria['LIMIT'] = $limit;
                $criteria['START'] = $start;
            }
        }
        $criteria['WHERE'] = $WHERE;
        return $DB->request($criteria);
    }


    /**
     * Make a select box with all glpi users where select key = name
     *
     * @param $options array of possible options:
     *    - name             : string / name of the select (default is users_id)
     *    - value
     *    - values           : in case of select[multiple], pass the array of multiple values
     *    - right            : string / limit user who have specific right :
     *                             id -> only current user (default case);
     *                             interface -> central;
     *                             all -> all users;
     *                             specific right like Ticket::READALL, CREATE.... (is array passed one of all passed right is needed)
     *    - comments         : boolean / is the comments displayed near the dropdown (default true)
     *    - entity           : integer or array / restrict to a defined entity or array of entities
     *                          (default -1 : no restriction)
     *    - entity_sons      : boolean / if entity restrict specified auto select its sons
     *                          only available if entity is a single value not an array(default false)
     *    - all              : Nobody or All display for none selected
     *                             all=0 (default) -> Nobody
     *                             all=1 -> All
     *                             all=-1-> nothing
     *    - rand             : integer / already computed rand value
     *    - toupdate         : array / Update a specific item on select change on dropdown
     *                          (need value_fieldname, to_update, url
     *                          (see Ajax::updateItemOnSelectEvent for information)
     *                          and may have moreparams)
     *    - used             : array / Already used items ID: not to display in dropdown (default empty)
     *    - ldap_import
     *    - on_change        : string / value to transmit to "onChange"
     *    - display          : boolean / display or get string (default true)
     *    - width            : specific width needed
     *    - specific_tags    : array of HTML5 tags to add to the field
     *    - class            : class to pass to html select
     *    - url              : url of the ajax php code which should return the json data to show in
     *                         the dropdown (default /ajax/getDropdownUsers.php)
     *    - inactive_deleted : retreive also inactive or deleted users
     *    - hide_if_no_elements  : boolean / hide dropdown if there is no elements (default false)
     *    - readonly         : boolean / return getUserName is true (default false)
     *
     * @return integer|string Random value if displayed, string otherwise
     */
    public static function dropdown($options = [])
    {
        global $CFG_GLPI;
       // Default values
        $p = [
            'name'                => 'users_id',
            'value'               => '',
            'values'              => [],
            'right'               => 'id',
            'all'                 => 0,
            'display_emptychoice' => true,
            'emptylabel'          => Dropdown::EMPTY_VALUE,
            'placeholder'         => '',
            'on_change'           => '',
            'comments'            => 1,
            'width'               => '',
            'entity'              => -1,
            'entity_sons'         => false,
            'used'                => [],
            'ldap_import'         => false,
            'toupdate'            => '',
            'rand'                => mt_rand(),
            'display'             => true,
            '_user_index'         => 0,
            'specific_tags'       => [],
            'class'               => "form-select",
            'url'                 => $CFG_GLPI['root_doc'] . "/ajax/getDropdownUsers.php",
            'inactive_deleted'    => 0,
            'with_no_right'       => 0,
            'toadd'               => [],
            'hide_if_no_elements' => false,
            'readonly'            => false,
            'multiple'            => false,
        ];

        if (is_array($options) && count($options)) {
            foreach ($options as $key => $val) {
                $p[$key] = $val;
            }
        }

        if ($p['multiple']) {
            $p['display_emptychoice'] = false;
            $p['values'] = $p['value'] ?? [];
            $p['comments'] = false;
            unset($p['value']);
        }

       // check default value (in case of multiple observers)
        if (isset($p['value']) && is_array($p['value'])) {
            $p['value'] = $p['value'][$p['_user_index']] ?? 0;
        }

       // Check default value for dropdown : need to be a numeric (or null)
        if (
            isset($p['value'])
            && ((strlen($p['value']) == 0) || !is_numeric($p['value']) && $p['value'] != 'myself')
        ) {
            $p['value'] = 0;
        }

        $output = '';
        if (!($p['entity'] < 0) && $p['entity_sons']) {
            if (is_array($p['entity'])) {
                $output .= "entity_sons options is not available with array of entity";
            } else {
                $p['entity'] = getSonsOf('glpi_entities', $p['entity']);
            }
        }

        // Make a select box with all glpi users
        if (!$p['multiple']) {
            $user = getUserName($p['value'], 2, true);
        }

        if ($p['readonly']) {
            return '<span class="form-control" readonly>' . $user["name"] . '</span>';
        }

        $view_users = self::canView();

        if (!$p['multiple']) {
            if ($p['value'] === 'myself') {
                $default = __("Myself");
            } else if (!empty($p['value']) && ($p['value'] > 0)) {
                $default = $user["name"];
            } else {
                if ($p['all']) {
                    $default = __('All');
                } else {
                    $default = $p['emptylabel'];
                }
            }
        } else {
            // get multiple values name
            $valuesnames = [];
            foreach ($p['values'] as $value) {
                if (!empty($value) && ($value > 0)) {
                    $user = getUserName($value, 2);
                    $valuesnames[] = $user["name"];
                }
            }
        }


        $field_id = Html::cleanId("dropdown_" . $p['name'] . $p['rand']);
        $param    = [
            'multiple'            => $p['multiple'],
            'width'               => $p['width'],
            'all'                 => $p['all'],
            'display_emptychoice' => $p['display_emptychoice'],
            'placeholder'         => $p['placeholder'],
            'right'               => $p['right'],
            'on_change'           => $p['on_change'],
            'used'                => $p['used'],
            'inactive_deleted'    => $p['inactive_deleted'],
            'with_no_right'       => $p['with_no_right'],
            'entity_restrict'     => ($entity_restrict = (is_array($p['entity']) ? json_encode(array_values($p['entity'])) : $p['entity'])),
            'specific_tags'       => $p['specific_tags'],
            'toadd'               => $p['toadd'],
            'class'               => $p['class'],
            '_idor_token'         => Session::getNewIDORToken(__CLASS__, [
                'right'           => $p['right'],
                'entity_restrict' => $entity_restrict,
            ]),
        ];

        if ($p['multiple']) {
            $param['values'] = $p['values'];
            $param['valuesnames'] = $valuesnames;
        } else {
            $param['value'] = $p['value'];
            $param['valuename'] = $default;
        }

        if ($p['hide_if_no_elements']) {
            $result = Dropdown::getDropdownUsers(
                ['display_emptychoice' => false, 'page' => 1, 'page_limit' => 1] + $param,
                false
            );
            if ($result['count'] === 0) {
                return;
            }
        }

        $output = Html::jsAjaxDropdown(
            $p['name'],
            $field_id,
            $p['url'],
            $param
        );

       // Display comment
        $icons = "";
        if ($p['comments']) {
            $comment_id = Html::cleanId("comment_" . $p['name'] . $p['rand']);
            $link_id = Html::cleanId("comment_link_" . $p["name"] . $p['rand']);
            if (!$view_users) {
                $user["link"] = '';
            } else if (empty($user["link"])) {
                $user["link"] = $CFG_GLPI['root_doc'] . "/front/user.php";
            }

            if (empty($user['comment'])) {
                $user['comment'] = Toolbox::ucfirst(
                    sprintf(
                        __('Show %1$s'),
                        self::getTypeName(Session::getPluralNumber())
                    )
                );
            }

            $paramscomment = [
                'value'    => '__VALUE__',
                'itemtype' => User::getType()
            ];

            if ($view_users) {
                $paramscomment['withlink'] = $link_id;
            }
            $icons .= '<div class="btn btn-outline-secondary">';
            $icons .= Ajax::updateItemOnSelectEvent(
                $field_id,
                $comment_id,
                $CFG_GLPI["root_doc"] . "/ajax/comments.php",
                $paramscomment,
                false
            );

            $icons .= Html::showToolTip($user["comment"], [
                'contentid' => $comment_id,
                'display'   => false,
                'link'      => $user["link"],
                'linkid'    => $link_id
            ]);
            $icons .= '</div>';
        }

        if (
            Session::haveRight('user', self::IMPORTEXTAUTHUSERS)
            && $p['ldap_import']
            && Entity::isEntityDirectoryConfigured($_SESSION['glpiactive_entity'])
        ) {
            $icons .= '<div class="btn btn-outline-secondary">';
            $icons .= Ajax::createIframeModalWindow(
                'userimport' . $p['rand'],
                $CFG_GLPI["root_doc"] .
                                                      "/front/ldap.import.php?entity=" .
                                                      $_SESSION['glpiactive_entity'],
                ['title'   => __('Import a user'),
                    'display' => false
                ]
            );
            $icons .= "<span title=\"" . __s('Import a user') . "\"" .
            " data-bs-toggle='modal' data-bs-target='#userimport{$p['rand']}'>
            <i class='fas fa-plus fa-fw '></i>
            <span class='sr-only'>" . __s('Import a user') . "</span>
         </span>";
            $icons .= '</div>';
        }

        if (strlen($icons) > 0) {
            $output = "<div class='btn-group btn-group-sm " . ($p['width'] == "100%" ? "w-100" : "") . "' role='group'>{$output} {$icons}</div>";
        }

        $output .= Ajax::commonDropdownUpdateItem($p, false);

        if ($p['display']) {
            echo $output;
            return $p['rand'];
        }
        return $output;
    }


    /**
     * Show simple add user form for external auth.
     *
     * @return void|boolean false if user does not have rights to import users from external sources,
     *    print form otherwise
     */
    public static function showAddExtAuthForm()
    {

        if (!Session::haveRight("user", self::IMPORTEXTAUTHUSERS)) {
            return false;
        }

        echo "<div class='center'>\n";
        echo "<form method='post' action='" . Toolbox::getItemTypeFormURL('User') . "'>\n";

        echo "<table class='tab_cadre'>\n";
        echo "<tr><th colspan='4'>" . __('Automatically add a user of an external source') . "</th></tr>\n";

        echo "<tr class='tab_bg_1'><td>" . __('Login') . "</td>\n";
        echo "<td><input type='text' name='login' class='form-control'></td></tr>";

        echo "<tr class='tab_bg_1'>";
        echo "<td class='tab_bg_2 center' colspan='2'>\n";
        echo "<input type='submit' name='add_ext_auth_ldap' value=\"" . __s('Import from directories') . "\"
             class='btn btn-primary'>\n";
        echo "</td></tr>";

        echo "<tr class='tab_bg_1'>";
        echo "<td class='tab_bg_2 center' colspan='2'>\n";
        echo "<input type='submit' name='add_ext_auth_simple' value=\"" . __s('Import from other sources') . "\"
             class='btn btn-primary'>\n";
        echo "</td></tr>\n";

        echo "</table>";
        Html::closeForm();
        echo "</div>\n";
    }


    /**
     * Change auth method for given users.
     *
     * @param integer[] $IDs      IDs of users
     * @param integer   $authtype Auth type (see Auth constants)
     * @param integer   $server   ID of auth server
     *
     * @return boolean
     */
    public static function changeAuthMethod(array $IDs = [], $authtype = 1, $server = -1)
    {
        global $DB;

        if (!Session::haveRight(self::$rightname, self::UPDATEAUTHENT)) {
            return false;
        }

        if (
            !empty($IDs)
            && in_array($authtype, [Auth::DB_GLPI, Auth::LDAP, Auth::MAIL, Auth::EXTERNAL])
        ) {
            $result = $DB->update(
                self::getTable(),
                [
                    'authtype'        => $authtype,
                    'auths_id'        => $server,
                    'password'        => '',
                    'is_deleted_ldap' => 0
                ],
                [
                    'id' => $IDs
                ]
            );
            if ($result) {
                foreach ($IDs as $ID) {
                    $changes = [
                        0,
                        '',
                        addslashes(
                            sprintf(
                                __('%1$s: %2$s'),
                                __('Update authentification method to'),
                                Auth::getMethodName($authtype, $server)
                            )
                        )
                    ];
                    Log::history($ID, __CLASS__, $changes, '', Log::HISTORY_LOG_SIMPLE_MESSAGE);
                }

                return true;
            }
        }
        return false;
    }


    /**
     * Generate vcard for the current user.
     *
     * @return void
     */
    public function generateVcard()
    {

       // prepare properties for the Vcard
        if (
            !empty($this->fields["realname"])
            || !empty($this->fields["firstname"])
        ) {
            $name = [$this->fields["realname"], $this->fields["firstname"], "", "", ""];
        } else {
            $name = [$this->fields["name"], "", "", "", ""];
        }

        $title = null;
        if ($this->fields['usertitles_id'] !== 0) {
            $title = new UserTitle();
            $title->getFromDB($this->fields['usertitles_id']);
        }
       // create vcard
        $vcard = new VObject\Component\VCard([
            'N'     => $name,
            'EMAIL' => $this->getDefaultEmail(),
            'NOTE'  => $this->fields["comment"],
        ]);
        if ($title) {
            $vcard->add('TITLE', $title->fields['name']);
        }
        if ($this->fields['timezone']) {
            $vcard->add('TZ', $this->fields['timezone']);
        }
        $vcard->add('TEL', $this->fields["phone"], ['type' => 'PREF;WORK;VOICE']);
        $vcard->add('TEL', $this->fields["phone2"], ['type' => 'HOME;VOICE']);
        $vcard->add('TEL', $this->fields["mobile"], ['type' => 'WORK;CELL']);

       // Get more data from plugins such as an IM contact
        $data = Plugin::doHook(Hooks::VCARD_DATA, ['item' => $this, 'data' => []])['data'];
        foreach ($data as $field => $additional_field) {
            $vcard->add($additional_field['name'], $additional_field['value'] ?? '', $additional_field['params'] ?? []);
        }

       // send the  VCard
        $output   = $vcard->serialize();
        $filename = implode("_", array_filter($name)) . ".vcf";

        @header("Content-Disposition: attachment; filename=\"$filename\"");
        @header("Content-Length: " . Toolbox::strlen($output));
        @header("Connection: close");
        @header("content-type: text/x-vcard; charset=UTF-8");

        echo $output;
    }


    /**
     * Show items of the current user.
     *
     * @param boolean $tech false to display items owned by user, true to display items managed by user
     *
     * @return void
     */
    public function showItems($tech)
    {
        global $DB, $CFG_GLPI;

        $ID = $this->getField('id');

        if ($tech) {
            $type_user   = $CFG_GLPI['linkuser_tech_types'];
            $type_group  = $CFG_GLPI['linkgroup_tech_types'];
            $field_user  = 'users_id_tech';
            $field_group = 'groups_id_tech';
        } else {
            $type_user   = $CFG_GLPI['linkuser_types'];
            $type_group  = $CFG_GLPI['linkgroup_types'];
            $field_user  = 'users_id';
            $field_group = 'groups_id';
        }

        $group_where = "";
        $groups      = [];

        $iterator = $DB->request([
            'SELECT'    => [
                'glpi_groups_users.groups_id',
                'glpi_groups.name'
            ],
            'FROM'      => 'glpi_groups_users',
            'LEFT JOIN' => [
                'glpi_groups' => [
                    'FKEY' => [
                        'glpi_groups_users'  => 'groups_id',
                        'glpi_groups'        => 'id'
                    ]
                ]
            ],
            'WHERE'     => ['glpi_groups_users.users_id' => $ID]
        ]);
        $number = count($iterator);

        $group_where = [];
        foreach ($iterator as $data) {
            $group_where[$field_group][] = $data['groups_id'];
            $groups[$data["groups_id"]] = $data["name"];
        }

        echo "<div class='spaced'><table class='tab_cadre_fixehov'>";
        $header = "<tr><th>" . _n('Type', 'Types', 1) . "</th>";
        $header .= "<th>" . Entity::getTypeName(1) . "</th>";
        $header .= "<th>" . __('Name') . "</th>";
        $header .= "<th>" . __('Serial number') . "</th>";
        $header .= "<th>" . __('Inventory number') . "</th>";
        $header .= "<th>" . __('Status') . "</th>";
        $header .= "<th>&nbsp;</th></tr>";
        echo $header;

        foreach ($type_user as $itemtype) {
            if (!($item = getItemForItemtype($itemtype))) {
                continue;
            }
            if ($item->canView()) {
                $itemtable = getTableForItemType($itemtype);
                $iterator_params = [
                    'FROM'   => $itemtable,
                    'WHERE'  => [$field_user => $ID]
                ];

                if ($item->maybeTemplate()) {
                    $iterator_params['WHERE']['is_template'] = 0;
                }
                if ($item->maybeDeleted()) {
                    $iterator_params['WHERE']['is_deleted'] = 0;
                }

                $item_iterator = $DB->request($iterator_params);

                $type_name = $item->getTypeName();

                foreach ($item_iterator as $data) {
                    $cansee = $item->can($data["id"], READ);
                    $link   = $data[$item->getNameField()];
                    if ($cansee) {
                        $link_item = $item::getFormURLWithID($data['id']);
                        if ($_SESSION["glpiis_ids_visible"] || empty($link)) {
                             $link = sprintf(__('%1$s (%2$s)'), $link, $data["id"]);
                        }
                        $link = "<a href='" . $link_item . "'>" . $link . "</a>";
                    }
                    $linktype = "";
                    if ($data[$field_user] == $ID) {
                        $linktype = self::getTypeName(1);
                    }
                    echo "<tr class='tab_bg_1'><td class='center'>$type_name</td>";
                    echo "<td class='center'>" . Dropdown::getDropdownName(
                        "glpi_entities",
                        $data["entities_id"]
                    ) . "</td>";
                    echo "<td class='center'>$link</td>";
                    echo "<td class='center'>";
                    if (isset($data["serial"]) && !empty($data["serial"])) {
                          echo $data["serial"];
                    } else {
                        echo '&nbsp;';
                    }
                    echo "</td><td class='center'>";
                    if (isset($data["otherserial"]) && !empty($data["otherserial"])) {
                        echo $data["otherserial"];
                    } else {
                        echo '&nbsp;';
                    }
                    echo "</td><td class='center'>";
                    if (isset($data["states_id"])) {
                        echo Dropdown::getDropdownName("glpi_states", $data['states_id']);
                    } else {
                        echo '&nbsp;';
                    }

                    echo "</td><td class='center'>$linktype</td></tr>";
                }
            }
        }
        if ($number) {
            echo $header;
        }
        echo "</table></div>";

        if (count($group_where)) {
            echo "<div class='spaced'><table class='tab_cadre_fixehov'>";
            $header = "<tr>" .
               "<th>" . _n('Type', 'Types', 1) . "</th>" .
               "<th>" . Entity::getTypeName(1) . "</th>" .
               "<th>" . __('Name') . "</th>" .
               "<th>" . __('Serial number') . "</th>" .
               "<th>" . __('Inventory number') . "</th>" .
               "<th>" . __('Status') . "</th>" .
               "<th>&nbsp;</th></tr>";
            echo $header;
            $nb = 0;
            foreach ($type_group as $itemtype) {
                if (!($item = getItemForItemtype($itemtype))) {
                    continue;
                }
                if ($item->canView() && $item->isField($field_group)) {
                    $itemtable = getTableForItemType($itemtype);
                    $iterator_params = [
                        'FROM'   => $itemtable,
                        'WHERE'  => ['OR' => $group_where]
                    ];

                    if ($item->maybeTemplate()) {
                        $iterator_params['WHERE']['is_template'] = 0;
                    }
                    if ($item->maybeDeleted()) {
                        $iterator_params['WHERE']['is_deleted'] = 0;
                    }

                    $group_iterator = $DB->request($iterator_params);

                    $type_name = $item->getTypeName();

                    foreach ($group_iterator as $data) {
                        $nb++;
                        $cansee = $item->can($data["id"], READ);
                        $link   = $data["name"];
                        if ($cansee) {
                            $link_item = $item::getFormURLWithID($data['id']);
                            if ($_SESSION["glpiis_ids_visible"] || empty($link)) {
                                $link = sprintf(__('%1$s (%2$s)'), $link, $data["id"]);
                            }
                            $link = "<a href='" . $link_item . "'>" . $link . "</a>";
                        }
                        $linktype = "";
                        if (isset($groups[$data[$field_group]])) {
                            $linktype = sprintf(
                                __('%1$s = %2$s'),
                                Group::getTypeName(1),
                                $groups[$data[$field_group]]
                            );
                        }
                        echo "<tr class='tab_bg_1'><td class='center'>$type_name</td>";
                        echo "<td class='center'>" . Dropdown::getDropdownName(
                            "glpi_entities",
                            $data["entities_id"]
                        );
                        echo "</td><td class='center'>$link</td>";
                        echo "<td class='center'>";
                        if (isset($data["serial"]) && !empty($data["serial"])) {
                             echo $data["serial"];
                        } else {
                            echo '&nbsp;';
                        }
                        echo "</td><td class='center'>";
                        if (isset($data["otherserial"]) && !empty($data["otherserial"])) {
                            echo $data["otherserial"];
                        } else {
                            echo '&nbsp;';
                        }
                        echo "</td><td class='center'>";
                        if (isset($data["states_id"])) {
                            echo Dropdown::getDropdownName("glpi_states", $data['states_id']);
                        } else {
                            echo '&nbsp;';
                        }

                        echo "</td><td class='center'>$linktype</td></tr>";
                    }
                }
            }
            if ($nb) {
                echo $header;
            }
            echo "</table></div>";
        }
    }


    /**
     * Get user by email, importing it from LDAP if not existing.
     *
     * @param string $email
     * @param bool $createuserfromemail
     *
     * @return integer ID of user, 0 if not found nor imported
     */
    public static function getOrImportByEmail($email = '', bool $createuserfromemail = false)
    {
        global $DB, $CFG_GLPI;

        $iterator = $DB->request([
            'SELECT'    => 'users_id AS id',
            'FROM'      => 'glpi_useremails',
            'LEFT JOIN' => [
                'glpi_users' => [
                    'FKEY' => [
                        'glpi_useremails' => 'users_id',
                        'glpi_users'      => 'id'
                    ]
                ]
            ],
            'WHERE'     => [
                'glpi_useremails.email' => $DB->escape(stripslashes($email))
            ],
            'ORDER'     => ['glpi_users.is_active DESC', 'is_deleted ASC']
        ]);

       //User still exists in DB
        if (count($iterator)) {
            $result = $iterator->current();
            return $result['id'];
        } else {
            if ($CFG_GLPI["is_users_auto_add"]) {
                //Get all ldap servers with email field configured
                $ldaps = AuthLDAP::getServersWithImportByEmailActive();
                //Try to find the user by his email on each ldap server

                foreach ($ldaps as $ldap) {
                    $params = [
                        'method' => AuthLDAP::IDENTIFIER_EMAIL,
                        'value'  => $email,
                    ];
                    $res = AuthLDAP::ldapImportUserByServerId(
                        $params,
                        AuthLDAP::ACTION_IMPORT,
                        $ldap
                    );

                    if (isset($res['id'])) {
                        return $res['id'];
                    }
                }
            }
            if ($createuserfromemail) {
                $user = self::createUserFromMail($email);
                if ($user !== null) {
                    return $user->fields['id'];
                }
            }
        }
        return 0;
    }


    /**
     * Handle user deleted in LDAP using configured policy.
     *
     * @param integer $users_id
     *
     * @return void
     */
    public static function manageDeletedUserInLdap($users_id)
    {
        global $CFG_GLPI;

       //The only case where users_id can be null if when a user has been imported into GLPI
       //it's dn still exists, but doesn't match the connection filter anymore
       //In this case, do not try to process the user
        if (!$users_id) {
            return;
        }

       //User is present in DB but not in the directory : it's been deleted in LDAP
        $tmp = [
            'id'              => $users_id,
            'is_deleted_ldap' => 1,
        ];
        $myuser = new self();
        $myuser->getFromDB($users_id);

        switch ($CFG_GLPI['user_deleted_ldap']) {
           //DO nothing
            default:
            case AuthLDAP::DELETED_USER_PRESERVE:
                $myuser->update($tmp);
                break;

           //Put user in trashbin
            case AuthLDAP::DELETED_USER_DELETE:
               // Make sure the `is_deleted_ldap` flag is changed before deleting the user (Used for a potential future restore)
                $myuser->update($tmp);
                $myuser->delete($tmp);
                break;

           //Delete all user dynamic habilitations and groups
            case AuthLDAP::DELETED_USER_WITHDRAWDYNINFO:
                Profile_User::deleteRights($users_id, true);
                Group_User::deleteGroups($users_id, true);
                $myuser->update($tmp);
                break;

           //Deactivate the user
            case AuthLDAP::DELETED_USER_DISABLE:
                $tmp['is_active'] = 0;
                $myuser->update($tmp);
                break;

           //Deactivate the user+ Delete all user dynamic habilitations and groups
            case AuthLDAP::DELETED_USER_DISABLEANDWITHDRAWDYNINFO:
                $tmp['is_active'] = 0;
                $myuser->update($tmp);
                Profile_User::deleteRights($users_id, true);
                Group_User::deleteGroups($users_id, true);
                break;

            case AuthLDAP::DELETED_USER_DISABLEANDDELETEGROUPS:
                $tmp['is_active'] = 0;
                $myuser->update($tmp);
                Group_User::deleteGroups($users_id, true);
                break;
        }
       /*
       $changes[0] = '0';
       $changes[1] = '';
       $changes[2] = __('Deleted user in LDAP directory');
       Log::history($users_id, 'User', $changes, 0, Log::HISTORY_LOG_SIMPLE_MESSAGE);*/
    }

    /**
     * Handle user restored in LDAP using configured policy.
     *
     * @since 10.0.0
     * @param $users_id
     *
     * @return void
     */
    public static function manageRestoredUserInLdap($users_id): void
    {
        global $CFG_GLPI;

       //The only case where users_id can be null if when a user has been imported into GLPI
       //it's dn still exists, but doesn't match the connection filter anymore
       //In this case, do not try to process the user
        if (!$users_id) {
            return;
        }

       //User is present in DB and in the directory but 'is_ldap_deleted' was true : it's been restored in LDAP
        $tmp = [
            'id'              => $users_id,
            'is_deleted_ldap' => 0,
        ];
        $myuser = new self();
        $myuser->getFromDB($users_id);

       // User is already considered as restored from ldap
        if ($myuser->fields['is_deleted_ldap'] == 0) {
            return;
        }

       // Calling the update function for the user will reapply dynamic rights {@see User::post_updateItem()}
        switch ($CFG_GLPI['user_restored_ldap']) {
           // Do nothing except update the 'is_ldap_deleted' field to prevent re-processing the restore for each sync
            default:
            case AuthLDAP::RESTORED_USER_PRESERVE:
                $myuser->update($tmp);
                break;

           // Restore the user from the trash
            case AuthLDAP::RESTORED_USER_RESTORE:
                $myuser->restore($tmp);
                $myuser->update($tmp);
                break;

           // Enable the user
            case AuthLDAP::RESTORED_USER_ENABLE:
                $tmp['is_active'] = 1;
                $myuser->update($tmp);
                break;
        }
    }

    /**
     * Get user ID from its name.
     *
     * @param string $name User name
     *
     * @return integer
     */
    public static function getIdByName($name)
    {
        return self::getIdByField('name', $name);
    }


    /**
     * Get user ID from a field
     *
     * @since 0.84
     *
     * @param string $field Field name
     * @param string $value Field value
     *
     * @return integer
     */
    public static function getIdByField($field, $value, $escape = true)
    {
        global $DB;

        if ($escape) {
            $value = addslashes($value);
        }

        $iterator = $DB->request([
            'SELECT' => 'id',
            'FROM'   => self::getTable(),
            'WHERE'  => [$field => $value]
        ]);

        if (count($iterator) == 1) {
            $row = $iterator->current();
            return (int)$row['id'];
        }
        return false;
    }


    /**
     * Show password update form for current user.
     *
     * @param array $error_messages
     *
     * @return void
     */
    public function showPasswordUpdateForm(array $error_messages = [])
    {
        global $CFG_GLPI;

        echo '<form method="post" action="' . $CFG_GLPI['root_doc'] . '/front/updatepassword.php">';
        echo '<table class="tab_cadre">';
        echo '<tr><th colspan="2">' . __('Password update') . '</th></tr>';

        if (Session::mustChangePassword()) {
            echo '<tr class="tab_bg_2 center">';
            echo '<td colspan="2" class="red b">';
            echo __('Your password has expired. You must change it to be able to login.');
            echo '</td>';
            echo '</tr>';
        }

        echo '<tr class="tab_bg_1">';
        echo '<td>';
        echo __('Login');
        echo '</td>';
        echo '<td>';
        echo '<input type="text" name="name" value="' . $this->fields['name'] . '" readonly="readonly" />';
        echo '</td>';
        echo '</tr>';

        echo '<tr class="tab_bg_1">';
        echo '<td>';
        echo '<label for="current_password">' . __('Current password') . '</label>';
        echo '</td>';
        echo '<td>';
        echo '<input type="password" id="current_password" name="current_password" />';
        echo '</td>';
        echo '</tr>';

        echo '<tr class="tab_bg_1">';
        echo '<td>';
        echo '<label for="password">' . __('New password') . '</label>';
        echo '</td>';
        echo '<td>';
        echo '<input type="password" id="password" name="password" autocomplete="new-password" onkeyup="return passwordCheck();" class="form-control" />';
        echo '</td>';
        echo '</tr>';

        echo '<tr class="tab_bg_1">';
        echo '<td>';
        echo '<label for="password2">' . __('New password confirmation') . '</label>';
        echo '</td>';
        echo '<td>';
        echo '<input type="password" id="password2" name="password2" autocomplete="new-password" class="form-control" />';
        echo '</td>';
        echo '</tr>';

        if ($CFG_GLPI['use_password_security']) {
            echo '<tr class="tab_bg_1">';
            echo '<td>' . __('Password security policy') . '</td>';
            echo '<td>';
            Config::displayPasswordSecurityChecks();
            echo '</td>';
            echo '</tr>';
        }

        echo '<tr class="tab_bg_2 center">';
        echo '<td colspan="2">';
        echo '<input type="submit" name="update" value="' . __s('Save') . '" class="btn btn-primary" />';
        echo '</td>';
        echo '</tr>';

        if (!empty($error_messages)) {
            echo '<tr class="tab_bg_2 center">';
            echo '<td colspan="2" class="red b">';
            echo implode('<br/>', $error_messages);
            echo '</td>';
            echo '</tr>';
        }

        echo '</table>';
        Html::closeForm();
    }


    /**
     * Show new password form of password recovery process.
     *
     * @param $token
     *
     * @return void
     */
    public static function showPasswordForgetChangeForm($token)
    {
        TemplateRenderer::getInstance()->display('password_form.html.twig', [
            'title'    => __('Forgotten password?'),
            'token'    => $token,
            'token_ok' => User::getUserByForgottenPasswordToken($token) !== null,
        ]);
    }

    /**
     * Show new password form of password initialization process.
     *
     * @param string $token
     *
     * @return void
     *
     * @since 10.1.0
     */
    public static function showPasswordInitChangeForm(string $token): void
    {
        TemplateRenderer::getInstance()->display('password_form.html.twig', [
            'title'    => __('Password Initialization'),
            'token'    => $token,
            'token_ok' => User::getUserByForgottenPasswordToken($token) !== null,
        ]);
    }


    /**
     * Show request form of password recovery process.
     *
     * @return void
     *
     * @since 10.1.0
     */
    public static function showPasswordForgetRequestForm(): void
    {
        TemplateRenderer::getInstance()->display('password_form.html.twig', [
            'title' => __('Forgotten password?'),
        ]);
    }

    /**
     * Show request form of password initialization process.
     *
     * @return void
     */
    public static function showPasswordInitRequestForm()
    {
        TemplateRenderer::getInstance()->display('password_form.html.twig', [
            'title' => __('Password initialization'),
        ]);
    }


    /**
     * Handle password recovery form submission.
     *
     * @param array $input
     *
     * @throws ForgetPasswordException when requirements are not met
     *
     * @return boolean true if password successfully changed, false otherwise
     */
    public function updateForgottenPassword(array $input)
    {
        // Get user by token
        $token = $input['password_forget_token'] ?? "";
        $user = self::getUserByForgottenPasswordToken($token);

        // Invalid token
        if (!$user) {
            throw new ForgetPasswordException(
                __('Your password reset request has expired or is invalid. Please renew it.')
            );
        }

        // Check if the user is no longer active, it might happen if for some
        // reasons the user is disabled manually after requesting a password reset
        if ($user->fields['is_active'] == 0 || $user->fields['is_deleted'] == 1) {
            throw new ForgetPasswordException(
                __("Unable to reset password, please contact your administrator")
            );
        }

        // Same check but for the account activation dates
        if (
            ($user->fields['begin_date'] !== null && $user->fields['begin_date'] > $_SESSION['glpi_currenttime'])
            || ($user->fields['end_date'] !== null && $user->fields['end_date'] < $_SESSION['glpi_currenttime'])
        ) {
            throw new ForgetPasswordException(
                __("Unable to reset password, please contact your administrator")
            );
        }

        // Safety check that the user authentication method support passwords changes
        if ($user->fields["authtype"] !== Auth::DB_GLPI && Auth::useAuthExt()) {
            throw new ForgetPasswordException(
                __("The authentication method configuration doesn't allow you to change your password.")
            );
        }

        $input['id'] = $user->fields['id'];

        // Check new password validity, throws exception on failure
        Config::validatePassword($input["password"], false);

        // Try to set new password
        if (!$user->update($input)) {
            return false;
        }

        // Clear password reset token data
        $user->update([
            'id'                         => $user->fields['id'],
            'password_forget_token'      => '',
            'password_forget_token_date' => 'NULL',
        ]);

        $this->getFromDB($user->fields['id']);

        return true;
    }


    /**
     * Displays password recovery result.
     *
     * @param array $input
     *
     * @return void
     */
    public function showUpdateForgottenPassword(array $input)
    {
        try {
            if ($this->updateForgottenPassword($input)) {
                Session::addMessageAfterRedirect(__('Reset password successful.'));
            }
        } catch (\Glpi\Exception\ForgetPasswordException $e) {
            Session::addMessageAfterRedirect($e->getMessage(), false, ERROR);
        } catch (\Glpi\Exception\PasswordTooWeakException $e) {
           // Force display on error
            foreach ($e->getMessages() as $message) {
                Session::addMessageAfteRredirect($message, false, ERROR);
            }
        }

        TemplateRenderer::getInstance()->display('password_form.html.twig', [
            'title'         => __('Forgotten password?'),
            'messages_only' => true,
        ]);
    }


    /**
     * Send password recovery for a user and display result message.
     *
     * @param string $email email of the user
     *
     * @return void
     */
    public function showForgetPassword($email)
    {
        try {
            $this->forgetPassword($email);
        } catch (\Glpi\Exception\ForgetPasswordException $e) {
            Session::addMessageAfterRedirect($e->getMessage(), false, ERROR);
            return;
        }
        Session::addMessageAfteRredirect(__('If the given email address match an exisiting GLPI user, you will receive an email containing the informations required to reset your password. Please contact your administrator if you do not receive any email.'));

        TemplateRenderer::getInstance()->display('password_form.html.twig', [
            'title'         => __('Forgotten password?'),
            'messages_only' => true,
        ]);
    }

    /**
     * Send password recovery for a user and display result message.
     *
     * @param string $email email of the user
     *
     * @return void
     */
    public function showInitPassword(string $email): void
    {
        try {
            $this->forgetPassword($email, true);
        } catch (\Glpi\Exception\ForgetPasswordException $e) {
            Session::addMessageAfterRedirect($e->getMessage(), false, ERROR);
            return;
        }
        Session::addMessageAfterRedirect(__('The given email address will receive the informations required to define password.'));

        TemplateRenderer::getInstance()->display('password_form.html.twig', [
            'title'         => __('Password initialization'),
            'messages_only' => true,
        ]);
    }

    /**
     * Send password recovery email for a user.
     *
     * @param string $email
     * @param bool $firstpassword
     *
     * @throws ForgetPasswordException If the process failed and the user should
     *                                 be aware of it (e.g. incorrect email)
     *
     * @return bool Return true if the password reset notification was sent,
     *              false if the process failed but the user should not be aware
     *              of it to avoid exposing whether or not the given email exist
     *              in our database.
     */
    public function forgetPassword(string $email, bool $firstpassword = false): bool
    {
        global $CFG_GLPI;
        if ($firstpassword) {
            $event = 'passwordinit';
            $token_date = strtotime($_SESSION["glpi_currenttime"]) + $CFG_GLPI['password_init_token_delay'];
        } else {
            $event = 'passwordforget';
            $token_date = strtotime($_SESSION["glpi_currenttime"]) + DAY_TIMESTAMP;
        }
        $condition = [
            'glpi_users.is_active'  => 1,
            'glpi_users.is_deleted' => 0, [
                'OR' => [
                    ['glpi_users.begin_date' => null],
                    ['glpi_users.begin_date' => ['<', new QueryExpression('NOW()')]]
                ],
            ], [
                'OR'  => [
                    ['glpi_users.end_date'   => null],
                    ['glpi_users.end_date'   => ['>', new QueryExpression('NOW()')]]
                ]
            ]
        ];

        // Try to find a single user matching the given email
        if (!$this->getFromDBbyEmail($email, $condition)) {
            $count = self::countUsersByEmail($email, $condition);
            trigger_error(
                "Failed to find a single user for '$email', $count user(s) found.",
                E_USER_WARNING
            );

            return false;
        }

        // Check that the configuration allow this user to change his password
        if ($this->fields["authtype"] !== Auth::DB_GLPI && Auth::useAuthExt()) {
            trigger_error(
                __("The authentication method configuration doesn't allow the user '$email' to change his password."),
                E_USER_WARNING
            );

            return false;
        }

        // Check that the given email is valid
        if (!NotificationMailing::isUserAddressValid($email)) {
            throw new ForgetPasswordException(__('Invalid email address'));
        }

        // Store password reset token and date
        $input = [
            'password_forget_token'      => sha1(Toolbox::getRandomString(30)),
            'password_forget_token_date' => date("Y-m-d H:i:s", $token_date),
            'id'                         => $this->fields['id'],
        ];
        $this->update($input);

        // Notication on root entity (glpi_users.entities_id is only a pref)
        NotificationEvent::raiseEvent($event, $this, ['entities_id' => 0]);
        QueuedNotification::forceSendFor($this->getType(), $this->fields['id']);

        return true;
    }


    /**
     * Display information from LDAP server for user.
     *
     * @return void
     */
    private function showLdapDebug()
    {

        if ($this->fields['authtype'] != Auth::LDAP) {
            return false;
        }
        echo "<div class='spaced'>";
        echo "<table class='tab_cadre_fixe'>";
        echo "<tr><th colspan='4'>" . AuthLDAP::getTypeName(1) . "</th></tr>";

        echo "<tr class='tab_bg_2'><td>" . __('User DN') . "</td>";
        echo "<td>" . $this->fields['user_dn'] . "</td></tr>\n";

        if ($this->fields['user_dn']) {
            echo "<tr class='tab_bg_2'><td>" . __('User information') . "</td><td>";
            $config_ldap = new AuthLDAP();
            $ds          = false;

            if ($config_ldap->getFromDB($this->fields['auths_id'])) {
                $ds = $config_ldap->connect();
            }

            if ($ds) {
                $info = AuthLDAP::getUserByDn(
                    $ds,
                    $this->fields['user_dn'],
                    ['*', 'createTimeStamp', 'modifyTimestamp']
                );
                if (is_array($info)) {
                     Html::printCleanArray($info);
                } else {
                    echo __('No item to display');
                }
            } else {
                echo __('Connection failed');
            }

            echo "</td></tr>\n";
        }

        echo "</table></div>";
    }


    /**
     * Display debug information for current object.
     *
     * @return void
     */
    public function showDebug()
    {

        NotificationEvent::debugEvent($this);
        $this->showLdapDebug();
    }

    public function getUnicityFieldsToDisplayInErrorMessage()
    {

        return ['id'          => __('ID'),
            'entities_id' => Entity::getTypeName(1)
        ];
    }


    public function getUnallowedFieldsForUnicity()
    {

        return array_merge(
            parent::getUnallowedFieldsForUnicity(),
            ['auths_id', 'date_sync', 'entities_id', 'last_login', 'profiles_id']
        );
    }


    /**
     * Get a unique generated token.
     *
     * @param string $field Field storing the token
     *
     * @return string
     */
    public static function getUniqueToken($field = 'personal_token')
    {
        global $DB;

        $ok = false;
        do {
            $key    = Toolbox::getRandomString(40);
            $row = $DB->request([
                'COUNT'  => 'cpt',
                'FROM'   => self::getTable(),
                'WHERE'  => [$field => $key]
            ])->current();

            if ($row['cpt'] == 0) {
                 return $key;
            }
        } while (!$ok);
    }


    /**
     * Get token of a user. If not exists generate it.
     *
     * @param integer $ID    User ID
     * @param string  $field Field storing the token
     *
     * @return string|boolean User token, false if user does not exist
     */
    public static function getToken($ID, $field = 'personal_token')
    {

        $user = new self();
        if ($user->getFromDB($ID)) {
            return $user->getAuthToken($field);
        }

        return false;
    }

    /**
     * Get token of a user. If it does not exists  then generate it.
     *
     * @since 9.4
     *
     * @param string $field the field storing the token
     * @param boolean $force_new force generation of a new token
     *
     * @return string|false token or false in case of error
     */
    public function getAuthToken($field = 'personal_token', $force_new = false)
    {
        global $CFG_GLPI;

        if ($this->isNewItem()) {
            return false;
        }

       // check date validity for cookie token
        $outdated = false;
        if ($field === 'cookie_token') {
            if (empty($this->fields[$field . "_date"])) {
                $outdated = true;
            } else {
                $date_create = new DateTime($this->fields[$field . "_date"]);
                $date_expir = $date_create->add(new DateInterval('PT' . $CFG_GLPI["login_remember_time"] . 'S'));

                if ($date_expir < new DateTime()) {
                    $outdated = true;
                }
            }
        }

       // token exists, is not oudated, and we may use it
        if (!empty($this->fields[$field]) && !$force_new && !$outdated) {
            return $this->fields[$field];
        }

       // else get a new token
        $token = self::getUniqueToken($field);

       // for cookie token, we need to store it hashed
        $hash = $token;
        if ($field === 'cookie_token') {
            $hash = Auth::getPasswordHash($token);
        }

       // save this token in db
        $this->update(['id'             => $this->getID(),
            $field           => $hash,
            $field . "_date" => $_SESSION['glpi_currenttime']
        ]);

        return $token;
    }


    /**
     * Get name of users using default passwords
     *
     * @return string[]
     */
    public static function checkDefaultPasswords()
    {
        global $DB;

        $passwords = ['glpi'      => 'glpi',
            'tech'      => 'tech',
            'normal'    => 'normal',
            'post-only' => 'postonly'
        ];
        $default_password_set = [];

        $crit = ['FIELDS'     => ['name', 'password'],
            'is_active'  => 1,
            'is_deleted' => 0,
            'name'       => array_keys($passwords)
        ];

        foreach ($DB->request('glpi_users', $crit) as $data) {
            if (Auth::checkPassword($passwords[strtolower($data['name'])], $data['password'])) {
                $default_password_set[] = $data['name'];
            }
        }

        return $default_password_set;
    }


    /**
     * Get picture URL from picture field.
     *
     * @since 0.85
     *
     * @param string $picture Picture field value
     * @param bool  bool get full path
     *
     * @return string
     */
    public static function getURLForPicture($picture, $full = true)
    {
        global $CFG_GLPI;

        $url = Toolbox::getPictureUrl($picture, $full);
        if (null !== $url) {
            return $url;
        }

        return ($full ? $CFG_GLPI["root_doc"] : "") . "/pics/picture.png";
    }


    /**
     * Get thumbnail URL from picture field.
     *
     * @since 0.85
     *
     * @param string $picture Picture field value
     *
     * @return string
     */
    public static function getThumbnailURLForPicture(string $picture = null)
    {
        global $CFG_GLPI;

       // prevent xss
        $picture = Html::cleanInputText($picture);

        if (!empty($picture)) {
            $tmp = explode(".", $picture);
            if (count($tmp) == 2) {
                return $CFG_GLPI["root_doc"] . "/front/document.send.php?file=_pictures/" . $tmp[0] .
                   "_min." . $tmp[1];
            }
        }

        return "";
    }


    /**
     * Drop existing files for user picture.
     *
     * @since 0.85
     *
     * @param string $picture Picture field value
     *
     * @return void
     */
    public static function dropPictureFiles($picture)
    {

        if (!empty($picture)) {
           // unlink main file
            if (file_exists(GLPI_PICTURE_DIR . "/$picture")) {
                @unlink(GLPI_PICTURE_DIR . "/$picture");
            }
           // unlink Thunmnail
            $tmp = explode(".", $picture);
            if (count($tmp) == 2) {
                if (file_exists(GLPI_PICTURE_DIR . "/" . $tmp[0] . "_min." . $tmp[1])) {
                    @unlink(GLPI_PICTURE_DIR . "/" . $tmp[0] . "_min." . $tmp[1]);
                }
            }
        }
    }

    public function getRights($interface = 'central')
    {

        $values = parent::getRights();
       //TRANS: short for : Add users from an external source
        $values[self::IMPORTEXTAUTHUSERS] = ['short' => __('Add external'),
            'long'  => __('Add users from an external source')
        ];
       //TRANS: short for : Read method for user authentication and synchronization
        $values[self::READAUTHENT]        = ['short' => __('Read auth'),
            'long'  => __('Read user authentication and synchronization method')
        ];
       //TRANS: short for : Update method for user authentication and synchronization
        $values[self::UPDATEAUTHENT]      = ['short' => __('Update auth and sync'),
            'long'  => __('Update method for user authentication and synchronization')
        ];
        $values[self::IMPERSONATE]      = ['short' => __('Impersonate'),
            'long'  => __('Impersonate users with the same or less rights')
        ];

        return $values;
    }


    /**
     * Retrieve the list of LDAP field names from a list of fields
     * allow pattern substitution, e.g. %{name}.
     *
     * @since 9.1
     *
     * @param string[] $map array of fields
     *
     * @return string[]
     */
    private static function getLdapFieldNames(array $map)
    {

        $ret =  [];
        foreach ($map as $v) {
            /** @var array $reg */
            if (preg_match_all('/%{(.*)}/U', $v, $reg)) {
                // e.g. "%{country} > %{city} > %{site}"
                foreach ($reg [1] as $f) {
                    $ret [] = $f;
                }
            } else {
               // single field name
                $ret [] = $v;
            }
        }
        return $ret;
    }


    /**
     * Retrieve the value of a fields from a LDAP result applying needed substitution of %{value}.
     *
     * @since 9.1
     *
     * @param string $map String with field format
     * @param array  $res LDAP result
     *
     * @return string
     */
    private static function getLdapFieldValue($map, array $res)
    {

        $map = Sanitizer::unsanitize($map);
        $ret = preg_replace_callback(
            '/%{(.*)}/U',
            function ($matches) use ($res) {
                return (isset($res[0][$matches[1]][0]) ? $res[0][$matches[1]][0] : '');
            },
            $map
        );

        return $ret == $map ? (isset($res[0][$map][0]) ? $res[0][$map][0] : '') : $ret;
    }

    /**
     * Print the switch language form.
     *
     * @return void
     */
    public static function showSwitchLangForm()
    {
        $params = [
            'value'     => $_SESSION["glpilanguage"],
            'display'   => false,
            'on_change' => 'this.form.submit()'
        ];

        $out = "<form method='post' name='switchlang' action='" . User::getFormURL() . "' autocomplete='off'>";
        $out .= Dropdown::showLanguages("language", $params);
        $out .= Html::closeForm(false);

        return $out;
    }

    /**
     * Get list of entities ids for current user.
     *
     * @return integer[]
     */
    private function getEntities()
    {
       //get user entities
        if ($this->entities == null) {
            $this->entities = Profile_User::getUserEntities($this->fields['id'], true);
        }
        return $this->entities;
    }


    /**
     * Give cron information.
     *
     * @param string $name Task's name
     *
     * @return array
     */
    public static function cronInfo(string $name): array
    {

        $info = [];
        switch ($name) {
            case 'passwordexpiration':
                $info = [
                    'description' => __('Handle users passwords expiration policy'),
                    'parameter'   => __('Maximum expiration notifications to send at once'),
                ];
                break;
        }
        return $info;
    }

    /**
     * Cron that notify users about when their password expire and deactivate their account
     * depending on password expiration policy.
     *
     * @param CronTask $task
     *
     * @return integer
     */
    public static function cronPasswordExpiration(CronTask $task)
    {
        global $CFG_GLPI, $DB;

        $expiration_delay   = (int)$CFG_GLPI['password_expiration_delay'];
        $notice_time        = (int)$CFG_GLPI['password_expiration_notice'];
        $notification_limit = (int)$task->fields['param'];
        $lock_delay         = (int)$CFG_GLPI['password_expiration_lock_delay'];

        if (-1 === $expiration_delay || (-1 === $notice_time && -1 === $lock_delay)) {
           // Nothing to do if passwords does not expire
           // or if password expires without notice and with no lock delay
            return 0;
        }

       // Notify users about expiration of their password.
        $to_notify_count = 0;
        if (-1 !== $notice_time) {
            $notification_request = [
                'FROM'      => self::getTable(),
                'LEFT JOIN' => [
                    Alert::getTable() => [
                        'ON' => [
                            Alert::getTable() => 'items_id',
                            self::getTable()  => 'id',
                            [
                                'AND' => [
                                    Alert::getTableField('itemtype') => self::getType(),
                                ]
                            ],
                        ]
                    ]
                ],
                'WHERE'     => [
                    self::getTableField('is_deleted') => 0,
                    self::getTableField('is_active')  => 1,
                    self::getTableField('authtype')   => Auth::DB_GLPI,
                    new QueryExpression(
                        sprintf(
                            'NOW() > ADDDATE(%s, INTERVAL %s DAY)',
                            $DB->quoteName(self::getTableField('password_last_update')),
                            $expiration_delay - $notice_time
                        )
                    ),
               // Get only users that has not yet been notified within last day
                    'OR'                              => [
                        [Alert::getTableField('date') => null],
                        [Alert::getTableField('date') => ['<', new QueryExpression('CURRENT_TIMESTAMP() - INTERVAL 1 day')]],
                    ],
                ],
            ];

            $to_notify_count_request = array_merge(
                $notification_request,
                [
                    'COUNT'  => 'cpt',
                ]
            );
            $to_notify_count = $DB->request($to_notify_count_request)->current()['cpt'];

            $notification_data_request  = array_merge(
                $notification_request,
                [
                    'SELECT'    => [
                        self::getTableField('id as user_id'),
                        Alert::getTableField('id as alert_id'),
                    ],
                    'LIMIT'     => $notification_limit,
                ]
            );
            $notification_data_iterator = $DB->request($notification_data_request);

            foreach ($notification_data_iterator as $notification_data) {
                $user_id  = $notification_data['user_id'];
                $alert_id = $notification_data['alert_id'];

                $user = new User();
                $user->getFromDB($user_id);

                $is_notification_send = NotificationEvent::raiseEvent(
                    'passwordexpires',
                    $user,
                    ['entities_id' => 0] // Notication on root entity (glpi_users.entities_id is only a pref)
                );
                if (!$is_notification_send) {
                     continue;
                }

                 $task->addVolume(1);

                 $alert = new Alert();

                 // Delete existing alert if any
                if (null !== $alert_id) {
                    $alert->delete(['id' => $alert_id]);
                }

                 // Add an alert to not warn user for at least one day
                 $alert->add(
                     [
                         'itemtype' => 'User',
                         'items_id' => $user_id,
                         'type'     => Alert::NOTICE,
                     ]
                 );
            }
        }

       // Disable users if their password has expire for too long.
        if (-1 !== $lock_delay) {
            $DB->update(
                self::getTable(),
                [
                    'is_active'         => 0,
                    'cookie_token'      => null,
                    'cookie_token_date' => null,
                ],
                [
                    'is_deleted' => 0,
                    'is_active'  => 1,
                    'authtype'   => Auth::DB_GLPI,
                    new QueryExpression(
                        sprintf(
                            'NOW() > ADDDATE(ADDDATE(%s, INTERVAL %d DAY), INTERVAL %s DAY)',
                            $DB->quoteName(self::getTableField('password_last_update')),
                            $expiration_delay,
                            $lock_delay
                        )
                    ),
                ]
            );
        }

        return -1 !== $notice_time && $to_notify_count > $notification_limit
         ? -1 // -1 for partial process (remaining notifications to send)
         : 1; // 1 for fully process
    }

    /**
     * Get password expiration time.
     *
     * @return null|int Password expiration time, or null if expiration mechanism is not active.
     */
    public function getPasswordExpirationTime()
    {
        global $CFG_GLPI;

        if (!array_key_exists('id', $this->fields) || $this->fields['id'] < 1) {
            return null;
        }

        $expiration_delay = (int)$CFG_GLPI['password_expiration_delay'];

        if (-1 === $expiration_delay) {
            return null;
        }

        return strtotime(
            '+ ' . $expiration_delay . ' days',
            strtotime($this->fields['password_last_update'])
        );
    }

    /**
     * Check if password should be changed (if it expires soon).
     *
     * @return boolean
     */
    public function shouldChangePassword()
    {
        global $CFG_GLPI;

        if ($this->hasPasswordExpired()) {
            return true; // too late to change password, but returning false would not be logical here
        }

        $expiration_time = $this->getPasswordExpirationTime();
        if (null === $expiration_time) {
            return false;
        }

        $notice_delay    = (int)$CFG_GLPI['password_expiration_notice'];
        if (-1 === $notice_delay) {
            return false;
        }

        $notice_time = strtotime('- ' . $notice_delay . ' days', $expiration_time);

        return $notice_time < time();
    }

    /**
     * Check if password expired.
     *
     * @return boolean
     */
    public function hasPasswordExpired()
    {

        $expiration_time = $this->getPasswordExpirationTime();
        if (null === $expiration_time) {
            return false;
        }

        return $expiration_time < time();
    }

    public static function getFriendlyNameSearchCriteria(string $filter): array
    {
        $table     = self::getTable();
        $login     = DBmysql::quoteName("$table.name");
        $firstname = DBmysql::quoteName("$table.firstname");
        $lastname  = DBmysql::quoteName("$table.realname");

        $filter = strtolower($filter);
        $filter_no_spaces = str_replace(" ", "", $filter);

        return [
            'OR' => [
                ['RAW' => ["LOWER($login)" => ['LIKE', "%$filter%"]]],
                ['RAW' => ["LOWER(REPLACE(CONCAT($firstname, $lastname), ' ', ''))" => ['LIKE', "%$filter_no_spaces%"]]],
                ['RAW' => ["LOWER(REPLACE(CONCAT($lastname, $firstname), ' ', ''))" => ['LIKE', "%$filter_no_spaces%"]]],
            ]
        ];
    }

    public static function getFriendlyNameFields(string $alias = "name")
    {
        $config = Config::getConfigurationValues('core');
        if ($config['names_format'] == User::FIRSTNAME_BEFORE) {
            $first = "firstname";
            $second = "realname";
        } else {
            $first = "realname";
            $second = "firstname";
        }

        $table  = self::getTable();
        $first  = DBmysql::quoteName("$table.$first");
        $second = DBmysql::quoteName("$table.$second");
        $alias  = DBmysql::quoteName($alias);
        $name   = DBmysql::quoteName(self::getNameField());

        return new QueryExpression("IF(
            $first <> '' && $second <> '',
            CONCAT($first, ' ', $second),
            $name
         ) AS $alias");
    }

    public static function getIcon()
    {
        return "ti ti-user";
    }

    /**
     * Add groups stored in "_ldap_rules/groups_id" special input
     */
    public function applyGroupsRules()
    {
        if (!isset($this->input["_ldap_rules"]['groups_id'])) {
            return;
        }

        $group_ids = array_unique($this->input["_ldap_rules"]['groups_id']);
        foreach ($group_ids as $group_id) {
            $group_user = new Group_User();

            $data = [
                'groups_id' => $group_id,
                'users_id'  => $this->getId()
            ];

            if (!$group_user->getFromDBByCrit($data)) {
                $group_user->add($data);
            }
        }
    }

    /**
     * Get anonymized name for user instance.
     *
     * @param int $users_id
     * @param int $entities_id
     *
     * @return string|null
     */
    public function getAnonymizedName(?int $entities_id = null): ?string
    {
        switch (Entity::getAnonymizeConfig($entities_id)) {
            default:
            case Entity::ANONYMIZE_DISABLED:
                return null;

            case Entity::ANONYMIZE_USE_GENERIC:
                return __("Helpdesk user");

            case Entity::ANONYMIZE_USE_NICKNAME:
                return $this->fields['nickname'];
        }

        return null;
    }

    /**
     * Get anonymized name for user having given ID.
     *
     * @param int $users_id
     * @param int $entities_id
     *
     * @return string|null
     */
    public static function getAnonymizedNameForUser(int $users_id, ?int $entities_id = null): ?string
    {
        switch (Entity::getAnonymizeConfig($entities_id)) {
            default:
            case Entity::ANONYMIZE_DISABLED:
                return null;

            case Entity::ANONYMIZE_USE_GENERIC:
                return __("Helpdesk user");

            case Entity::ANONYMIZE_USE_NICKNAME:
                $user = new User();
                if (!$user->getFromDB($users_id)) {
                    return '';
                }

                return $user->fields['nickname'] ?? '';
        }

        return null;
    }

    /**
     * Print a simplified user form.
     *
     * @param integer $ID    ID of the user
     * @param array $options Options
     *     - string   target        Form target
     *     - boolean  withtemplate  Template or basic item
     *
     * @return boolean true
     */
    public function showSystemUserForm($ID, array $options = []): bool
    {
        $this->initForm($ID, $options);

        $formtitle = $this->getTypeName(1);
        $options['formtitle']   = $formtitle;
        $options['formoptions'] = ($options['formoptions'] ?? '') . " enctype='multipart/form-data'";
        $options['candel'] = false;
        $options['canedit'] = self::canUpdate();
        $this->showFormHeader($options);
        $rand = mt_rand();

        echo "<tr class='tab_bg_1'>";
        $surnamerand = mt_rand();
        echo "<td><label for='textfield_realname$surnamerand'>" . __('Surname') . "</label></td>";
        echo "<td>";
        echo Html::input(
            'realname',
            [
                'value' => $this->fields['realname'],
                'id'    => "textfield_realname$surnamerand",
            ]
        );
        echo "</td>";

        echo "<td rowspan='3'>" . _n('Picture', 'Pictures', 1) . "</td>";
        echo "<td rowspan='3'>";
        echo self::getPictureForUser($ID);

        echo Html::file(['name' => 'picture', 'display' => false, 'onlyimages' => true]);
        echo "<input type='checkbox' name='_blank_picture'>&nbsp;" . __('Clear');
        echo "</td>";
        echo "</tr>";

        $firstnamerand = mt_rand();
        echo "<tr class='tab_bg_1'><td><label for='textfield_firstname$firstnamerand'>" . __('First name') . "</label></td><td>";
        echo Html::input(
            'firstname',
            [
                'value' => $this->fields['firstname'],
                'id'    => "textfield_firstname$firstnamerand",
            ]
        );
        echo "</td></tr>";

        echo "<tr><td colspan='2'>";
        echo "<span>";
        echo  __("This is a special user used for automated actions. ");
        echo '<br>';
        echo  __("You can set its name to your organisation's name. ");
        echo "</span>";
        echo "</td></tr>";

        $this->showFormButtons($options);

        return true;
    }

    public function getPictureForUser(int $ID): string
    {
        return TemplateRenderer::getInstance()->render('components/user/picture.html.twig', [
            'users_id'  => $ID,
            'with_link' => false,
        ]);
    }

    /**
     * Get user link.
     *
     * @param bool $enable_anonymization
     *
     * @return string
     */
    public function getUserLink(bool $enable_anonymization = false): string
    {
        if (
            $enable_anonymization
            && $this->fields['id'] != $_SESSION['glpiID']
            && Session::getCurrentInterface() == 'helpdesk'
            && ($anon = $this->getAnonymizedName()) !== null
        ) {
           // if anonymized name active, return only the anonymized name
            return $anon;
        }

        return $this->getLink();
    }

    /**
     * Get user picture path.
     *
     * @param bool $enable_anonymization
     *
     * @return string
     */
    public function getPicturePath(bool $enable_anonymization = false): string
    {
        global $CFG_GLPI;

        if ($enable_anonymization && Session::getCurrentInterface() == 'helpdesk' && Entity::getAnonymizeConfig() !== Entity::ANONYMIZE_DISABLED) {
            return $CFG_GLPI["root_doc"] . '/pics/picture.png';
        }

        $path = Toolbox::getPictureUrl($this->fields['picture'], false);
        if (!empty($path)) {
            return $path;
        }

        return $CFG_GLPI["root_doc"] . '/pics/picture.png';
    }

    /**
     * Get user thumbnail picture path.
     *
     * @param bool $enable_anonymization
     *
     * @return null|string
     */
    public function getThumbnailPicturePath(bool $enable_anonymization = false): ?string
    {

        if ($enable_anonymization && Session::getCurrentInterface() == 'helpdesk' && Entity::getAnonymizeConfig() !== Entity::ANONYMIZE_DISABLED) {
            return null;
        }

        $path = User::getThumbnailURLForPicture($this->fields['picture']);
        if (!empty($path)) {
            return $path;
        }

        return null;
    }

    /**
     * Get user initials.
     *
     * @param bool $enable_anonymization
     *
     * @return string
     */
    public function getUserInitials(bool $enable_anonymization = false): string
    {

        if ($enable_anonymization && Session::getCurrentInterface() == 'helpdesk' && ($anon = $this->getAnonymizedName()) !== null) {
           // if anonymized name active, return two first letters of the anon name
            return mb_strtoupper(mb_substr($anon, 0, 2));
        }

        $initials = mb_substr($this->fields['firstname'] ?? '', 0, 1) . mb_substr($this->fields['realname'] ?? '', 0, 1);
        if (empty($initials)) {
            $initials = mb_substr($this->fields['name'] ?? '', 0, 2);
        }
        return mb_strtoupper($initials);
    }

    /**
     * Return background color corresponding to user initials.
     *
     * @param bool $enable_anonymization
     *
     * @return string
     */
    public function getUserInitialsBgColor(bool $enable_anonymization = false): string
    {
        return Toolbox::getColorForString($this->getUserInitials($enable_anonymization));
    }

    /**
     * Find one user which match the given token and asked for a password reset
     * less than one day ago
     *
     * @param string $token password_forget_token
     *
     * @return User|null The matching user or null if zero or more than one user
     *                   were found
     */
    public static function getUserByForgottenPasswordToken(string $token): ?User
    {
        global $DB, $CFG_GLPI;

        if (empty($token)) {
            return null;
        }

        // Find users which match the given token and asked for a password reset
        // less than one day ago
        $iterator = $DB->request([
            'SELECT' => 'id',
            'FROM'   => self::getTable(),
            'WHERE'  => [
                'password_forget_token'       => $token,
                new \QueryExpression('NOW() < ADDDATE(' . $DB->quoteName('password_forget_token_date') . ', ' . $CFG_GLPI['password_init_token_delay'] . ')')
            ]
        ]);

        // Check that we found exactly one user
        if (count($iterator) !== 1) {
            return null;
        }

        // Get first row, should use current() when updated to GLPI 10
        $data = iterator_to_array($iterator);
        $data = array_pop($data);

        // Try to load the user
        $user = new self();
        if (!$user->getFromDB($data['id'])) {
            return null;
        }

        return $user;
    }

    /**
<<<<<<< HEAD
     * Create a new user from an email address
     *
     * @param string $email The email address of the user.
     *
     * @return User|null Created user, null on failure.
     */
    private static function createUserFromMail(string $email): ?User
    {
        global $DB;

        $iterator = $DB->request([
            'SELECT' => 'id',
            'FROM'   => UserEmail::getTable(),
            'WHERE'  => [
                'email' => $email
            ]
        ]);

        if (count($iterator) > 0) {
            return null;
        }

        $user = new self();
        $added = $user->add([
            'name'           => $email,
            'realname'       => $email,
            '_useremails'    => [
                '-1' => $email
            ],
            '_init_password' => true
        ]);
        if (!$added) {
            return null;
        }

        return $user;
=======
     * Get name of the user with ID
     *
     * @param integer $ID   ID of the user.
     *
     * @return string username string (realname if not empty and name if realname is empty).
     */
    public static function getNameForLog(int $ID): string
    {
        global $DB;

        $iterator = $DB->request(
            'glpi_users',
            [
                'WHERE' => ['id' => $ID]
            ]
        );

        if (count($iterator) === 1) {
            $data     = $iterator->current();

            if (!empty($data['realname'])) {
                $formatted = $data['realname'];

                if (!empty($data['firstname'])) {
                    $formatted .= " " . $data["firstname"];
                }
            } else {
                $formatted = $data["name"];
            }
            return sprintf(__('%1$s (%2$s)'), $formatted, $ID);
        }

        return __('Unknown user');
>>>>>>> 059b62a5
    }
}<|MERGE_RESOLUTION|>--- conflicted
+++ resolved
@@ -6629,7 +6629,6 @@
     }
 
     /**
-<<<<<<< HEAD
      * Create a new user from an email address
      *
      * @param string $email The email address of the user.
@@ -6666,7 +6665,9 @@
         }
 
         return $user;
-=======
+    }
+
+    /**
      * Get name of the user with ID
      *
      * @param integer $ID   ID of the user.
@@ -6700,6 +6701,5 @@
         }
 
         return __('Unknown user');
->>>>>>> 059b62a5
     }
 }