--- conflicted
+++ resolved
@@ -879,7 +879,7 @@
             } else {
                 if ($input["password"] == $input["password2"]) {
                     $password_errors = [];
-                    if ($this->validatePassword($input["password"], $password_errors)) {
+                    if ($this->validatePassword($input["password"] ?? '', $password_errors)) {
                         $input["password"]
                         = Auth::getPasswordHash($input["password"]);
 
@@ -1109,12 +1109,7 @@
                     $password_errors = [];
                     if (
                         isset($input['id'])
-<<<<<<< HEAD
-                        && $this->validatePassword($input["password"], $password_errors)
-=======
-                        && !Auth::checkPassword($input['password'], $this->fields['password'] ?? '') // Validate that password is not same as previous
-                        && Config::validatePassword($input["password"])
->>>>>>> 5dc19e0f
+                        && $this->validatePassword($input["password"] ?? '', $password_errors)
                         && (($input['id'] == Session::getLoginUserID())
                         || $this->currentUserHaveMoreRightThan($input['id'])
                         // Permit to change password with token and email
