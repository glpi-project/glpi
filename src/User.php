<?php

/**
 * ---------------------------------------------------------------------
 *
 * GLPI - Gestionnaire Libre de Parc Informatique
 *
 * http://glpi-project.org
 *
 * @copyright 2015-2024 Teclib' and contributors.
 * @copyright 2003-2014 by the INDEPNET Development Team.
 * @licence   https://www.gnu.org/licenses/gpl-3.0.html
 *
 * ---------------------------------------------------------------------
 *
 * LICENSE
 *
 * This file is part of GLPI.
 *
 * This program is free software: you can redistribute it and/or modify
 * it under the terms of the GNU General Public License as published by
 * the Free Software Foundation, either version 3 of the License, or
 * (at your option) any later version.
 *
 * This program is distributed in the hope that it will be useful,
 * but WITHOUT ANY WARRANTY; without even the implied warranty of
 * MERCHANTABILITY or FITNESS FOR A PARTICULAR PURPOSE.  See the
 * GNU General Public License for more details.
 *
 * You should have received a copy of the GNU General Public License
 * along with this program.  If not, see <https://www.gnu.org/licenses/>.
 *
 * ---------------------------------------------------------------------
 */

use Glpi\Application\View\TemplateRenderer;
use Glpi\Dashboard\Dashboard;
use Glpi\Dashboard\Filter;
use Glpi\DBAL\QueryExpression;
use Glpi\DBAL\QueryFunction;
use Glpi\DBAL\QuerySubQuery;
use Glpi\Exception\ForgetPasswordException;
use Glpi\Plugin\Hooks;
use Sabre\VObject;

class User extends CommonDBTM
{
    use Glpi\Features\Clonable {
        Glpi\Features\Clonable::computeCloneName as baseComputeCloneName;
    }
    use Glpi\Features\TreeBrowse;

   // From CommonDBTM
    public $dohistory         = true;
    public $history_blacklist = ['date_mod', 'date_sync', 'last_login',
        'publicbookmarkorder', 'privatebookmarkorder'
    ];

    private $must_process_ruleright = false;

   // NAME FIRSTNAME ORDER TYPE
    const REALNAME_BEFORE   = 0;
    const FIRSTNAME_BEFORE  = 1;

    const IMPORTEXTAUTHUSERS  = 1024;
    const READAUTHENT         = 2048;
    const UPDATEAUTHENT       = 4096;
    const IMPERSONATE         = 8192;

    public static $rightname = 'user';

    public static $undisclosedFields = [
        'password',
        'password_history',
        'personal_token',
        'api_token',
        'cookie_token',
        '2fa',
    ];

    private $entities = null;

    public function getCloneRelations(): array
    {
        return [
            Profile_User::class,
            Group_User::class
        ];
    }

    public function prepareInputForClone($input)
    {
        unset($input['last_login']);
        unset($input['password_forget_token']);
        unset($input['password_forget_token_date']);
        unset($input['personal_token']);
        unset($input['personal_token_date']);
        unset($input['api_token']);
        unset($input['api_token_date']);
        unset($input['cookie_token']);
        unset($input['cookie_token_date']);
        return $input;
    }

    public function post_clone($source, $history)
    {
       //FIXME? clone config
    }

    public static function getTypeName($nb = 0)
    {
        return _n('User', 'Users', $nb);
    }

    public static function getMenuShorcut()
    {
        return 'u';
    }

    public static function getAdditionalMenuOptions()
    {

        if (Session::haveRight('user', self::IMPORTEXTAUTHUSERS)) {
            return [
                'ldap' => [
                    'icon'  => AuthLDAP::getIcon(),
                    'title' => AuthLDAP::getTypeName(Session::getPluralNumber()),
                    'page'  => '/front/ldap.php',
                ],
            ];
        }
        return false;
    }

    public static function getAdditionalMenuLinks()
    {
        $links = [];
        if (Auth::useAuthExt() && Session::haveRight('user', self::IMPORTEXTAUTHUSERS)) {
            if (static::canCreate()) {
                $ext_auth_label = __s('Add from an external source');
                $links['<i class="ti ti-user-cog"></i><span>' . $ext_auth_label . '</span>'] = 'user.form.php?new=1&amp;ext_auth=1';
            }
            if (static::canCreate() || static::canUpdate()) {
                $links['<i class="ti ti-settings"></i><span>' . __s('LDAP directory link') . '</span>'] = "ldap.php";
            }
        }
        return $links;
    }

    public function canViewItem()
    {
        if (
            Session::canViewAllEntities()
            || Session::haveAccessToOneOfEntities($this->getEntities())
        ) {
            return true;
        }
        return false;
    }


    public function canCreateItem()
    {

       // Will be created from form, with selected entity/profile
        if (
            isset($this->input['_profiles_id']) && ($this->input['_profiles_id'] > 0)
            && Profile::currentUserHaveMoreRightThan([$this->input['_profiles_id']])
            && isset($this->input['_entities_id'])
            && Session::haveAccessToEntity($this->input['_entities_id'])
        ) {
            return true;
        }
       // Will be created with default value
        if (
            Session::haveAccessToEntity(0) // Access to root entity (required when no default profile)
            || (Profile::getDefault() > 0)
        ) {
            return true;
        }

        if (
            ($_SESSION['glpiactive_entity'] > 0)
            && (Profile::getDefault() == 0)
        ) {
            echo "<div class='tab_cadre_fixe warning'>" .
                __('You must define a default profile to create a new user') . "</div>";
        }

        return false;
    }


    public function canUpdateItem()
    {

        $entities = Profile_User::getUserEntities($this->fields['id'], false);
        if (
            Session::canViewAllEntities()
            || Session::haveAccessToOneOfEntities($entities)
        ) {
            return true;
        }
        return false;
    }


    public function canDeleteItem()
    {
        if ($this->isLastSuperAdminUser()) {
            return false;
        }

        //prevent delete / purge from API
        /** @var array $CFG_GLPI */
        global $CFG_GLPI;
        if ($this->fields['id'] == $CFG_GLPI['system_user']) {
            return false;
        }

        if (
            Session::canViewAllEntities()
            || Session::haveAccessToAllOfEntities($this->getEntities())
        ) {
            return true;
        }
        return false;
    }


    public function canPurgeItem()
    {
        return $this->canDeleteItem();
    }


    public function isEntityAssign()
    {
       // glpi_users.entities_id is only a pref.
        return false;
    }


    public static function isMassiveActionAllowed(int $items_id): bool
    {
        /** @var array $CFG_GLPI */
        global $CFG_GLPI;
        return !($CFG_GLPI['system_user'] == $items_id);
    }


    /**
     * Compute preferences for the current user mixing config and user data.
     *
     * @return void
     */
    public function computePreferences()
    {
        /** @var array $CFG_GLPI */
        global $CFG_GLPI;

        if (isset($this->fields['id'])) {
            foreach ($CFG_GLPI['user_pref_field'] as $f) {
                if (array_key_exists($f, $CFG_GLPI) && (!array_key_exists($f, $this->fields) || is_null($this->fields[$f]))) {
                    $this->fields[$f] = $CFG_GLPI[$f];
                }
            }
        }
       /// Specific case for show_count_on_tabs : global config can forbid
        if ($CFG_GLPI['show_count_on_tabs'] == -1) {
            $this->fields['show_count_on_tabs'] = 0;
        }

        // Fallback for invalid language
        if (!isset($CFG_GLPI['languages'][$this->fields["language"]])) {
            $this->fields["language"] = $CFG_GLPI["language"];
        }
    }

    /**
     * Cache preferences for the current user in session.
     *
     * @return void
     */
    final public function loadPreferencesInSession(): void
    {
        /** @var array $CFG_GLPI */
        global $CFG_GLPI;

        $this->computePreferences();
        foreach ($CFG_GLPI['user_pref_field'] as $field) {
            if (isset($this->fields[$field])) {
                $_SESSION["glpi$field"] = $this->fields[$field];
            }
        }
    }

    /**
     * Load minimal session for user.
     *
     * @param integer $entities_id  Entity to use
     * @param boolean $is_recursive Whether to load entities recursivly or not
     *
     * @return void
     *
     * @since 0.83.7
     */
    public function loadMinimalSession($entities_id, $is_recursive)
    {
        if (isset($this->fields['id']) && !isset($_SESSION["glpiID"])) {
            Session::destroy();
            Session::start();
            $_SESSION["glpiID"]                      = $this->fields['id'];
            $_SESSION["glpi_use_mode"]               = Session::NORMAL_MODE;
            Session::loadEntity($entities_id, $is_recursive);
            $this->loadPreferencesInSession();
            Session::loadGroups();
            Session::loadLanguage();
        }
    }


    public function getTabNameForItem(CommonGLPI $item, $withtemplate = 0)
    {

        switch ($item->getType()) {
            case __CLASS__:
                $ong    = [];
                $ong[1] = self::createTabEntry(__('Used items'), 0, $item::getType(), 'ti ti-package');
                $ong[2] = self::createTabEntry(__('Managed items'), 0, $item::getType(), 'ti ti-package');
                return $ong;

            case 'Preference':
                return self::createTabEntry(__('Main'));
        }
        return '';
    }


    public static function displayTabContentForItem(CommonGLPI $item, $tabnum = 1, $withtemplate = 0)
    {
        /** @var array $CFG_GLPI */
        global $CFG_GLPI;

        switch (get_class($item)) {
            case self::class:
                $item->showItems($tabnum == 2);
                return true;

            case Preference::class:
                $user = new self();
                $user->showMyForm(
                    $CFG_GLPI['root_doc'] . "/front/preference.php",
                    Session::getLoginUserID()
                );
                return true;
        }
        return false;
    }


    public function defineTabs($options = [])
    {

        $ong = [];
        $this->addDefaultFormTab($ong);

        $config = Config::getConfigurationValues('core');
        if ($config['system_user'] == $this->getID()) {
            return $ong;
        }

        $this->addImpactTab($ong, $options);
        $this->addStandardTab('Profile_User', $ong, $options);
        $this->addStandardTab('Group_User', $ong, $options);
        $this->addStandardTab('Config', $ong, $options);
        $this->addStandardTab(__CLASS__, $ong, $options);
        $this->addStandardTab('Consumable', $ong, $options);
        $this->addStandardTab('Ticket', $ong, $options);
        $this->addStandardTab('Item_Problem', $ong, $options);
        $this->addStandardTab('Change_Item', $ong, $options);
        $this->addStandardTab('Document_Item', $ong, $options);
        $this->addStandardTab('Reservation', $ong, $options);
        $this->addStandardTab('Auth', $ong, $options);
        $this->addStandardTab('ManualLink', $ong, $options);
        $this->addStandardTab('Certificate_Item', $ong, $options);
        $this->addStandardTab('Log', $ong, $options);

        return $ong;
    }


    public function post_getEmpty()
    {
        /** @var array $CFG_GLPI */
        global $CFG_GLPI;

        $this->fields["is_active"] = 1;
        if (isset($CFG_GLPI["language"])) {
            $this->fields['language'] = $CFG_GLPI["language"];
        } else {
            $this->fields['language'] = "en_GB";
        }
    }


    public function pre_deleteItem()
    {
        /** @var \DBmysql $DB */
        global $DB;

        $entities = $this->getEntities();
        $view_all = Session::canViewAllEntities();
        // Have right on all entities ?
        $all      = true;
        if (!$view_all) {
            foreach ($entities as $ent) {
                if (!Session::haveAccessToEntity($ent)) {
                    $all = false;
                }
            }
        }
        if ($all) { // Mark as deleted
            return true;
        }

        // only delete profile
        foreach ($entities as $ent) {
            if (Session::haveAccessToEntity($ent)) {
                $DB->delete(
                    'glpi_profiles_users',
                    [
                        'users_id'     => $this->fields['id'],
                        'entities_id'  => $ent
                    ]
                );
            }
        }
        return false;
    }


    public function cleanDBonPurge()
    {

        /** @var \DBmysql $DB */
        global $DB;

       // ObjectLock does not extends CommonDBConnexity
        $ol = new ObjectLock();
        $ol->deleteByCriteria(['users_id' => $this->fields['id']]);

       // Reminder does not extends CommonDBConnexity
        $r = new Reminder();
        $r->deleteByCriteria(['users_id' => $this->fields['id']]);
        $reminder_translation = new ReminderTranslation();
        $reminder_translation->deleteByCriteria(['users_id' => $this->fields['id']]);

       // Delete private bookmark
        $ss = new SavedSearch();
        $ss->deleteByCriteria(
            [
                'users_id'   => $this->fields['id'],
                'is_private' => 1,
            ]
        );

       // Set no user to public bookmark
        $DB->update(
            SavedSearch::getTable(),
            [
                'users_id' => 0
            ],
            [
                'users_id' => $this->fields['id']
            ]
        );

       // Set no user to consumables
        $DB->update(
            'glpi_consumables',
            [
                'items_id' => 0,
                'itemtype' => 'NULL',
                'date_out' => 'NULL'
            ],
            [
                'items_id' => $this->fields['id'],
                'itemtype' => 'User'
            ]
        );

        $this->deleteChildrenAndRelationsFromDb(
            [
                Change_User::class,
                Group_User::class,
                Item_Kanban::class,
                KnowbaseItem_User::class,
                Problem_User::class,
                Profile_User::class,
                ProjectTaskTeam::class,
                ProjectTeam::class,
                Reminder_User::class,
                RSSFeed_User::class,
                SavedSearch_User::class,
                Ticket_User::class,
                UserEmail::class,
            ]
        );

        if ($this->fields['id'] > 0) { // Security
            // DisplayPreference does not extends CommonDBConnexity
            $dp = new DisplayPreference();
            $dp->deleteByCriteria(['users_id' => $this->fields['id']]);

            // Delete private dashboards and private dashboard filters
            $dashboard = new Dashboard();
            $dashboard->deleteByCriteria(['users_id' => $this->fields['id']]);
            $dashboard_filters = new Filter();
            $dashboard_filters->deleteByCriteria(['users_id' => $this->fields['id']]);
        }

        $this->dropPictureFiles($this->fields['picture']);

        // Ticket rules use various _users_id_*
        Rule::cleanForItemAction($this, '_users_id%');
        Rule::cleanForItemCriteria($this, '_users_id%');

        // Alert does not extends CommonDBConnexity
        $alert = new Alert();
        $alert->cleanDBonItemDelete($this->getType(), $this->fields['id']);
    }


    /**
     * Retrieve a user from the database using its login.
     *
     * @param string $name Login of the user
     *
     * @return boolean
     */
    public function getFromDBbyName($name)
    {
        return $this->getFromDBByCrit(['name' => (string)$name]);
    }

    /**
     * Retrieve a user from the database using its login.
     *
     * @param string  $name     Login of the user
     * @param integer $authtype Auth type (see Auth constants)
     * @param integer $auths_id ID of auth server
     *
     * @return boolean
     */
    public function getFromDBbyNameAndAuth($name, $authtype, $auths_id)
    {
        return $this->getFromDBByCrit([
            'name'     => $name,
            'authtype' => $authtype,
            'auths_id' => $auths_id
        ]);
    }

    /**
     * Retrieve a user from the database using value of the sync field.
     *
     * @param string $value Value of the sync field
     *
     * @return boolean
     */
    public function getFromDBbySyncField($value)
    {
        return $this->getFromDBByCrit(['sync_field' => $value]);
    }

    /**
     * Retrieve a user from the database using it's dn.
     *
     * @param string $user_dn dn of the user
     *
     * @return boolean
     */
    public function getFromDBbyDn($user_dn)
    {
        /**
         * We use the 'user_dn_hash' field instead of 'user_dn' for performance reasons.
         * The 'user_dn_hash' field is a hashed version of the 'user_dn' field
         * and is indexed in the database, making it faster to search.
         */
        return $this->getFromDBByCrit([
            'user_dn_hash' => md5($user_dn)
        ]);
    }

    /**
     * Retrieve a user from the database using it's dn and auths_id.
     *
     * @param string $user_dn
     * @param int $auths_id
     *
     * @return bool
     */
    public function getFromDBbyDnAndAuth(string $user_dn, int $auths_id): bool
    {
        /**
         * We use the 'user_dn_hash' field instead of 'user_dn' for performance reasons.
         * The 'user_dn_hash' field is a hashed version of the 'user_dn' field
         * and is indexed in the database, making it faster to search.
         */
        return $this->getFromDBByCrit([
            'user_dn_hash' => md5($user_dn),
            'auths_id'     => $auths_id
        ]);
    }

    /**
     * Get users ids matching the given email
     *
     * @param string $email     Email to search for
     * @param array  $condition Extra conditions
     *
     * @return array Found users ids
     */
    public static function getUsersIdByEmails(string $email, array $condition = []): array
    {
        /** @var \DBmysql $DB */
        global $DB;

        $query = [
            'SELECT'    => self::getTable() . '.id',
            'FROM'      => self::getTable(),
            'LEFT JOIN' => [
                UserEmail::getTable() => [
                    'FKEY' => [
                        self::getTable()      => 'id',
                        UserEmail::getTable() => self::getForeignKeyField()
                    ]
                ]
            ],
            'WHERE' =>
                [
                    'RAW' => [
                        'LOWER(' . UserEmail::getTable() . '.email' . ')'  => Toolbox::strtolower($email)
                    ]
                ]
             + $condition
        ];

        $data = iterator_to_array($DB->request($query));
        return array_column($data, 'id');
    }

    /**
     * Get the number of users using the given email
     *
     * @param string $email     Email to search for
     * @param array  $condition Extra conditions
     *
     * @return int Number of users found
     */
    public static function countUsersByEmail($email, $condition = []): int
    {
        return count(self::getUsersIdByEmails($email, $condition));
    }


    /**
     * Retrieve a user from the database using its email.
     *
     * @since 9.3 Can pass condition as a parameter
     *
     * @param string $email     user email
     * @param array  $condition add condition
     *
     * @return boolean
     */
    public function getFromDBbyEmail($email, $condition = [])
    {
        $ids = self::getUsersIdByEmails($email, $condition);

        if (count($ids) == 1) {
            return $this->getFromDB(current($ids));
        }

        return false;
    }


    /**
     * Get the default email of the user.
     *
     * @return string
     */
    public function getDefaultEmail()
    {

        if ($this->isNewItem()) {
            return '';
        }

        return UserEmail::getDefaultForUser($this->fields['id']);
    }


    /**
     * Get all emails of the user.
     *
     * @return string[]
     */
    public function getAllEmails()
    {

        if (!isset($this->fields['id'])) {
            return [];
        }
        return UserEmail::getAllForUser($this->fields['id']);
    }


    /**
     * Check if the email is attached to the current user.
     *
     * @param string $email
     *
     * @return boolean
     */
    public function isEmail($email)
    {

        if (!isset($this->fields['id'])) {
            return false;
        }
        return UserEmail::isEmailForUser($this->fields['id'], $email);
    }


    /**
     * Retrieve a user from the database using its personal token.
     *
     * @param string $token user token
     * @param string $field the field storing the token
     *
     * @return boolean
     */
    public function getFromDBbyToken($token, $field = 'personal_token')
    {
        if (!is_string($token)) {
            trigger_error(
                sprintf('Unexpected token value received: "string" expected, received "%s".', gettype($token)),
                E_USER_WARNING
            );
            return false;
        }

        $fields = ['personal_token', 'api_token'];
        if (!in_array($field, $fields)) {
            trigger_error(
                'User::getFromDBbyToken() can only be called with $field parameter with theses values: \'' . implode('\', \'', $fields) . '\'',
                E_USER_WARNING
            );
            return false;
        }

        return $this->getFromDBByCrit([$this->getTable() . ".$field" => $token]);
    }

    public static function unsetUndisclosedFields(&$fields)
    {
        parent::unsetUndisclosedFields($fields);

        if (
            !array_key_exists('id', $fields)
            || !(new self())->currentUserHaveMoreRightThan($fields['id'])
        ) {
            unset($fields['password_forget_token'], $fields['password_forget_token_date']);
        }
    }

    public function prepareInputForAdd($input)
    {
        /** @var \DBmysql $DB */
        global $DB;

        if (isset($input['_stop_import'])) {
            return false;
        }

        if (empty($input['name']) || !Auth::isValidLogin($input['name'])) {
            Session::addMessageAfterRedirect(
                __('The login is not valid. Unable to add the user.'),
                false,
                ERROR
            );
            return false;
        }

       // avoid xss (picture field is autogenerated)
        if (isset($input['picture'])) {
            $input['picture'] = 'NULL';
        }

        if (!isset($input["authtype"])) {
            $input["authtype"] = Auth::DB_GLPI;
        }

        if (!isset($input["auths_id"])) {
            $input["auths_id"] = 0;
        }

       // Check if user does not exists
        $iterator = $DB->request([
            'FROM'   => $this->getTable(),
            'WHERE'  => [
                'name'      => $input['name'],
                'authtype'  => $input['authtype'],
                'auths_id'  => $input['auths_id']
            ],
            'LIMIT'  => 1
        ]);

        if (count($iterator)) {
            Session::addMessageAfterRedirect(
                __('Unable to add. The user already exists.'),
                false,
                ERROR
            );
            return false;
        }

        if (isset($input["password2"])) {
            if (empty($input["password"])) {
                unset($input["password"]);
            } else {
                if ($input["password"] == $input["password2"]) {
                    $password_errors = [];
                    if ($this->validatePassword($input["password"], $password_errors)) {
                        $input["password"]
                        = Auth::getPasswordHash($input["password"]);

                        $input['password_last_update'] = $_SESSION['glpi_currenttime'];
                    } else {
                        Session::addMessagesAfterRedirect(
                            $password_errors,
                            false,
                            ERROR
                        );
                        unset($input["password"]);
                    }
                    unset($input["password2"]);
                } else {
                    Session::addMessageAfterRedirect(
                        __('Error: the two passwords do not match'),
                        false,
                        ERROR
                    );
                    return false;
                }
            }
        } elseif (isset($this->input['_init_password']) && $this->input['_init_password']) {
            $input['password'] = Toolbox::getRandomString(16);
        }

        if (isset($input["_extauth"])) {
            $input["password"] = "";
        }

       // Force DB default values : not really needed
        if (!isset($input["is_active"])) {
            $input["is_active"] = 1;
        }

        if (!isset($input["is_deleted"])) {
            $input["is_deleted"] = 0;
        }

        if (!isset($input["entities_id"])) {
            $input["entities_id"] = 0;
        }

        if (!isset($input["profiles_id"])) {
            $input["profiles_id"] = 0;
        }

        return $input;
    }

    public function computeCloneName(
        string $current_name,
        ?int $copy_index = null
    ): string {
        return Toolbox::slugify(
            $this->baseComputeCloneName($current_name, $copy_index)
        );
    }

    public function pre_addInDB()
    {
        // Hash user_dn if set
        if (isset($this->input['user_dn']) && is_string($this->input['user_dn']) && strlen($this->input['user_dn']) > 0) {
            $this->input['user_dn_hash'] = md5($this->input['user_dn']);
        }
    }

    public function post_addItem()
    {

        $this->updateUserEmails();
        $this->syncLdapGroups();
        $this->syncDynamicEmails();

        $this->applyGroupsRules();
        $rulesplayed = $this->applyRightRules();
        $picture     = $this->syncLdapPhoto();

       //add picture in user fields
        if (!empty($picture)) {
            $this->update(['id'      => $this->fields['id'],
                'picture' => $picture
            ]);
        }

       // Add default profile
        if (!$rulesplayed) {
            $affectation = [];
            if (
                isset($this->input['_profiles_id']) && $this->input['_profiles_id']
                && Profile::currentUserHaveMoreRightThan([$this->input['_profiles_id']])
            ) {
                $profile                   = $this->input['_profiles_id'];
               // Choosen in form, so not dynamic
                $affectation['is_dynamic'] = 0;
            } else {
                $profile                   = Profile::getDefault();
               // Default right as dynamic. If dynamic rights are set it will disappear.
                $affectation['is_dynamic'] = 1;
                $affectation['is_default_profile'] = 1;
            }

            if ($profile) {
                if (isset($this->input["_entities_id"])) {
                   // entities_id (user's pref) always set in prepareInputForAdd
                   // use _entities_id for default right
                    $affectation["entities_id"] = $this->input["_entities_id"];
                } else if (isset($_SESSION['glpiactive_entity'])) {
                    $affectation["entities_id"] = $_SESSION['glpiactive_entity'];
                } else {
                    $affectation["entities_id"] = 0;
                }
                if (isset($this->input["_is_recursive"])) {
                    $affectation["is_recursive"] = $this->input["_is_recursive"];
                } else {
                    $affectation["is_recursive"] = 0;
                }

                $affectation["profiles_id"]  = $profile;
                $affectation["users_id"]     = $this->fields["id"];
                $right                       = new Profile_User();
                $right->add($affectation);
            }
        }

        if (isset($this->input['_init_password']) && $this->input['_init_password']) {
            $email = $this->getDefaultEmail();
            try {
                $this->forgetPassword($email, true);
            } catch (\Glpi\Exception\ForgetPasswordException $e) {
                Session::addMessageAfterRedirect($e->getMessage(), false, ERROR);
            }
        }
    }


    public function prepareInputForUpdate($input)
    {
        /** @var array $CFG_GLPI */
        global $CFG_GLPI;

       // avoid xss (picture name is autogenerated when uploading/synchronising the picture)
        unset($input['picture']);

       //picture manually uploaded by user
        if (isset($input["_blank_picture"]) && $input["_blank_picture"]) {
            self::dropPictureFiles($this->fields['picture']);
            $input['picture'] = 'NULL';
        } else {
            $newPicture = false;
            if (!isAPI()) {
                if (isset($input["_picture"][0]) && !empty($input["_picture"][0])) {
                    $input["_picture"] = $input["_picture"][0];
                }
            }
            if (isset($input["_picture"]) && !empty($input["_picture"])) {
                $newPicture = true;
            }
            if ($newPicture) {
                if (!$fullpath = realpath(GLPI_TMP_DIR . "/" . $input["_picture"])) {
                    return false;
                }
                if (!str_starts_with($fullpath, realpath(GLPI_TMP_DIR))) {
                    trigger_error(sprintf('Invalid picture path `%s`', $input["_picture"]), E_USER_WARNING);
                }
                if (Document::isImage($fullpath)) {
                   // Unlink old picture (clean on changing format)
                    self::dropPictureFiles($this->fields['picture']);
                   // Move uploaded file
                    $filename     = uniqid($this->fields['id'] . '_');
                    $sub          = substr($filename, -2); /* 2 hex digit */

                   // output images with possible transparency to png, other to jpg
                    $extension = strtolower(pathinfo($fullpath, PATHINFO_EXTENSION));
                    $extension = in_array($extension, ['png', 'gif'])
                    ? 'png'
                    : 'jpg';

                    @mkdir(GLPI_PICTURE_DIR . "/$sub");
                    $picture_path = GLPI_PICTURE_DIR  . "/{$sub}/{$filename}.{$extension}";
                    self::dropPictureFiles("{$sub}/{$filename}.{$extension}");

                    if (Document::renameForce($fullpath, $picture_path)) {
                        Session::addMessageAfterRedirect(__('The file is valid. Upload is successful.'));
                        // For display
                        $input['picture'] = "{$sub}/{$filename}.{$extension}";

                        //prepare a thumbnail
                        $thumb_path = GLPI_PICTURE_DIR . "/{$sub}/{$filename}_min.{$extension}";
                        Toolbox::resizePicture($picture_path, $thumb_path);
                    } else {
                        Session::addMessageAfterRedirect(
                            __('Moving temporary file failed.'),
                            false,
                            ERROR
                        );
                        @unlink($fullpath);
                    }
                } else {
                    Session::addMessageAfterRedirect(
                        __('The file is not an image file.'),
                        false,
                        ERROR
                    );
                    @unlink($fullpath);
                }
            } else {
               //ldap jpegphoto synchronisation.
                $picture = $this->syncLdapPhoto();
                if (!empty($picture)) {
                    $input['picture'] = $picture;
                }
            }
        }

        if (isset($input["password2"])) {
           // Empty : do not update
            if (empty($input["password"])) {
                unset($input["password"]);
            } else {
                if ($input["password"] == $input["password2"]) {
                   // Check right : my password of user with lesser rights
                    $password_errors = [];
                    if (
                        isset($input['id'])
                        && $this->validatePassword($input["password"], $password_errors)
                        && (($input['id'] == Session::getLoginUserID())
                        || $this->currentUserHaveMoreRightThan($input['id'])
                        // Permit to change password with token and email
                        || (($input['password_forget_token'] == $this->fields['password_forget_token'])
                           && (strtotime($_SESSION["glpi_currenttime"]) < strtotime($this->fields['password_forget_token_date']))))
                    ) {
                        $input["password"]
                        = Auth::getPasswordHash($input["password"]);

                        $input['password_last_update'] = $_SESSION["glpi_currenttime"];
                    } else {
                        Session::addMessagesAfterRedirect(
                            $password_errors,
                            false,
                            ERROR
                        );
                        unset($input["password"]);
                    }
                    unset($input["password2"]);
                } else {
                    Session::addMessageAfterRedirect(
                        __('Error: the two passwords do not match'),
                        false,
                        ERROR
                    );
                    return false;
                }
            }
        } else if (isset($input["password"])) { // From login
            unset($input["password"]);
        }

        // prevent changing tokens and emails from users with lower rights
        $protected_input_keys = [
            'api_token',
            '_reset_api_token',
            'cookie_token',
            'password_forget_token',
            'personal_token',
            '_reset_personal_token',

            '_useremails',
        ];
        if (!isCommandLine()) {
            // Disallow `_emails` input unless on CLI context (e.g. LDAP sync command).
            $protected_input_keys[] = '_emails';
        }
        if (
            count(array_intersect($protected_input_keys, array_keys($input))) > 0
            && !Session::isCron() // cron context is considered safe
            && (int) $input['id'] !== Session::getLoginUserID()
            && !$this->currentUserHaveMoreRightThan($input['id'])
        ) {
            foreach ($protected_input_keys as $input_key) {
                unset($input[$input_key]);
            }
        }

       // blank password when authtype changes
        if (
            isset($input["authtype"])
            && $input["authtype"] != Auth::DB_GLPI
            && $input["authtype"] != $this->getField('authtype')
        ) {
            $input["password"] = "";
        }

       // Update User in the database
        if (
            !isset($input["id"])
            && isset($input["name"])
        ) {
            if ($this->getFromDBbyName($input["name"])) {
                $input["id"] = $this->fields["id"];
            }
        }

        if (
            isset($input["entities_id"])
            && (Session::getLoginUserID() == $input['id'])
        ) {
            $_SESSION["glpidefault_entity"] = $input["entities_id"];
        }

       // Security on default profile update
        if (isset($input['profiles_id'])) {
            if (!in_array($input['profiles_id'], Profile_User::getUserProfiles($input['id']))) {
                unset($input['profiles_id']);
            }
        }

       // Security on default entity  update
        if (isset($input['entities_id'])) {
            if (!in_array($input['entities_id'], Profile_User::getUserEntities($input['id']))) {
                unset($input['entities_id']);
            }
        }

       // Security on default group  update
        if (
            isset($input['groups_id'])
            && !Group_User::isUserInGroup($input['id'], $input['groups_id'])
        ) {
            unset($input['groups_id']);
        }

        if (
            isset($input['_reset_personal_token'])
            && $input['_reset_personal_token']
        ) {
            $input['personal_token']      = self::getUniqueToken('personal_token');
            $input['personal_token_date'] = $_SESSION['glpi_currenttime'];
        }

        if (
            isset($input['_reset_api_token'])
            && $input['_reset_api_token']
        ) {
            $input['api_token']      = self::getUniqueToken('api_token');
            $input['api_token_date'] = $_SESSION['glpi_currenttime'];
        }

       // Manage preferences fields
        if (Session::getLoginUserID() == $input['id']) {
            if (
                isset($input['use_mode'])
                && ($_SESSION['glpi_use_mode'] !=  $input['use_mode'])
            ) {
                $_SESSION['glpi_use_mode'] = $input['use_mode'];
                unset($_SESSION['glpimenu']); // Force menu regeneration
               //Session::loadLanguage();
            }
        }

        foreach ($CFG_GLPI['user_pref_field'] as $f) {
            if (isset($input[$f])) {
                $pref_value = $input[$f];
                if (Session::getLoginUserID() == $input['id']) {
                    if ($_SESSION["glpi$f"] != $pref_value) {
                        $_SESSION["glpi$f"] = $pref_value;
                      // reinit translations
                        if ($f == 'language') {
                             $_SESSION['glpi_dropdowntranslations'] = DropdownTranslation::getAvailableTranslations($_SESSION["glpilanguage"]);
                             unset($_SESSION['glpimenu']);
                        }
                    }
                }
                if ($pref_value == $CFG_GLPI[$f]) {
                    $input[$f] = "NULL";
                }
            }
        }

        if (isset($input['language']) && GLPI_DEMO_MODE) {
            unset($input['language']);
        }

        if (array_key_exists('timezone', $input) && empty($input['timezone'])) {
            $input['timezone'] = 'NULL';
        }

        if (
            $this->fields['is_active'] == true
            && isset($input['is_active'])
            && $input['is_active'] == false // User is no longer active
            && $this->isLastSuperAdminUser()
        ) {
            unset($input['is_active']);
            Session::addMessageAfterRedirect(
                __("Can't set user as inactive as it is the only remaining super administrator."),
                false,
                ERROR
            );
        }

        return $input;
    }


    public function post_updateItem($history = true)
    {
       //handle timezone change for current user
        if ($this->fields['id'] == Session::getLoginUserID()) {
            if (null == $this->fields['timezone'] || 'null' === strtolower($this->fields['timezone'])) {
                unset($_SESSION['glpi_tz']);
            } else {
                $_SESSION['glpi_tz'] = $this->fields['timezone'];
            }
        }

        $this->updateUserEmails();
        $this->syncLdapGroups();
        $this->syncDynamicEmails();
        $this->applyGroupsRules();
        $this->applyRightRules();

        if (isset($this->input['_init_password']) && $this->input['_init_password']) {
            $email = $this->getDefaultEmail();
            try {
                $this->forgetPassword($email, false);
            } catch (\Glpi\Exception\ForgetPasswordException $e) {
                Session::addMessageAfterRedirect($e->getMessage(), false, ERROR);
            }
        } elseif (in_array('password', $this->updates)) {
            $alert = new Alert();
            $alert->deleteByCriteria(
                [
                    'itemtype' => $this->getType(),
                    'items_id' => $this->fields['id'],
                ],
                true
            );
        }

        if (
            in_array('password', $this->updates)
            && !PasswordHistory::getInstance()->updatePasswordHistory($this, $this->oldvalues['password'])
        ) {
            trigger_error(
                sprintf('Password history update failed for user %s.', $this->getId()),
                E_USER_WARNING
            );
        }
    }

    /**
     * Apply rules to determine dynamic rights of the user.
     *
     * @return boolean true if rules are applied, false otherwise
     */
    public function applyRightRules()
    {

        $return = false;

        if (
            $this->must_process_ruleright === true
        ) {
            $dynamic_profiles = Profile_User::getForUser($this->fields["id"], true);

            if (
                isset($this->fields["id"])
                && ($this->fields["id"] > 0)
                && isset($this->input["_ldap_rules"])
                && count($this->input["_ldap_rules"])
            ) {
               //and add/update/delete only if it's necessary !
                if (isset($this->input["_ldap_rules"]["rules_entities_rights"])) {
                    $entities_rules = $this->input["_ldap_rules"]["rules_entities_rights"];
                } else {
                    $entities_rules = [];
                }

                if (isset($this->input["_ldap_rules"]["rules_entities"])) {
                    $entities = $this->input["_ldap_rules"]["rules_entities"];
                } else {
                    $entities = [];
                }

                if (isset($this->input["_ldap_rules"]["rules_rights"])) {
                    $rights = $this->input["_ldap_rules"]["rules_rights"];
                } else {
                    $rights = [];
                }

                $retrieved_dynamic_profiles = [];

               //For each affectation -> write it in DB
                foreach ($entities_rules as $entity) {
                   //Multiple entities assignation
                    if (is_array($entity[0])) {
                        foreach ($entity[0] as $ent) {
                            $unicity = $ent . "-" . $entity[1] . "-" . $entity[2];
                            $retrieved_dynamic_profiles[$unicity] = [
                                'entities_id'  => $ent,
                                'profiles_id'  => $entity[1],
                                'is_recursive' => $entity[2],
                                'users_id'     => $this->fields['id'],
                                'is_dynamic'   => 1,
                            ];
                        }
                    } else {
                        $unicity = $entity[0] . "-" . $entity[1] . "-" . $entity[2];
                        $retrieved_dynamic_profiles[$unicity] = [
                            'entities_id'  => $entity[0],
                            'profiles_id'  => $entity[1],
                            'is_recursive' => $entity[2],
                            'users_id'     => $this->fields['id'],
                            'is_dynamic'   => 1,
                        ];
                    }
                }

                if (
                    (count($entities) > 0)
                    && (count($rights) == 0)
                ) {
                    if ($def_prof = Profile::getDefault()) {
                        $rights[] = $def_prof;
                    }
                }

                if (
                    (count($rights) > 0)
                    && (count($entities) > 0)
                ) {
                    foreach ($rights as $right) {
                        foreach ($entities as $entity) {
                            $unicity = $entity[0] . "-" . $right . "-" . $entity[1];
                            $retrieved_dynamic_profiles[$unicity] = [
                                'entities_id'  => $entity[0],
                                'profiles_id'  => $right,
                                'is_recursive' => $entity[1],
                                'users_id'     => $this->fields['id'],
                                'is_dynamic'   => 1,
                            ];
                        }
                    }
                }

               // Compare retrived profiles to existing ones : clean arrays to do purge and add
                if (count($retrieved_dynamic_profiles)) {
                    foreach ($retrieved_dynamic_profiles as $keyretr => $retr_profile) {
                        foreach ($dynamic_profiles as $keydb => $db_profile) {
                             // Found existing profile : unset values in array
                            if (
                                ($db_profile['entities_id']  == $retr_profile['entities_id'])
                                && ($db_profile['profiles_id']  == $retr_profile['profiles_id'])
                                && ($db_profile['is_recursive'] == $retr_profile['is_recursive'])
                            ) {
                                unset($retrieved_dynamic_profiles[$keyretr]);
                                unset($dynamic_profiles[$keydb]);
                            }
                        }
                    }
                }

               // Add new dynamic profiles
                if (count($retrieved_dynamic_profiles)) {
                    $right = new Profile_User();
                    foreach ($retrieved_dynamic_profiles as $keyretr => $retr_profile) {
                        $right->add($retr_profile);
                    }
                }

               //Unset all the temporary tables
                unset($this->input["_ldap_rules"]);

                $return = true;
            } else if (count($dynamic_profiles) == 1) {
                $dynamic_profile = reset($dynamic_profiles);

               // If no rule applied and only one dynamic profile found, check if
               // it is the default profile
                if ($dynamic_profile['is_default_profile'] == true) {
                    $default_profile = Profile::getDefault();

                   // Remove from to be deleted list
                    $dynamic_profiles = [];

                   // Update profile if need to match the current default profile
                    if ($dynamic_profile['profiles_id'] !== $default_profile) {
                        $pu = new Profile_User();
                        $dynamic_profile['profiles_id'] = $default_profile;
                        $pu->add($dynamic_profile);
                        $pu->delete([
                            'id' => $dynamic_profile['id']
                        ]);
                    }
                }
            }

           // Delete old dynamic profiles
            if (count($dynamic_profiles)) {
                $right = new Profile_User();
                foreach ($dynamic_profiles as $keydb => $db_profile) {
                    $right->delete($db_profile);
                }
            }
        }
        return $return;
    }


    /**
     * Synchronise LDAP group of the user.
     *
     * @return void
     */
    public function syncLdapGroups()
    {
        /** @var \DBmysql $DB */
        global $DB;

       // input["_groups"] not set when update from user.form or preference
        if (
            isset($this->fields["authtype"])
            && isset($this->input["_groups"])
            && (($this->fields["authtype"] == Auth::LDAP)
              || Auth::isAlternateAuth($this->fields['authtype']))
        ) {
            if (isset($this->fields["id"]) && ($this->fields["id"] > 0)) {
                $authtype = Auth::getMethodsByID($this->fields["authtype"], $this->fields["auths_id"]);

                if (count($authtype)) {
                    // Clean groups
                    $this->input["_groups"] = array_unique($this->input["_groups"]);

                    // Delete not available groups like to LDAP
                    $iterator = $DB->request([
                        'SELECT'    => [
                            'glpi_groups_users.id',
                            'glpi_groups_users.groups_id',
                            'glpi_groups_users.is_dynamic'
                        ],
                        'FROM'      => 'glpi_groups_users',
                        'LEFT JOIN' => [
                            'glpi_groups'  => [
                                'FKEY'   => [
                                    'glpi_groups_users'  => 'groups_id',
                                    'glpi_groups'        => 'id'
                                ]
                            ]
                        ],
                        'WHERE'     => [
                            'glpi_groups_users.users_id' => $this->fields['id']
                        ]
                    ]);

                     $groupuser = new Group_User();
                    foreach ($iterator as $data) {
                        if (in_array($data["groups_id"], $this->input["_groups"])) {
                         // Delete found item in order not to add it again
                            unset($this->input["_groups"][array_search(
                                $data["groups_id"],
                                $this->input["_groups"]
                            )]);
                        } else if ($data['is_dynamic']) {
                            $groupuser->delete(['id' => $data["id"]]);
                        }
                    }

                     //If the user needs to be added to one group or more
                    if (count($this->input["_groups"]) > 0) {
                        foreach ($this->input["_groups"] as $group) {
                              $groupuser->add(['users_id'   => $this->fields["id"],
                                  'groups_id'  => $group,
                                  'is_dynamic' => 1
                              ]);
                        }
                        unset($this->input["_groups"]);
                    }
                }
            }
        }
    }


    /**
     * Synchronize picture (photo) of the user.
     *
     * @since 0.85
     *
     * @return string|boolean Filename to be stored in user picture field, false if no picture found
     */
    public function syncLdapPhoto()
    {

        if (
            isset($this->fields["authtype"])
            && (($this->fields["authtype"] == Auth::LDAP)
               || ($this->fields["authtype"] == Auth::NOT_YET_AUTHENTIFIED
                   && !empty($this->fields["auths_id"]))
               || Auth::isAlternateAuth($this->fields['authtype']))
        ) {
            if (isset($this->fields["id"]) && ($this->fields["id"] > 0)) {
                $config_ldap = new AuthLDAP();
                $ds          = false;

               //connect ldap server
                if ($config_ldap->getFromDB($this->fields['auths_id'])) {
                    $ds = $config_ldap->connect();
                }

                if ($ds) {
                   //get picture fields
                    $picture_field = $config_ldap->fields['picture_field'];
                    if (empty($picture_field)) {
                        return false;
                    }

                   //get picture content in ldap
                    $info = AuthLDAP::getUserByDn(
                        $ds,
                        $this->fields['user_dn'],
                        [$picture_field]
                    );

                   //getUserByDn returns an array. If the picture is empty,
                   //$info[$picture_field][0] is null
                    if (!isset($info[$picture_field][0]) || empty($info[$picture_field][0])) {
                          return "";
                    }
                   //prepare paths
                    $img       = array_pop($info[$picture_field]);
                    $filename  = uniqid($this->fields['id'] . '_');
                    $sub       = substr($filename, -2); /* 2 hex digit */
                    $file      = GLPI_PICTURE_DIR . "/{$sub}/{$filename}.jpg";

                    if (array_key_exists('picture', $this->fields)) {
                        $oldfile = GLPI_PICTURE_DIR . "/" . $this->fields["picture"];
                    } else {
                        $oldfile = null;
                    }

                   // update picture if not exist or changed
                    if (
                        empty($this->fields["picture"])
                        || !file_exists($oldfile)
                        || sha1_file($oldfile) !== sha1($img)
                    ) {
                        if (!is_dir(GLPI_PICTURE_DIR . "/$sub")) {
                            mkdir(GLPI_PICTURE_DIR . "/$sub");
                        }

                       //save picture
                        $outjpeg = fopen($file, 'wb');
                        fwrite($outjpeg, $img);
                        fclose($outjpeg);

                       //save thumbnail
                        $thumb = GLPI_PICTURE_DIR . "/{$sub}/{$filename}_min.jpg";
                        Toolbox::resizePicture($file, $thumb);

                        return "{$sub}/{$filename}.jpg";
                    }
                    return $this->fields["picture"];
                }
            }
        }

        return false;
    }


    /**
     * Update emails of the user.
     * Uses _useremails set from UI, not _emails set from LDAP.
     *
     * @return void
     */
    public function updateUserEmails()
    {
       // Update emails  (use _useremails set from UI, not _emails set from LDAP)

        $userUpdated = false;

        if (isset($this->input['_useremails']) && count($this->input['_useremails'])) {
            foreach ($this->input['_useremails'] as $id => $email) {
                $email = trim($email);

                $useremail = new UserEmail();
                if ($id > 0 && $useremail->getFromDB($id) && $useremail->fields['users_id'] === $this->getID()) {
                    // Existing email attached to current user

                    $params = ['id' => $id];

                    if (strlen($email) === 0) {
                        // Empty email, delete it
                        $deleted = $useremail->delete($params);
                        $userUpdated = $userUpdated || $deleted;
                    } else {
                        // Update email
                        $params['email'] = $email;
                        $params['is_default'] = $this->input['_default_email'] == $id ? 1 : 0;

                        $existingUserEmail = new UserEmail();
                        if (
                            $existingUserEmail->getFromDB($id)
                            && $params['email'] == $existingUserEmail->fields['email']
                            && $params['is_default'] == $existingUserEmail->fields['is_default']
                        ) {
                             // Do not update if email has not changed
                             continue;
                        }

                        $updated = $useremail->update($params);
                        $userUpdated = $userUpdated || $updated;
                    }
                } else {
                    // New email
                    $email_input = [
                        'email'    => $email,
                        'users_id' => $this->fields['id']
                    ];
                    if (
                        isset($this->input['_default_email'])
                        && ($this->input['_default_email'] == $id)
                    ) {
                        $email_input['is_default'] = 1;
                    } else {
                        $email_input['is_default'] = 0;
                    }
                    $added = $useremail->add($email_input);
                    $userUpdated = $userUpdated || $added;
                }
            }
        }

        if ($userUpdated) {
           // calling $this->update() here leads to loss in $this->input
            $user = new User();
            $user->update(['id' => $this->fields['id'], 'date_mod' => $_SESSION['glpi_currenttime']]);
        }
    }


    /**
     * Synchronise Dynamics emails of the user.
     * Uses _emails (set from getFromLDAP), not _usermails set from UI.
     *
     * @return void
     */
    public function syncDynamicEmails()
    {
        /** @var \DBmysql $DB */
        global $DB;

        $userUpdated = false;

       // input["_emails"] not set when update from user.form or preference
        if (
            isset($this->fields["authtype"])
            && isset($this->input["_emails"])
            && (($this->fields["authtype"] == Auth::LDAP)
              || Auth::isAlternateAuth($this->fields['authtype'])
              || ($this->fields["authtype"] == Auth::MAIL))
        ) {
            if (isset($this->fields["id"]) && ($this->fields["id"] > 0)) {
                $authtype = Auth::getMethodsByID($this->fields["authtype"], $this->fields["auths_id"]);

                if (
                    count($authtype)
                    || $this->fields["authtype"] == Auth::EXTERNAL
                ) {
                    // Clean emails
                    // Do a case insensitive comparison as it seems that some LDAP servers
                    // may return same email with different case sensitivity.
                    $unique_emails = [];
                    foreach ($this->input["_emails"] as $email) {
                        if (!in_array(strtolower($email), array_map('strtolower', $unique_emails))) {
                            $unique_emails[] = $email;
                        }
                    }
                    $this->input["_emails"] = $unique_emails;

                    // Delete not available groups like to LDAP
                    $iterator = $DB->request([
                        'SELECT' => [
                            'id',
                            'users_id',
                            'email',
                            'is_dynamic'
                        ],
                        'FROM'   => 'glpi_useremails',
                        'WHERE'  => ['users_id' => $this->fields['id']]
                    ]);

                     $useremail = new UserEmail();
                    foreach ($iterator as $data) {
                        // Do a case insensitive comparison as email may be stored with a different case
                        $i = array_search(strtolower($data["email"]), array_map('strtolower', $this->input["_emails"]));
                        if ($i !== false) {
                            // Delete found item in order not to add it again
                            unset($this->input["_emails"][$i]);
                        } else if ($data['is_dynamic']) {
                            // Delete not found email
                            $deleted = $useremail->delete(['id' => $data["id"]]);
                            $userUpdated = $userUpdated || $deleted;
                        }
                    }

                     //If the email need to be added
                    if (count($this->input["_emails"]) > 0) {
                        foreach ($this->input["_emails"] as $email) {
                              $added = $useremail->add(['users_id'   => $this->fields["id"],
                                  'email'      => $email,
                                  'is_dynamic' => 1
                              ]);
                              $userUpdated = $userUpdated || $added;
                        }
                        unset($this->input["_emails"]);
                    }
                }
            }
        }

        if ($userUpdated) {
           // calling $this->update() here leads to loss in $this->input
            $user = new User();
            $user->update(['id' => $this->fields['id'], 'date_mod' => $_SESSION['glpi_currenttime']]);
        }
    }

    protected function computeFriendlyName()
    {
        /** @var array $CFG_GLPI */
        global $CFG_GLPI;

        if (isset($this->fields["id"]) && ($this->fields["id"] > 0)) {
           //computeFriendlyName should not add ID
            $bkp_conf = $CFG_GLPI['is_ids_visible'];
            $CFG_GLPI['is_ids_visible'] = 0;
            $bkp_sessconf = (isset($_SESSION['glpiis_ids_visible']) ? $_SESSION["glpiis_ids_visible"] : 0);
            $_SESSION["glpiis_ids_visible"] = 0;
            $name = formatUserName(
                $this->fields["id"],
                $this->fields["name"],
                (isset($this->fields["realname"]) ? $this->fields["realname"] : ''),
                (isset($this->fields["firstname"]) ? $this->fields["firstname"] : '')
            );

            $CFG_GLPI['is_ids_visible'] = $bkp_conf;
            $_SESSION["glpiis_ids_visible"] = $bkp_sessconf;
            return $name;
        }
        return '';
    }


    /**
     * Function that tries to load the user membership from LDAP
     * by searching in the attributes of the User.
     *
     * @param resource $ldap_connection LDAP connection
     * @param array    $ldap_method     LDAP method
     * @param string   $userdn          Basedn of the user
     * @param string   $login           User login
     *
     * @return void
     */
    private function getFromLDAPGroupVirtual($ldap_connection, array $ldap_method, $userdn, $login): void
    {
        /** @var \DBmysql $DB */
        global $DB;

       // Search in DB the ldap_field we need to search for in LDAP
        $iterator = $DB->request([
            'SELECT'          => 'ldap_field',
            'DISTINCT'        => true,
            'FROM'            => 'glpi_groups',
            'WHERE'           => ['NOT' => ['ldap_field' => '']],
            'ORDER'           => 'ldap_field'
        ]);
        $group_fields = [];

        foreach ($iterator as $data) {
            $group_fields[] = Toolbox::strtolower($data["ldap_field"]);
        }
        if (count($group_fields)) {
            //Need to sort the array because edirectory don't like it!
            sort($group_fields);

            // If the groups must be retrieved from the ldap user object
            $sr = @ldap_read($ldap_connection, $userdn, "objectClass=*", $group_fields);
            if ($sr === false) {
                // 32 = LDAP_NO_SUCH_OBJECT => This error can be silented as it just means that search produces no result.
                if (ldap_errno($ldap_connection) !== 32) {
                    trigger_error(
                        AuthLDAP::buildError(
                            $ldap_connection,
                            sprintf('Unable to get LDAP groups for user having DN `%s` with filter `%s', $userdn, "objectClass=*")
                        ),
                        E_USER_WARNING
                    );
                }
                return;
            }
            $v  = AuthLDAP::get_entries_clean($ldap_connection, $sr);

            for ($i = 0; $i < $v['count']; $i++) {
               //Try to find is DN in present and needed: if yes, then extract only the OU from it
                if (
                    (($ldap_method["group_field"] == 'dn') || in_array('ou', $group_fields))
                    && isset($v[$i]['dn'])
                ) {
                    $v[$i]['ou'] = [];
                    for ($tmp = $v[$i]['dn']; count($tmptab = explode(',', $tmp, 2)) == 2; $tmp = $tmptab[1]) {
                        $v[$i]['ou'][] = $tmptab[1];
                    }

                    // Search in DB for group with ldap_group_dn
                    if (
                        ($ldap_method["group_field"] == 'dn')
                        && (count($v[$i]['ou']) > 0)
                    ) {
                        $group_iterator = $DB->request([
                            'SELECT' => 'id',
                            'FROM'   => 'glpi_groups',
                            'WHERE'  => ['ldap_group_dn' => $v[$i]['ou']]
                        ]);

                        foreach ($group_iterator as $group) {
                            $this->fields["_groups"][] = $group['id'];
                        }
                    }

                   // searching with ldap_field='OU' and ldap_value is also possible
                    $v[$i]['ou']['count'] = count($v[$i]['ou']);
                }

               // For each attribute retrieve from LDAP, search in the DB
                foreach ($group_fields as $field) {
                    if (
                        isset($v[$i][$field])
                        && isset($v[$i][$field]['count'])
                        && ($v[$i][$field]['count'] > 0)
                    ) {
                        unset($v[$i][$field]['count']);
                        $lgroups = [];
                        foreach ($v[$i][$field] as $lgroup) {
                            $lgroups[] = [
                                new QueryExpression($DB->quoteValue($lgroup) .
                                             " LIKE " .
                                             $DB->quoteName('ldap_value'))
                            ];
                        }
                        $group_iterator = $DB->request([
                            'SELECT' => 'id',
                            'FROM'   => 'glpi_groups',
                            'WHERE'  => [
                                'ldap_field' => $field,
                                'OR'         => $lgroups
                            ]
                        ]);

                        foreach ($group_iterator as $group) {
                            $this->fields["_groups"][] = $group['id'];
                        }
                    }
                }
            }
        }
    }


    /**
     * Function that tries to load the user membership from LDAP
     * by searching in the attributes of the Groups.
     *
     * @param resource $ldap_connection    LDAP connection
     * @param array    $ldap_method        LDAP method
     * @param string   $userdn             Basedn of the user
     * @param string   $login              User login
     *
     * @return boolean true if search is applicable, false otherwise
     */
    private function getFromLDAPGroupDiscret($ldap_connection, array $ldap_method, $userdn, $login)
    {
        /** @var \DBmysql $DB */
        global $DB;

       // No group_member_field : unable to get group
        if (empty($ldap_method["group_member_field"])) {
            return false;
        }

        if ($ldap_method["use_dn"]) {
            $user_tmp = $userdn;
        } else {
           //Don't add $ldap_method["login_field"]."=", because sometimes it may not work (for example with posixGroup)
            $user_tmp = $login;
        }

        $v = $this->ldap_get_user_groups(
            $ldap_connection,
            $ldap_method["basedn"],
            $user_tmp,
            $ldap_method["group_condition"],
            $ldap_method["group_member_field"],
            $ldap_method["use_dn"],
            $ldap_method["login_field"]
        );
        foreach ($v as $result) {
            if (
                isset($result[$ldap_method["group_member_field"]])
                && is_array($result[$ldap_method["group_member_field"]])
                && (count($result[$ldap_method["group_member_field"]]) > 0)
            ) {
                $iterator = $DB->request([
                    'SELECT' => 'id',
                    'FROM'   => 'glpi_groups',
                    'WHERE'  => ['ldap_group_dn' => $result[$ldap_method["group_member_field"]]]
                ]);

                foreach ($iterator as $group) {
                    $this->fields["_groups"][] = $group['id'];
                }
            }
        }
        return true;
    }


    /**
     * Function that tries to load the user information from LDAP.
     *
     * @param resource $ldap_connection LDAP connection
     * @param array    $ldap_method     LDAP method
     * @param string   $userdn          Basedn of the user
     * @param string   $login           User Login
     * @param boolean  $import          true for import, false for update
     *
     * @return boolean true if found / false if not
     */
    public function getFromLDAP($ldap_connection, array $ldap_method, $userdn, $login, $import = true)
    {
        /**
         * @var array $CFG_GLPI
         * @var \DBmysql $DB
         */
        global $CFG_GLPI, $DB;

       // we prevent some delay...
        if (empty($ldap_method["host"])) {
            return false;
        }

        if ($ldap_connection instanceof \Ldap\Connection) {
           //Set all the search fields
            $this->fields['password'] = "";

            $fields  = AuthLDAP::getSyncFields($ldap_method);

           //Hook to allow plugin to request more attributes from ldap
            $fields = Plugin::doHookFunction(Hooks::RETRIEVE_MORE_FIELD_FROM_LDAP, $fields);

            $fields  = array_filter($fields);
            $f       = self::getLdapFieldNames($fields);

            $sr      = @ldap_read($ldap_connection, $userdn, "objectClass=*", $f);
            if ($sr === false) {
                // 32 = LDAP_NO_SUCH_OBJECT => This error can be silented as it just means that search produces no result.
                if (ldap_errno($ldap_connection) !== 32) {
                    trigger_error(
                        AuthLDAP::buildError(
                            $ldap_connection,
                            sprintf('Unable to get LDAP user having DN `%s` with filter `%s`', $userdn, "objectClass=*")
                        ),
                        E_USER_WARNING
                    );
                }
                return false;
            }
            $v       = AuthLDAP::get_entries_clean($ldap_connection, $sr);

            if (
                !is_array($v)
                || ( count($v) == 0)
                || empty($v[0][$fields['name']][0])
            ) {
                return false;
            }

           //Store user's dn
            $this->fields['user_dn']    = $userdn;
           //Store date_sync
            $this->fields['date_sync']  = $_SESSION['glpi_currenttime'];
           // Empty array to ensure than syncDynamicEmails will be done
            $this->fields["_emails"]    = [];
           // force authtype as we retrieve this user by ldap (we could have login with SSO)
            $this->fields["authtype"] = Auth::LDAP;

            $import_fields = [];
            foreach ($fields as $k => $e) {
                $val = AuthLDAP::getFieldValue(
                    [$e => self::getLdapFieldValue($e, $v)],
                    $e
                );
                if (empty($val)) {
                    switch ($k) {
                        case "language":
                             // Not set value : managed but user class
                            break;

                        case "usertitles_id":
                        case "usercategories_id":
                        case 'locations_id':
                        case 'users_id_supervisor':
                            $this->fields[$k] = 0;
                            break;

                        default:
                            $this->fields[$k] = "";
                    }
                } else {
                    switch ($k) {
                        case "email1":
                        case "email2":
                        case "email3":
                        case "email4":
                          // Manage multivaluable fields
                            if (!empty($v[0][$e])) {
                                foreach ($v[0][$e] as $km => $m) {
                                    if (!preg_match('/count/', $km)) {
                                         $this->fields["_emails"][] = $m;
                                    }
                                }
                                // Only get them once if duplicated
                                $this->fields["_emails"] = array_unique($this->fields["_emails"]);
                            }
                            break;

                        case "language":
                            $language = Config::getLanguage($val);
                            if ($language != '') {
                                $this->fields[$k] = $language;
                            }
                            break;

                        case "usertitles_id":
                        case 'locations_id':
                        case "usercategories_id":
                        case 'users_id_supervisor':
                            $import_fields[$k] = $val;
                            break;

                        case "begin_date":
                        case "end_date":
                            $this->fields[$k] = AuthLDAP::getLdapDateValue($val);
                            break;

                        default:
                              $this->fields[$k] = $val;
                    }
                }
            }

           // Empty array to ensure than syncLdapGroups will be done
            $this->fields["_groups"] = [];

           ///The groups are retrieved by looking into an ldap user object
            if (
                ($ldap_method["group_search_type"] == 0)
                || ($ldap_method["group_search_type"] == 2)
            ) {
                $this->getFromLDAPGroupVirtual($ldap_connection, $ldap_method, $userdn, $login);
            }

           ///The groups are retrived by looking into an ldap group object
            if (
                ($ldap_method["group_search_type"] == 1)
                || ($ldap_method["group_search_type"] == 2)
            ) {
                $this->getFromLDAPGroupDiscret($ldap_connection, $ldap_method, $userdn, $login);
            }

           ///Only process rules if working on the master database
            if (!$DB->isSlave()) {
               //Instanciate the affectation's rule
                $rule = new RuleRightCollection();

               //Process affectation rules :
               //we don't care about the function's return because all
               //the datas are stored in session temporary
                if (isset($this->fields["_groups"])) {
                    $groups = $this->fields["_groups"];
                } else {
                    $groups = [];
                }

                // Take database groups into acount for user
                $searched_user = new User();
                if ($searched_user->getFromDBbyDnAndAuth($userdn, $ldap_method["id"])) {
                    $groups = array_merge($groups, array_column(Group_User::getUserGroups($searched_user->getID()), 'id'));
                }

                $this->fields = $rule->processAllRules($groups, $this->fields, [
                    'type'        => Auth::LDAP,
                    'ldap_server' => $ldap_method["id"],
                    'connection'  => $ldap_connection,
                    'userdn'      => $userdn,
                    'login'       => $this->fields['name'],
                    'mail_email'  => $this->fields['_emails']
                ]);

                $this->willProcessRuleRight();

               //If rule  action is ignore import
                if (
                    $import
                    && isset($this->fields["_stop_import"])
                ) {
                     return false;
                }
               //or no rights found & do not import users with no rights
                if (
                    $import
                    && !$CFG_GLPI["use_noright_users_add"]
                ) {
                    $ok = false;
                    if (
                        isset($this->fields["_ldap_rules"])
                        && count($this->fields["_ldap_rules"])
                    ) {
                        if (
                            isset($this->fields["_ldap_rules"]["rules_entities_rights"])
                            && count($this->fields["_ldap_rules"]["rules_entities_rights"])
                        ) {
                            $ok = true;
                        }
                        if (!$ok) {
                            $entity_count = 0;
                            $right_count  = 0;
                            if (Profile::getDefault()) {
                                $right_count++;
                            }
                            if (isset($this->fields["_ldap_rules"]["rules_entities"])) {
                                $entity_count += count($this->fields["_ldap_rules"]["rules_entities"]);
                            }
                            if (isset($this->input["_ldap_rules"]["rules_rights"])) {
                                $right_count += count($this->fields["_ldap_rules"]["rules_rights"]);
                            }
                            if ($entity_count && $right_count) {
                                $ok = true;
                            }
                        }
                    }
                    if (!$ok) {
                        $this->fields["_stop_import"] = true;
                        return false;
                    }
                }

                foreach ($import_fields as $k => $val) {
                    switch ($k) {
                        case "usertitles_id":
                            $this->fields[$k] = Dropdown::importExternal('UserTitle', $val);
                            break;
                        case 'locations_id':
                            // use import to build the location tree
                            $this->fields[$k] = Dropdown::import(
                                'Location',
                                ['completename' => $val,
                                    'entities_id'  => 0,
                                    'is_recursive' => 1
                                ]
                            );
                            break;
                        case "usercategories_id":
                            $this->fields[$k] = Dropdown::importExternal('UserCategory', $val);
                            break;
                        case 'users_id_supervisor':
                            $supervisor_id = self::getIdByField('user_dn', $val);
                            if ($supervisor_id) {
                                $this->fields[$k] = $supervisor_id;
                            }
                            break;
                    }
                }

               // Add ldap result to data send to the hook
                $this->fields['_ldap_result'] = $v;
                $this->fields['_ldap_conn']   = $ldap_connection;
               //Hook to retrieve more information for ldap
                $this->fields = Plugin::doHookFunction(Hooks::RETRIEVE_MORE_DATA_FROM_LDAP, $this->fields);
                unset($this->fields['_ldap_result']);
            }

            return true;
        }
        return false;
    }


    /**
     * Get all groups a user belongs to.
     *
     * @param resource $ds                 ldap connection
     * @param string   $ldap_base_dn       Basedn used
     * @param string   $user_dn            Basedn of the user
     * @param string   $group_condition    group search condition
     * @param string   $group_member_field group field member in a user object
     * @param boolean  $use_dn             search dn of user ($login_field=$user_dn) in group_member_field
     * @param string   $login_field        user login field
     *
     * @return array Groups of the user located in [0][$group_member_field] in returned array
     */
    public function ldap_get_user_groups(
        $ds,
        $ldap_base_dn,
        $user_dn,
        $group_condition,
        $group_member_field,
        $use_dn,
        $login_field
    ) {

        $groups     = [];
        $listgroups = [];

       //User dn may contain ['(', ')', ',', '\'] then it needs to be escaped!
        $user_dn = ldap_escape($user_dn, "", LDAP_ESCAPE_FILTER);

       //Only retrive cn and member attributes from groups
        $attrs = ['dn'];

        if (!$use_dn) {
            $filter = "(& $group_condition (|($group_member_field=$user_dn)
                                          ($group_member_field=$login_field=$user_dn)))";
        } else {
            $filter = "(& $group_condition ($group_member_field=$user_dn))";
        }

       //Perform the search
        $sr = @ldap_search($ds, $ldap_base_dn, $filter, $attrs);

        if ($sr === false) {
            // 32 = LDAP_NO_SUCH_OBJECT => This error can be silented as it just means that search produces no result.
            if (ldap_errno($ds) !== 32) {
                trigger_error(
                    AuthLDAP::buildError(
                        $ds,
                        sprintf('LDAP search with base DN `%s` and filter `%s` failed', $ldap_base_dn, $filter)
                    ),
                    E_USER_WARNING
                );
            }
            return $groups;
        }

       //Get the result of the search as an array
        $info = AuthLDAP::get_entries_clean($ds, $sr);
       //Browse all the groups
        $info_count = count($info);
        for ($i = 0; $i < $info_count; $i++) {
           //Get the cn of the group and add it to the list of groups
            if (isset($info[$i]["dn"]) && ($info[$i]["dn"] != '')) {
                $listgroups[$i] = $info[$i]["dn"];
            }
        }

       //Create an array with the list of groups of the user
        $groups[0][$group_member_field] = $listgroups;
       //Return the groups of the user
        return $groups;
    }


    /**
     * Function that tries to load the user information from IMAP.
     *
     * @param array  $mail_method  mail method description array
     * @param string $name         login of the user
     *
     * @return boolean true if method is applicable, false otherwise
     */
    public function getFromIMAP(array $mail_method, $name)
    {
        /** @var \DBmysql $DB */
        global $DB;

       // we prevent some delay..
        if (empty($mail_method["host"])) {
            return false;
        }

       // some defaults...
        $this->fields['password']  = "";
       // Empty array to ensure than syncDynamicEmails will be done
        $this->fields["_emails"]   = [];
        $email                     = '';
        if (strpos($name, "@")) {
            $email = $name;
        } else {
            $email = $name . "@" . $mail_method["host"];
        }
        $this->fields["_emails"][] = $email;

        $this->fields['name']      = $name;
       //Store date_sync
        $this->fields['date_sync'] = $_SESSION['glpi_currenttime'];
       // force authtype as we retrieve this user by imap (we could have login with SSO)
        $this->fields["authtype"] = Auth::MAIL;

        if (!$DB->isSlave()) {
           //Instanciate the affectation's rule
            $rule = new RuleRightCollection();

           //Process affectation rules :
           //we don't care about the function's return because all the datas are stored in session temporary
            if (isset($this->fields["_groups"])) {
                $groups = $this->fields["_groups"];
            } else {
                $groups = [];
            }
            $this->fields = $rule->processAllRules($groups, $this->fields, [
                'type'        => Auth::MAIL,
                'mail_server' => $mail_method["id"],
                'login'       => $name,
                'email'       => $email
            ]);
            $this->willProcessRuleRight();
        }
        return true;
    }


    /**
     * Function that tries to load the user information from the SSO server.
     *
     * @since 0.84
     *
     * @return boolean true if method is applicable, false otherwise
     */
    public function getFromSSO()
    {
        /**
         * @var array $CFG_GLPI
         * @var \DBmysql $DB
         */
        global $CFG_GLPI, $DB;

        $a_field = [];
        foreach ($CFG_GLPI as $key => $value) {
            if (
                !is_array($value) && !empty($value)
                && strstr($key, "_ssofield")
            ) {
                $key = str_replace('_ssofield', '', $key);
                $a_field[$key] = $value;
            }
        }

        if (count($a_field) == 0) {
            return true;
        }
        $this->willProcessRuleRight();
        foreach ($a_field as $field => $key) {
            $value = $_SERVER[$key] ?? null;
            if (empty($value)) {
                switch ($field) {
                    case "title":
                        $this->fields['usertitles_id'] = 0;
                        break;

                    case "category":
                        $this->fields['usercategories_id'] = 0;
                        break;

                    default:
                        $this->fields[$field] = "";
                }
            } else {
                if (!mb_check_encoding($value, 'UTF-8') && mb_check_encoding($value, 'ISO-8859-1')) {
                    // Some applications, like Microsoft Azure Enterprise Applications (Header-based Single sign-on),
                    // will provide ISO-8859-1 encoded values. They have to be converted into UTF-8 to prevent
                    // encoding issues (see #12898).
                    $value = mb_convert_encoding($value, 'UTF-8', 'ISO-8859-1');
                }
                switch ($field) {
                    case "email1":
                    case "email2":
                    case "email3":
                    case "email4":
                        // Manage multivaluable fields
                        if (!preg_match('/count/', $value)) {
                            $this->fields["_emails"][] = $value;
                        }
                        // Only get them once if duplicated
                        $this->fields["_emails"] = array_unique($this->fields["_emails"]);
                        break;

                    case "language":
                        $language = Config::getLanguage($value);
                        if ($language != '') {
                            $this->fields[$field] = $language;
                        }
                        break;

                    case "title":
                        $this->fields['usertitles_id'] = Dropdown::importExternal('UserTitle', $value);
                        break;

                    case "category":
                        $this->fields['usercategories_id'] = Dropdown::importExternal('UserCategory', $value);
                        break;

                    default:
                        $this->fields[$field] = $value;
                        break;
                }
            }
        }
       ///Only process rules if working on the master database
        if (!$DB->isSlave()) {
           //Instanciate the affectation's rule
            $rule = new RuleRightCollection();

            $groups_id = [];
            if (!$this->isNewItem()) {
                $groups = Group_User::getUserGroups($this->fields['id']);
                $groups_id = array_column($groups, 'id');
            }

            $this->fields = $rule->processAllRules($groups_id, $this->fields, [
                'type'   => Auth::EXTERNAL,
                'email'  => $this->fields["_emails"],
                'login'  => $this->fields["name"]
            ]);

           //If rule  action is ignore import
            if (isset($this->fields["_stop_import"])) {
                return false;
            }
        }
        return true;
    }


    /**
     * Blank passwords field of a user in the DB.
     * Needed for external auth users.
     *
     * @return void
     */
    public function blankPassword()
    {
        /** @var \DBmysql $DB */
        global $DB;

        if (!empty($this->fields["name"])) {
            $DB->update(
                $this->getTable(),
                [
                    'password' => ''
                ],
                [
                    'name' => $this->fields['name']
                ]
            );
        }
    }

    /**
     * Check if current user have more right than the specified one.
     *
     * @param integer $ID ID of the user
     *
     * @return boolean
     */
    public function currentUserHaveMoreRightThan($ID)
    {

        $user_prof = Profile_User::getUserProfiles($ID);
        return Profile::currentUserHaveMoreRightThan($user_prof);
    }

    protected function getFormHeaderToolbar(): array
    {
        $ID = $this->getID();
        $toolbar = [];

        if ($ID > 0) {
            $vcard_lbl = __s('Download user VCard');
            $vcard_url = self::getFormURLWithID($ID) . "&amp;getvcard=1";
            $vcard_btn = <<<HTML
            <a href="{$vcard_url}" target="_blank"
                     class="btn btn-icon btn-sm btn-ghost-secondary"
                     title="{$vcard_lbl}"
                     data-bs-toggle="tooltip" data-bs-placement="bottom">
               <i class="ti ti-id fa-lg"></i>
            </a>
HTML;
            $toolbar[] = $vcard_btn;

            $error_message = null;
            $impersonate_form = self::getFormURLWithID($ID);
            if (Session::canImpersonate($ID, $error_message)) {
                $impersonate_lbl = __s('Impersonate');
                $csrf_token = Session::getNewCSRFToken();
                $impersonate_btn = <<<HTML
                    <form method="post" action="{$impersonate_form}">
                        <input type="hidden" name="id" value="{$ID}">
                        <input type="hidden" name="_glpi_csrf_token" value="{$csrf_token}">
                        <button type="button" name="impersonate" value="1"
                            class="btn btn-icon btn-sm btn-ghost-secondary btn-impersonate"
                            title="{$impersonate_lbl}"
                            data-bs-toggle="tooltip" data-bs-placement="bottom">
                            <i class="ti ti-spy fa-lg"></i>
                        </button>
                    </form>
HTML;

                // "impersonate" button type is set to "button" on form display to prevent it to be used
                // by default (as it is the first found in current form) when pressing "enter" key.
                // When clicking it, switch to "submit" type to make it submit current user form.
                $impersonate_js = <<<JAVASCRIPT
               (function($) {
                  $('button[type="button"][name="impersonate"]').click(
                     function () {
                        $(this).attr('type', 'submit');
                     }
                  );
               })(jQuery);
JAVASCRIPT;
                $toolbar[] = $impersonate_btn . Html::scriptBlock($impersonate_js);
            } elseif ($error_message !== null) {
                $impersonate_btn = <<<HTML
               <button type="button" name="impersonate" value="1"
                       class="btn btn-icon btn-sm  btn-ghost-danger btn-impersonate"
                       title="{$error_message}"
                       data-bs-toggle="tooltip" data-bs-placement="bottom">
                  <i class="ti ti-spy fa-lg"></i>
               </button>
HTML;
                $toolbar[] = $impersonate_btn;
            }
        }
        return $toolbar;
    }

    /**
     * Print the user form.
     *
     * @param integer $ID    ID of the user
     * @param array $options Options
     *     - string   target        Form target
     *     - boolean  withtemplate  Template or basic item
     *
     * @return boolean true if user found, false otherwise
     */
    public function showForm($ID, array $options = [])
    {
        /**
         * @var array $CFG_GLPI
         * @var \DBmysql $DB
         */
        global $CFG_GLPI, $DB;

       // Affiche un formulaire User
        if (($ID != Session::getLoginUserID()) && !self::canView()) {
            return false;
        }

        $simplified_form = $options['simplified_form'] ?? false;

        $config = Config::getConfigurationValues('core');
        if ($this->getID() > 0 && $config['system_user'] == $this->getID()) {
            return $this->showSystemUserForm($ID, $options);
        }

        $this->initForm($ID, $options);

        $ismyself = $ID == Session::getLoginUserID();
        $higherrights = $this->currentUserHaveMoreRightThan($ID);
        if ($ID) {
            $caneditpassword = $higherrights || ($ismyself && Session::haveRight('password_update', 1));
        } else {
           // can edit on creation form
            $caneditpassword = true;
        }

        $extauth = !(($this->fields["authtype"] == Auth::DB_GLPI)
                   || (($this->fields["authtype"] == Auth::NOT_YET_AUTHENTIFIED)
                       && !empty($this->fields["password"])));

        $formtitle = $this->getTypeName(1);

        $options['formtitle']      = $formtitle;
        $options['formoptions']    = ($options['formoptions'] ?? '') . " enctype='multipart/form-data'";
        if (!self::isNewID($ID)) {
            $options['no_header'] = true;
        }
        $this->showFormHeader($options);
        $rand = mt_rand();

        echo "<tr class='tab_bg_1'>";
        echo "<td><label for='name'>" . __('Login') . "</label></td>";
        if (
            $this->fields["name"] == "" ||
            !empty($this->fields["password"]) ||
            ($this->fields["authtype"] == Auth::DB_GLPI)
        ) {
           //display login field for new records, or if this is not external auth
            echo "<td><input name='name' id='name' value=\"" . $this->fields["name"] . "\" class='form-control'></td>";
        } else {
            echo "<td class='b'>" . $this->fields["name"];
            echo "<input type='hidden' name='name' value=\"" . $this->fields["name"] . "\" class='form-control'></td>";
        }

        if (!$simplified_form && !empty($this->fields["name"])) {
            echo "<td rowspan='7'>" . _n('Picture', 'Pictures', 1) . "</td>";
            echo "<td rowspan='7'>";
            echo self::getPictureForUser($ID);

            echo Html::file(['name' => 'picture', 'display' => false, 'onlyimages' => true]);
            echo "<input type='checkbox' name='_blank_picture'>&nbsp;" . __('Clear');
            echo "</td>";
        } else {
            echo "<td rowspan='7'></td>";
            echo "<td rowspan='7'></td>";
        }
        echo "</tr>";

       //If it's an external auth, check if the sync_field must be displayed
        if (
            $extauth
            && $this->fields['auths_id']
            && AuthLDAP::isSyncFieldConfigured($this->fields['auths_id'])
        ) {
            $syncrand = mt_rand();
            echo "<tr class='tab_bg_1'><td><label for='textfield_sync_field$syncrand'>" . __('Synchronization field') . "</label></td><td>";
            if (
                self::canUpdate()
                && (!$extauth || empty($ID))
            ) {
                echo Html::input(
                    'sync_field',
                    [
                        'value' => $this->fields['sync_field'],
                        'id'    => "textfield_sync_field$syncrand",
                    ]
                );
            } else {
                if (empty($this->fields['sync_field'])) {
                    echo Dropdown::EMPTY_VALUE;
                } else {
                    echo $this->fields['sync_field'];
                }
            }
            echo "</td></tr>";
        } else {
            echo "<tr class='tab_bg_1'><td colspan='2'></td></tr>";
        }

        $surnamerand = mt_rand();
        echo "<tr class='tab_bg_1'><td><label for='textfield_realname$surnamerand'>" . __('Surname') . "</label></td><td>";
        echo Html::input(
            'realname',
            [
                'value' => $this->fields['realname'],
                'id'    => "textfield_realname$surnamerand",
            ]
        );
        echo "</td></tr>";

        $firstnamerand = mt_rand();
        echo "<tr class='tab_bg_1'><td><label for='textfield_firstname$firstnamerand'>" . __('First name') . "</label></td><td>";
        echo Html::input(
            'firstname',
            [
                'value' => $this->fields['firstname'],
                'id'    => "textfield_firstname$firstnamerand",
            ]
        );
        echo "</td></tr>";

        if (
            self::canUpdate()
            && (!$extauth || empty($ID))
        ) {
            echo "<tr class='tab_bg_1'>";
            echo "<td></td><td>";
            $init_password_js = <<<JAVASCRIPT
                var showPwdFields = function () {
                    if ($('input[name="_init_password"]').is(':checked')) {
                        $('.password_field').css("display", "none");
                        $('input[name="_useremails[-1]"]').prop("required", true);
                    } else {
                        $('.password_field').css("display", "");
                        $('input[name="_useremails[-1]"]').prop("required", false);
                    }
                };
                $('input[name="_init_password"]').on('change', showPwdFields);
JAVASCRIPT;
            echo Html::scriptBlock($init_password_js);
            Html::showCheckbox(['name'  => '_init_password']);
            echo "&nbsp;&nbsp;" . __('Send an email to the user to set their own new password.');
            echo "</td></tr>";
        }
       //do some rights verification
        if (
            self::canUpdate()
            && (!$extauth || empty($ID))
            && $caneditpassword
        ) {
            echo "<tr class='tab_bg_1'>";
            echo "<td class='password_field'><label for='password'>" . __('Password') . "</label></td>";
            echo "<td class='password_field'><input id='password' type='password' name='password' value='' size='20'
                    autocomplete='new-password' onkeyup=\"return passwordCheck();\" class='form-control'></td>";

            echo "<tr class='tab_bg_1'>";
            echo "<td class='password_field'><label for='password2'>" . __('Password confirmation') . "</label></td>";
            echo "<td class='password_field'><input type='password' id='password2' name='password2' value='' size='20' autocomplete='new-password' class='form-control'>";
            echo "</td></tr>";

            if ($CFG_GLPI["use_password_security"]) {
                echo "<tr class='tab_bg_1'>";
                echo "<td rowspan='2'>";
                echo __('Password security policy');
                echo "</td>";
                echo "<td rowspan='2'>";
                Config::displayPasswordSecurityChecks();
                echo "</td>";
                echo "</tr>";
            }
        } else {
            echo "<tr class='tab_bg_1'><td></td><td></td></tr>";
            echo "<tr class='tab_bg_1'><td></td><td></td></tr>";
        }

        if ((!$simplified_form) && ($DB->use_timezones || Session::haveRight("config", READ))) {
            echo "<tr class='tab_bg_1'>";
            echo "<td><label for='timezone'>" . __('Time zone') . "</label></td><td>";
            if ($DB->use_timezones) {
                $timezones = $DB->getTimezones();
                Dropdown::showFromArray(
                    'timezone',
                    $timezones,
                    [
                        'value'                 => $this->fields["timezone"],
                        'display_emptychoice'   => true,
                        'emptylabel'            => __('Use server configuration')
                    ]
                );
            } else if (Session::haveRight("config", READ)) {
               // Display a warning but only if user is more or less an admin
                echo __('Timezone usage has not been activated.')
                . ' '
                . sprintf(__('Run the "%1$s" command to activate it.'), 'php bin/console database:enable_timezones');
            }
            echo "</td></tr>";
        }

        echo "<tr class='tab_bg_1'>";
        if (!GLPI_DEMO_MODE) {
            $activerand = mt_rand();
            echo "<td><label for='dropdown_is_active$activerand'>" . __('Active') . "</label></td><td>";
            Dropdown::showYesNo('is_active', $this->fields['is_active'], -1, ['rand' => $activerand]);
            echo "</td>";
        } else {
            echo "<td colspan='2'></td>";
        }
        echo "<td>" . _n('Email', 'Emails', Session::getPluralNumber());
        UserEmail::showAddEmailButton($this);
        echo "</td><td>";
        UserEmail::showForUser($this);
        echo "</td>";
        echo "</tr>";

        if ((!$simplified_form) && (!GLPI_DEMO_MODE)) {
            $sincerand = mt_rand();
            echo "<tr class='tab_bg_1'>";
            echo "<td><label for='showdate$sincerand'>" . __('Valid since') . "</label></td><td>";
            Html::showDateTimeField("begin_date", ['value'       => $this->fields["begin_date"],
                'rand'        => $sincerand,
                'maybeempty'  => true
            ]);
            echo "</td>";

            $untilrand = mt_rand();
            echo "<td><label for='showdate$untilrand'>" . __('Valid until') . "</label></td><td>";
            Html::showDateTimeField("end_date", ['value'       => $this->fields["end_date"],
                'rand'        => $untilrand,
                'maybeempty'  => true
            ]);
            echo "</td></tr>";
        }

        $phonerand = mt_rand();
        echo "<tr class='tab_bg_1'>";
        echo "<td><label for='textfield_phone$phonerand'>" .  Phone::getTypeName(1) . "</label></td><td>";
        echo Html::input(
            'phone',
            [
                'value' => $this->fields['phone'],
                'id'    => "textfield_phone$phonerand",
            ]
        );
        echo "</td>";
       //Authentications information : auth method used and server used
       //don't display is creation of a new user'
        if (!empty($ID)) {
            if (Session::haveRight(self::$rightname, self::READAUTHENT)) {
                echo "<td>" . __('Authentication') . "</td><td>";
                echo Auth::getMethodName($this->fields["authtype"], $this->fields["auths_id"]);
                if (!empty($this->fields["date_sync"])) {
                    //TRANS: %s is the date of last sync
                    echo '<br>' . sprintf(
                        __('Last synchronization on %s'),
                        Html::convDateTime($this->fields["date_sync"])
                    );
                }
                if (!empty($this->fields["user_dn"])) {
                  //TRANS: %s is the user dn
                    echo '<br>' . sprintf(__('%1$s: %2$s'), __('User DN'), $this->fields["user_dn"]);
                }
                if ($this->fields['is_deleted_ldap']) {
                    echo '<br>' . __('User missing in LDAP directory');
                }
                if ($this->fields['2fa'] !== null) {
                    echo '<br>' . __('2FA enabled');
                    if (Session::haveRight(self::$rightname, self::UPDATEAUTHENT)) {
                        echo "<button type='submit' name='disable_2fa' class='btn btn-outline-danger btn-sm ms-1' data-bs-toggle='tooltip' title='"
                            . __('If 2FA is mandatory for this user, they will be required to set it back up the next time they log in.') . "'>"
                            . __('Disable')
                            . "</button>";
                    }
                }

                echo "</td>";
            } else {
                echo "<td colspan='2'>&nbsp;</td>";
            }
        } else {
            echo "<td colspan='2'><input type='hidden' name='authtype' value='1'></td>";
        }

        echo "</tr>";

        $mobilerand = mt_rand();
        echo "<tr class='tab_bg_1'>";
        echo "<td><label for='textfield_mobile$mobilerand'>" . __('Mobile phone') . "</label></td><td>";
        echo Html::input(
            'mobile',
            [
                'value' => $this->fields['mobile'],
                'id'    => "textfield_mobile$mobilerand",
            ]
        );
        echo "</td>";
        echo "<td>";
        if (!$simplified_form) {
            $catrand = mt_rand();
            echo "<label for='dropdown_usercategories_id$catrand'>" . _n('Category', 'Categories', 1) . "</label></td><td>";
            UserCategory::dropdown(['value' => $this->fields["usercategories_id"], 'rand' => $catrand]);
        }
        echo "</td></tr>";

        if (!$simplified_form) {
            $phone2rand = mt_rand();
            echo "<tr class='tab_bg_1'>";
            echo "<td><label for='textfield_phone2$phone2rand'>" .  __('Phone 2') . "</label></td><td>";
            echo Html::input(
                'phone2',
                [
                    'value' => $this->fields['phone2'],
                    'id'    => "textfield_phone2$phone2rand",
                ]
            );
            echo "</td>";
            echo "<td rowspan='4' class='middle'><label for='comment'>" . __('Comments') . "</label></td>";
            echo "<td class='center middle' rowspan='4'>";
            echo "<textarea class='form-control' id='comment' name='comment' >" . $this->fields["comment"] . "</textarea>";
            echo "</td></tr>";

            $admnumrand = mt_rand();
            echo "<tr class='tab_bg_1'><td><label for='textfield_registration_number$admnumrand'>" . _x('user', 'Administrative number') . "</label></td><td>";
            echo Html::input(
                'registration_number',
                [
                    'value' => $this->fields['registration_number'],
                    'id'    => "textfield_registration_number$admnumrand",
                ]
            );
            echo "</td></tr>";

            $titlerand = mt_rand();
            echo "<tr class='tab_bg_1'><td><label for='dropdown_usertitles_id$titlerand'>" . _x('person', 'Title') . "</label></td><td>";
            UserTitle::dropdown(['value' => $this->fields["usertitles_id"], 'rand' => $titlerand]);
            echo "</td></tr>";
        }

        echo "<tr class='tab_bg_1'>";
        if (!empty($ID)) {
            $locrand = mt_rand();
            echo "<td><label for='dropdown_locations_id$locrand'>" . Location::getTypeName(1) . "</label></td><td>";
            $entities = $this->getEntities();
            if (count($entities) <= 0) {
                $entities = -1;
            }
            Location::dropdown(['value'  => $this->fields["locations_id"],
                'rand'   => $locrand,
                'entity' => $entities
            ]);
            echo "</td>";
        }
        echo "</tr>";

        if (empty($ID)) {
            echo "<tr class='tab_bg_1'>";
            echo "<th colspan='2'>" . _n('Authorization', 'Authorizations', 1) . "</th>";
            $recurrand = mt_rand();
            echo "<td><label for='dropdown__is_recursive$recurrand'>" .  __('Recursive') . "</label></td><td>";
            Dropdown::showYesNo("_is_recursive", 0, -1, ['rand' => $recurrand]);
            echo "</td></tr>";
            $profilerand = mt_rand();
            echo "<tr class='tab_bg_1'>";
            echo "<td><label for='dropdown__profiles_id$profilerand'>" .  Profile::getTypeName(1) . "</label></td><td>";
            Profile::dropdownUnder(['name'  => '_profiles_id',
                'rand'  => $profilerand,
                'value' => Profile::getDefault()
            ]);

            $entrand = mt_rand();
            echo "</td><td><label for='dropdown__entities_id$entrand'>" .  Entity::getTypeName(1) . "</label></td><td>";
            Entity::dropdown(['name'                => '_entities_id',
                'display_emptychoice' => false,
                'rand'                => $entrand,
                'entity'              => $_SESSION['glpiactiveentities'],
                'value'               => $options['entities_id'] ?? $_SESSION['glpiactive_entity']
            ]);
            echo "</td></tr>";
        } else {
            if ($higherrights || $ismyself) {
                $profilerand = mt_rand();
                echo "<tr class='tab_bg_1'>";
                echo "<td><label for='dropdown_profiles_id$profilerand'>" .  __('Default profile') . "</label></td><td>";

                $options   = Dropdown::getDropdownArrayNames(
                    'glpi_profiles',
                    Profile_User::getUserProfiles($this->fields['id'])
                );

                Dropdown::showFromArray(
                    "profiles_id",
                    $options,
                    ['value'               => $this->fields["profiles_id"],
                        'rand'                => $profilerand,
                        'display_emptychoice' => true
                    ]
                );
            }
            if ($higherrights) {
                $entrand = mt_rand();
                echo "</td><td><label for='dropdown_entities_id$entrand'>" .  __('Default entity') . "</label></td><td>";
                $entities = $this->getEntities();
                Entity::dropdown(['value'  => $this->fields["entities_id"],
                    'rand'   => $entrand,
                    'entity' => $entities
                ]);
                echo "</td></tr>";

                $grouprand = mt_rand();
                echo "<tr class='tab_bg_1'>";
                echo "<td><label for='dropdown_profiles_id$grouprand'>" .  __('Default group') . "</label></td><td>";

                $options = [];
                foreach (Group_User::getUserGroups($this->fields['id']) as $group) {
                     $options[$group['id']] = $group['completename'];
                }

                Dropdown::showFromArray(
                    "groups_id",
                    $options,
                    ['value'               => $this->fields["groups_id"],
                        'rand'                => $grouprand,
                        'display_emptychoice' => true
                    ]
                );

                echo "</td>";
                $userrand = mt_rand();
                echo "<td><label for='dropdown_users_id_supervisor_$userrand'>" .  __('Supervisor') . "</label></td><td>";

                User::dropdown(['name'   => 'users_id_supervisor',
                    'value'         => $this->fields["users_id_supervisor"],
                    'rand'          => $userrand,
                    'entity'        => $_SESSION["glpiactive_entity"],
                    'entity_sons'   => $_SESSION["glpiactive_entity_recursive"],
                    'used'          => [$this->getID()],
                    'right'         => 'all'
                ]);
                echo "</td></tr>";
            }

            if (
                (
                    Entity::getAnonymizeConfig() == Entity::ANONYMIZE_USE_NICKNAME
                    || Entity::getAnonymizeConfig() == Entity::ANONYMIZE_USE_NICKNAME_USER
                )
                && Session::getCurrentInterface() == "central"
            ) {
                echo "<tr class='tab_bg_1'>";
                echo "<td><label for='nickname$rand'> " . __('Nickname') . "</label></td>";
                echo "<td>";
                if ($this->can($ID, UPDATE)) {
                    echo Html::input('nickname', [
                        'value' => $this->fields['nickname']
                    ]);
                } else {
                    echo $this->fields['nickname'];
                }
                echo "</td>";
                echo "</tr>";
            }

            if ($caneditpassword) {
                echo "<tr class='tab_bg_1'><th colspan='4'>" . __('Remote access keys') . "</th></tr>";

                echo "<tr class='tab_bg_1'><td>";
                echo __("API token");
                echo "</td><td colspan='2'>";
                if (!empty($this->fields["api_token"])) {
                     echo "<div class='copy_to_clipboard_wrapper'>";
                     echo Html::input('_api_token', [
                         'value'    => $this->fields["api_token"],
                         'style'    => 'width:90%'
                     ]);
                     echo "</div>";
                     echo "(" . sprintf(
                         __('generated on %s'),
                         Html::convDateTime($this->fields["api_token_date"])
                     ) . ")";
                }
                echo "</td><td>";
                Html::showCheckbox(['name'  => '_reset_api_token',
                    'title' => __('Regenerate')
                ]);
                echo "&nbsp;&nbsp;" . __('Regenerate');
                echo "</td></tr>";
            }

            echo "<tr class='tab_bg_1'>";
            echo "<td colspan='2' class='center'>";
            if ($this->fields["last_login"]) {
                printf(__('Last login on %s'), Html::convDateTime($this->fields["last_login"]));
            }
            echo "</td><td colspan='2'class='center'>";

            echo "</td></tr>";
        }

        $this->showFormButtons($options);

        return true;
    }


    /**
     * Print the user preference form.
     *
     * @param string  $target Form target
     * @param integer $ID     ID of the user
     *
     * @return boolean true if user found, false otherwise
     */
    public function showMyForm($target, $ID)
    {
        /**
         * @var array $CFG_GLPI
         * @var \DBmysql $DB
         */
        global $CFG_GLPI, $DB;

       // Affiche un formulaire User
        if (
            ($ID != Session::getLoginUserID())
            && !$this->currentUserHaveMoreRightThan($ID)
        ) {
            return false;
        }
        if ($this->getFromDB($ID)) {
            $rand     = mt_rand();
            $authtype = $this->getAuthMethodsByID();

            $extauth  = !(($this->fields["authtype"] == Auth::DB_GLPI)
                       || (($this->fields["authtype"] == Auth::NOT_YET_AUTHENTIFIED)
                           && !empty($this->fields["password"])));

            echo "<div class='center'>";
            echo "<form method='post' name='user_manager' enctype='multipart/form-data' action='" . $target . "' autocomplete='off'>";
            echo "<table class='tab_cadre_fixe'>";
            echo "<tr><th colspan='4'>" . sprintf(__('%1$s: %2$s'), __('Login'), $this->fields["name"]);
            echo "<input type='hidden' name='name' value='" . $this->fields["name"] . "'>";
            echo "<input type='hidden' name='id' value='" . $this->fields["id"] . "'>";
            echo "</th></tr>";

            $surnamerand = mt_rand();
            echo "<tr class='tab_bg_1'><td><label for='textfield_realname$surnamerand'>" . __('Surname') . "</label></td><td>";

            if (
                $extauth
                && isset($authtype['realname_field'])
                && !empty($authtype['realname_field'])
            ) {
                echo $this->fields["realname"];
            } else {
                echo Html::input(
                    'realname',
                    [
                        'value' => $this->fields['realname'],
                        'id'    => "textfield_realname$surnamerand",
                    ]
                );
            }
            echo "</td>";

            if (!empty($this->fields["name"])) {
                echo "<td rowspan='7'>" . _n('Picture', 'Pictures', 1) . "</td>";
                echo "<td rowspan='7'>";
                echo self::getPictureForUser($ID);

                echo Html::file(['name' => 'picture', 'display' => false, 'onlyimages' => true]);

                echo "&nbsp;";
                Html::showCheckbox(['name' => '_blank_picture', 'title' => __('Clear')]);
                echo "&nbsp;" . __('Clear');

                echo "</td>";
                echo "</tr>";
            }

            $firstnamerand = mt_rand();
            echo "<tr class='tab_bg_1'><td><label for='textfield_firstname$firstnamerand'>" . __('First name') . "</label></td><td>";
            if (
                $extauth
                && isset($authtype['firstname_field'])
                && !empty($authtype['firstname_field'])
            ) {
                echo $this->fields["firstname"];
            } else {
                echo Html::input(
                    'firstname',
                    [
                        'value' => $this->fields['firstname'],
                        'id'    => "textfield_firstname$firstnamerand",
                    ]
                );
            }
            echo "</td></tr>";

            if (
                $extauth
                && $this->fields['auths_id']
                && AuthLDAP::isSyncFieldConfigured($this->fields['auths_id'])
            ) {
                echo "<tr class='tab_bg_1'><td>" . __('Synchronization field') . "</td><td>";
                if (empty($this->fields['sync_field'])) {
                    echo Dropdown::EMPTY_VALUE;
                } else {
                    echo $this->fields['sync_field'];
                }
                echo "</td></tr>";
            } else {
                echo "<tr class='tab_bg_1'><td colspan='2'></td></tr>";
            }

            echo "<tr class='tab_bg_1'>";

            if (!GLPI_DEMO_MODE) {
                $langrand = mt_rand();
                echo "<td><label for='dropdown_language$langrand'>" . __('Language') . "</label></td><td>";
               // Language is stored as null in DB if value is same as the global config.
                $language = $this->fields["language"];
                if (null === $this->fields["language"] || !isset($CFG_GLPI['languages'][$this->fields["language"]])) {
                    $language = $CFG_GLPI['language'];
                }
                Dropdown::showLanguages(
                    "language",
                    [
                        'rand'  => $langrand,
                        'value' => $language,
                    ]
                );
                echo "</td>";
            } else {
                echo "<td colspan='2'>&nbsp;</td>";
            }
            echo "</tr>";

           //do some rights verification
            if (
                !$extauth
                && Session::haveRight("password_update", "1")
            ) {
                echo "<tr class='tab_bg_1'>";
                echo "<td><label for='password'>" . __('Password') . "</label></td>";
                echo "<td><input id='password' type='password' name='password' value='' size='30' autocomplete='new-password' onkeyup=\"return passwordCheck();\" class='form-control'>";
                echo "</td>";
                echo "</tr>";

                echo "<tr class='tab_bg_1'>";
                echo "<td><label for='password2'>" . __('Password confirmation') . "</label></td>";
                echo "<td><input type='password' name='password2' id='password2' value='' size='30' autocomplete='new-password' class='form-control'>";
                echo "</td></tr>";

                if ($CFG_GLPI["use_password_security"]) {
                    echo "<tr class='tab_bg_1'>";
                    echo "<td rowspan='2'>";
                    echo __('Password security policy');
                    echo "</td>";
                    echo "<td rowspan='2'>";
                    Config::displayPasswordSecurityChecks();
                    echo "</td>";
                    echo "</tr>";
                }
            } else {
                echo "<tr class='tab_bg_1'><td colspan='2'></td></tr>";
                echo "<tr class='tab_bg_1'><td colspan='2'></td></tr>";
                echo "<tr class='tab_bg_1'><td colspan='2'></td></tr>";
            }

            if ($DB->use_timezones || Session::haveRight("config", READ)) {
                echo "<tr class='tab_bg_1'>";
                echo "<td><label for='timezone'>" . __('Time zone') . "</label></td><td>";
                if ($DB->use_timezones) {
                    $timezones = $DB->getTimezones();
                    Dropdown::showFromArray(
                        'timezone',
                        $timezones,
                        [
                            'value'                 => $this->fields["timezone"],
                            'display_emptychoice'   => true,
                            'emptylabel'            => __('Use server configuration')
                        ]
                    );
                } else if (Session::haveRight("config", READ)) {
                   // Display a warning but only if user is more or less an admin
                    echo __('Timezone usage has not been activated.')
                    . ' '
                    . sprintf(__('Run the "%1$s" command to activate it.'), 'php bin/console database:enable_timezones');
                }
                echo "</td>";
                if (
                    $extauth
                    || !Session::haveRight("password_update", "1")
                ) {
                    echo "<td colspan='2'></td>";
                }
                echo "</tr>";
            }

            $phonerand = mt_rand();
            echo "<tr class='tab_bg_1'><td><label for='textfield_phone$phonerand'>" .  Phone::getTypeName(1) . "</label></td><td>";

            if (
                $extauth
                && isset($authtype['phone_field']) && !empty($authtype['phone_field'])
            ) {
                echo $this->fields["phone"];
            } else {
                echo Html::input(
                    'phone',
                    [
                        'value' => $this->fields['phone'],
                        'id'    => "textfield_phone$phonerand",
                    ]
                );
            }
            echo "</td>";
            echo "<td class='top'>" . _n('Email', 'Emails', Session::getPluralNumber());
            UserEmail::showAddEmailButton($this);
            echo "</td><td>";
            UserEmail::showForUser($this);
            echo "</td>";
            echo "</tr>";

            $mobilerand = mt_rand();
            echo "<tr class='tab_bg_1'><td><label for='textfield_mobile$mobilerand'>" . __('Mobile phone') . "</label></td><td>";

            if (
                $extauth
                && isset($authtype['mobile_field']) && !empty($authtype['mobile_field'])
            ) {
                echo $this->fields["mobile"];
            } else {
                echo Html::input(
                    'mobile',
                    [
                        'value' => $this->fields['mobile'],
                        'id'    => "textfield_mobile$mobilerand",
                    ]
                );
            }
            echo "</td>";

            if (count($_SESSION['glpiprofiles']) > 1) {
                $profilerand = mt_rand();
                echo "<td><label for='dropdown_profiles_id$profilerand'>" . __('Default profile') . "</label></td><td>";

                $options = Dropdown::getDropdownArrayNames(
                    'glpi_profiles',
                    Profile_User::getUserProfiles($this->fields['id'])
                );
                Dropdown::showFromArray(
                    "profiles_id",
                    $options,
                    ['value'               => $this->fields["profiles_id"],
                        'rand'                => $profilerand,
                        'display_emptychoice' => true
                    ]
                );
                echo "</td>";
            } else {
                echo "<td colspan='2'>&nbsp;</td>";
            }
            echo "</tr>";

            $phone2rand = mt_rand();
            echo "<tr class='tab_bg_1'><td><label for='textfield_phone2$phone2rand'>" .  __('Phone 2') . "</label></td><td>";

            if (
                $extauth
                && isset($authtype['phone2_field']) && !empty($authtype['phone2_field'])
            ) {
                echo $this->fields["phone2"];
            } else {
                echo Html::input(
                    'phone2',
                    [
                        'value' => $this->fields['phone2'],
                        'id'    => "textfield_phone2$phone2rand",
                    ]
                );
            }
            echo "</td>";

            $entities = $this->getEntities();
            if (
                !GLPI_DEMO_MODE
                && (count($_SESSION['glpiactiveentities']) > 1)
            ) {
                $entrand = mt_rand();
                echo "<td><label for='dropdown_entities_id$entrand'>" . __('Default entity') . "</td><td>";
                Entity::dropdown(['value'  => $this->fields['entities_id'],
                    'rand'   => $entrand,
                    'entity' => $entities
                ]);
            } else {
                echo "<td colspan='2'>&nbsp;";
            }
            echo "</td></tr>";

            $admnumrand = mt_rand();
            echo "<tr class='tab_bg_1'><td><label for='textfield_registration_number$admnumrand'>" . _x('user', 'Administrative number') . "</label></td><td>";
            if (
                $extauth
                && isset($authtype['registration_number_field']) && !empty($authtype['registration_number_field'])
            ) {
                echo $this->fields["registration_number"];
            } else {
                echo Html::input(
                    'registration_number',
                    [
                        'value' => $this->fields['registration_number'],
                        'id'    => "textfield_registration_number$admnumrand",
                    ]
                );
            }
            echo "</td><td colspan='2'></td></tr>";

            $locrand = mt_rand();
            echo "<tr class='tab_bg_1'><td><label for='dropdown_locations_id$locrand'>" . Location::getTypeName(1) . "</label></td><td>";
            Location::dropdown(['value'  => $this->fields['locations_id'],
                'rand'   => $locrand,
                'entity' => $entities
            ]);

            if (Config::canUpdate()) {
                $moderand = mt_rand();
                echo "<td><label for='dropdown_use_mode$moderand'>" . __('Use GLPI in mode') . "</label></td><td>";
                $modes = [
                    Session::NORMAL_MODE => __('Normal'),
                    Session::DEBUG_MODE  => __('Debug'),
                ];
                Dropdown::showFromArray('use_mode', $modes, ['value' => $this->fields["use_mode"], 'rand' => $moderand]);
            } else {
                echo "<td colspan='2'>&nbsp;";
            }
            echo "</td></tr>";

            if (
                (
                    Entity::getAnonymizeConfig() == Entity::ANONYMIZE_USE_NICKNAME
                    || Entity::getAnonymizeConfig() == Entity::ANONYMIZE_USE_NICKNAME_USER
                )
                && Session::getCurrentInterface() == "central"
            ) {
                echo "<tr class='tab_bg_1'>";
                echo "<td><label for='nickname$rand'> " . __('Nickname') . "</label></td>";
                echo "<td>";
                echo Html::input('nickname', [
                    'value' => $this->fields['nickname']
                ]);
                echo "</td>";
                echo "</tr>";
            }

            echo "<tr class='tab_bg_1'><th colspan='4'>" . __('Remote access keys') . "</th></tr>";

            echo "<tr class='tab_bg_1'><td>";
            echo __("API token");
            echo "</td><td colspan='2'>";
            if (!empty($this->fields["api_token"])) {
                echo "<div class='copy_to_clipboard_wrapper'>";
                echo Html::input('_api_token', [
                    'value'    => $this->fields["api_token"],
                    'style'    => 'width:90%'
                ]);
                 echo "</div>";
                 echo "(" . sprintf(
                     __('generated on %s'),
                     Html::convDateTime($this->fields["api_token_date"])
                 ) . ")";
            }
            echo "</td><td>";
            Html::showCheckbox(['name'  => '_reset_api_token',
                'title' => __('Regenerate')
            ]);
            echo "&nbsp;&nbsp;" . __('Regenerate');
            echo "</td></tr>";

            echo "<tr><td class='tab_bg_2 center' colspan='4'>";
            echo "<input type='submit' name='update' value=\"" . _sx('button', 'Save') . "\" class='btn btn-primary'>";
            echo "</td></tr>";

            echo "</table>";
            Html::closeForm();
            echo "</div>";
            return true;
        }
        return false;
    }


    /**
     * Get all the authentication method parameters for the current user.
     *
     * @return array
     */
    public function getAuthMethodsByID()
    {
        return Auth::getMethodsByID($this->fields["authtype"], $this->fields["auths_id"]);
    }


    public function pre_updateInDB()
    {
        /** @var \DBmysql $DB */
        global $DB;

        if (($key = array_search('name', $this->updates)) !== false) {
           /// Check if user does not exists
            $iterator = $DB->request([
                'FROM'   => $this->getTable(),
                'WHERE'  => [
                    'name'   => $this->input['name'],
                    'id'     => ['<>', $this->input['id']]
                ]
            ]);

            if (count($iterator)) {
                 //To display a message
                 $this->fields['name'] = $this->oldvalues['name'];
                 unset($this->updates[$key]);
                 unset($this->oldvalues['name']);
                 Session::addMessageAfterRedirect(
                     __('Unable to update login. A user already exists.'),
                     false,
                     ERROR
                 );
            }

            if (!Auth::isValidLogin($this->input['name'])) {
                $this->fields['name'] = $this->oldvalues['name'];
                unset($this->updates[$key]);
                unset($this->oldvalues['name']);
                Session::addMessageAfterRedirect(
                    __('The login is not valid. Unable to update login.'),
                    false,
                    ERROR
                );
            }
        }

       // ## Security system except for login update:
       //
       // An **external** (ldap, mail) user without User::UPDATE right
       // should not be able to update its own fields
       // (for example, fields concerned by ldap synchronisation)
       // except on login action (which triggers synchronisation).
        if (
            Session::getLoginUserID() === (int)$this->input['id']
            && !Session::haveRight("user", UPDATE)
            && !strpos($_SERVER['PHP_SELF'], "/front/login.php")
            && isset($this->fields["authtype"])
        ) {
           // extauth ldap case
            if (
                $_SESSION["glpiextauth"]
                && ($this->fields["authtype"] == Auth::LDAP
                 || Auth::isAlternateAuth($this->fields["authtype"]))
            ) {
                $authtype = Auth::getMethodsByID(
                    $this->fields["authtype"],
                    $this->fields["auths_id"]
                );
                if (count($authtype)) {
                     $fields = AuthLDAP::getSyncFields($authtype);
                    foreach ($fields as $key => $val) {
                        if (
                            !empty($val)
                            && (($key2 = array_search($key, $this->updates)) !== false)
                        ) {
                            unset($this->updates[$key2]);
                            unset($this->oldvalues[$key]);
                        }
                    }
                }
            }

            if (($key = array_search("is_active", $this->updates)) !== false) {
                unset($this->updates[$key]);
                unset($this->oldvalues['is_active']);
            }

            if (($key = array_search("comment", $this->updates)) !== false) {
                unset($this->updates[$key]);
                unset($this->oldvalues['comment']);
            }
        }

        // Hash user_dn if is updated
        if (in_array('user_dn', $this->updates)) {
            $this->updates[] = 'user_dn_hash';
            $this->fields['user_dn_hash'] = is_string($this->input['user_dn']) && strlen($this->input['user_dn']) > 0
                ? md5($this->input['user_dn'])
                : null;
        }
    }

    public function getSpecificMassiveActions($checkitem = null)
    {

        $isadmin = static::canUpdate();
        $actions = parent::getSpecificMassiveActions($checkitem);
        $prefix = __CLASS__ . MassiveAction::CLASS_ACTION_SEPARATOR;

        if ($isadmin) {
            $actions['Group_User' . MassiveAction::CLASS_ACTION_SEPARATOR . 'add']
                                                         = "<i class='fas fa-users'></i>" .
                                                           __('Associate to a group');
            $actions['Group_User' . MassiveAction::CLASS_ACTION_SEPARATOR . 'remove']
                                                         = __('Dissociate from a group');
            $actions['Profile_User' . MassiveAction::CLASS_ACTION_SEPARATOR . 'add']
                                                         = "<i class='fas fa-user-shield'></i>" .
                                                           __('Associate to a profile');
            $actions['Profile_User' . MassiveAction::CLASS_ACTION_SEPARATOR . 'remove']
                                                         = __('Dissociate from a profile');
            $actions['Group_User' . MassiveAction::CLASS_ACTION_SEPARATOR . 'change_group_user']
                                                         = "<i class='fas fa-users-cog'></i>" .
                                                           __("Move to group");
            $actions["{$prefix}delete_emails"] = __("Delete associated emails");
        }

        if (Session::haveRight(self::$rightname, self::UPDATEAUTHENT)) {
            $actions[$prefix . 'change_authtype']        = "<i class='fas fa-user-cog'></i>" .
                                                      _x('button', 'Change the authentication method');
            $actions[$prefix . 'force_user_ldap_update'] = "<i class='fas fa-sync'></i>" .
                                                      __('Force synchronization');
            $actions[$prefix . 'clean_ldap_fields'] = "<i class='fas fa-broom'></i>" .
                                                    __('Clean LDAP fields and force synchronisation');
            $actions[$prefix . 'disable_2fa']           = "<i class='fas fa-user-lock'></i>" .
                                                      __('Disable 2FA');
        }
        return $actions;
    }

    public static function showMassiveActionsSubForm(MassiveAction $ma)
    {
        /** @var array $CFG_GLPI */
        global $CFG_GLPI;

        switch ($ma->getAction()) {
            case 'change_authtype':
                $rand             = Auth::dropdown(['name' => 'authtype']);
                $paramsmassaction = ['authtype' => '__VALUE__'];
                Ajax::updateItemOnSelectEvent(
                    "dropdown_authtype$rand",
                    "show_massiveaction_field",
                    $CFG_GLPI["root_doc"] .
                                             "/ajax/dropdownMassiveActionAuthMethods.php",
                    $paramsmassaction
                );
                echo "<span id='show_massiveaction_field'><br><br>";
                echo Html::submit(_x('button', 'Post'), ['name' => 'massiveaction']) . "</span>";
                return true;
            case 'disable_2fa':
                echo "<span id='show_massiveaction_field'>";
                echo __('If 2FA is mandatory for this user, they will be required to set it back up the next time they log in.');
                echo "<br><br>";
                echo Html::submit(_x('button', 'Post'), ['name' => 'massiveaction']);
                echo "</span>";
                return true;
        }
        return parent::showMassiveActionsSubForm($ma);
    }

    public static function processMassiveActionsForOneItemtype(
        MassiveAction $ma,
        CommonDBTM $item,
        array $ids
    ) {

        switch ($ma->getAction()) {
            case 'force_user_ldap_update':
            case 'clean_ldap_fields':
                foreach ($ids as $id) {
                    if ($item->can($id, UPDATE)) {
                        if (
                            ($item->fields["authtype"] == Auth::LDAP)
                            || ($item->fields["authtype"] == Auth::EXTERNAL)
                        ) {
                            if (AuthLDAP::forceOneUserSynchronization($item, ($ma->getAction() == 'clean_ldap_fields'), false)) {
                                $ma->itemDone($item->getType(), $id, MassiveAction::ACTION_OK);
                            } else {
                                $ma->itemDone($item->getType(), $id, MassiveAction::ACTION_KO);
                                $ma->addMessage($item->getErrorMessage(ERROR_ON_ACTION));
                            }
                        } else {
                            $ma->itemDone($item->getType(), $id, MassiveAction::ACTION_KO);
                            $ma->addMessage($item->getErrorMessage(ERROR_ON_ACTION));
                        }
                    } else {
                        $ma->itemDone($item->getType(), $id, MassiveAction::ACTION_NORIGHT);
                        $ma->addMessage($item->getErrorMessage(ERROR_RIGHT));
                    }
                }
                return;

            case 'change_authtype':
                $input = $ma->getInput();
                if (
                    !isset($input["authtype"])
                    || !isset($input["auths_id"])
                ) {
                    $ma->itemDone($item->getType(), $ids, MassiveAction::ACTION_KO);
                    $ma->addMessage($item->getErrorMessage(ERROR_ON_ACTION));
                    return;
                }
                if (Session::haveRight(self::$rightname, self::UPDATEAUTHENT)) {
                    if (User::changeAuthMethod($ids, $input["authtype"], $input["auths_id"])) {
                        $ma->itemDone($item->getType(), $ids, MassiveAction::ACTION_OK);
                    } else {
                        $ma->itemDone($item->getType(), $ids, MassiveAction::ACTION_KO);
                    }
                } else {
                    $ma->itemDone($item->getType(), $ids, MassiveAction::ACTION_NORIGHT);
                    $ma->addMessage($item->getErrorMessage(ERROR_RIGHT));
                }
                return;

            case 'delete_emails':
                foreach ($ids as $id) {
                    // Check rights
                    if (!$item->can($id, UPDATE)) {
                        $ma->itemDone($item->getType(), $id, MassiveAction::ACTION_NORIGHT);
                        $ma->addMessage($item->getErrorMessage(ERROR_RIGHT));
                        continue;
                    }

                    // Find emails
                    $emails = (new UserEmail())->find(['users_id' => $id]);
                    $status = MassiveAction::ACTION_OK;
                    foreach ($emails as $email) {
                        // Delete each emails found
                        if (!(new UserEmail())->delete(['id' => $email['id']])) {
                            $status = MassiveAction::ACTION_KO;
                        }
                    }
                    $ma->itemDone($item->getType(), $id, $status);
                }
                return;

            case 'disable_2fa':
                $can_update_auth = Session::haveRight(self::$rightname, self::UPDATEAUTHENT);
                $totp = new \Glpi\Security\TOTPManager();
                foreach ($ids as $id) {
                    if (!$can_update_auth || !$item->can($id, UPDATE)) {
                        $ma->itemDone($item->getType(), $id, MassiveAction::ACTION_NORIGHT);
                        $ma->addMessage($item->getErrorMessage(ERROR_RIGHT));
                        continue;
                    }
                    $totp->disable2FAForUser($id);
                    $ma->itemDone($item->getType(), $id, MassiveAction::ACTION_OK);
                }
        }
        parent::processMassiveActionsForOneItemtype($ma, $item, $ids);
    }


    public function rawSearchOptions()
    {
       // forcegroup by on name set force group by for all items
        $tab = [];

        $tab[] = [
            'id'                 => 'common',
            'name'               => __('Characteristics')
        ];

        $tab[] = [
            'id'                 => '1',
            'table'              => $this->getTable(),
            'field'              => 'name',
            'name'               => __('Login'),
            'datatype'           => 'itemlink',
            'forcegroupby'       => true,
            'massiveaction'      => false
        ];

        $tab[] = [
            'id'                 => '2',
            'table'              => $this->getTable(),
            'field'              => 'id',
            'name'               => __('ID'),
            'massiveaction'      => false,
            'datatype'           => 'number'
        ];

        $tab[] = [
            'id'                 => '34',
            'table'              => $this->getTable(),
            'field'              => 'realname',
            'name'               => __('Last name'),
            'datatype'           => 'string',
        ];

        $tab[] = [
            'id'                 => '9',
            'table'              => $this->getTable(),
            'field'              => 'firstname',
            'name'               => __('First name'),
            'datatype'           => 'string',
        ];

        $tab[] = [
            'id'                 => '5',
            'table'              => 'glpi_useremails',
            'field'              => 'email',
            'name'               => _n('Email', 'Emails', Session::getPluralNumber()),
            'datatype'           => 'email',
            'joinparams'         => [
                'jointype'           => 'child'
            ],
            'forcegroupby'       => true,
            'massiveaction'      => false
        ];

        $tab[] = [
            'id'                 => '150',
            'table'              => $this->getTable(),
            'field'              => 'picture',
            'name'               => _n('Picture', 'Pictures', 1),
            'datatype'           => 'specific',
            'nosearch'           => true,
            'massiveaction'      => false
        ];

        $tab[] = [
            'id'                 => '28',
            'table'              => $this->getTable(),
            'field'              => 'sync_field',
            'name'               => __('Synchronization field'),
            'massiveaction'      => false,
            'datatype'           => 'string',
        ];

        $tab = array_merge($tab, Location::rawSearchOptionsToAdd());

        $tab[] = [
            'id'                 => '8',
            'table'              => $this->getTable(),
            'field'              => 'is_active',
            'name'               => __('Active'),
            'datatype'           => 'bool'
        ];

        $tab[] = [
            'id'                 => '6',
            'table'              => $this->getTable(),
            'field'              => 'phone',
            'name'               => Phone::getTypeName(1),
            'datatype'           => 'string',
        ];

        $tab[] = [
            'id'                 => '10',
            'table'              => $this->getTable(),
            'field'              => 'phone2',
            'name'               => __('Phone 2'),
            'datatype'           => 'string',
        ];

        $tab[] = [
            'id'                 => '11',
            'table'              => $this->getTable(),
            'field'              => 'mobile',
            'name'               => __('Mobile phone'),
            'datatype'           => 'string',
        ];

        $tab[] = [
            'id'                 => '13',
            'table'              => 'glpi_groups',
            'field'              => 'completename',
            'name'               => Group::getTypeName(Session::getPluralNumber()),
            'forcegroupby'       => true,
            'datatype'           => 'itemlink',
            'massiveaction'      => false,
            'use_subquery'       => true,
            'joinparams'         => [
                'beforejoin'         => [
                    'table'              => 'glpi_groups_users',
                    'joinparams'         => [
                        'jointype'           => 'child'
                    ]
                ]
            ]
        ];

        $tab[] = [
            'id'                 => '14',
            'table'              => $this->getTable(),
            'field'              => 'last_login',
            'name'               => __('Last login'),
            'datatype'           => 'datetime',
            'massiveaction'      => false
        ];

        $tab[] = [
            'id'                 => '15',
            'table'              => $this->getTable(),
            'field'              => 'authtype',
            'name'               => __('Authentication'),
            'massiveaction'      => false,
            'datatype'           => 'specific',
            'searchtype'         => 'equals',
            'additionalfields'   => [
                '0'                  => 'auths_id'
            ]
        ];

        $tab[] = [
            'id'                 => '30',
            'table'              => 'glpi_authldaps',
            'field'              => 'name',
            'linkfield'          => 'auths_id',
            'name'               => __('LDAP directory for authentication'),
            'massiveaction'      => false,
            'joinparams'         => [
                'condition'          => ['REFTABLE.authtype' => Auth::LDAP]
            ],
            'datatype'           => 'dropdown'
        ];

        $tab[] = [
            'id'                 => '31',
            'table'              => 'glpi_authmails',
            'field'              => 'name',
            'linkfield'          => 'auths_id',
            'name'               => __('Email server for authentication'),
            'massiveaction'      => false,
            'joinparams'         => [
                'condition'          => ['REFTABLE.authtype' => Auth::MAIL]
            ],
            'datatype'           => 'dropdown'
        ];

        $tab[] = [
            'id'                 => '16',
            'table'              => $this->getTable(),
            'field'              => 'comment',
            'name'               => __('Comments'),
            'datatype'           => 'text'
        ];

        $tab[] = [
            'id'                 => '17',
            'table'              => $this->getTable(),
            'field'              => 'language',
            'name'               => __('Language'),
            'datatype'           => 'language',
            'display_emptychoice' => true,
            'emptylabel'         => 'Default value'
        ];

        $tab[] = [
            'id'                 => '19',
            'table'              => $this->getTable(),
            'field'              => 'date_mod',
            'name'               => __('Last update'),
            'datatype'           => 'datetime',
            'massiveaction'      => false
        ];

        $tab[] = [
            'id'                 => '121',
            'table'              => $this->getTable(),
            'field'              => 'date_creation',
            'name'               => __('Creation date'),
            'datatype'           => 'datetime',
            'massiveaction'      => false
        ];

        $tab[] = [
            'id'                 => '20',
            'table'              => 'glpi_profiles',
            'field'              => 'name',
            'name'               => sprintf(
                __('%1$s (%2$s)'),
                Profile::getTypeName(Session::getPluralNumber()),
                Entity::getTypeName(1)
            ),
            'forcegroupby'       => true,
            'massiveaction'      => false,
            'datatype'           => 'dropdown',
            'joinparams'         => [
                'beforejoin'         => [
                    'table'              => 'glpi_profiles_users',
                    'joinparams'         => [
                        'jointype'           => 'child'
                    ]
                ]
            ]
        ];

        $tab[] = [
            'id'                 => '21',
            'table'              => $this->getTable(),
            'field'              => 'user_dn',
            'name'               => __('User DN'),
            'massiveaction'      => false,
            'datatype'           => 'text'
        ];

        $tab[] = [
            'id'                 => '22',
            'table'              => $this->getTable(),
            'field'              => 'registration_number',
            'name'               => _x('user', 'Administrative number'),
            'datatype'           => 'string',
        ];

        $tab[] = [
            'id'                 => '23',
            'table'              => $this->getTable(),
            'field'              => 'date_sync',
            'datatype'           => 'datetime',
            'name'               => __('Last synchronization'),
            'massiveaction'      => false
        ];

        $tab[] = [
            'id'                 => '24',
            'table'              => $this->getTable(),
            'field'              => 'is_deleted_ldap',
            'name'               => __('Deleted user in LDAP directory'),
            'datatype'           => 'bool',
            'massiveaction'      => false
        ];

        $tab[] = [
            'id'                 => '80',
            'table'              => 'glpi_entities',
            'linkfield'          => 'entities_id',
            'field'              => 'completename',
            'name'               => sprintf(
                __('%1$s (%2$s)'),
                Entity::getTypeName(Session::getPluralNumber()),
                Profile::getTypeName(1)
            ),
            'forcegroupby'       => true,
            'datatype'           => 'dropdown',
            'massiveaction'      => false,
            'joinparams'         => [
                'beforejoin'         => [
                    'table'              => 'glpi_profiles_users',
                    'joinparams'         => [
                        'jointype'           => 'child'
                    ]
                ]
            ]
        ];

        $tab[] = [
            'id'                 => '81',
            'table'              => 'glpi_usertitles',
            'field'              => 'name',
            'name'               => __('Title'),
            'datatype'           => 'dropdown'
        ];

        $tab[] = [
            'id'                 => '82',
            'table'              => 'glpi_usercategories',
            'field'              => 'name',
            'name'               => _n('Category', 'Categories', 1),
            'datatype'           => 'dropdown'
        ];

        $tab[] = [
            'id'                 => '79',
            'table'              => 'glpi_profiles',
            'field'              => 'name',
            'name'               => __('Default profile'),
            'datatype'           => 'dropdown'
        ];

        $tab[] = [
            'id'                 => '77',
            'table'              => 'glpi_entities',
            'field'              => 'name',
            'massiveaction'      => true,
            'name'               => __('Default entity'),
            'datatype'           => 'dropdown'
        ];

        $tab[] = [
            'id'                 => '62',
            'table'              => $this->getTable(),
            'field'              => 'begin_date',
            'name'               => __('Begin date'),
            'datatype'           => 'datetime'
        ];

        $tab[] = [
            'id'                 => '63',
            'table'              => $this->getTable(),
            'field'              => 'end_date',
            'name'               => __('End date'),
            'datatype'           => 'datetime'
        ];

        $tab[] = [
            'id'                 => '60',
            'table'              => 'glpi_tickets',
            'field'              => 'id',
            'name'               => __('Number of tickets as requester'),
            'forcegroupby'       => true,
            'usehaving'          => true,
            'datatype'           => 'count',
            'massiveaction'      => false,
            'joinparams'         => [
                'beforejoin'         => [
                    'table'              => 'glpi_tickets_users',
                    'joinparams'         => [
                        'jointype'           => 'child',
                        'condition'          => ['NEWTABLE.type' => CommonITILActor::REQUESTER]
                    ]
                ]
            ]
        ];

        $tab[] = [
            'id'                 => '61',
            'table'              => 'glpi_tickets',
            'field'              => 'id',
            'name'               => __('Number of written tickets'),
            'forcegroupby'       => true,
            'usehaving'          => true,
            'datatype'           => 'count',
            'massiveaction'      => false,
            'joinparams'         => [
                'jointype'           => 'child',
                'linkfield'          => 'users_id_recipient'
            ]
        ];

        $tab[] = [
            'id'                 => '64',
            'table'              => 'glpi_tickets',
            'field'              => 'id',
            'name'               => __('Number of assigned tickets'),
            'forcegroupby'       => true,
            'usehaving'          => true,
            'datatype'           => 'count',
            'massiveaction'      => false,
            'joinparams'         => [
                'beforejoin'         => [
                    'table'              => 'glpi_tickets_users',
                    'joinparams'         => [
                        'jointype'           => 'child',
                        'condition'          => ['NEWTABLE.type' => CommonITILActor::ASSIGN]
                    ]
                ]
            ]
        ];

        $tab[] = [
            'id'                 => '99',
            'table'              => 'glpi_users',
            'field'              => 'name',
            'linkfield'          => 'users_id_supervisor',
            'name'               => __('Supervisor'),
            'datatype'           => 'dropdown',
            'massiveaction'      => false,
            'additionalfields'   => [
                '0' => 'id'
            ]
        ];

        $tab[] = [
            'id'                => 130,
            'table'             => 'glpi_users',
            'field'             => 'substitution_start_date',
            'name'              => __('Substitution start date'),
            'datatype'          => 'datetime',
        ];

        $tab[] = [
            'id'                => 131,
            'table'             => 'glpi_users',
            'field'             => 'substitution_end_date',
            'name'              => __('Substitution end date'),
            'datatype'          => 'datetime',
        ];

        $tab[] = [
            'id'                => 132,
            'table'             => 'glpi_users',
            'field'             => '_virtual_2fa_status',
            'name'              => __('2FA status'),
            'datatype'          => 'specific',
            'additionalfields'  => ['2fa'],
            'nosearch'          => true, // Searching virtual fields is not supported currently
        ];

       // add objectlock search options
        $tab = array_merge($tab, ObjectLock::rawSearchOptionsToAdd(get_class($this)));

        return $tab;
    }

    public static function getSpecificValueToDisplay($field, $values, array $options = [])
    {

        if (!is_array($values)) {
            $values = [$field => $values];
        }
        switch ($field) {
            case 'authtype':
                $auths_id = 0;
                if (isset($values['auths_id']) && !empty($values['auths_id'])) {
                    $auths_id = $values['auths_id'];
                }
                return Auth::getMethodName($values[$field], $auths_id);
            case 'picture':
                if (isset($options['html']) && $options['html']) {
                    return Html::image(
                        self::getThumbnailURLForPicture($values['picture']),
                        ['class' => 'user_picture_small', 'alt' => _n('Picture', 'Pictures', 1)]
                    );
                }
                break;
            case '_virtual_2fa_status':
                return !empty($values['2fa']) ? __('Enabled') : __('Disabled');
        }
        return parent::getSpecificValueToDisplay($field, $values, $options);
    }

    public static function getSpecificValueToSelect($field, $name = '', $values = '', array $options = [])
    {

        if (!is_array($values)) {
            $values = [$field => $values];
        }
        $options['display'] = false;
        switch ($field) {
            case 'authtype':
                $options['name'] = $name;
                $options['value'] = $values[$field];
                return Auth::dropdown($options);
        }
        return parent::getSpecificValueToSelect($field, $name, $values, $options);
    }


    /**
     * Get all groups where the current user have delegating.
     *
     * @since 0.83
     *
     * @param integer|string $entities_id ID of the entity to restrict
     *
     * @return integer[]
     */
    public static function getDelegateGroupsForUser($entities_id = '')
    {
        /** @var \DBmysql $DB */
        global $DB;

        $iterator = $DB->request([
            'SELECT'          => 'glpi_groups_users.groups_id',
            'DISTINCT'        => true,
            'FROM'            => 'glpi_groups_users',
            'INNER JOIN'      => [
                'glpi_groups'  => [
                    'FKEY'   => [
                        'glpi_groups_users'  => 'groups_id',
                        'glpi_groups'        => 'id'
                    ]
                ]
            ],
            'WHERE'           => [
                'glpi_groups_users.users_id'        => Session::getLoginUserID(),
                'glpi_groups_users.is_userdelegate' => 1
            ] + getEntitiesRestrictCriteria('glpi_groups', '', $entities_id, 1)
        ]);

        $groups = [];
        foreach ($iterator as $data) {
            $groups[$data['groups_id']] = $data['groups_id'];
        }
        return $groups;
    }


    /**
     * Execute the query to select box with all glpi users where select key = name
     *
     * Internaly used by showGroup_Users, dropdownUsers and ajax/getDropdownUsers.php
     *
     * @param boolean         $count            true if execute an count(*) (true by default)
     * @param string|string[] $right            limit user who have specific right (default 'all')
     * @param integer         $entity_restrict  Restrict to a defined entity (default -1)
     * @param integer         $value            default value (default 0)
     * @param integer[]       $used             Already used items ID: not to display in dropdown
     * @param string          $search           pattern (default '')
     * @param integer         $start            start LIMIT value (default 0)
     * @param integer         $limit            limit LIMIT value (default -1 no limit)
     * @param boolean         $inactive_deleted true to retrieve also inactive or deleted users
     *
     * @return DBmysqlIterator
     */
    public static function getSqlSearchResult(
        $count = true,
        $right = "all",
        $entity_restrict = -1,
        $value = 0,
        array $used = [],
        $search = '',
        $start = 0,
        $limit = -1,
        $inactive_deleted = false,
        $with_no_right = 0
    ) {
        /** @var \DBmysql $DB */
        global $DB;



       // No entity define : use active ones
        if ($entity_restrict < 0) {
            $entity_restrict = $_SESSION["glpiactiveentities"];
        }

        $joinprofile      = false;
        $joinprofileright = false;
        $WHERE = [];


        switch ($right) {
            case "interface":
                $joinprofile = true;
                $WHERE = [
                    'glpi_profiles.interface' => 'central'
                ] + getEntitiesRestrictCriteria('glpi_profiles_users', '', $entity_restrict, 1);
                break;

            case "id":
                $WHERE = ['glpi_users.id' => Session::getLoginUserID()];
                break;

            case "delegate":
                $groups = self::getDelegateGroupsForUser($entity_restrict);
                $users  = [];
                if (count($groups)) {
                    $iterator = $DB->request([
                        'SELECT'    => 'glpi_users.id',
                        'FROM'      => 'glpi_groups_users',
                        'LEFT JOIN' => [
                            'glpi_users'   => [
                                'FKEY'   => [
                                    'glpi_groups_users'  => 'users_id',
                                    'glpi_users'         => 'id'
                                ]
                            ]
                        ],
                        'WHERE'     => [
                            'glpi_groups_users.groups_id' => $groups,
                            'glpi_groups_users.users_id'  => ['<>', Session::getLoginUserID()]
                        ]
                    ]);
                    foreach ($iterator as $data) {
                           $users[$data["id"]] = $data["id"];
                    }
                }
               // Add me to users list for central
                if (Session::getCurrentInterface() == 'central') {
                    $users[Session::getLoginUserID()] = Session::getLoginUserID();
                }

                if (count($users)) {
                    $WHERE = ['glpi_users.id' => $users];
                } else {
                    $WHERE = ['0'];
                }
                break;

            case "groups":
                $groups = [];
                if (isset($_SESSION['glpigroups'])) {
                    $groups = $_SESSION['glpigroups'];
                }
                $users  = [];
                if (count($groups)) {
                    $iterator = $DB->request([
                        'SELECT'    => 'glpi_users.id',
                        'FROM'      => 'glpi_groups_users',
                        'LEFT JOIN' => [
                            'glpi_users'   => [
                                'FKEY'   => [
                                    'glpi_groups_users'  => 'users_id',
                                    'glpi_users'         => 'id'
                                ]
                            ]
                        ],
                        'WHERE'     => [
                            'glpi_groups_users.groups_id' => $groups,
                            'glpi_groups_users.users_id'  => ['<>', Session::getLoginUserID()]
                        ]
                    ]);
                    foreach ($iterator as $data) {
                          $users[$data["id"]] = $data["id"];
                    }
                }
               // Add me to users list for central
                if (Session::getCurrentInterface() == 'central') {
                    $users[Session::getLoginUserID()] = Session::getLoginUserID();
                }

                if (count($users)) {
                    $WHERE = ['glpi_users.id' => $users];
                } else {
                    $WHERE = ['0'];
                }

                break;

            case "all":
                $WHERE = [
                    'glpi_users.id' => ['>', 0],
                    'OR' => getEntitiesRestrictCriteria('glpi_profiles_users', '', $entity_restrict, 1)
                ];

                if ($with_no_right) {
                    $WHERE['OR'][] = ['glpi_profiles_users.entities_id' => null];
                }
                break;

            default:
                $joinprofile = true;
                $joinprofileright = true;
                if (!is_array($right)) {
                    $right = [$right];
                }
                $forcecentral = true;

                $ORWHERE = [];
                foreach ($right as $r) {
                    switch ($r) {
                        case 'own_ticket':
                             $ORWHERE[] = [
                                 [
                                     'glpi_profilerights.name'     => 'ticket',
                                     'glpi_profilerights.rights'   => ['&', Ticket::OWN]
                                 ] + getEntitiesRestrictCriteria('glpi_profiles_users', '', $entity_restrict, 1)
                             ];
                            break;

                        case 'create_ticket_validate':
                            $ORWHERE[] = [
                                [
                                    'glpi_profilerights.name'  => 'ticketvalidation',
                                    'OR'                       => [
                                        ['glpi_profilerights.rights'   => ['&', TicketValidation::CREATEREQUEST]],
                                        ['glpi_profilerights.rights'   => ['&', TicketValidation::CREATEINCIDENT]]
                                    ]
                                ] + getEntitiesRestrictCriteria('glpi_profiles_users', '', $entity_restrict, 1)
                            ];
                            $forcecentral = false;
                            break;

                        case 'validate_request':
                            $ORWHERE[] = [
                                [
                                    'glpi_profilerights.name'     => 'ticketvalidation',
                                    'glpi_profilerights.rights'   => ['&', TicketValidation::VALIDATEREQUEST]
                                ] + getEntitiesRestrictCriteria('glpi_profiles_users', '', $entity_restrict, 1)
                            ];
                            $forcecentral = false;
                            break;

                        case 'validate_incident':
                            $ORWHERE[] = [
                                [
                                    'glpi_profilerights.name'     => 'ticketvalidation',
                                    'glpi_profilerights.rights'   => ['&', TicketValidation::VALIDATEINCIDENT]
                                ] + getEntitiesRestrictCriteria('glpi_profiles_users', '', $entity_restrict, 1)
                            ];
                            $forcecentral = false;
                            break;

                        case 'validate':
                            $ORWHERE[] = [
                                [
                                    'glpi_profilerights.name'     => 'changevalidation',
                                    'glpi_profilerights.rights'   => ['&', ChangeValidation::VALIDATE]
                                ] + getEntitiesRestrictCriteria('glpi_profiles_users', '', $entity_restrict, 1)
                            ];
                            break;

                        case 'create_validate':
                            $ORWHERE[] = [
                                [
                                    'glpi_profilerights.name'     => 'changevalidation',
                                    'glpi_profilerights.rights'   => ['&', CREATE]
                                ] + getEntitiesRestrictCriteria('glpi_profiles_users', '', $entity_restrict, 1)
                            ];
                            break;

                        case 'see_project':
                            $ORWHERE[] = [
                                [
                                    'glpi_profilerights.name'     => 'project',
                                    'glpi_profilerights.rights'   => ['&', Project::READMY]
                                ] + getEntitiesRestrictCriteria('glpi_profiles_users', '', $entity_restrict, 1)
                            ];
                            break;

                        case 'faq':
                            $ORWHERE[] = [
                                [
                                    'glpi_profilerights.name'     => 'knowbase',
                                    'glpi_profilerights.rights'   => ['&', KnowbaseItem::READFAQ]
                                ] + getEntitiesRestrictCriteria('glpi_profiles_users', '', $entity_restrict, 1)
                            ];
                            break;

                        default:
                           // Check read or active for rights
                            $ORWHERE[] = [
                                [
                                    'glpi_profilerights.name'     => $r,
                                    'glpi_profilerights.rights'   => [
                                        '&',
                                        READ | CREATE | UPDATE | DELETE | PURGE
                                    ]
                                ] + getEntitiesRestrictCriteria('glpi_profiles_users', '', $entity_restrict, 1)
                            ];
                    }
                    if (in_array($r, Profile::$helpdesk_rights)) {
                        $forcecentral = false;
                    }
                }

                if (count($ORWHERE)) {
                    $WHERE[] = ['OR' => $ORWHERE];
                }

                if ($forcecentral) {
                    $WHERE['glpi_profiles.interface'] = 'central';
                }
        }

        if (!$inactive_deleted) {
            $WHERE = array_merge(
                $WHERE,
                [
                    'glpi_users.is_deleted' => 0,
                    'glpi_users.is_active'  => 1,
                    [
                        'OR' => [
                            ['glpi_users.begin_date' => null],
                            ['glpi_users.begin_date' => ['<', QueryFunction::now()]]
                        ]
                    ],
                    [
                        'OR' => [
                            ['glpi_users.end_date' => null],
                            ['glpi_users.end_date' => ['>', QueryFunction::now()]]
                        ]
                    ]

                ]
            );
        }

        if (
            (is_numeric($value) && $value)
            || count($used)
        ) {
            $WHERE[] = [
                'NOT' => [
                    'glpi_users.id' => $used
                ]
            ];
        }

        // remove helpdesk user
        $config = Config::getConfigurationValues('core');
        $WHERE[] = [
            'NOT' => [
                'glpi_users.id' => $config['system_user']
            ]
        ];

        $criteria = [
            'FROM'            => 'glpi_users',
            'LEFT JOIN'       => [
                'glpi_useremails'       => [
                    'ON' => [
                        'glpi_useremails' => 'users_id',
                        'glpi_users'      => 'id',
                        ['AND' => ['glpi_useremails.is_default' => 1]]
                    ]
                ],
                'glpi_profiles_users'   => [
                    'ON' => [
                        'glpi_profiles_users'   => 'users_id',
                        'glpi_users'            => 'id'
                    ]
                ]
            ]
        ];
        if ($count) {
            $criteria['SELECT'] = ['COUNT' => 'glpi_users.id AS CPT'];
            $criteria['DISTINCT'] = true;
        } else {
            $criteria['SELECT'] = ['glpi_users.*', 'glpi_useremails.email AS default_email'];
            $criteria['DISTINCT'] = true;
        }

        if ($joinprofile) {
            $criteria['LEFT JOIN']['glpi_profiles'] = [
                'ON' => [
                    'glpi_profiles_users'   => 'profiles_id',
                    'glpi_profiles'         => 'id'
                ]
            ];
            if ($joinprofileright) {
                $criteria['LEFT JOIN']['glpi_profilerights'] = [
                    'ON' => [
                        'glpi_profilerights' => 'profiles_id',
                        'glpi_profiles'      => 'id'
                    ]
                ];
            }
        }

        if (!$count) {
            if (strlen((string)$search) > 0) {
                $txt_search = Search::makeTextSearchValue($search);

                $firstname_field = self::getTableField('firstname');
                $realname_field = self::getTableField('realname');
                $fields = $_SESSION["glpinames_format"] == self::FIRSTNAME_BEFORE
                ? [$firstname_field, new QueryExpression($DB::quoteValue(' ')), $realname_field]
                : [$realname_field, new QueryExpression($DB::quoteValue(' ')), $firstname_field];

                $concat = new QueryExpression(QueryFunction::concat($fields) . ' LIKE ' . $DB::quoteValue($txt_search));
                $WHERE[] = [
                    'OR' => [
                        'glpi_users.name'                => ['LIKE', $txt_search],
                        'glpi_users.realname'            => ['LIKE', $txt_search],
                        'glpi_users.firstname'           => ['LIKE', $txt_search],
                        'glpi_users.phone'               => ['LIKE', $txt_search],
                        'glpi_users.registration_number' => ['LIKE', $txt_search],
                        'glpi_useremails.email'          => ['LIKE', $txt_search],
                        $concat
                    ]
                ];
            }

            if ($_SESSION["glpinames_format"] == self::FIRSTNAME_BEFORE) {
                $criteria['ORDERBY'] = [
                    'glpi_users.firstname',
                    'glpi_users.realname',
                    'glpi_users.name'
                ];
            } else {
                $criteria['ORDERBY'] = [
                    'glpi_users.realname ASC',
                    'glpi_users.firstname ASC',
                    'glpi_users.name ASC',
                ];
            }

            if ($limit > 0) {
                $criteria['LIMIT'] = $limit;
                $criteria['START'] = $start;
            }
        }
        $criteria['WHERE'] = $WHERE;
        return $DB->request($criteria);
    }


    /**
     * Make a select box with all glpi users where select key = name
     *
     * @param $options array of possible options:
     *    - name             : string / name of the select (default is users_id)
     *    - value
     *    - values           : in case of select[multiple], pass the array of multiple values
     *    - right            : string / limit user who have specific right :
     *                             id -> only current user (default case);
     *                             interface -> central;
     *                             all -> all users;
     *                             specific right like Ticket::READALL, CREATE.... (is array passed one of all passed right is needed)
     *    - comments         : boolean / is the comments displayed near the dropdown (default true)
     *    - entity           : integer or array / restrict to a defined entity or array of entities
     *                          (default -1 : no restriction)
     *    - entity_sons      : boolean / if entity restrict specified auto select its sons
     *                          only available if entity is a single value not an array(default false)
     *    - all              : Nobody or All display for none selected
     *                             all=0 (default) -> Nobody
     *                             all=1 -> All
     *                             all=-1-> nothing
     *    - rand             : integer / already computed rand value
     *    - toupdate         : array / Update a specific item on select change on dropdown
     *                          (need value_fieldname, to_update, url
     *                          (see Ajax::updateItemOnSelectEvent for information)
     *                          and may have moreparams)
     *    - used             : array / Already used items ID: not to display in dropdown (default empty)
     *    - ldap_import
     *    - on_change        : string / value to transmit to "onChange"
     *    - display          : boolean / display or get string (default true)
     *    - width            : specific width needed
     *    - specific_tags    : array of HTML5 tags to add to the field
     *    - class            : class to pass to html select
     *    - url              : url of the ajax php code which should return the json data to show in
     *                         the dropdown (default /ajax/getDropdownUsers.php)
     *    - inactive_deleted : retreive also inactive or deleted users
     *    - hide_if_no_elements  : boolean / hide dropdown if there is no elements (default false)
     *    - readonly         : boolean / return getUserName is true (default false)
     *
     * @return integer|string Random value if displayed, string otherwise
     */
    public static function dropdown($options = [])
    {
        /** @var array $CFG_GLPI */
        global $CFG_GLPI;
       // Default values
        $p = [
            'name'                => 'users_id',
            'value'               => '',
            'values'              => [],
            'right'               => 'id',
            'all'                 => 0,
            'display_emptychoice' => true,
            'emptylabel'          => Dropdown::EMPTY_VALUE,
            'placeholder'         => '',
            'on_change'           => '',
            'comments'            => 1,
            'width'               => '',
            'entity'              => -1,
            'entity_sons'         => false,
            'used'                => [],
            'ldap_import'         => false,
            'toupdate'            => '',
            'rand'                => mt_rand(),
            'display'             => true,
            '_user_index'         => 0,
            'specific_tags'       => [],
            'class'               => "form-select",
            'url'                 => $CFG_GLPI['root_doc'] . "/ajax/getDropdownUsers.php",
            'inactive_deleted'    => 0,
            'with_no_right'       => 0,
            'toadd'               => [],
            'hide_if_no_elements' => false,
            'readonly'            => false,
            'multiple'            => false,
        ];

        if (is_array($options) && count($options)) {
            foreach ($options as $key => $val) {
                $p[$key] = $val;
            }
        }

        if ($p['multiple']) {
            $p['display_emptychoice'] = false;
            $p['values'] = $p['value'] ?? [];
            $p['comments'] = false;
            unset($p['value']);
        }

       // check default value (in case of multiple observers)
        if (isset($p['value']) && is_array($p['value'])) {
            $p['value'] = $p['value'][$p['_user_index']] ?? 0;
        }

       // Check default value for dropdown : need to be a numeric (or null)
        if (
            isset($p['value'])
            && ((strlen($p['value']) == 0) || !is_numeric($p['value']) && $p['value'] !== 'myself')
        ) {
            $p['value'] = 0;
        }

        $output = '';

        if (!($p['entity'] < 0) && $p['entity_sons']) {
            if (is_array($p['entity'])) {
                $output .= "entity_sons options is not available with array of entity";
            } else {
                $p['entity'] = getSonsOf('glpi_entities', $p['entity']);
            }
        }
        $p['entity'] = Session::getMatchingActiveEntities($p['entity']);

        // Make a select box with all glpi users
        $view_users = self::canView();

        $default = '';
        $valuesnames = [];

        if (!$p['multiple']) {
            /** @var array $user */
            $user = getUserName($p['value'], 2, true);

            if ($p['readonly']) {
                return '<span class="form-control" readonly>' . $user["name"] . '</span>';
            }

            if ($p['value'] === 'myself') {
                $default = __("Myself");
            } else if (!empty($p['value']) && ($p['value'] > 0)) {
                $default = $user["name"];
            } else {
                if ($p['all']) {
                    $default = __('All');
                } else {
                    $default = $p['emptylabel'];
                }
            }
        } else {
            // get multiple values name
            foreach ($p['values'] as $value) {
                if (!empty($value) && ($value > 0)) {
                    /** @var array $user */
                    $user = getUserName($value, 2);
                    $valuesnames[] = $user["name"];
                } else {
                    unset($p['values'][$value]);
                }
            }

            if ($p['readonly']) {
                return '<span class="form-control" readonly>' . implode(', ', $valuesnames) . '</span>';
            }
        }


        $field_id = Html::cleanId("dropdown_" . $p['name'] . $p['rand']);
        $param    = [
            'multiple'            => $p['multiple'],
            'width'               => $p['width'],
            'all'                 => $p['all'],
            'display_emptychoice' => $p['display_emptychoice'],
            'placeholder'         => $p['placeholder'],
            'right'               => $p['right'],
            'on_change'           => $p['on_change'],
            'used'                => $p['used'],
            'inactive_deleted'    => $p['inactive_deleted'],
            'with_no_right'       => $p['with_no_right'],
            'entity_restrict'     => ($entity_restrict = (is_array($p['entity']) ? json_encode(array_values($p['entity'])) : $p['entity'])),
            'specific_tags'       => $p['specific_tags'],
            'toadd'               => $p['toadd'],
            'class'               => $p['class'],
            '_idor_token'         => Session::getNewIDORToken(__CLASS__, [
                'right'           => $p['right'],
                'entity_restrict' => $entity_restrict,
            ]),
        ];

        if ($p['multiple']) {
            $param['values'] = $p['values'];
            $param['valuesnames'] = $valuesnames;
        } else {
            $param['value'] = $p['value'];
            $param['valuename'] = $default;
        }

        if ($p['hide_if_no_elements']) {
            $result = Dropdown::getDropdownUsers(
                ['display_emptychoice' => false, 'page' => 1, 'page_limit' => 1] + $param,
                false
            );
            if ($result['count'] === 0) {
                return '';
            }
        }

        $output = Html::jsAjaxDropdown(
            $p['name'],
            $field_id,
            $p['url'],
            $param
        );

       // Display comment
        $icons = "";
        if ($p['comments']) {
            $comment_id = Html::cleanId("comment_" . $p['name'] . $p['rand']);
            $link_id = Html::cleanId("comment_link_" . $p["name"] . $p['rand']);
            if (!$view_users) {
                $user["link"] = '';
            } else if (empty($user["link"])) {
                $user["link"] = $CFG_GLPI['root_doc'] . "/front/user.php";
            }

            if (empty($user['comment'])) {
                $user['comment'] = Toolbox::ucfirst(
                    sprintf(
                        __('Show %1$s'),
                        self::getTypeName(Session::getPluralNumber())
                    )
                );
            }

            $paramscomment = [
                'value'    => '__VALUE__',
                'itemtype' => User::getType()
            ];

            if ($view_users) {
                $paramscomment['withlink'] = $link_id;
            }
            $icons .= '<div class="btn btn-outline-secondary">';
            $icons .= Ajax::updateItemOnSelectEvent(
                $field_id,
                $comment_id,
                $CFG_GLPI["root_doc"] . "/ajax/comments.php",
                $paramscomment,
                false
            );

            $icons .= Html::showToolTip($user["comment"], [
                'contentid' => $comment_id,
                'display'   => false,
                'link'      => $user["link"],
                'linkid'    => $link_id
            ]);
            $icons .= '</div>';
        }

        if (
            Session::haveRight('user', self::IMPORTEXTAUTHUSERS)
            && $p['ldap_import']
            && Entity::isEntityDirectoryConfigured($_SESSION['glpiactive_entity'])
        ) {
            $icons .= '<div class="btn btn-outline-secondary">';
            $icons .= Ajax::createIframeModalWindow(
                'userimport' . $p['rand'],
                $CFG_GLPI["root_doc"] .
                                                      "/front/ldap.import.php?entity=" .
                                                      $_SESSION['glpiactive_entity'],
                ['title'   => __('Import a user'),
                    'display' => false
                ]
            );
            $icons .= "<span title=\"" . __s('Import a user') . "\"" .
            " data-bs-toggle='modal' data-bs-target='#userimport{$p['rand']}'>
            <i class='fas fa-plus fa-fw '></i>
            <span class='sr-only'>" . __s('Import a user') . "</span>
         </span>";
            $icons .= '</div>';
        }

        if (strlen($icons) > 0) {
            $output = "<div class='btn-group btn-group-sm " . ($p['width'] == "100%" ? "w-100" : "") . "' role='group'>{$output} {$icons}</div>";
        }

        $output .= Ajax::commonDropdownUpdateItem($p, false);

        if ($p['display']) {
            echo $output;
            return $p['rand'];
        }
        return $output;
    }


    /**
     * Show simple add user form for external auth.
     *
     * @return void|boolean false if user does not have rights to import users from external sources,
     *    print form otherwise
     */
    public static function showAddExtAuthForm()
    {

        if (!Session::haveRight("user", self::IMPORTEXTAUTHUSERS)) {
            return false;
        }

        echo "<div class='center'>\n";
        echo "<form method='post' action='" . Toolbox::getItemTypeFormURL('User') . "'>\n";

        echo "<table class='tab_cadre'>\n";
        echo "<tr><th colspan='4'>" . __('Automatically add a user of an external source') . "</th></tr>\n";

        echo "<tr class='tab_bg_1'><td>" . __('Login') . "</td>\n";
        echo "<td><input type='text' name='login' class='form-control'></td></tr>";

        echo "<tr class='tab_bg_1'>";
        echo "<td class='tab_bg_2 center' colspan='2'>\n";
        echo "<input type='submit' name='add_ext_auth_ldap' value=\"" . __s('Import from directories') . "\"
             class='btn btn-primary'>\n";
        echo "</td></tr>";

        echo "<tr class='tab_bg_1'>";
        echo "<td class='tab_bg_2 center' colspan='2'>\n";
        echo "<input type='submit' name='add_ext_auth_simple' value=\"" . __s('Import from other sources') . "\"
             class='btn btn-primary'>\n";
        echo "</td></tr>\n";

        echo "</table>";
        Html::closeForm();
        echo "</div>\n";
    }


    /**
     * Change auth method for given users.
     *
     * @param integer[] $IDs      IDs of users
     * @param integer   $authtype Auth type (see Auth constants)
     * @param integer   $server   ID of auth server
     *
     * @return boolean
     */
    public static function changeAuthMethod(array $IDs = [], $authtype = 1, $server = -1)
    {
        /** @var \DBmysql $DB */
        global $DB;

        if (!Session::haveRight(self::$rightname, self::UPDATEAUTHENT)) {
            return false;
        }

        if (
            !empty($IDs)
            && in_array($authtype, [Auth::DB_GLPI, Auth::LDAP, Auth::MAIL, Auth::EXTERNAL])
        ) {
            $result = $DB->update(
                self::getTable(),
                [
                    'authtype'        => $authtype,
                    'auths_id'        => $server,
                    'password'        => '',
                    'is_deleted_ldap' => 0
                ],
                [
                    'id' => $IDs
                ]
            );
            if ($result) {
                foreach ($IDs as $ID) {
                    $changes = [
                        0,
                        '',
                        sprintf(
                            __('%1$s: %2$s'),
                            __('Update authentification method to'),
                            Auth::getMethodName($authtype, $server)
                        )
                    ];
                    Log::history($ID, __CLASS__, $changes, '', Log::HISTORY_LOG_SIMPLE_MESSAGE);
                }

                return true;
            }
        }
        return false;
    }


    /**
     * Generate vcard for the current user.
     *
     * @return void
     */
    public function generateVcard()
    {

       // prepare properties for the Vcard
        if (
            !empty($this->fields["realname"])
            || !empty($this->fields["firstname"])
        ) {
            $name = [$this->fields["realname"], $this->fields["firstname"], "", "", ""];
        } else {
            $name = [$this->fields["name"], "", "", "", ""];
        }

        $title = null;
        if ($this->fields['usertitles_id'] !== 0) {
            $title = new UserTitle();
            $title->getFromDB($this->fields['usertitles_id']);
        }
       // create vcard
        $vcard = new VObject\Component\VCard([
            'N'     => $name,
            'EMAIL' => $this->getDefaultEmail(),
            'NOTE'  => $this->fields["comment"],
        ]);
        if ($title) {
            $vcard->add('TITLE', $title->fields['name']);
        }
        if ($this->fields['timezone']) {
            $vcard->add('TZ', $this->fields['timezone']);
        }
        $vcard->add('TEL', $this->fields["phone"], ['type' => 'PREF;WORK;VOICE']);
        $vcard->add('TEL', $this->fields["phone2"], ['type' => 'HOME;VOICE']);
        $vcard->add('TEL', $this->fields["mobile"], ['type' => 'WORK;CELL']);

       // Get more data from plugins such as an IM contact
        $data = Plugin::doHook(Hooks::VCARD_DATA, ['item' => $this, 'data' => []])['data'];
        foreach ($data as $field => $additional_field) {
            $vcard->add($additional_field['name'], $additional_field['value'] ?? '', $additional_field['params'] ?? []);
        }

       // send the  VCard
        $output   = $vcard->serialize();
        $filename = implode("_", array_filter($name)) . ".vcf";

        @header("Content-Disposition: attachment; filename=\"$filename\"");
        @header("Content-Length: " . Toolbox::strlen($output));
        @header("Connection: close");
        @header("content-type: text/x-vcard; charset=UTF-8");

        echo $output;
    }


    /**
     * Show items of the current user.
     *
     * @param boolean $tech false to display items owned by user, true to display items managed by user
     *
     * @return void
     */
    public function showItems($tech)
    {
        /**
         * @var array $CFG_GLPI
         * @var \DBmysql $DB
         */
        global $CFG_GLPI, $DB;

        $ID = $this->getField('id');

        $start       = intval($_GET["start"] ?? 0);

        if ($tech) {
            $itemtypes = array_merge($CFG_GLPI['linkuser_tech_types'], $CFG_GLPI['linkgroup_tech_types']);
            $field_user  = 'users_id_tech';
            $field_group = 'groups_id_tech';
        } else {
            $itemtypes = array_merge($CFG_GLPI['linkuser_types'], $CFG_GLPI['linkgroup_types']);
            $field_user  = 'users_id';
            $field_group = 'groups_id';
        }
        $itemtypes = array_unique($itemtypes);

        $group_where = "";
        $groups      = [];

        $iterator = $DB->request([
            'SELECT'    => [
                'glpi_groups.id',
                'glpi_groups.name'
            ],
            'FROM'      => 'glpi_groups',
            'LEFT JOIN' => [
                'glpi_groups_users' => [
                    'FKEY' => [
                        'glpi_groups_users'  => 'groups_id',
                        'glpi_groups'        => 'id'
                    ]
                ]
            ],
            'WHERE'     => ['glpi_groups_users.users_id' => $ID]
        ]);
        $number = 0;

        $group_where = [];
        foreach ($iterator as $data) {
            $group_where[$field_group][] = $data['id'];
            $groups[$data["id"]] = $data["name"];
        }

        $entries = [];

        foreach ($itemtypes as $itemtype) {
            if (!($item = getItemForItemtype($itemtype))) {
                continue;
            }
            if ($item->canView()) {
                $itemtable = getTableForItemType($itemtype);
                $iterator_params = [
                    'FROM'   => $itemtable,
                    'WHERE'  => [
                        'OR' => [
                            $field_user => $ID
                        ] + $group_where
                    ] + $item->getSystemSQLCriteria(),
                ];

                if ($item->maybeTemplate()) {
                    $iterator_params['WHERE']['is_template'] = 0;
                }
                if ($item->maybeDeleted()) {
                    $iterator_params['WHERE']['is_deleted'] = 0;
                }

                $item_iterator = $DB->request($iterator_params);

                $type_name = $item->getTypeName();

                foreach ($item_iterator as $data) {
                    $cansee = $item->can($data["id"], READ);
                    $link   = $data[$item->getNameField()];
                    if ($cansee) {
                        $link_item = $item::getFormURLWithID($data['id']);
                        if ($_SESSION["glpiis_ids_visible"] || empty($link)) {
                             $link = sprintf(__('%1$s (%2$s)'), $link, $data["id"]);
                        }
                        $link = "<a href='" . $link_item . "'>" . $link . "</a>";
                    }
                    $linktypes = [];
                    if ($data[$field_user] == $ID) {
                        $linktypes[] = self::getTypeName(1);
                    }
                    if (isset($groups[$data[$field_group]])) {
                        $linktypes[] = sprintf(
                            __('%1$s = %2$s'),
                            Group::getTypeName(1),
                            $groups[$data[$field_group]]
                        );
                    }
                    if ($number >= $start && $number < $start + $_SESSION['glpilist_limit']) {
                        $entries[] = [
                            'itemtype'      => $itemtype,
                            'id'            => $data["id"],
                            'type'          => $type_name,
                            'entity'        => Dropdown::getDropdownName("glpi_entities", $data["entities_id"]),
                            'name'          => $link,
                            'serial'        => $data["serial"],
                            'otherserial'   => $data["otherserial"],
                            'states'        => Dropdown::getDropdownName("glpi_states", $data['states_id'], false, true, false, ''),
                            'linktype'      => implode(', ', $linktypes),
                        ];
                    }
                    $number++;
                }
            }
        }

        TemplateRenderer::getInstance()->display('components/datatable.html.twig', [
            'start'                 => $start,
            'is_tab'                => true,
            'items_id'              => $ID,
            'nofilter'              => true,
            'columns'               => [
                'type'          => _n('Type', 'Types', 1),
                'entity'        => Entity::getTypeName(1),
                'name'          => __('Name'),
                'serial'        => __('Serial number'),
                'otherserial'   => __('Inventory number'),
                'states'        => __('Status'),
                'linktype'      => ''
            ],
            'formatters' => [
                'name'          => 'raw_html',
            ],
            'entries'               => $entries,
            'total_number'          => $number,
            'filtered_number'       => $number,
            'showmassiveactions'    => true,
            'massiveactionparams'   => [
                'num_displayed'    => min($_SESSION['glpilist_limit'], $number),
                'container'        => 'mass' . __CLASS__ . mt_rand(),
                'specific_actions' => [
                    'update' => __('Update'),
                ]
            ],
        ]);
    }


    /**
     * Get user by email, importing it from LDAP if not existing.
     *
     * @param string $email
     * @param bool $createuserfromemail
     *
     * @return integer ID of user, 0 if not found nor imported
     */
    public static function getOrImportByEmail($email = '', bool $createuserfromemail = false)
    {
        /**
         * @var array $CFG_GLPI
         * @var \DBmysql $DB
         */
        global $CFG_GLPI, $DB;

        $iterator = $DB->request([
            'SELECT'    => 'users_id AS id',
            'FROM'      => 'glpi_useremails',
            'LEFT JOIN' => [
                'glpi_users' => [
                    'FKEY' => [
                        'glpi_useremails' => 'users_id',
                        'glpi_users'      => 'id'
                    ]
                ]
            ],
            'WHERE'     => [
                'glpi_useremails.email' => $email
            ],
            'ORDER'     => ['glpi_users.is_active DESC', 'is_deleted ASC']
        ]);

       //User still exists in DB
        if (count($iterator)) {
            $result = $iterator->current();
            return $result['id'];
        } else {
            if ($CFG_GLPI["is_users_auto_add"]) {
                //Get all ldap servers with email field configured
                $ldaps = AuthLDAP::getServersWithImportByEmailActive();
                //Try to find the user by his email on each ldap server

                foreach ($ldaps as $ldap) {
                    $params = [
                        'method' => AuthLDAP::IDENTIFIER_EMAIL,
                        'value'  => $email,
                    ];
                    $res = AuthLDAP::ldapImportUserByServerId(
                        $params,
                        AuthLDAP::ACTION_IMPORT,
                        $ldap
                    );

                    if (isset($res['id'])) {
                        return $res['id'];
                    }
                }
            }
            if ($createuserfromemail) {
                $user = self::createUserFromMail($email);
                if ($user !== null) {
                    return $user->fields['id'];
                }
            }
        }
        return 0;
    }


    /**
     * Handle user deleted in LDAP using configured policy.
     *
     * @param integer $users_id
     *
     * @return void
     */
    public static function manageDeletedUserInLdap($users_id)
    {
        /** @var array $CFG_GLPI */
        global $CFG_GLPI;

       //The only case where users_id can be null if when a user has been imported into GLPI
       //it's dn still exists, but doesn't match the connection filter anymore
       //In this case, do not try to process the user
        if (!$users_id) {
            return;
        }

        $myuser = new self();
        if (
            !$myuser->getFromDB($users_id) // invalid user
            || $myuser->fields['is_deleted_ldap'] == 1 // user already considered as deleted from LDAP
        ) {
            return;
        }

       //User is present in DB but not in the directory : it's been deleted in LDAP
        $tmp = [
            'id'              => $users_id,
            'is_deleted_ldap' => 1,
        ];

        // Handle deleted user
        switch ($CFG_GLPI['user_deleted_ldap_user']) {
            default:
            case AuthLDAP::DELETED_USER_ACTION_USER_DO_NOTHING:
                $myuser->update($tmp);
                break;

            case AuthLDAP::DELETED_USER_ACTION_USER_DISABLE:
                $tmp['is_active'] = 0;
                $myuser->update($tmp);
                break;

            case AuthLDAP::DELETED_USER_ACTION_USER_MOVE_TO_TRASHBIN:
                $myuser->update($tmp);
                $myuser->delete($tmp);
                break;
        }

        // Handle deleted user's groups
        switch ($CFG_GLPI['user_deleted_ldap_groups']) {
            default:
            case AuthLDAP::DELETED_USER_ACTION_GROUPS_DO_NOTHING:
                break;

            case AuthLDAP::DELETED_USER_ACTION_GROUPS_DELETE_DYNAMIC:
                Group_User::deleteGroups($users_id, true);
                break;

            case AuthLDAP::DELETED_USER_ACTION_GROUPS_DELETE_ALL:
                Group_User::deleteGroups($users_id);
                break;
        }

        // Handle deleted user's authorizations
        switch ($CFG_GLPI['user_deleted_ldap_authorizations']) {
            default:
            case AuthLDAP::DELETED_USER_ACTION_AUTHORIZATIONS_DO_NOTHING:
                break;

            case AuthLDAP::DELETED_USER_ACTION_AUTHORIZATIONS_DELETE_DYNAMIC:
                Profile_User::deleteRights($users_id, true);
                break;

            case AuthLDAP::DELETED_USER_ACTION_AUTHORIZATIONS_DELETE_ALL:
                Profile_User::deleteRights($users_id);
                break;
        }
    }

    /**
     * Handle user restored in LDAP using configured policy.
     *
     * @since 10.0.0
     * @param $users_id
     *
     * @return void
     */
    public static function manageRestoredUserInLdap($users_id): void
    {
        /** @var array $CFG_GLPI */
        global $CFG_GLPI;

       //The only case where users_id can be null if when a user has been imported into GLPI
       //it's dn still exists, but doesn't match the connection filter anymore
       //In this case, do not try to process the user
        if (!$users_id) {
            return;
        }

        $myuser = new self();
        if (
            !$myuser->getFromDB($users_id) // invalid user
            || $myuser->fields['is_deleted_ldap'] == 0 // user already considered as restored from LDAP
        ) {
            return;
        }

       //User is present in DB and in the directory but 'is_ldap_deleted' was true : it's been restored in LDAP
        $tmp = [
            'id'              => $users_id,
            'is_deleted_ldap' => 0,
        ];

       // Calling the update function for the user will reapply dynamic rights {@see User::post_updateItem()}
        switch ($CFG_GLPI['user_restored_ldap']) {
           // Do nothing except update the 'is_ldap_deleted' field to prevent re-processing the restore for each sync
            default:
            case AuthLDAP::RESTORED_USER_PRESERVE:
                $myuser->update($tmp);
                break;

           // Restore the user from the trash
            case AuthLDAP::RESTORED_USER_RESTORE:
                $myuser->restore($tmp);
                $myuser->update($tmp);
                break;

           // Enable the user
            case AuthLDAP::RESTORED_USER_ENABLE:
                $tmp['is_active'] = 1;
                $myuser->update($tmp);
                break;
        }
    }

    /**
     * Get user ID from its name.
     *
     * @param string $name User name
     *
     * @return integer
     */
    public static function getIdByName($name)
    {
        return self::getIdByField('name', $name);
    }


    /**
     * Get user ID from a field
     *
     * @since 0.84
     * @since 11.0.0 Parameter `$escape` has been removed.
     *
     * @param string $field Field name
     * @param string $value Field value
     *
     * @return false|integer
     */
    public static function getIdByField($field, $value)
    {
        /** @var \DBmysql $DB */
        global $DB;

        $iterator = $DB->request([
            'SELECT' => 'id',
            'FROM'   => self::getTable(),
            'WHERE'  => [$field => $value]
        ]);

        if (count($iterator) == 1) {
            $row = $iterator->current();
            return (int)$row['id'];
        }
        return false;
    }


    /**
     * Show password update form for current user.
     *
     * @param array $error_messages
     *
     * @return void
     */
    public function showPasswordUpdateForm(array $error_messages = [])
    {
        /** @var array $CFG_GLPI */
        global $CFG_GLPI;

        echo '<form method="post" action="' . $CFG_GLPI['root_doc'] . '/front/updatepassword.php">';
        echo '<table class="tab_cadre">';
        echo '<tr><th colspan="2">' . __('Password update') . '</th></tr>';

        if (Session::mustChangePassword()) {
            echo '<tr class="tab_bg_2 center">';
            echo '<td colspan="2" class="red b">';
            echo __('Your password has expired. You must change it to be able to login.');
            echo '</td>';
            echo '</tr>';
        }

        echo '<tr class="tab_bg_1">';
        echo '<td>';
        echo __('Login');
        echo '</td>';
        echo '<td>';
        echo '<input type="text" name="name" value="' . $this->fields['name'] . '" readonly="readonly" />';
        echo '</td>';
        echo '</tr>';

        echo '<tr class="tab_bg_1">';
        echo '<td>';
        echo '<label for="current_password">' . __('Current password') . '</label>';
        echo '</td>';
        echo '<td>';
        echo '<input type="password" id="current_password" name="current_password" />';
        echo '</td>';
        echo '</tr>';

        echo '<tr class="tab_bg_1">';
        echo '<td>';
        echo '<label for="password">' . __('New password') . '</label>';
        echo '</td>';
        echo '<td>';
        echo '<input type="password" id="password" name="password" autocomplete="new-password" onkeyup="return passwordCheck();" class="form-control" />';
        echo '</td>';
        echo '</tr>';

        echo '<tr class="tab_bg_1">';
        echo '<td>';
        echo '<label for="password2">' . __('New password confirmation') . '</label>';
        echo '</td>';
        echo '<td>';
        echo '<input type="password" id="password2" name="password2" autocomplete="new-password" class="form-control" />';
        echo '</td>';
        echo '</tr>';

        if ($CFG_GLPI['use_password_security']) {
            echo '<tr class="tab_bg_1">';
            echo '<td>' . __('Password security policy') . '</td>';
            echo '<td>';
            Config::displayPasswordSecurityChecks();
            echo '</td>';
            echo '</tr>';
        }

        echo '<tr class="tab_bg_2 center">';
        echo '<td colspan="2">';
        echo '<input type="submit" name="update" value="' . __s('Save') . '" class="btn btn-primary" />';
        echo '</td>';
        echo '</tr>';

        if (!empty($error_messages)) {
            echo '<tr class="tab_bg_2 center">';
            echo '<td colspan="2" class="red b">';
            echo implode('<br/>', $error_messages);
            echo '</td>';
            echo '</tr>';
        }

        echo '</table>';
        Html::closeForm();
    }


    /**
     * Show new password form of password recovery process.
     *
     * @param $token
     *
     * @return void
     */
    public static function showPasswordForgetChangeForm($token)
    {
        TemplateRenderer::getInstance()->display('password_form.html.twig', [
            'title'    => __('Forgotten password?'),
            'token'    => $token,
            'token_ok' => User::getUserByForgottenPasswordToken($token) !== null,
        ]);
    }

    /**
     * Show new password form of password initialization process.
     *
     * @param string $token
     *
     * @return void
     *
     * @since 11.0.0
     */
    public static function showPasswordInitChangeForm(string $token): void
    {
        TemplateRenderer::getInstance()->display('password_form.html.twig', [
            'title'    => __('Password Initialization'),
            'token'    => $token,
            'token_ok' => User::getUserByForgottenPasswordToken($token) !== null,
        ]);
    }


    /**
     * Show request form of password recovery process.
     *
     * @return void
     *
     * @since 11.0.0
     */
    public static function showPasswordForgetRequestForm(): void
    {
        TemplateRenderer::getInstance()->display('password_form.html.twig', [
            'title' => __('Forgotten password?'),
        ]);
    }

    /**
     * Show request form of password initialization process.
     *
     * @return void
     */
    public static function showPasswordInitRequestForm()
    {
        TemplateRenderer::getInstance()->display('password_form.html.twig', [
            'title' => __('Password initialization'),
        ]);
    }


    /**
     * Handle password recovery form submission.
     *
     * @param array $input
     *
     * @throws ForgetPasswordException when requirements are not met
     *
     * @return boolean true if password successfully changed, false otherwise
     */
    public function updateForgottenPassword(array $input)
    {
        // Invalid token
        if (
            !array_key_exists('password_forget_token', $input)
            || (string)$input['password_forget_token'] === ''
            || ($user = self::getUserByForgottenPasswordToken($input['password_forget_token'])) === null
        ) {
            throw new ForgetPasswordException(
                __('Your password reset request has expired or is invalid. Please renew it.')
            );
        }

        // Check if the user is no longer active, it might happen if for some
        // reasons the user is disabled manually after requesting a password reset
        if ($user->fields['is_active'] == 0 || $user->fields['is_deleted'] == 1) {
            throw new ForgetPasswordException(
                __("Unable to reset password, please contact your administrator")
            );
        }

        // Same check but for the account activation dates
        if (
            ($user->fields['begin_date'] !== null && $user->fields['begin_date'] > $_SESSION['glpi_currenttime'])
            || ($user->fields['end_date'] !== null && $user->fields['end_date'] < $_SESSION['glpi_currenttime'])
        ) {
            throw new ForgetPasswordException(
                __("Unable to reset password, please contact your administrator")
            );
        }

        // Safety check that the user authentication method support passwords changes
        if ($user->fields["authtype"] !== Auth::DB_GLPI && Auth::useAuthExt()) {
            throw new ForgetPasswordException(
                __("The authentication method configuration doesn't allow you to change your password.")
            );
        }

        $input['id'] = $user->fields['id'];

        // Check new password validity, throws exception on failure
        $password_errors = [];
        if (!$this->validatePassword($input["password"], $password_errors)) {
            $expection = new \Glpi\Exception\PasswordTooWeakException();
            foreach ($password_errors as $error) {
                $expection->addMessage($error);
            }
            throw $expection;
        }

        // Try to set new password
        if (!$user->update($input)) {
            return false;
        }

        // Clear password reset token data.
        // Use a direct DB query to bypass rights checks.
        /** @var \DBmysql $DB */
        global $DB;
        $DB->update(
            'glpi_users',
            [
                'password_forget_token'      => '',
                'password_forget_token_date' => 'NULL',
            ],
            [
                'id' => $user->fields['id'],
            ]
        );

        $this->getFromDB($user->fields['id']);

        return true;
    }


    /**
     * Displays password recovery result.
     *
     * @param array $input
     *
     * @return void
     */
    public function showUpdateForgottenPassword(array $input)
    {
        try {
            if ($this->updateForgottenPassword($input)) {
                Session::addMessageAfterRedirect(__('Reset password successful.'));
            }
        } catch (\Glpi\Exception\ForgetPasswordException $e) {
            Session::addMessageAfterRedirect($e->getMessage(), false, ERROR);
        } catch (\Glpi\Exception\PasswordTooWeakException $e) {
           // Force display on error
            foreach ($e->getMessages() as $message) {
                Session::addMessageAfteRredirect($message, false, ERROR);
            }
        }

        TemplateRenderer::getInstance()->display('password_form.html.twig', [
            'title'         => __('Forgotten password?'),
            'messages_only' => true,
        ]);
    }


    /**
     * Send password recovery for a user and display result message.
     *
     * @param string $email email of the user
     *
     * @return void
     */
    public function showForgetPassword($email)
    {
        try {
            $this->forgetPassword($email);
        } catch (\Glpi\Exception\ForgetPasswordException $e) {
            Session::addMessageAfterRedirect($e->getMessage(), false, ERROR);
            return;
        }
        Session::addMessageAfteRredirect(__('If the given email address match an exisiting GLPI user, you will receive an email containing the informations required to reset your password. Please contact your administrator if you do not receive any email.'));

        TemplateRenderer::getInstance()->display('password_form.html.twig', [
            'title'         => __('Forgotten password?'),
            'messages_only' => true,
        ]);
    }

    /**
     * Send password recovery for a user and display result message.
     *
     * @param string $email email of the user
     *
     * @return void
     */
    public function showInitPassword(string $email): void
    {
        try {
            $this->forgetPassword($email, true);
        } catch (\Glpi\Exception\ForgetPasswordException $e) {
            Session::addMessageAfterRedirect($e->getMessage(), false, ERROR);
            return;
        }
        Session::addMessageAfterRedirect(__('The given email address will receive the informations required to define password.'));

        TemplateRenderer::getInstance()->display('password_form.html.twig', [
            'title'         => __('Password initialization'),
            'messages_only' => true,
        ]);
    }

    /**
     * Send password recovery email for a user.
     *
     * @param string $email
     * @param bool $firstpassword
     *
     * @throws ForgetPasswordException If the process failed and the user should
     *                                 be aware of it (e.g. incorrect email)
     *
     * @return bool Return true if the password reset notification was sent,
     *              false if the process failed but the user should not be aware
     *              of it to avoid exposing whether or not the given email exist
     *              in our database.
     */
    public function forgetPassword(string $email, bool $firstpassword = false): bool
    {
        /** @var array $CFG_GLPI */
        global $CFG_GLPI;
        if ($firstpassword) {
            $event = 'passwordinit';
            $token_date = strtotime($_SESSION["glpi_currenttime"]) + $CFG_GLPI['password_init_token_delay'];
        } else {
            $event = 'passwordforget';
            $token_date = strtotime($_SESSION["glpi_currenttime"]) + DAY_TIMESTAMP;
        }
        $condition = [
            'glpi_users.is_active'  => 1,
            'glpi_users.is_deleted' => 0, [
                'OR' => [
                    ['glpi_users.begin_date' => null],
                    ['glpi_users.begin_date' => ['<', QueryFunction::now()]]
                ],
            ], [
                'OR'  => [
                    ['glpi_users.end_date'   => null],
                    ['glpi_users.end_date'   => ['>', QueryFunction::now()]]
                ]
            ]
        ];

        // Try to find a single user matching the given email
        if (!$this->getFromDBbyEmail($email, $condition)) {
            $count = self::countUsersByEmail($email, $condition);
            trigger_error(
                "Failed to find a single user for '$email', $count user(s) found.",
                E_USER_WARNING
            );

            return false;
        }

        // Check that the configuration allow this user to change his password
        if ($this->fields["authtype"] !== Auth::DB_GLPI && Auth::useAuthExt()) {
            trigger_error(
                __("The authentication method configuration doesn't allow the user '$email' to change their password."),
                E_USER_WARNING
            );

            return false;
        }

        // Check that the given email is valid
        if (!NotificationMailing::isUserAddressValid($email)) {
            throw new ForgetPasswordException(__('Invalid email address'));
        }

        // Store password reset token and date.
        // Use a direct DB query to bypass rights checks.
        /** @var \DBmysql $DB */
        global $DB;
        $DB->update(
            'glpi_users',
            [
                'password_forget_token'      => sha1(Toolbox::getRandomString(30)),
                'password_forget_token_date' => date("Y-m-d H:i:s", $token_date),
            ],
            [
                'id' => $this->fields['id'],
            ]
        );

        $this->getFromDB($this->fields['id']); // reload user to get up-to-date fields

        // get the user entity
        $entities_id = 0;
        if (count(($entities = $this->getEntities())) > 0) {
            $entities_id = array_shift($entities);
        }

        // Notication on user entity
        NotificationEvent::raiseEvent($event, $this, [
            'entities_id' => $entities_id
        ]);
        QueuedNotification::forceSendFor($this->getType(), $this->fields['id']);

        return true;
    }


    /**
     * Display information from LDAP server for user.
     *
     * @return void
     */
    private function showLdapDebug()
    {

        if ($this->fields['authtype'] != Auth::LDAP) {
            return;
        }
        echo "<div class='spaced'>";
        echo "<table class='tab_cadre_fixe'>";
        echo "<tr><th colspan='4'>" . AuthLDAP::getTypeName(1) . "</th></tr>";

        echo "<tr class='tab_bg_2'><td>" . __('User DN') . "</td>";
        echo "<td>" . $this->fields['user_dn'] . "</td></tr>\n";

        if ($this->fields['user_dn']) {
            echo "<tr class='tab_bg_2'><td>" . __('User information') . "</td><td>";
            $config_ldap = new AuthLDAP();
            $ds          = false;

            if ($config_ldap->getFromDB($this->fields['auths_id'])) {
                $ds = $config_ldap->connect();
            }

            if ($ds) {
                $info = AuthLDAP::getUserByDn(
                    $ds,
                    $this->fields['user_dn'],
                    ['*', 'createTimeStamp', 'modifyTimestamp']
                );
                if (is_array($info)) {
                     Html::printCleanArray($info);
                } else {
                    echo __('No item to display');
                }
            } else {
                echo __('Connection failed');
            }

            echo "</td></tr>\n";
        }

        echo "</table></div>";
    }


    /**
     * Display debug information for current object.
     *
     * @return void
     */
    public function showDebug()
    {

        NotificationEvent::debugEvent($this);
        $this->showLdapDebug();
    }

    public function getUnicityFieldsToDisplayInErrorMessage()
    {

        return ['id'          => __('ID'),
            'entities_id' => Entity::getTypeName(1)
        ];
    }


    public function getUnallowedFieldsForUnicity()
    {

        return array_merge(
            parent::getUnallowedFieldsForUnicity(),
            ['auths_id', 'date_sync', 'entities_id', 'last_login', 'profiles_id']
        );
    }


    /**
     * Get a unique generated token.
     *
     * @param string $field Field storing the token
     *
     * @return string
     */
    public static function getUniqueToken($field = 'personal_token')
    {
        /** @var \DBmysql $DB */
        global $DB;

        $ok = false;
        do {
            $key    = Toolbox::getRandomString(40);
            $row = $DB->request([
                'COUNT'  => 'cpt',
                'FROM'   => self::getTable(),
                'WHERE'  => [$field => $key]
            ])->current();

            if ($row['cpt'] == 0) {
                 return $key;
            }
        } while (!$ok);
    }


    /**
     * Get token of a user. If not exists generate it.
     *
     * @param integer $ID    User ID
     * @param string  $field Field storing the token
     *
     * @return string|boolean User token, false if user does not exist
     */
    public static function getToken($ID, $field = 'personal_token')
    {

        $user = new self();
        if ($user->getFromDB($ID)) {
            return $user->getAuthToken($field);
        }

        return false;
    }

    /**
     * Get token of a user. If it does not exists  then generate it.
     *
     * @since 9.4
     *
     * @param string $field the field storing the token
     * @param boolean $force_new force generation of a new token
     *
     * @return string|false token or false in case of error
     */
    public function getAuthToken($field = 'personal_token', $force_new = false)
    {
        /** @var array $CFG_GLPI */
        global $CFG_GLPI;

        if ($this->isNewItem()) {
            return false;
        }

       // check date validity for cookie token
        $outdated = false;
        if ($field === 'cookie_token') {
            if (empty($this->fields[$field . "_date"])) {
                $outdated = true;
            } else {
                $date_create = new DateTime($this->fields[$field . "_date"]);
                $date_expir = $date_create->add(new DateInterval('PT' . $CFG_GLPI["login_remember_time"] . 'S'));

                if ($date_expir < new DateTime()) {
                    $outdated = true;
                }
            }
        }

       // token exists, is not oudated, and we may use it
        if (!empty($this->fields[$field]) && !$force_new && !$outdated) {
            return $this->fields[$field];
        }

       // else get a new token
        $token = self::getUniqueToken($field);

       // for cookie token, we need to store it hashed
        $hash = $token;
        if ($field === 'cookie_token') {
            $hash = Auth::getPasswordHash($token);
        }

       // save this token in db
        $this->update(['id'             => $this->getID(),
            $field           => $hash,
            $field . "_date" => $_SESSION['glpi_currenttime']
        ]);

        return $token;
    }


    /**
     * Get name of users using default passwords
     *
     * @return string[]
     */
    public static function checkDefaultPasswords()
    {
        /** @var \DBmysql $DB */
        global $DB;

        $passwords = ['glpi'      => 'glpi',
            'tech'      => 'tech',
            'normal'    => 'normal',
            'post-only' => 'postonly'
        ];
        $default_password_set = [];

        $crit = ['FIELDS'     => ['name', 'password'],
            'is_active'  => 1,
            'is_deleted' => 0,
            'name'       => array_keys($passwords)
        ];

        foreach ($DB->request('glpi_users', $crit) as $data) {
            if (Auth::checkPassword($passwords[strtolower($data['name'])], $data['password'])) {
                $default_password_set[] = $data['name'];
            }
        }

        return $default_password_set;
    }


    /**
     * Get picture URL from picture field.
     *
     * @since 0.85
     *
     * @param string $picture Picture field value
     * @param bool  $full     get full path
     *
     * @return string
     */
    public static function getURLForPicture($picture, $full = true)
    {
        /** @var array $CFG_GLPI */
        global $CFG_GLPI;

        $url = Toolbox::getPictureUrl($picture, $full);
        if (null !== $url) {
            return $url;
        }

        return ($full ? $CFG_GLPI["root_doc"] : "") . "/pics/picture.png";
    }


    /**
     * Get thumbnail URL from picture field.
     *
     * @since 0.85
     *
     * @param string $picture Picture field value
     *
     * @return string
     */
    public static function getThumbnailURLForPicture(string $picture = null)
    {
        /** @var array $CFG_GLPI */
        global $CFG_GLPI;

        if (!empty($picture)) {
            $tmp = explode(".", $picture);
            if (count($tmp) == 2) {
                return $CFG_GLPI["root_doc"]
                    . "/front/document.send.php?"
                    . 'file='
                    . rawurlencode(sprintf('_pictures/%s_min.%s', $tmp[0], $tmp[1]))
                ;
            }
        }

        return "";
    }


    /**
     * Drop existing files for user picture.
     *
     * @since 0.85
     *
     * @param string $picture Picture field value
     *
     * @return void
     */
    public static function dropPictureFiles($picture)
    {
        if (!empty($picture)) {
            if (!$filepath = realpath(GLPI_PICTURE_DIR . "/$picture")) {
                return;
            }
            if (!str_starts_with($filepath, realpath(GLPI_PICTURE_DIR))) {
                trigger_error(sprintf('Invalid picture path `%s`', $picture), E_USER_WARNING);
            }
            // unlink main file
            if (file_exists($filepath)) {
                @unlink($filepath);
            }
            // unlink Thumbnail
            $tmp = explode(".", $picture);
            if (count($tmp) == 2) {
                if (!$thumbpath = realpath(GLPI_PICTURE_DIR . "/" . $tmp[0] . "_min." . $tmp[1])) {
                    return;
                }
                if (!str_starts_with($thumbpath, realpath(GLPI_PICTURE_DIR))) {
                    trigger_error(sprintf('Invalid picture path `%s`', $tmp[0] . "_min." . $tmp[1]), E_USER_WARNING);
                }
                if (file_exists($thumbpath)) {
                    @unlink($thumbpath);
                }
            }
        }
    }

    public function getRights($interface = 'central')
    {

        $values = parent::getRights();
       //TRANS: short for : Add users from an external source
        $values[self::IMPORTEXTAUTHUSERS] = ['short' => __('Add external'),
            'long'  => __('Add users from an external source')
        ];
       //TRANS: short for : Read method for user authentication and synchronization
        $values[self::READAUTHENT]        = ['short' => __('Read auth'),
            'long'  => __('Read user authentication, synchronization method and 2FA')
        ];
       //TRANS: short for : Update method for user authentication and synchronization
        $values[self::UPDATEAUTHENT]      = ['short' => __('Update auth, sync and 2FA'),
            'long'  => __('Update method for user authentication, synchronization and 2FA')
        ];
        $values[self::IMPERSONATE]      = ['short' => __('Impersonate'),
            'long'  => __('Impersonate users with the same or less rights')
        ];

        return $values;
    }


    /**
     * Retrieve the list of LDAP field names from a list of fields
     * allow pattern substitution, e.g. %{name}.
     *
     * @since 9.1
     *
     * @param string[] $map array of fields
     *
     * @return string[]
     */
    private static function getLdapFieldNames(array $map)
    {

        $ret =  [];
        foreach ($map as $v) {
            /** @var array $reg */
            if (preg_match_all('/%{(.*)}/U', $v, $reg)) {
                // e.g. "%{country} > %{city} > %{site}"
                foreach ($reg [1] as $f) {
                    $ret [] = $f;
                }
            } else {
               // single field name
                $ret [] = $v;
            }
        }
        return $ret;
    }


    /**
     * Retrieve the value of a fields from a LDAP result applying needed substitution of %{value}.
     *
     * @since 9.1
     *
     * @param string $map String with field format
     * @param array  $res LDAP result
     *
     * @return string
     */
    private static function getLdapFieldValue($map, array $res)
    {

        $ret = preg_replace_callback(
            '/%{(.*)}/U',
            function ($matches) use ($res) {
                return (isset($res[0][$matches[1]][0]) ? $res[0][$matches[1]][0] : '');
            },
            $map
        );

        return $ret == $map ? (isset($res[0][$map][0]) ? $res[0][$map][0] : '') : $ret;
    }

    /**
     * Print the switch language form.
     *
     * @return string
     */
    public static function showSwitchLangForm()
    {
        $params = [
            'value'     => $_SESSION["glpilanguage"],
            'display'   => false,
            'on_change' => 'this.form.submit()'
        ];

        $out = "<form method='post' name='switchlang' action='" . User::getFormURL() . "' autocomplete='off'>";
        $out .= Dropdown::showLanguages("language", $params);
        $out .= Html::closeForm(false);

        return $out;
    }

    /**
     * Get list of entities ids for current user.
     *
     * @return integer[]
     */
    private function getEntities()
    {
       //get user entities
        if ($this->entities == null) {
            $this->entities = Profile_User::getUserEntities($this->fields['id'], true);
        }
        return $this->entities;
    }


    /**
     * Give cron information.
     *
     * @param string $name Task's name
     *
     * @return array
     */
    public static function cronInfo(string $name): array
    {

        $info = [];
        switch ($name) {
            case 'passwordexpiration':
                $info = [
                    'description' => __('Handle users passwords expiration policy'),
                    'parameter'   => __('Maximum expiration notifications to send at once'),
                ];
                break;
        }
        return $info;
    }

    /**
     * Cron that notify users about when their password expire and deactivate their account
     * depending on password expiration policy.
     *
     * @param CronTask $task
     *
     * @return integer
     */
    public static function cronPasswordExpiration(CronTask $task)
    {
        /**
         * @var array $CFG_GLPI
         * @var \DBmysql $DB
         */
        global $CFG_GLPI, $DB;

        $expiration_delay   = (int)$CFG_GLPI['password_expiration_delay'];
        $notice_time        = (int)$CFG_GLPI['password_expiration_notice'];
        $notification_limit = (int)$task->fields['param'];
        $lock_delay         = (int)$CFG_GLPI['password_expiration_lock_delay'];

        if (-1 === $expiration_delay || (-1 === $notice_time && -1 === $lock_delay)) {
           // Nothing to do if passwords does not expire
           // or if password expires without notice and with no lock delay
            return 0;
        }

       // Notify users about expiration of their password.
        $to_notify_count = 0;
        if (-1 !== $notice_time) {
            $notification_request = [
                'FROM'      => self::getTable(),
                'LEFT JOIN' => [
                    Alert::getTable() => [
                        'ON' => [
                            Alert::getTable() => 'items_id',
                            self::getTable()  => 'id',
                            [
                                'AND' => [
                                    Alert::getTableField('itemtype') => self::getType(),
                                ]
                            ],
                        ]
                    ]
                ],
                'WHERE'     => [
                    self::getTableField('is_deleted') => 0,
                    self::getTableField('is_active')  => 1,
                    self::getTableField('authtype')   => Auth::DB_GLPI,
                    new QueryExpression(
                        QueryFunction::now() . ' > ' . QueryFunction::dateAdd(
                            date: self::getTableField('password_last_update'),
                            interval: $expiration_delay - $notice_time,
                            interval_unit: 'DAY'
                        )
                    ),
               // Get only users that has not yet been notified within last day
                    'OR'                              => [
                        [Alert::getTableField('date') => null],
                        [
                            Alert::getTableField('date') => ['<',
                                QueryFunction::dateSub(
                                    date: QueryFunction::now(),
                                    interval: 1,
                                    interval_unit: 'DAY'
                                )
                            ]
                        ],
                    ],
                ],
            ];

            $to_notify_count_request = array_merge(
                $notification_request,
                [
                    'COUNT'  => 'cpt',
                ]
            );
            $to_notify_count = $DB->request($to_notify_count_request)->current()['cpt'];

            $notification_data_request  = array_merge(
                $notification_request,
                [
                    'SELECT'    => [
                        self::getTableField('id as user_id'),
                        Alert::getTableField('id as alert_id'),
                    ],
                    'LIMIT'     => $notification_limit,
                ]
            );
            $notification_data_iterator = $DB->request($notification_data_request);

            foreach ($notification_data_iterator as $notification_data) {
                $user_id  = $notification_data['user_id'];
                $alert_id = $notification_data['alert_id'];

                $user = new User();
                $user->getFromDB($user_id);

                $is_notification_send = NotificationEvent::raiseEvent(
                    'passwordexpires',
                    $user,
                    ['entities_id' => 0] // Notication on root entity (glpi_users.entities_id is only a pref)
                );
                if (!$is_notification_send) {
                     continue;
                }

                 $task->addVolume(1);

                 $alert = new Alert();

                 // Delete existing alert if any
                if (null !== $alert_id) {
                    $alert->delete(['id' => $alert_id]);
                }

                 // Add an alert to not warn user for at least one day
                 $alert->add(
                     [
                         'itemtype' => 'User',
                         'items_id' => $user_id,
                         'type'     => Alert::NOTICE,
                     ]
                 );
            }
        }

       // Disable users if their password has expire for too long.
        if (-1 !== $lock_delay) {
            $DB->update(
                self::getTable(),
                [
                    'is_active'         => 0,
                    'cookie_token'      => null,
                    'cookie_token_date' => null,
                ],
                [
                    'is_deleted' => 0,
                    'is_active'  => 1,
                    'authtype'   => Auth::DB_GLPI,
                    new QueryExpression(
                        QueryFunction::now() . ' > ' . QueryFunction::dateAdd(
                            date: 'password_last_update',
                            interval: $expiration_delay + $lock_delay,
                            interval_unit: 'DAY'
                        )
                    ),
                ]
            );
        }

        return -1 !== $notice_time && $to_notify_count > $notification_limit
         ? -1 // -1 for partial process (remaining notifications to send)
         : 1; // 1 for fully process
    }

    /**
     * Get password expiration time.
     *
     * @return null|int Password expiration time, or null if expiration mechanism is not active.
     */
    public function getPasswordExpirationTime()
    {
        /** @var array $CFG_GLPI */
        global $CFG_GLPI;

        if (!array_key_exists('id', $this->fields) || $this->fields['id'] < 1) {
            return null;
        }

        $expiration_delay = (int)$CFG_GLPI['password_expiration_delay'];

        if (-1 === $expiration_delay) {
            return null;
        }

        if (null === $this->fields['password_last_update']) {
            // password never updated
            return strtotime(
                '+ ' . $expiration_delay . ' days',
                strtotime($this->fields['date_creation'])
            );
        }
        return strtotime(
            '+ ' . $expiration_delay . ' days',
            strtotime($this->fields['password_last_update'])
        );
    }

    /**
     * Check if password should be changed (if it expires soon).
     *
     * @return boolean
     */
    public function shouldChangePassword()
    {
        /** @var array $CFG_GLPI */
        global $CFG_GLPI;

        if ($this->hasPasswordExpired()) {
            return true; // too late to change password, but returning false would not be logical here
        }

        $expiration_time = $this->getPasswordExpirationTime();
        if (null === $expiration_time) {
            return false;
        }

        $notice_delay    = (int)$CFG_GLPI['password_expiration_notice'];
        if (-1 === $notice_delay) {
            return false;
        }

        $notice_time = strtotime('- ' . $notice_delay . ' days', $expiration_time);

        return $notice_time < time();
    }

    /**
     * Check if password expired.
     *
     * @return boolean
     */
    public function hasPasswordExpired()
    {

        $expiration_time = $this->getPasswordExpirationTime();
        if (null === $expiration_time) {
            return false;
        }

        return $expiration_time < time();
    }

    public function getPasswordExpirationMessage(): ?string
    {
        /** @var array $CFG_GLPI */
        global $CFG_GLPI;
        $expiration_msg = null;
        if ($this->fields['authtype'] == Auth::DB_GLPI && $this->shouldChangePassword()) {
            $expire_time = $this->getPasswordExpirationTime();
            $expire_has_passed = $expire_time < time();
            if ($expire_has_passed) {
                $expiration_msg = __('Your password has expired.');
            } else {
                $expiration_msg = sprintf(
                    __('Your password will expire on %s.'),
                    Html::convDateTime(date('Y-m-d H:i:s', $expire_time))
                );
            }
        }
        return $expiration_msg;
    }

    public static function getFriendlyNameSearchCriteria(string $filter): array
    {
        /** @var \DBmysql $DB */
        global $DB;

        $table     = self::getTable();

        $filter = strtolower($filter);
        $filter_no_spaces = str_replace(" ", "", $filter);
        $concat_names_first_last = QueryFunction::lower(
            QueryFunction::replace(
                expression: QueryFunction::concat(["$table.firstname", "$table.realname"]),
                search: new QueryExpression($DB::quoteValue(' ')),
                replace: new QueryExpression($DB::quoteValue(''))
            )
        );
        $concat_names_last_first = QueryFunction::lower(
            QueryFunction::replace(
                expression: QueryFunction::concat(["$table.realname", "$table.firstname"]),
                search: new QueryExpression($DB::quoteValue(' ')),
                replace: new QueryExpression($DB::quoteValue(''))
            )
        );

        return [
            'OR' => [
                new QueryExpression(QueryFunction::lower("$table.name") . ' LIKE ' . $DB::quoteValue("%$filter%")),
                new QueryExpression($concat_names_first_last . ' LIKE ' . $DB::quoteValue("%$filter_no_spaces%")),
                new QueryExpression($concat_names_last_first . ' LIKE ' . $DB::quoteValue("%$filter_no_spaces%")),
            ]
        ];
    }

    public static function getFriendlyNameFields(string $alias = "name")
    {
        /** @var \DBmysql $DB */
        global $DB;

        $config = Config::getConfigurationValues('core');
        if ($config['names_format'] == User::FIRSTNAME_BEFORE) {
            $first = "firstname";
            $second = "realname";
        } else {
            $first = "realname";
            $second = "firstname";
        }

        $table  = self::getTable();
        return QueryFunction::if(
            condition: [
                "$table.$first" => ['<>' => ''],
                "$table.$second" => ['<>' => '']
            ],
            true_expression: QueryFunction::concat(["$table.$first", new QueryExpression($DB::quoteValue(' ')), "$table.$second"]),
            false_expression: $table . '.' . self::getNameField(),
            alias: $alias
        );
    }

    public static function getIcon()
    {
        return "ti ti-user";
    }

    /**
     * Add groups stored in "_ldap_rules/groups_id" special input
     */
    public function applyGroupsRules()
    {
        if (!isset($this->input["_ldap_rules"]['groups_id'])) {
            return;
        }

        $group_ids = array_unique($this->input["_ldap_rules"]['groups_id']);
        foreach ($group_ids as $group_id) {
            $group_user = new Group_User();

            $data = [
                'groups_id' => $group_id,
                'users_id'  => $this->getId()
            ];

            if (!$group_user->getFromDBByCrit($data)) {
                $group_user->add($data);
            }
        }
    }

    /**
     * Get anonymized name for user instance.
     *
     * @param ?int $entities_id
     *
     * @return string|null
     */
    public function getAnonymizedName(?int $entities_id = null): ?string
    {
        switch (Entity::getAnonymizeConfig($entities_id)) {
            default:
            case Entity::ANONYMIZE_DISABLED:
                return null;

            case Entity::ANONYMIZE_USE_GENERIC:
            case Entity::ANONYMIZE_USE_GENERIC_USER:
                return __("Helpdesk user");

            case Entity::ANONYMIZE_USE_NICKNAME:
            case Entity::ANONYMIZE_USE_NICKNAME_USER:
                return $this->fields['nickname'];
        }

        return null;
    }

    /**
     * Get anonymized name for user having given ID.
     *
     * @param int $users_id
     * @param int $entities_id
     *
     * @return string|null
     */
    public static function getAnonymizedNameForUser(int $users_id, ?int $entities_id = null): ?string
    {
        switch (Entity::getAnonymizeConfig($entities_id)) {
            default:
            case Entity::ANONYMIZE_DISABLED:
                return null;

            case Entity::ANONYMIZE_USE_GENERIC:
            case Entity::ANONYMIZE_USE_GENERIC_USER:
                return __("Helpdesk user");

            case Entity::ANONYMIZE_USE_NICKNAME:
            case Entity::ANONYMIZE_USE_NICKNAME_USER:
                $user = new User();
                if (!$user->getFromDB($users_id)) {
                    return '';
                }

                return $user->fields['nickname'] ?? '';
        }

        return null;
    }

    /**
     * Print a simplified user form.
     *
     * @param integer $ID    ID of the user
     * @param array $options Options
     *     - string   target        Form target
     *     - boolean  withtemplate  Template or basic item
     *
     * @return boolean true
     */
    public function showSystemUserForm($ID, array $options = []): bool
    {
        $this->initForm($ID, $options);

        $formtitle = $this->getTypeName(1);
        $options['formtitle']   = $formtitle;
        $options['formoptions'] = ($options['formoptions'] ?? '') . " enctype='multipart/form-data'";
        $options['candel'] = false;
        $options['canedit'] = self::canUpdate();
        $this->showFormHeader($options);
        $rand = mt_rand();

        echo "<tr class='tab_bg_1'>";
        $surnamerand = mt_rand();
        echo "<td><label for='textfield_realname$surnamerand'>" . __('Surname') . "</label></td>";
        echo "<td>";
        echo Html::input(
            'realname',
            [
                'value' => $this->fields['realname'],
                'id'    => "textfield_realname$surnamerand",
            ]
        );
        echo "</td>";

        echo "<td rowspan='3'>" . _n('Picture', 'Pictures', 1) . "</td>";
        echo "<td rowspan='3'>";
        echo self::getPictureForUser($ID);

        echo Html::file(['name' => 'picture', 'display' => false, 'onlyimages' => true]);
        echo "<input type='checkbox' name='_blank_picture'>&nbsp;" . __('Clear');
        echo "</td>";
        echo "</tr>";

        $firstnamerand = mt_rand();
        echo "<tr class='tab_bg_1'><td><label for='textfield_firstname$firstnamerand'>" . __('First name') . "</label></td><td>";
        echo Html::input(
            'firstname',
            [
                'value' => $this->fields['firstname'],
                'id'    => "textfield_firstname$firstnamerand",
            ]
        );
        echo "</td></tr>";

        echo "<tr><td colspan='2'>";
        echo "<span>";
        echo  __("This is a special user used for automated actions. ");
        echo '<br>';
        echo  __("You can set its name to your organisation's name. ");
        echo "</span>";
        echo "</td></tr>";

        $this->showFormButtons($options);

        return true;
    }

    public function getPictureForUser(int $ID): string
    {
        return TemplateRenderer::getInstance()->render('components/user/picture.html.twig', [
            'users_id'  => $ID,
            'with_link' => false,
        ]);
    }

    /**
     * Get user link.
     *
     * @param bool $enable_anonymization
     *
     * @return string
     */
    public function getUserLink(bool $enable_anonymization = false): string
    {
        if (
            $enable_anonymization
            && $this->fields['id'] != $_SESSION['glpiID']
            && Session::getCurrentInterface() == 'helpdesk'
            && ($anon = $this->getAnonymizedName()) !== null
        ) {
           // if anonymized name active, return only the anonymized name
            return $anon;
        }

        return $this->getLink();
    }

    /**
     * Get user picture path.
     *
     * @param bool $enable_anonymization
     *
     * @return string
     */
    public function getPicturePath(bool $enable_anonymization = false): string
    {
        /** @var array $CFG_GLPI */
        global $CFG_GLPI;

        if ($enable_anonymization && Session::getCurrentInterface() == 'helpdesk' && Entity::getAnonymizeConfig() !== Entity::ANONYMIZE_DISABLED) {
            return $CFG_GLPI["root_doc"] . '/pics/picture.png';
        }

        $path = Toolbox::getPictureUrl($this->fields['picture'], false);
        if (!empty($path)) {
            return $path;
        }

        return $CFG_GLPI["root_doc"] . '/pics/picture.png';
    }

    /**
     * Get user thumbnail picture path.
     *
     * @param bool $enable_anonymization
     *
     * @return null|string
     */
    public function getThumbnailPicturePath(bool $enable_anonymization = false): ?string
    {

        if ($enable_anonymization && Session::getCurrentInterface() == 'helpdesk' && Entity::getAnonymizeConfig() !== Entity::ANONYMIZE_DISABLED) {
            return null;
        }

        $path = User::getThumbnailURLForPicture($this->fields['picture']);
        if (!empty($path)) {
            return $path;
        }

        return null;
    }

    /**
     * Get user initials.
     *
     * @param bool $enable_anonymization
     *
     * @return string
     */
    public function getUserInitials(bool $enable_anonymization = false): string
    {

        if ($enable_anonymization && Session::getCurrentInterface() == 'helpdesk' && ($anon = $this->getAnonymizedName()) !== null) {
           // if anonymized name active, return two first letters of the anon name
            return mb_strtoupper(mb_substr($anon, 0, 2));
        }

        return self::getInitialsForUserName(
            $this->fields['name'],
            $this->fields['firstname'],
            $this->fields['realname']
        );
    }

    public static function getInitialsForUserName($name, $firstname, $realname): string
    {
        $initials = mb_substr($firstname ?? '', 0, 1) . mb_substr($realname ?? '', 0, 1);
        if (empty($initials)) {
            $initials = mb_substr($name ?? '', 0, 2);
        }
        return mb_strtoupper($initials);
    }

    /**
     * Return background color corresponding to user initials.
     *
     * @param bool $enable_anonymization
     *
     * @return string
     */
    public function getUserInitialsBgColor(bool $enable_anonymization = false): string
    {
        return Toolbox::getColorForString($this->getUserInitials($enable_anonymization));
    }

    /**
     * Find one user which match the given token and asked for a password reset
     * less than `password_init_token_delay` (config option) days ago
     *
     * @param string $token password_forget_token
     *
     * @return User|null The matching user or null if zero or more than one user
     *                   were found
     */
    public static function getUserByForgottenPasswordToken(string $token): ?User
    {
        /**
         * @var array $CFG_GLPI
         * @var \DBmysql $DB
         */
        global $CFG_GLPI, $DB;

        if (empty($token)) {
            return null;
        }

        // Find users which match the given token and asked for a password reset
        // less than `password_init_token_delay` days ago
        $iterator = $DB->request([
            'SELECT' => 'id',
            'FROM'   => self::getTable(),
            'WHERE'  => [
                'password_forget_token'       => $token,
                new QueryExpression(
                    QueryFunction::now() . ' < ' . QueryFunction::dateAdd(
                        date: 'password_forget_token_date',
                        interval: $CFG_GLPI['password_init_token_delay'],
                        interval_unit: 'SECOND'
                    )
                )
            ]
        ]);

        // Check that we found exactly one user
        if (count($iterator) !== 1) {
            return null;
        }

        // Get first row, should use current() when updated to GLPI 10
        $data = iterator_to_array($iterator);
        $data = array_pop($data);

        // Try to load the user
        $user = new self();
        if (!$user->getFromDB($data['id'])) {
            return null;
        }

        return $user;
    }

    /**
     * Create a new user from an email address
     *
     * @param string $email The email address of the user.
     *
     * @return User|null Created user, null on failure.
     */
    private static function createUserFromMail(string $email): ?User
    {
        /** @var \DBmysql $DB */
        global $DB;

        $iterator = $DB->request([
            'SELECT' => 'id',
            'FROM'   => UserEmail::getTable(),
            'WHERE'  => [
                'email' => $email
            ]
        ]);

        if (count($iterator) > 0) {
            return null;
        }

        $user = new self();
        $added = $user->add([
            'name'           => $email,
            'realname'       => $email,
            '_useremails'    => [
                '-1' => $email
            ],
            '_init_password' => true
        ]);
        if (!$added) {
            return null;
        }

        return $user;
    }
        /**
     * Get name of the user with ID
     *
     * @param integer $ID   ID of the user.
     *
     * @return string username string (realname if not empty and name if realname is empty).
     */
    public static function getNameForLog(int $ID): string
    {
        /** @var \DBmysql $DB */
        global $DB;

        $iterator = $DB->request(
            'glpi_users',
            [
                'WHERE' => ['id' => $ID]
            ]
        );

        if (count($iterator) === 1) {
            $data     = $iterator->current();

            if (!empty($data['realname'])) {
                $formatted = $data['realname'];

                if (!empty($data['firstname'])) {
                    $formatted .= " " . $data["firstname"];
                }
            } else {
                $formatted = $data["name"];
            }
            return sprintf(__('%1$s (%2$s)'), $formatted, $ID);
        }

        return __('Unknown user');
    }

    /**
     * Get all validation substitutes
     *
     * @return int[]
     */
    final public function getSubstitutes(): array
    {
        if ($this->isNewItem()) {
            return [];
        }

        $substitutes = [];
        $rows = (new ValidatorSubstitute())->find([
            'users_id' => $this->fields['id'],
        ]);
        foreach ($rows as $row) {
            $substitutes[] = $row['users_id_substitute'];
        }

        return $substitutes;
    }

    /**
     * Get all delegators
     *
     * @return int[]
     */
    final public function getDelegators(): array
    {
        if ($this->isNewItem()) {
            return [];
        }

        $delegators = [];
        $rows = (new ValidatorSubstitute())->find([
            'users_id_substitute' => $this->fields['id'],
        ]);
        foreach ($rows as $row) {
            $delegators[] = $row['users_id'];
        }

        return $delegators;
    }

    /**
     * Is a substitute of an other user ?
     *
     * @param integer $users_id_delegator
     * @param bool    $use_date_range
     *
     * @return bool
     */
    final public function isSubstituteOf(int $users_id_delegator, bool $use_date_range = true): bool
    {
        /** @var \DBmysql $DB */
        global $DB;

        if ($this->isNewItem()) {
            return false;
        }

        $request = [
            'FROM' => ValidatorSubstitute::getTable(),
            'WHERE' => [
                ValidatorSubstitute::getTableField('users_id')            => $users_id_delegator,
                ValidatorSubstitute::getTableField('users_id_substitute') => $this->fields['id'],
            ],
        ];
        if ($use_date_range) {
            // add date range check
            $request['INNER JOIN'] = [
                self::getTable() => [
                    'ON' => [
                        self::getTable() => 'id',
                        ValidatorSubstitute::getTable() => 'users_id',
                    ],
                    'AND' => [
                        [
                            'OR' => [
                                [
                                    self::getTableField('substitution_end_date') => null
                                ], [
                                    self::getTableField('substitution_end_date') => ['>=', QueryFunction::now()],
                                ],
                            ],
                        ], [
                            'OR' => [
                                [
                                    self::getTableField('substitution_start_date') => null,
                                ], [
                                    self::getTableField('substitution_start_date') => ['<=', QueryFunction::now()],
                                ],
                            ],
                        ]
                    ]
                ],
            ];
        }

        $result = $DB->request($request);

        return (count($result) > 0);
    }

    /**
     * Validate password based on security rules
     *
     * @param string $password password to validate
     *
     * @return bool
     */
    public function validatePassword(string $password, array &$errors = []): bool
    {
        /** @var array $CFG_GLPI */
        global $CFG_GLPI;

        // Clear errors
        $errors = [];

        // Validate security policies
        if ($CFG_GLPI["use_password_security"]) {
            if (Toolbox::strlen($password) < $CFG_GLPI['password_min_length']) {
                $errors[] = __('Password too short!');
            }
            if ($CFG_GLPI["password_need_number"] && !preg_match("/[0-9]+/", $password)) {
                $errors[] = __('Password must include at least a digit!');
            }
            if ($CFG_GLPI["password_need_letter"] && !preg_match("/[a-z]+/", $password)) {
                $errors[] = __('Password must include at least a lowercase letter!');
            }
            if ($CFG_GLPI["password_need_caps"] && !preg_match("/[A-Z]+/", $password)) {
                $errors[] = __('Password must include at least a uppercase letter!');
            }
            if ($CFG_GLPI["password_need_symbol"] && !preg_match("/\W+/", $password)) {
                $errors[] = __('Password must include at least a symbol!');
            }
        }

        // Validate password history
        if (!PasswordHistory::getInstance()->validatePassword($this, $password)) {
            $errors[] = __('Password was used too recently.');
        }

        // Success if no error found
        return count($errors) === 0;
    }

    /**
     * Check if this User is the last super-admin user.
     * A "super-admin user" is a user that can edit GLPI's profiles.
     *
     * @return bool
     */
    protected function isLastSuperAdminUser(): bool
    {
        // Find all active authorizations for the super admins
        $super_admin_authorizations = (new Profile_User())->find([
            'profiles_id' => Profile::getSuperAdminProfilesId(),
            'users_id' => new QuerySubQuery([
                'SELECT' => 'id',
                'FROM'   => 'glpi_users',
                'WHERE'  => ['is_active' => 1, 'is_deleted' => 0],
            ])
        ]);
        $users_ids = array_column($super_admin_authorizations, 'users_id');

        return
            count($users_ids) == 1 // Only one super admin auth
            && $users_ids[0] == $this->fields['id'] // Id match our user
        ;
    }

<<<<<<< HEAD
    /**
     * Check if this User notification is enable
     * @return bool
     */
    final public function isUserNotificationEnable(): bool
    {
        /** @var array $CFG_GLPI */
        global $CFG_GLPI;

        $user_pref = $this->fields['is_notif_enable_default'];
        //load default conf if needed
        if (is_null($user_pref)) {
            $user_pref = $CFG_GLPI['is_notif_enable_default'];
        }

        return $user_pref;
=======
    public function willProcessRuleRight(): void
    {
        $this->must_process_ruleright = true;
>>>>>>> c6ee99a5
    }
}<|MERGE_RESOLUTION|>--- conflicted
+++ resolved
@@ -7264,7 +7264,6 @@
         ;
     }
 
-<<<<<<< HEAD
     /**
      * Check if this User notification is enable
      * @return bool
@@ -7281,10 +7280,10 @@
         }
 
         return $user_pref;
-=======
+    }
+
     public function willProcessRuleRight(): void
     {
         $this->must_process_ruleright = true;
->>>>>>> c6ee99a5
     }
 }