<?php

/**
 * ---------------------------------------------------------------------
 *
 * GLPI - Gestionnaire Libre de Parc Informatique
 *
 * http://glpi-project.org
 *
 * @copyright 2015-2024 Teclib' and contributors.
 * @copyright 2003-2014 by the INDEPNET Development Team.
 * @licence   https://www.gnu.org/licenses/gpl-3.0.html
 *
 * ---------------------------------------------------------------------
 *
 * LICENSE
 *
 * This file is part of GLPI.
 *
 * This program is free software: you can redistribute it and/or modify
 * it under the terms of the GNU General Public License as published by
 * the Free Software Foundation, either version 3 of the License, or
 * (at your option) any later version.
 *
 * This program is distributed in the hope that it will be useful,
 * but WITHOUT ANY WARRANTY; without even the implied warranty of
 * MERCHANTABILITY or FITNESS FOR A PARTICULAR PURPOSE.  See the
 * GNU General Public License for more details.
 *
 * You should have received a copy of the GNU General Public License
 * along with this program.  If not, see <https://www.gnu.org/licenses/>.
 *
 * ---------------------------------------------------------------------
 */

use Glpi\Application\View\TemplateRenderer;
use Glpi\Dashboard\Dashboard;
use Glpi\Dashboard\Filter;
use Glpi\DBAL\QueryExpression;
use Glpi\DBAL\QueryFunction;
use Glpi\DBAL\QuerySubQuery;
use Glpi\Exception\ForgetPasswordException;
use Glpi\Plugin\Hooks;
use Sabre\VObject;

class User extends CommonDBTM
{
    use Glpi\Features\Clonable {
        Glpi\Features\Clonable::computeCloneName as baseComputeCloneName;
    }
    use Glpi\Features\TreeBrowse;

   // From CommonDBTM
    public $dohistory         = true;
    public $history_blacklist = ['date_mod', 'date_sync', 'last_login',
        'publicbookmarkorder', 'privatebookmarkorder'
    ];

    private $must_process_ruleright = false;

   // NAME FIRSTNAME ORDER TYPE
    const REALNAME_BEFORE   = 0;
    const FIRSTNAME_BEFORE  = 1;

    const IMPORTEXTAUTHUSERS  = 1024;
    const READAUTHENT         = 2048;
    const UPDATEAUTHENT       = 4096;
    const IMPERSONATE         = 8192;

    public static $rightname = 'user';

    public static $undisclosedFields = [
        'password',
        'password_history',
        'personal_token',
        'api_token',
        'cookie_token',
        '2fa',
    ];

    private $entities = null;

    public function getCloneRelations(): array
    {
        return [
            Profile_User::class,
            Group_User::class
        ];
    }

    public function prepareInputForClone($input)
    {
        unset($input['last_login']);
        unset($input['password_forget_token']);
        unset($input['password_forget_token_date']);
        unset($input['personal_token']);
        unset($input['personal_token_date']);
        unset($input['api_token']);
        unset($input['api_token_date']);
        unset($input['cookie_token']);
        unset($input['cookie_token_date']);
        return $input;
    }

    public function post_clone($source, $history)
    {
       //FIXME? clone config
    }

    public static function getTypeName($nb = 0)
    {
        return _n('User', 'Users', $nb);
    }

    public static function getSectorizedDetails(): array
    {
        return ['admin', self::class];
    }

    public static function getMenuShorcut()
    {
        return 'u';
    }

    public static function getAdditionalMenuOptions()
    {

        if (Session::haveRight('user', self::IMPORTEXTAUTHUSERS)) {
            return [
                'ldap' => [
                    'icon'  => AuthLDAP::getIcon(),
                    'title' => AuthLDAP::getTypeName(Session::getPluralNumber()),
                    'page'  => '/front/ldap.php',
                ],
            ];
        }
        return false;
    }

    public static function getAdditionalMenuLinks()
    {
        $links = [];
        if (Auth::useAuthExt() && Session::haveRight('user', self::IMPORTEXTAUTHUSERS)) {
            if (static::canCreate()) {
                $ext_auth_label = __s('Add from an external source');
                $links['<i class="ti ti-user-cog"></i><span>' . $ext_auth_label . '</span>'] = 'front/user.form.php?new=1&amp;ext_auth=1';
            }
            if (static::canCreate() || static::canUpdate()) {
                $links['<i class="ti ti-settings"></i><span>' . __s('LDAP directory link') . '</span>'] = "front/ldap.php";
            }
        }
        return $links;
    }

    public function canViewItem(): bool
    {
        if (
            Session::canViewAllEntities()
            || Session::haveAccessToOneOfEntities($this->getEntities())
        ) {
            return true;
        }
        return false;
    }


    public function canCreateItem(): bool
    {

       // Will be created from form, with selected entity/profile
        if (
            isset($this->input['_profiles_id']) && ($this->input['_profiles_id'] > 0)
            && Profile::currentUserHaveMoreRightThan([$this->input['_profiles_id']])
            && isset($this->input['_entities_id'])
            && Session::haveAccessToEntity($this->input['_entities_id'])
        ) {
            return true;
        }
       // Will be created with default value
        if (
            Session::haveAccessToEntity(0) // Access to root entity (required when no default profile)
            || (Profile::getDefault() > 0)
        ) {
            return true;
        }

        if (
            ($_SESSION['glpiactive_entity'] > 0)
            && (Profile::getDefault() == 0)
        ) {
            echo "<div class='tab_cadre_fixe warning'>" .
                __s('You must define a default profile to create a new user') . "</div>";
        }

        return false;
    }


    public function canUpdateItem(): bool
    {

        $entities = Profile_User::getUserEntities($this->fields['id'], false);
        if (
            Session::canViewAllEntities()
            || Session::haveAccessToOneOfEntities($entities)
        ) {
            return true;
        }
        return false;
    }


    public function canDeleteItem(): bool
    {
        if ($this->isLastSuperAdminUser()) {
            return false;
        }

        //prevent delete / purge from API
        /** @var array $CFG_GLPI */
        global $CFG_GLPI;
        if ($this->fields['id'] == $CFG_GLPI['system_user']) {
            return false;
        }

        if (
            Session::canViewAllEntities()
            || Session::haveAccessToAllOfEntities($this->getEntities())
        ) {
            return true;
        }
        return false;
    }


    public function canPurgeItem(): bool
    {
        return $this->canDeleteItem();
    }


    public function isEntityAssign()
    {
       // glpi_users.entities_id is only a pref.
        return false;
    }


    public static function isMassiveActionAllowed(int $items_id): bool
    {
        /** @var array $CFG_GLPI */
        global $CFG_GLPI;
        return !($CFG_GLPI['system_user'] == $items_id);
    }


    /**
     * Compute preferences for the current user mixing config and user data.
     *
     * @return void
     */
    public function computePreferences()
    {
        /** @var array $CFG_GLPI */
        global $CFG_GLPI;

        if (isset($this->fields['id'])) {
            foreach ($CFG_GLPI['user_pref_field'] as $f) {
                if (array_key_exists($f, $CFG_GLPI) && (!array_key_exists($f, $this->fields) || is_null($this->fields[$f]))) {
                    $this->fields[$f] = $CFG_GLPI[$f];
                }
            }
        }
       /// Specific case for show_count_on_tabs : global config can forbid
        if ($CFG_GLPI['show_count_on_tabs'] == -1) {
            $this->fields['show_count_on_tabs'] = 0;
        }

        // Fallback for invalid language
        if (!isset($CFG_GLPI['languages'][$this->fields["language"]])) {
            $this->fields["language"] = $CFG_GLPI["language"];
        }
    }

    /**
     * Cache preferences for the current user in session.
     *
     * @return void
     */
    final public function loadPreferencesInSession(): void
    {
        /** @var array $CFG_GLPI */
        global $CFG_GLPI;

        $this->computePreferences();
        foreach ($CFG_GLPI['user_pref_field'] as $field) {
            if (isset($this->fields[$field])) {
                $_SESSION["glpi$field"] = $this->fields[$field];
            }
        }
    }

    /**
     * Load minimal session for user.
     *
     * @param integer $entities_id  Entity to use
     * @param boolean $is_recursive Whether to load entities recursively or not
     *
     * @return void
     *
     * @since 0.83.7
     */
    public function loadMinimalSession($entities_id, $is_recursive)
    {
        if (isset($this->fields['id']) && !isset($_SESSION["glpiID"])) {
            Session::destroy();
            Session::start();
            $_SESSION["glpiID"]                      = $this->fields['id'];
            $_SESSION["glpi_use_mode"]               = Session::NORMAL_MODE;
            Session::loadEntity($entities_id, $is_recursive);
            $this->loadPreferencesInSession();
            Session::loadGroups();
            Session::loadLanguage();
        }
    }


    public function getTabNameForItem(CommonGLPI $item, $withtemplate = 0)
    {

        switch ($item->getType()) {
            case __CLASS__:
                $ong    = [];
                $ong[1] = self::createTabEntry(__('Used items'), 0, $item::getType(), 'ti ti-package');
                $ong[2] = self::createTabEntry(__('Managed items'), 0, $item::getType(), 'ti ti-package');

                if (
                    $item->fields['authtype'] === Auth::LDAP
                    && Session::haveRight(self::$rightname, self::READAUTHENT)
                ) {
                    $ong[3] = self::createTabEntry(__('LDAP information'), 0, $item::getType(), AuthLDAP::getIcon());
                }
                return $ong;

            case 'Preference':
                return self::createTabEntry(__('Main'));
        }
        return '';
    }


    public static function displayTabContentForItem(CommonGLPI $item, $tabnum = 1, $withtemplate = 0)
    {
        /** @var array $CFG_GLPI */
        global $CFG_GLPI;

        switch (get_class($item)) {
            case self::class:
                switch ($tabnum) {
                    case 1:
                    case 2:
                        $item->showItems($tabnum == 2);
                        break;
                    case 3:
                        $item->showLdapInformation();
                        break;
                }

                return true;

            case Preference::class:
                $user = new self();
                $user->showMyForm(
                    $CFG_GLPI['root_doc'] . "/front/preference.php",
                    Session::getLoginUserID()
                );
                return true;
        }
        return false;
    }


    public function defineTabs($options = [])
    {

        $ong = [];
        $this->addDefaultFormTab($ong);

        $config = Config::getConfigurationValues('core');
        if ($config['system_user'] == $this->getID()) {
            return $ong;
        }

        $this->addImpactTab($ong, $options);
        $this->addStandardTab('Profile_User', $ong, $options);
        $this->addStandardTab('Group_User', $ong, $options);
        $this->addStandardTab('Config', $ong, $options);
        $this->addStandardTab(__CLASS__, $ong, $options);
        $this->addStandardTab('Consumable', $ong, $options);
        $this->addStandardTab('Ticket', $ong, $options);
        $this->addStandardTab('Item_Problem', $ong, $options);
        $this->addStandardTab('Change_Item', $ong, $options);
        $this->addStandardTab('Document_Item', $ong, $options);
        $this->addStandardTab('Reservation', $ong, $options);
        $this->addStandardTab('Auth', $ong, $options);
        $this->addStandardTab('ManualLink', $ong, $options);
        $this->addStandardTab('Certificate_Item', $ong, $options);
        $this->addStandardTab('Log', $ong, $options);

        return $ong;
    }


    public function post_getEmpty()
    {
        /** @var array $CFG_GLPI */
        global $CFG_GLPI;

        $this->fields["is_active"] = 1;
        if (isset($CFG_GLPI["language"])) {
            $this->fields['language'] = $CFG_GLPI["language"];
        } else {
            $this->fields['language'] = "en_GB";
        }
    }


    public function pre_deleteItem()
    {
        /** @var \DBmysql $DB */
        global $DB;

        $entities = $this->getEntities();
        $view_all = Session::canViewAllEntities();
        // Have right on all entities ?
        $all      = true;
        if (!$view_all) {
            foreach ($entities as $ent) {
                if (!Session::haveAccessToEntity($ent)) {
                    $all = false;
                }
            }
        }
        if ($all) { // Mark as deleted
            return true;
        }

        // only delete profile
        foreach ($entities as $ent) {
            if (Session::haveAccessToEntity($ent)) {
                $DB->delete(
                    'glpi_profiles_users',
                    [
                        'users_id'     => $this->fields['id'],
                        'entities_id'  => $ent
                    ]
                );
            }
        }
        return false;
    }


    public function cleanDBonPurge()
    {

        /** @var \DBmysql $DB */
        global $DB;

       // ObjectLock does not extends CommonDBConnexity
        $ol = new ObjectLock();
        $ol->deleteByCriteria(['users_id' => $this->fields['id']]);

       // Reminder does not extends CommonDBConnexity
        $r = new Reminder();
        $r->deleteByCriteria(['users_id' => $this->fields['id']]);
        $reminder_translation = new ReminderTranslation();
        $reminder_translation->deleteByCriteria(['users_id' => $this->fields['id']]);

       // Delete private bookmark
        $ss = new SavedSearch();
        $ss->deleteByCriteria(
            [
                'users_id'   => $this->fields['id'],
                'is_private' => 1,
            ]
        );

       // Set no user to public bookmark
        $DB->update(
            SavedSearch::getTable(),
            [
                'users_id' => 0
            ],
            [
                'users_id' => $this->fields['id']
            ]
        );

       // Set no user to consumables
        $DB->update(
            'glpi_consumables',
            [
                'items_id' => 0,
                'itemtype' => 'NULL',
                'date_out' => 'NULL'
            ],
            [
                'items_id' => $this->fields['id'],
                'itemtype' => 'User'
            ]
        );

        $this->deleteChildrenAndRelationsFromDb(
            [
                Change_User::class,
                Group_User::class,
                Item_Kanban::class,
                KnowbaseItem_User::class,
                Problem_User::class,
                Profile_User::class,
                ProjectTaskTeam::class,
                ProjectTeam::class,
                Reminder_User::class,
                RSSFeed_User::class,
                SavedSearch_User::class,
                Ticket_User::class,
                UserEmail::class,
            ]
        );

        if ($this->fields['id'] > 0) { // Security
            // DisplayPreference does not extends CommonDBConnexity
            $dp = new DisplayPreference();
            $dp->deleteByCriteria(['users_id' => $this->fields['id']]);

            // Delete private dashboards and private dashboard filters
            $dashboard = new Dashboard();
            $dashboard->deleteByCriteria(['users_id' => $this->fields['id']]);
            $dashboard_filters = new Filter();
            $dashboard_filters->deleteByCriteria(['users_id' => $this->fields['id']]);
        }

        $this->dropPictureFiles($this->fields['picture']);

        // Ticket rules use various _users_id_*
        Rule::cleanForItemAction($this, '_users_id%');
        Rule::cleanForItemCriteria($this, '_users_id%');

        // Alert does not extends CommonDBConnexity
        $alert = new Alert();
        $alert->cleanDBonItemDelete($this->getType(), $this->fields['id']);
    }


    /**
     * Retrieve a user from the database using its login.
     *
     * @param string $name Login of the user
     *
     * @return boolean
     */
    public function getFromDBbyName($name)
    {
        return $this->getFromDBByCrit(['name' => (string)$name]);
    }

    /**
     * Retrieve a user from the database using its login.
     *
     * @param string  $name     Login of the user
     * @param integer $authtype Auth type (see Auth constants)
     * @param integer $auths_id ID of auth server
     *
     * @return boolean
     */
    public function getFromDBbyNameAndAuth($name, $authtype, $auths_id)
    {
        return $this->getFromDBByCrit([
            'name'     => $name,
            'authtype' => $authtype,
            'auths_id' => $auths_id
        ]);
    }

    /**
     * Retrieve a user from the database using value of the sync field.
     *
     * @param string $value Value of the sync field
     *
     * @return boolean
     */
    public function getFromDBbySyncField($value)
    {
        return $this->getFromDBByCrit(['sync_field' => $value]);
    }

    /**
     * Retrieve a user from the database using it's dn.
     *
     * @param string $user_dn dn of the user
     *
     * @return boolean
     */
    public function getFromDBbyDn($user_dn)
    {
        /**
         * We use the 'user_dn_hash' field instead of 'user_dn' for performance reasons.
         * The 'user_dn_hash' field is a hashed version of the 'user_dn' field
         * and is indexed in the database, making it faster to search.
         */
        return $this->getFromDBByCrit([
            'user_dn_hash' => md5($user_dn)
        ]);
    }

    /**
     * Retrieve a user from the database using it's dn and auths_id.
     *
     * @param string $user_dn
     * @param int $auths_id
     *
     * @return bool
     */
    public function getFromDBbyDnAndAuth(string $user_dn, int $auths_id): bool
    {
        /**
         * We use the 'user_dn_hash' field instead of 'user_dn' for performance reasons.
         * The 'user_dn_hash' field is a hashed version of the 'user_dn' field
         * and is indexed in the database, making it faster to search.
         */
        return $this->getFromDBByCrit([
            'user_dn_hash' => md5($user_dn),
            'auths_id'     => $auths_id
        ]);
    }

    /**
     * Get users ids matching the given email
     *
     * @param string $email     Email to search for
     * @param array  $condition Extra conditions
     *
     * @return array Found users ids
     */
    public static function getUsersIdByEmails(string $email, array $condition = []): array
    {
        /** @var \DBmysql $DB */
        global $DB;

        $query = [
            'SELECT'    => self::getTable() . '.id',
            'FROM'      => self::getTable(),
            'LEFT JOIN' => [
                UserEmail::getTable() => [
                    'FKEY' => [
                        self::getTable()      => 'id',
                        UserEmail::getTable() => self::getForeignKeyField()
                    ]
                ]
            ],
            'WHERE' =>
                [
                    'RAW' => [
                        'LOWER(' . UserEmail::getTable() . '.email' . ')'  => Toolbox::strtolower($email)
                    ]
                ]
             + $condition
        ];

        $data = iterator_to_array($DB->request($query));
        return array_column($data, 'id');
    }

    /**
     * Get the number of users using the given email
     *
     * @param string $email     Email to search for
     * @param array  $condition Extra conditions
     *
     * @return int Number of users found
     */
    public static function countUsersByEmail($email, $condition = []): int
    {
        return count(self::getUsersIdByEmails($email, $condition));
    }


    /**
     * Retrieve a user from the database using its email.
     *
     * @since 9.3 Can pass condition as a parameter
     *
     * @param string $email     user email
     * @param array  $condition add condition
     *
     * @return boolean
     */
    public function getFromDBbyEmail($email, $condition = [])
    {
        $ids = self::getUsersIdByEmails($email, $condition);

        if (count($ids) == 1) {
            return $this->getFromDB(current($ids));
        }

        return false;
    }


    /**
     * Get the default email of the user.
     *
     * @return string
     */
    public function getDefaultEmail()
    {

        if ($this->isNewItem()) {
            return '';
        }

        return UserEmail::getDefaultForUser($this->fields['id']);
    }


    /**
     * Get all emails of the user.
     *
     * @return string[]
     */
    public function getAllEmails()
    {

        if (!isset($this->fields['id'])) {
            return [];
        }
        return UserEmail::getAllForUser($this->fields['id']);
    }


    /**
     * Check if the email is attached to the current user.
     *
     * @param string $email
     *
     * @return boolean
     */
    public function isEmail($email)
    {

        if (!isset($this->fields['id'])) {
            return false;
        }
        return UserEmail::isEmailForUser($this->fields['id'], $email);
    }


    /**
     * Retrieve a user from the database using its personal token.
     *
     * @param string $token user token
     * @param string $field the field storing the token
     *
     * @return boolean
     */
    public function getFromDBbyToken($token, $field = 'personal_token')
    {
        if (!is_string($token)) {
            trigger_error(
                sprintf('Unexpected token value received: "string" expected, received "%s".', gettype($token)),
                E_USER_WARNING
            );
            return false;
        }

        $fields = ['personal_token', 'api_token'];
        if (!in_array($field, $fields)) {
            trigger_error(
                'User::getFromDBbyToken() can only be called with $field parameter with theses values: \'' . implode('\', \'', $fields) . '\'',
                E_USER_WARNING
            );
            return false;
        }

        return $this->getFromDBByCrit([$this->getTable() . ".$field" => $token]);
    }

    public static function unsetUndisclosedFields(&$fields)
    {
        parent::unsetUndisclosedFields($fields);

        $user = new self();
        $can_see_token = Session::getLoginUserID() === $fields['id']
            || (
                $user->can($fields['id'], UPDATE)
                && $user->currentUserHaveMoreRightThan($fields['id'])
            );
        if (!$can_see_token) {
            unset($fields['password_forget_token'], $fields['password_forget_token_date']);
        }
    }

    public function prepareInputForAdd($input)
    {
        /** @var \DBmysql $DB */
        global $DB;

        if (isset($input['_stop_import'])) {
            return false;
        }

        if (empty($input['name']) || !Auth::isValidLogin($input['name'])) {
            Session::addMessageAfterRedirect(
                __s('The login is not valid. Unable to add the user.'),
                false,
                ERROR
            );
            return false;
        }

       // avoid xss (picture field is autogenerated)
        if (isset($input['picture'])) {
            $input['picture'] = 'NULL';
        }

        if (!isset($input["authtype"])) {
            $input["authtype"] = Auth::DB_GLPI;
        }

        if (!isset($input["auths_id"])) {
            $input["auths_id"] = 0;
        }

       // Check if user does not exists
        $iterator = $DB->request([
            'FROM'   => $this->getTable(),
            'WHERE'  => [
                'name'      => $input['name'],
                'authtype'  => $input['authtype'],
                'auths_id'  => $input['auths_id']
            ],
            'LIMIT'  => 1
        ]);

        if (count($iterator)) {
            Session::addMessageAfterRedirect(
                __s('Unable to add. The user already exists.'),
                false,
                ERROR
            );
            return false;
        }

        if (isset($input["password2"])) {
            if (empty($input["password"])) {
                unset($input["password"]);
            } else {
                if ($input["password"] == $input["password2"]) {
                    $password_errors = [];
                    if ($this->validatePassword($input["password"], $password_errors)) {
                        $input["password"]
                        = Auth::getPasswordHash($input["password"]);

                        $input['password_last_update'] = $_SESSION['glpi_currenttime'];
                    } else {
                        Session::addMessagesAfterRedirect(
                            array_map('htmlescape', $password_errors),
                            false,
                            ERROR
                        );
                        unset($input["password"]);
                    }
                    unset($input["password2"]);
                } else {
                    Session::addMessageAfterRedirect(
                        __s('Error: the two passwords do not match'),
                        false,
                        ERROR
                    );
                    return false;
                }
            }
        } elseif (isset($this->input['_init_password']) && $this->input['_init_password']) {
            $input['password'] = Toolbox::getRandomString(16);
        }

        if (isset($input["_extauth"])) {
            $input["password"] = "";
        }

       // Force DB default values : not really needed
        if (!isset($input["is_active"])) {
            $input["is_active"] = 1;
        }

        if (!isset($input["is_deleted"])) {
            $input["is_deleted"] = 0;
        }

        if (!isset($input["entities_id"])) {
            $input["entities_id"] = 0;
        }

        if (!isset($input["profiles_id"])) {
            $input["profiles_id"] = 0;
        }

        return $input;
    }

    public function computeCloneName(
        string $current_name,
        ?int $copy_index = null
    ): string {
        return Toolbox::slugify(
            $this->baseComputeCloneName($current_name, $copy_index)
        );
    }

    public function pre_addInDB()
    {
        // Hash user_dn if set
        if (isset($this->input['user_dn']) && is_string($this->input['user_dn']) && strlen($this->input['user_dn']) > 0) {
            $this->input['user_dn_hash'] = md5($this->input['user_dn']);
        }
    }

    public function post_addItem()
    {

        $this->updateUserEmails();
        $this->syncLdapGroups();
        $this->syncDynamicEmails();

        $this->applyGroupsRules();
        $rulesplayed = $this->applyRightRules();
        $picture     = $this->syncLdapPhoto();

       //add picture in user fields
        if (!empty($picture)) {
            $this->update(['id'      => $this->fields['id'],
                'picture' => $picture
            ]);
        }

       // Add default profile
        if (!$rulesplayed) {
            $affectation = [];
            if (
                isset($this->input['_profiles_id']) && $this->input['_profiles_id']
                && Profile::currentUserHaveMoreRightThan([$this->input['_profiles_id']])
            ) {
                $profile                   = $this->input['_profiles_id'];
               // Choosen in form, so not dynamic
                $affectation['is_dynamic'] = 0;
            } else {
                $profile                   = Profile::getDefault();
               // Default right as dynamic. If dynamic rights are set it will disappear.
                $affectation['is_dynamic'] = 1;
                $affectation['is_default_profile'] = 1;
            }

            if ($profile) {
                if (isset($this->input["_entities_id"])) {
                   // entities_id (user's pref) always set in prepareInputForAdd
                   // use _entities_id for default right
                    $affectation["entities_id"] = $this->input["_entities_id"];
                } else if (isset($_SESSION['glpiactive_entity'])) {
                    $affectation["entities_id"] = $_SESSION['glpiactive_entity'];
                } else {
                    $affectation["entities_id"] = 0;
                }
                if (isset($this->input["_is_recursive"])) {
                    $affectation["is_recursive"] = $this->input["_is_recursive"];
                } else {
                    $affectation["is_recursive"] = 0;
                }

                $affectation["profiles_id"]  = $profile;
                $affectation["users_id"]     = $this->fields["id"];
                $right                       = new Profile_User();
                $right->add($affectation);
            }
        }

        if (isset($this->input['_init_password']) && $this->input['_init_password']) {
            $email = $this->getDefaultEmail();
            try {
                $this->forgetPassword($email, true);
            } catch (\Glpi\Exception\ForgetPasswordException $e) {
                Session::addMessageAfterRedirect(htmlescape($e->getMessage()), false, ERROR);
            }
        }
    }


    public function prepareInputForUpdate($input)
    {
        /** @var array $CFG_GLPI */
        global $CFG_GLPI;

       // avoid xss (picture name is autogenerated when uploading/synchronising the picture)
        unset($input['picture']);

       //picture manually uploaded by user
        if (isset($input["_blank_picture"]) && $input["_blank_picture"]) {
            self::dropPictureFiles($this->fields['picture']);
            $input['picture'] = 'NULL';
        } else {
            $newPicture = false;
            if (!isAPI()) {
                if (isset($input["_picture"][0]) && !empty($input["_picture"][0])) {
                    $input["_picture"] = $input["_picture"][0];
                }
            }
            if (isset($input["_picture"]) && !empty($input["_picture"])) {
                $newPicture = true;
            }
            if ($newPicture) {
                if (!$fullpath = realpath(GLPI_TMP_DIR . "/" . $input["_picture"])) {
                    return false;
                }
                if (!str_starts_with($fullpath, realpath(GLPI_TMP_DIR))) {
                    trigger_error(sprintf('Invalid picture path `%s`', $input["_picture"]), E_USER_WARNING);
                }
                if (Document::isImage($fullpath)) {
                   // Unlink old picture (clean on changing format)
                    self::dropPictureFiles($this->fields['picture']);
                   // Move uploaded file
                    $filename     = uniqid($this->fields['id'] . '_');
                    $sub          = substr($filename, -2); /* 2 hex digit */

                   // output images with possible transparency to png, other to jpg
                    $extension = strtolower(pathinfo($fullpath, PATHINFO_EXTENSION));
                    $extension = in_array($extension, ['png', 'gif'])
                    ? 'png'
                    : 'jpg';

                    @mkdir(GLPI_PICTURE_DIR . "/$sub");
                    $picture_path = GLPI_PICTURE_DIR  . "/{$sub}/{$filename}.{$extension}";
                    self::dropPictureFiles("{$sub}/{$filename}.{$extension}");

                    if (Document::renameForce($fullpath, $picture_path)) {
                        Session::addMessageAfterRedirect(__s('The file is valid. Upload is successful.'));
                        // For display
                        $input['picture'] = "{$sub}/{$filename}.{$extension}";

                        //prepare a thumbnail
                        $thumb_path = GLPI_PICTURE_DIR . "/{$sub}/{$filename}_min.{$extension}";
                        Toolbox::resizePicture($picture_path, $thumb_path);
                    } else {
                        Session::addMessageAfterRedirect(
                            __s('Moving temporary file failed.'),
                            false,
                            ERROR
                        );
                        @unlink($fullpath);
                    }
                } else {
                    Session::addMessageAfterRedirect(
                        __s('The file is not an image file.'),
                        false,
                        ERROR
                    );
                    @unlink($fullpath);
                }
            } else {
               //ldap jpegphoto synchronisation.
                $picture = $this->syncLdapPhoto();
                if (!empty($picture)) {
                    $input['picture'] = $picture;
                }
            }
        }

        if (isset($input["password2"])) {
           // Empty : do not update
            if (empty($input["password"])) {
                unset($input["password"]);
            } else {
                if ($input["password"] == $input["password2"]) {
                   // Check right : my password of user with lesser rights
                    $password_errors = [];
                    if (
                        isset($input['id'])
                        && $this->validatePassword($input["password"], $password_errors)
                        && (($input['id'] == Session::getLoginUserID())
                        || $this->currentUserHaveMoreRightThan($input['id'])
                        // Permit to change password with token and email
                        || (($input['password_forget_token'] == $this->fields['password_forget_token'])
                           && (strtotime($_SESSION["glpi_currenttime"]) < strtotime($this->fields['password_forget_token_date']))))
                    ) {
                        $input["password"]
                        = Auth::getPasswordHash($input["password"]);

                        $input['password_last_update'] = $_SESSION["glpi_currenttime"];
                    } else {
                        Session::addMessagesAfterRedirect(
                            array_map('htmlescape', $password_errors),
                            false,
                            ERROR
                        );
                        unset($input["password"]);
                    }
                    unset($input["password2"]);
                } else {
                    Session::addMessageAfterRedirect(
                        __s('Error: the two passwords do not match'),
                        false,
                        ERROR
                    );
                    return false;
                }
            }
        } else if (isset($input["password"])) { // From login
            unset($input["password"]);
        }

        if (
            Session::getLoginUserID() !== false
            && ((int) $input['id']) !== Session::getLoginUserID()
        ) {
            // Security checks to prevent an unathorized user to update sensitive fields of another user.
            // These checks are done only if a "user" session is active.
            $protected_input_keys = [
                // Security tokens
                'api_token',
                '_reset_api_token',
                'cookie_token',
                'password_forget_token',
                'personal_token',
                '_reset_personal_token',

                // Prevent changing emails that could then be used to get the password reset token
                '_useremails',
                '_emails',

                // Prevent disabling another user account
                'is_active',
            ];
            if (
                count(array_intersect($protected_input_keys, array_keys($input))) > 0
                && !$this->currentUserHaveMoreRightThan($input['id'])
            ) {
                foreach ($protected_input_keys as $input_key) {
                    unset($input[$input_key]);
                }
            }
        }

       // blank password when authtype changes
        if (
            isset($input["authtype"])
            && $input["authtype"] != Auth::DB_GLPI
            && $input["authtype"] != $this->getField('authtype')
        ) {
            $input["password"] = "";
        }

       // Update User in the database
        if (
            !isset($input["id"])
            && isset($input["name"])
        ) {
            if ($this->getFromDBbyName($input["name"])) {
                $input["id"] = $this->fields["id"];
            }
        }

        if (
            isset($input["entities_id"])
            && (Session::getLoginUserID() == $input['id'])
        ) {
            $_SESSION["glpidefault_entity"] = $input["entities_id"];
        }

       // Security on default profile update
        if (isset($input['profiles_id'])) {
            if (!in_array($input['profiles_id'], Profile_User::getUserProfiles($input['id']))) {
                unset($input['profiles_id']);
            }
        }

       // Security on default entity  update
        if (isset($input['entities_id'])) {
            if (
                ($input['entities_id'] > 0)
                && (!in_array($input['entities_id'], Profile_User::getUserEntities($input['id'])))
            ) {
                unset($input['entities_id']);
            } elseif ($input['entities_id'] == -1) {
                $input['entities_id'] = 'NULL';
            }
        }

       // Security on default group  update
        if (
            isset($input['groups_id'])
            && !Group_User::isUserInGroup($input['id'], $input['groups_id'])
        ) {
            unset($input['groups_id']);
        }

        if (
            isset($input['_reset_personal_token'])
            && $input['_reset_personal_token']
        ) {
            $input['personal_token']      = self::getUniqueToken('personal_token');
            $input['personal_token_date'] = $_SESSION['glpi_currenttime'];
        }

        if (
            isset($input['_reset_api_token'])
            && $input['_reset_api_token']
        ) {
            $input['api_token']      = self::getUniqueToken('api_token');
            $input['api_token_date'] = $_SESSION['glpi_currenttime'];
        }

       // Manage preferences fields
        if (Session::getLoginUserID() == $input['id']) {
            if (
                isset($input['use_mode'])
                && ($_SESSION['glpi_use_mode'] !=  $input['use_mode'])
            ) {
                $_SESSION['glpi_use_mode'] = $input['use_mode'];
                unset($_SESSION['glpimenu']); // Force menu regeneration
               //Session::loadLanguage();
            }
        }

        foreach ($CFG_GLPI['user_pref_field'] as $f) {
            if (isset($input[$f])) {
                $pref_value = $input[$f];
                if (Session::getLoginUserID() == $input['id']) {
                    if ($_SESSION["glpi$f"] != $pref_value) {
                        $_SESSION["glpi$f"] = $pref_value;
                      // reinit translations
                        if ($f == 'language') {
                             $_SESSION['glpi_dropdowntranslations'] = DropdownTranslation::getAvailableTranslations($_SESSION["glpilanguage"]);
                             unset($_SESSION['glpimenu']);
                        }
                    }
                }
                if ($pref_value == $CFG_GLPI[$f]) {
                    $input[$f] = "NULL";
                }
            }
        }

        if (array_key_exists('timezone', $input) && empty($input['timezone'])) {
            $input['timezone'] = 'NULL';
        }

        if (
            $this->fields['is_active'] == true
            && isset($input['is_active'])
            && $input['is_active'] == false // User is no longer active
            && $this->isLastSuperAdminUser()
        ) {
            unset($input['is_active']);
            Session::addMessageAfterRedirect(
                __s("Can't set user as inactive as it is the only remaining super administrator."),
                false,
                ERROR
            );
        }

        return $input;
    }


    public function post_updateItem($history = true)
    {
       //handle timezone change for current user
        if ($this->fields['id'] == Session::getLoginUserID()) {
            if (null == $this->fields['timezone'] || 'null' === strtolower($this->fields['timezone'])) {
                unset($_SESSION['glpi_tz']);
            } else {
                $_SESSION['glpi_tz'] = $this->fields['timezone'];
            }
        }

        $this->updateUserEmails();
        $this->syncLdapGroups();
        $this->syncDynamicEmails();
        $this->applyGroupsRules();
        $this->applyRightRules();

        if (isset($this->input['_init_password']) && $this->input['_init_password']) {
            $email = $this->getDefaultEmail();
            try {
                $this->forgetPassword($email, false);
            } catch (\Glpi\Exception\ForgetPasswordException $e) {
                Session::addMessageAfterRedirect(htmlescape($e->getMessage()), false, ERROR);
            }
        } elseif (in_array('password', $this->updates)) {
            $alert = new Alert();
            $alert->deleteByCriteria(
                [
                    'itemtype' => $this->getType(),
                    'items_id' => $this->fields['id'],
                ],
                true
            );
        }

        if (
            in_array('password', $this->updates)
            && !PasswordHistory::getInstance()->updatePasswordHistory($this, $this->oldvalues['password'])
        ) {
            trigger_error(
                sprintf('Password history update failed for user %s.', $this->getId()),
                E_USER_WARNING
            );
        }
    }

    /**
     * Apply rules to determine dynamic rights of the user.
     *
     * @return boolean true if rules are applied, false otherwise
     */
    public function applyRightRules()
    {

        $return = false;

        if (
            $this->must_process_ruleright === true
        ) {
            $dynamic_profiles = Profile_User::getForUser($this->fields["id"], true);

            if (
                isset($this->fields["id"])
                && ($this->fields["id"] > 0)
                && isset($this->input["_ldap_rules"])
                && count($this->input["_ldap_rules"])
            ) {
               //and add/update/delete only if it's necessary !
                if (isset($this->input["_ldap_rules"]["rules_entities_rights"])) {
                    $entities_rules = $this->input["_ldap_rules"]["rules_entities_rights"];
                } else {
                    $entities_rules = [];
                }

                if (isset($this->input["_ldap_rules"]["rules_entities"])) {
                    $entities = $this->input["_ldap_rules"]["rules_entities"];
                } else {
                    $entities = [];
                }

                if (isset($this->input["_ldap_rules"]["rules_rights"])) {
                    $rights = $this->input["_ldap_rules"]["rules_rights"];
                } else {
                    $rights = [];
                }

                $retrieved_dynamic_profiles = [];

               //For each affectation -> write it in DB
                foreach ($entities_rules as $entity) {
                   //Multiple entities assignation
                    if (is_array($entity[0])) {
                        foreach ($entity[0] as $ent) {
                            $unicity = $ent . "-" . $entity[1] . "-" . $entity[2];
                            $retrieved_dynamic_profiles[$unicity] = [
                                'entities_id'  => $ent,
                                'profiles_id'  => $entity[1],
                                'is_recursive' => $entity[2],
                                'users_id'     => $this->fields['id'],
                                'is_dynamic'   => 1,
                            ];
                        }
                    } else {
                        $unicity = $entity[0] . "-" . $entity[1] . "-" . $entity[2];
                        $retrieved_dynamic_profiles[$unicity] = [
                            'entities_id'  => $entity[0],
                            'profiles_id'  => $entity[1],
                            'is_recursive' => $entity[2],
                            'users_id'     => $this->fields['id'],
                            'is_dynamic'   => 1,
                        ];
                    }
                }

                if (
                    (count($entities) > 0)
                    && (count($rights) == 0)
                ) {
                    if ($def_prof = Profile::getDefault()) {
                        $rights[] = $def_prof;
                    }
                }

                if (
                    (count($rights) > 0)
                    && (count($entities) > 0)
                ) {
                    foreach ($rights as $right) {
                        foreach ($entities as $entity) {
                            $unicity = $entity[0] . "-" . $right . "-" . $entity[1];
                            $retrieved_dynamic_profiles[$unicity] = [
                                'entities_id'  => $entity[0],
                                'profiles_id'  => $right,
                                'is_recursive' => $entity[1],
                                'users_id'     => $this->fields['id'],
                                'is_dynamic'   => 1,
                            ];
                        }
                    }
                }

               // Compare retrived profiles to existing ones : clean arrays to do purge and add
                if (count($retrieved_dynamic_profiles)) {
                    foreach ($retrieved_dynamic_profiles as $keyretr => $retr_profile) {
                        foreach ($dynamic_profiles as $keydb => $db_profile) {
                             // Found existing profile : unset values in array
                            if (
                                ($db_profile['entities_id']  == $retr_profile['entities_id'])
                                && ($db_profile['profiles_id']  == $retr_profile['profiles_id'])
                                && ($db_profile['is_recursive'] == $retr_profile['is_recursive'])
                            ) {
                                unset($retrieved_dynamic_profiles[$keyretr]);
                                unset($dynamic_profiles[$keydb]);
                            }
                        }
                    }
                }

               // Add new dynamic profiles
                if (count($retrieved_dynamic_profiles)) {
                    $right = new Profile_User();
                    foreach ($retrieved_dynamic_profiles as $keyretr => $retr_profile) {
                        $right->add($retr_profile);
                    }
                }

               //Unset all the temporary tables
                unset($this->input["_ldap_rules"]);

                $return = true;
            } else if (count($dynamic_profiles) == 1) {
                $dynamic_profile = reset($dynamic_profiles);

               // If no rule applied and only one dynamic profile found, check if
               // it is the default profile
                if ($dynamic_profile['is_default_profile'] == true) {
                    $default_profile = Profile::getDefault();

                   // Remove from to be deleted list
                    $dynamic_profiles = [];

                   // Update profile if need to match the current default profile
                    if ($dynamic_profile['profiles_id'] !== $default_profile) {
                        $pu = new Profile_User();
                        $dynamic_profile['profiles_id'] = $default_profile;
                        $pu->add($dynamic_profile);
                        $pu->delete([
                            'id' => $dynamic_profile['id']
                        ]);
                    }
                }
            }

           // Delete old dynamic profiles
            if (count($dynamic_profiles)) {
                $right = new Profile_User();
                foreach ($dynamic_profiles as $keydb => $db_profile) {
                    $right->delete($db_profile);
                }
            }
            $this->must_process_ruleright = false;
        }
        return $return;
    }


    /**
     * Synchronise LDAP group of the user.
     *
     * @return void
     */
    public function syncLdapGroups()
    {
        /** @var \DBmysql $DB */
        global $DB;

       // input["_groups"] not set when update from user.form or preference
        if (
            isset($this->fields["authtype"])
            && isset($this->input["_groups"])
            && (($this->fields["authtype"] == Auth::LDAP)
              || Auth::isAlternateAuth($this->fields['authtype']))
        ) {
            if (isset($this->fields["id"]) && ($this->fields["id"] > 0)) {
                $authtype = Auth::getMethodsByID($this->fields["authtype"], $this->fields["auths_id"]);

                if (count($authtype)) {
                    // Clean groups
                    $this->input["_groups"] = array_unique($this->input["_groups"]);

                    // Delete not available groups like to LDAP
                    $iterator = $DB->request([
                        'SELECT'    => [
                            'glpi_groups_users.id',
                            'glpi_groups_users.groups_id',
                            'glpi_groups_users.is_dynamic'
                        ],
                        'FROM'      => 'glpi_groups_users',
                        'LEFT JOIN' => [
                            'glpi_groups'  => [
                                'FKEY'   => [
                                    'glpi_groups_users'  => 'groups_id',
                                    'glpi_groups'        => 'id'
                                ]
                            ]
                        ],
                        'WHERE'     => [
                            'glpi_groups_users.users_id' => $this->fields['id']
                        ]
                    ]);

                     $groupuser = new Group_User();
                    foreach ($iterator as $data) {
                        if (in_array($data["groups_id"], $this->input["_groups"])) {
                         // Delete found item in order not to add it again
                            unset($this->input["_groups"][array_search(
                                $data["groups_id"],
                                $this->input["_groups"]
                            )]);
                        } else if ($data['is_dynamic']) {
                            $groupuser->delete(['id' => $data["id"]]);
                        }
                    }

                     //If the user needs to be added to one group or more
                    if (count($this->input["_groups"]) > 0) {
                        foreach ($this->input["_groups"] as $group) {
                              $groupuser->add(['users_id'   => $this->fields["id"],
                                  'groups_id'  => $group,
                                  'is_dynamic' => 1
                              ]);
                        }
                        unset($this->input["_groups"]);
                    }
                }
            }
        }
    }


    /**
     * Synchronize picture (photo) of the user.
     *
     * @since 0.85
     *
     * @return string|boolean Filename to be stored in user picture field, false if no picture found
     */
    public function syncLdapPhoto()
    {

        if (
            isset($this->fields["authtype"])
            && (($this->fields["authtype"] == Auth::LDAP)
               || ($this->fields["authtype"] == Auth::NOT_YET_AUTHENTIFIED
                   && !empty($this->fields["auths_id"]))
               || Auth::isAlternateAuth($this->fields['authtype']))
        ) {
            if (isset($this->fields["id"]) && ($this->fields["id"] > 0)) {
                $config_ldap = new AuthLDAP();
                $ds          = false;

               //connect ldap server
                if ($config_ldap->getFromDB($this->fields['auths_id'])) {
                    $ds = $config_ldap->connect();
                }

                if ($ds) {
                   //get picture fields
                    $picture_field = $config_ldap->fields['picture_field'];
                    if (empty($picture_field)) {
                        return false;
                    }

                   //get picture content in ldap
                    $info = AuthLDAP::getUserByDn(
                        $ds,
                        $this->fields['user_dn'],
                        [$picture_field]
                    );

                   //getUserByDn returns an array. If the picture is empty,
                   //$info[$picture_field][0] is null
                    if (!isset($info[$picture_field][0]) || empty($info[$picture_field][0])) {
                          return "";
                    }
                   //prepare paths
                    $img       = array_pop($info[$picture_field]);
                    $filename  = uniqid($this->fields['id'] . '_');
                    $sub       = substr($filename, -2); /* 2 hex digit */
                    $file      = GLPI_PICTURE_DIR . "/{$sub}/{$filename}.jpg";

                    if (array_key_exists('picture', $this->fields)) {
                        $oldfile = GLPI_PICTURE_DIR . "/" . $this->fields["picture"];
                    } else {
                        $oldfile = null;
                    }

                   // update picture if not exist or changed
                    if (
                        empty($this->fields["picture"])
                        || !file_exists($oldfile)
                        || sha1_file($oldfile) !== sha1($img)
                    ) {
                        if (!is_dir(GLPI_PICTURE_DIR . "/$sub")) {
                            mkdir(GLPI_PICTURE_DIR . "/$sub");
                        }

                       //save picture
                        $outjpeg = fopen($file, 'wb');
                        fwrite($outjpeg, $img);
                        fclose($outjpeg);

                       //save thumbnail
                        $thumb = GLPI_PICTURE_DIR . "/{$sub}/{$filename}_min.jpg";
                        Toolbox::resizePicture($file, $thumb);

                        return "{$sub}/{$filename}.jpg";
                    }
                    return $this->fields["picture"];
                }
            }
        }

        return false;
    }


    /**
     * Update emails of the user.
     * Uses _useremails set from UI, not _emails set from LDAP.
     *
     * @return void
     */
    public function updateUserEmails()
    {
       // Update emails  (use _useremails set from UI, not _emails set from LDAP)

        $userUpdated = false;

        if (isset($this->input['_useremails']) && count($this->input['_useremails'])) {
            foreach ($this->input['_useremails'] as $id => $email) {
                $email = trim($email);

                $useremail = new UserEmail();
                if ($id > 0 && $useremail->getFromDB($id) && $useremail->fields['users_id'] === $this->getID()) {
                    // Existing email attached to current user

                    $params = ['id' => $id];

                    if (strlen($email) === 0) {
                        // Empty email, delete it
                        $deleted = $useremail->delete($params);
                        $userUpdated = $userUpdated || $deleted;
                    } else {
                        // Update email
                        $params['email'] = $email;
                        $params['is_default'] = $this->input['_default_email'] == $id ? 1 : 0;

                        $existingUserEmail = new UserEmail();
                        if (
                            $existingUserEmail->getFromDB($id)
                            && $params['email'] == $existingUserEmail->fields['email']
                            && $params['is_default'] == $existingUserEmail->fields['is_default']
                        ) {
                             // Do not update if email has not changed
                             continue;
                        }

                        $updated = $useremail->update($params);
                        $userUpdated = $userUpdated || $updated;
                    }
                } else {
                    // New email
                    $email_input = [
                        'email'    => $email,
                        'users_id' => $this->fields['id']
                    ];
                    if (
                        isset($this->input['_default_email'])
                        && ($this->input['_default_email'] == $id)
                    ) {
                        $email_input['is_default'] = 1;
                    } else {
                        $email_input['is_default'] = 0;
                    }
                    $added = $useremail->add($email_input);
                    $userUpdated = $userUpdated || $added;
                }
            }
        }

        if ($userUpdated) {
           // calling $this->update() here leads to loss in $this->input
            $user = new User();
            $user->update(['id' => $this->fields['id'], 'date_mod' => $_SESSION['glpi_currenttime']]);
        }
    }


    /**
     * Synchronise Dynamics emails of the user.
     * Uses _emails (set from getFromLDAP), not _usermails set from UI.
     *
     * @return void
     */
    public function syncDynamicEmails()
    {
        /** @var \DBmysql $DB */
        global $DB;

        $userUpdated = false;

       // input["_emails"] not set when update from user.form or preference
        if (
            isset($this->fields["authtype"])
            && isset($this->input["_emails"])
            && (($this->fields["authtype"] == Auth::LDAP)
              || Auth::isAlternateAuth($this->fields['authtype'])
              || ($this->fields["authtype"] == Auth::MAIL))
        ) {
            if (isset($this->fields["id"]) && ($this->fields["id"] > 0)) {
                $authtype = Auth::getMethodsByID($this->fields["authtype"], $this->fields["auths_id"]);

                if (
                    count($authtype)
                    || $this->fields["authtype"] == Auth::EXTERNAL
                ) {
                    // Clean emails
                    // Do a case insensitive comparison as it seems that some LDAP servers
                    // may return same email with different case sensitivity.
                    $unique_emails = [];
                    foreach ($this->input["_emails"] as $email) {
                        if (!in_array(strtolower($email), array_map('strtolower', $unique_emails))) {
                            $unique_emails[] = $email;
                        }
                    }
                    $this->input["_emails"] = $unique_emails;

                    // Delete not available groups like to LDAP
                    $iterator = $DB->request([
                        'SELECT' => [
                            'id',
                            'users_id',
                            'email',
                            'is_dynamic'
                        ],
                        'FROM'   => 'glpi_useremails',
                        'WHERE'  => ['users_id' => $this->fields['id']]
                    ]);

                     $useremail = new UserEmail();
                    foreach ($iterator as $data) {
                        // Do a case insensitive comparison as email may be stored with a different case
                        $i = array_search(strtolower($data["email"]), array_map('strtolower', $this->input["_emails"]));
                        if ($i !== false) {
                            // Delete found item in order not to add it again
                            unset($this->input["_emails"][$i]);
                        } else if ($data['is_dynamic']) {
                            // Delete not found email
                            $deleted = $useremail->delete(['id' => $data["id"]]);
                            $userUpdated = $userUpdated || $deleted;
                        }
                    }

                     //If the email need to be added
                    if (count($this->input["_emails"]) > 0) {
                        foreach ($this->input["_emails"] as $email) {
                              $added = $useremail->add(['users_id'   => $this->fields["id"],
                                  'email'      => $email,
                                  'is_dynamic' => 1
                              ]);
                              $userUpdated = $userUpdated || $added;
                        }
                        unset($this->input["_emails"]);
                    }
                }
            }
        }

        if ($userUpdated) {
           // calling $this->update() here leads to loss in $this->input
            $user = new User();
            $user->update(['id' => $this->fields['id'], 'date_mod' => $_SESSION['glpi_currenttime']]);
        }
    }

    protected function computeFriendlyName()
    {
        /** @var array $CFG_GLPI */
        global $CFG_GLPI;

        if (isset($this->fields["id"]) && ($this->fields["id"] > 0)) {
           //computeFriendlyName should not add ID
            $bkp_conf = $CFG_GLPI['is_ids_visible'];
            $CFG_GLPI['is_ids_visible'] = 0;
            $bkp_sessconf = (isset($_SESSION['glpiis_ids_visible']) ? $_SESSION["glpiis_ids_visible"] : 0);
            $_SESSION["glpiis_ids_visible"] = 0;
            $name = formatUserName(
                $this->fields["id"],
                $this->fields["name"],
                (isset($this->fields["realname"]) ? $this->fields["realname"] : ''),
                (isset($this->fields["firstname"]) ? $this->fields["firstname"] : '')
            );

            $CFG_GLPI['is_ids_visible'] = $bkp_conf;
            $_SESSION["glpiis_ids_visible"] = $bkp_sessconf;
            return $name;
        }
        return '';
    }

    /**
     * Get the user info card HTML.
     *
     * @return string
     */
    public function getInfoCard(): string
    {
        $user_params = [
            'id'                  => $this->getID(),
            'user_name'           => $this->getName(),
            'email'               => UserEmail::getDefaultForUser($this->getID()),
            'phone'               => $this->fields["phone"],
            'phone2'              => $this->fields["phone2"],
            'mobile'              => $this->fields["mobile"],
            'locations_id'        => $this->fields['locations_id'],
            'usertitles_id'       => $this->fields['usertitles_id'],
            'usercategories_id'   => $this->fields['usercategories_id'],
            'registration_number' => $this->fields['registration_number'],
        ];

        if (Session::haveRight('user', READ)) {
             $user_params['login'] = $this->fields['name'];
        }
        if (!empty($this->fields["groups_id"])) {
            $user_params['groups_id'] = $this->fields["groups_id"];
        }
        return TemplateRenderer::getInstance()->render('components/user/info_card.html.twig', [
            'user'                 => $user_params,
            'enable_anonymization' => Session::getCurrentInterface() == 'helpdesk',
        ]);
    }


    /**
     * Function that tries to load the user membership from LDAP
     * by searching in the attributes of the User.
     *
     * @param resource $ldap_connection LDAP connection
     * @param array    $ldap_method     LDAP method
     * @param string   $userdn          Basedn of the user
     * @param string   $login           User login
     *
     * @return void
     */
    private function getFromLDAPGroupVirtual($ldap_connection, array $ldap_method, $userdn, $login): void
    {
        /** @var \DBmysql $DB */
        global $DB;

       // Search in DB the ldap_field we need to search for in LDAP
        $iterator = $DB->request([
            'SELECT'          => 'ldap_field',
            'DISTINCT'        => true,
            'FROM'            => 'glpi_groups',
            'WHERE'           => ['NOT' => ['ldap_field' => '']],
            'ORDER'           => 'ldap_field'
        ]);
        $group_fields = [];

        foreach ($iterator as $data) {
            $group_fields[] = Toolbox::strtolower($data["ldap_field"]);
        }
        if (count($group_fields)) {
            //Need to sort the array because edirectory don't like it!
            sort($group_fields);

            // If the groups must be retrieved from the ldap user object
            $sr = @ldap_read($ldap_connection, $userdn, "objectClass=*", $group_fields);
            if ($sr === false) {
                // 32 = LDAP_NO_SUCH_OBJECT => This error can be silented as it just means that search produces no result.
                if (ldap_errno($ldap_connection) !== 32) {
                    trigger_error(
                        AuthLDAP::buildError(
                            $ldap_connection,
                            sprintf('Unable to get LDAP groups for user having DN `%s` with filter `%s', $userdn, "objectClass=*")
                        ),
                        E_USER_WARNING
                    );
                }
                return;
            }
            $v  = AuthLDAP::get_entries_clean($ldap_connection, $sr);

            for ($i = 0; $i < $v['count']; $i++) {
               //Try to find is DN in present and needed: if yes, then extract only the OU from it
                if (
                    (($ldap_method["group_field"] == 'dn') || in_array('ou', $group_fields))
                    && isset($v[$i]['dn'])
                ) {
                    $v[$i]['ou'] = [];
                    for ($tmp = $v[$i]['dn']; count($tmptab = explode(',', $tmp, 2)) == 2; $tmp = $tmptab[1]) {
                        $v[$i]['ou'][] = $tmptab[1];
                    }

                    // Search in DB for group with ldap_group_dn
                    if (
                        ($ldap_method["group_field"] == 'dn')
                        && (count($v[$i]['ou']) > 0)
                    ) {
                        $group_iterator = $DB->request([
                            'SELECT' => 'id',
                            'FROM'   => 'glpi_groups',
                            'WHERE'  => ['ldap_group_dn' => $v[$i]['ou']]
                        ]);

                        foreach ($group_iterator as $group) {
                            $this->fields["_groups"][] = $group['id'];
                        }
                    }

                   // searching with ldap_field='OU' and ldap_value is also possible
                    $v[$i]['ou']['count'] = count($v[$i]['ou']);
                }

               // For each attribute retrieve from LDAP, search in the DB
                foreach ($group_fields as $field) {
                    if (
                        isset($v[$i][$field])
                        && isset($v[$i][$field]['count'])
                        && ($v[$i][$field]['count'] > 0)
                    ) {
                        unset($v[$i][$field]['count']);
                        $lgroups = [];
                        foreach ($v[$i][$field] as $lgroup) {
                            $lgroups[] = [
                                new QueryExpression($DB->quoteValue($lgroup) .
                                             " LIKE " .
                                             $DB->quoteName('ldap_value'))
                            ];
                        }
                        $group_iterator = $DB->request([
                            'SELECT' => 'id',
                            'FROM'   => 'glpi_groups',
                            'WHERE'  => [
                                'ldap_field' => $field,
                                'OR'         => $lgroups
                            ]
                        ]);

                        foreach ($group_iterator as $group) {
                            $this->fields["_groups"][] = $group['id'];
                        }
                    }
                }
            }
        }
    }


    /**
     * Function that tries to load the user membership from LDAP
     * by searching in the attributes of the Groups.
     *
     * @param resource $ldap_connection    LDAP connection
     * @param array    $ldap_method        LDAP method
     * @param string   $userdn             Basedn of the user
     * @param string   $login              User login
     *
     * @return boolean true if search is applicable, false otherwise
     */
    private function getFromLDAPGroupDiscret($ldap_connection, array $ldap_method, $userdn, $login)
    {
        /** @var \DBmysql $DB */
        global $DB;

       // No group_member_field : unable to get group
        if (empty($ldap_method["group_member_field"])) {
            return false;
        }

        if ($ldap_method["use_dn"]) {
            $user_tmp = $userdn;
        } else {
           //Don't add $ldap_method["login_field"]."=", because sometimes it may not work (for example with posixGroup)
            $user_tmp = $login;
        }

        $v = $this->ldap_get_user_groups(
            $ldap_connection,
            $ldap_method["basedn"],
            $user_tmp,
            $ldap_method["group_condition"],
            $ldap_method["group_member_field"],
            $ldap_method["use_dn"],
            $ldap_method["login_field"]
        );
        foreach ($v as $result) {
            if (
                isset($result[$ldap_method["group_member_field"]])
                && is_array($result[$ldap_method["group_member_field"]])
                && (count($result[$ldap_method["group_member_field"]]) > 0)
            ) {
                $iterator = $DB->request([
                    'SELECT' => 'id',
                    'FROM'   => 'glpi_groups',
                    'WHERE'  => ['ldap_group_dn' => $result[$ldap_method["group_member_field"]]]
                ]);

                foreach ($iterator as $group) {
                    $this->fields["_groups"][] = $group['id'];
                }
            }
        }
        return true;
    }


    /**
     * Function that tries to load the user information from LDAP.
     *
     * @param resource $ldap_connection LDAP connection
     * @param array    $ldap_method     LDAP method
     * @param string   $userdn          Basedn of the user
     * @param string   $login           User Login
     * @param boolean  $import          true for import, false for update
     *
     * @return boolean true if found / false if not
     */
    public function getFromLDAP($ldap_connection, array $ldap_method, $userdn, $login, $import = true)
    {
        /**
         * @var array $CFG_GLPI
         * @var \DBmysql $DB
         */
        global $CFG_GLPI, $DB;

       // we prevent some delay...
        if (empty($ldap_method["host"])) {
            return false;
        }

        if ($ldap_connection instanceof \LDAP\Connection) {
           //Set all the search fields
            $this->fields['password'] = "";

            $fields  = AuthLDAP::getSyncFields($ldap_method);

           //Hook to allow plugin to request more attributes from ldap
            $fields = Plugin::doHookFunction(Hooks::RETRIEVE_MORE_FIELD_FROM_LDAP, $fields);

            $fields  = array_filter($fields);
            $f       = self::getLdapFieldNames($fields);

            $sr      = @ldap_read($ldap_connection, $userdn, "objectClass=*", $f);
            if ($sr === false) {
                // 32 = LDAP_NO_SUCH_OBJECT => This error can be silented as it just means that search produces no result.
                if (ldap_errno($ldap_connection) !== 32) {
                    trigger_error(
                        AuthLDAP::buildError(
                            $ldap_connection,
                            sprintf('Unable to get LDAP user having DN `%s` with filter `%s`', $userdn, "objectClass=*")
                        ),
                        E_USER_WARNING
                    );
                }
                return false;
            }
            $v       = AuthLDAP::get_entries_clean($ldap_connection, $sr);

            if (
                !is_array($v)
                || ( count($v) == 0)
                || empty($v[0][$fields['name']][0])
            ) {
                return false;
            }

           //Store user's dn
            $this->fields['user_dn']    = $userdn;
           //Store date_sync
            $this->fields['date_sync']  = $_SESSION['glpi_currenttime'];
           // Empty array to ensure than syncDynamicEmails will be done
            $this->fields["_emails"]    = [];
           // force authtype as we retrieve this user by ldap (we could have login with SSO)
            $this->fields["authtype"] = Auth::LDAP;

            $import_fields = [];
            foreach ($fields as $k => $e) {
                $val = AuthLDAP::getFieldValue(
                    [$e => self::getLdapFieldValue($e, $v)],
                    $e
                );
                if (empty($val)) {
                    switch ($k) {
                        case "language":
                             // Not set value : managed but user class
                            break;

                        case "usertitles_id":
                        case "usercategories_id":
                        case 'locations_id':
                        case 'users_id_supervisor':
                            $this->fields[$k] = 0;
                            break;

                        default:
                            $this->fields[$k] = "";
                    }
                } else {
                    switch ($k) {
                        case "email1":
                        case "email2":
                        case "email3":
                        case "email4":
                          // Manage multivaluable fields
                            if (!empty($v[0][$e])) {
                                foreach ($v[0][$e] as $km => $m) {
                                    if (!preg_match('/count/', $km)) {
                                         $this->fields["_emails"][] = $m;
                                    }
                                }
                                // Only get them once if duplicated
                                $this->fields["_emails"] = array_unique($this->fields["_emails"]);
                            }
                            break;

                        case "language":
                            $language = Config::getLanguage($val);
                            if ($language != '') {
                                $this->fields[$k] = $language;
                            }
                            break;

                        case "usertitles_id":
                        case 'locations_id':
                        case "usercategories_id":
                        case 'users_id_supervisor':
                            $import_fields[$k] = $val;
                            break;

                        case "begin_date":
                        case "end_date":
                            $this->fields[$k] = AuthLDAP::getLdapDateValue($val);
                            break;

                        default:
                              $this->fields[$k] = $val;
                    }
                }
            }

           // Empty array to ensure than syncLdapGroups will be done
            $this->fields["_groups"] = [];

           ///The groups are retrieved by looking into an ldap user object
            if (
                ($ldap_method["group_search_type"] == 0)
                || ($ldap_method["group_search_type"] == 2)
            ) {
                $this->getFromLDAPGroupVirtual($ldap_connection, $ldap_method, $userdn, $login);
            }

           ///The groups are retrived by looking into an ldap group object
            if (
                ($ldap_method["group_search_type"] == 1)
                || ($ldap_method["group_search_type"] == 2)
            ) {
                $this->getFromLDAPGroupDiscret($ldap_connection, $ldap_method, $userdn, $login);
            }

           ///Only process rules if working on the master database
            if (!$DB->isSlave()) {
               //Instanciate the affectation's rule
                $rule = new RuleRightCollection();

               //Process affectation rules :
               //we don't care about the function's return because all
               //the datas are stored in session temporary
                if (isset($this->fields["_groups"])) {
                    $groups = $this->fields["_groups"];
                } else {
                    $groups = [];
                }

                // Take database groups into acount for user
                $searched_user = new User();
                if ($searched_user->getFromDBbyDnAndAuth($userdn, $ldap_method["id"])) {
                    $groups = array_merge($groups, array_column(Group_User::getUserGroups($searched_user->getID()), 'id'));
                }

                $this->fields = $rule->processAllRules($groups, $this->fields, [
                    'type'        => Auth::LDAP,
                    'ldap_server' => $ldap_method["id"],
                    'connection'  => $ldap_connection,
                    'userdn'      => $userdn,
                    'login'       => $this->fields['name'],
                    'mail_email'  => $this->fields['_emails']
                ]);

                $this->willProcessRuleRight();

               //If rule  action is ignore import
                if (
                    $import
                    && isset($this->fields["_stop_import"])
                ) {
                     return false;
                }
               //or no rights found & do not import users with no rights
                if (
                    $import
                    && !$CFG_GLPI["use_noright_users_add"]
                ) {
                    $ok = false;
                    if (
                        isset($this->fields["_ldap_rules"])
                        && count($this->fields["_ldap_rules"])
                    ) {
                        if (
                            isset($this->fields["_ldap_rules"]["rules_entities_rights"])
                            && count($this->fields["_ldap_rules"]["rules_entities_rights"])
                        ) {
                            $ok = true;
                        }
                        if (!$ok) {
                            $entity_count = 0;
                            $right_count  = 0;
                            if (Profile::getDefault()) {
                                $right_count++;
                            }
                            if (isset($this->fields["_ldap_rules"]["rules_entities"])) {
                                $entity_count += count($this->fields["_ldap_rules"]["rules_entities"]);
                            }
                            if (isset($this->input["_ldap_rules"]["rules_rights"])) {
                                $right_count += count($this->fields["_ldap_rules"]["rules_rights"]);
                            }
                            if ($entity_count && $right_count) {
                                $ok = true;
                            }
                        }
                    }
                    if (!$ok) {
                        $this->fields["_stop_import"] = true;
                        return false;
                    }
                }

                foreach ($import_fields as $k => $val) {
                    switch ($k) {
                        case "usertitles_id":
                            $this->fields[$k] = Dropdown::importExternal('UserTitle', $val);
                            break;
                        case 'locations_id':
                            // use import to build the location tree
                            $this->fields[$k] = Dropdown::import(
                                'Location',
                                ['completename' => $val,
                                    'entities_id'  => 0,
                                    'is_recursive' => 1
                                ]
                            );
                            break;
                        case "usercategories_id":
                            $this->fields[$k] = Dropdown::importExternal('UserCategory', $val);
                            break;
                        case 'users_id_supervisor':
                            $supervisor_id = self::getIdByField('user_dn', $val);
                            if ($supervisor_id) {
                                $this->fields[$k] = $supervisor_id;
                            }
                            break;
                    }
                }

               // Add ldap result to data send to the hook
                $this->fields['_ldap_result'] = $v;
                $this->fields['_ldap_conn']   = $ldap_connection;
               //Hook to retrieve more information for ldap
                $this->fields = Plugin::doHookFunction(Hooks::RETRIEVE_MORE_DATA_FROM_LDAP, $this->fields);
                unset($this->fields['_ldap_result']);
            }

            return true;
        }
        return false;
    }


    /**
     * Get all groups a user belongs to.
     *
     * @param resource $ds                 ldap connection
     * @param string   $ldap_base_dn       Basedn used
     * @param string   $user_dn            Basedn of the user
     * @param string   $group_condition    group search condition
     * @param string   $group_member_field group field member in a user object
     * @param boolean  $use_dn             search dn of user ($login_field=$user_dn) in group_member_field
     * @param string   $login_field        user login field
     *
     * @return array Groups of the user located in [0][$group_member_field] in returned array
     */
    public function ldap_get_user_groups(
        $ds,
        $ldap_base_dn,
        $user_dn,
        $group_condition,
        $group_member_field,
        $use_dn,
        $login_field
    ) {

        $groups     = [];
        $listgroups = [];

       //User dn may contain ['(', ')', ',', '\'] then it needs to be escaped!
        $user_dn = ldap_escape($user_dn, "", LDAP_ESCAPE_FILTER);

       //Only retrive cn and member attributes from groups
        $attrs = ['dn'];

        if (!$use_dn) {
            $filter = "(& $group_condition (|($group_member_field=$user_dn)
                                          ($group_member_field=$login_field=$user_dn)))";
        } else {
            $filter = "(& $group_condition ($group_member_field=$user_dn))";
        }

       //Perform the search
        $sr = @ldap_search($ds, $ldap_base_dn, $filter, $attrs);

        if ($sr === false) {
            // 32 = LDAP_NO_SUCH_OBJECT => This error can be silented as it just means that search produces no result.
            if (ldap_errno($ds) !== 32) {
                trigger_error(
                    AuthLDAP::buildError(
                        $ds,
                        sprintf('LDAP search with base DN `%s` and filter `%s` failed', $ldap_base_dn, $filter)
                    ),
                    E_USER_WARNING
                );
            }
            return $groups;
        }

       //Get the result of the search as an array
        $info = AuthLDAP::get_entries_clean($ds, $sr);
       //Browse all the groups
        $info_count = count($info);
        for ($i = 0; $i < $info_count; $i++) {
           //Get the cn of the group and add it to the list of groups
            if (isset($info[$i]["dn"]) && ($info[$i]["dn"] != '')) {
                $listgroups[$i] = $info[$i]["dn"];
            }
        }

       //Create an array with the list of groups of the user
        $groups[0][$group_member_field] = $listgroups;
       //Return the groups of the user
        return $groups;
    }


    /**
     * Function that tries to load the user information from IMAP.
     *
     * @param array  $mail_method  mail method description array
     * @param string $name         login of the user
     *
     * @return boolean true if method is applicable, false otherwise
     */
    public function getFromIMAP(array $mail_method, $name)
    {
        /** @var \DBmysql $DB */
        global $DB;

       // we prevent some delay..
        if (empty($mail_method["host"])) {
            return false;
        }

       // some defaults...
        $this->fields['password']  = "";
       // Empty array to ensure than syncDynamicEmails will be done
        $this->fields["_emails"]   = [];
        $email                     = '';
        if (strpos($name, "@")) {
            $email = $name;
        } else {
            $email = $name . "@" . $mail_method["host"];
        }
        $this->fields["_emails"][] = $email;

        $this->fields['name']      = $name;
       //Store date_sync
        $this->fields['date_sync'] = $_SESSION['glpi_currenttime'];
       // force authtype as we retrieve this user by imap (we could have login with SSO)
        $this->fields["authtype"] = Auth::MAIL;

        if (!$DB->isSlave()) {
           //Instanciate the affectation's rule
            $rule = new RuleRightCollection();

           //Process affectation rules :
           //we don't care about the function's return because all the datas are stored in session temporary
            if (isset($this->fields["_groups"])) {
                $groups = $this->fields["_groups"];
            } else {
                $groups = [];
            }
            $this->fields = $rule->processAllRules($groups, $this->fields, [
                'type'        => Auth::MAIL,
                'mail_server' => $mail_method["id"],
                'login'       => $name,
                'email'       => $email
            ]);
            $this->willProcessRuleRight();
        }
        return true;
    }


    /**
     * Function that tries to load the user information from the SSO server.
     *
     * @since 0.84
     *
     * @return boolean true if method is applicable, false otherwise
     */
    public function getFromSSO()
    {
        /**
         * @var array $CFG_GLPI
         * @var \DBmysql $DB
         */
        global $CFG_GLPI, $DB;

        $a_field = [];
        foreach ($CFG_GLPI as $key => $value) {
            if (
                !is_array($value) && !empty($value)
                && strstr($key, "_ssofield")
            ) {
                $key = str_replace('_ssofield', '', $key);
                $a_field[$key] = $value;
            }
        }

        if (count($a_field) == 0) {
            return true;
        }
        $this->willProcessRuleRight();
        foreach ($a_field as $field => $key) {
            $value = $_SERVER[$key] ?? null;
            if (empty($value)) {
                switch ($field) {
                    case "title":
                        $this->fields['usertitles_id'] = 0;
                        break;

                    case "category":
                        $this->fields['usercategories_id'] = 0;
                        break;

                    default:
                        $this->fields[$field] = "";
                }
            } else {
                if (!mb_check_encoding($value, 'UTF-8') && mb_check_encoding($value, 'ISO-8859-1')) {
                    // Some applications, like Microsoft Azure Enterprise Applications (Header-based Single sign-on),
                    // will provide ISO-8859-1 encoded values. They have to be converted into UTF-8 to prevent
                    // encoding issues (see #12898).
                    $value = mb_convert_encoding($value, 'UTF-8', 'ISO-8859-1');
                }
                switch ($field) {
                    case "email1":
                    case "email2":
                    case "email3":
                    case "email4":
                        // Manage multivaluable fields
                        if (!preg_match('/count/', $value)) {
                            $this->fields["_emails"][] = $value;
                        }
                        // Only get them once if duplicated
                        $this->fields["_emails"] = array_unique($this->fields["_emails"]);
                        break;

                    case "language":
                        $language = Config::getLanguage($value);
                        if ($language != '') {
                            $this->fields[$field] = $language;
                        }
                        break;

                    case "title":
                        $this->fields['usertitles_id'] = Dropdown::importExternal('UserTitle', $value);
                        break;

                    case "category":
                        $this->fields['usercategories_id'] = Dropdown::importExternal('UserCategory', $value);
                        break;

                    default:
                        $this->fields[$field] = $value;
                        break;
                }
            }
        }
       ///Only process rules if working on the master database
        if (!$DB->isSlave()) {
           //Instanciate the affectation's rule
            $rule = new RuleRightCollection();

            $groups_id = [];
            if (!$this->isNewItem()) {
                $groups = Group_User::getUserGroups($this->fields['id']);
                $groups_id = array_column($groups, 'id');
            }

            $this->fields = $rule->processAllRules($groups_id, $this->fields, [
                'type'   => Auth::EXTERNAL,
                'email'  => $this->fields["_emails"] ?? [],
                'login'  => $this->fields["name"]
            ]);

           //If rule  action is ignore import
            if (isset($this->fields["_stop_import"])) {
                return false;
            }
        }
        return true;
    }


    /**
     * Blank passwords field of a user in the DB.
     * Needed for external auth users.
     *
     * @return void
     */
    public function blankPassword()
    {
        /** @var \DBmysql $DB */
        global $DB;

        if (!empty($this->fields["name"])) {
            $DB->update(
                $this->getTable(),
                [
                    'password' => ''
                ],
                [
                    'name' => $this->fields['name']
                ]
            );
        }
    }

    /**
     * Check if current user have more right than the specified one.
     *
     * @param integer $ID ID of the user
     *
     * @return boolean
     */
    public function currentUserHaveMoreRightThan($ID)
    {

        $user_prof = Profile_User::getUserProfiles($ID);
        return Profile::currentUserHaveMoreRightThan($user_prof);
    }

    protected function getFormHeaderToolbar(): array
    {
        $ID = $this->getID();
        $toolbar = [];

        if ($ID > 0) {
            $vcard_lbl = __s('Download user VCard');
            $vcard_url = htmlescape(self::getFormURLWithID($ID) . "&getvcard=1");
            $vcard_btn = <<<HTML
            <a href="{$vcard_url}" target="_blank"
                     class="btn btn-icon btn-sm btn-ghost-secondary"
                     title="{$vcard_lbl}"
                     data-bs-toggle="tooltip" data-bs-placement="bottom">
               <i class="ti ti-id fa-lg"></i>
            </a>
HTML;
            $toolbar[] = $vcard_btn;

            $error_message = null;
            $impersonate_form = htmlescape(self::getFormURLWithID($ID));
            if (Session::canImpersonate($ID, $error_message)) {
                $impersonate_lbl = __s('Impersonate');
                $csrf_token = Session::getNewCSRFToken();
                $impersonate_btn = <<<HTML
                    <form method="post" action="{$impersonate_form}">
                        <input type="hidden" name="id" value="{$ID}">
                        <input type="hidden" name="_glpi_csrf_token" value="{$csrf_token}">
                        <button type="button" name="impersonate" value="1"
                            class="btn btn-icon btn-sm btn-ghost-secondary btn-impersonate"
                            title="{$impersonate_lbl}"
                            data-bs-toggle="tooltip" data-bs-placement="bottom">
                            <i class="ti ti-spy fa-lg"></i>
                        </button>
                    </form>
HTML;

                // "impersonate" button type is set to "button" on form display to prevent it to be used
                // by default (as it is the first found in current form) when pressing "enter" key.
                // When clicking it, switch to "submit" type to make it submit current user form.
                $impersonate_js = <<<JAVASCRIPT
               (function($) {
                  $('button[type="button"][name="impersonate"]').click(
                     function () {
                        $(this).attr('type', 'submit');
                     }
                  );
               })(jQuery);
JAVASCRIPT;
                $toolbar[] = $impersonate_btn . Html::scriptBlock($impersonate_js);
            } elseif ($error_message !== null) {
                $error_message = htmlescape($error_message);
                $impersonate_btn = <<<HTML
               <button type="button" name="impersonate" value="1"
                       class="btn btn-icon btn-sm  btn-ghost-danger btn-impersonate"
                       title="{$error_message}"
                       data-bs-toggle="tooltip" data-bs-placement="bottom">
                  <i class="ti ti-spy fa-lg"></i>
               </button>
HTML;
                $toolbar[] = $impersonate_btn;
            }
        }
        return $toolbar;
    }

    /**
     * Print the user form.
     *
     * @param integer $ID    ID of the user
     * @param array $options Options
     *     - string   target        Form target
     *     - boolean  withtemplate  Template or basic item
     *
     * @return boolean true if user found, false otherwise
     */
    public function showForm($ID, array $options = [])
    {
        /**
         * @var array $CFG_GLPI
         * @var \DBmysql $DB
         */
        global $CFG_GLPI, $DB;

       // Affiche un formulaire User
        if (($ID != Session::getLoginUserID()) && !self::canView()) {
            return false;
        }

        $simplified_form = $options['simplified_form'] ?? false;

        $config = Config::getConfigurationValues('core');
        if ($this->getID() > 0 && $config['system_user'] == $this->getID()) {
            return $this->showSystemUserForm($ID, $options);
        }

        $this->initForm($ID, $options);

        $ismyself = $ID == Session::getLoginUserID();
        $higherrights = $this->currentUserHaveMoreRightThan($ID);
        if ($ID) {
            $caneditpassword = $higherrights || ($ismyself && Session::haveRight('password_update', 1));
        } else {
           // can edit on creation form
            $caneditpassword = true;
        }

        $extauth = !(($this->fields["authtype"] == Auth::DB_GLPI)
                   || (($this->fields["authtype"] == Auth::NOT_YET_AUTHENTIFIED)
                       && !empty($this->fields["password"])));

        $formtitle = $this->getTypeName(1);

        $options['formtitle']      = $formtitle;
        $options['formoptions']    = ($options['formoptions'] ?? '') . " enctype='multipart/form-data'";
        if (!self::isNewID($ID)) {
            $options['no_header'] = true;
        }
        $this->showFormHeader($options);
        $rand = mt_rand();

        echo "<tr class='tab_bg_1'>";
        echo "<td><label for='name'>" . __('Login') . "</label></td>";
        if (
            $this->fields["name"] == "" ||
            !empty($this->fields["password"]) ||
            ($this->fields["authtype"] == Auth::DB_GLPI)
        ) {
           //display login field for new records, or if this is not external auth
            echo "<td><input name='name' id='name' value=\"" . htmlescape($this->fields["name"]) . "\" class='form-control'></td>";
        } else {
            echo "<td class='b'>" . $this->fields["name"];
            echo "<input type='hidden' name='name' value=\"" . htmlescape($this->fields["name"]) . "\" class='form-control'></td>";
        }

        if (!$simplified_form && !empty($this->fields["name"])) {
            echo "<td rowspan='7'>" . _n('Picture', 'Pictures', 1) . "</td>";
            echo "<td rowspan='7'>";
            echo self::getPictureForUser($ID);

            echo Html::file(['name' => 'picture', 'display' => false, 'onlyimages' => true]);
            echo "<input type='checkbox' name='_blank_picture'>&nbsp;" . __s('Clear');
            echo "</td>";
        } else {
            echo "<td rowspan='7'></td>";
            echo "<td rowspan='7'></td>";
        }
        echo "</tr>";

       //If it's an external auth, check if the sync_field must be displayed
        if (
            $extauth
            && $this->fields['auths_id']
            && AuthLDAP::isSyncFieldConfigured($this->fields['auths_id'])
        ) {
            $syncrand = mt_rand();
            echo "<tr class='tab_bg_1'><td><label for='textfield_sync_field$syncrand'>" . __s('Synchronization field') . "</label></td><td>";
            if (
                self::canUpdate()
                && (!$extauth || empty($ID))
            ) {
                echo Html::input(
                    'sync_field',
                    [
                        'value' => $this->fields['sync_field'],
                        'id'    => "textfield_sync_field$syncrand",
                    ]
                );
            } else {
                if (empty($this->fields['sync_field'])) {
                    echo Dropdown::EMPTY_VALUE;
                } else {
                    echo $this->fields['sync_field'];
                }
            }
            echo "</td></tr>";
        } else {
            echo "<tr class='tab_bg_1'><td colspan='2'></td></tr>";
        }

        $surnamerand = mt_rand();
        echo "<tr class='tab_bg_1'><td><label for='textfield_realname$surnamerand'>" . __s('Surname') . "</label></td><td>";
        echo Html::input(
            'realname',
            [
                'value' => $this->fields['realname'],
                'id'    => "textfield_realname$surnamerand",
            ]
        );
        echo "</td></tr>";

        $firstnamerand = mt_rand();
        echo "<tr class='tab_bg_1'><td><label for='textfield_firstname$firstnamerand'>" . __s('First name') . "</label></td><td>";
        echo Html::input(
            'firstname',
            [
                'value' => $this->fields['firstname'],
                'id'    => "textfield_firstname$firstnamerand",
            ]
        );
        echo "</td></tr>";

        if (
            self::canUpdate()
            && (!$extauth || empty($ID))
        ) {
            echo "<tr class='tab_bg_1'>";
            echo "<td></td><td>";
            $init_password_js = <<<JAVASCRIPT
                var showPwdFields = function () {
                    if ($('input[name="_init_password"]').is(':checked')) {
                        $('.password_field').css("display", "none");
                        $('input[name="_useremails[-1]"]').prop("required", true);
                    } else {
                        $('.password_field').css("display", "");
                        $('input[name="_useremails[-1]"]').prop("required", false);
                    }
                };
                $('input[name="_init_password"]').on('change', showPwdFields);
JAVASCRIPT;
            echo Html::scriptBlock($init_password_js);
            Html::showCheckbox(['name'  => '_init_password']);
            echo "&nbsp;&nbsp;" . __('Send an email to the user to set their own new password.');
            echo "</td></tr>";
        }
       //do some rights verification
        if (
            self::canUpdate()
            && (!$extauth || empty($ID))
            && $caneditpassword
        ) {
            echo "<tr class='tab_bg_1'>";
            echo "<td class='password_field'><label for='password'>" . __s('Password') . "</label></td>";
            echo "<td class='password_field'><input id='password' type='password' name='password' value='' size='20'
                    autocomplete='new-password' onkeyup=\"return passwordCheck();\" class='form-control'></td>";

            echo "<tr class='tab_bg_1'>";
            echo "<td class='password_field'><label for='password2'>" . __s('Password confirmation') . "</label></td>";
            echo "<td class='password_field'><input type='password' id='password2' name='password2' value='' size='20' autocomplete='new-password' class='form-control'>";
            echo "</td></tr>";

            if ($CFG_GLPI["use_password_security"]) {
                echo "<tr class='tab_bg_1'>";
                echo "<td rowspan='2'>";
                echo __s('Password security policy');
                echo "</td>";
                echo "<td rowspan='2'>";
                Config::displayPasswordSecurityChecks();
                echo "</td>";
                echo "</tr>";
            }
        } else {
            echo "<tr class='tab_bg_1'><td></td><td></td></tr>";
            echo "<tr class='tab_bg_1'><td></td><td></td></tr>";
        }

        if ((!$simplified_form) && ($DB->use_timezones || Session::haveRight("config", READ))) {
            echo "<tr class='tab_bg_1'>";
            echo "<td><label for='timezone'>" . __s('Time zone') . "</label></td><td>";
            if ($DB->use_timezones) {
                $timezones = $DB->getTimezones();
                Dropdown::showFromArray(
                    'timezone',
                    $timezones,
                    [
                        'value'                 => $this->fields["timezone"],
                        'display_emptychoice'   => true,
                        'emptylabel'            => __('Use server configuration')
                    ]
                );
            } else if (Session::haveRight("config", READ)) {
               // Display a warning but only if user is more or less an admin
                echo __s('Timezone usage has not been activated.')
                . ' '
                . sprintf(__s('Run the "%1$s" command to activate it.'), 'php bin/console database:enable_timezones');
            }
            echo "</td></tr>";
        }

        echo "<tr class='tab_bg_1'>";
        $activerand = mt_rand();
        echo "<td><label for='dropdown_is_active$activerand'>" . __s('Active') . "</label></td><td>";
        Dropdown::showYesNo('is_active', $this->fields['is_active'], -1, ['rand' => $activerand]);
        echo "</td>";
        echo "<td>" . _sn('Email', 'Emails', Session::getPluralNumber());
        UserEmail::showAddEmailButton($this);
        echo "</td><td>";
        UserEmail::showForUser($this);
        echo "</td>";
        echo "</tr>";

        if (!$simplified_form) {
            $sincerand = mt_rand();
            echo "<tr class='tab_bg_1'>";
            echo "<td><label for='showdate$sincerand'>" . __s('Valid since') . "</label></td><td>";
            Html::showDateTimeField("begin_date", ['value'       => $this->fields["begin_date"],
                'rand'        => $sincerand,
                'maybeempty'  => true
            ]);
            echo "</td>";

            $untilrand = mt_rand();
            echo "<td><label for='showdate$untilrand'>" . __s('Valid until') . "</label></td><td>";
            Html::showDateTimeField("end_date", ['value'       => $this->fields["end_date"],
                'rand'        => $untilrand,
                'maybeempty'  => true
            ]);
            echo "</td></tr>";
        }

        $phonerand = mt_rand();
        echo "<tr class='tab_bg_1'>";
        echo "<td><label for='textfield_phone$phonerand'>" .  htmlescape(Phone::getTypeName(1)) . "</label></td><td>";
        echo Html::input(
            'phone',
            [
                'value' => $this->fields['phone'],
                'id'    => "textfield_phone$phonerand",
            ]
        );
        echo "</td>";
       //Authentications information : auth method used and server used
       //don't display is creation of a new user'
        if (!empty($ID)) {
            if (Session::haveRight(self::$rightname, self::READAUTHENT)) {
                echo "<td>" . __s('Authentication') . "</td><td>";
                echo Auth::getMethodName($this->fields["authtype"], $this->fields["auths_id"]);
                if (!empty($this->fields["date_sync"])) {
                    //TRANS: %s is the date of last sync
                    echo '<br>' . sprintf(
                        __s('Last synchronization on %s'),
                        Html::convDateTime($this->fields["date_sync"])
                    );
                }
                if (!empty($this->fields["user_dn"])) {
                  //TRANS: %s is the user dn
                    echo '<br>' . sprintf(__s('%1$s: %2$s'), __s('User DN'), htmlescape($this->fields["user_dn"]));
                }
                if ($this->fields['is_deleted_ldap']) {
                    echo '<br>' . __s('User missing in LDAP directory');
                }
                if ($this->fields['2fa'] !== null) {
                    echo '<br>' . __s('2FA enabled');
                    if (Session::haveRight(self::$rightname, self::UPDATEAUTHENT)) {
                        echo "<button type='submit' name='disable_2fa' class='btn btn-outline-danger btn-sm ms-1' data-bs-toggle='tooltip' title='"
                            . __s('If 2FA is mandatory for this user, they will be required to set it back up the next time they log in.') . "'>"
                            . __s('Disable')
                            . "</button>";
                    }
                }

                echo "</td>";
            } else {
                echo "<td colspan='2'>&nbsp;</td>";
            }
        } else {
            echo "<td colspan='2'><input type='hidden' name='authtype' value='1'></td>";
        }

        echo "</tr>";

        $mobilerand = mt_rand();
        echo "<tr class='tab_bg_1'>";
        echo "<td><label for='textfield_mobile$mobilerand'>" . __s('Mobile phone') . "</label></td><td>";
        echo Html::input(
            'mobile',
            [
                'value' => $this->fields['mobile'],
                'id'    => "textfield_mobile$mobilerand",
            ]
        );
        echo "</td>";
        echo "<td>";
        if (!$simplified_form) {
            $catrand = mt_rand();
            echo "<label for='dropdown_usercategories_id$catrand'>" . _sn('Category', 'Categories', 1) . "</label></td><td>";
            UserCategory::dropdown(['value' => $this->fields["usercategories_id"], 'rand' => $catrand]);
        }
        echo "</td></tr>";

        if (!$simplified_form) {
            $phone2rand = mt_rand();
            echo "<tr class='tab_bg_1'>";
            echo "<td><label for='textfield_phone2$phone2rand'>" .  __s('Phone 2') . "</label></td><td>";
            echo Html::input(
                'phone2',
                [
                    'value' => $this->fields['phone2'],
                    'id'    => "textfield_phone2$phone2rand",
                ]
            );
            echo "</td>";
            echo "<td rowspan='4' class='middle'><label for='comment'>" . __s('Comments') . "</label></td>";
            echo "<td class='center middle' rowspan='4'>";
            echo "<textarea class='form-control' id='comment' name='comment' >" . htmlescape($this->fields["comment"]) . "</textarea>";
            echo "</td></tr>";

            $admnumrand = mt_rand();
            echo "<tr class='tab_bg_1'><td><label for='textfield_registration_number$admnumrand'>" . _sx('user', 'Administrative number') . "</label></td><td>";
            echo Html::input(
                'registration_number',
                [
                    'value' => $this->fields['registration_number'],
                    'id'    => "textfield_registration_number$admnumrand",
                ]
            );
            echo "</td></tr>";

            $titlerand = mt_rand();
            echo "<tr class='tab_bg_1'><td><label for='dropdown_usertitles_id$titlerand'>" . _sx('person', 'Title') . "</label></td><td>";
            UserTitle::dropdown(['value' => $this->fields["usertitles_id"], 'rand' => $titlerand]);
            echo "</td></tr>";
        }

        echo "<tr class='tab_bg_1'>";
        if (!empty($ID)) {
            $locrand = mt_rand();
            echo "<td><label for='dropdown_locations_id$locrand'>" . htmlescape(Location::getTypeName(1)) . "</label></td><td>";
            $entities = $this->getEntities();
            if (count($entities) <= 0) {
                $entities = -1;
            }
            Location::dropdown(['value'  => $this->fields["locations_id"],
                'rand'   => $locrand,
                'entity' => $entities
            ]);
            echo "</td>";
        }
        echo "</tr>";

        if (empty($ID)) {
            echo "<tr class='tab_bg_1'>";
            echo "<th colspan='2'>" . _n('Authorization', 'Authorizations', 1) . "</th>";
            $recurrand = mt_rand();
            echo "<td><label for='dropdown__is_recursive$recurrand'>" .  __s('Recursive') . "</label></td><td>";
            Dropdown::showYesNo("_is_recursive", 0, -1, ['rand' => $recurrand]);
            echo "</td></tr>";
            $profilerand = mt_rand();
            echo "<tr class='tab_bg_1'>";
            echo "<td><label for='dropdown__profiles_id$profilerand'>" .  htmlescape(Profile::getTypeName(1)) . "</label></td><td>";
            Profile::dropdownUnder(['name'  => '_profiles_id',
                'rand'  => $profilerand,
                'value' => Profile::getDefault()
            ]);

            $entrand = mt_rand();
            echo "</td><td><label for='dropdown__entities_id$entrand'>" .  htmlescape(Entity::getTypeName(1)) . "</label></td><td>";
            Entity::dropdown(['name'                => '_entities_id',
                'display_emptychoice' => false,
                'rand'                => $entrand,
                'entity'              => $_SESSION['glpiactiveentities'],
                'value'               => $options['entities_id'] ?? $_SESSION['glpiactive_entity']
            ]);
            echo "</td></tr>";
        } else {
            if ($higherrights || $ismyself) {
                $profilerand = mt_rand();
                echo "<tr class='tab_bg_1'>";
                echo "<td><label for='dropdown_profiles_id$profilerand'>" .  __s('Default profile') . "</label></td><td>";

                $options   = Dropdown::getDropdownArrayNames(
                    'glpi_profiles',
                    Profile_User::getUserProfiles($this->fields['id'])
                );

                Dropdown::showFromArray(
                    "profiles_id",
                    $options,
                    ['value'               => $this->fields["profiles_id"],
                        'rand'                => $profilerand,
                        'display_emptychoice' => true
                    ]
                );
            }
            if ($higherrights) {
                $entrand = mt_rand();
                echo "</td><td><label for='dropdown_entities_id$entrand'>" .  __s('Default entity') . "</label></td><td>";
                $entities = $this->getEntities();
                $toadd = [-1 => __('Full structure')];
                Entity::dropdown([
                    'value'  => ($this->fields['entities_id'] === null) ? -1 : $this->fields['entities_id'],
                    'rand'   => $entrand,
                    'entity' => $entities,
                    'toadd'  => $toadd,
                ]);
                echo "</td></tr>";

                $grouprand = mt_rand();
                echo "<tr class='tab_bg_1'>";
                echo "<td><label for='dropdown_profiles_id$grouprand'>" .  __s('Default group') . "</label></td><td>";

                $options = [];
                foreach (Group_User::getUserGroups($this->fields['id']) as $group) {
                     $options[$group['id']] = $group['completename'];
                }

                Dropdown::showFromArray(
                    "groups_id",
                    $options,
                    ['value'               => $this->fields["groups_id"],
                        'rand'                => $grouprand,
                        'display_emptychoice' => true
                    ]
                );

                echo "</td>";
                $userrand = mt_rand();
                echo "<td><label for='dropdown_users_id_supervisor_$userrand'>" .  __s('Supervisor') . "</label></td><td>";

                User::dropdown(['name'   => 'users_id_supervisor',
                    'value'         => $this->fields["users_id_supervisor"],
                    'rand'          => $userrand,
                    'entity'        => $_SESSION["glpiactive_entity"],
                    'entity_sons'   => $_SESSION["glpiactive_entity_recursive"],
                    'used'          => [$this->getID()],
                    'right'         => 'all'
                ]);
                echo "</td></tr>";
            }

            if (
                (
                    Entity::getAnonymizeConfig() == Entity::ANONYMIZE_USE_NICKNAME
                    || Entity::getAnonymizeConfig() == Entity::ANONYMIZE_USE_NICKNAME_USER
                )
                && Session::getCurrentInterface() == "central"
            ) {
                echo "<tr class='tab_bg_1'>";
                echo "<td><label for='nickname$rand'> " . __s('Nickname') . "</label></td>";
                echo "<td>";
                if ($this->can($ID, UPDATE)) {
                    echo Html::input('nickname', [
                        'value' => $this->fields['nickname']
                    ]);
                } else {
                    echo $this->fields['nickname'];
                }
                echo "</td>";
                echo "</tr>";
            }

            if ($caneditpassword) {
                echo "<tr class='tab_bg_1'><th colspan='4'>" . __s('Remote access keys') . "</th></tr>";

                echo "<tr class='tab_bg_1'><td>";
                echo __("API token");
                echo "</td><td colspan='2'>";
                if (!empty($this->fields["api_token"])) {
                     echo "<div class='copy_to_clipboard_wrapper'>";
                     echo Html::input('_api_token', [
                         'value'    => $this->fields["api_token"],
                         'style'    => 'width:90%'
                     ]);
                     echo "</div>";
                     echo "(" . sprintf(
                         __s('generated on %s'),
                         Html::convDateTime($this->fields["api_token_date"])
                     ) . ")";
                }
                echo "</td><td>";
                Html::showCheckbox(['name'  => '_reset_api_token',
                    'title' => __('Regenerate')
                ]);
                echo "&nbsp;&nbsp;" . __('Regenerate');
                echo "</td></tr>";
            }

            echo "<tr class='tab_bg_1'>";
            echo "<td colspan='2' class='center'>";
            if ($this->fields["last_login"]) {
                printf(__('Last login on %s'), Html::convDateTime($this->fields["last_login"]));
            }
            echo "</td><td colspan='2'class='center'>";

            echo "</td></tr>";
        }

        $this->showFormButtons($options);

        return true;
    }


    /**
     * Print the user preference form.
     *
     * @param string  $target Form target
     * @param integer $ID     ID of the user
     *
     * @return boolean true if user found, false otherwise
     */
    public function showMyForm($target, $ID)
    {
        /**
         * @var array $CFG_GLPI
         * @var \DBmysql $DB
         */
        global $CFG_GLPI, $DB;

       // Affiche un formulaire User
        if (
            ($ID != Session::getLoginUserID())
            && !$this->currentUserHaveMoreRightThan($ID)
        ) {
            return false;
        }
        if ($this->getFromDB($ID)) {
            $rand     = mt_rand();
            $authtype = $this->getAuthMethodsByID();

            $extauth  = !(($this->fields["authtype"] == Auth::DB_GLPI)
                       || (($this->fields["authtype"] == Auth::NOT_YET_AUTHENTIFIED)
                           && !empty($this->fields["password"])));

            echo "<div class='center'>";
            echo "<form method='post' name='user_manager' enctype='multipart/form-data' action='" . htmlescape($target) . "' autocomplete='off'>";
            echo "<table class='tab_cadre_fixe'>";
            echo "<tr><th colspan='4'>" . sprintf(__s('%1$s: %2$s'), __s('Login'), htmlescape($this->fields["name"]));
            echo "<input type='hidden' name='name' value='" . htmlescape($this->fields["name"]) . "'>";
            echo "<input type='hidden' name='id' value='" . htmlescape($this->fields["id"]) . "'>";
            echo "</th></tr>";

            $surnamerand = mt_rand();
            echo "<tr class='tab_bg_1'><td><label for='textfield_realname$surnamerand'>" . __s('Surname') . "</label></td><td>";

            if (
                $extauth
                && isset($authtype['realname_field'])
                && !empty($authtype['realname_field'])
            ) {
                echo $this->fields["realname"];
            } else {
                echo Html::input(
                    'realname',
                    [
                        'value' => $this->fields['realname'],
                        'id'    => "textfield_realname$surnamerand",
                    ]
                );
            }
            echo "</td>";

            if (!empty($this->fields["name"])) {
                echo "<td rowspan='7'>" . _sn('Picture', 'Pictures', 1) . "</td>";
                echo "<td rowspan='7'>";
                echo self::getPictureForUser($ID);

                echo Html::file(['name' => 'picture', 'display' => false, 'onlyimages' => true]);

                echo "&nbsp;";
                Html::showCheckbox(['name' => '_blank_picture', 'title' => __('Clear')]);
                echo "&nbsp;" . __('Clear');

                echo "</td>";
                echo "</tr>";
            }

            $firstnamerand = mt_rand();
            echo "<tr class='tab_bg_1'><td><label for='textfield_firstname$firstnamerand'>" . __s('First name') . "</label></td><td>";
            if (
                $extauth
                && isset($authtype['firstname_field'])
                && !empty($authtype['firstname_field'])
            ) {
                echo htmlescape($this->fields["firstname"]);
            } else {
                echo Html::input(
                    'firstname',
                    [
                        'value' => $this->fields['firstname'],
                        'id'    => "textfield_firstname$firstnamerand",
                    ]
                );
            }
            echo "</td></tr>";

            if (
                $extauth
                && $this->fields['auths_id']
                && AuthLDAP::isSyncFieldConfigured($this->fields['auths_id'])
            ) {
                echo "<tr class='tab_bg_1'><td>" . __s('Synchronization field') . "</td><td>";
                if (empty($this->fields['sync_field'])) {
                    echo Dropdown::EMPTY_VALUE;
                } else {
                    echo htmlescape($this->fields['sync_field']);
                }
                echo "</td></tr>";
            } else {
                echo "<tr class='tab_bg_1'><td colspan='2'></td></tr>";
            }

            echo "<tr class='tab_bg_1'>";

            $langrand = mt_rand();
            echo "<td><label for='dropdown_language$langrand'>" . __('Language') . "</label></td><td>";
           // Language is stored as null in DB if value is same as the global config.
            $language = $this->fields["language"];
            if (null === $this->fields["language"] || !isset($CFG_GLPI['languages'][$this->fields["language"]])) {
                $language = $CFG_GLPI['language'];
            }
            Dropdown::showLanguages(
                "language",
                [
                    'rand'  => $langrand,
                    'value' => $language,
                ]
            );
            echo "</td>";
            echo "</tr>";

           //do some rights verification
            if (
                !$extauth
                && Session::haveRight("password_update", "1")
            ) {
                echo "<tr class='tab_bg_1'>";
                echo "<td><label for='password'>" . __s('Password') . "</label></td>";
                echo "<td><input id='password' type='password' name='password' value='' size='30' autocomplete='new-password' onkeyup=\"return passwordCheck();\" class='form-control'>";
                echo "</td>";
                echo "</tr>";

                echo "<tr class='tab_bg_1'>";
                echo "<td><label for='password2'>" . __s('Password confirmation') . "</label></td>";
                echo "<td><input type='password' name='password2' id='password2' value='' size='30' autocomplete='new-password' class='form-control'>";
                echo "</td></tr>";

                if ($CFG_GLPI["use_password_security"]) {
                    echo "<tr class='tab_bg_1'>";
                    echo "<td rowspan='2'>";
                    echo __('Password security policy');
                    echo "</td>";
                    echo "<td rowspan='2'>";
                    Config::displayPasswordSecurityChecks();
                    echo "</td>";
                    echo "</tr>";
                }
            } else {
                echo "<tr class='tab_bg_1'><td colspan='2'></td></tr>";
                echo "<tr class='tab_bg_1'><td colspan='2'></td></tr>";
                echo "<tr class='tab_bg_1'><td colspan='2'></td></tr>";
            }

            if ($DB->use_timezones || Session::haveRight("config", READ)) {
                echo "<tr class='tab_bg_1'>";
                echo "<td><label for='timezone'>" . __s('Time zone') . "</label></td><td>";
                if ($DB->use_timezones) {
                    $timezones = $DB->getTimezones();
                    Dropdown::showFromArray(
                        'timezone',
                        $timezones,
                        [
                            'value'                 => $this->fields["timezone"],
                            'display_emptychoice'   => true,
                            'emptylabel'            => __('Use server configuration')
                        ]
                    );
                } else if (Session::haveRight("config", READ)) {
                   // Display a warning but only if user is more or less an admin
                    echo __s('Timezone usage has not been activated.')
                    . ' '
                    . sprintf(__s('Run the "%1$s" command to activate it.'), 'php bin/console database:enable_timezones');
                }
                echo "</td>";
                if (
                    $extauth
                    || !Session::haveRight("password_update", "1")
                ) {
                    echo "<td colspan='2'></td>";
                }
                echo "</tr>";
            }

            $phonerand = mt_rand();
            echo "<tr class='tab_bg_1'><td><label for='textfield_phone$phonerand'>" .  htmlescape(Phone::getTypeName(1)) . "</label></td><td>";

            if (
                $extauth
                && isset($authtype['phone_field']) && !empty($authtype['phone_field'])
            ) {
                echo htmlescape($this->fields["phone"]);
            } else {
                echo Html::input(
                    'phone',
                    [
                        'value' => $this->fields['phone'],
                        'id'    => "textfield_phone$phonerand",
                    ]
                );
            }
            echo "</td>";
            echo "<td class='top'>" . _sn('Email', 'Emails', Session::getPluralNumber());
            UserEmail::showAddEmailButton($this);
            echo "</td><td>";
            UserEmail::showForUser($this);
            echo "</td>";
            echo "</tr>";

            $mobilerand = mt_rand();
            echo "<tr class='tab_bg_1'><td><label for='textfield_mobile$mobilerand'>" . __s('Mobile phone') . "</label></td><td>";

            if (
                $extauth
                && isset($authtype['mobile_field']) && !empty($authtype['mobile_field'])
            ) {
                echo htmlescape($this->fields["mobile"]);
            } else {
                echo Html::input(
                    'mobile',
                    [
                        'value' => $this->fields['mobile'],
                        'id'    => "textfield_mobile$mobilerand",
                    ]
                );
            }
            echo "</td>";

            if (count($_SESSION['glpiprofiles']) > 1) {
                $profilerand = mt_rand();
                echo "<td><label for='dropdown_profiles_id$profilerand'>" . __s('Default profile') . "</label></td><td>";

                $options = Dropdown::getDropdownArrayNames(
                    'glpi_profiles',
                    Profile_User::getUserProfiles($this->fields['id'])
                );
                Dropdown::showFromArray(
                    "profiles_id",
                    $options,
                    ['value'               => $this->fields["profiles_id"],
                        'rand'                => $profilerand,
                        'display_emptychoice' => true
                    ]
                );
                echo "</td>";
            } else {
                echo "<td colspan='2'>&nbsp;</td>";
            }
            echo "</tr>";

            $phone2rand = mt_rand();
            echo "<tr class='tab_bg_1'><td><label for='textfield_phone2$phone2rand'>" .  __s('Phone 2') . "</label></td><td>";

            if (
                $extauth
                && isset($authtype['phone2_field']) && !empty($authtype['phone2_field'])
            ) {
                echo htmlescape($this->fields["phone2"]);
            } else {
                echo Html::input(
                    'phone2',
                    [
                        'value' => $this->fields['phone2'],
                        'id'    => "textfield_phone2$phone2rand",
                    ]
                );
            }
            echo "</td>";

            $entities = $this->getEntities();
            if (count($_SESSION['glpiactiveentities']) > 1) {
                $entrand = mt_rand();
<<<<<<< HEAD
                echo "<td><label for='dropdown_entities_id$entrand'>" . __s('Default entity') . "</td><td>";
                $toadd = [];
                if (!in_array(0, $entities)) {
                    $toadd = [0 => __('Full structure')];
                }
                Entity::dropdown(['value'  => $this->fields['entities_id'],
=======
                echo "<td><label for='dropdown_entities_id$entrand'>" . __('Default entity') . "</td><td>";
                $toadd = [-1 => __('Full structure')];
                Entity::dropdown([
                    'value'  => ($this->fields['entities_id'] === null) ? -1 : $this->fields['entities_id'],
>>>>>>> 71adc95c
                    'rand'   => $entrand,
                    'entity' => $entities,
                    'toadd'  => $toadd,
                ]);
            } else {
                echo "<td colspan='2'>&nbsp;";
            }
            echo "</td></tr>";

            $admnumrand = mt_rand();
            echo "<tr class='tab_bg_1'><td><label for='textfield_registration_number$admnumrand'>" . _sx('user', 'Administrative number') . "</label></td><td>";
            if (
                $extauth
                && isset($authtype['registration_number_field']) && !empty($authtype['registration_number_field'])
            ) {
                echo $this->fields["registration_number"];
            } else {
                echo Html::input(
                    'registration_number',
                    [
                        'value' => $this->fields['registration_number'],
                        'id'    => "textfield_registration_number$admnumrand",
                    ]
                );
            }
            echo "</td><td colspan='2'></td></tr>";

            $locrand = mt_rand();
            echo "<tr class='tab_bg_1'><td><label for='dropdown_locations_id$locrand'>" . htmlescape(Location::getTypeName(1)) . "</label></td><td>";
            Location::dropdown(['value'  => $this->fields['locations_id'],
                'rand'   => $locrand,
                'entity' => $entities
            ]);

            if (Config::canUpdate()) {
                $moderand = mt_rand();
                echo "<td><label for='dropdown_use_mode$moderand'>" . __s('Use GLPI in mode') . "</label></td><td>";
                $modes = [
                    Session::NORMAL_MODE => __('Normal'),
                    Session::DEBUG_MODE  => __('Debug'),
                ];
                Dropdown::showFromArray('use_mode', $modes, ['value' => $this->fields["use_mode"], 'rand' => $moderand]);
            } else {
                echo "<td colspan='2'>&nbsp;";
            }
            echo "</td></tr>";

            if (
                (
                    Entity::getAnonymizeConfig() == Entity::ANONYMIZE_USE_NICKNAME
                    || Entity::getAnonymizeConfig() == Entity::ANONYMIZE_USE_NICKNAME_USER
                )
                && Session::getCurrentInterface() == "central"
            ) {
                echo "<tr class='tab_bg_1'>";
                echo "<td><label for='nickname$rand'> " . __s('Nickname') . "</label></td>";
                echo "<td>";
                echo Html::input('nickname', [
                    'value' => $this->fields['nickname']
                ]);
                echo "</td>";
                echo "</tr>";
            }

            echo "<tr class='tab_bg_1'><th colspan='4'>" . __s('Remote access keys') . "</th></tr>";

            echo "<tr class='tab_bg_1'><td>";
            echo __s("API token");
            echo "</td><td colspan='2'>";
            if (!empty($this->fields["api_token"])) {
                echo "<div class='copy_to_clipboard_wrapper'>";
                echo Html::input('_api_token', [
                    'value'    => $this->fields["api_token"],
                    'style'    => 'width:90%'
                ]);
                 echo "</div>";
                 echo "(" . sprintf(
                     __s('generated on %s'),
                     Html::convDateTime($this->fields["api_token_date"])
                 ) . ")";
            }
            echo "</td><td>";
            Html::showCheckbox(['name'  => '_reset_api_token',
                'title' => __('Regenerate')
            ]);
            echo "&nbsp;&nbsp;" . __s('Regenerate');
            echo "</td></tr>";

            echo "<tr><td class='tab_bg_2 center' colspan='4'>";
            echo "<input type='submit' name='update' value=\"" . _sx('button', 'Save') . "\" class='btn btn-primary'>";
            echo "</td></tr>";

            echo "</table>";
            Html::closeForm();
            echo "</div>";
            return true;
        }
        return false;
    }


    /**
     * Get all the authentication method parameters for the current user.
     *
     * @return array
     */
    public function getAuthMethodsByID()
    {
        return Auth::getMethodsByID($this->fields["authtype"], $this->fields["auths_id"]);
    }


    public function pre_updateInDB()
    {
        /** @var \DBmysql $DB */
        global $DB;

        if (($key = array_search('name', $this->updates)) !== false) {
           /// Check if user does not exists
            $iterator = $DB->request([
                'FROM'   => $this->getTable(),
                'WHERE'  => [
                    'name'   => $this->input['name'],
                    'id'     => ['<>', $this->input['id']]
                ]
            ]);

            if (count($iterator)) {
                 //To display a message
                 $this->fields['name'] = $this->oldvalues['name'];
                 unset($this->updates[$key]);
                 unset($this->oldvalues['name']);
                 Session::addMessageAfterRedirect(
                     __s('Unable to update login. A user already exists.'),
                     false,
                     ERROR
                 );
            }

            if (!Auth::isValidLogin($this->input['name'])) {
                $this->fields['name'] = $this->oldvalues['name'];
                unset($this->updates[$key]);
                unset($this->oldvalues['name']);
                Session::addMessageAfterRedirect(
                    __s('The login is not valid. Unable to update login.'),
                    false,
                    ERROR
                );
            }
        }

       // ## Security system except for login update:
       //
       // An **external** (ldap, mail) user without User::UPDATE right
       // should not be able to update its own fields
       // (for example, fields concerned by ldap synchronisation)
       // except on login action (which triggers synchronisation).
        if (
            Session::getLoginUserID() === (int)$this->input['id']
            && !Session::haveRight("user", UPDATE)
            && !strpos($_SERVER['PHP_SELF'], "/front/login.php")
            && isset($this->fields["authtype"])
        ) {
           // extauth ldap case
            if (
                $_SESSION["glpiextauth"]
                && ($this->fields["authtype"] == Auth::LDAP
                 || Auth::isAlternateAuth($this->fields["authtype"]))
            ) {
                $authtype = Auth::getMethodsByID(
                    $this->fields["authtype"],
                    $this->fields["auths_id"]
                );
                if (count($authtype)) {
                     $fields = AuthLDAP::getSyncFields($authtype);
                    foreach ($fields as $key => $val) {
                        if (
                            !empty($val)
                            && (($key2 = array_search($key, $this->updates)) !== false)
                        ) {
                            unset($this->updates[$key2]);
                            unset($this->oldvalues[$key]);
                        }
                    }
                }
            }

            if (($key = array_search("is_active", $this->updates)) !== false) {
                unset($this->updates[$key]);
                unset($this->oldvalues['is_active']);
            }

            if (($key = array_search("comment", $this->updates)) !== false) {
                unset($this->updates[$key]);
                unset($this->oldvalues['comment']);
            }
        }

        // Hash user_dn if is updated
        if (in_array('user_dn', $this->updates)) {
            $this->updates[] = 'user_dn_hash';
            $this->fields['user_dn_hash'] = is_string($this->input['user_dn']) && strlen($this->input['user_dn']) > 0
                ? md5($this->input['user_dn'])
                : null;
        }
    }

    public function getSpecificMassiveActions($checkitem = null)
    {

        $isadmin = static::canUpdate();
        $actions = parent::getSpecificMassiveActions($checkitem);
        $prefix = __CLASS__ . MassiveAction::CLASS_ACTION_SEPARATOR;

        if ($isadmin) {
            $actions['Group_User' . MassiveAction::CLASS_ACTION_SEPARATOR . 'add']
                                                         = "<i class='fas fa-users'></i>" .
                                                           __s('Associate to a group');
            $actions['Group_User' . MassiveAction::CLASS_ACTION_SEPARATOR . 'remove']
                                                         = __s('Dissociate from a group');
            $actions['Profile_User' . MassiveAction::CLASS_ACTION_SEPARATOR . 'add']
                                                         = "<i class='fas fa-user-shield'></i>" .
                                                           __s('Associate to a profile');
            $actions['Profile_User' . MassiveAction::CLASS_ACTION_SEPARATOR . 'remove']
                                                         = __s('Dissociate from a profile');
            $actions['Group_User' . MassiveAction::CLASS_ACTION_SEPARATOR . 'change_group_user']
                                                         = "<i class='fas fa-users-cog'></i>" .
                                                           __s("Move to group");
            $actions["{$prefix}delete_emails"] = __s("Delete associated emails");
        }

        if (Session::haveRight(self::$rightname, self::UPDATEAUTHENT)) {
            $actions[$prefix . 'change_authtype']        = "<i class='fas fa-user-cog'></i>" .
                                                      _sx('button', 'Change the authentication method');
            $actions[$prefix . 'force_user_ldap_update'] = "<i class='fas fa-sync'></i>" .
                                                      __s('Force synchronization');
            $actions[$prefix . 'clean_ldap_fields'] = "<i class='fas fa-broom'></i>" .
                                                    __s('Clean LDAP fields and force synchronisation');
            $actions[$prefix . 'disable_2fa']           = "<i class='fas fa-user-lock'></i>" .
                                                      __s('Disable 2FA');
        }
        return $actions;
    }

    public static function showMassiveActionsSubForm(MassiveAction $ma)
    {
        /** @var array $CFG_GLPI */
        global $CFG_GLPI;

        switch ($ma->getAction()) {
            case 'change_authtype':
                $rand             = Auth::dropdown(['name' => 'authtype']);
                $paramsmassaction = ['authtype' => '__VALUE__'];
                Ajax::updateItemOnSelectEvent(
                    "dropdown_authtype$rand",
                    "show_massiveaction_field",
                    $CFG_GLPI["root_doc"] .
                                             "/ajax/dropdownMassiveActionAuthMethods.php",
                    $paramsmassaction
                );
                echo "<span id='show_massiveaction_field'><br><br>";
                echo Html::submit(_x('button', 'Post'), ['name' => 'massiveaction']) . "</span>";
                return true;
            case 'disable_2fa':
                echo "<span id='show_massiveaction_field'>";
                echo __('If 2FA is mandatory for this user, they will be required to set it back up the next time they log in.');
                echo "<br><br>";
                echo Html::submit(_x('button', 'Post'), ['name' => 'massiveaction']);
                echo "</span>";
                return true;
        }
        return parent::showMassiveActionsSubForm($ma);
    }

    public static function processMassiveActionsForOneItemtype(
        MassiveAction $ma,
        CommonDBTM $item,
        array $ids
    ) {

        switch ($ma->getAction()) {
            case 'force_user_ldap_update':
            case 'clean_ldap_fields':
                foreach ($ids as $id) {
                    if ($item->can($id, UPDATE)) {
                        if (
                            ($item->fields["authtype"] == Auth::LDAP)
                            || ($item->fields["authtype"] == Auth::EXTERNAL)
                        ) {
                            if (AuthLDAP::forceOneUserSynchronization($item, ($ma->getAction() == 'clean_ldap_fields'), false)) {
                                $ma->itemDone($item->getType(), $id, MassiveAction::ACTION_OK);
                            } else {
                                $ma->itemDone($item->getType(), $id, MassiveAction::ACTION_KO);
                                $ma->addMessage($item->getErrorMessage(ERROR_ON_ACTION));
                            }
                        } else {
                            $ma->itemDone($item->getType(), $id, MassiveAction::ACTION_KO);
                            $ma->addMessage($item->getErrorMessage(ERROR_ON_ACTION));
                        }
                    } else {
                        $ma->itemDone($item->getType(), $id, MassiveAction::ACTION_NORIGHT);
                        $ma->addMessage($item->getErrorMessage(ERROR_RIGHT));
                    }
                }
                return;

            case 'change_authtype':
                $input = $ma->getInput();
                if (
                    !isset($input["authtype"])
                    || !isset($input["auths_id"])
                ) {
                    $ma->itemDone($item->getType(), $ids, MassiveAction::ACTION_KO);
                    $ma->addMessage($item->getErrorMessage(ERROR_ON_ACTION));
                    return;
                }
                if (Session::haveRight(self::$rightname, self::UPDATEAUTHENT)) {
                    if (User::changeAuthMethod($ids, $input["authtype"], $input["auths_id"])) {
                        $ma->itemDone($item->getType(), $ids, MassiveAction::ACTION_OK);
                    } else {
                        $ma->itemDone($item->getType(), $ids, MassiveAction::ACTION_KO);
                    }
                } else {
                    $ma->itemDone($item->getType(), $ids, MassiveAction::ACTION_NORIGHT);
                    $ma->addMessage($item->getErrorMessage(ERROR_RIGHT));
                }
                return;

            case 'delete_emails':
                foreach ($ids as $id) {
                    // Check rights
                    if (!$item->can($id, UPDATE)) {
                        $ma->itemDone($item->getType(), $id, MassiveAction::ACTION_NORIGHT);
                        $ma->addMessage($item->getErrorMessage(ERROR_RIGHT));
                        continue;
                    }

                    // Find emails
                    $emails = (new UserEmail())->find(['users_id' => $id]);
                    $status = MassiveAction::ACTION_OK;
                    foreach ($emails as $email) {
                        // Delete each emails found
                        if (!(new UserEmail())->delete(['id' => $email['id']])) {
                            $status = MassiveAction::ACTION_KO;
                        }
                    }
                    $ma->itemDone($item->getType(), $id, $status);
                }
                return;

            case 'disable_2fa':
                $can_update_auth = Session::haveRight(self::$rightname, self::UPDATEAUTHENT);
                $totp = new \Glpi\Security\TOTPManager();
                foreach ($ids as $id) {
                    if (!$can_update_auth || !$item->can($id, UPDATE)) {
                        $ma->itemDone($item->getType(), $id, MassiveAction::ACTION_NORIGHT);
                        $ma->addMessage($item->getErrorMessage(ERROR_RIGHT));
                        continue;
                    }
                    $totp->disable2FAForUser($id);
                    $ma->itemDone($item->getType(), $id, MassiveAction::ACTION_OK);
                }
        }
        parent::processMassiveActionsForOneItemtype($ma, $item, $ids);
    }


    public function rawSearchOptions()
    {
       // forcegroup by on name set force group by for all items
        $tab = [];

        $tab[] = [
            'id'                 => 'common',
            'name'               => __('Characteristics')
        ];

        $tab[] = [
            'id'                 => '1',
            'table'              => $this->getTable(),
            'field'              => 'name',
            'name'               => __('Login'),
            'datatype'           => 'itemlink',
            'forcegroupby'       => true,
            'massiveaction'      => false
        ];

        $tab[] = [
            'id'                 => '2',
            'table'              => $this->getTable(),
            'field'              => 'id',
            'name'               => __('ID'),
            'massiveaction'      => false,
            'datatype'           => 'number'
        ];

        $tab[] = [
            'id'                 => '34',
            'table'              => $this->getTable(),
            'field'              => 'realname',
            'name'               => __('Last name'),
            'datatype'           => 'string',
        ];

        $tab[] = [
            'id'                 => '9',
            'table'              => $this->getTable(),
            'field'              => 'firstname',
            'name'               => __('First name'),
            'datatype'           => 'string',
        ];

        $tab[] = [
            'id'                 => '5',
            'table'              => 'glpi_useremails',
            'field'              => 'email',
            'name'               => _n('Email', 'Emails', Session::getPluralNumber()),
            'datatype'           => 'email',
            'joinparams'         => [
                'jointype'           => 'child'
            ],
            'forcegroupby'       => true,
            'massiveaction'      => false
        ];

        $tab[] = [
            'id'                 => '150',
            'table'              => $this->getTable(),
            'field'              => 'picture',
            'name'               => _n('Picture', 'Pictures', 1),
            'datatype'           => 'specific',
            'nosearch'           => true,
            'massiveaction'      => false
        ];

        $tab[] = [
            'id'                 => '28',
            'table'              => $this->getTable(),
            'field'              => 'sync_field',
            'name'               => __('Synchronization field'),
            'massiveaction'      => false,
            'datatype'           => 'string',
        ];

        $tab = array_merge($tab, Location::rawSearchOptionsToAdd());

        $tab[] = [
            'id'                 => '8',
            'table'              => $this->getTable(),
            'field'              => 'is_active',
            'name'               => __('Active'),
            'datatype'           => 'bool'
        ];

        $tab[] = [
            'id'                 => '6',
            'table'              => $this->getTable(),
            'field'              => 'phone',
            'name'               => Phone::getTypeName(1),
            'datatype'           => 'string',
        ];

        $tab[] = [
            'id'                 => '10',
            'table'              => $this->getTable(),
            'field'              => 'phone2',
            'name'               => __('Phone 2'),
            'datatype'           => 'string',
        ];

        $tab[] = [
            'id'                 => '11',
            'table'              => $this->getTable(),
            'field'              => 'mobile',
            'name'               => __('Mobile phone'),
            'datatype'           => 'string',
        ];

        $tab[] = [
            'id'                 => '13',
            'table'              => 'glpi_groups',
            'field'              => 'completename',
            'name'               => Group::getTypeName(Session::getPluralNumber()),
            'forcegroupby'       => true,
            'datatype'           => 'itemlink',
            'massiveaction'      => false,
            'use_subquery'       => true,
            'joinparams'         => [
                'beforejoin'         => [
                    'table'              => 'glpi_groups_users',
                    'joinparams'         => [
                        'jointype'           => 'child'
                    ]
                ]
            ]
        ];

        $tab[] = [
            'id'                 => '14',
            'table'              => $this->getTable(),
            'field'              => 'last_login',
            'name'               => __('Last login'),
            'datatype'           => 'datetime',
            'massiveaction'      => false
        ];

        $tab[] = [
            'id'                 => '15',
            'table'              => $this->getTable(),
            'field'              => 'authtype',
            'name'               => __('Authentication'),
            'massiveaction'      => false,
            'datatype'           => 'specific',
            'searchtype'         => 'equals',
            'additionalfields'   => [
                '0'                  => 'auths_id'
            ]
        ];

        $tab[] = [
            'id'                 => '30',
            'table'              => 'glpi_authldaps',
            'field'              => 'name',
            'linkfield'          => 'auths_id',
            'name'               => __('LDAP directory for authentication'),
            'massiveaction'      => false,
            'joinparams'         => [
                'condition'          => ['REFTABLE.authtype' => Auth::LDAP]
            ],
            'datatype'           => 'dropdown'
        ];

        $tab[] = [
            'id'                 => '31',
            'table'              => 'glpi_authmails',
            'field'              => 'name',
            'linkfield'          => 'auths_id',
            'name'               => __('Email server for authentication'),
            'massiveaction'      => false,
            'joinparams'         => [
                'condition'          => ['REFTABLE.authtype' => Auth::MAIL]
            ],
            'datatype'           => 'dropdown'
        ];

        $tab[] = [
            'id'                 => '16',
            'table'              => $this->getTable(),
            'field'              => 'comment',
            'name'               => __('Comments'),
            'datatype'           => 'text'
        ];

        $tab[] = [
            'id'                 => '17',
            'table'              => $this->getTable(),
            'field'              => 'language',
            'name'               => __('Language'),
            'datatype'           => 'language',
            'display_emptychoice' => true,
            'emptylabel'         => 'Default value'
        ];

        $tab[] = [
            'id'                 => '19',
            'table'              => $this->getTable(),
            'field'              => 'date_mod',
            'name'               => __('Last update'),
            'datatype'           => 'datetime',
            'massiveaction'      => false
        ];

        $tab[] = [
            'id'                 => '121',
            'table'              => $this->getTable(),
            'field'              => 'date_creation',
            'name'               => __('Creation date'),
            'datatype'           => 'datetime',
            'massiveaction'      => false
        ];

        $tab[] = [
            'id'                 => '20',
            'table'              => 'glpi_profiles',
            'field'              => 'name',
            'name'               => sprintf(
                __('%1$s (%2$s)'),
                Profile::getTypeName(Session::getPluralNumber()),
                Entity::getTypeName(1)
            ),
            'forcegroupby'       => true,
            'massiveaction'      => false,
            'datatype'           => 'dropdown',
            'joinparams'         => [
                'beforejoin'         => [
                    'table'              => 'glpi_profiles_users',
                    'joinparams'         => [
                        'jointype'           => 'child'
                    ]
                ]
            ]
        ];

        $tab[] = [
            'id'                 => '21',
            'table'              => $this->getTable(),
            'field'              => 'user_dn',
            'name'               => __('User DN'),
            'massiveaction'      => false,
            'datatype'           => 'text'
        ];

        $tab[] = [
            'id'                 => '22',
            'table'              => $this->getTable(),
            'field'              => 'registration_number',
            'name'               => _x('user', 'Administrative number'),
            'datatype'           => 'string',
        ];

        $tab[] = [
            'id'                 => '23',
            'table'              => $this->getTable(),
            'field'              => 'date_sync',
            'datatype'           => 'datetime',
            'name'               => __('Last synchronization'),
            'massiveaction'      => false
        ];

        $tab[] = [
            'id'                 => '24',
            'table'              => $this->getTable(),
            'field'              => 'is_deleted_ldap',
            'name'               => __('Deleted user in LDAP directory'),
            'datatype'           => 'bool',
            'massiveaction'      => false
        ];

        $tab[] = [
            'id'                 => '80',
            'table'              => 'glpi_entities',
            'linkfield'          => 'entities_id',
            'field'              => 'completename',
            'name'               => sprintf(
                __('%1$s (%2$s)'),
                Entity::getTypeName(Session::getPluralNumber()),
                Profile::getTypeName(1)
            ),
            'forcegroupby'       => true,
            'datatype'           => 'dropdown',
            'massiveaction'      => false,
            'joinparams'         => [
                'beforejoin'         => [
                    'table'              => 'glpi_profiles_users',
                    'joinparams'         => [
                        'jointype'           => 'child'
                    ]
                ]
            ]
        ];

        $tab[] = [
            'id'                 => '81',
            'table'              => 'glpi_usertitles',
            'field'              => 'name',
            'name'               => __('Title'),
            'datatype'           => 'dropdown'
        ];

        $tab[] = [
            'id'                 => '82',
            'table'              => 'glpi_usercategories',
            'field'              => 'name',
            'name'               => _n('Category', 'Categories', 1),
            'datatype'           => 'dropdown'
        ];

        $tab[] = [
            'id'                 => '79',
            'table'              => 'glpi_profiles',
            'field'              => 'name',
            'name'               => __('Default profile'),
            'datatype'           => 'dropdown'
        ];

        $tab[] = [
            'id'                 => '77',
            'table'              => 'glpi_entities',
            'field'              => 'name',
            'massiveaction'      => true,
            'name'               => __('Default entity'),
            'datatype'           => 'dropdown'
        ];

        $tab[] = [
            'id'                 => '62',
            'table'              => $this->getTable(),
            'field'              => 'begin_date',
            'name'               => __('Begin date'),
            'datatype'           => 'datetime'
        ];

        $tab[] = [
            'id'                 => '63',
            'table'              => $this->getTable(),
            'field'              => 'end_date',
            'name'               => __('End date'),
            'datatype'           => 'datetime'
        ];

        $tab[] = [
            'id'                 => '60',
            'table'              => 'glpi_tickets',
            'field'              => 'id',
            'name'               => __('Number of tickets as requester'),
            'forcegroupby'       => true,
            'usehaving'          => true,
            'datatype'           => 'count',
            'massiveaction'      => false,
            'joinparams'         => [
                'beforejoin'         => [
                    'table'              => 'glpi_tickets_users',
                    'joinparams'         => [
                        'jointype'           => 'child',
                        'condition'          => ['NEWTABLE.type' => CommonITILActor::REQUESTER]
                    ]
                ]
            ]
        ];

        $tab[] = [
            'id'                 => '61',
            'table'              => 'glpi_tickets',
            'field'              => 'id',
            'name'               => __('Number of written tickets'),
            'forcegroupby'       => true,
            'usehaving'          => true,
            'datatype'           => 'count',
            'massiveaction'      => false,
            'joinparams'         => [
                'jointype'           => 'child',
                'linkfield'          => 'users_id_recipient'
            ]
        ];

        $tab[] = [
            'id'                 => '64',
            'table'              => 'glpi_tickets',
            'field'              => 'id',
            'name'               => __('Number of assigned tickets'),
            'forcegroupby'       => true,
            'usehaving'          => true,
            'datatype'           => 'count',
            'massiveaction'      => false,
            'joinparams'         => [
                'beforejoin'         => [
                    'table'              => 'glpi_tickets_users',
                    'joinparams'         => [
                        'jointype'           => 'child',
                        'condition'          => ['NEWTABLE.type' => CommonITILActor::ASSIGN]
                    ]
                ]
            ]
        ];

        $tab[] = [
            'id'                 => '99',
            'table'              => 'glpi_users',
            'field'              => 'name',
            'linkfield'          => 'users_id_supervisor',
            'name'               => __('Supervisor'),
            'datatype'           => 'dropdown',
            'massiveaction'      => false,
            'additionalfields'   => [
                '0' => 'id'
            ]
        ];

        $tab[] = [
            'id'                => 130,
            'table'             => 'glpi_users',
            'field'             => 'substitution_start_date',
            'name'              => __('Substitution start date'),
            'datatype'          => 'datetime',
        ];

        $tab[] = [
            'id'                => 131,
            'table'             => 'glpi_users',
            'field'             => 'substitution_end_date',
            'name'              => __('Substitution end date'),
            'datatype'          => 'datetime',
        ];

        $tab[] = [
            'id'                => 132,
            'table'             => 'glpi_users',
            'field'             => '_virtual_2fa_status',
            'name'              => __('2FA status'),
            'datatype'          => 'specific',
            'additionalfields'  => ['2fa'],
            'nosearch'          => true, // Searching virtual fields is not supported currently
        ];

       // add objectlock search options
        $tab = array_merge($tab, ObjectLock::rawSearchOptionsToAdd(get_class($this)));

        return $tab;
    }

    public static function getSpecificValueToDisplay($field, $values, array $options = [])
    {

        if (!is_array($values)) {
            $values = [$field => $values];
        }
        switch ($field) {
            case 'authtype':
                $auths_id = 0;
                if (isset($values['auths_id']) && !empty($values['auths_id'])) {
                    $auths_id = $values['auths_id'];
                }
                return Auth::getMethodName($values[$field], $auths_id);
            case 'picture':
                if (isset($options['html']) && $options['html']) {
                    return Html::image(
                        self::getThumbnailURLForPicture($values['picture']),
                        ['class' => 'user_picture_small', 'alt' => _n('Picture', 'Pictures', 1)]
                    );
                }
                break;
            case '_virtual_2fa_status':
                return !empty($values['2fa']) ? __('Enabled') : __('Disabled');
        }
        return parent::getSpecificValueToDisplay($field, $values, $options);
    }

    public static function getSpecificValueToSelect($field, $name = '', $values = '', array $options = [])
    {

        if (!is_array($values)) {
            $values = [$field => $values];
        }
        $options['display'] = false;
        switch ($field) {
            case 'authtype':
                $options['name'] = $name;
                $options['value'] = $values[$field];
                return Auth::dropdown($options);
        }
        return parent::getSpecificValueToSelect($field, $name, $values, $options);
    }


    /**
     * Execute the query to select box with all glpi users where select key = name
     *
     * Internaly used by showGroup_Users, dropdownUsers and ajax/getDropdownUsers.php
     *
     * @param boolean         $count            true if execute an count(*) (true by default)
     * @param string|string[] $right            limit user who have specific right (default 'all')
     * @param integer         $entity_restrict  Restrict to a defined entity (default -1)
     * @param integer         $value            default value (default 0)
     * @param integer[]       $used             Already used items ID: not to display in dropdown
     * @param string          $search           pattern (default '')
     * @param integer         $start            start LIMIT value (default 0)
     * @param integer         $limit            limit LIMIT value (default -1 no limit)
     * @param boolean         $inactive_deleted true to retrieve also inactive or deleted users
     *
     * @return DBmysqlIterator
     */
    public static function getSqlSearchResult(
        $count = true,
        $right = "all",
        $entity_restrict = -1,
        $value = 0,
        array $used = [],
        $search = '',
        $start = 0,
        $limit = -1,
        $inactive_deleted = false,
        $with_no_right = 0
    ) {
        /** @var \DBmysql $DB */
        global $DB;



       // No entity define : use active ones
        if ($entity_restrict < 0) {
            $entity_restrict = $_SESSION["glpiactiveentities"];
        }

        $joinprofile      = false;
        $joinprofileright = false;
        $WHERE = [];


        switch ($right) {
            case "interface":
                $joinprofile = true;
                $WHERE = [
                    'glpi_profiles.interface' => 'central'
                ] + getEntitiesRestrictCriteria('glpi_profiles_users', '', $entity_restrict, 1);
                break;

            case "id":
                $WHERE = ['glpi_users.id' => Session::getLoginUserID()];
                break;

            case "groups":
                $groups = [];
                if (isset($_SESSION['glpigroups'])) {
                    $groups = $_SESSION['glpigroups'];
                }
                $users  = [];
                if (count($groups)) {
                    $iterator = $DB->request([
                        'SELECT'    => 'glpi_users.id',
                        'FROM'      => 'glpi_groups_users',
                        'LEFT JOIN' => [
                            'glpi_users'   => [
                                'FKEY'   => [
                                    'glpi_groups_users'  => 'users_id',
                                    'glpi_users'         => 'id'
                                ]
                            ]
                        ],
                        'WHERE'     => [
                            'glpi_groups_users.groups_id' => $groups,
                            'glpi_groups_users.users_id'  => ['<>', Session::getLoginUserID()]
                        ]
                    ]);
                    foreach ($iterator as $data) {
                          $users[$data["id"]] = $data["id"];
                    }
                }
               // Add me to users list for central
                if (Session::getCurrentInterface() == 'central') {
                    $users[Session::getLoginUserID()] = Session::getLoginUserID();
                }

                if (count($users)) {
                    $WHERE = ['glpi_users.id' => $users];
                } else {
                    $WHERE = ['0'];
                }

                break;

            case "all":
                $WHERE = [
                    'glpi_users.id' => ['>', 0],
                    'OR' => getEntitiesRestrictCriteria('glpi_profiles_users', '', $entity_restrict, 1)
                ];

                if ($with_no_right) {
                    $WHERE['OR'][] = ['glpi_profiles_users.entities_id' => null];
                }
                if (empty($WHERE['OR'])) {
                    unset($WHERE['OR']);
                }
                break;

            default:
                $joinprofile = true;
                $joinprofileright = true;
                if (!is_array($right)) {
                    $right = [$right];
                }
                $forcecentral = true;

                $ORWHERE = [];
                foreach ($right as $r) {
                    switch ($r) {
                        case 'own_ticket':
                             $ORWHERE[] = [
                                 [
                                     'glpi_profilerights.name'     => 'ticket',
                                     'glpi_profilerights.rights'   => ['&', Ticket::OWN]
                                 ] + getEntitiesRestrictCriteria('glpi_profiles_users', '', $entity_restrict, 1)
                             ];
                            break;

                        case 'create_ticket_validate':
                            $ORWHERE[] = [
                                [
                                    'glpi_profilerights.name'  => 'ticketvalidation',
                                    'OR'                       => [
                                        ['glpi_profilerights.rights'   => ['&', TicketValidation::CREATEREQUEST]],
                                        ['glpi_profilerights.rights'   => ['&', TicketValidation::CREATEINCIDENT]]
                                    ]
                                ] + getEntitiesRestrictCriteria('glpi_profiles_users', '', $entity_restrict, 1)
                            ];
                            $forcecentral = false;
                            break;

                        case 'validate_request':
                            $ORWHERE[] = [
                                [
                                    'glpi_profilerights.name'     => 'ticketvalidation',
                                    'glpi_profilerights.rights'   => ['&', TicketValidation::VALIDATEREQUEST]
                                ] + getEntitiesRestrictCriteria('glpi_profiles_users', '', $entity_restrict, 1)
                            ];
                            $forcecentral = false;
                            break;

                        case 'validate_incident':
                            $ORWHERE[] = [
                                [
                                    'glpi_profilerights.name'     => 'ticketvalidation',
                                    'glpi_profilerights.rights'   => ['&', TicketValidation::VALIDATEINCIDENT]
                                ] + getEntitiesRestrictCriteria('glpi_profiles_users', '', $entity_restrict, 1)
                            ];
                            $forcecentral = false;
                            break;

                        case 'validate':
                            $ORWHERE[] = [
                                [
                                    'glpi_profilerights.name'     => 'changevalidation',
                                    'glpi_profilerights.rights'   => ['&', ChangeValidation::VALIDATE]
                                ] + getEntitiesRestrictCriteria('glpi_profiles_users', '', $entity_restrict, 1)
                            ];
                            break;

                        case 'create_validate':
                            $ORWHERE[] = [
                                [
                                    'glpi_profilerights.name'     => 'changevalidation',
                                    'glpi_profilerights.rights'   => ['&', CREATE]
                                ] + getEntitiesRestrictCriteria('glpi_profiles_users', '', $entity_restrict, 1)
                            ];
                            break;

                        case 'see_project':
                            $ORWHERE[] = [
                                [
                                    'glpi_profilerights.name'     => 'project',
                                    'glpi_profilerights.rights'   => ['&', Project::READMY]
                                ] + getEntitiesRestrictCriteria('glpi_profiles_users', '', $entity_restrict, 1)
                            ];
                            break;

                        case 'faq':
                            $ORWHERE[] = [
                                [
                                    'glpi_profilerights.name'     => 'knowbase',
                                    'glpi_profilerights.rights'   => ['&', KnowbaseItem::READFAQ]
                                ] + getEntitiesRestrictCriteria('glpi_profiles_users', '', $entity_restrict, 1)
                            ];
                            break;

                        default:
                           // Check read or active for rights
                            $ORWHERE[] = [
                                [
                                    'glpi_profilerights.name'     => $r,
                                    'glpi_profilerights.rights'   => [
                                        '&',
                                        READ | CREATE | UPDATE | DELETE | PURGE
                                    ]
                                ] + getEntitiesRestrictCriteria('glpi_profiles_users', '', $entity_restrict, 1)
                            ];
                    }
                    if (in_array($r, Profile::$helpdesk_rights)) {
                        $forcecentral = false;
                    }
                }

                if (count($ORWHERE)) {
                    $WHERE[] = ['OR' => $ORWHERE];
                }

                if ($forcecentral) {
                    $WHERE['glpi_profiles.interface'] = 'central';
                }
        }

        if (!$inactive_deleted) {
            $WHERE = array_merge(
                $WHERE,
                [
                    'glpi_users.is_deleted' => 0,
                    'glpi_users.is_active'  => 1,
                    [
                        'OR' => [
                            ['glpi_users.begin_date' => null],
                            ['glpi_users.begin_date' => ['<', QueryFunction::now()]]
                        ]
                    ],
                    [
                        'OR' => [
                            ['glpi_users.end_date' => null],
                            ['glpi_users.end_date' => ['>', QueryFunction::now()]]
                        ]
                    ]

                ]
            );
        }

        if (
            (is_numeric($value) && $value)
            || count($used)
        ) {
            $WHERE[] = [
                'NOT' => [
                    'glpi_users.id' => $used
                ]
            ];
        }

        // remove helpdesk user
        $config = Config::getConfigurationValues('core');
        $WHERE[] = [
            'NOT' => [
                'glpi_users.id' => $config['system_user']
            ]
        ];

        $criteria = [
            'FROM'            => 'glpi_users',
            'LEFT JOIN'       => [
                'glpi_useremails'       => [
                    'ON' => [
                        'glpi_useremails' => 'users_id',
                        'glpi_users'      => 'id',
                        ['AND' => ['glpi_useremails.is_default' => 1]]
                    ]
                ],
                'glpi_profiles_users'   => [
                    'ON' => [
                        'glpi_profiles_users'   => 'users_id',
                        'glpi_users'            => 'id'
                    ]
                ]
            ]
        ];
        if ($count) {
            $criteria['SELECT'] = ['COUNT' => 'glpi_users.id AS CPT'];
            $criteria['DISTINCT'] = true;
        } else {
            $criteria['SELECT'] = ['glpi_users.*', 'glpi_useremails.email AS default_email'];
            $criteria['DISTINCT'] = true;
        }

        if ($joinprofile) {
            $criteria['LEFT JOIN']['glpi_profiles'] = [
                'ON' => [
                    'glpi_profiles_users'   => 'profiles_id',
                    'glpi_profiles'         => 'id'
                ]
            ];
            if ($joinprofileright) {
                $criteria['LEFT JOIN']['glpi_profilerights'] = [
                    'ON' => [
                        'glpi_profilerights' => 'profiles_id',
                        'glpi_profiles'      => 'id'
                    ]
                ];
            }
        }

        if (!$count) {
            if (strlen((string)$search) > 0) {
                $txt_search = Search::makeTextSearchValue($search);

                $firstname_field = self::getTableField('firstname');
                $realname_field = self::getTableField('realname');
                $fields = $_SESSION["glpinames_format"] == self::FIRSTNAME_BEFORE
                ? [$firstname_field, new QueryExpression($DB::quoteValue(' ')), $realname_field]
                : [$realname_field, new QueryExpression($DB::quoteValue(' ')), $firstname_field];

                $concat = new QueryExpression(QueryFunction::concat($fields) . ' LIKE ' . $DB::quoteValue($txt_search));
                $WHERE[] = [
                    'OR' => [
                        'glpi_users.name'                => ['LIKE', $txt_search],
                        'glpi_users.realname'            => ['LIKE', $txt_search],
                        'glpi_users.firstname'           => ['LIKE', $txt_search],
                        'glpi_users.phone'               => ['LIKE', $txt_search],
                        'glpi_users.registration_number' => ['LIKE', $txt_search],
                        'glpi_useremails.email'          => ['LIKE', $txt_search],
                        $concat
                    ]
                ];
            }

            if ($_SESSION["glpinames_format"] == self::FIRSTNAME_BEFORE) {
                $criteria['ORDERBY'] = [
                    'glpi_users.firstname',
                    'glpi_users.realname',
                    'glpi_users.name'
                ];
            } else {
                $criteria['ORDERBY'] = [
                    'glpi_users.realname ASC',
                    'glpi_users.firstname ASC',
                    'glpi_users.name ASC',
                ];
            }

            if ($limit > 0) {
                $criteria['LIMIT'] = $limit;
                $criteria['START'] = $start;
            }
        }
        $criteria['WHERE'] = $WHERE;
        return $DB->request($criteria);
    }


    /**
     * Make a select box with all glpi users where select key = name
     *
     * @param $options array of possible options:
     *    - name             : string / name of the select (default is users_id)
     *    - value
     *    - values           : in case of select[multiple], pass the array of multiple values
     *    - right            : string / limit user who have specific right :
     *                             id -> only current user (default case);
     *                             interface -> central;
     *                             all -> all users;
     *                             specific right like Ticket::READALL, CREATE.... (is array passed one of all passed right is needed)
     *    - comments         : boolean / is the comments displayed near the dropdown (default true)
     *    - entity           : integer or array / restrict to a defined entity or array of entities
     *                          (default -1 : no restriction)
     *    - entity_sons      : boolean / if entity restrict specified auto select its sons
     *                          only available if entity is a single value not an array(default false)
     *    - all              : Nobody or All display for none selected
     *                             all=0 (default) -> Nobody
     *                             all=1 -> All
     *                             all=-1-> nothing
     *    - rand             : integer / already computed rand value
     *    - toupdate         : array / Update a specific item on select change on dropdown
     *                          (need value_fieldname, to_update, url
     *                          (see Ajax::updateItemOnSelectEvent for information)
     *                          and may have moreparams)
     *    - used             : array / Already used items ID: not to display in dropdown (default empty)
     *    - ldap_import
     *    - on_change        : string / value to transmit to "onChange"
     *    - display          : boolean / display or get string (default true)
     *    - width            : specific width needed
     *    - specific_tags    : array of HTML5 tags to add to the field
     *    - class            : class to pass to html select
     *    - url              : url of the ajax php code which should return the json data to show in
     *                         the dropdown (default /ajax/getDropdownUsers.php)
     *    - inactive_deleted : retreive also inactive or deleted users
     *    - hide_if_no_elements  : boolean / hide dropdown if there is no elements (default false)
     *    - readonly         : boolean / return getUserName is true (default false)
     *
     * @return integer|string Random value if displayed, string otherwise
     */
    public static function dropdown($options = [])
    {
        /** @var array $CFG_GLPI */
        global $CFG_GLPI;
       // Default values
        $p = [
            'name'                => 'users_id',
            'value'               => '',
            'values'              => [],
            'right'               => 'id',
            'all'                 => 0,
            'display_emptychoice' => true,
            'emptylabel'          => Dropdown::EMPTY_VALUE,
            'placeholder'         => '',
            'on_change'           => '',
            'comments'            => 1,
            'width'               => '',
            'entity'              => -1,
            'entity_sons'         => false,
            'used'                => [],
            'ldap_import'         => false,
            'toupdate'            => '',
            'rand'                => mt_rand(),
            'display'             => true,
            '_user_index'         => 0,
            'specific_tags'       => [],
            'class'               => "form-select",
            'url'                 => $CFG_GLPI['root_doc'] . "/ajax/getDropdownUsers.php",
            'inactive_deleted'    => 0,
            'with_no_right'       => 0,
            'toadd'               => [],
            'hide_if_no_elements' => false,
            'readonly'            => false,
            'multiple'            => false,
            'init'                => true
        ];

        if (is_array($options) && count($options)) {
            foreach ($options as $key => $val) {
                $p[$key] = $val;
            }
        }

        if ($p['multiple']) {
            $p['display_emptychoice'] = false;
            $p['values'] = $p['value'] ?? [];
            $p['comments'] = false;
            unset($p['value']);
        }

       // check default value (in case of multiple observers)
        if (isset($p['value']) && is_array($p['value'])) {
            $p['value'] = $p['value'][$p['_user_index']] ?? 0;
        }

       // Check default value for dropdown : need to be a numeric (or null)
        if (
            isset($p['value'])
            && ((strlen($p['value']) == 0) || !is_numeric($p['value']) && $p['value'] !== 'myself')
        ) {
            $p['value'] = 0;
        }

        $output = '';

        if (!($p['entity'] < 0) && $p['entity_sons']) {
            if (is_array($p['entity'])) {
                $output .= "entity_sons options is not available with array of entity";
            } else {
                $p['entity'] = getSonsOf('glpi_entities', $p['entity']);
            }
        }
        $p['entity'] = Session::getMatchingActiveEntities($p['entity']);

        // Make a select box with all glpi users
        $view_users = self::canView();

        $default = '';
        $valuesnames = [];

        $tooltip_url     = '';
        $tooltip_content = '';

        if (!$p['multiple']) {
            $user_name = '';

            $user = new User();
            if ($p['value'] >= 0 && $user->getFromDB($p['value'])) {
                $user_name       = $user->getName();
                $tooltip_url     = $user->getLinkURL();
                $tooltip_content = $user->getInfoCard();
            }

            if ($p['readonly']) {
                return '<span class="form-control" readonly>' . htmlescape($user_name) . '</span>';
            }

            if ($p['value'] === 'myself') {
                $default = __("Myself");
            } else if (!empty($p['value']) && ($p['value'] > 0)) {
                $default = $user_name;
            } else {
                if ($p['all']) {
                    $default = __('All');
                } else {
                    $default = $p['emptylabel'];
                }
            }
        } else {
            // get multiple values name
            foreach ($p['values'] as $value) {
                if (!empty($value) && ($value > 0)) {
                    $valuesnames[] = getUserName($value);
                } else {
                    unset($p['values'][$value]);
                }
            }

            if ($p['readonly']) {
                return '<span class="form-control" readonly>' . implode(', ', $valuesnames) . '</span>';
            }
        }


        $field_id = Html::cleanId("dropdown_" . $p['name'] . $p['rand']);
        $param    = [
            'init'                => $p['init'],
            'multiple'            => $p['multiple'],
            'width'               => $p['width'],
            'all'                 => $p['all'],
            'display_emptychoice' => $p['display_emptychoice'],
            'placeholder'         => $p['placeholder'],
            'right'               => $p['right'],
            'on_change'           => $p['on_change'],
            'used'                => $p['used'],
            'inactive_deleted'    => $p['inactive_deleted'],
            'with_no_right'       => $p['with_no_right'],
            'entity_restrict'     => ($entity_restrict = (is_array($p['entity']) ? json_encode(array_values($p['entity'])) : $p['entity'])),
            'specific_tags'       => $p['specific_tags'],
            'toadd'               => $p['toadd'],
            'class'               => $p['class'],
            '_idor_token'         => Session::getNewIDORToken(__CLASS__, [
                'right'           => $p['right'],
                'entity_restrict' => $entity_restrict,
            ]),
            'aria_label'          => $p['aria_label'] ?? '',
        ];

        if ($p['multiple']) {
            $param['values'] = $p['values'];
            $param['valuesnames'] = $valuesnames;
        } else {
            $param['value'] = $p['value'];
            $param['valuename'] = $default;
        }

        if ($p['hide_if_no_elements']) {
            $result = Dropdown::getDropdownUsers(
                ['display_emptychoice' => false, 'page' => 1, 'page_limit' => 1] + $param,
                false
            );
            if ($result['count'] === 0) {
                return '';
            }
        }

        $output = Html::jsAjaxDropdown(
            $p['name'],
            $field_id,
            $p['url'],
            $param
        );

       // Display comment
        $icons = "";
        if ($p['comments']) {
            $comment_id = Html::cleanId("comment_" . $p['name'] . $p['rand']);
            $link_id = Html::cleanId("comment_link_" . $p["name"] . $p['rand']);
            if (!$view_users) {
                $tooltip_url = '';
            } else if ($tooltip_url === '') {
                $tooltip_url = $CFG_GLPI['root_doc'] . "/front/user.php";
            }

            if ($tooltip_content === '') {
                $tooltip_content = Toolbox::ucfirst(
                    sprintf(
                        __s('Show %1$s'),
                        self::getTypeName(Session::getPluralNumber())
                    )
                );
            }

            $paramscomment = [
                'value'    => '__VALUE__',
                'itemtype' => User::getType()
            ];

            if ($view_users) {
                $paramscomment['withlink'] = $link_id;
            }
            $icons .= '<div class="btn btn-outline-secondary">';
            $icons .= Ajax::updateItemOnSelectEvent(
                $field_id,
                $comment_id,
                $CFG_GLPI["root_doc"] . "/ajax/comments.php",
                $paramscomment,
                false
            );

            $icons .= Html::showToolTip($tooltip_content, [
                'contentid' => $comment_id,
                'display'   => false,
                'link'      => $tooltip_url,
                'linkid'    => $link_id
            ]);
            $icons .= '</div>';
        }

        if (
            Session::haveRight('user', self::IMPORTEXTAUTHUSERS)
            && $p['ldap_import']
            && Entity::isEntityDirectoryConfigured($_SESSION['glpiactive_entity'])
        ) {
            $icons .= '<div class="btn btn-outline-secondary">';
            $icons .= Ajax::createIframeModalWindow(
                'userimport' . $p['rand'],
                $CFG_GLPI["root_doc"] .
                                                      "/front/ldap.import.php?entity=" .
                                                      $_SESSION['glpiactive_entity'],
                ['title'   => __s('Import a user'),
                    'display' => false
                ]
            );
            $icons .= "<span title=\"" . __s('Import a user') . "\"" .
            " data-bs-toggle='modal' data-bs-target='#userimport{$p['rand']}'>
            <i class='fas fa-plus fa-fw '></i>
            <span class='sr-only'>" . __s('Import a user') . "</span>
         </span>";
            $icons .= '</div>';
        }

        if (strlen($icons) > 0) {
            $output = "<div class='btn-group btn-group-sm " . ($p['width'] == "100%" ? "w-100" : "") . "' role='group'>{$output} {$icons}</div>";
        }

        $output .= Ajax::commonDropdownUpdateItem($p, false);

        if ($p['display']) {
            echo $output;
            return $p['rand'];
        }
        return $output;
    }


    /**
     * Show simple add user form for external auth.
     *
     * @return void|boolean false if user does not have rights to import users from external sources,
     *    print form otherwise
     */
    public static function showAddExtAuthForm()
    {

        if (!Session::haveRight("user", self::IMPORTEXTAUTHUSERS)) {
            return false;
        }

        echo "<div class='center'>\n";
        echo "<form method='post' action='" . Toolbox::getItemTypeFormURL('User') . "'>\n";

        echo "<table class='tab_cadre'>\n";
        echo "<tr><th colspan='4'>" . __s('Automatically add a user of an external source') . "</th></tr>\n";

        echo "<tr class='tab_bg_1'><td>" . __s('Login') . "</td>\n";
        echo "<td><input type='text' name='login' class='form-control'></td></tr>";

        echo "<tr class='tab_bg_1'>";
        echo "<td class='tab_bg_2 center' colspan='2'>\n";
        echo "<input type='submit' name='add_ext_auth_ldap' value=\"" . __s('Import from directories') . "\"
             class='btn btn-primary'>\n";
        echo "</td></tr>";

        echo "<tr class='tab_bg_1'>";
        echo "<td class='tab_bg_2 center' colspan='2'>\n";
        echo "<input type='submit' name='add_ext_auth_simple' value=\"" . __s('Import from other sources') . "\"
             class='btn btn-primary'>\n";
        echo "</td></tr>\n";

        echo "</table>";
        Html::closeForm();
        echo "</div>\n";
    }


    /**
     * Change auth method for given users.
     *
     * @param integer[] $IDs      IDs of users
     * @param integer   $authtype Auth type (see Auth constants)
     * @param integer   $server   ID of auth server
     *
     * @return boolean
     */
    public static function changeAuthMethod(array $IDs = [], $authtype = 1, $server = -1)
    {
        /** @var \DBmysql $DB */
        global $DB;

        if (!Session::haveRight(self::$rightname, self::UPDATEAUTHENT)) {
            return false;
        }

        if (
            !empty($IDs)
            && in_array($authtype, [Auth::DB_GLPI, Auth::LDAP, Auth::MAIL, Auth::EXTERNAL])
        ) {
            $result = $DB->update(
                self::getTable(),
                [
                    'authtype'        => $authtype,
                    'auths_id'        => $server,
                    'password'        => '',
                    'is_deleted_ldap' => 0
                ],
                [
                    'id' => $IDs
                ]
            );
            if ($result) {
                foreach ($IDs as $ID) {
                    $changes = [
                        0,
                        '',
                        sprintf(
                            __('%1$s: %2$s'),
                            __('Update authentification method to'),
                            Auth::getMethodName($authtype, $server)
                        )
                    ];
                    Log::history($ID, __CLASS__, $changes, '', Log::HISTORY_LOG_SIMPLE_MESSAGE);
                }

                return true;
            }
        }
        return false;
    }


    /**
     * Generate vcard for the current user.
     *
     * @return void
     */
    public function generateVcard()
    {

       // prepare properties for the Vcard
        if (
            !empty($this->fields["realname"])
            || !empty($this->fields["firstname"])
        ) {
            $name = [$this->fields["realname"], $this->fields["firstname"], "", "", ""];
        } else {
            $name = [$this->fields["name"], "", "", "", ""];
        }

        $title = null;
        if ($this->fields['usertitles_id'] !== 0) {
            $title = new UserTitle();
            $title->getFromDB($this->fields['usertitles_id']);
        }
       // create vcard
        $vcard = new VObject\Component\VCard([
            'N'     => $name,
            'EMAIL' => $this->getDefaultEmail(),
            'NOTE'  => $this->fields["comment"],
        ]);
        if ($title) {
            $vcard->add('TITLE', $title->fields['name']);
        }
        if ($this->fields['timezone']) {
            $vcard->add('TZ', $this->fields['timezone']);
        }
        $vcard->add('TEL', $this->fields["phone"], ['type' => 'PREF;WORK;VOICE']);
        $vcard->add('TEL', $this->fields["phone2"], ['type' => 'HOME;VOICE']);
        $vcard->add('TEL', $this->fields["mobile"], ['type' => 'WORK;CELL']);

       // Get more data from plugins such as an IM contact
        $data = Plugin::doHook(Hooks::VCARD_DATA, ['item' => $this, 'data' => []])['data'];
        foreach ($data as $field => $additional_field) {
            $vcard->add($additional_field['name'], $additional_field['value'] ?? '', $additional_field['params'] ?? []);
        }

       // send the  VCard
        $output   = $vcard->serialize();
        $filename = implode("_", array_filter($name)) . ".vcf";

        @header("Content-Disposition: attachment; filename=\"$filename\"");
        @header("Content-Length: " . Toolbox::strlen($output));
        @header("Connection: close");
        @header("content-type: text/x-vcard; charset=UTF-8");

        echo $output;
    }


    /**
     * Show items of the current user.
     *
     * @param boolean $tech false to display items owned by user, true to display items managed by user
     *
     * @return void
     */
    public function showItems($tech)
    {
        /**
         * @var array $CFG_GLPI
         * @var \DBmysql $DB
         */
        global $CFG_GLPI, $DB;

        $ID = $this->getField('id');

        $start       = intval($_GET["start"] ?? 0);

        if ($tech) {
            $field_user  = 'users_id_tech';
        } else {
            $field_user  = 'users_id';
        }

        $groups      = [];

        $iterator = $DB->request([
            'SELECT'    => [
                'glpi_groups.id',
                'glpi_groups.name'
            ],
            'FROM'      => 'glpi_groups',
            'LEFT JOIN' => [
                'glpi_groups_users' => [
                    'FKEY' => [
                        'glpi_groups_users'  => 'groups_id',
                        'glpi_groups'        => 'id'
                    ]
                ]
            ],
            'WHERE'     => ['glpi_groups_users.users_id' => $ID]
        ]);
        $number = 0;

        $criteria = [
            $field_user => $ID,
        ];
        if ($iterator->count() > 0) {
            $groups_ids = [];
            foreach ($iterator as $data) {
                $groups_ids[] = $data['id'];
                $groups[$data["id"]] = $data["name"];
            }
            $criteria = [
                'OR' => [
                    $criteria,
                    [
                        Group_Item::getTable() . '.groups_id' => $groups_ids,
                        Group_Item::getTable() . '.type' => $tech ? Group_Item::GROUP_TYPE_TECH : Group_Item::GROUP_TYPE_NORMAL,
                    ]
                ]
            ];
        }

        $entries = [];

        foreach ($CFG_GLPI['assignable_types'] as $itemtype) {
            if (!($item = getItemForItemtype($itemtype))) {
                continue;
            }
            if ($item::canView()) {
                $itemtable = getTableForItemType($itemtype);
                $relation_table = Group_Item::getTable();
                $iterator_params = [
                    'SELECT'  => ["$itemtable.*", "$relation_table.groups_id"],
                    'FROM'    => $itemtable,
                    'LEFT JOIN' => [
                        Group_Item::getTable() => [
                            'FKEY' => [
                                $itemtable => 'id',
                                Group_Item::getTable() => 'items_id', [
                                    'AND' => [
                                        Group_Item::getTable() . '.itemtype' => $itemtype,
                                    ]
                                ]
                            ]
                        ]
                    ],
                    'WHERE'   => ['entities_id' => $this->getEntities()] + $criteria + $item::getSystemSQLCriteria(),
                    'GROUPBY' => "$itemtable.id",
                ];

                if ($item->maybeTemplate()) {
                    $iterator_params['WHERE']['is_template'] = 0;
                }
                if ($item->maybeDeleted()) {
                    $iterator_params['WHERE']['is_deleted'] = 0;
                }

                $item_iterator = $DB->request($iterator_params);

                $type_name = $item->getTypeName();

                foreach ($item_iterator as $data) {
                    $cansee = $item->can($data["id"], READ);
                    $link   = $data[$item->getNameField()];
                    if ($cansee) {
                        $link_item = $item::getFormURLWithID($data['id']);
                        if ($_SESSION["glpiis_ids_visible"] || empty($link)) {
                             $link = sprintf(__('%1$s (%2$s)'), $link, $data["id"]);
                        }
                        $link = "<a href='" . $link_item . "'>" . $link . "</a>";
                    }
                    $linktypes = [];
                    if ($data[$field_user] == $ID) {
                        $linktypes[] = self::getTypeName(1);
                    }
                    if (isset($groups[$data['groups_id']])) {
                        $linktypes[] = sprintf(
                            __('%1$s = %2$s'),
                            Group::getTypeName(1),
                            $groups[$data['groups_id']]
                        );
                    }
                    if ($number >= $start && $number < $start + $_SESSION['glpilist_limit']) {
                        $entries[] = [
                            'itemtype'      => $itemtype,
                            'id'            => $data["id"],
                            'type'          => $type_name,
                            'entity'        => Dropdown::getDropdownName("glpi_entities", $data["entities_id"]),
                            'name'          => $link,
                            'serial'        => $data["serial"] ?? '',
                            'otherserial'   => $data["otherserial"],
                            'states'        => !empty($data['states_id'])
                                ? Dropdown::getDropdownName("glpi_states", $data['states_id'], false, true, false, '')
                                : '',
                            'linktype'      => implode(', ', $linktypes),
                        ];
                    }
                    $number++;
                }
            }
        }

        TemplateRenderer::getInstance()->display('components/datatable.html.twig', [
            'start'                 => $start,
            'is_tab'                => true,
            'items_id'              => $ID,
            'nofilter'              => true,
            'columns'               => [
                'type'          => _n('Type', 'Types', 1),
                'entity'        => Entity::getTypeName(1),
                'name'          => __('Name'),
                'serial'        => __('Serial number'),
                'otherserial'   => __('Inventory number'),
                'states'        => __('Status'),
                'linktype'      => ''
            ],
            'formatters' => [
                'name'          => 'raw_html',
            ],
            'entries'               => $entries,
            'total_number'          => $number,
            'filtered_number'       => $number,
            'showmassiveactions'    => true,
            'massiveactionparams'   => [
                'num_displayed'    => min($_SESSION['glpilist_limit'], $number),
                'container'        => 'mass' . __CLASS__ . mt_rand(),
                'specific_actions' => [
                    'update' => __('Update'),
                ]
            ],
        ]);
    }


    /**
     * Get user by email, importing it from LDAP if not existing.
     *
     * @param string $email
     * @param bool $createuserfromemail
     *
     * @return integer ID of user, 0 if not found nor imported
     */
    public static function getOrImportByEmail($email = '', bool $createuserfromemail = false)
    {
        /**
         * @var array $CFG_GLPI
         * @var \DBmysql $DB
         */
        global $CFG_GLPI, $DB;

        $iterator = $DB->request([
            'SELECT'    => 'users_id AS id',
            'FROM'      => 'glpi_useremails',
            'LEFT JOIN' => [
                'glpi_users' => [
                    'FKEY' => [
                        'glpi_useremails' => 'users_id',
                        'glpi_users'      => 'id'
                    ]
                ]
            ],
            'WHERE'     => [
                'glpi_useremails.email' => $email
            ],
            'ORDER'     => ['glpi_users.is_active DESC', 'is_deleted ASC']
        ]);

       //User still exists in DB
        if (count($iterator)) {
            $result = $iterator->current();
            return $result['id'];
        } else {
            if ($CFG_GLPI["is_users_auto_add"]) {
                //Get all ldap servers with email field configured
                $ldaps = AuthLDAP::getServersWithImportByEmailActive();
                //Try to find the user by his email on each ldap server

                foreach ($ldaps as $ldap) {
                    $params = [
                        'method' => AuthLDAP::IDENTIFIER_EMAIL,
                        'value'  => $email,
                    ];
                    $res = AuthLDAP::ldapImportUserByServerId(
                        $params,
                        AuthLDAP::ACTION_IMPORT,
                        $ldap
                    );

                    if (isset($res['id'])) {
                        return $res['id'];
                    }
                }
            }
            if ($createuserfromemail) {
                $user = self::createUserFromMail($email);
                if ($user !== null) {
                    return $user->fields['id'];
                }
            }
        }
        return 0;
    }


    /**
     * Handle user deleted in LDAP using configured policy.
     *
     * @param integer $users_id
     *
     * @return void
     */
    public static function manageDeletedUserInLdap($users_id)
    {
        /** @var array $CFG_GLPI */
        global $CFG_GLPI;

       //The only case where users_id can be null if when a user has been imported into GLPI
       //it's dn still exists, but doesn't match the connection filter anymore
       //In this case, do not try to process the user
        if (!$users_id) {
            return;
        }

        $myuser = new self();
        if (
            !$myuser->getFromDB($users_id) // invalid user
            || $myuser->fields['is_deleted_ldap'] == 1 // user already considered as deleted from LDAP
        ) {
            return;
        }

       //User is present in DB but not in the directory : it's been deleted in LDAP
        $tmp = [
            'id'              => $users_id,
            'is_deleted_ldap' => 1,
        ];

        // Handle deleted user
        switch ($CFG_GLPI['user_deleted_ldap_user']) {
            default:
            case AuthLDAP::DELETED_USER_ACTION_USER_DO_NOTHING:
                $myuser->update($tmp);
                break;

            case AuthLDAP::DELETED_USER_ACTION_USER_DISABLE:
                $tmp['is_active'] = 0;
                $myuser->update($tmp);
                break;

            case AuthLDAP::DELETED_USER_ACTION_USER_MOVE_TO_TRASHBIN:
                $myuser->update($tmp);
                $myuser->delete($tmp);
                break;
        }

        // Handle deleted user's groups
        switch ($CFG_GLPI['user_deleted_ldap_groups']) {
            default:
            case AuthLDAP::DELETED_USER_ACTION_GROUPS_DO_NOTHING:
                break;

            case AuthLDAP::DELETED_USER_ACTION_GROUPS_DELETE_DYNAMIC:
                Group_User::deleteGroups($users_id, true);
                break;

            case AuthLDAP::DELETED_USER_ACTION_GROUPS_DELETE_ALL:
                Group_User::deleteGroups($users_id);
                break;
        }

        // Handle deleted user's authorizations
        switch ($CFG_GLPI['user_deleted_ldap_authorizations']) {
            default:
            case AuthLDAP::DELETED_USER_ACTION_AUTHORIZATIONS_DO_NOTHING:
                break;

            case AuthLDAP::DELETED_USER_ACTION_AUTHORIZATIONS_DELETE_DYNAMIC:
                Profile_User::deleteRights($users_id, true);
                break;

            case AuthLDAP::DELETED_USER_ACTION_AUTHORIZATIONS_DELETE_ALL:
                Profile_User::deleteRights($users_id);
                break;
        }
    }

    /**
     * Handle user restored in LDAP using configured policy.
     *
     * @since 10.0.0
     * @param $users_id
     *
     * @return void
     */
    public static function manageRestoredUserInLdap($users_id): void
    {
        /** @var array $CFG_GLPI */
        global $CFG_GLPI;

       //The only case where users_id can be null if when a user has been imported into GLPI
       //it's dn still exists, but doesn't match the connection filter anymore
       //In this case, do not try to process the user
        if (!$users_id) {
            return;
        }

        $myuser = new self();
        if (
            !$myuser->getFromDB($users_id) // invalid user
            || $myuser->fields['is_deleted_ldap'] == 0 // user already considered as restored from LDAP
        ) {
            return;
        }

       //User is present in DB and in the directory but 'is_ldap_deleted' was true : it's been restored in LDAP
        $tmp = [
            'id'              => $users_id,
            'is_deleted_ldap' => 0,
        ];

       // Calling the update function for the user will reapply dynamic rights {@see User::post_updateItem()}
        switch ($CFG_GLPI['user_restored_ldap']) {
           // Do nothing except update the 'is_ldap_deleted' field to prevent re-processing the restore for each sync
            default:
            case AuthLDAP::RESTORED_USER_PRESERVE:
                $myuser->update($tmp);
                break;

           // Restore the user from the trash
            case AuthLDAP::RESTORED_USER_RESTORE:
                $myuser->restore($tmp);
                $myuser->update($tmp);
                break;

           // Enable the user
            case AuthLDAP::RESTORED_USER_ENABLE:
                $tmp['is_active'] = 1;
                $myuser->update($tmp);
                break;
        }
    }

    /**
     * Get user ID from its name.
     *
     * @param string $name User name
     *
     * @return integer
     */
    public static function getIdByName($name)
    {
        return self::getIdByField('name', $name);
    }


    /**
     * Get user ID from a field
     *
     * @since 0.84
     * @since 11.0.0 Parameter `$escape` has been removed.
     *
     * @param string $field Field name
     * @param string $value Field value
     *
     * @return false|integer
     */
    public static function getIdByField($field, $value)
    {
        /** @var \DBmysql $DB */
        global $DB;

        $iterator = $DB->request([
            'SELECT' => 'id',
            'FROM'   => self::getTable(),
            'WHERE'  => [$field => $value]
        ]);

        if (count($iterator) == 1) {
            $row = $iterator->current();
            return (int)$row['id'];
        }
        return false;
    }


    /**
     * Show password update form for current user.
     *
     * @param array $error_messages
     *
     * @return void
     */
    public function showPasswordUpdateForm(array $error_messages = [])
    {
        TemplateRenderer::getInstance()->display('updatepassword.html.twig', [
            'must_change_password' => Session::mustChangePassword(),
            'errors'   => $error_messages,
        ]);
    }


    /**
     * Show new password form of password recovery process.
     *
     * @param $token
     *
     * @return void
     */
    public static function showPasswordForgetChangeForm($token)
    {
        TemplateRenderer::getInstance()->display('forgotpassword.html.twig', [
            'token'    => $token,
            'token_ok' => User::getUserByForgottenPasswordToken($token) !== null,
        ]);
    }

    /**
     * Show new password form of password initialization process.
     *
     * @param string $token
     *
     * @return void
     *
     * @since 11.0.0
     */
    public static function showPasswordInitChangeForm(string $token): void
    {
        TemplateRenderer::getInstance()->display('forgotpassword.html.twig', [
            'title'    => __('Password Initialization'),
            'token'    => $token,
            'token_ok' => User::getUserByForgottenPasswordToken($token) !== null,
        ]);
    }


    /**
     * Show request form of password recovery process.
     *
     * @return void
     *
     * @since 11.0.0
     */
    public static function showPasswordForgetRequestForm(): void
    {
        TemplateRenderer::getInstance()->display('forgotpassword.html.twig');
    }

    /**
     * Show request form of password initialization process.
     *
     * @return void
     */
    public static function showPasswordInitRequestForm()
    {
        TemplateRenderer::getInstance()->display('forgotpassword.html.twig', [
            'title' => __('Password initialization'),
        ]);
    }


    /**
     * Handle password recovery form submission.
     *
     * @param array $input
     *
     * @throws ForgetPasswordException when requirements are not met
     *
     * @return boolean true if password successfully changed, false otherwise
     */
    public function updateForgottenPassword(array $input)
    {
        // Invalid token
        if (
            !array_key_exists('password_forget_token', $input)
            || (string)$input['password_forget_token'] === ''
            || ($user = self::getUserByForgottenPasswordToken($input['password_forget_token'])) === null
        ) {
            throw new ForgetPasswordException(
                __('Your password reset request has expired or is invalid. Please renew it.')
            );
        }

        // Check if the user is no longer active, it might happen if for some
        // reasons the user is disabled manually after requesting a password reset
        if ($user->fields['is_active'] == 0 || $user->fields['is_deleted'] == 1) {
            throw new ForgetPasswordException(
                __("Unable to reset password, please contact your administrator")
            );
        }

        // Same check but for the account activation dates
        if (
            ($user->fields['begin_date'] !== null && $user->fields['begin_date'] > $_SESSION['glpi_currenttime'])
            || ($user->fields['end_date'] !== null && $user->fields['end_date'] < $_SESSION['glpi_currenttime'])
        ) {
            throw new ForgetPasswordException(
                __("Unable to reset password, please contact your administrator")
            );
        }

        // Safety check that the user authentication method support passwords changes
        if ($user->fields["authtype"] !== Auth::DB_GLPI && Auth::useAuthExt()) {
            throw new ForgetPasswordException(
                __("The authentication method configuration doesn't allow you to change your password.")
            );
        }

        $input['id'] = $user->fields['id'];

        // Check new password validity, throws exception on failure
        $password_errors = [];
        if (!$this->validatePassword($input["password"], $password_errors)) {
            $expection = new \Glpi\Exception\PasswordTooWeakException();
            foreach ($password_errors as $error) {
                $expection->addMessage($error);
            }
            throw $expection;
        }

        // Try to set new password
        if (!$user->update($input)) {
            return false;
        }

        // Clear password reset token data.
        // Use a direct DB query to bypass rights checks.
        /** @var \DBmysql $DB */
        global $DB;
        $DB->update(
            'glpi_users',
            [
                'password_forget_token'      => '',
                'password_forget_token_date' => 'NULL',
            ],
            [
                'id' => $user->fields['id'],
            ]
        );

        $this->getFromDB($user->fields['id']);

        return true;
    }


    /**
     * Displays password recovery result.
     *
     * @param array $input
     *
     * @return void
     */
    public function showUpdateForgottenPassword(array $input)
    {
        try {
            if ($this->updateForgottenPassword($input)) {
                Session::addMessageAfterRedirect(__s('Reset password successful.'));
            }
        } catch (\Glpi\Exception\ForgetPasswordException $e) {
            Session::addMessageAfterRedirect(htmlescape($e->getMessage()), false, ERROR);
        } catch (\Glpi\Exception\PasswordTooWeakException $e) {
           // Force display on error
            foreach ($e->getMessages() as $message) {
                Session::addMessageAfteRredirect(htmlescape($message), false, ERROR);
            }
        }

        TemplateRenderer::getInstance()->display('forgotpassword.html.twig', [
            'messages_only' => true,
        ]);
    }


    /**
     * Send password recovery for a user and display result message.
     *
     * @param string $email email of the user
     *
     * @return void
     */
    public function showForgetPassword($email)
    {
        try {
            $this->forgetPassword($email);
        } catch (\Glpi\Exception\ForgetPasswordException $e) {
            Session::addMessageAfterRedirect(htmlescape($e->getMessage()), false, ERROR);
            return;
        }
        Session::addMessageAfteRredirect(__s('If the given email address match an existing GLPI user, you will receive an email containing the information required to reset your password. Please contact your administrator if you do not receive any email.'));

        TemplateRenderer::getInstance()->display('forgotpassword.html.twig', [
            'messages_only' => true,
        ]);
    }

    /**
     * Send password recovery for a user and display result message.
     *
     * @param string $email email of the user
     *
     * @return void
     */
    public function showInitPassword(string $email): void
    {
        try {
            $this->forgetPassword($email, true);
        } catch (\Glpi\Exception\ForgetPasswordException $e) {
            Session::addMessageAfterRedirect(htmlescape($e->getMessage()), false, ERROR);
            return;
        }
        Session::addMessageAfterRedirect(__s('The given email address will receive the information required to define password.'));

        TemplateRenderer::getInstance()->display('forgotpassword.html.twig', [
            'title'         => __('Password initialization'),
            'messages_only' => true,
        ]);
    }

    /**
     * Send password recovery email for a user.
     *
     * @param string $email
     * @param bool $firstpassword
     *
     * @throws ForgetPasswordException If the process failed and the user should
     *                                 be aware of it (e.g. incorrect email)
     *
     * @return bool Return true if the password reset notification was sent,
     *              false if the process failed but the user should not be aware
     *              of it to avoid exposing whether or not the given email exist
     *              in our database.
     */
    public function forgetPassword(string $email, bool $firstpassword = false): bool
    {
        /** @var array $CFG_GLPI */
        global $CFG_GLPI;
        if ($firstpassword) {
            $event = 'passwordinit';
            $token_date = strtotime($_SESSION["glpi_currenttime"]) + $CFG_GLPI['password_init_token_delay'];
        } else {
            $event = 'passwordforget';
            $token_date = strtotime($_SESSION["glpi_currenttime"]) + DAY_TIMESTAMP;
        }
        $condition = [
            'glpi_users.is_active'  => 1,
            'glpi_users.is_deleted' => 0, [
                'OR' => [
                    ['glpi_users.begin_date' => null],
                    ['glpi_users.begin_date' => ['<', QueryFunction::now()]]
                ],
            ], [
                'OR'  => [
                    ['glpi_users.end_date'   => null],
                    ['glpi_users.end_date'   => ['>', QueryFunction::now()]]
                ]
            ]
        ];

        // Randomly increase the response time to prevent an attacker to be able to detect whether
        // a notification was sent (a longer response time could correspond to a SMTP operation).
        sleep(rand(1, 3));

        // Try to find a single user matching the given email
        if (!$this->getFromDBbyEmail($email, $condition)) {
            $count = self::countUsersByEmail($email, $condition);
            trigger_error(
                "Failed to find a single user for '$email', $count user(s) found.",
                E_USER_WARNING
            );

            return false;
        }

        // Check that the configuration allow this user to change his password
        if ($this->fields["authtype"] !== Auth::DB_GLPI && Auth::useAuthExt()) {
            trigger_error(
                __("The authentication method configuration doesn't allow the user '$email' to change their password."),
                E_USER_WARNING
            );

            return false;
        }

        // Check that the given email is valid
        if (!NotificationMailing::isUserAddressValid($email)) {
            throw new ForgetPasswordException(__('Invalid email address'));
        }

        // Store password reset token and date.
        // Use a direct DB query to bypass rights checks.
        /** @var \DBmysql $DB */
        global $DB;
        $DB->update(
            'glpi_users',
            [
                'password_forget_token'      => sha1(Toolbox::getRandomString(30)),
                'password_forget_token_date' => date("Y-m-d H:i:s", $token_date),
            ],
            [
                'id' => $this->fields['id'],
            ]
        );

        $this->getFromDB($this->fields['id']); // reload user to get up-to-date fields

        // get the user entity
        $entities_id = 0;
        if (count(($entities = $this->getEntities())) > 0) {
            $entities_id = array_shift($entities);
        }

        // Notication on user entity
        NotificationEvent::raiseEvent($event, $this, [
            'entities_id' => $entities_id
        ]);
        QueuedNotification::forceSendFor($this->getType(), $this->fields['id']);

        return true;
    }


    /**
     * Display information from LDAP server for user.
     *
     * @return void
     */
    private function showLdapInformation(): void
    {
        if ($this->fields['authtype'] != Auth::LDAP || !Session::haveRight(self::$rightname, self::READAUTHENT)) {
            return;
        }

        echo "<div class='spaced'>";
        echo "<table class='tab_cadre_fixe'>";
        echo "<tr><th colspan='2'>" . htmlescape(AuthLDAP::getTypeName(1)) . "</th></tr>";

        echo "<tr class='tab_bg_2'><td>" . __s('User DN') . "</td>";
        echo "<td>" . htmlescape($this->fields['user_dn']) . "</td></tr>";

        if ($this->fields['user_dn']) {
            $config_ldap = new AuthLDAP();
            $ds          = false;

            if ($config_ldap->getFromDB($this->fields['auths_id'])) {
                $ds = $config_ldap->connect();
            }

            if ($ds) {
                $info = AuthLDAP::getUserByDn(
                    $ds,
                    $this->fields['user_dn'],
                    [
                        // see https://docs.ldap.com/ldap-sdk/docs/tool-usages/ldapsearch.html
                        '*', // all user attributes
                        '+', // all operational attributes
                    ]
                );
                if (is_array($info)) {
                    foreach ($info as $key => $values) {
                        if (is_numeric($key) || !is_array($values)) {
                            // $info will have the following format:
                            //
                            // [
                            //   0           => 'propertyX',
                            //   'propertyX' => [
                            //     'count' => 2,
                            //     0       => 'value1',
                            //     1       => 'value2',
                            //   ],
                            //   'count'     => 1,
                            //   'dn'        => 'uid=X,dc=Y,dc=Z',
                            // ]
                            //
                            // Ignore entries that correspond to a propery name (numeric key)
                            // or that corresponds to count/dn properties.
                            continue;
                        }
                        echo '<tr class="tab_bg_2">';
                        echo '<td>' . htmlescape($key) . '</td>';
                        echo '<td>';
                        unset($values['count']);
                        $printed_values = [];
                        foreach ($values as $value) {
                            if (str_contains($key, 'password')) {
                                $value = '********';
                            }
                            $printed_values[] = htmlescape($value);
                        }
                        echo implode(', ', $printed_values);
                        echo '</td>';
                        echo '</tr>';
                    }
                } else {
                    echo '<tr class="tab_bg_2">';
                    echo '<td colspan="2">' . __s('No LDAP information to display') . '</td>';
                    echo '</tr>';
                }
            } else {
                echo '<td colspan="2">' . __s('Connection failed') . '</td>';
            }
        }

        echo "</table></div>";
    }

    public function getUnicityFieldsToDisplayInErrorMessage()
    {

        return ['id'          => __('ID'),
            'entities_id' => Entity::getTypeName(1)
        ];
    }


    public function getUnallowedFieldsForUnicity()
    {

        return array_merge(
            parent::getUnallowedFieldsForUnicity(),
            ['auths_id', 'date_sync', 'entities_id', 'last_login', 'profiles_id']
        );
    }


    /**
     * Get a unique generated token.
     *
     * @param string $field Field storing the token
     *
     * @return string
     */
    public static function getUniqueToken($field = 'personal_token')
    {
        /** @var \DBmysql $DB */
        global $DB;

        $ok = false;
        do {
            $key    = Toolbox::getRandomString(40);
            $row = $DB->request([
                'COUNT'  => 'cpt',
                'FROM'   => self::getTable(),
                'WHERE'  => [$field => $key]
            ])->current();

            if ($row['cpt'] == 0) {
                 return $key;
            }
        } while (!$ok);
    }


    /**
     * Get token of a user. If not exists generate it.
     *
     * @param integer $ID    User ID
     * @param string  $field Field storing the token
     *
     * @return string|boolean User token, false if user does not exist
     */
    public static function getToken($ID, $field = 'personal_token')
    {

        $user = new self();
        if ($user->getFromDB($ID)) {
            return $user->getAuthToken($field);
        }

        return false;
    }

    /**
     * Get token of a user. If it does not exists  then generate it.
     *
     * @since 9.4
     *
     * @param string $field the field storing the token
     * @param boolean $force_new force generation of a new token
     *
     * @return string|false token or false in case of error
     */
    public function getAuthToken($field = 'personal_token', $force_new = false)
    {
        /** @var array $CFG_GLPI */
        global $CFG_GLPI;

        if ($this->isNewItem()) {
            return false;
        }

       // check date validity for cookie token
        $outdated = false;
        if ($field === 'cookie_token') {
            if (empty($this->fields[$field . "_date"])) {
                $outdated = true;
            } else {
                $date_create = new DateTime($this->fields[$field . "_date"]);
                $date_expir = $date_create->add(new DateInterval('PT' . $CFG_GLPI["login_remember_time"] . 'S'));

                if ($date_expir < new DateTime()) {
                    $outdated = true;
                }
            }
        }

       // token exists, is not oudated, and we may use it
        if (!empty($this->fields[$field]) && !$force_new && !$outdated) {
            return $this->fields[$field];
        }

       // else get a new token
        $token = self::getUniqueToken($field);

       // for cookie token, we need to store it hashed
        $hash = $token;
        if ($field === 'cookie_token') {
            $hash = Auth::getPasswordHash($token);
        }

       // save this token in db
        $this->update(['id'             => $this->getID(),
            $field           => $hash,
            $field . "_date" => $_SESSION['glpi_currenttime']
        ]);

        return $token;
    }


    /**
     * Get name of users using default passwords
     *
     * @return string[]
     */
    public static function checkDefaultPasswords()
    {
        /** @var \DBmysql $DB */
        global $DB;

        $passwords = ['glpi'      => 'glpi',
            'tech'      => 'tech',
            'normal'    => 'normal',
            'post-only' => 'postonly'
        ];
        $default_password_set = [];

        $users = $DB->request([
            'SELECT' => ['name', 'password'],
            'FROM' => self::getTable(),
            'WHERE' => [
                'is_active'  => 1,
                'is_deleted' => 0,
                'name'       => array_keys($passwords)
            ]
        ]);
        foreach ($users as $data) {
            if (Auth::checkPassword($passwords[strtolower($data['name'])], $data['password'])) {
                $default_password_set[] = $data['name'];
            }
        }

        return $default_password_set;
    }


    /**
     * Get picture URL from picture field.
     *
     * @since 0.85
     *
     * @param string $picture Picture field value
     * @param bool  $full     get full path
     *
     * @return string
     */
    public static function getURLForPicture($picture, $full = true)
    {
        /** @var array $CFG_GLPI */
        global $CFG_GLPI;

        $url = Toolbox::getPictureUrl($picture, $full);
        if (null !== $url) {
            return $url;
        }

        return ($full ? $CFG_GLPI["root_doc"] : "") . "/pics/picture.png";
    }


    /**
     * Get thumbnail URL from picture field.
     *
     * @since 0.85
     *
     * @param string $picture Picture field value
     *
     * @return string
     */
    public static function getThumbnailURLForPicture(?string $picture = null)
    {
        /** @var array $CFG_GLPI */
        global $CFG_GLPI;

        if (!empty($picture)) {
            $tmp = explode(".", $picture);
            if (count($tmp) == 2) {
                return $CFG_GLPI["root_doc"]
                    . "/front/document.send.php?"
                    . 'file='
                    . rawurlencode(sprintf('_pictures/%s_min.%s', $tmp[0], $tmp[1]))
                ;
            }
        }

        return "";
    }


    /**
     * Drop existing files for user picture.
     *
     * @since 0.85
     *
     * @param string $picture Picture field value
     *
     * @return void
     */
    public static function dropPictureFiles($picture)
    {
        if (!empty($picture)) {
            if (!$filepath = realpath(GLPI_PICTURE_DIR . "/$picture")) {
                return;
            }
            if (!str_starts_with($filepath, realpath(GLPI_PICTURE_DIR))) {
                trigger_error(sprintf('Invalid picture path `%s`', $picture), E_USER_WARNING);
            }
            // unlink main file
            if (file_exists($filepath)) {
                @unlink($filepath);
            }
            // unlink Thumbnail
            $tmp = explode(".", $picture);
            if (count($tmp) == 2) {
                if (!$thumbpath = realpath(GLPI_PICTURE_DIR . "/" . $tmp[0] . "_min." . $tmp[1])) {
                    return;
                }
                if (!str_starts_with($thumbpath, realpath(GLPI_PICTURE_DIR))) {
                    trigger_error(sprintf('Invalid picture path `%s`', $tmp[0] . "_min." . $tmp[1]), E_USER_WARNING);
                }
                if (file_exists($thumbpath)) {
                    @unlink($thumbpath);
                }
            }
        }
    }

    public function getRights($interface = 'central')
    {

        $values = parent::getRights();
       //TRANS: short for : Add users from an external source
        $values[self::IMPORTEXTAUTHUSERS] = ['short' => __('Add external'),
            'long'  => __('Add users from an external source')
        ];
       //TRANS: short for : Read method for user authentication and synchronization
        $values[self::READAUTHENT]        = ['short' => __('Read auth'),
            'long'  => __('Read user authentication, synchronization method and 2FA')
        ];
       //TRANS: short for : Update method for user authentication and synchronization
        $values[self::UPDATEAUTHENT]      = ['short' => __('Update auth, sync and 2FA'),
            'long'  => __('Update method for user authentication, synchronization and 2FA')
        ];
        $values[self::IMPERSONATE]      = ['short' => __('Impersonate'),
            'long'  => __('Impersonate users with the same or less rights')
        ];

        return $values;
    }


    /**
     * Retrieve the list of LDAP field names from a list of fields
     * allow pattern substitution, e.g. %{name}.
     *
     * @since 9.1
     *
     * @param string[] $map array of fields
     *
     * @return string[]
     */
    private static function getLdapFieldNames(array $map)
    {

        $ret =  [];
        foreach ($map as $v) {
            /** @var array $reg */
            if (preg_match_all('/%{(.*)}/U', $v, $reg)) {
                // e.g. "%{country} > %{city} > %{site}"
                foreach ($reg [1] as $f) {
                    $ret [] = $f;
                }
            } else {
               // single field name
                $ret [] = $v;
            }
        }
        return $ret;
    }


    /**
     * Retrieve the value of a fields from a LDAP result applying needed substitution of %{value}.
     *
     * @since 9.1
     *
     * @param string $map String with field format
     * @param array  $res LDAP result
     *
     * @return string
     */
    private static function getLdapFieldValue($map, array $res)
    {

        $ret = preg_replace_callback(
            '/%{(.*)}/U',
            function ($matches) use ($res) {
                return (isset($res[0][$matches[1]][0]) ? $res[0][$matches[1]][0] : '');
            },
            $map
        );

        return $ret == $map ? (isset($res[0][$map][0]) ? $res[0][$map][0] : '') : $ret;
    }

    /**
     * Print the switch language form.
     *
     * @return string
     */
    public static function showSwitchLangForm()
    {
        $params = [
            'value'     => $_SESSION["glpilanguage"],
            'display'   => false,
            'on_change' => 'this.form.submit()'
        ];

        $out = "<form method='post' name='switchlang' action='" . User::getFormURL() . "' autocomplete='off'>";
        $out .= Dropdown::showLanguages("language", $params);
        $out .= Html::closeForm(false);

        return $out;
    }

    /**
     * Get list of entities ids for current user.
     *
     * @return integer[]
     */
    private function getEntities()
    {
       //get user entities
        if ($this->entities == null) {
            $this->entities = Profile_User::getUserEntities($this->fields['id'], true);
        }
        return $this->entities;
    }


    /**
     * Give cron information.
     *
     * @param string $name Task's name
     *
     * @return array
     */
    public static function cronInfo(string $name): array
    {

        $info = [];
        switch ($name) {
            case 'passwordexpiration':
                $info = [
                    'description' => __('Handle users passwords expiration policy'),
                    'parameter'   => __('Maximum expiration notifications to send at once'),
                ];
                break;
        }
        return $info;
    }

    /**
     * Cron that notify users about when their password expire and deactivate their account
     * depending on password expiration policy.
     *
     * @param CronTask $task
     *
     * @return integer
     */
    public static function cronPasswordExpiration(CronTask $task)
    {
        /**
         * @var array $CFG_GLPI
         * @var \DBmysql $DB
         */
        global $CFG_GLPI, $DB;

        $expiration_delay   = (int)$CFG_GLPI['password_expiration_delay'];
        $notice_time        = (int)$CFG_GLPI['password_expiration_notice'];
        $notification_limit = (int)$task->fields['param'];
        $lock_delay         = (int)$CFG_GLPI['password_expiration_lock_delay'];

        if (-1 === $expiration_delay || (-1 === $notice_time && -1 === $lock_delay)) {
           // Nothing to do if passwords does not expire
           // or if password expires without notice and with no lock delay
            return 0;
        }

       // Notify users about expiration of their password.
        $to_notify_count = 0;
        if (-1 !== $notice_time) {
            $notification_request = [
                'FROM'      => self::getTable(),
                'LEFT JOIN' => [
                    Alert::getTable() => [
                        'ON' => [
                            Alert::getTable() => 'items_id',
                            self::getTable()  => 'id',
                            [
                                'AND' => [
                                    Alert::getTableField('itemtype') => self::getType(),
                                ]
                            ],
                        ]
                    ]
                ],
                'WHERE'     => [
                    self::getTableField('is_deleted') => 0,
                    self::getTableField('is_active')  => 1,
                    self::getTableField('authtype')   => Auth::DB_GLPI,
                    new QueryExpression(
                        QueryFunction::now() . ' > ' . QueryFunction::dateAdd(
                            date: self::getTableField('password_last_update'),
                            interval: $expiration_delay - $notice_time,
                            interval_unit: 'DAY'
                        )
                    ),
               // Get only users that has not yet been notified within last day
                    'OR'                              => [
                        [Alert::getTableField('date') => null],
                        [
                            Alert::getTableField('date') => ['<',
                                QueryFunction::dateSub(
                                    date: QueryFunction::now(),
                                    interval: 1,
                                    interval_unit: 'DAY'
                                )
                            ]
                        ],
                    ],
                ],
            ];

            $to_notify_count_request = array_merge(
                $notification_request,
                [
                    'COUNT'  => 'cpt',
                ]
            );
            $to_notify_count = $DB->request($to_notify_count_request)->current()['cpt'];

            $notification_data_request  = array_merge(
                $notification_request,
                [
                    'SELECT'    => [
                        self::getTableField('id as user_id'),
                        Alert::getTableField('id as alert_id'),
                    ],
                    'LIMIT'     => $notification_limit,
                ]
            );
            $notification_data_iterator = $DB->request($notification_data_request);

            foreach ($notification_data_iterator as $notification_data) {
                $user_id  = $notification_data['user_id'];
                $alert_id = $notification_data['alert_id'];

                $user = new User();
                $user->getFromDB($user_id);

                $is_notification_send = NotificationEvent::raiseEvent(
                    'passwordexpires',
                    $user,
                    ['entities_id' => 0] // Notication on root entity (glpi_users.entities_id is only a pref)
                );
                if (!$is_notification_send) {
                     continue;
                }

                 $task->addVolume(1);

                 $alert = new Alert();

                 // Delete existing alert if any
                if (null !== $alert_id) {
                    $alert->delete(['id' => $alert_id]);
                }

                 // Add an alert to not warn user for at least one day
                 $alert->add(
                     [
                         'itemtype' => 'User',
                         'items_id' => $user_id,
                         'type'     => Alert::NOTICE,
                     ]
                 );
            }
        }

       // Disable users if their password has expire for too long.
        if (-1 !== $lock_delay) {
            $DB->update(
                self::getTable(),
                [
                    'is_active'         => 0,
                    'cookie_token'      => null,
                    'cookie_token_date' => null,
                ],
                [
                    'is_deleted' => 0,
                    'is_active'  => 1,
                    'authtype'   => Auth::DB_GLPI,
                    new QueryExpression(
                        QueryFunction::now() . ' > ' . QueryFunction::dateAdd(
                            date: 'password_last_update',
                            interval: $expiration_delay + $lock_delay,
                            interval_unit: 'DAY'
                        )
                    ),
                ]
            );
        }

        return -1 !== $notice_time && $to_notify_count > $notification_limit
         ? -1 // -1 for partial process (remaining notifications to send)
         : 1; // 1 for fully process
    }

    /**
     * Get password expiration time.
     *
     * @return null|int Password expiration time, or null if expiration mechanism is not active.
     */
    public function getPasswordExpirationTime()
    {
        /** @var array $CFG_GLPI */
        global $CFG_GLPI;

        if (!array_key_exists('id', $this->fields) || $this->fields['id'] < 1) {
            return null;
        }

        $expiration_delay = (int)$CFG_GLPI['password_expiration_delay'];

        if (-1 === $expiration_delay) {
            return null;
        }

        if (null === $this->fields['password_last_update']) {
            // password never updated
            return strtotime(
                '+ ' . $expiration_delay . ' days',
                strtotime($this->fields['date_creation'])
            );
        }
        return strtotime(
            '+ ' . $expiration_delay . ' days',
            strtotime($this->fields['password_last_update'])
        );
    }

    /**
     * Check if password should be changed (if it expires soon).
     *
     * @return boolean
     */
    public function shouldChangePassword()
    {
        /** @var array $CFG_GLPI */
        global $CFG_GLPI;

        if ($this->hasPasswordExpired()) {
            return true; // too late to change password, but returning false would not be logical here
        }

        $expiration_time = $this->getPasswordExpirationTime();
        if (null === $expiration_time) {
            return false;
        }

        $notice_delay    = (int)$CFG_GLPI['password_expiration_notice'];
        if (-1 === $notice_delay) {
            return false;
        }

        $notice_time = strtotime('- ' . $notice_delay . ' days', $expiration_time);

        return $notice_time < time();
    }

    /**
     * Check if password expired.
     *
     * @return boolean
     */
    public function hasPasswordExpired()
    {

        $expiration_time = $this->getPasswordExpirationTime();
        if (null === $expiration_time) {
            return false;
        }

        return $expiration_time < time();
    }

    public function getPasswordExpirationMessage(): ?string
    {
        /** @var array $CFG_GLPI */
        global $CFG_GLPI;
        $expiration_msg = null;
        if ($this->fields['authtype'] == Auth::DB_GLPI && $this->shouldChangePassword()) {
            $expire_time = $this->getPasswordExpirationTime();
            $expire_has_passed = $expire_time < time();
            if ($expire_has_passed) {
                $expiration_msg = __('Your password has expired.');
            } else {
                $expiration_msg = sprintf(
                    __('Your password will expire on %s.'),
                    Html::convDateTime(date('Y-m-d H:i:s', $expire_time))
                );
            }
        }
        return $expiration_msg;
    }

    public static function getFriendlyNameSearchCriteria(string $filter): array
    {
        /** @var \DBmysql $DB */
        global $DB;

        $table     = self::getTable();

        $filter = strtolower($filter);
        $filter_no_spaces = str_replace(" ", "", $filter);
        $concat_names_first_last = QueryFunction::lower(
            QueryFunction::replace(
                expression: QueryFunction::concat(["$table.firstname", "$table.realname"]),
                search: new QueryExpression($DB::quoteValue(' ')),
                replace: new QueryExpression($DB::quoteValue(''))
            )
        );
        $concat_names_last_first = QueryFunction::lower(
            QueryFunction::replace(
                expression: QueryFunction::concat(["$table.realname", "$table.firstname"]),
                search: new QueryExpression($DB::quoteValue(' ')),
                replace: new QueryExpression($DB::quoteValue(''))
            )
        );

        return [
            'OR' => [
                new QueryExpression(QueryFunction::lower("$table.name") . ' LIKE ' . $DB::quoteValue("%$filter%")),
                new QueryExpression($concat_names_first_last . ' LIKE ' . $DB::quoteValue("%$filter_no_spaces%")),
                new QueryExpression($concat_names_last_first . ' LIKE ' . $DB::quoteValue("%$filter_no_spaces%")),
            ]
        ];
    }

    public static function getFriendlyNameFields(string $alias = "name")
    {
        /** @var \DBmysql $DB */
        global $DB;

        $config = Config::getConfigurationValues('core');
        if ($config['names_format'] == User::FIRSTNAME_BEFORE) {
            $first = "firstname";
            $second = "realname";
        } else {
            $first = "realname";
            $second = "firstname";
        }

        $table  = self::getTable();
        return QueryFunction::if(
            condition: [
                "$table.$first" => ['<>' => ''],
                "$table.$second" => ['<>' => '']
            ],
            true_expression: QueryFunction::concat(["$table.$first", new QueryExpression($DB::quoteValue(' ')), "$table.$second"]),
            false_expression: $table . '.' . self::getNameField(),
            alias: $alias
        );
    }

    public static function getIcon()
    {
        return "ti ti-user";
    }

    /**
     * Add groups stored in "_ldap_rules/groups_id" special input
     */
    public function applyGroupsRules()
    {
        if (!isset($this->input["_ldap_rules"]['groups_id'])) {
            return;
        }

        $group_ids = array_unique($this->input["_ldap_rules"]['groups_id']);
        foreach ($group_ids as $group_id) {
            $group_user = new Group_User();

            $data = [
                'groups_id' => $group_id,
                'users_id'  => $this->getId()
            ];

            if (!$group_user->getFromDBByCrit($data)) {
                $group_user->add($data);
            }
        }
    }

    /**
     * Get anonymized name for user instance.
     *
     * @param ?int $entities_id
     *
     * @return string|null
     */
    public function getAnonymizedName(?int $entities_id = null): ?string
    {
        switch (Entity::getAnonymizeConfig($entities_id)) {
            default:
            case Entity::ANONYMIZE_DISABLED:
                return null;

            case Entity::ANONYMIZE_USE_GENERIC:
            case Entity::ANONYMIZE_USE_GENERIC_USER:
                return __("Helpdesk user");

            case Entity::ANONYMIZE_USE_NICKNAME:
            case Entity::ANONYMIZE_USE_NICKNAME_USER:
                return $this->fields['nickname'];
        }
    }

    /**
     * Get anonymized name for user having given ID.
     *
     * @param int $users_id
     * @param int $entities_id
     *
     * @return string|null
     */
    public static function getAnonymizedNameForUser(int $users_id, ?int $entities_id = null): ?string
    {
        switch (Entity::getAnonymizeConfig($entities_id)) {
            default:
            case Entity::ANONYMIZE_DISABLED:
                return null;

            case Entity::ANONYMIZE_USE_GENERIC:
            case Entity::ANONYMIZE_USE_GENERIC_USER:
                return __("Helpdesk user");

            case Entity::ANONYMIZE_USE_NICKNAME:
            case Entity::ANONYMIZE_USE_NICKNAME_USER:
                $user = new User();
                if (!$user->getFromDB($users_id)) {
                    return '';
                }

                return $user->fields['nickname'] ?? '';
        }
    }

    /**
     * Print a simplified user form.
     *
     * @param integer $ID    ID of the user
     * @param array $options Options
     *     - string   target        Form target
     *     - boolean  withtemplate  Template or basic item
     *
     * @return boolean true
     */
    public function showSystemUserForm($ID, array $options = []): bool
    {
        $this->initForm($ID, $options);

        $formtitle = $this->getTypeName(1);
        $options['formtitle']   = $formtitle;
        $options['formoptions'] = ($options['formoptions'] ?? '') . " enctype='multipart/form-data'";
        $options['candel'] = false;
        $options['canedit'] = self::canUpdate();
        $this->showFormHeader($options);
        $rand = mt_rand();

        echo "<tr class='tab_bg_1'>";
        $surnamerand = mt_rand();
        echo "<td><label for='textfield_realname$surnamerand'>" . __s('Surname') . "</label></td>";
        echo "<td>";
        echo Html::input(
            'realname',
            [
                'value' => $this->fields['realname'],
                'id'    => "textfield_realname$surnamerand",
            ]
        );
        echo "</td>";

        echo "<td rowspan='3'>" . _sn('Picture', 'Pictures', 1) . "</td>";
        echo "<td rowspan='3'>";
        echo self::getPictureForUser($ID);

        echo Html::file(['name' => 'picture', 'display' => false, 'onlyimages' => true]);
        echo "<input type='checkbox' name='_blank_picture'>&nbsp;" . __('Clear');
        echo "</td>";
        echo "</tr>";

        $firstnamerand = mt_rand();
        echo "<tr class='tab_bg_1'><td><label for='textfield_firstname$firstnamerand'>" . __s('First name') . "</label></td><td>";
        echo Html::input(
            'firstname',
            [
                'value' => $this->fields['firstname'],
                'id'    => "textfield_firstname$firstnamerand",
            ]
        );
        echo "</td></tr>";

        echo "<tr><td colspan='2'>";
        echo "<span>";
        echo  __s("This is a special user used for automated actions. ");
        echo '<br>';
        echo  __s("You can set its name to your organisation's name. ");
        echo "</span>";
        echo "</td></tr>";

        $this->showFormButtons($options);

        return true;
    }

    public function getPictureForUser(int $ID): string
    {
        return TemplateRenderer::getInstance()->render('components/user/picture.html.twig', [
            'users_id'  => $ID,
            'with_link' => false,
        ]);
    }

    /**
     * Get user link.
     *
     * @param bool $enable_anonymization
     *
     * @return string
     */
    public function getUserLink(bool $enable_anonymization = false): string
    {
        if (
            $enable_anonymization
            && $this->fields['id'] != $_SESSION['glpiID']
            && Session::getCurrentInterface() == 'helpdesk'
            && ($anon = $this->getAnonymizedName()) !== null
        ) {
           // if anonymized name active, return only the anonymized name
            return $anon;
        }

        return $this->getLink();
    }

    /**
     * Get user picture path.
     *
     * @param bool $enable_anonymization
     *
     * @return string
     */
    public function getPicturePath(bool $enable_anonymization = false): string
    {
        /** @var array $CFG_GLPI */
        global $CFG_GLPI;

        if ($enable_anonymization && Session::getCurrentInterface() == 'helpdesk' && Entity::getAnonymizeConfig() !== Entity::ANONYMIZE_DISABLED) {
            return $CFG_GLPI["root_doc"] . '/pics/picture.png';
        }

        $path = Toolbox::getPictureUrl($this->fields['picture'], false);
        if (!empty($path)) {
            return $path;
        }

        return $CFG_GLPI["root_doc"] . '/pics/picture.png';
    }

    /**
     * Get user thumbnail picture path.
     *
     * @param bool $enable_anonymization
     *
     * @return null|string
     */
    public function getThumbnailPicturePath(bool $enable_anonymization = false): ?string
    {

        if ($enable_anonymization && Session::getCurrentInterface() == 'helpdesk' && Entity::getAnonymizeConfig() !== Entity::ANONYMIZE_DISABLED) {
            return null;
        }

        $path = User::getThumbnailURLForPicture($this->fields['picture']);
        if (!empty($path)) {
            return $path;
        }

        return null;
    }

    /**
     * Get user initials.
     *
     * @param bool $enable_anonymization
     *
     * @return string
     */
    public function getUserInitials(bool $enable_anonymization = false): string
    {

        if ($enable_anonymization && Session::getCurrentInterface() == 'helpdesk' && ($anon = $this->getAnonymizedName()) !== null) {
           // if anonymized name active, return two first letters of the anon name
            return mb_strtoupper(mb_substr($anon, 0, 2));
        }

        return self::getInitialsForUserName(
            $this->fields['name'],
            $this->fields['firstname'],
            $this->fields['realname']
        );
    }

    public static function getInitialsForUserName($name, $firstname, $realname): string
    {
        $initials = mb_substr($firstname ?? '', 0, 1) . mb_substr($realname ?? '', 0, 1);
        if (empty($initials)) {
            $initials = mb_substr($name ?? '', 0, 2);
        }
        return mb_strtoupper($initials);
    }

    /**
     * Return background color corresponding to user initials.
     *
     * @param bool $enable_anonymization
     *
     * @return string
     */
    public function getUserInitialsBgColor(bool $enable_anonymization = false): string
    {
        return Toolbox::getColorForString($this->getUserInitials($enable_anonymization));
    }

    /**
     * Find one user which match the given token and asked for a password reset
     * less than `password_init_token_delay` (config option) days ago
     *
     * @param string $token password_forget_token
     *
     * @return User|null The matching user or null if zero or more than one user
     *                   were found
     */
    public static function getUserByForgottenPasswordToken(string $token): ?User
    {
        /**
         * @var array $CFG_GLPI
         * @var \DBmysql $DB
         */
        global $CFG_GLPI, $DB;

        if (empty($token)) {
            return null;
        }

        // Find users which match the given token and asked for a password reset
        // less than `password_init_token_delay` days ago
        $iterator = $DB->request([
            'SELECT' => 'id',
            'FROM'   => self::getTable(),
            'WHERE'  => [
                'password_forget_token'       => $token,
                new QueryExpression(
                    QueryFunction::now() . ' < ' . QueryFunction::dateAdd(
                        date: 'password_forget_token_date',
                        interval: $CFG_GLPI['password_init_token_delay'],
                        interval_unit: 'SECOND'
                    )
                )
            ]
        ]);

        // Check that we found exactly one user
        if (count($iterator) !== 1) {
            return null;
        }

        // Get first row, should use current() when updated to GLPI 10
        $data = iterator_to_array($iterator);
        $data = array_pop($data);

        // Try to load the user
        $user = new self();
        if (!$user->getFromDB($data['id'])) {
            return null;
        }

        return $user;
    }

    /**
     * Create a new user from an email address
     *
     * @param string $email The email address of the user.
     *
     * @return User|null Created user, null on failure.
     */
    private static function createUserFromMail(string $email): ?User
    {
        /** @var \DBmysql $DB */
        global $DB;

        $iterator = $DB->request([
            'SELECT' => 'id',
            'FROM'   => UserEmail::getTable(),
            'WHERE'  => [
                'email' => $email
            ]
        ]);

        if (count($iterator) > 0) {
            return null;
        }

        $user = new self();
        $added = $user->add([
            'name'           => $email,
            'realname'       => $email,
            '_useremails'    => [
                '-1' => $email
            ],
            '_init_password' => true
        ]);
        if (!$added) {
            return null;
        }

        return $user;
    }

    /**
     * Get name of the user with ID
     *
     * @param integer $ID   ID of the user.
     *
     * @return string username string (realname if not empty and name if realname is empty).
     */
    public static function getNameForLog(int $ID): string
    {
        /** @var \DBmysql $DB */
        global $DB;

        $iterator = $DB->request([
            'FROM' => 'glpi_users',
            'WHERE' => ['id' => $ID]
        ]);

        if (count($iterator) === 1) {
            $data     = $iterator->current();

            if (!empty($data['realname'])) {
                $formatted = $data['realname'];

                if (!empty($data['firstname'])) {
                    $formatted .= " " . $data["firstname"];
                }
            } else {
                $formatted = $data["name"];
            }
            return sprintf(__('%1$s (%2$s)'), $formatted, $ID);
        }

        return __('Unknown user');
    }

    /**
     * Get all validation substitutes
     *
     * @return int[]
     */
    final public function getSubstitutes(): array
    {
        if ($this->isNewItem()) {
            return [];
        }

        $substitutes = [];
        $rows = (new ValidatorSubstitute())->find([
            'users_id' => $this->fields['id'],
        ]);
        foreach ($rows as $row) {
            $substitutes[] = $row['users_id_substitute'];
        }

        return $substitutes;
    }

    /**
     * Get all delegators
     *
     * @return int[]
     */
    final public function getDelegators(): array
    {
        if ($this->isNewItem()) {
            return [];
        }

        $delegators = [];
        $rows = (new ValidatorSubstitute())->find([
            'users_id_substitute' => $this->fields['id'],
        ]);
        foreach ($rows as $row) {
            $delegators[] = $row['users_id'];
        }

        return $delegators;
    }

    /**
     * Is a substitute of an other user ?
     *
     * @param integer $users_id_delegator
     * @param bool    $use_date_range
     *
     * @return bool
     */
    final public function isSubstituteOf(int $users_id_delegator, bool $use_date_range = true): bool
    {
        /** @var \DBmysql $DB */
        global $DB;

        if ($this->isNewItem()) {
            return false;
        }

        $request = [
            'FROM' => ValidatorSubstitute::getTable(),
            'WHERE' => [
                ValidatorSubstitute::getTableField('users_id')            => $users_id_delegator,
                ValidatorSubstitute::getTableField('users_id_substitute') => $this->fields['id'],
            ],
        ];
        if ($use_date_range) {
            // add date range check
            $request['INNER JOIN'] = [
                self::getTable() => [
                    'ON' => [
                        self::getTable() => 'id',
                        ValidatorSubstitute::getTable() => 'users_id',
                    ],
                    'AND' => [
                        [
                            'OR' => [
                                [
                                    self::getTableField('substitution_end_date') => null
                                ], [
                                    self::getTableField('substitution_end_date') => ['>=', QueryFunction::now()],
                                ],
                            ],
                        ], [
                            'OR' => [
                                [
                                    self::getTableField('substitution_start_date') => null,
                                ], [
                                    self::getTableField('substitution_start_date') => ['<=', QueryFunction::now()],
                                ],
                            ],
                        ]
                    ]
                ],
            ];
        }

        $result = $DB->request($request);

        return (count($result) > 0);
    }

    /**
     * Validate password based on security rules
     *
     * @param string $password password to validate
     *
     * @return bool
     */
    public function validatePassword(string $password, array &$errors = []): bool
    {
        /** @var array $CFG_GLPI */
        global $CFG_GLPI;

        // Clear errors
        $errors = [];

        // Validate security policies
        if ($CFG_GLPI["use_password_security"]) {
            if (Toolbox::strlen($password) < $CFG_GLPI['password_min_length']) {
                $errors[] = __('Password too short!');
            }
            if ($CFG_GLPI["password_need_number"] && !preg_match("/[0-9]+/", $password)) {
                $errors[] = __('Password must include at least a digit!');
            }
            if ($CFG_GLPI["password_need_letter"] && !preg_match("/[a-z]+/", $password)) {
                $errors[] = __('Password must include at least a lowercase letter!');
            }
            if ($CFG_GLPI["password_need_caps"] && !preg_match("/[A-Z]+/", $password)) {
                $errors[] = __('Password must include at least a uppercase letter!');
            }
            if ($CFG_GLPI["password_need_symbol"] && !preg_match("/\W+/", $password)) {
                $errors[] = __('Password must include at least a symbol!');
            }
        }

        // Validate password history
        if (!PasswordHistory::getInstance()->validatePassword($this, $password)) {
            $errors[] = __('Password was used too recently.');
        }

        // Success if no error found
        return count($errors) === 0;
    }

    /**
     * Check if this User is the last super-admin user.
     * A "super-admin user" is a user that can edit GLPI's profiles.
     *
     * @return bool
     */
    protected function isLastSuperAdminUser(): bool
    {
        // Find all active authorizations for the super admins
        $super_admin_authorizations = (new Profile_User())->find([
            'profiles_id' => Profile::getSuperAdminProfilesId(),
            'users_id' => new QuerySubQuery([
                'SELECT' => 'id',
                'FROM'   => 'glpi_users',
                'WHERE'  => ['is_active' => 1, 'is_deleted' => 0],
            ])
        ]);
        $users_ids = array_column($super_admin_authorizations, 'users_id');

        return
            count($users_ids) == 1 // Only one super admin auth
            && $users_ids[0] == $this->fields['id'] // Id match our user
        ;
    }

    /**
     * Check if this User notification is enable
     * @return bool
     */
    final public function isUserNotificationEnable(): bool
    {
        /** @var array $CFG_GLPI */
        global $CFG_GLPI;

        $user_pref = $this->fields['is_notif_enable_default'];
        //load default conf if needed
        if (is_null($user_pref)) {
            $user_pref = $CFG_GLPI['is_notif_enable_default'];
        }

        return $user_pref;
    }

    public function willProcessRuleRight(): void
    {
        $this->must_process_ruleright = true;
    }

    /**
     * Toggle pin of given itemtype saved search.
     *
     * @param string $itemtype
     *
     * @return bool
     */
    public function toggleSavedSearchPin(string $itemtype): bool
    {
        if (getItemForItemtype($itemtype) === false) {
            return false;
        }

        $all_pinned     = importArrayFromDB($this->fields['savedsearches_pinned']);
        $already_pinned = $all_pinned[$itemtype] ?? 0;

        $all_pinned[$itemtype] = $already_pinned ? 0 : 1;

        return $this->update([
            'id'                   => $this->fields['id'],
            'savedsearches_pinned' => exportArrayToDB($all_pinned),
        ]);
    }
}<|MERGE_RESOLUTION|>--- conflicted
+++ resolved
@@ -3443,19 +3443,10 @@
             $entities = $this->getEntities();
             if (count($_SESSION['glpiactiveentities']) > 1) {
                 $entrand = mt_rand();
-<<<<<<< HEAD
                 echo "<td><label for='dropdown_entities_id$entrand'>" . __s('Default entity') . "</td><td>";
-                $toadd = [];
-                if (!in_array(0, $entities)) {
-                    $toadd = [0 => __('Full structure')];
-                }
-                Entity::dropdown(['value'  => $this->fields['entities_id'],
-=======
-                echo "<td><label for='dropdown_entities_id$entrand'>" . __('Default entity') . "</td><td>";
                 $toadd = [-1 => __('Full structure')];
                 Entity::dropdown([
                     'value'  => ($this->fields['entities_id'] === null) ? -1 : $this->fields['entities_id'],
->>>>>>> 71adc95c
                     'rand'   => $entrand,
                     'entity' => $entities,
                     'toadd'  => $toadd,
