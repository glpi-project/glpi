<?php

/**
 * ---------------------------------------------------------------------
 *
 * GLPI - Gestionnaire Libre de Parc Informatique
 *
 * http://glpi-project.org
 *
 * @copyright 2015-2024 Teclib' and contributors.
 * @copyright 2003-2014 by the INDEPNET Development Team.
 * @licence   https://www.gnu.org/licenses/gpl-3.0.html
 *
 * ---------------------------------------------------------------------
 *
 * LICENSE
 *
 * This file is part of GLPI.
 *
 * This program is free software: you can redistribute it and/or modify
 * it under the terms of the GNU General Public License as published by
 * the Free Software Foundation, either version 3 of the License, or
 * (at your option) any later version.
 *
 * This program is distributed in the hope that it will be useful,
 * but WITHOUT ANY WARRANTY; without even the implied warranty of
 * MERCHANTABILITY or FITNESS FOR A PARTICULAR PURPOSE.  See the
 * GNU General Public License for more details.
 *
 * You should have received a copy of the GNU General Public License
 * along with this program.  If not, see <https://www.gnu.org/licenses/>.
 *
 * ---------------------------------------------------------------------
 */

use Glpi\Application\View\TemplateRenderer;
use Glpi\Dashboard\Dashboard;
use Glpi\Dashboard\Filter;
use Glpi\DBAL\QueryExpression;
use Glpi\DBAL\QueryFunction;
use Glpi\DBAL\QuerySubQuery;
use Glpi\Exception\ForgetPasswordException;
use Glpi\Plugin\Hooks;
use Sabre\VObject;

class User extends CommonDBTM
{
    use Glpi\Features\Clonable {
        Glpi\Features\Clonable::computeCloneName as baseComputeCloneName;
    }
    use Glpi\Features\TreeBrowse;

   // From CommonDBTM
    public $dohistory         = true;
    public $history_blacklist = ['date_mod', 'date_sync', 'last_login',
        'publicbookmarkorder', 'privatebookmarkorder'
    ];

    private $must_process_ruleright = false;

   // NAME FIRSTNAME ORDER TYPE
    const REALNAME_BEFORE   = 0;
    const FIRSTNAME_BEFORE  = 1;

    const IMPORTEXTAUTHUSERS  = 1024;
    const READAUTHENT         = 2048;
    const UPDATEAUTHENT       = 4096;
    const IMPERSONATE         = 8192;

    public static $rightname = 'user';

    public static $undisclosedFields = [
        'password',
        'password_history',
        'personal_token',
        'api_token',
        'cookie_token',
        '2fa',
    ];

    private $entities = null;

    public function getCloneRelations(): array
    {
        return [
            Profile_User::class,
            Group_User::class
        ];
    }

    public function prepareInputForClone($input)
    {
        unset($input['last_login']);
        unset($input['password_forget_token']);
        unset($input['password_forget_token_date']);
        unset($input['personal_token']);
        unset($input['personal_token_date']);
        unset($input['api_token']);
        unset($input['api_token_date']);
        unset($input['cookie_token']);
        unset($input['cookie_token_date']);
        return $input;
    }

    public function post_clone($source, $history)
    {
       //FIXME? clone config
    }

    public static function getTypeName($nb = 0)
    {
        return _n('User', 'Users', $nb);
    }

    public static function getMenuShorcut()
    {
        return 'u';
    }

    public static function getAdditionalMenuOptions()
    {

        if (Session::haveRight('user', self::IMPORTEXTAUTHUSERS)) {
            return [
                'ldap' => [
                    'icon'  => AuthLDAP::getIcon(),
                    'title' => AuthLDAP::getTypeName(Session::getPluralNumber()),
                    'page'  => '/front/ldap.php',
                ],
            ];
        }
        return false;
    }

    public static function getAdditionalMenuLinks()
    {
        $links = [];
        if (Auth::useAuthExt() && Session::haveRight('user', self::IMPORTEXTAUTHUSERS)) {
            if (static::canCreate()) {
                $ext_auth_label = __s('Add from an external source');
                $links['<i class="ti ti-user-cog"></i><span>' . $ext_auth_label . '</span>'] = 'front/user.form.php?new=1&amp;ext_auth=1';
            }
            if (static::canCreate() || static::canUpdate()) {
                $links['<i class="ti ti-settings"></i><span>' . __s('LDAP directory link') . '</span>'] = "front/ldap.php";
            }
        }
        return $links;
    }

    public function canViewItem(): bool
    {
        if (
            Session::canViewAllEntities()
            || Session::haveAccessToOneOfEntities($this->getEntities())
        ) {
            return true;
        }
        return false;
    }


    public function canCreateItem(): bool
    {

       // Will be created from form, with selected entity/profile
        if (
            isset($this->input['_profiles_id']) && ($this->input['_profiles_id'] > 0)
            && Profile::currentUserHaveMoreRightThan([$this->input['_profiles_id']])
            && isset($this->input['_entities_id'])
            && Session::haveAccessToEntity($this->input['_entities_id'])
        ) {
            return true;
        }
       // Will be created with default value
        if (
            Session::haveAccessToEntity(0) // Access to root entity (required when no default profile)
            || (Profile::getDefault() > 0)
        ) {
            return true;
        }

        if (
            ($_SESSION['glpiactive_entity'] > 0)
            && (Profile::getDefault() == 0)
        ) {
            echo "<div class='tab_cadre_fixe warning'>" .
                __('You must define a default profile to create a new user') . "</div>";
        }

        return false;
    }


    public function canUpdateItem(): bool
    {

        $entities = Profile_User::getUserEntities($this->fields['id'], false);
        if (
            Session::canViewAllEntities()
            || Session::haveAccessToOneOfEntities($entities)
        ) {
            return true;
        }
        return false;
    }


    public function canDeleteItem(): bool
    {
        if ($this->isLastSuperAdminUser()) {
            return false;
        }

        //prevent delete / purge from API
        /** @var array $CFG_GLPI */
        global $CFG_GLPI;
        if ($this->fields['id'] == $CFG_GLPI['system_user']) {
            return false;
        }

        if (
            Session::canViewAllEntities()
            || Session::haveAccessToAllOfEntities($this->getEntities())
        ) {
            return true;
        }
        return false;
    }


    public function canPurgeItem(): bool
    {
        return $this->canDeleteItem();
    }


    public function isEntityAssign()
    {
       // glpi_users.entities_id is only a pref.
        return false;
    }


    public static function isMassiveActionAllowed(int $items_id): bool
    {
        /** @var array $CFG_GLPI */
        global $CFG_GLPI;
        return !($CFG_GLPI['system_user'] == $items_id);
    }


    /**
     * Compute preferences for the current user mixing config and user data.
     *
     * @return void
     */
    public function computePreferences()
    {
        /** @var array $CFG_GLPI */
        global $CFG_GLPI;

        if (isset($this->fields['id'])) {
            foreach ($CFG_GLPI['user_pref_field'] as $f) {
                if (array_key_exists($f, $CFG_GLPI) && (!array_key_exists($f, $this->fields) || is_null($this->fields[$f]))) {
                    $this->fields[$f] = $CFG_GLPI[$f];
                }
            }
        }
       /// Specific case for show_count_on_tabs : global config can forbid
        if ($CFG_GLPI['show_count_on_tabs'] == -1) {
            $this->fields['show_count_on_tabs'] = 0;
        }

        // Fallback for invalid language
        if (!isset($CFG_GLPI['languages'][$this->fields["language"]])) {
            $this->fields["language"] = $CFG_GLPI["language"];
        }
    }

    /**
     * Cache preferences for the current user in session.
     *
     * @return void
     */
    final public function loadPreferencesInSession(): void
    {
        /** @var array $CFG_GLPI */
        global $CFG_GLPI;

        $this->computePreferences();
        foreach ($CFG_GLPI['user_pref_field'] as $field) {
            if (isset($this->fields[$field])) {
                $_SESSION["glpi$field"] = $this->fields[$field];
            }
        }
    }

    /**
     * Load minimal session for user.
     *
     * @param integer $entities_id  Entity to use
     * @param boolean $is_recursive Whether to load entities recursivly or not
     *
     * @return void
     *
     * @since 0.83.7
     */
    public function loadMinimalSession($entities_id, $is_recursive)
    {
        if (isset($this->fields['id']) && !isset($_SESSION["glpiID"])) {
            Session::destroy();
            Session::start();
            $_SESSION["glpiID"]                      = $this->fields['id'];
            $_SESSION["glpi_use_mode"]               = Session::NORMAL_MODE;
            Session::loadEntity($entities_id, $is_recursive);
            $this->loadPreferencesInSession();
            Session::loadGroups();
            Session::loadLanguage();
        }
    }


    public function getTabNameForItem(CommonGLPI $item, $withtemplate = 0)
    {

        switch ($item->getType()) {
            case __CLASS__:
                $ong    = [];
                $ong[1] = self::createTabEntry(__('Used items'), 0, $item::getType(), 'ti ti-package');
                $ong[2] = self::createTabEntry(__('Managed items'), 0, $item::getType(), 'ti ti-package');
                return $ong;

            case 'Preference':
                return self::createTabEntry(__('Main'));
        }
        return '';
    }


    public static function displayTabContentForItem(CommonGLPI $item, $tabnum = 1, $withtemplate = 0)
    {
        /** @var array $CFG_GLPI */
        global $CFG_GLPI;

        switch (get_class($item)) {
            case self::class:
                $item->showItems($tabnum == 2);
                return true;

            case Preference::class:
                $user = new self();
                $user->showMyForm(
                    $CFG_GLPI['root_doc'] . "/front/preference.php",
                    Session::getLoginUserID()
                );
                return true;
        }
        return false;
    }


    public function defineTabs($options = [])
    {

        $ong = [];
        $this->addDefaultFormTab($ong);

        $config = Config::getConfigurationValues('core');
        if ($config['system_user'] == $this->getID()) {
            return $ong;
        }

        $this->addImpactTab($ong, $options);
        $this->addStandardTab('Profile_User', $ong, $options);
        $this->addStandardTab('Group_User', $ong, $options);
        $this->addStandardTab('Config', $ong, $options);
        $this->addStandardTab(__CLASS__, $ong, $options);
        $this->addStandardTab('Consumable', $ong, $options);
        $this->addStandardTab('Ticket', $ong, $options);
        $this->addStandardTab('Item_Problem', $ong, $options);
        $this->addStandardTab('Change_Item', $ong, $options);
        $this->addStandardTab('Document_Item', $ong, $options);
        $this->addStandardTab('Reservation', $ong, $options);
        $this->addStandardTab('Auth', $ong, $options);
        $this->addStandardTab('ManualLink', $ong, $options);
        $this->addStandardTab('Certificate_Item', $ong, $options);
        $this->addStandardTab('Log', $ong, $options);

        return $ong;
    }


    public function post_getEmpty()
    {
        /** @var array $CFG_GLPI */
        global $CFG_GLPI;

        $this->fields["is_active"] = 1;
        if (isset($CFG_GLPI["language"])) {
            $this->fields['language'] = $CFG_GLPI["language"];
        } else {
            $this->fields['language'] = "en_GB";
        }
    }


    public function pre_deleteItem()
    {
        /** @var \DBmysql $DB */
        global $DB;

        $entities = $this->getEntities();
        $view_all = Session::canViewAllEntities();
        // Have right on all entities ?
        $all      = true;
        if (!$view_all) {
            foreach ($entities as $ent) {
                if (!Session::haveAccessToEntity($ent)) {
                    $all = false;
                }
            }
        }
        if ($all) { // Mark as deleted
            return true;
        }

        // only delete profile
        foreach ($entities as $ent) {
            if (Session::haveAccessToEntity($ent)) {
                $DB->delete(
                    'glpi_profiles_users',
                    [
                        'users_id'     => $this->fields['id'],
                        'entities_id'  => $ent
                    ]
                );
            }
        }
        return false;
    }


    public function cleanDBonPurge()
    {

        /** @var \DBmysql $DB */
        global $DB;

       // ObjectLock does not extends CommonDBConnexity
        $ol = new ObjectLock();
        $ol->deleteByCriteria(['users_id' => $this->fields['id']]);

       // Reminder does not extends CommonDBConnexity
        $r = new Reminder();
        $r->deleteByCriteria(['users_id' => $this->fields['id']]);
        $reminder_translation = new ReminderTranslation();
        $reminder_translation->deleteByCriteria(['users_id' => $this->fields['id']]);

       // Delete private bookmark
        $ss = new SavedSearch();
        $ss->deleteByCriteria(
            [
                'users_id'   => $this->fields['id'],
                'is_private' => 1,
            ]
        );

       // Set no user to public bookmark
        $DB->update(
            SavedSearch::getTable(),
            [
                'users_id' => 0
            ],
            [
                'users_id' => $this->fields['id']
            ]
        );

       // Set no user to consumables
        $DB->update(
            'glpi_consumables',
            [
                'items_id' => 0,
                'itemtype' => 'NULL',
                'date_out' => 'NULL'
            ],
            [
                'items_id' => $this->fields['id'],
                'itemtype' => 'User'
            ]
        );

        $this->deleteChildrenAndRelationsFromDb(
            [
                Change_User::class,
                Group_User::class,
                Item_Kanban::class,
                KnowbaseItem_User::class,
                Problem_User::class,
                Profile_User::class,
                ProjectTaskTeam::class,
                ProjectTeam::class,
                Reminder_User::class,
                RSSFeed_User::class,
                SavedSearch_User::class,
                Ticket_User::class,
                UserEmail::class,
            ]
        );

        if ($this->fields['id'] > 0) { // Security
            // DisplayPreference does not extends CommonDBConnexity
            $dp = new DisplayPreference();
            $dp->deleteByCriteria(['users_id' => $this->fields['id']]);

            // Delete private dashboards and private dashboard filters
            $dashboard = new Dashboard();
            $dashboard->deleteByCriteria(['users_id' => $this->fields['id']]);
            $dashboard_filters = new Filter();
            $dashboard_filters->deleteByCriteria(['users_id' => $this->fields['id']]);
        }

        $this->dropPictureFiles($this->fields['picture']);

        // Ticket rules use various _users_id_*
        Rule::cleanForItemAction($this, '_users_id%');
        Rule::cleanForItemCriteria($this, '_users_id%');

        // Alert does not extends CommonDBConnexity
        $alert = new Alert();
        $alert->cleanDBonItemDelete($this->getType(), $this->fields['id']);
    }


    /**
     * Retrieve a user from the database using its login.
     *
     * @param string $name Login of the user
     *
     * @return boolean
     */
    public function getFromDBbyName($name)
    {
        return $this->getFromDBByCrit(['name' => (string)$name]);
    }

    /**
     * Retrieve a user from the database using its login.
     *
     * @param string  $name     Login of the user
     * @param integer $authtype Auth type (see Auth constants)
     * @param integer $auths_id ID of auth server
     *
     * @return boolean
     */
    public function getFromDBbyNameAndAuth($name, $authtype, $auths_id)
    {
        return $this->getFromDBByCrit([
            'name'     => $name,
            'authtype' => $authtype,
            'auths_id' => $auths_id
        ]);
    }

    /**
     * Retrieve a user from the database using value of the sync field.
     *
     * @param string $value Value of the sync field
     *
     * @return boolean
     */
    public function getFromDBbySyncField($value)
    {
        return $this->getFromDBByCrit(['sync_field' => $value]);
    }

    /**
     * Retrieve a user from the database using it's dn.
     *
     * @param string $user_dn dn of the user
     *
     * @return boolean
     */
    public function getFromDBbyDn($user_dn)
    {
        /**
         * We use the 'user_dn_hash' field instead of 'user_dn' for performance reasons.
         * The 'user_dn_hash' field is a hashed version of the 'user_dn' field
         * and is indexed in the database, making it faster to search.
         */
        return $this->getFromDBByCrit([
            'user_dn_hash' => md5($user_dn)
        ]);
    }

    /**
     * Retrieve a user from the database using it's dn and auths_id.
     *
     * @param string $user_dn
     * @param int $auths_id
     *
     * @return bool
     */
    public function getFromDBbyDnAndAuth(string $user_dn, int $auths_id): bool
    {
        /**
         * We use the 'user_dn_hash' field instead of 'user_dn' for performance reasons.
         * The 'user_dn_hash' field is a hashed version of the 'user_dn' field
         * and is indexed in the database, making it faster to search.
         */
        return $this->getFromDBByCrit([
            'user_dn_hash' => md5($user_dn),
            'auths_id'     => $auths_id
        ]);
    }

    /**
     * Get users ids matching the given email
     *
     * @param string $email     Email to search for
     * @param array  $condition Extra conditions
     *
     * @return array Found users ids
     */
    public static function getUsersIdByEmails(string $email, array $condition = []): array
    {
        /** @var \DBmysql $DB */
        global $DB;

        $query = [
            'SELECT'    => self::getTable() . '.id',
            'FROM'      => self::getTable(),
            'LEFT JOIN' => [
                UserEmail::getTable() => [
                    'FKEY' => [
                        self::getTable()      => 'id',
                        UserEmail::getTable() => self::getForeignKeyField()
                    ]
                ]
            ],
            'WHERE' =>
                [
                    'RAW' => [
                        'LOWER(' . UserEmail::getTable() . '.email' . ')'  => Toolbox::strtolower($email)
                    ]
                ]
             + $condition
        ];

        $data = iterator_to_array($DB->request($query));
        return array_column($data, 'id');
    }

    /**
     * Get the number of users using the given email
     *
     * @param string $email     Email to search for
     * @param array  $condition Extra conditions
     *
     * @return int Number of users found
     */
    public static function countUsersByEmail($email, $condition = []): int
    {
        return count(self::getUsersIdByEmails($email, $condition));
    }


    /**
     * Retrieve a user from the database using its email.
     *
     * @since 9.3 Can pass condition as a parameter
     *
     * @param string $email     user email
     * @param array  $condition add condition
     *
     * @return boolean
     */
    public function getFromDBbyEmail($email, $condition = [])
    {
        $ids = self::getUsersIdByEmails($email, $condition);

        if (count($ids) == 1) {
            return $this->getFromDB(current($ids));
        }

        return false;
    }


    /**
     * Get the default email of the user.
     *
     * @return string
     */
    public function getDefaultEmail()
    {

        if ($this->isNewItem()) {
            return '';
        }

        return UserEmail::getDefaultForUser($this->fields['id']);
    }


    /**
     * Get all emails of the user.
     *
     * @return string[]
     */
    public function getAllEmails()
    {

        if (!isset($this->fields['id'])) {
            return [];
        }
        return UserEmail::getAllForUser($this->fields['id']);
    }


    /**
     * Check if the email is attached to the current user.
     *
     * @param string $email
     *
     * @return boolean
     */
    public function isEmail($email)
    {

        if (!isset($this->fields['id'])) {
            return false;
        }
        return UserEmail::isEmailForUser($this->fields['id'], $email);
    }


    /**
     * Retrieve a user from the database using its personal token.
     *
     * @param string $token user token
     * @param string $field the field storing the token
     *
     * @return boolean
     */
    public function getFromDBbyToken($token, $field = 'personal_token')
    {
        if (!is_string($token)) {
            trigger_error(
                sprintf('Unexpected token value received: "string" expected, received "%s".', gettype($token)),
                E_USER_WARNING
            );
            return false;
        }

        $fields = ['personal_token', 'api_token'];
        if (!in_array($field, $fields)) {
            trigger_error(
                'User::getFromDBbyToken() can only be called with $field parameter with theses values: \'' . implode('\', \'', $fields) . '\'',
                E_USER_WARNING
            );
            return false;
        }

        return $this->getFromDBByCrit([$this->getTable() . ".$field" => $token]);
    }

    public static function unsetUndisclosedFields(&$fields)
    {
        parent::unsetUndisclosedFields($fields);

        if (
            !array_key_exists('id', $fields)
            || !(new self())->currentUserHaveMoreRightThan($fields['id'])
        ) {
            unset($fields['password_forget_token'], $fields['password_forget_token_date']);
        }
    }

    public function prepareInputForAdd($input)
    {
        /** @var \DBmysql $DB */
        global $DB;

        if (isset($input['_stop_import'])) {
            return false;
        }

        if (empty($input['name']) || !Auth::isValidLogin($input['name'])) {
            Session::addMessageAfterRedirect(
                __s('The login is not valid. Unable to add the user.'),
                false,
                ERROR
            );
            return false;
        }

       // avoid xss (picture field is autogenerated)
        if (isset($input['picture'])) {
            $input['picture'] = 'NULL';
        }

        if (!isset($input["authtype"])) {
            $input["authtype"] = Auth::DB_GLPI;
        }

        if (!isset($input["auths_id"])) {
            $input["auths_id"] = 0;
        }

       // Check if user does not exists
        $iterator = $DB->request([
            'FROM'   => $this->getTable(),
            'WHERE'  => [
                'name'      => $input['name'],
                'authtype'  => $input['authtype'],
                'auths_id'  => $input['auths_id']
            ],
            'LIMIT'  => 1
        ]);

        if (count($iterator)) {
            Session::addMessageAfterRedirect(
                __s('Unable to add. The user already exists.'),
                false,
                ERROR
            );
            return false;
        }

        if (isset($input["password2"])) {
            if (empty($input["password"])) {
                unset($input["password"]);
            } else {
                if ($input["password"] == $input["password2"]) {
                    $password_errors = [];
                    if ($this->validatePassword($input["password"], $password_errors)) {
                        $input["password"]
                        = Auth::getPasswordHash($input["password"]);

                        $input['password_last_update'] = $_SESSION['glpi_currenttime'];
                    } else {
                        Session::addMessagesAfterRedirect(
                            array_map('htmlspecialchars', $password_errors),
                            false,
                            ERROR
                        );
                        unset($input["password"]);
                    }
                    unset($input["password2"]);
                } else {
                    Session::addMessageAfterRedirect(
                        __s('Error: the two passwords do not match'),
                        false,
                        ERROR
                    );
                    return false;
                }
            }
        } elseif (isset($this->input['_init_password']) && $this->input['_init_password']) {
            $input['password'] = Toolbox::getRandomString(16);
        }

        if (isset($input["_extauth"])) {
            $input["password"] = "";
        }

       // Force DB default values : not really needed
        if (!isset($input["is_active"])) {
            $input["is_active"] = 1;
        }

        if (!isset($input["is_deleted"])) {
            $input["is_deleted"] = 0;
        }

        if (!isset($input["entities_id"])) {
            $input["entities_id"] = 0;
        }

        if (!isset($input["profiles_id"])) {
            $input["profiles_id"] = 0;
        }

        return $input;
    }

    public function computeCloneName(
        string $current_name,
        ?int $copy_index = null
    ): string {
        return Toolbox::slugify(
            $this->baseComputeCloneName($current_name, $copy_index)
        );
    }

    public function pre_addInDB()
    {
        // Hash user_dn if set
        if (isset($this->input['user_dn']) && is_string($this->input['user_dn']) && strlen($this->input['user_dn']) > 0) {
            $this->input['user_dn_hash'] = md5($this->input['user_dn']);
        }
    }

    public function post_addItem()
    {

        $this->updateUserEmails();
        $this->syncLdapGroups();
        $this->syncDynamicEmails();

        $this->applyGroupsRules();
        $rulesplayed = $this->applyRightRules();
        $picture     = $this->syncLdapPhoto();

       //add picture in user fields
        if (!empty($picture)) {
            $this->update(['id'      => $this->fields['id'],
                'picture' => $picture
            ]);
        }

       // Add default profile
        if (!$rulesplayed) {
            $affectation = [];
            if (
                isset($this->input['_profiles_id']) && $this->input['_profiles_id']
                && Profile::currentUserHaveMoreRightThan([$this->input['_profiles_id']])
            ) {
                $profile                   = $this->input['_profiles_id'];
               // Choosen in form, so not dynamic
                $affectation['is_dynamic'] = 0;
            } else {
                $profile                   = Profile::getDefault();
               // Default right as dynamic. If dynamic rights are set it will disappear.
                $affectation['is_dynamic'] = 1;
                $affectation['is_default_profile'] = 1;
            }

            if ($profile) {
                if (isset($this->input["_entities_id"])) {
                   // entities_id (user's pref) always set in prepareInputForAdd
                   // use _entities_id for default right
                    $affectation["entities_id"] = $this->input["_entities_id"];
                } else if (isset($_SESSION['glpiactive_entity'])) {
                    $affectation["entities_id"] = $_SESSION['glpiactive_entity'];
                } else {
                    $affectation["entities_id"] = 0;
                }
                if (isset($this->input["_is_recursive"])) {
                    $affectation["is_recursive"] = $this->input["_is_recursive"];
                } else {
                    $affectation["is_recursive"] = 0;
                }

                $affectation["profiles_id"]  = $profile;
                $affectation["users_id"]     = $this->fields["id"];
                $right                       = new Profile_User();
                $right->add($affectation);
            }
        }

        if (isset($this->input['_init_password']) && $this->input['_init_password']) {
            $email = $this->getDefaultEmail();
            try {
                $this->forgetPassword($email, true);
            } catch (\Glpi\Exception\ForgetPasswordException $e) {
                Session::addMessageAfterRedirect(htmlspecialchars($e->getMessage()), false, ERROR);
            }
        }
    }


    public function prepareInputForUpdate($input)
    {
        /** @var array $CFG_GLPI */
        global $CFG_GLPI;

       // avoid xss (picture name is autogenerated when uploading/synchronising the picture)
        unset($input['picture']);

       //picture manually uploaded by user
        if (isset($input["_blank_picture"]) && $input["_blank_picture"]) {
            self::dropPictureFiles($this->fields['picture']);
            $input['picture'] = 'NULL';
        } else {
            $newPicture = false;
            if (!isAPI()) {
                if (isset($input["_picture"][0]) && !empty($input["_picture"][0])) {
                    $input["_picture"] = $input["_picture"][0];
                }
            }
            if (isset($input["_picture"]) && !empty($input["_picture"])) {
                $newPicture = true;
            }
            if ($newPicture) {
                if (!$fullpath = realpath(GLPI_TMP_DIR . "/" . $input["_picture"])) {
                    return false;
                }
                if (!str_starts_with($fullpath, realpath(GLPI_TMP_DIR))) {
                    trigger_error(sprintf('Invalid picture path `%s`', $input["_picture"]), E_USER_WARNING);
                }
                if (Document::isImage($fullpath)) {
                   // Unlink old picture (clean on changing format)
                    self::dropPictureFiles($this->fields['picture']);
                   // Move uploaded file
                    $filename     = uniqid($this->fields['id'] . '_');
                    $sub          = substr($filename, -2); /* 2 hex digit */

                   // output images with possible transparency to png, other to jpg
                    $extension = strtolower(pathinfo($fullpath, PATHINFO_EXTENSION));
                    $extension = in_array($extension, ['png', 'gif'])
                    ? 'png'
                    : 'jpg';

                    @mkdir(GLPI_PICTURE_DIR . "/$sub");
                    $picture_path = GLPI_PICTURE_DIR  . "/{$sub}/{$filename}.{$extension}";
                    self::dropPictureFiles("{$sub}/{$filename}.{$extension}");

                    if (Document::renameForce($fullpath, $picture_path)) {
                        Session::addMessageAfterRedirect(__s('The file is valid. Upload is successful.'));
                        // For display
                        $input['picture'] = "{$sub}/{$filename}.{$extension}";

                        //prepare a thumbnail
                        $thumb_path = GLPI_PICTURE_DIR . "/{$sub}/{$filename}_min.{$extension}";
                        Toolbox::resizePicture($picture_path, $thumb_path);
                    } else {
                        Session::addMessageAfterRedirect(
                            __s('Moving temporary file failed.'),
                            false,
                            ERROR
                        );
                        @unlink($fullpath);
                    }
                } else {
                    Session::addMessageAfterRedirect(
                        __s('The file is not an image file.'),
                        false,
                        ERROR
                    );
                    @unlink($fullpath);
                }
            } else {
               //ldap jpegphoto synchronisation.
                $picture = $this->syncLdapPhoto();
                if (!empty($picture)) {
                    $input['picture'] = $picture;
                }
            }
        }

        if (isset($input["password2"])) {
           // Empty : do not update
            if (empty($input["password"])) {
                unset($input["password"]);
            } else {
                if ($input["password"] == $input["password2"]) {
                   // Check right : my password of user with lesser rights
                    $password_errors = [];
                    if (
                        isset($input['id'])
                        && $this->validatePassword($input["password"], $password_errors)
                        && (($input['id'] == Session::getLoginUserID())
                        || $this->currentUserHaveMoreRightThan($input['id'])
                        // Permit to change password with token and email
                        || (($input['password_forget_token'] == $this->fields['password_forget_token'])
                           && (strtotime($_SESSION["glpi_currenttime"]) < strtotime($this->fields['password_forget_token_date']))))
                    ) {
                        $input["password"]
                        = Auth::getPasswordHash($input["password"]);

                        $input['password_last_update'] = $_SESSION["glpi_currenttime"];
                    } else {
                        Session::addMessagesAfterRedirect(
                            array_map('htmlspecialchars', $password_errors),
                            false,
                            ERROR
                        );
                        unset($input["password"]);
                    }
                    unset($input["password2"]);
                } else {
                    Session::addMessageAfterRedirect(
                        __s('Error: the two passwords do not match'),
                        false,
                        ERROR
                    );
                    return false;
                }
            }
        } else if (isset($input["password"])) { // From login
            unset($input["password"]);
        }

        // prevent changing tokens and emails from users with lower rights
        $protected_input_keys = [
            'api_token',
            '_reset_api_token',
            'cookie_token',
            'password_forget_token',
            'personal_token',
            '_reset_personal_token',

            '_useremails',
        ];
        if (!isCommandLine()) {
            // Disallow `_emails` input unless on CLI context (e.g. LDAP sync command).
            $protected_input_keys[] = '_emails';
        }
        if (
            count(array_intersect($protected_input_keys, array_keys($input))) > 0
            && !Session::isCron() // cron context is considered safe
            && (int) $input['id'] !== Session::getLoginUserID()
            && !$this->currentUserHaveMoreRightThan($input['id'])
        ) {
            foreach ($protected_input_keys as $input_key) {
                unset($input[$input_key]);
            }
        }

       // blank password when authtype changes
        if (
            isset($input["authtype"])
            && $input["authtype"] != Auth::DB_GLPI
            && $input["authtype"] != $this->getField('authtype')
        ) {
            $input["password"] = "";
        }

       // Update User in the database
        if (
            !isset($input["id"])
            && isset($input["name"])
        ) {
            if ($this->getFromDBbyName($input["name"])) {
                $input["id"] = $this->fields["id"];
            }
        }

        if (
            isset($input["entities_id"])
            && (Session::getLoginUserID() == $input['id'])
        ) {
            $_SESSION["glpidefault_entity"] = $input["entities_id"];
        }

       // Security on default profile update
        if (isset($input['profiles_id'])) {
            if (!in_array($input['profiles_id'], Profile_User::getUserProfiles($input['id']))) {
                unset($input['profiles_id']);
            }
        }

       // Security on default entity  update
        if (isset($input['entities_id'])) {
            if (!in_array($input['entities_id'], Profile_User::getUserEntities($input['id']))) {
                unset($input['entities_id']);
            }
        }

       // Security on default group  update
        if (
            isset($input['groups_id'])
            && !Group_User::isUserInGroup($input['id'], $input['groups_id'])
        ) {
            unset($input['groups_id']);
        }

        if (
            isset($input['_reset_personal_token'])
            && $input['_reset_personal_token']
        ) {
            $input['personal_token']      = self::getUniqueToken('personal_token');
            $input['personal_token_date'] = $_SESSION['glpi_currenttime'];
        }

        if (
            isset($input['_reset_api_token'])
            && $input['_reset_api_token']
        ) {
            $input['api_token']      = self::getUniqueToken('api_token');
            $input['api_token_date'] = $_SESSION['glpi_currenttime'];
        }

       // Manage preferences fields
        if (Session::getLoginUserID() == $input['id']) {
            if (
                isset($input['use_mode'])
                && ($_SESSION['glpi_use_mode'] !=  $input['use_mode'])
            ) {
                $_SESSION['glpi_use_mode'] = $input['use_mode'];
                unset($_SESSION['glpimenu']); // Force menu regeneration
               //Session::loadLanguage();
            }
        }

        foreach ($CFG_GLPI['user_pref_field'] as $f) {
            if (isset($input[$f])) {
                $pref_value = $input[$f];
                if (Session::getLoginUserID() == $input['id']) {
                    if ($_SESSION["glpi$f"] != $pref_value) {
                        $_SESSION["glpi$f"] = $pref_value;
                      // reinit translations
                        if ($f == 'language') {
                             $_SESSION['glpi_dropdowntranslations'] = DropdownTranslation::getAvailableTranslations($_SESSION["glpilanguage"]);
                             unset($_SESSION['glpimenu']);
                        }
                    }
                }
                if ($pref_value == $CFG_GLPI[$f]) {
                    $input[$f] = "NULL";
                }
            }
        }

        if (isset($input['language']) && GLPI_DEMO_MODE) {
            unset($input['language']);
        }

        if (array_key_exists('timezone', $input) && empty($input['timezone'])) {
            $input['timezone'] = 'NULL';
        }

        if (
            $this->fields['is_active'] == true
            && isset($input['is_active'])
            && $input['is_active'] == false // User is no longer active
            && $this->isLastSuperAdminUser()
        ) {
            unset($input['is_active']);
            Session::addMessageAfterRedirect(
                __s("Can't set user as inactive as it is the only remaining super administrator."),
                false,
                ERROR
            );
        }

        return $input;
    }


    public function post_updateItem($history = true)
    {
       //handle timezone change for current user
        if ($this->fields['id'] == Session::getLoginUserID()) {
            if (null == $this->fields['timezone'] || 'null' === strtolower($this->fields['timezone'])) {
                unset($_SESSION['glpi_tz']);
            } else {
                $_SESSION['glpi_tz'] = $this->fields['timezone'];
            }
        }

        $this->updateUserEmails();
        $this->syncLdapGroups();
        $this->syncDynamicEmails();
        $this->applyGroupsRules();
        $this->applyRightRules();

        if (isset($this->input['_init_password']) && $this->input['_init_password']) {
            $email = $this->getDefaultEmail();
            try {
                $this->forgetPassword($email, false);
            } catch (\Glpi\Exception\ForgetPasswordException $e) {
                Session::addMessageAfterRedirect(htmlspecialchars($e->getMessage()), false, ERROR);
            }
        } elseif (in_array('password', $this->updates)) {
            $alert = new Alert();
            $alert->deleteByCriteria(
                [
                    'itemtype' => $this->getType(),
                    'items_id' => $this->fields['id'],
                ],
                true
            );
        }

        if (
            in_array('password', $this->updates)
            && !PasswordHistory::getInstance()->updatePasswordHistory($this, $this->oldvalues['password'])
        ) {
            trigger_error(
                sprintf('Password history update failed for user %s.', $this->getId()),
                E_USER_WARNING
            );
        }
    }

    /**
     * Apply rules to determine dynamic rights of the user.
     *
     * @return boolean true if rules are applied, false otherwise
     */
    public function applyRightRules()
    {

        $return = false;

        if (
            $this->must_process_ruleright === true
        ) {
            $dynamic_profiles = Profile_User::getForUser($this->fields["id"], true);

            if (
                isset($this->fields["id"])
                && ($this->fields["id"] > 0)
                && isset($this->input["_ldap_rules"])
                && count($this->input["_ldap_rules"])
            ) {
               //and add/update/delete only if it's necessary !
                if (isset($this->input["_ldap_rules"]["rules_entities_rights"])) {
                    $entities_rules = $this->input["_ldap_rules"]["rules_entities_rights"];
                } else {
                    $entities_rules = [];
                }

                if (isset($this->input["_ldap_rules"]["rules_entities"])) {
                    $entities = $this->input["_ldap_rules"]["rules_entities"];
                } else {
                    $entities = [];
                }

                if (isset($this->input["_ldap_rules"]["rules_rights"])) {
                    $rights = $this->input["_ldap_rules"]["rules_rights"];
                } else {
                    $rights = [];
                }

                $retrieved_dynamic_profiles = [];

               //For each affectation -> write it in DB
                foreach ($entities_rules as $entity) {
                   //Multiple entities assignation
                    if (is_array($entity[0])) {
                        foreach ($entity[0] as $ent) {
                            $unicity = $ent . "-" . $entity[1] . "-" . $entity[2];
                            $retrieved_dynamic_profiles[$unicity] = [
                                'entities_id'  => $ent,
                                'profiles_id'  => $entity[1],
                                'is_recursive' => $entity[2],
                                'users_id'     => $this->fields['id'],
                                'is_dynamic'   => 1,
                            ];
                        }
                    } else {
                        $unicity = $entity[0] . "-" . $entity[1] . "-" . $entity[2];
                        $retrieved_dynamic_profiles[$unicity] = [
                            'entities_id'  => $entity[0],
                            'profiles_id'  => $entity[1],
                            'is_recursive' => $entity[2],
                            'users_id'     => $this->fields['id'],
                            'is_dynamic'   => 1,
                        ];
                    }
                }

                if (
                    (count($entities) > 0)
                    && (count($rights) == 0)
                ) {
                    if ($def_prof = Profile::getDefault()) {
                        $rights[] = $def_prof;
                    }
                }

                if (
                    (count($rights) > 0)
                    && (count($entities) > 0)
                ) {
                    foreach ($rights as $right) {
                        foreach ($entities as $entity) {
                            $unicity = $entity[0] . "-" . $right . "-" . $entity[1];
                            $retrieved_dynamic_profiles[$unicity] = [
                                'entities_id'  => $entity[0],
                                'profiles_id'  => $right,
                                'is_recursive' => $entity[1],
                                'users_id'     => $this->fields['id'],
                                'is_dynamic'   => 1,
                            ];
                        }
                    }
                }

               // Compare retrived profiles to existing ones : clean arrays to do purge and add
                if (count($retrieved_dynamic_profiles)) {
                    foreach ($retrieved_dynamic_profiles as $keyretr => $retr_profile) {
                        foreach ($dynamic_profiles as $keydb => $db_profile) {
                             // Found existing profile : unset values in array
                            if (
                                ($db_profile['entities_id']  == $retr_profile['entities_id'])
                                && ($db_profile['profiles_id']  == $retr_profile['profiles_id'])
                                && ($db_profile['is_recursive'] == $retr_profile['is_recursive'])
                            ) {
                                unset($retrieved_dynamic_profiles[$keyretr]);
                                unset($dynamic_profiles[$keydb]);
                            }
                        }
                    }
                }

               // Add new dynamic profiles
                if (count($retrieved_dynamic_profiles)) {
                    $right = new Profile_User();
                    foreach ($retrieved_dynamic_profiles as $keyretr => $retr_profile) {
                        $right->add($retr_profile);
                    }
                }

               //Unset all the temporary tables
                unset($this->input["_ldap_rules"]);

                $return = true;
            } else if (count($dynamic_profiles) == 1) {
                $dynamic_profile = reset($dynamic_profiles);

               // If no rule applied and only one dynamic profile found, check if
               // it is the default profile
                if ($dynamic_profile['is_default_profile'] == true) {
                    $default_profile = Profile::getDefault();

                   // Remove from to be deleted list
                    $dynamic_profiles = [];

                   // Update profile if need to match the current default profile
                    if ($dynamic_profile['profiles_id'] !== $default_profile) {
                        $pu = new Profile_User();
                        $dynamic_profile['profiles_id'] = $default_profile;
                        $pu->add($dynamic_profile);
                        $pu->delete([
                            'id' => $dynamic_profile['id']
                        ]);
                    }
                }
            }

           // Delete old dynamic profiles
            if (count($dynamic_profiles)) {
                $right = new Profile_User();
                foreach ($dynamic_profiles as $keydb => $db_profile) {
                    $right->delete($db_profile);
                }
            }
            $this->must_process_ruleright = false;
        }
        return $return;
    }


    /**
     * Synchronise LDAP group of the user.
     *
     * @return void
     */
    public function syncLdapGroups()
    {
        /** @var \DBmysql $DB */
        global $DB;

       // input["_groups"] not set when update from user.form or preference
        if (
            isset($this->fields["authtype"])
            && isset($this->input["_groups"])
            && (($this->fields["authtype"] == Auth::LDAP)
              || Auth::isAlternateAuth($this->fields['authtype']))
        ) {
            if (isset($this->fields["id"]) && ($this->fields["id"] > 0)) {
                $authtype = Auth::getMethodsByID($this->fields["authtype"], $this->fields["auths_id"]);

                if (count($authtype)) {
                    // Clean groups
                    $this->input["_groups"] = array_unique($this->input["_groups"]);

                    // Delete not available groups like to LDAP
                    $iterator = $DB->request([
                        'SELECT'    => [
                            'glpi_groups_users.id',
                            'glpi_groups_users.groups_id',
                            'glpi_groups_users.is_dynamic'
                        ],
                        'FROM'      => 'glpi_groups_users',
                        'LEFT JOIN' => [
                            'glpi_groups'  => [
                                'FKEY'   => [
                                    'glpi_groups_users'  => 'groups_id',
                                    'glpi_groups'        => 'id'
                                ]
                            ]
                        ],
                        'WHERE'     => [
                            'glpi_groups_users.users_id' => $this->fields['id']
                        ]
                    ]);

                     $groupuser = new Group_User();
                    foreach ($iterator as $data) {
                        if (in_array($data["groups_id"], $this->input["_groups"])) {
                         // Delete found item in order not to add it again
                            unset($this->input["_groups"][array_search(
                                $data["groups_id"],
                                $this->input["_groups"]
                            )]);
                        } else if ($data['is_dynamic']) {
                            $groupuser->delete(['id' => $data["id"]]);
                        }
                    }

                     //If the user needs to be added to one group or more
                    if (count($this->input["_groups"]) > 0) {
                        foreach ($this->input["_groups"] as $group) {
                              $groupuser->add(['users_id'   => $this->fields["id"],
                                  'groups_id'  => $group,
                                  'is_dynamic' => 1
                              ]);
                        }
                        unset($this->input["_groups"]);
                    }
                }
            }
        }
    }


    /**
     * Synchronize picture (photo) of the user.
     *
     * @since 0.85
     *
     * @return string|boolean Filename to be stored in user picture field, false if no picture found
     */
    public function syncLdapPhoto()
    {

        if (
            isset($this->fields["authtype"])
            && (($this->fields["authtype"] == Auth::LDAP)
               || ($this->fields["authtype"] == Auth::NOT_YET_AUTHENTIFIED
                   && !empty($this->fields["auths_id"]))
               || Auth::isAlternateAuth($this->fields['authtype']))
        ) {
            if (isset($this->fields["id"]) && ($this->fields["id"] > 0)) {
                $config_ldap = new AuthLDAP();
                $ds          = false;

               //connect ldap server
                if ($config_ldap->getFromDB($this->fields['auths_id'])) {
                    $ds = $config_ldap->connect();
                }

                if ($ds) {
                   //get picture fields
                    $picture_field = $config_ldap->fields['picture_field'];
                    if (empty($picture_field)) {
                        return false;
                    }

                   //get picture content in ldap
                    $info = AuthLDAP::getUserByDn(
                        $ds,
                        $this->fields['user_dn'],
                        [$picture_field]
                    );

                   //getUserByDn returns an array. If the picture is empty,
                   //$info[$picture_field][0] is null
                    if (!isset($info[$picture_field][0]) || empty($info[$picture_field][0])) {
                          return "";
                    }
                   //prepare paths
                    $img       = array_pop($info[$picture_field]);
                    $filename  = uniqid($this->fields['id'] . '_');
                    $sub       = substr($filename, -2); /* 2 hex digit */
                    $file      = GLPI_PICTURE_DIR . "/{$sub}/{$filename}.jpg";

                    if (array_key_exists('picture', $this->fields)) {
                        $oldfile = GLPI_PICTURE_DIR . "/" . $this->fields["picture"];
                    } else {
                        $oldfile = null;
                    }

                   // update picture if not exist or changed
                    if (
                        empty($this->fields["picture"])
                        || !file_exists($oldfile)
                        || sha1_file($oldfile) !== sha1($img)
                    ) {
                        if (!is_dir(GLPI_PICTURE_DIR . "/$sub")) {
                            mkdir(GLPI_PICTURE_DIR . "/$sub");
                        }

                       //save picture
                        $outjpeg = fopen($file, 'wb');
                        fwrite($outjpeg, $img);
                        fclose($outjpeg);

                       //save thumbnail
                        $thumb = GLPI_PICTURE_DIR . "/{$sub}/{$filename}_min.jpg";
                        Toolbox::resizePicture($file, $thumb);

                        return "{$sub}/{$filename}.jpg";
                    }
                    return $this->fields["picture"];
                }
            }
        }

        return false;
    }


    /**
     * Update emails of the user.
     * Uses _useremails set from UI, not _emails set from LDAP.
     *
     * @return void
     */
    public function updateUserEmails()
    {
       // Update emails  (use _useremails set from UI, not _emails set from LDAP)

        $userUpdated = false;

        if (isset($this->input['_useremails']) && count($this->input['_useremails'])) {
            foreach ($this->input['_useremails'] as $id => $email) {
                $email = trim($email);

                $useremail = new UserEmail();
                if ($id > 0 && $useremail->getFromDB($id) && $useremail->fields['users_id'] === $this->getID()) {
                    // Existing email attached to current user

                    $params = ['id' => $id];

                    if (strlen($email) === 0) {
                        // Empty email, delete it
                        $deleted = $useremail->delete($params);
                        $userUpdated = $userUpdated || $deleted;
                    } else {
                        // Update email
                        $params['email'] = $email;
                        $params['is_default'] = $this->input['_default_email'] == $id ? 1 : 0;

                        $existingUserEmail = new UserEmail();
                        if (
                            $existingUserEmail->getFromDB($id)
                            && $params['email'] == $existingUserEmail->fields['email']
                            && $params['is_default'] == $existingUserEmail->fields['is_default']
                        ) {
                             // Do not update if email has not changed
                             continue;
                        }

                        $updated = $useremail->update($params);
                        $userUpdated = $userUpdated || $updated;
                    }
                } else {
                    // New email
                    $email_input = [
                        'email'    => $email,
                        'users_id' => $this->fields['id']
                    ];
                    if (
                        isset($this->input['_default_email'])
                        && ($this->input['_default_email'] == $id)
                    ) {
                        $email_input['is_default'] = 1;
                    } else {
                        $email_input['is_default'] = 0;
                    }
                    $added = $useremail->add($email_input);
                    $userUpdated = $userUpdated || $added;
                }
            }
        }

        if ($userUpdated) {
           // calling $this->update() here leads to loss in $this->input
            $user = new User();
            $user->update(['id' => $this->fields['id'], 'date_mod' => $_SESSION['glpi_currenttime']]);
        }
    }


    /**
     * Synchronise Dynamics emails of the user.
     * Uses _emails (set from getFromLDAP), not _usermails set from UI.
     *
     * @return void
     */
    public function syncDynamicEmails()
    {
        /** @var \DBmysql $DB */
        global $DB;

        $userUpdated = false;

       // input["_emails"] not set when update from user.form or preference
        if (
            isset($this->fields["authtype"])
            && isset($this->input["_emails"])
            && (($this->fields["authtype"] == Auth::LDAP)
              || Auth::isAlternateAuth($this->fields['authtype'])
              || ($this->fields["authtype"] == Auth::MAIL))
        ) {
            if (isset($this->fields["id"]) && ($this->fields["id"] > 0)) {
                $authtype = Auth::getMethodsByID($this->fields["authtype"], $this->fields["auths_id"]);

                if (
                    count($authtype)
                    || $this->fields["authtype"] == Auth::EXTERNAL
                ) {
                    // Clean emails
                    // Do a case insensitive comparison as it seems that some LDAP servers
                    // may return same email with different case sensitivity.
                    $unique_emails = [];
                    foreach ($this->input["_emails"] as $email) {
                        if (!in_array(strtolower($email), array_map('strtolower', $unique_emails))) {
                            $unique_emails[] = $email;
                        }
                    }
                    $this->input["_emails"] = $unique_emails;

                    // Delete not available groups like to LDAP
                    $iterator = $DB->request([
                        'SELECT' => [
                            'id',
                            'users_id',
                            'email',
                            'is_dynamic'
                        ],
                        'FROM'   => 'glpi_useremails',
                        'WHERE'  => ['users_id' => $this->fields['id']]
                    ]);

                     $useremail = new UserEmail();
                    foreach ($iterator as $data) {
                        // Do a case insensitive comparison as email may be stored with a different case
                        $i = array_search(strtolower($data["email"]), array_map('strtolower', $this->input["_emails"]));
                        if ($i !== false) {
                            // Delete found item in order not to add it again
                            unset($this->input["_emails"][$i]);
                        } else if ($data['is_dynamic']) {
                            // Delete not found email
                            $deleted = $useremail->delete(['id' => $data["id"]]);
                            $userUpdated = $userUpdated || $deleted;
                        }
                    }

                     //If the email need to be added
                    if (count($this->input["_emails"]) > 0) {
                        foreach ($this->input["_emails"] as $email) {
                              $added = $useremail->add(['users_id'   => $this->fields["id"],
                                  'email'      => $email,
                                  'is_dynamic' => 1
                              ]);
                              $userUpdated = $userUpdated || $added;
                        }
                        unset($this->input["_emails"]);
                    }
                }
            }
        }

        if ($userUpdated) {
           // calling $this->update() here leads to loss in $this->input
            $user = new User();
            $user->update(['id' => $this->fields['id'], 'date_mod' => $_SESSION['glpi_currenttime']]);
        }
    }

    protected function computeFriendlyName()
    {
        /** @var array $CFG_GLPI */
        global $CFG_GLPI;

        if (isset($this->fields["id"]) && ($this->fields["id"] > 0)) {
           //computeFriendlyName should not add ID
            $bkp_conf = $CFG_GLPI['is_ids_visible'];
            $CFG_GLPI['is_ids_visible'] = 0;
            $bkp_sessconf = (isset($_SESSION['glpiis_ids_visible']) ? $_SESSION["glpiis_ids_visible"] : 0);
            $_SESSION["glpiis_ids_visible"] = 0;
            $name = formatUserName(
                $this->fields["id"],
                $this->fields["name"],
                (isset($this->fields["realname"]) ? $this->fields["realname"] : ''),
                (isset($this->fields["firstname"]) ? $this->fields["firstname"] : '')
            );

            $CFG_GLPI['is_ids_visible'] = $bkp_conf;
            $_SESSION["glpiis_ids_visible"] = $bkp_sessconf;
            return $name;
        }
        return '';
    }


    /**
     * Function that tries to load the user membership from LDAP
     * by searching in the attributes of the User.
     *
     * @param resource $ldap_connection LDAP connection
     * @param array    $ldap_method     LDAP method
     * @param string   $userdn          Basedn of the user
     * @param string   $login           User login
     *
     * @return void
     */
    private function getFromLDAPGroupVirtual($ldap_connection, array $ldap_method, $userdn, $login): void
    {
        /** @var \DBmysql $DB */
        global $DB;

       // Search in DB the ldap_field we need to search for in LDAP
        $iterator = $DB->request([
            'SELECT'          => 'ldap_field',
            'DISTINCT'        => true,
            'FROM'            => 'glpi_groups',
            'WHERE'           => ['NOT' => ['ldap_field' => '']],
            'ORDER'           => 'ldap_field'
        ]);
        $group_fields = [];

        foreach ($iterator as $data) {
            $group_fields[] = Toolbox::strtolower($data["ldap_field"]);
        }
        if (count($group_fields)) {
            //Need to sort the array because edirectory don't like it!
            sort($group_fields);

            // If the groups must be retrieved from the ldap user object
            $sr = @ldap_read($ldap_connection, $userdn, "objectClass=*", $group_fields);
            if ($sr === false) {
                // 32 = LDAP_NO_SUCH_OBJECT => This error can be silented as it just means that search produces no result.
                if (ldap_errno($ldap_connection) !== 32) {
                    trigger_error(
                        AuthLDAP::buildError(
                            $ldap_connection,
                            sprintf('Unable to get LDAP groups for user having DN `%s` with filter `%s', $userdn, "objectClass=*")
                        ),
                        E_USER_WARNING
                    );
                }
                return;
            }
            $v  = AuthLDAP::get_entries_clean($ldap_connection, $sr);

            for ($i = 0; $i < $v['count']; $i++) {
               //Try to find is DN in present and needed: if yes, then extract only the OU from it
                if (
                    (($ldap_method["group_field"] == 'dn') || in_array('ou', $group_fields))
                    && isset($v[$i]['dn'])
                ) {
                    $v[$i]['ou'] = [];
                    for ($tmp = $v[$i]['dn']; count($tmptab = explode(',', $tmp, 2)) == 2; $tmp = $tmptab[1]) {
                        $v[$i]['ou'][] = $tmptab[1];
                    }

                    // Search in DB for group with ldap_group_dn
                    if (
                        ($ldap_method["group_field"] == 'dn')
                        && (count($v[$i]['ou']) > 0)
                    ) {
                        $group_iterator = $DB->request([
                            'SELECT' => 'id',
                            'FROM'   => 'glpi_groups',
                            'WHERE'  => ['ldap_group_dn' => $v[$i]['ou']]
                        ]);

                        foreach ($group_iterator as $group) {
                            $this->fields["_groups"][] = $group['id'];
                        }
                    }

                   // searching with ldap_field='OU' and ldap_value is also possible
                    $v[$i]['ou']['count'] = count($v[$i]['ou']);
                }

               // For each attribute retrieve from LDAP, search in the DB
                foreach ($group_fields as $field) {
                    if (
                        isset($v[$i][$field])
                        && isset($v[$i][$field]['count'])
                        && ($v[$i][$field]['count'] > 0)
                    ) {
                        unset($v[$i][$field]['count']);
                        $lgroups = [];
                        foreach ($v[$i][$field] as $lgroup) {
                            $lgroups[] = [
                                new QueryExpression($DB->quoteValue($lgroup) .
                                             " LIKE " .
                                             $DB->quoteName('ldap_value'))
                            ];
                        }
                        $group_iterator = $DB->request([
                            'SELECT' => 'id',
                            'FROM'   => 'glpi_groups',
                            'WHERE'  => [
                                'ldap_field' => $field,
                                'OR'         => $lgroups
                            ]
                        ]);

                        foreach ($group_iterator as $group) {
                            $this->fields["_groups"][] = $group['id'];
                        }
                    }
                }
            }
        }
    }


    /**
     * Function that tries to load the user membership from LDAP
     * by searching in the attributes of the Groups.
     *
     * @param resource $ldap_connection    LDAP connection
     * @param array    $ldap_method        LDAP method
     * @param string   $userdn             Basedn of the user
     * @param string   $login              User login
     *
     * @return boolean true if search is applicable, false otherwise
     */
    private function getFromLDAPGroupDiscret($ldap_connection, array $ldap_method, $userdn, $login)
    {
        /** @var \DBmysql $DB */
        global $DB;

       // No group_member_field : unable to get group
        if (empty($ldap_method["group_member_field"])) {
            return false;
        }

        if ($ldap_method["use_dn"]) {
            $user_tmp = $userdn;
        } else {
           //Don't add $ldap_method["login_field"]."=", because sometimes it may not work (for example with posixGroup)
            $user_tmp = $login;
        }

        $v = $this->ldap_get_user_groups(
            $ldap_connection,
            $ldap_method["basedn"],
            $user_tmp,
            $ldap_method["group_condition"],
            $ldap_method["group_member_field"],
            $ldap_method["use_dn"],
            $ldap_method["login_field"]
        );
        foreach ($v as $result) {
            if (
                isset($result[$ldap_method["group_member_field"]])
                && is_array($result[$ldap_method["group_member_field"]])
                && (count($result[$ldap_method["group_member_field"]]) > 0)
            ) {
                $iterator = $DB->request([
                    'SELECT' => 'id',
                    'FROM'   => 'glpi_groups',
                    'WHERE'  => ['ldap_group_dn' => $result[$ldap_method["group_member_field"]]]
                ]);

                foreach ($iterator as $group) {
                    $this->fields["_groups"][] = $group['id'];
                }
            }
        }
        return true;
    }


    /**
     * Function that tries to load the user information from LDAP.
     *
     * @param resource $ldap_connection LDAP connection
     * @param array    $ldap_method     LDAP method
     * @param string   $userdn          Basedn of the user
     * @param string   $login           User Login
     * @param boolean  $import          true for import, false for update
     *
     * @return boolean true if found / false if not
     */
    public function getFromLDAP($ldap_connection, array $ldap_method, $userdn, $login, $import = true)
    {
        /**
         * @var array $CFG_GLPI
         * @var \DBmysql $DB
         */
        global $CFG_GLPI, $DB;

       // we prevent some delay...
        if (empty($ldap_method["host"])) {
            return false;
        }

        if ($ldap_connection instanceof \Ldap\Connection) {
           //Set all the search fields
            $this->fields['password'] = "";

            $fields  = AuthLDAP::getSyncFields($ldap_method);

           //Hook to allow plugin to request more attributes from ldap
            $fields = Plugin::doHookFunction(Hooks::RETRIEVE_MORE_FIELD_FROM_LDAP, $fields);

            $fields  = array_filter($fields);
            $f       = self::getLdapFieldNames($fields);

            $sr      = @ldap_read($ldap_connection, $userdn, "objectClass=*", $f);
            if ($sr === false) {
                // 32 = LDAP_NO_SUCH_OBJECT => This error can be silented as it just means that search produces no result.
                if (ldap_errno($ldap_connection) !== 32) {
                    trigger_error(
                        AuthLDAP::buildError(
                            $ldap_connection,
                            sprintf('Unable to get LDAP user having DN `%s` with filter `%s`', $userdn, "objectClass=*")
                        ),
                        E_USER_WARNING
                    );
                }
                return false;
            }
            $v       = AuthLDAP::get_entries_clean($ldap_connection, $sr);

            if (
                !is_array($v)
                || ( count($v) == 0)
                || empty($v[0][$fields['name']][0])
            ) {
                return false;
            }

           //Store user's dn
            $this->fields['user_dn']    = $userdn;
           //Store date_sync
            $this->fields['date_sync']  = $_SESSION['glpi_currenttime'];
           // Empty array to ensure than syncDynamicEmails will be done
            $this->fields["_emails"]    = [];
           // force authtype as we retrieve this user by ldap (we could have login with SSO)
            $this->fields["authtype"] = Auth::LDAP;

            $import_fields = [];
            foreach ($fields as $k => $e) {
                $val = AuthLDAP::getFieldValue(
                    [$e => self::getLdapFieldValue($e, $v)],
                    $e
                );
                if (empty($val)) {
                    switch ($k) {
                        case "language":
                             // Not set value : managed but user class
                            break;

                        case "usertitles_id":
                        case "usercategories_id":
                        case 'locations_id':
                        case 'users_id_supervisor':
                            $this->fields[$k] = 0;
                            break;

                        default:
                            $this->fields[$k] = "";
                    }
                } else {
                    switch ($k) {
                        case "email1":
                        case "email2":
                        case "email3":
                        case "email4":
                          // Manage multivaluable fields
                            if (!empty($v[0][$e])) {
                                foreach ($v[0][$e] as $km => $m) {
                                    if (!preg_match('/count/', $km)) {
                                         $this->fields["_emails"][] = $m;
                                    }
                                }
                                // Only get them once if duplicated
                                $this->fields["_emails"] = array_unique($this->fields["_emails"]);
                            }
                            break;

                        case "language":
                            $language = Config::getLanguage($val);
                            if ($language != '') {
                                $this->fields[$k] = $language;
                            }
                            break;

                        case "usertitles_id":
                        case 'locations_id':
                        case "usercategories_id":
                        case 'users_id_supervisor':
                            $import_fields[$k] = $val;
                            break;

                        case "begin_date":
                        case "end_date":
                            $this->fields[$k] = AuthLDAP::getLdapDateValue($val);
                            break;

                        default:
                              $this->fields[$k] = $val;
                    }
                }
            }

           // Empty array to ensure than syncLdapGroups will be done
            $this->fields["_groups"] = [];

           ///The groups are retrieved by looking into an ldap user object
            if (
                ($ldap_method["group_search_type"] == 0)
                || ($ldap_method["group_search_type"] == 2)
            ) {
                $this->getFromLDAPGroupVirtual($ldap_connection, $ldap_method, $userdn, $login);
            }

           ///The groups are retrived by looking into an ldap group object
            if (
                ($ldap_method["group_search_type"] == 1)
                || ($ldap_method["group_search_type"] == 2)
            ) {
                $this->getFromLDAPGroupDiscret($ldap_connection, $ldap_method, $userdn, $login);
            }

           ///Only process rules if working on the master database
            if (!$DB->isSlave()) {
               //Instanciate the affectation's rule
                $rule = new RuleRightCollection();

               //Process affectation rules :
               //we don't care about the function's return because all
               //the datas are stored in session temporary
                if (isset($this->fields["_groups"])) {
                    $groups = $this->fields["_groups"];
                } else {
                    $groups = [];
                }

                // Take database groups into acount for user
                $searched_user = new User();
                if ($searched_user->getFromDBbyDnAndAuth($userdn, $ldap_method["id"])) {
                    $groups = array_merge($groups, array_column(Group_User::getUserGroups($searched_user->getID()), 'id'));
                }

                $this->fields = $rule->processAllRules($groups, $this->fields, [
                    'type'        => Auth::LDAP,
                    'ldap_server' => $ldap_method["id"],
                    'connection'  => $ldap_connection,
                    'userdn'      => $userdn,
                    'login'       => $this->fields['name'],
                    'mail_email'  => $this->fields['_emails']
                ]);

                $this->willProcessRuleRight();

               //If rule  action is ignore import
                if (
                    $import
                    && isset($this->fields["_stop_import"])
                ) {
                     return false;
                }
               //or no rights found & do not import users with no rights
                if (
                    $import
                    && !$CFG_GLPI["use_noright_users_add"]
                ) {
                    $ok = false;
                    if (
                        isset($this->fields["_ldap_rules"])
                        && count($this->fields["_ldap_rules"])
                    ) {
                        if (
                            isset($this->fields["_ldap_rules"]["rules_entities_rights"])
                            && count($this->fields["_ldap_rules"]["rules_entities_rights"])
                        ) {
                            $ok = true;
                        }
                        if (!$ok) {
                            $entity_count = 0;
                            $right_count  = 0;
                            if (Profile::getDefault()) {
                                $right_count++;
                            }
                            if (isset($this->fields["_ldap_rules"]["rules_entities"])) {
                                $entity_count += count($this->fields["_ldap_rules"]["rules_entities"]);
                            }
                            if (isset($this->input["_ldap_rules"]["rules_rights"])) {
                                $right_count += count($this->fields["_ldap_rules"]["rules_rights"]);
                            }
                            if ($entity_count && $right_count) {
                                $ok = true;
                            }
                        }
                    }
                    if (!$ok) {
                        $this->fields["_stop_import"] = true;
                        return false;
                    }
                }

                foreach ($import_fields as $k => $val) {
                    switch ($k) {
                        case "usertitles_id":
                            $this->fields[$k] = Dropdown::importExternal('UserTitle', $val);
                            break;
                        case 'locations_id':
                            // use import to build the location tree
                            $this->fields[$k] = Dropdown::import(
                                'Location',
                                ['completename' => $val,
                                    'entities_id'  => 0,
                                    'is_recursive' => 1
                                ]
                            );
                            break;
                        case "usercategories_id":
                            $this->fields[$k] = Dropdown::importExternal('UserCategory', $val);
                            break;
                        case 'users_id_supervisor':
                            $supervisor_id = self::getIdByField('user_dn', $val);
                            if ($supervisor_id) {
                                $this->fields[$k] = $supervisor_id;
                            }
                            break;
                    }
                }

               // Add ldap result to data send to the hook
                $this->fields['_ldap_result'] = $v;
                $this->fields['_ldap_conn']   = $ldap_connection;
               //Hook to retrieve more information for ldap
                $this->fields = Plugin::doHookFunction(Hooks::RETRIEVE_MORE_DATA_FROM_LDAP, $this->fields);
                unset($this->fields['_ldap_result']);
            }

            return true;
        }
        return false;
    }


    /**
     * Get all groups a user belongs to.
     *
     * @param resource $ds                 ldap connection
     * @param string   $ldap_base_dn       Basedn used
     * @param string   $user_dn            Basedn of the user
     * @param string   $group_condition    group search condition
     * @param string   $group_member_field group field member in a user object
     * @param boolean  $use_dn             search dn of user ($login_field=$user_dn) in group_member_field
     * @param string   $login_field        user login field
     *
     * @return array Groups of the user located in [0][$group_member_field] in returned array
     */
    public function ldap_get_user_groups(
        $ds,
        $ldap_base_dn,
        $user_dn,
        $group_condition,
        $group_member_field,
        $use_dn,
        $login_field
    ) {

        $groups     = [];
        $listgroups = [];

       //User dn may contain ['(', ')', ',', '\'] then it needs to be escaped!
        $user_dn = ldap_escape($user_dn, "", LDAP_ESCAPE_FILTER);

       //Only retrive cn and member attributes from groups
        $attrs = ['dn'];

        if (!$use_dn) {
            $filter = "(& $group_condition (|($group_member_field=$user_dn)
                                          ($group_member_field=$login_field=$user_dn)))";
        } else {
            $filter = "(& $group_condition ($group_member_field=$user_dn))";
        }

       //Perform the search
        $sr = @ldap_search($ds, $ldap_base_dn, $filter, $attrs);

        if ($sr === false) {
            // 32 = LDAP_NO_SUCH_OBJECT => This error can be silented as it just means that search produces no result.
            if (ldap_errno($ds) !== 32) {
                trigger_error(
                    AuthLDAP::buildError(
                        $ds,
                        sprintf('LDAP search with base DN `%s` and filter `%s` failed', $ldap_base_dn, $filter)
                    ),
                    E_USER_WARNING
                );
            }
            return $groups;
        }

       //Get the result of the search as an array
        $info = AuthLDAP::get_entries_clean($ds, $sr);
       //Browse all the groups
        $info_count = count($info);
        for ($i = 0; $i < $info_count; $i++) {
           //Get the cn of the group and add it to the list of groups
            if (isset($info[$i]["dn"]) && ($info[$i]["dn"] != '')) {
                $listgroups[$i] = $info[$i]["dn"];
            }
        }

       //Create an array with the list of groups of the user
        $groups[0][$group_member_field] = $listgroups;
       //Return the groups of the user
        return $groups;
    }


    /**
     * Function that tries to load the user information from IMAP.
     *
     * @param array  $mail_method  mail method description array
     * @param string $name         login of the user
     *
     * @return boolean true if method is applicable, false otherwise
     */
    public function getFromIMAP(array $mail_method, $name)
    {
        /** @var \DBmysql $DB */
        global $DB;

       // we prevent some delay..
        if (empty($mail_method["host"])) {
            return false;
        }

       // some defaults...
        $this->fields['password']  = "";
       // Empty array to ensure than syncDynamicEmails will be done
        $this->fields["_emails"]   = [];
        $email                     = '';
        if (strpos($name, "@")) {
            $email = $name;
        } else {
            $email = $name . "@" . $mail_method["host"];
        }
        $this->fields["_emails"][] = $email;

        $this->fields['name']      = $name;
       //Store date_sync
        $this->fields['date_sync'] = $_SESSION['glpi_currenttime'];
       // force authtype as we retrieve this user by imap (we could have login with SSO)
        $this->fields["authtype"] = Auth::MAIL;

        if (!$DB->isSlave()) {
           //Instanciate the affectation's rule
            $rule = new RuleRightCollection();

           //Process affectation rules :
           //we don't care about the function's return because all the datas are stored in session temporary
            if (isset($this->fields["_groups"])) {
                $groups = $this->fields["_groups"];
            } else {
                $groups = [];
            }
            $this->fields = $rule->processAllRules($groups, $this->fields, [
                'type'        => Auth::MAIL,
                'mail_server' => $mail_method["id"],
                'login'       => $name,
                'email'       => $email
            ]);
            $this->willProcessRuleRight();
        }
        return true;
    }


    /**
     * Function that tries to load the user information from the SSO server.
     *
     * @since 0.84
     *
     * @return boolean true if method is applicable, false otherwise
     */
    public function getFromSSO()
    {
        /**
         * @var array $CFG_GLPI
         * @var \DBmysql $DB
         */
        global $CFG_GLPI, $DB;

        $a_field = [];
        foreach ($CFG_GLPI as $key => $value) {
            if (
                !is_array($value) && !empty($value)
                && strstr($key, "_ssofield")
            ) {
                $key = str_replace('_ssofield', '', $key);
                $a_field[$key] = $value;
            }
        }

        if (count($a_field) == 0) {
            return true;
        }
        $this->willProcessRuleRight();
        foreach ($a_field as $field => $key) {
            $value = $_SERVER[$key] ?? null;
            if (empty($value)) {
                switch ($field) {
                    case "title":
                        $this->fields['usertitles_id'] = 0;
                        break;

                    case "category":
                        $this->fields['usercategories_id'] = 0;
                        break;

                    default:
                        $this->fields[$field] = "";
                }
            } else {
                if (!mb_check_encoding($value, 'UTF-8') && mb_check_encoding($value, 'ISO-8859-1')) {
                    // Some applications, like Microsoft Azure Enterprise Applications (Header-based Single sign-on),
                    // will provide ISO-8859-1 encoded values. They have to be converted into UTF-8 to prevent
                    // encoding issues (see #12898).
                    $value = mb_convert_encoding($value, 'UTF-8', 'ISO-8859-1');
                }
                switch ($field) {
                    case "email1":
                    case "email2":
                    case "email3":
                    case "email4":
                        // Manage multivaluable fields
                        if (!preg_match('/count/', $value)) {
                            $this->fields["_emails"][] = $value;
                        }
                        // Only get them once if duplicated
                        $this->fields["_emails"] = array_unique($this->fields["_emails"]);
                        break;

                    case "language":
                        $language = Config::getLanguage($value);
                        if ($language != '') {
                            $this->fields[$field] = $language;
                        }
                        break;

                    case "title":
                        $this->fields['usertitles_id'] = Dropdown::importExternal('UserTitle', $value);
                        break;

                    case "category":
                        $this->fields['usercategories_id'] = Dropdown::importExternal('UserCategory', $value);
                        break;

                    default:
                        $this->fields[$field] = $value;
                        break;
                }
            }
        }
       ///Only process rules if working on the master database
        if (!$DB->isSlave()) {
           //Instanciate the affectation's rule
            $rule = new RuleRightCollection();

            $groups_id = [];
            if (!$this->isNewItem()) {
                $groups = Group_User::getUserGroups($this->fields['id']);
                $groups_id = array_column($groups, 'id');
            }

            $this->fields = $rule->processAllRules($groups_id, $this->fields, [
                'type'   => Auth::EXTERNAL,
                'email'  => $this->fields["_emails"] ?? [],
                'login'  => $this->fields["name"]
            ]);

           //If rule  action is ignore import
            if (isset($this->fields["_stop_import"])) {
                return false;
            }
        }
        return true;
    }


    /**
     * Blank passwords field of a user in the DB.
     * Needed for external auth users.
     *
     * @return void
     */
    public function blankPassword()
    {
        /** @var \DBmysql $DB */
        global $DB;

        if (!empty($this->fields["name"])) {
            $DB->update(
                $this->getTable(),
                [
                    'password' => ''
                ],
                [
                    'name' => $this->fields['name']
                ]
            );
        }
    }

    /**
     * Check if current user have more right than the specified one.
     *
     * @param integer $ID ID of the user
     *
     * @return boolean
     */
    public function currentUserHaveMoreRightThan($ID)
    {

        $user_prof = Profile_User::getUserProfiles($ID);
        return Profile::currentUserHaveMoreRightThan($user_prof);
    }

    protected function getFormHeaderToolbar(): array
    {
        $ID = $this->getID();
        $toolbar = [];

        if ($ID > 0) {
            $vcard_lbl = __s('Download user VCard');
            $vcard_url = self::getFormURLWithID($ID) . "&amp;getvcard=1";
            $vcard_btn = <<<HTML
            <a href="{$vcard_url}" target="_blank"
                     class="btn btn-icon btn-sm btn-ghost-secondary"
                     title="{$vcard_lbl}"
                     data-bs-toggle="tooltip" data-bs-placement="bottom">
               <i class="ti ti-id fa-lg"></i>
            </a>
HTML;
            $toolbar[] = $vcard_btn;

            $error_message = null;
            $impersonate_form = self::getFormURLWithID($ID);
            if (Session::canImpersonate($ID, $error_message)) {
                $impersonate_lbl = __s('Impersonate');
                $csrf_token = Session::getNewCSRFToken();
                $impersonate_btn = <<<HTML
                    <form method="post" action="{$impersonate_form}">
                        <input type="hidden" name="id" value="{$ID}">
                        <input type="hidden" name="_glpi_csrf_token" value="{$csrf_token}">
                        <button type="button" name="impersonate" value="1"
                            class="btn btn-icon btn-sm btn-ghost-secondary btn-impersonate"
                            title="{$impersonate_lbl}"
                            data-bs-toggle="tooltip" data-bs-placement="bottom">
                            <i class="ti ti-spy fa-lg"></i>
                        </button>
                    </form>
HTML;

                // "impersonate" button type is set to "button" on form display to prevent it to be used
                // by default (as it is the first found in current form) when pressing "enter" key.
                // When clicking it, switch to "submit" type to make it submit current user form.
                $impersonate_js = <<<JAVASCRIPT
               (function($) {
                  $('button[type="button"][name="impersonate"]').click(
                     function () {
                        $(this).attr('type', 'submit');
                     }
                  );
               })(jQuery);
JAVASCRIPT;
                $toolbar[] = $impersonate_btn . Html::scriptBlock($impersonate_js);
            } elseif ($error_message !== null) {
                $impersonate_btn = <<<HTML
               <button type="button" name="impersonate" value="1"
                       class="btn btn-icon btn-sm  btn-ghost-danger btn-impersonate"
                       title="{$error_message}"
                       data-bs-toggle="tooltip" data-bs-placement="bottom">
                  <i class="ti ti-spy fa-lg"></i>
               </button>
HTML;
                $toolbar[] = $impersonate_btn;
            }
        }
        return $toolbar;
    }

    /**
     * Print the user form.
     *
     * @param integer $ID    ID of the user
     * @param array $options Options
     *     - string   target        Form target
     *     - boolean  withtemplate  Template or basic item
     *
     * @return boolean true if user found, false otherwise
     */
    public function showForm($ID, array $options = [])
    {
        /**
         * @var array $CFG_GLPI
         * @var \DBmysql $DB
         */
        global $CFG_GLPI, $DB;

       // Affiche un formulaire User
        if (($ID != Session::getLoginUserID()) && !self::canView()) {
            return false;
        }

        $simplified_form = $options['simplified_form'] ?? false;

        $config = Config::getConfigurationValues('core');
        if ($this->getID() > 0 && $config['system_user'] == $this->getID()) {
            return $this->showSystemUserForm($ID, $options);
        }

        $this->initForm($ID, $options);

        $ismyself = $ID == Session::getLoginUserID();
        $higherrights = $this->currentUserHaveMoreRightThan($ID);
        if ($ID) {
            $caneditpassword = $higherrights || ($ismyself && Session::haveRight('password_update', 1));
        } else {
           // can edit on creation form
            $caneditpassword = true;
        }

        $extauth = !(($this->fields["authtype"] == Auth::DB_GLPI)
                   || (($this->fields["authtype"] == Auth::NOT_YET_AUTHENTIFIED)
                       && !empty($this->fields["password"])));

        $formtitle = $this->getTypeName(1);

        $options['formtitle']      = $formtitle;
        $options['formoptions']    = ($options['formoptions'] ?? '') . " enctype='multipart/form-data'";
        if (!self::isNewID($ID)) {
            $options['no_header'] = true;
        }
        $this->showFormHeader($options);
        $rand = mt_rand();

        echo "<tr class='tab_bg_1'>";
        echo "<td><label for='name'>" . __('Login') . "</label></td>";
        if (
            $this->fields["name"] == "" ||
            !empty($this->fields["password"]) ||
            ($this->fields["authtype"] == Auth::DB_GLPI)
        ) {
           //display login field for new records, or if this is not external auth
            echo "<td><input name='name' id='name' value=\"" . $this->fields["name"] . "\" class='form-control'></td>";
        } else {
            echo "<td class='b'>" . $this->fields["name"];
            echo "<input type='hidden' name='name' value=\"" . $this->fields["name"] . "\" class='form-control'></td>";
        }

        if (!$simplified_form && !empty($this->fields["name"])) {
            echo "<td rowspan='7'>" . _n('Picture', 'Pictures', 1) . "</td>";
            echo "<td rowspan='7'>";
            echo self::getPictureForUser($ID);

            echo Html::file(['name' => 'picture', 'display' => false, 'onlyimages' => true]);
            echo "<input type='checkbox' name='_blank_picture'>&nbsp;" . __('Clear');
            echo "</td>";
        } else {
            echo "<td rowspan='7'></td>";
            echo "<td rowspan='7'></td>";
        }
        echo "</tr>";

       //If it's an external auth, check if the sync_field must be displayed
        if (
            $extauth
            && $this->fields['auths_id']
            && AuthLDAP::isSyncFieldConfigured($this->fields['auths_id'])
        ) {
            $syncrand = mt_rand();
            echo "<tr class='tab_bg_1'><td><label for='textfield_sync_field$syncrand'>" . __('Synchronization field') . "</label></td><td>";
            if (
                self::canUpdate()
                && (!$extauth || empty($ID))
            ) {
                echo Html::input(
                    'sync_field',
                    [
                        'value' => $this->fields['sync_field'],
                        'id'    => "textfield_sync_field$syncrand",
                    ]
                );
            } else {
                if (empty($this->fields['sync_field'])) {
                    echo Dropdown::EMPTY_VALUE;
                } else {
                    echo $this->fields['sync_field'];
                }
            }
            echo "</td></tr>";
        } else {
            echo "<tr class='tab_bg_1'><td colspan='2'></td></tr>";
        }

        $surnamerand = mt_rand();
        echo "<tr class='tab_bg_1'><td><label for='textfield_realname$surnamerand'>" . __('Surname') . "</label></td><td>";
        echo Html::input(
            'realname',
            [
                'value' => $this->fields['realname'],
                'id'    => "textfield_realname$surnamerand",
            ]
        );
        echo "</td></tr>";

        $firstnamerand = mt_rand();
        echo "<tr class='tab_bg_1'><td><label for='textfield_firstname$firstnamerand'>" . __('First name') . "</label></td><td>";
        echo Html::input(
            'firstname',
            [
                'value' => $this->fields['firstname'],
                'id'    => "textfield_firstname$firstnamerand",
            ]
        );
        echo "</td></tr>";

        if (
            self::canUpdate()
            && (!$extauth || empty($ID))
        ) {
            echo "<tr class='tab_bg_1'>";
            echo "<td></td><td>";
            $init_password_js = <<<JAVASCRIPT
                var showPwdFields = function () {
                    if ($('input[name="_init_password"]').is(':checked')) {
                        $('.password_field').css("display", "none");
                        $('input[name="_useremails[-1]"]').prop("required", true);
                    } else {
                        $('.password_field').css("display", "");
                        $('input[name="_useremails[-1]"]').prop("required", false);
                    }
                };
                $('input[name="_init_password"]').on('change', showPwdFields);
JAVASCRIPT;
            echo Html::scriptBlock($init_password_js);
            Html::showCheckbox(['name'  => '_init_password']);
            echo "&nbsp;&nbsp;" . __('Send an email to the user to set their own new password.');
            echo "</td></tr>";
        }
       //do some rights verification
        if (
            self::canUpdate()
            && (!$extauth || empty($ID))
            && $caneditpassword
        ) {
            echo "<tr class='tab_bg_1'>";
            echo "<td class='password_field'><label for='password'>" . __('Password') . "</label></td>";
            echo "<td class='password_field'><input id='password' type='password' name='password' value='' size='20'
                    autocomplete='new-password' onkeyup=\"return passwordCheck();\" class='form-control'></td>";

            echo "<tr class='tab_bg_1'>";
            echo "<td class='password_field'><label for='password2'>" . __('Password confirmation') . "</label></td>";
            echo "<td class='password_field'><input type='password' id='password2' name='password2' value='' size='20' autocomplete='new-password' class='form-control'>";
            echo "</td></tr>";

            if ($CFG_GLPI["use_password_security"]) {
                echo "<tr class='tab_bg_1'>";
                echo "<td rowspan='2'>";
                echo __('Password security policy');
                echo "</td>";
                echo "<td rowspan='2'>";
                Config::displayPasswordSecurityChecks();
                echo "</td>";
                echo "</tr>";
            }
        } else {
            echo "<tr class='tab_bg_1'><td></td><td></td></tr>";
            echo "<tr class='tab_bg_1'><td></td><td></td></tr>";
        }

        if ((!$simplified_form) && ($DB->use_timezones || Session::haveRight("config", READ))) {
            echo "<tr class='tab_bg_1'>";
            echo "<td><label for='timezone'>" . __('Time zone') . "</label></td><td>";
            if ($DB->use_timezones) {
                $timezones = $DB->getTimezones();
                Dropdown::showFromArray(
                    'timezone',
                    $timezones,
                    [
                        'value'                 => $this->fields["timezone"],
                        'display_emptychoice'   => true,
                        'emptylabel'            => __('Use server configuration')
                    ]
                );
            } else if (Session::haveRight("config", READ)) {
               // Display a warning but only if user is more or less an admin
                echo __('Timezone usage has not been activated.')
                . ' '
                . sprintf(__('Run the "%1$s" command to activate it.'), 'php bin/console database:enable_timezones');
            }
            echo "</td></tr>";
        }

        echo "<tr class='tab_bg_1'>";
        if (!GLPI_DEMO_MODE) {
            $activerand = mt_rand();
            echo "<td><label for='dropdown_is_active$activerand'>" . __('Active') . "</label></td><td>";
            Dropdown::showYesNo('is_active', $this->fields['is_active'], -1, ['rand' => $activerand]);
            echo "</td>";
        } else {
            echo "<td colspan='2'></td>";
        }
        echo "<td>" . _n('Email', 'Emails', Session::getPluralNumber());
        UserEmail::showAddEmailButton($this);
        echo "</td><td>";
        UserEmail::showForUser($this);
        echo "</td>";
        echo "</tr>";

        if ((!$simplified_form) && (!GLPI_DEMO_MODE)) {
            $sincerand = mt_rand();
            echo "<tr class='tab_bg_1'>";
            echo "<td><label for='showdate$sincerand'>" . __('Valid since') . "</label></td><td>";
            Html::showDateTimeField("begin_date", ['value'       => $this->fields["begin_date"],
                'rand'        => $sincerand,
                'maybeempty'  => true
            ]);
            echo "</td>";

            $untilrand = mt_rand();
            echo "<td><label for='showdate$untilrand'>" . __('Valid until') . "</label></td><td>";
            Html::showDateTimeField("end_date", ['value'       => $this->fields["end_date"],
                'rand'        => $untilrand,
                'maybeempty'  => true
            ]);
            echo "</td></tr>";
        }

        $phonerand = mt_rand();
        echo "<tr class='tab_bg_1'>";
        echo "<td><label for='textfield_phone$phonerand'>" .  Phone::getTypeName(1) . "</label></td><td>";
        echo Html::input(
            'phone',
            [
                'value' => $this->fields['phone'],
                'id'    => "textfield_phone$phonerand",
            ]
        );
        echo "</td>";
       //Authentications information : auth method used and server used
       //don't display is creation of a new user'
        if (!empty($ID)) {
            if (Session::haveRight(self::$rightname, self::READAUTHENT)) {
                echo "<td>" . __('Authentication') . "</td><td>";
                echo Auth::getMethodName($this->fields["authtype"], $this->fields["auths_id"]);
                if (!empty($this->fields["date_sync"])) {
                    //TRANS: %s is the date of last sync
                    echo '<br>' . sprintf(
                        __('Last synchronization on %s'),
                        Html::convDateTime($this->fields["date_sync"])
                    );
                }
                if (!empty($this->fields["user_dn"])) {
                  //TRANS: %s is the user dn
                    echo '<br>' . sprintf(__('%1$s: %2$s'), __('User DN'), $this->fields["user_dn"]);
                }
                if ($this->fields['is_deleted_ldap']) {
                    echo '<br>' . __('User missing in LDAP directory');
                }
                if ($this->fields['2fa'] !== null) {
                    echo '<br>' . __('2FA enabled');
                    if (Session::haveRight(self::$rightname, self::UPDATEAUTHENT)) {
                        echo "<button type='submit' name='disable_2fa' class='btn btn-outline-danger btn-sm ms-1' data-bs-toggle='tooltip' title='"
                            . __('If 2FA is mandatory for this user, they will be required to set it back up the next time they log in.') . "'>"
                            . __('Disable')
                            . "</button>";
                    }
                }

                echo "</td>";
            } else {
                echo "<td colspan='2'>&nbsp;</td>";
            }
        } else {
            echo "<td colspan='2'><input type='hidden' name='authtype' value='1'></td>";
        }

        echo "</tr>";

        $mobilerand = mt_rand();
        echo "<tr class='tab_bg_1'>";
        echo "<td><label for='textfield_mobile$mobilerand'>" . __('Mobile phone') . "</label></td><td>";
        echo Html::input(
            'mobile',
            [
                'value' => $this->fields['mobile'],
                'id'    => "textfield_mobile$mobilerand",
            ]
        );
        echo "</td>";
        echo "<td>";
        if (!$simplified_form) {
            $catrand = mt_rand();
            echo "<label for='dropdown_usercategories_id$catrand'>" . _n('Category', 'Categories', 1) . "</label></td><td>";
            UserCategory::dropdown(['value' => $this->fields["usercategories_id"], 'rand' => $catrand]);
        }
        echo "</td></tr>";

        if (!$simplified_form) {
            $phone2rand = mt_rand();
            echo "<tr class='tab_bg_1'>";
            echo "<td><label for='textfield_phone2$phone2rand'>" .  __('Phone 2') . "</label></td><td>";
            echo Html::input(
                'phone2',
                [
                    'value' => $this->fields['phone2'],
                    'id'    => "textfield_phone2$phone2rand",
                ]
            );
            echo "</td>";
            echo "<td rowspan='4' class='middle'><label for='comment'>" . __('Comments') . "</label></td>";
            echo "<td class='center middle' rowspan='4'>";
            echo "<textarea class='form-control' id='comment' name='comment' >" . $this->fields["comment"] . "</textarea>";
            echo "</td></tr>";

            $admnumrand = mt_rand();
            echo "<tr class='tab_bg_1'><td><label for='textfield_registration_number$admnumrand'>" . _x('user', 'Administrative number') . "</label></td><td>";
            echo Html::input(
                'registration_number',
                [
                    'value' => $this->fields['registration_number'],
                    'id'    => "textfield_registration_number$admnumrand",
                ]
            );
            echo "</td></tr>";

            $titlerand = mt_rand();
            echo "<tr class='tab_bg_1'><td><label for='dropdown_usertitles_id$titlerand'>" . _x('person', 'Title') . "</label></td><td>";
            UserTitle::dropdown(['value' => $this->fields["usertitles_id"], 'rand' => $titlerand]);
            echo "</td></tr>";
        }

        echo "<tr class='tab_bg_1'>";
        if (!empty($ID)) {
            $locrand = mt_rand();
            echo "<td><label for='dropdown_locations_id$locrand'>" . Location::getTypeName(1) . "</label></td><td>";
            $entities = $this->getEntities();
            if (count($entities) <= 0) {
                $entities = -1;
            }
            Location::dropdown(['value'  => $this->fields["locations_id"],
                'rand'   => $locrand,
                'entity' => $entities
            ]);
            echo "</td>";
        }
        echo "</tr>";

        if (empty($ID)) {
            echo "<tr class='tab_bg_1'>";
            echo "<th colspan='2'>" . _n('Authorization', 'Authorizations', 1) . "</th>";
            $recurrand = mt_rand();
            echo "<td><label for='dropdown__is_recursive$recurrand'>" .  __('Recursive') . "</label></td><td>";
            Dropdown::showYesNo("_is_recursive", 0, -1, ['rand' => $recurrand]);
            echo "</td></tr>";
            $profilerand = mt_rand();
            echo "<tr class='tab_bg_1'>";
            echo "<td><label for='dropdown__profiles_id$profilerand'>" .  Profile::getTypeName(1) . "</label></td><td>";
            Profile::dropdownUnder(['name'  => '_profiles_id',
                'rand'  => $profilerand,
                'value' => Profile::getDefault()
            ]);

            $entrand = mt_rand();
            echo "</td><td><label for='dropdown__entities_id$entrand'>" .  Entity::getTypeName(1) . "</label></td><td>";
            Entity::dropdown(['name'                => '_entities_id',
                'display_emptychoice' => false,
                'rand'                => $entrand,
                'entity'              => $_SESSION['glpiactiveentities'],
                'value'               => $options['entities_id'] ?? $_SESSION['glpiactive_entity']
            ]);
            echo "</td></tr>";
        } else {
            if ($higherrights || $ismyself) {
                $profilerand = mt_rand();
                echo "<tr class='tab_bg_1'>";
                echo "<td><label for='dropdown_profiles_id$profilerand'>" .  __('Default profile') . "</label></td><td>";

                $options   = Dropdown::getDropdownArrayNames(
                    'glpi_profiles',
                    Profile_User::getUserProfiles($this->fields['id'])
                );

                Dropdown::showFromArray(
                    "profiles_id",
                    $options,
                    ['value'               => $this->fields["profiles_id"],
                        'rand'                => $profilerand,
                        'display_emptychoice' => true
                    ]
                );
            }
            if ($higherrights) {
                $entrand = mt_rand();
                echo "</td><td><label for='dropdown_entities_id$entrand'>" .  __('Default entity') . "</label></td><td>";
                $entities = $this->getEntities();
                Entity::dropdown(['value'  => $this->fields["entities_id"],
                    'rand'   => $entrand,
                    'entity' => $entities
                ]);
                echo "</td></tr>";

                $grouprand = mt_rand();
                echo "<tr class='tab_bg_1'>";
                echo "<td><label for='dropdown_profiles_id$grouprand'>" .  __('Default group') . "</label></td><td>";

                $options = [];
                foreach (Group_User::getUserGroups($this->fields['id']) as $group) {
                     $options[$group['id']] = $group['completename'];
                }

                Dropdown::showFromArray(
                    "groups_id",
                    $options,
                    ['value'               => $this->fields["groups_id"],
                        'rand'                => $grouprand,
                        'display_emptychoice' => true
                    ]
                );

                echo "</td>";
                $userrand = mt_rand();
                echo "<td><label for='dropdown_users_id_supervisor_$userrand'>" .  __('Supervisor') . "</label></td><td>";

                User::dropdown(['name'   => 'users_id_supervisor',
                    'value'         => $this->fields["users_id_supervisor"],
                    'rand'          => $userrand,
                    'entity'        => $_SESSION["glpiactive_entity"],
                    'entity_sons'   => $_SESSION["glpiactive_entity_recursive"],
                    'used'          => [$this->getID()],
                    'right'         => 'all'
                ]);
                echo "</td></tr>";
            }

            if (
                (
                    Entity::getAnonymizeConfig() == Entity::ANONYMIZE_USE_NICKNAME
                    || Entity::getAnonymizeConfig() == Entity::ANONYMIZE_USE_NICKNAME_USER
                )
                && Session::getCurrentInterface() == "central"
            ) {
                echo "<tr class='tab_bg_1'>";
                echo "<td><label for='nickname$rand'> " . __('Nickname') . "</label></td>";
                echo "<td>";
                if ($this->can($ID, UPDATE)) {
                    echo Html::input('nickname', [
                        'value' => $this->fields['nickname']
                    ]);
                } else {
                    echo $this->fields['nickname'];
                }
                echo "</td>";
                echo "</tr>";
            }

            if ($caneditpassword) {
                echo "<tr class='tab_bg_1'><th colspan='4'>" . __('Remote access keys') . "</th></tr>";

                echo "<tr class='tab_bg_1'><td>";
                echo __("API token");
                echo "</td><td colspan='2'>";
                if (!empty($this->fields["api_token"])) {
                     echo "<div class='copy_to_clipboard_wrapper'>";
                     echo Html::input('_api_token', [
                         'value'    => $this->fields["api_token"],
                         'style'    => 'width:90%'
                     ]);
                     echo "</div>";
                     echo "(" . sprintf(
                         __('generated on %s'),
                         Html::convDateTime($this->fields["api_token_date"])
                     ) . ")";
                }
                echo "</td><td>";
                Html::showCheckbox(['name'  => '_reset_api_token',
                    'title' => __('Regenerate')
                ]);
                echo "&nbsp;&nbsp;" . __('Regenerate');
                echo "</td></tr>";
            }

            echo "<tr class='tab_bg_1'>";
            echo "<td colspan='2' class='center'>";
            if ($this->fields["last_login"]) {
                printf(__('Last login on %s'), Html::convDateTime($this->fields["last_login"]));
            }
            echo "</td><td colspan='2'class='center'>";

            echo "</td></tr>";
        }

        $this->showFormButtons($options);

        return true;
    }


    /**
     * Print the user preference form.
     *
     * @param string  $target Form target
     * @param integer $ID     ID of the user
     *
     * @return boolean true if user found, false otherwise
     */
    public function showMyForm($target, $ID)
    {
        /**
         * @var array $CFG_GLPI
         * @var \DBmysql $DB
         */
        global $CFG_GLPI, $DB;

       // Affiche un formulaire User
        if (
            ($ID != Session::getLoginUserID())
            && !$this->currentUserHaveMoreRightThan($ID)
        ) {
            return false;
        }
        if ($this->getFromDB($ID)) {
            $rand     = mt_rand();
            $authtype = $this->getAuthMethodsByID();

            $extauth  = !(($this->fields["authtype"] == Auth::DB_GLPI)
                       || (($this->fields["authtype"] == Auth::NOT_YET_AUTHENTIFIED)
                           && !empty($this->fields["password"])));

            echo "<div class='center'>";
            echo "<form method='post' name='user_manager' enctype='multipart/form-data' action='" . $target . "' autocomplete='off'>";
            echo "<table class='tab_cadre_fixe'>";
            echo "<tr><th colspan='4'>" . sprintf(__('%1$s: %2$s'), __('Login'), $this->fields["name"]);
            echo "<input type='hidden' name='name' value='" . $this->fields["name"] . "'>";
            echo "<input type='hidden' name='id' value='" . $this->fields["id"] . "'>";
            echo "</th></tr>";

            $surnamerand = mt_rand();
            echo "<tr class='tab_bg_1'><td><label for='textfield_realname$surnamerand'>" . __('Surname') . "</label></td><td>";

            if (
                $extauth
                && isset($authtype['realname_field'])
                && !empty($authtype['realname_field'])
            ) {
                echo $this->fields["realname"];
            } else {
                echo Html::input(
                    'realname',
                    [
                        'value' => $this->fields['realname'],
                        'id'    => "textfield_realname$surnamerand",
                    ]
                );
            }
            echo "</td>";

            if (!empty($this->fields["name"])) {
                echo "<td rowspan='7'>" . _n('Picture', 'Pictures', 1) . "</td>";
                echo "<td rowspan='7'>";
                echo self::getPictureForUser($ID);

                echo Html::file(['name' => 'picture', 'display' => false, 'onlyimages' => true]);

                echo "&nbsp;";
                Html::showCheckbox(['name' => '_blank_picture', 'title' => __('Clear')]);
                echo "&nbsp;" . __('Clear');

                echo "</td>";
                echo "</tr>";
            }

            $firstnamerand = mt_rand();
            echo "<tr class='tab_bg_1'><td><label for='textfield_firstname$firstnamerand'>" . __('First name') . "</label></td><td>";
            if (
                $extauth
                && isset($authtype['firstname_field'])
                && !empty($authtype['firstname_field'])
            ) {
                echo $this->fields["firstname"];
            } else {
                echo Html::input(
                    'firstname',
                    [
                        'value' => $this->fields['firstname'],
                        'id'    => "textfield_firstname$firstnamerand",
                    ]
                );
            }
            echo "</td></tr>";

            if (
                $extauth
                && $this->fields['auths_id']
                && AuthLDAP::isSyncFieldConfigured($this->fields['auths_id'])
            ) {
                echo "<tr class='tab_bg_1'><td>" . __('Synchronization field') . "</td><td>";
                if (empty($this->fields['sync_field'])) {
                    echo Dropdown::EMPTY_VALUE;
                } else {
                    echo $this->fields['sync_field'];
                }
                echo "</td></tr>";
            } else {
                echo "<tr class='tab_bg_1'><td colspan='2'></td></tr>";
            }

            echo "<tr class='tab_bg_1'>";

            if (!GLPI_DEMO_MODE) {
                $langrand = mt_rand();
                echo "<td><label for='dropdown_language$langrand'>" . __('Language') . "</label></td><td>";
               // Language is stored as null in DB if value is same as the global config.
                $language = $this->fields["language"];
                if (null === $this->fields["language"] || !isset($CFG_GLPI['languages'][$this->fields["language"]])) {
                    $language = $CFG_GLPI['language'];
                }
                Dropdown::showLanguages(
                    "language",
                    [
                        'rand'  => $langrand,
                        'value' => $language,
                    ]
                );
                echo "</td>";
            } else {
                echo "<td colspan='2'>&nbsp;</td>";
            }
            echo "</tr>";

           //do some rights verification
            if (
                !$extauth
                && Session::haveRight("password_update", "1")
            ) {
                echo "<tr class='tab_bg_1'>";
                echo "<td><label for='password'>" . __('Password') . "</label></td>";
                echo "<td><input id='password' type='password' name='password' value='' size='30' autocomplete='new-password' onkeyup=\"return passwordCheck();\" class='form-control'>";
                echo "</td>";
                echo "</tr>";

                echo "<tr class='tab_bg_1'>";
                echo "<td><label for='password2'>" . __('Password confirmation') . "</label></td>";
                echo "<td><input type='password' name='password2' id='password2' value='' size='30' autocomplete='new-password' class='form-control'>";
                echo "</td></tr>";

                if ($CFG_GLPI["use_password_security"]) {
                    echo "<tr class='tab_bg_1'>";
                    echo "<td rowspan='2'>";
                    echo __('Password security policy');
                    echo "</td>";
                    echo "<td rowspan='2'>";
                    Config::displayPasswordSecurityChecks();
                    echo "</td>";
                    echo "</tr>";
                }
            } else {
                echo "<tr class='tab_bg_1'><td colspan='2'></td></tr>";
                echo "<tr class='tab_bg_1'><td colspan='2'></td></tr>";
                echo "<tr class='tab_bg_1'><td colspan='2'></td></tr>";
            }

            if ($DB->use_timezones || Session::haveRight("config", READ)) {
                echo "<tr class='tab_bg_1'>";
                echo "<td><label for='timezone'>" . __('Time zone') . "</label></td><td>";
                if ($DB->use_timezones) {
                    $timezones = $DB->getTimezones();
                    Dropdown::showFromArray(
                        'timezone',
                        $timezones,
                        [
                            'value'                 => $this->fields["timezone"],
                            'display_emptychoice'   => true,
                            'emptylabel'            => __('Use server configuration')
                        ]
                    );
                } else if (Session::haveRight("config", READ)) {
                   // Display a warning but only if user is more or less an admin
                    echo __('Timezone usage has not been activated.')
                    . ' '
                    . sprintf(__('Run the "%1$s" command to activate it.'), 'php bin/console database:enable_timezones');
                }
                echo "</td>";
                if (
                    $extauth
                    || !Session::haveRight("password_update", "1")
                ) {
                    echo "<td colspan='2'></td>";
                }
                echo "</tr>";
            }

            $phonerand = mt_rand();
            echo "<tr class='tab_bg_1'><td><label for='textfield_phone$phonerand'>" .  Phone::getTypeName(1) . "</label></td><td>";

            if (
                $extauth
                && isset($authtype['phone_field']) && !empty($authtype['phone_field'])
            ) {
                echo $this->fields["phone"];
            } else {
                echo Html::input(
                    'phone',
                    [
                        'value' => $this->fields['phone'],
                        'id'    => "textfield_phone$phonerand",
                    ]
                );
            }
            echo "</td>";
            echo "<td class='top'>" . _n('Email', 'Emails', Session::getPluralNumber());
            UserEmail::showAddEmailButton($this);
            echo "</td><td>";
            UserEmail::showForUser($this);
            echo "</td>";
            echo "</tr>";

            $mobilerand = mt_rand();
            echo "<tr class='tab_bg_1'><td><label for='textfield_mobile$mobilerand'>" . __('Mobile phone') . "</label></td><td>";

            if (
                $extauth
                && isset($authtype['mobile_field']) && !empty($authtype['mobile_field'])
            ) {
                echo $this->fields["mobile"];
            } else {
                echo Html::input(
                    'mobile',
                    [
                        'value' => $this->fields['mobile'],
                        'id'    => "textfield_mobile$mobilerand",
                    ]
                );
            }
            echo "</td>";

            if (count($_SESSION['glpiprofiles']) > 1) {
                $profilerand = mt_rand();
                echo "<td><label for='dropdown_profiles_id$profilerand'>" . __('Default profile') . "</label></td><td>";

                $options = Dropdown::getDropdownArrayNames(
                    'glpi_profiles',
                    Profile_User::getUserProfiles($this->fields['id'])
                );
                Dropdown::showFromArray(
                    "profiles_id",
                    $options,
                    ['value'               => $this->fields["profiles_id"],
                        'rand'                => $profilerand,
                        'display_emptychoice' => true
                    ]
                );
                echo "</td>";
            } else {
                echo "<td colspan='2'>&nbsp;</td>";
            }
            echo "</tr>";

            $phone2rand = mt_rand();
            echo "<tr class='tab_bg_1'><td><label for='textfield_phone2$phone2rand'>" .  __('Phone 2') . "</label></td><td>";

            if (
                $extauth
                && isset($authtype['phone2_field']) && !empty($authtype['phone2_field'])
            ) {
                echo $this->fields["phone2"];
            } else {
                echo Html::input(
                    'phone2',
                    [
                        'value' => $this->fields['phone2'],
                        'id'    => "textfield_phone2$phone2rand",
                    ]
                );
            }
            echo "</td>";

            $entities = $this->getEntities();
            if (
                !GLPI_DEMO_MODE
                && (count($_SESSION['glpiactiveentities']) > 1)
            ) {
                $entrand = mt_rand();
                echo "<td><label for='dropdown_entities_id$entrand'>" . __('Default entity') . "</td><td>";
                Entity::dropdown(['value'  => $this->fields['entities_id'],
                    'rand'   => $entrand,
                    'entity' => $entities
                ]);
            } else {
                echo "<td colspan='2'>&nbsp;";
            }
            echo "</td></tr>";

            $admnumrand = mt_rand();
            echo "<tr class='tab_bg_1'><td><label for='textfield_registration_number$admnumrand'>" . _x('user', 'Administrative number') . "</label></td><td>";
            if (
                $extauth
                && isset($authtype['registration_number_field']) && !empty($authtype['registration_number_field'])
            ) {
                echo $this->fields["registration_number"];
            } else {
                echo Html::input(
                    'registration_number',
                    [
                        'value' => $this->fields['registration_number'],
                        'id'    => "textfield_registration_number$admnumrand",
                    ]
                );
            }
            echo "</td><td colspan='2'></td></tr>";

            $locrand = mt_rand();
            echo "<tr class='tab_bg_1'><td><label for='dropdown_locations_id$locrand'>" . Location::getTypeName(1) . "</label></td><td>";
            Location::dropdown(['value'  => $this->fields['locations_id'],
                'rand'   => $locrand,
                'entity' => $entities
            ]);

            if (Config::canUpdate()) {
                $moderand = mt_rand();
                echo "<td><label for='dropdown_use_mode$moderand'>" . __('Use GLPI in mode') . "</label></td><td>";
                $modes = [
                    Session::NORMAL_MODE => __('Normal'),
                    Session::DEBUG_MODE  => __('Debug'),
                ];
                Dropdown::showFromArray('use_mode', $modes, ['value' => $this->fields["use_mode"], 'rand' => $moderand]);
            } else {
                echo "<td colspan='2'>&nbsp;";
            }
            echo "</td></tr>";

            if (
                (
                    Entity::getAnonymizeConfig() == Entity::ANONYMIZE_USE_NICKNAME
                    || Entity::getAnonymizeConfig() == Entity::ANONYMIZE_USE_NICKNAME_USER
                )
                && Session::getCurrentInterface() == "central"
            ) {
                echo "<tr class='tab_bg_1'>";
                echo "<td><label for='nickname$rand'> " . __('Nickname') . "</label></td>";
                echo "<td>";
                echo Html::input('nickname', [
                    'value' => $this->fields['nickname']
                ]);
                echo "</td>";
                echo "</tr>";
            }

            echo "<tr class='tab_bg_1'><th colspan='4'>" . __('Remote access keys') . "</th></tr>";

            echo "<tr class='tab_bg_1'><td>";
            echo __("API token");
            echo "</td><td colspan='2'>";
            if (!empty($this->fields["api_token"])) {
                echo "<div class='copy_to_clipboard_wrapper'>";
                echo Html::input('_api_token', [
                    'value'    => $this->fields["api_token"],
                    'style'    => 'width:90%'
                ]);
                 echo "</div>";
                 echo "(" . sprintf(
                     __('generated on %s'),
                     Html::convDateTime($this->fields["api_token_date"])
                 ) . ")";
            }
            echo "</td><td>";
            Html::showCheckbox(['name'  => '_reset_api_token',
                'title' => __('Regenerate')
            ]);
            echo "&nbsp;&nbsp;" . __('Regenerate');
            echo "</td></tr>";

            echo "<tr><td class='tab_bg_2 center' colspan='4'>";
            echo "<input type='submit' name='update' value=\"" . _sx('button', 'Save') . "\" class='btn btn-primary'>";
            echo "</td></tr>";

            echo "</table>";
            Html::closeForm();
            echo "</div>";
            return true;
        }
        return false;
    }


    /**
     * Get all the authentication method parameters for the current user.
     *
     * @return array
     */
    public function getAuthMethodsByID()
    {
        return Auth::getMethodsByID($this->fields["authtype"], $this->fields["auths_id"]);
    }


    public function pre_updateInDB()
    {
        /** @var \DBmysql $DB */
        global $DB;

        if (($key = array_search('name', $this->updates)) !== false) {
           /// Check if user does not exists
            $iterator = $DB->request([
                'FROM'   => $this->getTable(),
                'WHERE'  => [
                    'name'   => $this->input['name'],
                    'id'     => ['<>', $this->input['id']]
                ]
            ]);

            if (count($iterator)) {
                 //To display a message
                 $this->fields['name'] = $this->oldvalues['name'];
                 unset($this->updates[$key]);
                 unset($this->oldvalues['name']);
                 Session::addMessageAfterRedirect(
                     __s('Unable to update login. A user already exists.'),
                     false,
                     ERROR
                 );
            }

            if (!Auth::isValidLogin($this->input['name'])) {
                $this->fields['name'] = $this->oldvalues['name'];
                unset($this->updates[$key]);
                unset($this->oldvalues['name']);
                Session::addMessageAfterRedirect(
                    __s('The login is not valid. Unable to update login.'),
                    false,
                    ERROR
                );
            }
        }

       // ## Security system except for login update:
       //
       // An **external** (ldap, mail) user without User::UPDATE right
       // should not be able to update its own fields
       // (for example, fields concerned by ldap synchronisation)
       // except on login action (which triggers synchronisation).
        if (
            Session::getLoginUserID() === (int)$this->input['id']
            && !Session::haveRight("user", UPDATE)
            && !strpos($_SERVER['PHP_SELF'], "/front/login.php")
            && isset($this->fields["authtype"])
        ) {
           // extauth ldap case
            if (
                $_SESSION["glpiextauth"]
                && ($this->fields["authtype"] == Auth::LDAP
                 || Auth::isAlternateAuth($this->fields["authtype"]))
            ) {
                $authtype = Auth::getMethodsByID(
                    $this->fields["authtype"],
                    $this->fields["auths_id"]
                );
                if (count($authtype)) {
                     $fields = AuthLDAP::getSyncFields($authtype);
                    foreach ($fields as $key => $val) {
                        if (
                            !empty($val)
                            && (($key2 = array_search($key, $this->updates)) !== false)
                        ) {
                            unset($this->updates[$key2]);
                            unset($this->oldvalues[$key]);
                        }
                    }
                }
            }

            if (($key = array_search("is_active", $this->updates)) !== false) {
                unset($this->updates[$key]);
                unset($this->oldvalues['is_active']);
            }

            if (($key = array_search("comment", $this->updates)) !== false) {
                unset($this->updates[$key]);
                unset($this->oldvalues['comment']);
            }
        }

        // Hash user_dn if is updated
        if (in_array('user_dn', $this->updates)) {
            $this->updates[] = 'user_dn_hash';
            $this->fields['user_dn_hash'] = is_string($this->input['user_dn']) && strlen($this->input['user_dn']) > 0
                ? md5($this->input['user_dn'])
                : null;
        }
    }

    public function getSpecificMassiveActions($checkitem = null)
    {

        $isadmin = static::canUpdate();
        $actions = parent::getSpecificMassiveActions($checkitem);
        $prefix = __CLASS__ . MassiveAction::CLASS_ACTION_SEPARATOR;

        if ($isadmin) {
            $actions['Group_User' . MassiveAction::CLASS_ACTION_SEPARATOR . 'add']
                                                         = "<i class='fas fa-users'></i>" .
                                                           __s('Associate to a group');
            $actions['Group_User' . MassiveAction::CLASS_ACTION_SEPARATOR . 'remove']
                                                         = __s('Dissociate from a group');
            $actions['Profile_User' . MassiveAction::CLASS_ACTION_SEPARATOR . 'add']
                                                         = "<i class='fas fa-user-shield'></i>" .
                                                           __s('Associate to a profile');
            $actions['Profile_User' . MassiveAction::CLASS_ACTION_SEPARATOR . 'remove']
                                                         = __s('Dissociate from a profile');
            $actions['Group_User' . MassiveAction::CLASS_ACTION_SEPARATOR . 'change_group_user']
                                                         = "<i class='fas fa-users-cog'></i>" .
                                                           __s("Move to group");
            $actions["{$prefix}delete_emails"] = __s("Delete associated emails");
        }

        if (Session::haveRight(self::$rightname, self::UPDATEAUTHENT)) {
            $actions[$prefix . 'change_authtype']        = "<i class='fas fa-user-cog'></i>" .
                                                      _sx('button', 'Change the authentication method');
            $actions[$prefix . 'force_user_ldap_update'] = "<i class='fas fa-sync'></i>" .
                                                      __s('Force synchronization');
            $actions[$prefix . 'clean_ldap_fields'] = "<i class='fas fa-broom'></i>" .
                                                    __s('Clean LDAP fields and force synchronisation');
            $actions[$prefix . 'disable_2fa']           = "<i class='fas fa-user-lock'></i>" .
                                                      __s('Disable 2FA');
        }
        return $actions;
    }

    public static function showMassiveActionsSubForm(MassiveAction $ma)
    {
        /** @var array $CFG_GLPI */
        global $CFG_GLPI;

        switch ($ma->getAction()) {
            case 'change_authtype':
                $rand             = Auth::dropdown(['name' => 'authtype']);
                $paramsmassaction = ['authtype' => '__VALUE__'];
                Ajax::updateItemOnSelectEvent(
                    "dropdown_authtype$rand",
                    "show_massiveaction_field",
                    $CFG_GLPI["root_doc"] .
                                             "/ajax/dropdownMassiveActionAuthMethods.php",
                    $paramsmassaction
                );
                echo "<span id='show_massiveaction_field'><br><br>";
                echo Html::submit(_x('button', 'Post'), ['name' => 'massiveaction']) . "</span>";
                return true;
            case 'disable_2fa':
                echo "<span id='show_massiveaction_field'>";
                echo __('If 2FA is mandatory for this user, they will be required to set it back up the next time they log in.');
                echo "<br><br>";
                echo Html::submit(_x('button', 'Post'), ['name' => 'massiveaction']);
                echo "</span>";
                return true;
        }
        return parent::showMassiveActionsSubForm($ma);
    }

    public static function processMassiveActionsForOneItemtype(
        MassiveAction $ma,
        CommonDBTM $item,
        array $ids
    ) {

        switch ($ma->getAction()) {
            case 'force_user_ldap_update':
            case 'clean_ldap_fields':
                foreach ($ids as $id) {
                    if ($item->can($id, UPDATE)) {
                        if (
                            ($item->fields["authtype"] == Auth::LDAP)
                            || ($item->fields["authtype"] == Auth::EXTERNAL)
                        ) {
                            if (AuthLDAP::forceOneUserSynchronization($item, ($ma->getAction() == 'clean_ldap_fields'), false)) {
                                $ma->itemDone($item->getType(), $id, MassiveAction::ACTION_OK);
                            } else {
                                $ma->itemDone($item->getType(), $id, MassiveAction::ACTION_KO);
                                $ma->addMessage($item->getErrorMessage(ERROR_ON_ACTION));
                            }
                        } else {
                            $ma->itemDone($item->getType(), $id, MassiveAction::ACTION_KO);
                            $ma->addMessage($item->getErrorMessage(ERROR_ON_ACTION));
                        }
                    } else {
                        $ma->itemDone($item->getType(), $id, MassiveAction::ACTION_NORIGHT);
                        $ma->addMessage($item->getErrorMessage(ERROR_RIGHT));
                    }
                }
                return;

            case 'change_authtype':
                $input = $ma->getInput();
                if (
                    !isset($input["authtype"])
                    || !isset($input["auths_id"])
                ) {
                    $ma->itemDone($item->getType(), $ids, MassiveAction::ACTION_KO);
                    $ma->addMessage($item->getErrorMessage(ERROR_ON_ACTION));
                    return;
                }
                if (Session::haveRight(self::$rightname, self::UPDATEAUTHENT)) {
                    if (User::changeAuthMethod($ids, $input["authtype"], $input["auths_id"])) {
                        $ma->itemDone($item->getType(), $ids, MassiveAction::ACTION_OK);
                    } else {
                        $ma->itemDone($item->getType(), $ids, MassiveAction::ACTION_KO);
                    }
                } else {
                    $ma->itemDone($item->getType(), $ids, MassiveAction::ACTION_NORIGHT);
                    $ma->addMessage($item->getErrorMessage(ERROR_RIGHT));
                }
                return;

            case 'delete_emails':
                foreach ($ids as $id) {
                    // Check rights
                    if (!$item->can($id, UPDATE)) {
                        $ma->itemDone($item->getType(), $id, MassiveAction::ACTION_NORIGHT);
                        $ma->addMessage($item->getErrorMessage(ERROR_RIGHT));
                        continue;
                    }

                    // Find emails
                    $emails = (new UserEmail())->find(['users_id' => $id]);
                    $status = MassiveAction::ACTION_OK;
                    foreach ($emails as $email) {
                        // Delete each emails found
                        if (!(new UserEmail())->delete(['id' => $email['id']])) {
                            $status = MassiveAction::ACTION_KO;
                        }
                    }
                    $ma->itemDone($item->getType(), $id, $status);
                }
                return;

            case 'disable_2fa':
                $can_update_auth = Session::haveRight(self::$rightname, self::UPDATEAUTHENT);
                $totp = new \Glpi\Security\TOTPManager();
                foreach ($ids as $id) {
                    if (!$can_update_auth || !$item->can($id, UPDATE)) {
                        $ma->itemDone($item->getType(), $id, MassiveAction::ACTION_NORIGHT);
                        $ma->addMessage($item->getErrorMessage(ERROR_RIGHT));
                        continue;
                    }
                    $totp->disable2FAForUser($id);
                    $ma->itemDone($item->getType(), $id, MassiveAction::ACTION_OK);
                }
        }
        parent::processMassiveActionsForOneItemtype($ma, $item, $ids);
    }


    public function rawSearchOptions()
    {
       // forcegroup by on name set force group by for all items
        $tab = [];

        $tab[] = [
            'id'                 => 'common',
            'name'               => __('Characteristics')
        ];

        $tab[] = [
            'id'                 => '1',
            'table'              => $this->getTable(),
            'field'              => 'name',
            'name'               => __('Login'),
            'datatype'           => 'itemlink',
            'forcegroupby'       => true,
            'massiveaction'      => false
        ];

        $tab[] = [
            'id'                 => '2',
            'table'              => $this->getTable(),
            'field'              => 'id',
            'name'               => __('ID'),
            'massiveaction'      => false,
            'datatype'           => 'number'
        ];

        $tab[] = [
            'id'                 => '34',
            'table'              => $this->getTable(),
            'field'              => 'realname',
            'name'               => __('Last name'),
            'datatype'           => 'string',
        ];

        $tab[] = [
            'id'                 => '9',
            'table'              => $this->getTable(),
            'field'              => 'firstname',
            'name'               => __('First name'),
            'datatype'           => 'string',
        ];

        $tab[] = [
            'id'                 => '5',
            'table'              => 'glpi_useremails',
            'field'              => 'email',
            'name'               => _n('Email', 'Emails', Session::getPluralNumber()),
            'datatype'           => 'email',
            'joinparams'         => [
                'jointype'           => 'child'
            ],
            'forcegroupby'       => true,
            'massiveaction'      => false
        ];

        $tab[] = [
            'id'                 => '150',
            'table'              => $this->getTable(),
            'field'              => 'picture',
            'name'               => _n('Picture', 'Pictures', 1),
            'datatype'           => 'specific',
            'nosearch'           => true,
            'massiveaction'      => false
        ];

        $tab[] = [
            'id'                 => '28',
            'table'              => $this->getTable(),
            'field'              => 'sync_field',
            'name'               => __('Synchronization field'),
            'massiveaction'      => false,
            'datatype'           => 'string',
        ];

        $tab = array_merge($tab, Location::rawSearchOptionsToAdd());

        $tab[] = [
            'id'                 => '8',
            'table'              => $this->getTable(),
            'field'              => 'is_active',
            'name'               => __('Active'),
            'datatype'           => 'bool'
        ];

        $tab[] = [
            'id'                 => '6',
            'table'              => $this->getTable(),
            'field'              => 'phone',
            'name'               => Phone::getTypeName(1),
            'datatype'           => 'string',
        ];

        $tab[] = [
            'id'                 => '10',
            'table'              => $this->getTable(),
            'field'              => 'phone2',
            'name'               => __('Phone 2'),
            'datatype'           => 'string',
        ];

        $tab[] = [
            'id'                 => '11',
            'table'              => $this->getTable(),
            'field'              => 'mobile',
            'name'               => __('Mobile phone'),
            'datatype'           => 'string',
        ];

        $tab[] = [
            'id'                 => '13',
            'table'              => 'glpi_groups',
            'field'              => 'completename',
            'name'               => Group::getTypeName(Session::getPluralNumber()),
            'forcegroupby'       => true,
            'datatype'           => 'itemlink',
            'massiveaction'      => false,
            'use_subquery'       => true,
            'joinparams'         => [
                'beforejoin'         => [
                    'table'              => 'glpi_groups_users',
                    'joinparams'         => [
                        'jointype'           => 'child'
                    ]
                ]
            ]
        ];

        $tab[] = [
            'id'                 => '14',
            'table'              => $this->getTable(),
            'field'              => 'last_login',
            'name'               => __('Last login'),
            'datatype'           => 'datetime',
            'massiveaction'      => false
        ];

        $tab[] = [
            'id'                 => '15',
            'table'              => $this->getTable(),
            'field'              => 'authtype',
            'name'               => __('Authentication'),
            'massiveaction'      => false,
            'datatype'           => 'specific',
            'searchtype'         => 'equals',
            'additionalfields'   => [
                '0'                  => 'auths_id'
            ]
        ];

        $tab[] = [
            'id'                 => '30',
            'table'              => 'glpi_authldaps',
            'field'              => 'name',
            'linkfield'          => 'auths_id',
            'name'               => __('LDAP directory for authentication'),
            'massiveaction'      => false,
            'joinparams'         => [
                'condition'          => ['REFTABLE.authtype' => Auth::LDAP]
            ],
            'datatype'           => 'dropdown'
        ];

        $tab[] = [
            'id'                 => '31',
            'table'              => 'glpi_authmails',
            'field'              => 'name',
            'linkfield'          => 'auths_id',
            'name'               => __('Email server for authentication'),
            'massiveaction'      => false,
            'joinparams'         => [
                'condition'          => ['REFTABLE.authtype' => Auth::MAIL]
            ],
            'datatype'           => 'dropdown'
        ];

        $tab[] = [
            'id'                 => '16',
            'table'              => $this->getTable(),
            'field'              => 'comment',
            'name'               => __('Comments'),
            'datatype'           => 'text'
        ];

        $tab[] = [
            'id'                 => '17',
            'table'              => $this->getTable(),
            'field'              => 'language',
            'name'               => __('Language'),
            'datatype'           => 'language',
            'display_emptychoice' => true,
            'emptylabel'         => 'Default value'
        ];

        $tab[] = [
            'id'                 => '19',
            'table'              => $this->getTable(),
            'field'              => 'date_mod',
            'name'               => __('Last update'),
            'datatype'           => 'datetime',
            'massiveaction'      => false
        ];

        $tab[] = [
            'id'                 => '121',
            'table'              => $this->getTable(),
            'field'              => 'date_creation',
            'name'               => __('Creation date'),
            'datatype'           => 'datetime',
            'massiveaction'      => false
        ];

        $tab[] = [
            'id'                 => '20',
            'table'              => 'glpi_profiles',
            'field'              => 'name',
            'name'               => sprintf(
                __('%1$s (%2$s)'),
                Profile::getTypeName(Session::getPluralNumber()),
                Entity::getTypeName(1)
            ),
            'forcegroupby'       => true,
            'massiveaction'      => false,
            'datatype'           => 'dropdown',
            'joinparams'         => [
                'beforejoin'         => [
                    'table'              => 'glpi_profiles_users',
                    'joinparams'         => [
                        'jointype'           => 'child'
                    ]
                ]
            ]
        ];

        $tab[] = [
            'id'                 => '21',
            'table'              => $this->getTable(),
            'field'              => 'user_dn',
            'name'               => __('User DN'),
            'massiveaction'      => false,
            'datatype'           => 'text'
        ];

        $tab[] = [
            'id'                 => '22',
            'table'              => $this->getTable(),
            'field'              => 'registration_number',
            'name'               => _x('user', 'Administrative number'),
            'datatype'           => 'string',
        ];

        $tab[] = [
            'id'                 => '23',
            'table'              => $this->getTable(),
            'field'              => 'date_sync',
            'datatype'           => 'datetime',
            'name'               => __('Last synchronization'),
            'massiveaction'      => false
        ];

        $tab[] = [
            'id'                 => '24',
            'table'              => $this->getTable(),
            'field'              => 'is_deleted_ldap',
            'name'               => __('Deleted user in LDAP directory'),
            'datatype'           => 'bool',
            'massiveaction'      => false
        ];

        $tab[] = [
            'id'                 => '80',
            'table'              => 'glpi_entities',
            'linkfield'          => 'entities_id',
            'field'              => 'completename',
            'name'               => sprintf(
                __('%1$s (%2$s)'),
                Entity::getTypeName(Session::getPluralNumber()),
                Profile::getTypeName(1)
            ),
            'forcegroupby'       => true,
            'datatype'           => 'dropdown',
            'massiveaction'      => false,
            'joinparams'         => [
                'beforejoin'         => [
                    'table'              => 'glpi_profiles_users',
                    'joinparams'         => [
                        'jointype'           => 'child'
                    ]
                ]
            ]
        ];

        $tab[] = [
            'id'                 => '81',
            'table'              => 'glpi_usertitles',
            'field'              => 'name',
            'name'               => __('Title'),
            'datatype'           => 'dropdown'
        ];

        $tab[] = [
            'id'                 => '82',
            'table'              => 'glpi_usercategories',
            'field'              => 'name',
            'name'               => _n('Category', 'Categories', 1),
            'datatype'           => 'dropdown'
        ];

        $tab[] = [
            'id'                 => '79',
            'table'              => 'glpi_profiles',
            'field'              => 'name',
            'name'               => __('Default profile'),
            'datatype'           => 'dropdown'
        ];

        $tab[] = [
            'id'                 => '77',
            'table'              => 'glpi_entities',
            'field'              => 'name',
            'massiveaction'      => true,
            'name'               => __('Default entity'),
            'datatype'           => 'dropdown'
        ];

        $tab[] = [
            'id'                 => '62',
            'table'              => $this->getTable(),
            'field'              => 'begin_date',
            'name'               => __('Begin date'),
            'datatype'           => 'datetime'
        ];

        $tab[] = [
            'id'                 => '63',
            'table'              => $this->getTable(),
            'field'              => 'end_date',
            'name'               => __('End date'),
            'datatype'           => 'datetime'
        ];

        $tab[] = [
            'id'                 => '60',
            'table'              => 'glpi_tickets',
            'field'              => 'id',
            'name'               => __('Number of tickets as requester'),
            'forcegroupby'       => true,
            'usehaving'          => true,
            'datatype'           => 'count',
            'massiveaction'      => false,
            'joinparams'         => [
                'beforejoin'         => [
                    'table'              => 'glpi_tickets_users',
                    'joinparams'         => [
                        'jointype'           => 'child',
                        'condition'          => ['NEWTABLE.type' => CommonITILActor::REQUESTER]
                    ]
                ]
            ]
        ];

        $tab[] = [
            'id'                 => '61',
            'table'              => 'glpi_tickets',
            'field'              => 'id',
            'name'               => __('Number of written tickets'),
            'forcegroupby'       => true,
            'usehaving'          => true,
            'datatype'           => 'count',
            'massiveaction'      => false,
            'joinparams'         => [
                'jointype'           => 'child',
                'linkfield'          => 'users_id_recipient'
            ]
        ];

        $tab[] = [
            'id'                 => '64',
            'table'              => 'glpi_tickets',
            'field'              => 'id',
            'name'               => __('Number of assigned tickets'),
            'forcegroupby'       => true,
            'usehaving'          => true,
            'datatype'           => 'count',
            'massiveaction'      => false,
            'joinparams'         => [
                'beforejoin'         => [
                    'table'              => 'glpi_tickets_users',
                    'joinparams'         => [
                        'jointype'           => 'child',
                        'condition'          => ['NEWTABLE.type' => CommonITILActor::ASSIGN]
                    ]
                ]
            ]
        ];

        $tab[] = [
            'id'                 => '99',
            'table'              => 'glpi_users',
            'field'              => 'name',
            'linkfield'          => 'users_id_supervisor',
            'name'               => __('Supervisor'),
            'datatype'           => 'dropdown',
            'massiveaction'      => false,
            'additionalfields'   => [
                '0' => 'id'
            ]
        ];

        $tab[] = [
            'id'                => 130,
            'table'             => 'glpi_users',
            'field'             => 'substitution_start_date',
            'name'              => __('Substitution start date'),
            'datatype'          => 'datetime',
        ];

        $tab[] = [
            'id'                => 131,
            'table'             => 'glpi_users',
            'field'             => 'substitution_end_date',
            'name'              => __('Substitution end date'),
            'datatype'          => 'datetime',
        ];

        $tab[] = [
            'id'                => 132,
            'table'             => 'glpi_users',
            'field'             => '_virtual_2fa_status',
            'name'              => __('2FA status'),
            'datatype'          => 'specific',
            'additionalfields'  => ['2fa'],
            'nosearch'          => true, // Searching virtual fields is not supported currently
        ];

       // add objectlock search options
        $tab = array_merge($tab, ObjectLock::rawSearchOptionsToAdd(get_class($this)));

        return $tab;
    }

    public static function getSpecificValueToDisplay($field, $values, array $options = [])
    {

        if (!is_array($values)) {
            $values = [$field => $values];
        }
        switch ($field) {
            case 'authtype':
                $auths_id = 0;
                if (isset($values['auths_id']) && !empty($values['auths_id'])) {
                    $auths_id = $values['auths_id'];
                }
                return Auth::getMethodName($values[$field], $auths_id);
            case 'picture':
                if (isset($options['html']) && $options['html']) {
                    return Html::image(
                        self::getThumbnailURLForPicture($values['picture']),
                        ['class' => 'user_picture_small', 'alt' => _n('Picture', 'Pictures', 1)]
                    );
                }
                break;
            case '_virtual_2fa_status':
                return !empty($values['2fa']) ? __('Enabled') : __('Disabled');
        }
        return parent::getSpecificValueToDisplay($field, $values, $options);
    }

    public static function getSpecificValueToSelect($field, $name = '', $values = '', array $options = [])
    {

        if (!is_array($values)) {
            $values = [$field => $values];
        }
        $options['display'] = false;
        switch ($field) {
            case 'authtype':
                $options['name'] = $name;
                $options['value'] = $values[$field];
                return Auth::dropdown($options);
        }
        return parent::getSpecificValueToSelect($field, $name, $values, $options);
    }


    /**
     * Get all groups where the current user have delegating.
     *
     * @since 0.83
     *
     * @param integer|string $entities_id ID of the entity to restrict
     *
     * @return integer[]
     */
    public static function getDelegateGroupsForUser($entities_id = '')
    {
        /** @var \DBmysql $DB */
        global $DB;

        $iterator = $DB->request([
            'SELECT'          => 'glpi_groups_users.groups_id',
            'DISTINCT'        => true,
            'FROM'            => 'glpi_groups_users',
            'INNER JOIN'      => [
                'glpi_groups'  => [
                    'FKEY'   => [
                        'glpi_groups_users'  => 'groups_id',
                        'glpi_groups'        => 'id'
                    ]
                ]
            ],
            'WHERE'           => [
                'glpi_groups_users.users_id'        => Session::getLoginUserID(),
                'glpi_groups_users.is_userdelegate' => 1
            ] + getEntitiesRestrictCriteria('glpi_groups', '', $entities_id, 1)
        ]);

        $groups = [];
        foreach ($iterator as $data) {
            $groups[$data['groups_id']] = $data['groups_id'];
        }
        return $groups;
    }


    /**
     * Execute the query to select box with all glpi users where select key = name
     *
     * Internaly used by showGroup_Users, dropdownUsers and ajax/getDropdownUsers.php
     *
     * @param boolean         $count            true if execute an count(*) (true by default)
     * @param string|string[] $right            limit user who have specific right (default 'all')
     * @param integer         $entity_restrict  Restrict to a defined entity (default -1)
     * @param integer         $value            default value (default 0)
     * @param integer[]       $used             Already used items ID: not to display in dropdown
     * @param string          $search           pattern (default '')
     * @param integer         $start            start LIMIT value (default 0)
     * @param integer         $limit            limit LIMIT value (default -1 no limit)
     * @param boolean         $inactive_deleted true to retrieve also inactive or deleted users
     *
     * @return DBmysqlIterator
     */
    public static function getSqlSearchResult(
        $count = true,
        $right = "all",
        $entity_restrict = -1,
        $value = 0,
        array $used = [],
        $search = '',
        $start = 0,
        $limit = -1,
        $inactive_deleted = false,
        $with_no_right = 0
    ) {
        /** @var \DBmysql $DB */
        global $DB;



       // No entity define : use active ones
        if ($entity_restrict < 0) {
            $entity_restrict = $_SESSION["glpiactiveentities"];
        }

        $joinprofile      = false;
        $joinprofileright = false;
        $WHERE = [];


        switch ($right) {
            case "interface":
                $joinprofile = true;
                $WHERE = [
                    'glpi_profiles.interface' => 'central'
                ] + getEntitiesRestrictCriteria('glpi_profiles_users', '', $entity_restrict, 1);
                break;

            case "id":
                $WHERE = ['glpi_users.id' => Session::getLoginUserID()];
                break;

            case "delegate":
                $groups = self::getDelegateGroupsForUser($entity_restrict);
                $users  = [];
                if (count($groups)) {
                    $iterator = $DB->request([
                        'SELECT'    => 'glpi_users.id',
                        'FROM'      => 'glpi_groups_users',
                        'LEFT JOIN' => [
                            'glpi_users'   => [
                                'FKEY'   => [
                                    'glpi_groups_users'  => 'users_id',
                                    'glpi_users'         => 'id'
                                ]
                            ]
                        ],
                        'WHERE'     => [
                            'glpi_groups_users.groups_id' => $groups,
                            'glpi_groups_users.users_id'  => ['<>', Session::getLoginUserID()]
                        ]
                    ]);
                    foreach ($iterator as $data) {
                           $users[$data["id"]] = $data["id"];
                    }
                }
               // Add me to users list for central
                if (Session::getCurrentInterface() == 'central') {
                    $users[Session::getLoginUserID()] = Session::getLoginUserID();
                }

                if (count($users)) {
                    $WHERE = ['glpi_users.id' => $users];
                } else {
                    $WHERE = ['0'];
                }
                break;

            case "groups":
                $groups = [];
                if (isset($_SESSION['glpigroups'])) {
                    $groups = $_SESSION['glpigroups'];
                }
                $users  = [];
                if (count($groups)) {
                    $iterator = $DB->request([
                        'SELECT'    => 'glpi_users.id',
                        'FROM'      => 'glpi_groups_users',
                        'LEFT JOIN' => [
                            'glpi_users'   => [
                                'FKEY'   => [
                                    'glpi_groups_users'  => 'users_id',
                                    'glpi_users'         => 'id'
                                ]
                            ]
                        ],
                        'WHERE'     => [
                            'glpi_groups_users.groups_id' => $groups,
                            'glpi_groups_users.users_id'  => ['<>', Session::getLoginUserID()]
                        ]
                    ]);
                    foreach ($iterator as $data) {
                          $users[$data["id"]] = $data["id"];
                    }
                }
               // Add me to users list for central
                if (Session::getCurrentInterface() == 'central') {
                    $users[Session::getLoginUserID()] = Session::getLoginUserID();
                }

                if (count($users)) {
                    $WHERE = ['glpi_users.id' => $users];
                } else {
                    $WHERE = ['0'];
                }

                break;

            case "all":
                $WHERE = [
                    'glpi_users.id' => ['>', 0],
                    'OR' => getEntitiesRestrictCriteria('glpi_profiles_users', '', $entity_restrict, 1)
                ];

                if ($with_no_right) {
                    $WHERE['OR'][] = ['glpi_profiles_users.entities_id' => null];
                }
                if (empty($WHERE['OR'])) {
                    unset($WHERE['OR']);
                }
                break;

            default:
                $joinprofile = true;
                $joinprofileright = true;
                if (!is_array($right)) {
                    $right = [$right];
                }
                $forcecentral = true;

                $ORWHERE = [];
                foreach ($right as $r) {
                    switch ($r) {
                        case 'own_ticket':
                             $ORWHERE[] = [
                                 [
                                     'glpi_profilerights.name'     => 'ticket',
                                     'glpi_profilerights.rights'   => ['&', Ticket::OWN]
                                 ] + getEntitiesRestrictCriteria('glpi_profiles_users', '', $entity_restrict, 1)
                             ];
                            break;

                        case 'create_ticket_validate':
                            $ORWHERE[] = [
                                [
                                    'glpi_profilerights.name'  => 'ticketvalidation',
                                    'OR'                       => [
                                        ['glpi_profilerights.rights'   => ['&', TicketValidation::CREATEREQUEST]],
                                        ['glpi_profilerights.rights'   => ['&', TicketValidation::CREATEINCIDENT]]
                                    ]
                                ] + getEntitiesRestrictCriteria('glpi_profiles_users', '', $entity_restrict, 1)
                            ];
                            $forcecentral = false;
                            break;

                        case 'validate_request':
                            $ORWHERE[] = [
                                [
                                    'glpi_profilerights.name'     => 'ticketvalidation',
                                    'glpi_profilerights.rights'   => ['&', TicketValidation::VALIDATEREQUEST]
                                ] + getEntitiesRestrictCriteria('glpi_profiles_users', '', $entity_restrict, 1)
                            ];
                            $forcecentral = false;
                            break;

                        case 'validate_incident':
                            $ORWHERE[] = [
                                [
                                    'glpi_profilerights.name'     => 'ticketvalidation',
                                    'glpi_profilerights.rights'   => ['&', TicketValidation::VALIDATEINCIDENT]
                                ] + getEntitiesRestrictCriteria('glpi_profiles_users', '', $entity_restrict, 1)
                            ];
                            $forcecentral = false;
                            break;

                        case 'validate':
                            $ORWHERE[] = [
                                [
                                    'glpi_profilerights.name'     => 'changevalidation',
                                    'glpi_profilerights.rights'   => ['&', ChangeValidation::VALIDATE]
                                ] + getEntitiesRestrictCriteria('glpi_profiles_users', '', $entity_restrict, 1)
                            ];
                            break;

                        case 'create_validate':
                            $ORWHERE[] = [
                                [
                                    'glpi_profilerights.name'     => 'changevalidation',
                                    'glpi_profilerights.rights'   => ['&', CREATE]
                                ] + getEntitiesRestrictCriteria('glpi_profiles_users', '', $entity_restrict, 1)
                            ];
                            break;

                        case 'see_project':
                            $ORWHERE[] = [
                                [
                                    'glpi_profilerights.name'     => 'project',
                                    'glpi_profilerights.rights'   => ['&', Project::READMY]
                                ] + getEntitiesRestrictCriteria('glpi_profiles_users', '', $entity_restrict, 1)
                            ];
                            break;

                        case 'faq':
                            $ORWHERE[] = [
                                [
                                    'glpi_profilerights.name'     => 'knowbase',
                                    'glpi_profilerights.rights'   => ['&', KnowbaseItem::READFAQ]
                                ] + getEntitiesRestrictCriteria('glpi_profiles_users', '', $entity_restrict, 1)
                            ];
                            break;

                        default:
                           // Check read or active for rights
                            $ORWHERE[] = [
                                [
                                    'glpi_profilerights.name'     => $r,
                                    'glpi_profilerights.rights'   => [
                                        '&',
                                        READ | CREATE | UPDATE | DELETE | PURGE
                                    ]
                                ] + getEntitiesRestrictCriteria('glpi_profiles_users', '', $entity_restrict, 1)
                            ];
                    }
                    if (in_array($r, Profile::$helpdesk_rights)) {
                        $forcecentral = false;
                    }
                }

                if (count($ORWHERE)) {
                    $WHERE[] = ['OR' => $ORWHERE];
                }

                if ($forcecentral) {
                    $WHERE['glpi_profiles.interface'] = 'central';
                }
        }

        if (!$inactive_deleted) {
            $WHERE = array_merge(
                $WHERE,
                [
                    'glpi_users.is_deleted' => 0,
                    'glpi_users.is_active'  => 1,
                    [
                        'OR' => [
                            ['glpi_users.begin_date' => null],
                            ['glpi_users.begin_date' => ['<', QueryFunction::now()]]
                        ]
                    ],
                    [
                        'OR' => [
                            ['glpi_users.end_date' => null],
                            ['glpi_users.end_date' => ['>', QueryFunction::now()]]
                        ]
                    ]

                ]
            );
        }

        if (
            (is_numeric($value) && $value)
            || count($used)
        ) {
            $WHERE[] = [
                'NOT' => [
                    'glpi_users.id' => $used
                ]
            ];
        }

        // remove helpdesk user
        $config = Config::getConfigurationValues('core');
        $WHERE[] = [
            'NOT' => [
                'glpi_users.id' => $config['system_user']
            ]
        ];

        $criteria = [
            'FROM'            => 'glpi_users',
            'LEFT JOIN'       => [
                'glpi_useremails'       => [
                    'ON' => [
                        'glpi_useremails' => 'users_id',
                        'glpi_users'      => 'id',
                        ['AND' => ['glpi_useremails.is_default' => 1]]
                    ]
                ],
                'glpi_profiles_users'   => [
                    'ON' => [
                        'glpi_profiles_users'   => 'users_id',
                        'glpi_users'            => 'id'
                    ]
                ]
            ]
        ];
        if ($count) {
            $criteria['SELECT'] = ['COUNT' => 'glpi_users.id AS CPT'];
            $criteria['DISTINCT'] = true;
        } else {
            $criteria['SELECT'] = ['glpi_users.*', 'glpi_useremails.email AS default_email'];
            $criteria['DISTINCT'] = true;
        }

        if ($joinprofile) {
            $criteria['LEFT JOIN']['glpi_profiles'] = [
                'ON' => [
                    'glpi_profiles_users'   => 'profiles_id',
                    'glpi_profiles'         => 'id'
                ]
            ];
            if ($joinprofileright) {
                $criteria['LEFT JOIN']['glpi_profilerights'] = [
                    'ON' => [
                        'glpi_profilerights' => 'profiles_id',
                        'glpi_profiles'      => 'id'
                    ]
                ];
            }
        }

        if (!$count) {
            if (strlen((string)$search) > 0) {
                $txt_search = Search::makeTextSearchValue($search);

                $firstname_field = self::getTableField('firstname');
                $realname_field = self::getTableField('realname');
                $fields = $_SESSION["glpinames_format"] == self::FIRSTNAME_BEFORE
                ? [$firstname_field, new QueryExpression($DB::quoteValue(' ')), $realname_field]
                : [$realname_field, new QueryExpression($DB::quoteValue(' ')), $firstname_field];

                $concat = new QueryExpression(QueryFunction::concat($fields) . ' LIKE ' . $DB::quoteValue($txt_search));
                $WHERE[] = [
                    'OR' => [
                        'glpi_users.name'                => ['LIKE', $txt_search],
                        'glpi_users.realname'            => ['LIKE', $txt_search],
                        'glpi_users.firstname'           => ['LIKE', $txt_search],
                        'glpi_users.phone'               => ['LIKE', $txt_search],
                        'glpi_users.registration_number' => ['LIKE', $txt_search],
                        'glpi_useremails.email'          => ['LIKE', $txt_search],
                        $concat
                    ]
                ];
            }

            if ($_SESSION["glpinames_format"] == self::FIRSTNAME_BEFORE) {
                $criteria['ORDERBY'] = [
                    'glpi_users.firstname',
                    'glpi_users.realname',
                    'glpi_users.name'
                ];
            } else {
                $criteria['ORDERBY'] = [
                    'glpi_users.realname ASC',
                    'glpi_users.firstname ASC',
                    'glpi_users.name ASC',
                ];
            }

            if ($limit > 0) {
                $criteria['LIMIT'] = $limit;
                $criteria['START'] = $start;
            }
        }
        $criteria['WHERE'] = $WHERE;
        return $DB->request($criteria);
    }


    /**
     * Make a select box with all glpi users where select key = name
     *
     * @param $options array of possible options:
     *    - name             : string / name of the select (default is users_id)
     *    - value
     *    - values           : in case of select[multiple], pass the array of multiple values
     *    - right            : string / limit user who have specific right :
     *                             id -> only current user (default case);
     *                             interface -> central;
     *                             all -> all users;
     *                             specific right like Ticket::READALL, CREATE.... (is array passed one of all passed right is needed)
     *    - comments         : boolean / is the comments displayed near the dropdown (default true)
     *    - entity           : integer or array / restrict to a defined entity or array of entities
     *                          (default -1 : no restriction)
     *    - entity_sons      : boolean / if entity restrict specified auto select its sons
     *                          only available if entity is a single value not an array(default false)
     *    - all              : Nobody or All display for none selected
     *                             all=0 (default) -> Nobody
     *                             all=1 -> All
     *                             all=-1-> nothing
     *    - rand             : integer / already computed rand value
     *    - toupdate         : array / Update a specific item on select change on dropdown
     *                          (need value_fieldname, to_update, url
     *                          (see Ajax::updateItemOnSelectEvent for information)
     *                          and may have moreparams)
     *    - used             : array / Already used items ID: not to display in dropdown (default empty)
     *    - ldap_import
     *    - on_change        : string / value to transmit to "onChange"
     *    - display          : boolean / display or get string (default true)
     *    - width            : specific width needed
     *    - specific_tags    : array of HTML5 tags to add to the field
     *    - class            : class to pass to html select
     *    - url              : url of the ajax php code which should return the json data to show in
     *                         the dropdown (default /ajax/getDropdownUsers.php)
     *    - inactive_deleted : retreive also inactive or deleted users
     *    - hide_if_no_elements  : boolean / hide dropdown if there is no elements (default false)
     *    - readonly         : boolean / return getUserName is true (default false)
     *
     * @return integer|string Random value if displayed, string otherwise
     */
    public static function dropdown($options = [])
    {
        /** @var array $CFG_GLPI */
        global $CFG_GLPI;
       // Default values
        $p = [
            'name'                => 'users_id',
            'value'               => '',
            'values'              => [],
            'right'               => 'id',
            'all'                 => 0,
            'display_emptychoice' => true,
            'emptylabel'          => Dropdown::EMPTY_VALUE,
            'placeholder'         => '',
            'on_change'           => '',
            'comments'            => 1,
            'width'               => '',
            'entity'              => -1,
            'entity_sons'         => false,
            'used'                => [],
            'ldap_import'         => false,
            'toupdate'            => '',
            'rand'                => mt_rand(),
            'display'             => true,
            '_user_index'         => 0,
            'specific_tags'       => [],
            'class'               => "form-select",
            'url'                 => $CFG_GLPI['root_doc'] . "/ajax/getDropdownUsers.php",
            'inactive_deleted'    => 0,
            'with_no_right'       => 0,
            'toadd'               => [],
            'hide_if_no_elements' => false,
            'readonly'            => false,
            'multiple'            => false,
            'init'                => true
        ];

        if (is_array($options) && count($options)) {
            foreach ($options as $key => $val) {
                $p[$key] = $val;
            }
        }

        if ($p['multiple']) {
            $p['display_emptychoice'] = false;
            $p['values'] = $p['value'] ?? [];
            $p['comments'] = false;
            unset($p['value']);
        }

       // check default value (in case of multiple observers)
        if (isset($p['value']) && is_array($p['value'])) {
            $p['value'] = $p['value'][$p['_user_index']] ?? 0;
        }

       // Check default value for dropdown : need to be a numeric (or null)
        if (
            isset($p['value'])
            && ((strlen($p['value']) == 0) || !is_numeric($p['value']) && $p['value'] !== 'myself')
        ) {
            $p['value'] = 0;
        }

        $output = '';

        if (!($p['entity'] < 0) && $p['entity_sons']) {
            if (is_array($p['entity'])) {
                $output .= "entity_sons options is not available with array of entity";
            } else {
                $p['entity'] = getSonsOf('glpi_entities', $p['entity']);
            }
        }
        $p['entity'] = Session::getMatchingActiveEntities($p['entity']);

        // Make a select box with all glpi users
        $view_users = self::canView();

        $default = '';
        $valuesnames = [];

        if (!$p['multiple']) {
            /** @var array $user */
            $user = getUserName($p['value'], 2, true);

            if ($p['readonly']) {
                return '<span class="form-control" readonly>' . $user["name"] . '</span>';
            }

            if ($p['value'] === 'myself') {
                $default = __("Myself");
            } else if (!empty($p['value']) && ($p['value'] > 0)) {
                $default = $user["name"];
            } else {
                if ($p['all']) {
                    $default = __('All');
                } else {
                    $default = $p['emptylabel'];
                }
            }
        } else {
            // get multiple values name
            foreach ($p['values'] as $value) {
                if (!empty($value) && ($value > 0)) {
                    /** @var array $user */
                    $user = getUserName($value, 2);
                    $valuesnames[] = $user["name"];
                } else {
                    unset($p['values'][$value]);
                }
            }

            if ($p['readonly']) {
                return '<span class="form-control" readonly>' . implode(', ', $valuesnames) . '</span>';
            }
        }


        $field_id = Html::cleanId("dropdown_" . $p['name'] . $p['rand']);
        $param    = [
            'init'                => $p['init'],
            'multiple'            => $p['multiple'],
            'width'               => $p['width'],
            'all'                 => $p['all'],
            'display_emptychoice' => $p['display_emptychoice'],
            'placeholder'         => $p['placeholder'],
            'right'               => $p['right'],
            'on_change'           => $p['on_change'],
            'used'                => $p['used'],
            'inactive_deleted'    => $p['inactive_deleted'],
            'with_no_right'       => $p['with_no_right'],
            'entity_restrict'     => ($entity_restrict = (is_array($p['entity']) ? json_encode(array_values($p['entity'])) : $p['entity'])),
            'specific_tags'       => $p['specific_tags'],
            'toadd'               => $p['toadd'],
            'class'               => $p['class'],
            '_idor_token'         => Session::getNewIDORToken(__CLASS__, [
                'right'           => $p['right'],
                'entity_restrict' => $entity_restrict,
            ]),
        ];

        if ($p['multiple']) {
            $param['values'] = $p['values'];
            $param['valuesnames'] = $valuesnames;
        } else {
            $param['value'] = $p['value'];
            $param['valuename'] = $default;
        }

        if ($p['hide_if_no_elements']) {
            $result = Dropdown::getDropdownUsers(
                ['display_emptychoice' => false, 'page' => 1, 'page_limit' => 1] + $param,
                false
            );
            if ($result['count'] === 0) {
                return '';
            }
        }

        $output = Html::jsAjaxDropdown(
            $p['name'],
            $field_id,
            $p['url'],
            $param
        );

       // Display comment
        $icons = "";
        if ($p['comments']) {
            $comment_id = Html::cleanId("comment_" . $p['name'] . $p['rand']);
            $link_id = Html::cleanId("comment_link_" . $p["name"] . $p['rand']);
            if (!$view_users) {
                $user["link"] = '';
            } else if (empty($user["link"])) {
                $user["link"] = $CFG_GLPI['root_doc'] . "/front/user.php";
            }

            if (empty($user['comment'])) {
                $user['comment'] = Toolbox::ucfirst(
                    sprintf(
                        __('Show %1$s'),
                        self::getTypeName(Session::getPluralNumber())
                    )
                );
            }

            $paramscomment = [
                'value'    => '__VALUE__',
                'itemtype' => User::getType()
            ];

            if ($view_users) {
                $paramscomment['withlink'] = $link_id;
            }
            $icons .= '<div class="btn btn-outline-secondary">';
            $icons .= Ajax::updateItemOnSelectEvent(
                $field_id,
                $comment_id,
                $CFG_GLPI["root_doc"] . "/ajax/comments.php",
                $paramscomment,
                false
            );

            $icons .= Html::showToolTip($user["comment"], [
                'contentid' => $comment_id,
                'display'   => false,
                'link'      => $user["link"],
                'linkid'    => $link_id
            ]);
            $icons .= '</div>';
        }

        if (
            Session::haveRight('user', self::IMPORTEXTAUTHUSERS)
            && $p['ldap_import']
            && Entity::isEntityDirectoryConfigured($_SESSION['glpiactive_entity'])
        ) {
            $icons .= '<div class="btn btn-outline-secondary">';
            $icons .= Ajax::createIframeModalWindow(
                'userimport' . $p['rand'],
                $CFG_GLPI["root_doc"] .
                                                      "/front/ldap.import.php?entity=" .
                                                      $_SESSION['glpiactive_entity'],
                ['title'   => __('Import a user'),
                    'display' => false
                ]
            );
            $icons .= "<span title=\"" . __s('Import a user') . "\"" .
            " data-bs-toggle='modal' data-bs-target='#userimport{$p['rand']}'>
            <i class='fas fa-plus fa-fw '></i>
            <span class='sr-only'>" . __s('Import a user') . "</span>
         </span>";
            $icons .= '</div>';
        }

        if (strlen($icons) > 0) {
            $output = "<div class='btn-group btn-group-sm " . ($p['width'] == "100%" ? "w-100" : "") . "' role='group'>{$output} {$icons}</div>";
        }

        $output .= Ajax::commonDropdownUpdateItem($p, false);

        if ($p['display']) {
            echo $output;
            return $p['rand'];
        }
        return $output;
    }


    /**
     * Show simple add user form for external auth.
     *
     * @return void|boolean false if user does not have rights to import users from external sources,
     *    print form otherwise
     */
    public static function showAddExtAuthForm()
    {

        if (!Session::haveRight("user", self::IMPORTEXTAUTHUSERS)) {
            return false;
        }

        echo "<div class='center'>\n";
        echo "<form method='post' action='" . Toolbox::getItemTypeFormURL('User') . "'>\n";

        echo "<table class='tab_cadre'>\n";
        echo "<tr><th colspan='4'>" . __('Automatically add a user of an external source') . "</th></tr>\n";

        echo "<tr class='tab_bg_1'><td>" . __('Login') . "</td>\n";
        echo "<td><input type='text' name='login' class='form-control'></td></tr>";

        echo "<tr class='tab_bg_1'>";
        echo "<td class='tab_bg_2 center' colspan='2'>\n";
        echo "<input type='submit' name='add_ext_auth_ldap' value=\"" . __s('Import from directories') . "\"
             class='btn btn-primary'>\n";
        echo "</td></tr>";

        echo "<tr class='tab_bg_1'>";
        echo "<td class='tab_bg_2 center' colspan='2'>\n";
        echo "<input type='submit' name='add_ext_auth_simple' value=\"" . __s('Import from other sources') . "\"
             class='btn btn-primary'>\n";
        echo "</td></tr>\n";

        echo "</table>";
        Html::closeForm();
        echo "</div>\n";
    }


    /**
     * Change auth method for given users.
     *
     * @param integer[] $IDs      IDs of users
     * @param integer   $authtype Auth type (see Auth constants)
     * @param integer   $server   ID of auth server
     *
     * @return boolean
     */
    public static function changeAuthMethod(array $IDs = [], $authtype = 1, $server = -1)
    {
        /** @var \DBmysql $DB */
        global $DB;

        if (!Session::haveRight(self::$rightname, self::UPDATEAUTHENT)) {
            return false;
        }

        if (
            !empty($IDs)
            && in_array($authtype, [Auth::DB_GLPI, Auth::LDAP, Auth::MAIL, Auth::EXTERNAL])
        ) {
            $result = $DB->update(
                self::getTable(),
                [
                    'authtype'        => $authtype,
                    'auths_id'        => $server,
                    'password'        => '',
                    'is_deleted_ldap' => 0
                ],
                [
                    'id' => $IDs
                ]
            );
            if ($result) {
                foreach ($IDs as $ID) {
                    $changes = [
                        0,
                        '',
                        sprintf(
                            __('%1$s: %2$s'),
                            __('Update authentification method to'),
                            Auth::getMethodName($authtype, $server)
                        )
                    ];
                    Log::history($ID, __CLASS__, $changes, '', Log::HISTORY_LOG_SIMPLE_MESSAGE);
                }

                return true;
            }
        }
        return false;
    }


    /**
     * Generate vcard for the current user.
     *
     * @return void
     */
    public function generateVcard()
    {

       // prepare properties for the Vcard
        if (
            !empty($this->fields["realname"])
            || !empty($this->fields["firstname"])
        ) {
            $name = [$this->fields["realname"], $this->fields["firstname"], "", "", ""];
        } else {
            $name = [$this->fields["name"], "", "", "", ""];
        }

        $title = null;
        if ($this->fields['usertitles_id'] !== 0) {
            $title = new UserTitle();
            $title->getFromDB($this->fields['usertitles_id']);
        }
       // create vcard
        $vcard = new VObject\Component\VCard([
            'N'     => $name,
            'EMAIL' => $this->getDefaultEmail(),
            'NOTE'  => $this->fields["comment"],
        ]);
        if ($title) {
            $vcard->add('TITLE', $title->fields['name']);
        }
        if ($this->fields['timezone']) {
            $vcard->add('TZ', $this->fields['timezone']);
        }
        $vcard->add('TEL', $this->fields["phone"], ['type' => 'PREF;WORK;VOICE']);
        $vcard->add('TEL', $this->fields["phone2"], ['type' => 'HOME;VOICE']);
        $vcard->add('TEL', $this->fields["mobile"], ['type' => 'WORK;CELL']);

       // Get more data from plugins such as an IM contact
        $data = Plugin::doHook(Hooks::VCARD_DATA, ['item' => $this, 'data' => []])['data'];
        foreach ($data as $field => $additional_field) {
            $vcard->add($additional_field['name'], $additional_field['value'] ?? '', $additional_field['params'] ?? []);
        }

       // send the  VCard
        $output   = $vcard->serialize();
        $filename = implode("_", array_filter($name)) . ".vcf";

        @header("Content-Disposition: attachment; filename=\"$filename\"");
        @header("Content-Length: " . Toolbox::strlen($output));
        @header("Connection: close");
        @header("content-type: text/x-vcard; charset=UTF-8");

        echo $output;
    }


    /**
     * Show items of the current user.
     *
     * @param boolean $tech false to display items owned by user, true to display items managed by user
     *
     * @return void
     */
    public function showItems($tech)
    {
        /**
         * @var array $CFG_GLPI
         * @var \DBmysql $DB
         */
        global $CFG_GLPI, $DB;

        $ID = $this->getField('id');

        $start       = intval($_GET["start"] ?? 0);

        if ($tech) {
            $itemtypes = array_merge($CFG_GLPI['linkuser_tech_types'], $CFG_GLPI['linkgroup_tech_types']);
            $field_user  = 'users_id_tech';
            $field_group = 'groups_id_tech';
        } else {
            $itemtypes = array_merge($CFG_GLPI['linkuser_types'], $CFG_GLPI['linkgroup_types']);
            $field_user  = 'users_id';
            $field_group = 'groups_id';
        }
        $itemtypes = array_unique($itemtypes);

        $group_where = "";
        $groups      = [];

        $iterator = $DB->request([
            'SELECT'    => [
                'glpi_groups.id',
                'glpi_groups.name'
            ],
            'FROM'      => 'glpi_groups',
            'LEFT JOIN' => [
                'glpi_groups_users' => [
                    'FKEY' => [
                        'glpi_groups_users'  => 'groups_id',
                        'glpi_groups'        => 'id'
                    ]
                ]
            ],
            'WHERE'     => ['glpi_groups_users.users_id' => $ID]
        ]);
        $number = 0;

        $group_where = [];
        foreach ($iterator as $data) {
            $group_where[$field_group][] = $data['id'];
            $groups[$data["id"]] = $data["name"];
        }

        $entries = [];

        foreach ($itemtypes as $itemtype) {
            if (!($item = getItemForItemtype($itemtype))) {
                continue;
            }
            if ($item->canView()) {
                $itemtable = getTableForItemType($itemtype);
                $iterator_params = [
                    'FROM'   => $itemtable,
                    'WHERE'  => [
                        'OR' => [
                            $field_user => $ID
                        ] + $group_where
                    ] + $item->getSystemSQLCriteria(),
                ];

                if ($item->maybeTemplate()) {
                    $iterator_params['WHERE']['is_template'] = 0;
                }
                if ($item->maybeDeleted()) {
                    $iterator_params['WHERE']['is_deleted'] = 0;
                }

                $item_iterator = $DB->request($iterator_params);

                $type_name = $item->getTypeName();

                foreach ($item_iterator as $data) {
                    $cansee = $item->can($data["id"], READ);
                    $link   = $data[$item->getNameField()];
                    if ($cansee) {
                        $link_item = $item::getFormURLWithID($data['id']);
                        if ($_SESSION["glpiis_ids_visible"] || empty($link)) {
                             $link = sprintf(__('%1$s (%2$s)'), $link, $data["id"]);
                        }
                        $link = "<a href='" . $link_item . "'>" . $link . "</a>";
                    }
                    $linktypes = [];
                    if ($data[$field_user] == $ID) {
                        $linktypes[] = self::getTypeName(1);
                    }
                    if (isset($groups[$data[$field_group]])) {
                        $linktypes[] = sprintf(
                            __('%1$s = %2$s'),
                            Group::getTypeName(1),
                            $groups[$data[$field_group]]
                        );
                    }
                    if ($number >= $start && $number < $start + $_SESSION['glpilist_limit']) {
                        $entries[] = [
                            'itemtype'      => $itemtype,
                            'id'            => $data["id"],
                            'type'          => $type_name,
                            'entity'        => Dropdown::getDropdownName("glpi_entities", $data["entities_id"]),
                            'name'          => $link,
                            'serial'        => $data["serial"],
                            'otherserial'   => $data["otherserial"],
                            'states'        => Dropdown::getDropdownName("glpi_states", $data['states_id'], false, true, false, ''),
                            'linktype'      => implode(', ', $linktypes),
                        ];
                    }
                    $number++;
                }
            }
        }
<<<<<<< HEAD
=======
        if ($number) {
            echo $header;
        }
        echo "</table></div>";

        if (count($group_where)) {
            echo "<div class='spaced'><table class='tab_cadre_fixehov'>";
            $header = "<tr>" .
               "<th>" . _n('Type', 'Types', 1) . "</th>" .
               "<th>" . Entity::getTypeName(1) . "</th>" .
               "<th>" . __('Name') . "</th>" .
               "<th>" . __('Serial number') . "</th>" .
               "<th>" . __('Inventory number') . "</th>" .
               "<th>" . __('Status') . "</th>" .
               "<th>&nbsp;</th></tr>";
            echo $header;
            $nb = 0;
            foreach ($type_group as $itemtype) {
                if (!($item = getItemForItemtype($itemtype))) {
                    continue;
                }
                if ($item->canView() && $item->isField($field_group)) {
                    $itemtable = getTableForItemType($itemtype);
                    $iterator_params = [
                        'FROM'   => $itemtable,
                        'WHERE'  => [
                            'entities_id' => $this->getEntities(),
                            'OR'          => $group_where
                        ]
                    ];

                    if ($item->maybeTemplate()) {
                        $iterator_params['WHERE']['is_template'] = 0;
                    }
                    if ($item->maybeDeleted()) {
                        $iterator_params['WHERE']['is_deleted'] = 0;
                    }

                    $group_iterator = $DB->request($iterator_params);

                    $type_name = $item->getTypeName();

                    foreach ($group_iterator as $data) {
                        $nb++;
                        $cansee = $item->can($data["id"], READ);
                        $link   = $data["name"];
                        if ($cansee) {
                            $link_item = $item::getFormURLWithID($data['id']);
                            if ($_SESSION["glpiis_ids_visible"] || empty($link)) {
                                $link = sprintf(__('%1$s (%2$s)'), $link, $data["id"]);
                            }
                            $link = "<a href='" . $link_item . "'>" . $link . "</a>";
                        }
                        $linktype = "";
                        if (isset($groups[$data[$field_group]])) {
                            $linktype = sprintf(
                                __('%1$s = %2$s'),
                                Group::getTypeName(1),
                                $groups[$data[$field_group]]
                            );
                        }
                        echo "<tr class='tab_bg_1'><td class='center'>$type_name</td>";
                        echo "<td class='center'>" . Dropdown::getDropdownName(
                            "glpi_entities",
                            $data["entities_id"]
                        );
                        echo "</td><td class='center'>$link</td>";
                        echo "<td class='center'>";
                        if (isset($data["serial"]) && !empty($data["serial"])) {
                             echo $data["serial"];
                        } else {
                            echo '&nbsp;';
                        }
                        echo "</td><td class='center'>";
                        if (isset($data["otherserial"]) && !empty($data["otherserial"])) {
                            echo $data["otherserial"];
                        } else {
                            echo '&nbsp;';
                        }
                        echo "</td><td class='center'>";
                        if (isset($data["states_id"])) {
                            echo Dropdown::getDropdownName("glpi_states", $data['states_id']);
                        } else {
                            echo '&nbsp;';
                        }
>>>>>>> b9aeca8c

        TemplateRenderer::getInstance()->display('components/datatable.html.twig', [
            'start'                 => $start,
            'is_tab'                => true,
            'items_id'              => $ID,
            'nofilter'              => true,
            'columns'               => [
                'type'          => _n('Type', 'Types', 1),
                'entity'        => Entity::getTypeName(1),
                'name'          => __('Name'),
                'serial'        => __('Serial number'),
                'otherserial'   => __('Inventory number'),
                'states'        => __('Status'),
                'linktype'      => ''
            ],
            'formatters' => [
                'name'          => 'raw_html',
            ],
            'entries'               => $entries,
            'total_number'          => $number,
            'filtered_number'       => $number,
            'showmassiveactions'    => true,
            'massiveactionparams'   => [
                'num_displayed'    => min($_SESSION['glpilist_limit'], $number),
                'container'        => 'mass' . __CLASS__ . mt_rand(),
                'specific_actions' => [
                    'update' => __('Update'),
                ]
            ],
        ]);
    }


    /**
     * Get user by email, importing it from LDAP if not existing.
     *
     * @param string $email
     * @param bool $createuserfromemail
     *
     * @return integer ID of user, 0 if not found nor imported
     */
    public static function getOrImportByEmail($email = '', bool $createuserfromemail = false)
    {
        /**
         * @var array $CFG_GLPI
         * @var \DBmysql $DB
         */
        global $CFG_GLPI, $DB;

        $iterator = $DB->request([
            'SELECT'    => 'users_id AS id',
            'FROM'      => 'glpi_useremails',
            'LEFT JOIN' => [
                'glpi_users' => [
                    'FKEY' => [
                        'glpi_useremails' => 'users_id',
                        'glpi_users'      => 'id'
                    ]
                ]
            ],
            'WHERE'     => [
                'glpi_useremails.email' => $email
            ],
            'ORDER'     => ['glpi_users.is_active DESC', 'is_deleted ASC']
        ]);

       //User still exists in DB
        if (count($iterator)) {
            $result = $iterator->current();
            return $result['id'];
        } else {
            if ($CFG_GLPI["is_users_auto_add"]) {
                //Get all ldap servers with email field configured
                $ldaps = AuthLDAP::getServersWithImportByEmailActive();
                //Try to find the user by his email on each ldap server

                foreach ($ldaps as $ldap) {
                    $params = [
                        'method' => AuthLDAP::IDENTIFIER_EMAIL,
                        'value'  => $email,
                    ];
                    $res = AuthLDAP::ldapImportUserByServerId(
                        $params,
                        AuthLDAP::ACTION_IMPORT,
                        $ldap
                    );

                    if (isset($res['id'])) {
                        return $res['id'];
                    }
                }
            }
            if ($createuserfromemail) {
                $user = self::createUserFromMail($email);
                if ($user !== null) {
                    return $user->fields['id'];
                }
            }
        }
        return 0;
    }


    /**
     * Handle user deleted in LDAP using configured policy.
     *
     * @param integer $users_id
     *
     * @return void
     */
    public static function manageDeletedUserInLdap($users_id)
    {
        /** @var array $CFG_GLPI */
        global $CFG_GLPI;

       //The only case where users_id can be null if when a user has been imported into GLPI
       //it's dn still exists, but doesn't match the connection filter anymore
       //In this case, do not try to process the user
        if (!$users_id) {
            return;
        }

        $myuser = new self();
        if (
            !$myuser->getFromDB($users_id) // invalid user
            || $myuser->fields['is_deleted_ldap'] == 1 // user already considered as deleted from LDAP
        ) {
            return;
        }

       //User is present in DB but not in the directory : it's been deleted in LDAP
        $tmp = [
            'id'              => $users_id,
            'is_deleted_ldap' => 1,
        ];

        // Handle deleted user
        switch ($CFG_GLPI['user_deleted_ldap_user']) {
            default:
            case AuthLDAP::DELETED_USER_ACTION_USER_DO_NOTHING:
                $myuser->update($tmp);
                break;

            case AuthLDAP::DELETED_USER_ACTION_USER_DISABLE:
                $tmp['is_active'] = 0;
                $myuser->update($tmp);
                break;

            case AuthLDAP::DELETED_USER_ACTION_USER_MOVE_TO_TRASHBIN:
                $myuser->update($tmp);
                $myuser->delete($tmp);
                break;
        }

        // Handle deleted user's groups
        switch ($CFG_GLPI['user_deleted_ldap_groups']) {
            default:
            case AuthLDAP::DELETED_USER_ACTION_GROUPS_DO_NOTHING:
                break;

            case AuthLDAP::DELETED_USER_ACTION_GROUPS_DELETE_DYNAMIC:
                Group_User::deleteGroups($users_id, true);
                break;

            case AuthLDAP::DELETED_USER_ACTION_GROUPS_DELETE_ALL:
                Group_User::deleteGroups($users_id);
                break;
        }

        // Handle deleted user's authorizations
        switch ($CFG_GLPI['user_deleted_ldap_authorizations']) {
            default:
            case AuthLDAP::DELETED_USER_ACTION_AUTHORIZATIONS_DO_NOTHING:
                break;

            case AuthLDAP::DELETED_USER_ACTION_AUTHORIZATIONS_DELETE_DYNAMIC:
                Profile_User::deleteRights($users_id, true);
                break;

            case AuthLDAP::DELETED_USER_ACTION_AUTHORIZATIONS_DELETE_ALL:
                Profile_User::deleteRights($users_id);
                break;
        }
    }

    /**
     * Handle user restored in LDAP using configured policy.
     *
     * @since 10.0.0
     * @param $users_id
     *
     * @return void
     */
    public static function manageRestoredUserInLdap($users_id): void
    {
        /** @var array $CFG_GLPI */
        global $CFG_GLPI;

       //The only case where users_id can be null if when a user has been imported into GLPI
       //it's dn still exists, but doesn't match the connection filter anymore
       //In this case, do not try to process the user
        if (!$users_id) {
            return;
        }

        $myuser = new self();
        if (
            !$myuser->getFromDB($users_id) // invalid user
            || $myuser->fields['is_deleted_ldap'] == 0 // user already considered as restored from LDAP
        ) {
            return;
        }

       //User is present in DB and in the directory but 'is_ldap_deleted' was true : it's been restored in LDAP
        $tmp = [
            'id'              => $users_id,
            'is_deleted_ldap' => 0,
        ];

       // Calling the update function for the user will reapply dynamic rights {@see User::post_updateItem()}
        switch ($CFG_GLPI['user_restored_ldap']) {
           // Do nothing except update the 'is_ldap_deleted' field to prevent re-processing the restore for each sync
            default:
            case AuthLDAP::RESTORED_USER_PRESERVE:
                $myuser->update($tmp);
                break;

           // Restore the user from the trash
            case AuthLDAP::RESTORED_USER_RESTORE:
                $myuser->restore($tmp);
                $myuser->update($tmp);
                break;

           // Enable the user
            case AuthLDAP::RESTORED_USER_ENABLE:
                $tmp['is_active'] = 1;
                $myuser->update($tmp);
                break;
        }
    }

    /**
     * Get user ID from its name.
     *
     * @param string $name User name
     *
     * @return integer
     */
    public static function getIdByName($name)
    {
        return self::getIdByField('name', $name);
    }


    /**
     * Get user ID from a field
     *
     * @since 0.84
     * @since 11.0.0 Parameter `$escape` has been removed.
     *
     * @param string $field Field name
     * @param string $value Field value
     *
     * @return false|integer
     */
    public static function getIdByField($field, $value)
    {
        /** @var \DBmysql $DB */
        global $DB;

        $iterator = $DB->request([
            'SELECT' => 'id',
            'FROM'   => self::getTable(),
            'WHERE'  => [$field => $value]
        ]);

        if (count($iterator) == 1) {
            $row = $iterator->current();
            return (int)$row['id'];
        }
        return false;
    }


    /**
     * Show password update form for current user.
     *
     * @param array $error_messages
     *
     * @return void
     */
    public function showPasswordUpdateForm(array $error_messages = [])
    {
        TemplateRenderer::getInstance()->display('updatepassword.html.twig', [
            'must_change_password' => Session::mustChangePassword(),
            'errors'   => $error_messages,
        ]);
    }


    /**
     * Show new password form of password recovery process.
     *
     * @param $token
     *
     * @return void
     */
    public static function showPasswordForgetChangeForm($token)
    {
        TemplateRenderer::getInstance()->display('forgotpassword.html.twig', [
            'token'    => $token,
            'token_ok' => User::getUserByForgottenPasswordToken($token) !== null,
        ]);
    }

    /**
     * Show new password form of password initialization process.
     *
     * @param string $token
     *
     * @return void
     *
     * @since 11.0.0
     */
    public static function showPasswordInitChangeForm(string $token): void
    {
        TemplateRenderer::getInstance()->display('forgotpassword.html.twig', [
            'title'    => __('Password Initialization'),
            'token'    => $token,
            'token_ok' => User::getUserByForgottenPasswordToken($token) !== null,
        ]);
    }


    /**
     * Show request form of password recovery process.
     *
     * @return void
     *
     * @since 11.0.0
     */
    public static function showPasswordForgetRequestForm(): void
    {
        TemplateRenderer::getInstance()->display('forgotpassword.html.twig');
    }

    /**
     * Show request form of password initialization process.
     *
     * @return void
     */
    public static function showPasswordInitRequestForm()
    {
        TemplateRenderer::getInstance()->display('forgotpassword.html.twig', [
            'title' => __('Password initialization'),
        ]);
    }


    /**
     * Handle password recovery form submission.
     *
     * @param array $input
     *
     * @throws ForgetPasswordException when requirements are not met
     *
     * @return boolean true if password successfully changed, false otherwise
     */
    public function updateForgottenPassword(array $input)
    {
        // Invalid token
        if (
            !array_key_exists('password_forget_token', $input)
            || (string)$input['password_forget_token'] === ''
            || ($user = self::getUserByForgottenPasswordToken($input['password_forget_token'])) === null
        ) {
            throw new ForgetPasswordException(
                __('Your password reset request has expired or is invalid. Please renew it.')
            );
        }

        // Check if the user is no longer active, it might happen if for some
        // reasons the user is disabled manually after requesting a password reset
        if ($user->fields['is_active'] == 0 || $user->fields['is_deleted'] == 1) {
            throw new ForgetPasswordException(
                __("Unable to reset password, please contact your administrator")
            );
        }

        // Same check but for the account activation dates
        if (
            ($user->fields['begin_date'] !== null && $user->fields['begin_date'] > $_SESSION['glpi_currenttime'])
            || ($user->fields['end_date'] !== null && $user->fields['end_date'] < $_SESSION['glpi_currenttime'])
        ) {
            throw new ForgetPasswordException(
                __("Unable to reset password, please contact your administrator")
            );
        }

        // Safety check that the user authentication method support passwords changes
        if ($user->fields["authtype"] !== Auth::DB_GLPI && Auth::useAuthExt()) {
            throw new ForgetPasswordException(
                __("The authentication method configuration doesn't allow you to change your password.")
            );
        }

        $input['id'] = $user->fields['id'];

        // Check new password validity, throws exception on failure
        $password_errors = [];
        if (!$this->validatePassword($input["password"], $password_errors)) {
            $expection = new \Glpi\Exception\PasswordTooWeakException();
            foreach ($password_errors as $error) {
                $expection->addMessage($error);
            }
            throw $expection;
        }

        // Try to set new password
        if (!$user->update($input)) {
            return false;
        }

        // Clear password reset token data.
        // Use a direct DB query to bypass rights checks.
        /** @var \DBmysql $DB */
        global $DB;
        $DB->update(
            'glpi_users',
            [
                'password_forget_token'      => '',
                'password_forget_token_date' => 'NULL',
            ],
            [
                'id' => $user->fields['id'],
            ]
        );

        $this->getFromDB($user->fields['id']);

        return true;
    }


    /**
     * Displays password recovery result.
     *
     * @param array $input
     *
     * @return void
     */
    public function showUpdateForgottenPassword(array $input)
    {
        try {
            if ($this->updateForgottenPassword($input)) {
                Session::addMessageAfterRedirect(__s('Reset password successful.'));
            }
        } catch (\Glpi\Exception\ForgetPasswordException $e) {
            Session::addMessageAfterRedirect(htmlspecialchars($e->getMessage()), false, ERROR);
        } catch (\Glpi\Exception\PasswordTooWeakException $e) {
           // Force display on error
            foreach ($e->getMessages() as $message) {
                Session::addMessageAfteRredirect(htmlspecialchars($message), false, ERROR);
            }
        }

        TemplateRenderer::getInstance()->display('forgotpassword.html.twig', [
            'messages_only' => true,
        ]);
    }


    /**
     * Send password recovery for a user and display result message.
     *
     * @param string $email email of the user
     *
     * @return void
     */
    public function showForgetPassword($email)
    {
        try {
            $this->forgetPassword($email);
        } catch (\Glpi\Exception\ForgetPasswordException $e) {
            Session::addMessageAfterRedirect(htmlspecialchars($e->getMessage()), false, ERROR);
            return;
        }
        Session::addMessageAfteRredirect(__s('If the given email address match an exisiting GLPI user, you will receive an email containing the informations required to reset your password. Please contact your administrator if you do not receive any email.'));

        TemplateRenderer::getInstance()->display('forgotpassword.html.twig', [
            'messages_only' => true,
        ]);
    }

    /**
     * Send password recovery for a user and display result message.
     *
     * @param string $email email of the user
     *
     * @return void
     */
    public function showInitPassword(string $email): void
    {
        try {
            $this->forgetPassword($email, true);
        } catch (\Glpi\Exception\ForgetPasswordException $e) {
            Session::addMessageAfterRedirect(htmlspecialchars($e->getMessage()), false, ERROR);
            return;
        }
        Session::addMessageAfterRedirect(__s('The given email address will receive the informations required to define password.'));

        TemplateRenderer::getInstance()->display('forgotpassword.html.twig', [
            'title'         => __('Password initialization'),
            'messages_only' => true,
        ]);
    }

    /**
     * Send password recovery email for a user.
     *
     * @param string $email
     * @param bool $firstpassword
     *
     * @throws ForgetPasswordException If the process failed and the user should
     *                                 be aware of it (e.g. incorrect email)
     *
     * @return bool Return true if the password reset notification was sent,
     *              false if the process failed but the user should not be aware
     *              of it to avoid exposing whether or not the given email exist
     *              in our database.
     */
    public function forgetPassword(string $email, bool $firstpassword = false): bool
    {
        /** @var array $CFG_GLPI */
        global $CFG_GLPI;
        if ($firstpassword) {
            $event = 'passwordinit';
            $token_date = strtotime($_SESSION["glpi_currenttime"]) + $CFG_GLPI['password_init_token_delay'];
        } else {
            $event = 'passwordforget';
            $token_date = strtotime($_SESSION["glpi_currenttime"]) + DAY_TIMESTAMP;
        }
        $condition = [
            'glpi_users.is_active'  => 1,
            'glpi_users.is_deleted' => 0, [
                'OR' => [
                    ['glpi_users.begin_date' => null],
                    ['glpi_users.begin_date' => ['<', QueryFunction::now()]]
                ],
            ], [
                'OR'  => [
                    ['glpi_users.end_date'   => null],
                    ['glpi_users.end_date'   => ['>', QueryFunction::now()]]
                ]
            ]
        ];

        // Try to find a single user matching the given email
        if (!$this->getFromDBbyEmail($email, $condition)) {
            $count = self::countUsersByEmail($email, $condition);
            trigger_error(
                "Failed to find a single user for '$email', $count user(s) found.",
                E_USER_WARNING
            );

            return false;
        }

        // Check that the configuration allow this user to change his password
        if ($this->fields["authtype"] !== Auth::DB_GLPI && Auth::useAuthExt()) {
            trigger_error(
                __("The authentication method configuration doesn't allow the user '$email' to change their password."),
                E_USER_WARNING
            );

            return false;
        }

        // Check that the given email is valid
        if (!NotificationMailing::isUserAddressValid($email)) {
            throw new ForgetPasswordException(__('Invalid email address'));
        }

        // Store password reset token and date.
        // Use a direct DB query to bypass rights checks.
        /** @var \DBmysql $DB */
        global $DB;
        $DB->update(
            'glpi_users',
            [
                'password_forget_token'      => sha1(Toolbox::getRandomString(30)),
                'password_forget_token_date' => date("Y-m-d H:i:s", $token_date),
            ],
            [
                'id' => $this->fields['id'],
            ]
        );

        $this->getFromDB($this->fields['id']); // reload user to get up-to-date fields

        // get the user entity
        $entities_id = 0;
        if (count(($entities = $this->getEntities())) > 0) {
            $entities_id = array_shift($entities);
        }

        // Notication on user entity
        NotificationEvent::raiseEvent($event, $this, [
            'entities_id' => $entities_id
        ]);
        QueuedNotification::forceSendFor($this->getType(), $this->fields['id']);

        return true;
    }


    /**
     * Display information from LDAP server for user.
     *
     * @return void
     */
    private function showLdapDebug()
    {

        if ($this->fields['authtype'] != Auth::LDAP) {
            return;
        }
        echo "<div class='spaced'>";
        echo "<table class='tab_cadre_fixe'>";
        echo "<tr><th colspan='4'>" . AuthLDAP::getTypeName(1) . "</th></tr>";

        echo "<tr class='tab_bg_2'><td>" . __('User DN') . "</td>";
        echo "<td>" . $this->fields['user_dn'] . "</td></tr>\n";

        if ($this->fields['user_dn']) {
            echo "<tr class='tab_bg_2'><td>" . __('User information') . "</td><td>";
            $config_ldap = new AuthLDAP();
            $ds          = false;

            if ($config_ldap->getFromDB($this->fields['auths_id'])) {
                $ds = $config_ldap->connect();
            }

            if ($ds) {
                $info = AuthLDAP::getUserByDn(
                    $ds,
                    $this->fields['user_dn'],
                    ['*', 'createTimeStamp', 'modifyTimestamp']
                );
                if (is_array($info)) {
                     Html::printCleanArray($info);
                } else {
                    echo __('No item to display');
                }
            } else {
                echo __('Connection failed');
            }

            echo "</td></tr>\n";
        }

        echo "</table></div>";
    }


    /**
     * Display debug information for current object.
     *
     * @return void
     */
    public function showDebug()
    {

        NotificationEvent::debugEvent($this);
        $this->showLdapDebug();
    }

    public function getUnicityFieldsToDisplayInErrorMessage()
    {

        return ['id'          => __('ID'),
            'entities_id' => Entity::getTypeName(1)
        ];
    }


    public function getUnallowedFieldsForUnicity()
    {

        return array_merge(
            parent::getUnallowedFieldsForUnicity(),
            ['auths_id', 'date_sync', 'entities_id', 'last_login', 'profiles_id']
        );
    }


    /**
     * Get a unique generated token.
     *
     * @param string $field Field storing the token
     *
     * @return string
     */
    public static function getUniqueToken($field = 'personal_token')
    {
        /** @var \DBmysql $DB */
        global $DB;

        $ok = false;
        do {
            $key    = Toolbox::getRandomString(40);
            $row = $DB->request([
                'COUNT'  => 'cpt',
                'FROM'   => self::getTable(),
                'WHERE'  => [$field => $key]
            ])->current();

            if ($row['cpt'] == 0) {
                 return $key;
            }
        } while (!$ok);
    }


    /**
     * Get token of a user. If not exists generate it.
     *
     * @param integer $ID    User ID
     * @param string  $field Field storing the token
     *
     * @return string|boolean User token, false if user does not exist
     */
    public static function getToken($ID, $field = 'personal_token')
    {

        $user = new self();
        if ($user->getFromDB($ID)) {
            return $user->getAuthToken($field);
        }

        return false;
    }

    /**
     * Get token of a user. If it does not exists  then generate it.
     *
     * @since 9.4
     *
     * @param string $field the field storing the token
     * @param boolean $force_new force generation of a new token
     *
     * @return string|false token or false in case of error
     */
    public function getAuthToken($field = 'personal_token', $force_new = false)
    {
        /** @var array $CFG_GLPI */
        global $CFG_GLPI;

        if ($this->isNewItem()) {
            return false;
        }

       // check date validity for cookie token
        $outdated = false;
        if ($field === 'cookie_token') {
            if (empty($this->fields[$field . "_date"])) {
                $outdated = true;
            } else {
                $date_create = new DateTime($this->fields[$field . "_date"]);
                $date_expir = $date_create->add(new DateInterval('PT' . $CFG_GLPI["login_remember_time"] . 'S'));

                if ($date_expir < new DateTime()) {
                    $outdated = true;
                }
            }
        }

       // token exists, is not oudated, and we may use it
        if (!empty($this->fields[$field]) && !$force_new && !$outdated) {
            return $this->fields[$field];
        }

       // else get a new token
        $token = self::getUniqueToken($field);

       // for cookie token, we need to store it hashed
        $hash = $token;
        if ($field === 'cookie_token') {
            $hash = Auth::getPasswordHash($token);
        }

       // save this token in db
        $this->update(['id'             => $this->getID(),
            $field           => $hash,
            $field . "_date" => $_SESSION['glpi_currenttime']
        ]);

        return $token;
    }


    /**
     * Get name of users using default passwords
     *
     * @return string[]
     */
    public static function checkDefaultPasswords()
    {
        /** @var \DBmysql $DB */
        global $DB;

        $passwords = ['glpi'      => 'glpi',
            'tech'      => 'tech',
            'normal'    => 'normal',
            'post-only' => 'postonly'
        ];
        $default_password_set = [];

        $users = $DB->request([
            'SELECT' => ['name', 'password'],
            'FROM' => self::getTable(),
            'WHERE' => [
                'is_active'  => 1,
                'is_deleted' => 0,
                'name'       => array_keys($passwords)
            ]
        ]);
        foreach ($users as $data) {
            if (Auth::checkPassword($passwords[strtolower($data['name'])], $data['password'])) {
                $default_password_set[] = $data['name'];
            }
        }

        return $default_password_set;
    }


    /**
     * Get picture URL from picture field.
     *
     * @since 0.85
     *
     * @param string $picture Picture field value
     * @param bool  $full     get full path
     *
     * @return string
     */
    public static function getURLForPicture($picture, $full = true)
    {
        /** @var array $CFG_GLPI */
        global $CFG_GLPI;

        $url = Toolbox::getPictureUrl($picture, $full);
        if (null !== $url) {
            return $url;
        }

        return ($full ? $CFG_GLPI["root_doc"] : "") . "/pics/picture.png";
    }


    /**
     * Get thumbnail URL from picture field.
     *
     * @since 0.85
     *
     * @param string $picture Picture field value
     *
     * @return string
     */
    public static function getThumbnailURLForPicture(string $picture = null)
    {
        /** @var array $CFG_GLPI */
        global $CFG_GLPI;

        if (!empty($picture)) {
            $tmp = explode(".", $picture);
            if (count($tmp) == 2) {
                return $CFG_GLPI["root_doc"]
                    . "/front/document.send.php?"
                    . 'file='
                    . rawurlencode(sprintf('_pictures/%s_min.%s', $tmp[0], $tmp[1]))
                ;
            }
        }

        return "";
    }


    /**
     * Drop existing files for user picture.
     *
     * @since 0.85
     *
     * @param string $picture Picture field value
     *
     * @return void
     */
    public static function dropPictureFiles($picture)
    {
        if (!empty($picture)) {
            if (!$filepath = realpath(GLPI_PICTURE_DIR . "/$picture")) {
                return;
            }
            if (!str_starts_with($filepath, realpath(GLPI_PICTURE_DIR))) {
                trigger_error(sprintf('Invalid picture path `%s`', $picture), E_USER_WARNING);
            }
            // unlink main file
            if (file_exists($filepath)) {
                @unlink($filepath);
            }
            // unlink Thumbnail
            $tmp = explode(".", $picture);
            if (count($tmp) == 2) {
                if (!$thumbpath = realpath(GLPI_PICTURE_DIR . "/" . $tmp[0] . "_min." . $tmp[1])) {
                    return;
                }
                if (!str_starts_with($thumbpath, realpath(GLPI_PICTURE_DIR))) {
                    trigger_error(sprintf('Invalid picture path `%s`', $tmp[0] . "_min." . $tmp[1]), E_USER_WARNING);
                }
                if (file_exists($thumbpath)) {
                    @unlink($thumbpath);
                }
            }
        }
    }

    public function getRights($interface = 'central')
    {

        $values = parent::getRights();
       //TRANS: short for : Add users from an external source
        $values[self::IMPORTEXTAUTHUSERS] = ['short' => __('Add external'),
            'long'  => __('Add users from an external source')
        ];
       //TRANS: short for : Read method for user authentication and synchronization
        $values[self::READAUTHENT]        = ['short' => __('Read auth'),
            'long'  => __('Read user authentication, synchronization method and 2FA')
        ];
       //TRANS: short for : Update method for user authentication and synchronization
        $values[self::UPDATEAUTHENT]      = ['short' => __('Update auth, sync and 2FA'),
            'long'  => __('Update method for user authentication, synchronization and 2FA')
        ];
        $values[self::IMPERSONATE]      = ['short' => __('Impersonate'),
            'long'  => __('Impersonate users with the same or less rights')
        ];

        return $values;
    }


    /**
     * Retrieve the list of LDAP field names from a list of fields
     * allow pattern substitution, e.g. %{name}.
     *
     * @since 9.1
     *
     * @param string[] $map array of fields
     *
     * @return string[]
     */
    private static function getLdapFieldNames(array $map)
    {

        $ret =  [];
        foreach ($map as $v) {
            /** @var array $reg */
            if (preg_match_all('/%{(.*)}/U', $v, $reg)) {
                // e.g. "%{country} > %{city} > %{site}"
                foreach ($reg [1] as $f) {
                    $ret [] = $f;
                }
            } else {
               // single field name
                $ret [] = $v;
            }
        }
        return $ret;
    }


    /**
     * Retrieve the value of a fields from a LDAP result applying needed substitution of %{value}.
     *
     * @since 9.1
     *
     * @param string $map String with field format
     * @param array  $res LDAP result
     *
     * @return string
     */
    private static function getLdapFieldValue($map, array $res)
    {

        $ret = preg_replace_callback(
            '/%{(.*)}/U',
            function ($matches) use ($res) {
                return (isset($res[0][$matches[1]][0]) ? $res[0][$matches[1]][0] : '');
            },
            $map
        );

        return $ret == $map ? (isset($res[0][$map][0]) ? $res[0][$map][0] : '') : $ret;
    }

    /**
     * Print the switch language form.
     *
     * @return string
     */
    public static function showSwitchLangForm()
    {
        $params = [
            'value'     => $_SESSION["glpilanguage"],
            'display'   => false,
            'on_change' => 'this.form.submit()'
        ];

        $out = "<form method='post' name='switchlang' action='" . User::getFormURL() . "' autocomplete='off'>";
        $out .= Dropdown::showLanguages("language", $params);
        $out .= Html::closeForm(false);

        return $out;
    }

    /**
     * Get list of entities ids for current user.
     *
     * @return integer[]
     */
    private function getEntities()
    {
       //get user entities
        if ($this->entities == null) {
            $this->entities = Profile_User::getUserEntities($this->fields['id'], true);
        }
        return $this->entities;
    }


    /**
     * Give cron information.
     *
     * @param string $name Task's name
     *
     * @return array
     */
    public static function cronInfo(string $name): array
    {

        $info = [];
        switch ($name) {
            case 'passwordexpiration':
                $info = [
                    'description' => __('Handle users passwords expiration policy'),
                    'parameter'   => __('Maximum expiration notifications to send at once'),
                ];
                break;
        }
        return $info;
    }

    /**
     * Cron that notify users about when their password expire and deactivate their account
     * depending on password expiration policy.
     *
     * @param CronTask $task
     *
     * @return integer
     */
    public static function cronPasswordExpiration(CronTask $task)
    {
        /**
         * @var array $CFG_GLPI
         * @var \DBmysql $DB
         */
        global $CFG_GLPI, $DB;

        $expiration_delay   = (int)$CFG_GLPI['password_expiration_delay'];
        $notice_time        = (int)$CFG_GLPI['password_expiration_notice'];
        $notification_limit = (int)$task->fields['param'];
        $lock_delay         = (int)$CFG_GLPI['password_expiration_lock_delay'];

        if (-1 === $expiration_delay || (-1 === $notice_time && -1 === $lock_delay)) {
           // Nothing to do if passwords does not expire
           // or if password expires without notice and with no lock delay
            return 0;
        }

       // Notify users about expiration of their password.
        $to_notify_count = 0;
        if (-1 !== $notice_time) {
            $notification_request = [
                'FROM'      => self::getTable(),
                'LEFT JOIN' => [
                    Alert::getTable() => [
                        'ON' => [
                            Alert::getTable() => 'items_id',
                            self::getTable()  => 'id',
                            [
                                'AND' => [
                                    Alert::getTableField('itemtype') => self::getType(),
                                ]
                            ],
                        ]
                    ]
                ],
                'WHERE'     => [
                    self::getTableField('is_deleted') => 0,
                    self::getTableField('is_active')  => 1,
                    self::getTableField('authtype')   => Auth::DB_GLPI,
                    new QueryExpression(
                        QueryFunction::now() . ' > ' . QueryFunction::dateAdd(
                            date: self::getTableField('password_last_update'),
                            interval: $expiration_delay - $notice_time,
                            interval_unit: 'DAY'
                        )
                    ),
               // Get only users that has not yet been notified within last day
                    'OR'                              => [
                        [Alert::getTableField('date') => null],
                        [
                            Alert::getTableField('date') => ['<',
                                QueryFunction::dateSub(
                                    date: QueryFunction::now(),
                                    interval: 1,
                                    interval_unit: 'DAY'
                                )
                            ]
                        ],
                    ],
                ],
            ];

            $to_notify_count_request = array_merge(
                $notification_request,
                [
                    'COUNT'  => 'cpt',
                ]
            );
            $to_notify_count = $DB->request($to_notify_count_request)->current()['cpt'];

            $notification_data_request  = array_merge(
                $notification_request,
                [
                    'SELECT'    => [
                        self::getTableField('id as user_id'),
                        Alert::getTableField('id as alert_id'),
                    ],
                    'LIMIT'     => $notification_limit,
                ]
            );
            $notification_data_iterator = $DB->request($notification_data_request);

            foreach ($notification_data_iterator as $notification_data) {
                $user_id  = $notification_data['user_id'];
                $alert_id = $notification_data['alert_id'];

                $user = new User();
                $user->getFromDB($user_id);

                $is_notification_send = NotificationEvent::raiseEvent(
                    'passwordexpires',
                    $user,
                    ['entities_id' => 0] // Notication on root entity (glpi_users.entities_id is only a pref)
                );
                if (!$is_notification_send) {
                     continue;
                }

                 $task->addVolume(1);

                 $alert = new Alert();

                 // Delete existing alert if any
                if (null !== $alert_id) {
                    $alert->delete(['id' => $alert_id]);
                }

                 // Add an alert to not warn user for at least one day
                 $alert->add(
                     [
                         'itemtype' => 'User',
                         'items_id' => $user_id,
                         'type'     => Alert::NOTICE,
                     ]
                 );
            }
        }

       // Disable users if their password has expire for too long.
        if (-1 !== $lock_delay) {
            $DB->update(
                self::getTable(),
                [
                    'is_active'         => 0,
                    'cookie_token'      => null,
                    'cookie_token_date' => null,
                ],
                [
                    'is_deleted' => 0,
                    'is_active'  => 1,
                    'authtype'   => Auth::DB_GLPI,
                    new QueryExpression(
                        QueryFunction::now() . ' > ' . QueryFunction::dateAdd(
                            date: 'password_last_update',
                            interval: $expiration_delay + $lock_delay,
                            interval_unit: 'DAY'
                        )
                    ),
                ]
            );
        }

        return -1 !== $notice_time && $to_notify_count > $notification_limit
         ? -1 // -1 for partial process (remaining notifications to send)
         : 1; // 1 for fully process
    }

    /**
     * Get password expiration time.
     *
     * @return null|int Password expiration time, or null if expiration mechanism is not active.
     */
    public function getPasswordExpirationTime()
    {
        /** @var array $CFG_GLPI */
        global $CFG_GLPI;

        if (!array_key_exists('id', $this->fields) || $this->fields['id'] < 1) {
            return null;
        }

        $expiration_delay = (int)$CFG_GLPI['password_expiration_delay'];

        if (-1 === $expiration_delay) {
            return null;
        }

        if (null === $this->fields['password_last_update']) {
            // password never updated
            return strtotime(
                '+ ' . $expiration_delay . ' days',
                strtotime($this->fields['date_creation'])
            );
        }
        return strtotime(
            '+ ' . $expiration_delay . ' days',
            strtotime($this->fields['password_last_update'])
        );
    }

    /**
     * Check if password should be changed (if it expires soon).
     *
     * @return boolean
     */
    public function shouldChangePassword()
    {
        /** @var array $CFG_GLPI */
        global $CFG_GLPI;

        if ($this->hasPasswordExpired()) {
            return true; // too late to change password, but returning false would not be logical here
        }

        $expiration_time = $this->getPasswordExpirationTime();
        if (null === $expiration_time) {
            return false;
        }

        $notice_delay    = (int)$CFG_GLPI['password_expiration_notice'];
        if (-1 === $notice_delay) {
            return false;
        }

        $notice_time = strtotime('- ' . $notice_delay . ' days', $expiration_time);

        return $notice_time < time();
    }

    /**
     * Check if password expired.
     *
     * @return boolean
     */
    public function hasPasswordExpired()
    {

        $expiration_time = $this->getPasswordExpirationTime();
        if (null === $expiration_time) {
            return false;
        }

        return $expiration_time < time();
    }

    public function getPasswordExpirationMessage(): ?string
    {
        /** @var array $CFG_GLPI */
        global $CFG_GLPI;
        $expiration_msg = null;
        if ($this->fields['authtype'] == Auth::DB_GLPI && $this->shouldChangePassword()) {
            $expire_time = $this->getPasswordExpirationTime();
            $expire_has_passed = $expire_time < time();
            if ($expire_has_passed) {
                $expiration_msg = __('Your password has expired.');
            } else {
                $expiration_msg = sprintf(
                    __('Your password will expire on %s.'),
                    Html::convDateTime(date('Y-m-d H:i:s', $expire_time))
                );
            }
        }
        return $expiration_msg;
    }

    public static function getFriendlyNameSearchCriteria(string $filter): array
    {
        /** @var \DBmysql $DB */
        global $DB;

        $table     = self::getTable();

        $filter = strtolower($filter);
        $filter_no_spaces = str_replace(" ", "", $filter);
        $concat_names_first_last = QueryFunction::lower(
            QueryFunction::replace(
                expression: QueryFunction::concat(["$table.firstname", "$table.realname"]),
                search: new QueryExpression($DB::quoteValue(' ')),
                replace: new QueryExpression($DB::quoteValue(''))
            )
        );
        $concat_names_last_first = QueryFunction::lower(
            QueryFunction::replace(
                expression: QueryFunction::concat(["$table.realname", "$table.firstname"]),
                search: new QueryExpression($DB::quoteValue(' ')),
                replace: new QueryExpression($DB::quoteValue(''))
            )
        );

        return [
            'OR' => [
                new QueryExpression(QueryFunction::lower("$table.name") . ' LIKE ' . $DB::quoteValue("%$filter%")),
                new QueryExpression($concat_names_first_last . ' LIKE ' . $DB::quoteValue("%$filter_no_spaces%")),
                new QueryExpression($concat_names_last_first . ' LIKE ' . $DB::quoteValue("%$filter_no_spaces%")),
            ]
        ];
    }

    public static function getFriendlyNameFields(string $alias = "name")
    {
        /** @var \DBmysql $DB */
        global $DB;

        $config = Config::getConfigurationValues('core');
        if ($config['names_format'] == User::FIRSTNAME_BEFORE) {
            $first = "firstname";
            $second = "realname";
        } else {
            $first = "realname";
            $second = "firstname";
        }

        $table  = self::getTable();
        return QueryFunction::if(
            condition: [
                "$table.$first" => ['<>' => ''],
                "$table.$second" => ['<>' => '']
            ],
            true_expression: QueryFunction::concat(["$table.$first", new QueryExpression($DB::quoteValue(' ')), "$table.$second"]),
            false_expression: $table . '.' . self::getNameField(),
            alias: $alias
        );
    }

    public static function getIcon()
    {
        return "ti ti-user";
    }

    /**
     * Add groups stored in "_ldap_rules/groups_id" special input
     */
    public function applyGroupsRules()
    {
        if (!isset($this->input["_ldap_rules"]['groups_id'])) {
            return;
        }

        $group_ids = array_unique($this->input["_ldap_rules"]['groups_id']);
        foreach ($group_ids as $group_id) {
            $group_user = new Group_User();

            $data = [
                'groups_id' => $group_id,
                'users_id'  => $this->getId()
            ];

            if (!$group_user->getFromDBByCrit($data)) {
                $group_user->add($data);
            }
        }
    }

    /**
     * Get anonymized name for user instance.
     *
     * @param ?int $entities_id
     *
     * @return string|null
     */
    public function getAnonymizedName(?int $entities_id = null): ?string
    {
        switch (Entity::getAnonymizeConfig($entities_id)) {
            default:
            case Entity::ANONYMIZE_DISABLED:
                return null;

            case Entity::ANONYMIZE_USE_GENERIC:
            case Entity::ANONYMIZE_USE_GENERIC_USER:
                return __("Helpdesk user");

            case Entity::ANONYMIZE_USE_NICKNAME:
            case Entity::ANONYMIZE_USE_NICKNAME_USER:
                return $this->fields['nickname'];
        }

        return null;
    }

    /**
     * Get anonymized name for user having given ID.
     *
     * @param int $users_id
     * @param int $entities_id
     *
     * @return string|null
     */
    public static function getAnonymizedNameForUser(int $users_id, ?int $entities_id = null): ?string
    {
        switch (Entity::getAnonymizeConfig($entities_id)) {
            default:
            case Entity::ANONYMIZE_DISABLED:
                return null;

            case Entity::ANONYMIZE_USE_GENERIC:
            case Entity::ANONYMIZE_USE_GENERIC_USER:
                return __("Helpdesk user");

            case Entity::ANONYMIZE_USE_NICKNAME:
            case Entity::ANONYMIZE_USE_NICKNAME_USER:
                $user = new User();
                if (!$user->getFromDB($users_id)) {
                    return '';
                }

                return $user->fields['nickname'] ?? '';
        }

        return null;
    }

    /**
     * Print a simplified user form.
     *
     * @param integer $ID    ID of the user
     * @param array $options Options
     *     - string   target        Form target
     *     - boolean  withtemplate  Template or basic item
     *
     * @return boolean true
     */
    public function showSystemUserForm($ID, array $options = []): bool
    {
        $this->initForm($ID, $options);

        $formtitle = $this->getTypeName(1);
        $options['formtitle']   = $formtitle;
        $options['formoptions'] = ($options['formoptions'] ?? '') . " enctype='multipart/form-data'";
        $options['candel'] = false;
        $options['canedit'] = self::canUpdate();
        $this->showFormHeader($options);
        $rand = mt_rand();

        echo "<tr class='tab_bg_1'>";
        $surnamerand = mt_rand();
        echo "<td><label for='textfield_realname$surnamerand'>" . __('Surname') . "</label></td>";
        echo "<td>";
        echo Html::input(
            'realname',
            [
                'value' => $this->fields['realname'],
                'id'    => "textfield_realname$surnamerand",
            ]
        );
        echo "</td>";

        echo "<td rowspan='3'>" . _n('Picture', 'Pictures', 1) . "</td>";
        echo "<td rowspan='3'>";
        echo self::getPictureForUser($ID);

        echo Html::file(['name' => 'picture', 'display' => false, 'onlyimages' => true]);
        echo "<input type='checkbox' name='_blank_picture'>&nbsp;" . __('Clear');
        echo "</td>";
        echo "</tr>";

        $firstnamerand = mt_rand();
        echo "<tr class='tab_bg_1'><td><label for='textfield_firstname$firstnamerand'>" . __('First name') . "</label></td><td>";
        echo Html::input(
            'firstname',
            [
                'value' => $this->fields['firstname'],
                'id'    => "textfield_firstname$firstnamerand",
            ]
        );
        echo "</td></tr>";

        echo "<tr><td colspan='2'>";
        echo "<span>";
        echo  __("This is a special user used for automated actions. ");
        echo '<br>';
        echo  __("You can set its name to your organisation's name. ");
        echo "</span>";
        echo "</td></tr>";

        $this->showFormButtons($options);

        return true;
    }

    public function getPictureForUser(int $ID): string
    {
        return TemplateRenderer::getInstance()->render('components/user/picture.html.twig', [
            'users_id'  => $ID,
            'with_link' => false,
        ]);
    }

    /**
     * Get user link.
     *
     * @param bool $enable_anonymization
     *
     * @return string
     */
    public function getUserLink(bool $enable_anonymization = false): string
    {
        if (
            $enable_anonymization
            && $this->fields['id'] != $_SESSION['glpiID']
            && Session::getCurrentInterface() == 'helpdesk'
            && ($anon = $this->getAnonymizedName()) !== null
        ) {
           // if anonymized name active, return only the anonymized name
            return $anon;
        }

        return $this->getLink();
    }

    /**
     * Get user picture path.
     *
     * @param bool $enable_anonymization
     *
     * @return string
     */
    public function getPicturePath(bool $enable_anonymization = false): string
    {
        /** @var array $CFG_GLPI */
        global $CFG_GLPI;

        if ($enable_anonymization && Session::getCurrentInterface() == 'helpdesk' && Entity::getAnonymizeConfig() !== Entity::ANONYMIZE_DISABLED) {
            return $CFG_GLPI["root_doc"] . '/pics/picture.png';
        }

        $path = Toolbox::getPictureUrl($this->fields['picture'], false);
        if (!empty($path)) {
            return $path;
        }

        return $CFG_GLPI["root_doc"] . '/pics/picture.png';
    }

    /**
     * Get user thumbnail picture path.
     *
     * @param bool $enable_anonymization
     *
     * @return null|string
     */
    public function getThumbnailPicturePath(bool $enable_anonymization = false): ?string
    {

        if ($enable_anonymization && Session::getCurrentInterface() == 'helpdesk' && Entity::getAnonymizeConfig() !== Entity::ANONYMIZE_DISABLED) {
            return null;
        }

        $path = User::getThumbnailURLForPicture($this->fields['picture']);
        if (!empty($path)) {
            return $path;
        }

        return null;
    }

    /**
     * Get user initials.
     *
     * @param bool $enable_anonymization
     *
     * @return string
     */
    public function getUserInitials(bool $enable_anonymization = false): string
    {

        if ($enable_anonymization && Session::getCurrentInterface() == 'helpdesk' && ($anon = $this->getAnonymizedName()) !== null) {
           // if anonymized name active, return two first letters of the anon name
            return mb_strtoupper(mb_substr($anon, 0, 2));
        }

        return self::getInitialsForUserName(
            $this->fields['name'],
            $this->fields['firstname'],
            $this->fields['realname']
        );
    }

    public static function getInitialsForUserName($name, $firstname, $realname): string
    {
        $initials = mb_substr($firstname ?? '', 0, 1) . mb_substr($realname ?? '', 0, 1);
        if (empty($initials)) {
            $initials = mb_substr($name ?? '', 0, 2);
        }
        return mb_strtoupper($initials);
    }

    /**
     * Return background color corresponding to user initials.
     *
     * @param bool $enable_anonymization
     *
     * @return string
     */
    public function getUserInitialsBgColor(bool $enable_anonymization = false): string
    {
        return Toolbox::getColorForString($this->getUserInitials($enable_anonymization));
    }

    /**
     * Find one user which match the given token and asked for a password reset
     * less than `password_init_token_delay` (config option) days ago
     *
     * @param string $token password_forget_token
     *
     * @return User|null The matching user or null if zero or more than one user
     *                   were found
     */
    public static function getUserByForgottenPasswordToken(string $token): ?User
    {
        /**
         * @var array $CFG_GLPI
         * @var \DBmysql $DB
         */
        global $CFG_GLPI, $DB;

        if (empty($token)) {
            return null;
        }

        // Find users which match the given token and asked for a password reset
        // less than `password_init_token_delay` days ago
        $iterator = $DB->request([
            'SELECT' => 'id',
            'FROM'   => self::getTable(),
            'WHERE'  => [
                'password_forget_token'       => $token,
                new QueryExpression(
                    QueryFunction::now() . ' < ' . QueryFunction::dateAdd(
                        date: 'password_forget_token_date',
                        interval: $CFG_GLPI['password_init_token_delay'],
                        interval_unit: 'SECOND'
                    )
                )
            ]
        ]);

        // Check that we found exactly one user
        if (count($iterator) !== 1) {
            return null;
        }

        // Get first row, should use current() when updated to GLPI 10
        $data = iterator_to_array($iterator);
        $data = array_pop($data);

        // Try to load the user
        $user = new self();
        if (!$user->getFromDB($data['id'])) {
            return null;
        }

        return $user;
    }

    /**
     * Create a new user from an email address
     *
     * @param string $email The email address of the user.
     *
     * @return User|null Created user, null on failure.
     */
    private static function createUserFromMail(string $email): ?User
    {
        /** @var \DBmysql $DB */
        global $DB;

        $iterator = $DB->request([
            'SELECT' => 'id',
            'FROM'   => UserEmail::getTable(),
            'WHERE'  => [
                'email' => $email
            ]
        ]);

        if (count($iterator) > 0) {
            return null;
        }

        $user = new self();
        $added = $user->add([
            'name'           => $email,
            'realname'       => $email,
            '_useremails'    => [
                '-1' => $email
            ],
            '_init_password' => true
        ]);
        if (!$added) {
            return null;
        }

        return $user;
    }
        /**
     * Get name of the user with ID
     *
     * @param integer $ID   ID of the user.
     *
     * @return string username string (realname if not empty and name if realname is empty).
     */
    public static function getNameForLog(int $ID): string
    {
        /** @var \DBmysql $DB */
        global $DB;

        $iterator = $DB->request([
            'FROM' => 'glpi_users',
            'WHERE' => ['id' => $ID]
        ]);

        if (count($iterator) === 1) {
            $data     = $iterator->current();

            if (!empty($data['realname'])) {
                $formatted = $data['realname'];

                if (!empty($data['firstname'])) {
                    $formatted .= " " . $data["firstname"];
                }
            } else {
                $formatted = $data["name"];
            }
            return sprintf(__('%1$s (%2$s)'), $formatted, $ID);
        }

        return __('Unknown user');
    }

    /**
     * Get all validation substitutes
     *
     * @return int[]
     */
    final public function getSubstitutes(): array
    {
        if ($this->isNewItem()) {
            return [];
        }

        $substitutes = [];
        $rows = (new ValidatorSubstitute())->find([
            'users_id' => $this->fields['id'],
        ]);
        foreach ($rows as $row) {
            $substitutes[] = $row['users_id_substitute'];
        }

        return $substitutes;
    }

    /**
     * Get all delegators
     *
     * @return int[]
     */
    final public function getDelegators(): array
    {
        if ($this->isNewItem()) {
            return [];
        }

        $delegators = [];
        $rows = (new ValidatorSubstitute())->find([
            'users_id_substitute' => $this->fields['id'],
        ]);
        foreach ($rows as $row) {
            $delegators[] = $row['users_id'];
        }

        return $delegators;
    }

    /**
     * Is a substitute of an other user ?
     *
     * @param integer $users_id_delegator
     * @param bool    $use_date_range
     *
     * @return bool
     */
    final public function isSubstituteOf(int $users_id_delegator, bool $use_date_range = true): bool
    {
        /** @var \DBmysql $DB */
        global $DB;

        if ($this->isNewItem()) {
            return false;
        }

        $request = [
            'FROM' => ValidatorSubstitute::getTable(),
            'WHERE' => [
                ValidatorSubstitute::getTableField('users_id')            => $users_id_delegator,
                ValidatorSubstitute::getTableField('users_id_substitute') => $this->fields['id'],
            ],
        ];
        if ($use_date_range) {
            // add date range check
            $request['INNER JOIN'] = [
                self::getTable() => [
                    'ON' => [
                        self::getTable() => 'id',
                        ValidatorSubstitute::getTable() => 'users_id',
                    ],
                    'AND' => [
                        [
                            'OR' => [
                                [
                                    self::getTableField('substitution_end_date') => null
                                ], [
                                    self::getTableField('substitution_end_date') => ['>=', QueryFunction::now()],
                                ],
                            ],
                        ], [
                            'OR' => [
                                [
                                    self::getTableField('substitution_start_date') => null,
                                ], [
                                    self::getTableField('substitution_start_date') => ['<=', QueryFunction::now()],
                                ],
                            ],
                        ]
                    ]
                ],
            ];
        }

        $result = $DB->request($request);

        return (count($result) > 0);
    }

    /**
     * Validate password based on security rules
     *
     * @param string $password password to validate
     *
     * @return bool
     */
    public function validatePassword(string $password, array &$errors = []): bool
    {
        /** @var array $CFG_GLPI */
        global $CFG_GLPI;

        // Clear errors
        $errors = [];

        // Validate security policies
        if ($CFG_GLPI["use_password_security"]) {
            if (Toolbox::strlen($password) < $CFG_GLPI['password_min_length']) {
                $errors[] = __('Password too short!');
            }
            if ($CFG_GLPI["password_need_number"] && !preg_match("/[0-9]+/", $password)) {
                $errors[] = __('Password must include at least a digit!');
            }
            if ($CFG_GLPI["password_need_letter"] && !preg_match("/[a-z]+/", $password)) {
                $errors[] = __('Password must include at least a lowercase letter!');
            }
            if ($CFG_GLPI["password_need_caps"] && !preg_match("/[A-Z]+/", $password)) {
                $errors[] = __('Password must include at least a uppercase letter!');
            }
            if ($CFG_GLPI["password_need_symbol"] && !preg_match("/\W+/", $password)) {
                $errors[] = __('Password must include at least a symbol!');
            }
        }

        // Validate password history
        if (!PasswordHistory::getInstance()->validatePassword($this, $password)) {
            $errors[] = __('Password was used too recently.');
        }

        // Success if no error found
        return count($errors) === 0;
    }

    /**
     * Check if this User is the last super-admin user.
     * A "super-admin user" is a user that can edit GLPI's profiles.
     *
     * @return bool
     */
    protected function isLastSuperAdminUser(): bool
    {
        // Find all active authorizations for the super admins
        $super_admin_authorizations = (new Profile_User())->find([
            'profiles_id' => Profile::getSuperAdminProfilesId(),
            'users_id' => new QuerySubQuery([
                'SELECT' => 'id',
                'FROM'   => 'glpi_users',
                'WHERE'  => ['is_active' => 1, 'is_deleted' => 0],
            ])
        ]);
        $users_ids = array_column($super_admin_authorizations, 'users_id');

        return
            count($users_ids) == 1 // Only one super admin auth
            && $users_ids[0] == $this->fields['id'] // Id match our user
        ;
    }

    /**
     * Check if this User notification is enable
     * @return bool
     */
    final public function isUserNotificationEnable(): bool
    {
        /** @var array $CFG_GLPI */
        global $CFG_GLPI;

        $user_pref = $this->fields['is_notif_enable_default'];
        //load default conf if needed
        if (is_null($user_pref)) {
            $user_pref = $CFG_GLPI['is_notif_enable_default'];
        }

        return $user_pref;
    }

    public function willProcessRuleRight(): void
    {
        $this->must_process_ruleright = true;
    }

    /**
     * Toggle pin of given itemtype saved search.
     *
     * @param string $itemtype
     *
     * @return bool
     */
    public function toggleSavedSearchPin(string $itemtype): bool
    {
        if (getItemForItemtype($itemtype) === false) {
            return false;
        }

        $all_pinned     = importArrayFromDB($this->fields['savedsearches_pinned']);
        $already_pinned = $all_pinned[$itemtype] ?? 0;

        $all_pinned[$itemtype] = $already_pinned ? 0 : 1;

        return $this->update([
            'id'                   => $this->fields['id'],
            'savedsearches_pinned' => exportArrayToDB($all_pinned),
        ]);
    }
}<|MERGE_RESOLUTION|>--- conflicted
+++ resolved
@@ -5186,6 +5186,7 @@
                 $iterator_params = [
                     'FROM'   => $itemtable,
                     'WHERE'  => [
+                        'entities_id' => $this->getEntities(),
                         'OR' => [
                             $field_user => $ID
                         ] + $group_where
@@ -5241,94 +5242,6 @@
                 }
             }
         }
-<<<<<<< HEAD
-=======
-        if ($number) {
-            echo $header;
-        }
-        echo "</table></div>";
-
-        if (count($group_where)) {
-            echo "<div class='spaced'><table class='tab_cadre_fixehov'>";
-            $header = "<tr>" .
-               "<th>" . _n('Type', 'Types', 1) . "</th>" .
-               "<th>" . Entity::getTypeName(1) . "</th>" .
-               "<th>" . __('Name') . "</th>" .
-               "<th>" . __('Serial number') . "</th>" .
-               "<th>" . __('Inventory number') . "</th>" .
-               "<th>" . __('Status') . "</th>" .
-               "<th>&nbsp;</th></tr>";
-            echo $header;
-            $nb = 0;
-            foreach ($type_group as $itemtype) {
-                if (!($item = getItemForItemtype($itemtype))) {
-                    continue;
-                }
-                if ($item->canView() && $item->isField($field_group)) {
-                    $itemtable = getTableForItemType($itemtype);
-                    $iterator_params = [
-                        'FROM'   => $itemtable,
-                        'WHERE'  => [
-                            'entities_id' => $this->getEntities(),
-                            'OR'          => $group_where
-                        ]
-                    ];
-
-                    if ($item->maybeTemplate()) {
-                        $iterator_params['WHERE']['is_template'] = 0;
-                    }
-                    if ($item->maybeDeleted()) {
-                        $iterator_params['WHERE']['is_deleted'] = 0;
-                    }
-
-                    $group_iterator = $DB->request($iterator_params);
-
-                    $type_name = $item->getTypeName();
-
-                    foreach ($group_iterator as $data) {
-                        $nb++;
-                        $cansee = $item->can($data["id"], READ);
-                        $link   = $data["name"];
-                        if ($cansee) {
-                            $link_item = $item::getFormURLWithID($data['id']);
-                            if ($_SESSION["glpiis_ids_visible"] || empty($link)) {
-                                $link = sprintf(__('%1$s (%2$s)'), $link, $data["id"]);
-                            }
-                            $link = "<a href='" . $link_item . "'>" . $link . "</a>";
-                        }
-                        $linktype = "";
-                        if (isset($groups[$data[$field_group]])) {
-                            $linktype = sprintf(
-                                __('%1$s = %2$s'),
-                                Group::getTypeName(1),
-                                $groups[$data[$field_group]]
-                            );
-                        }
-                        echo "<tr class='tab_bg_1'><td class='center'>$type_name</td>";
-                        echo "<td class='center'>" . Dropdown::getDropdownName(
-                            "glpi_entities",
-                            $data["entities_id"]
-                        );
-                        echo "</td><td class='center'>$link</td>";
-                        echo "<td class='center'>";
-                        if (isset($data["serial"]) && !empty($data["serial"])) {
-                             echo $data["serial"];
-                        } else {
-                            echo '&nbsp;';
-                        }
-                        echo "</td><td class='center'>";
-                        if (isset($data["otherserial"]) && !empty($data["otherserial"])) {
-                            echo $data["otherserial"];
-                        } else {
-                            echo '&nbsp;';
-                        }
-                        echo "</td><td class='center'>";
-                        if (isset($data["states_id"])) {
-                            echo Dropdown::getDropdownName("glpi_states", $data['states_id']);
-                        } else {
-                            echo '&nbsp;';
-                        }
->>>>>>> b9aeca8c
 
         TemplateRenderer::getInstance()->display('components/datatable.html.twig', [
             'start'                 => $start,
