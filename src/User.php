<?php

/**
 * ---------------------------------------------------------------------
 *
 * GLPI - Gestionnaire Libre de Parc Informatique
 *
 * http://glpi-project.org
 *
 * @copyright 2015-2024 Teclib' and contributors.
 * @copyright 2003-2014 by the INDEPNET Development Team.
 * @licence   https://www.gnu.org/licenses/gpl-3.0.html
 *
 * ---------------------------------------------------------------------
 *
 * LICENSE
 *
 * This file is part of GLPI.
 *
 * This program is free software: you can redistribute it and/or modify
 * it under the terms of the GNU General Public License as published by
 * the Free Software Foundation, either version 3 of the License, or
 * (at your option) any later version.
 *
 * This program is distributed in the hope that it will be useful,
 * but WITHOUT ANY WARRANTY; without even the implied warranty of
 * MERCHANTABILITY or FITNESS FOR A PARTICULAR PURPOSE.  See the
 * GNU General Public License for more details.
 *
 * You should have received a copy of the GNU General Public License
 * along with this program.  If not, see <https://www.gnu.org/licenses/>.
 *
 * ---------------------------------------------------------------------
 */

use Glpi\Application\View\TemplateRenderer;
use Glpi\Dashboard\Dashboard;
use Glpi\Dashboard\Filter;
use Glpi\DBAL\QueryExpression;
use Glpi\DBAL\QueryFunction;
use Glpi\DBAL\QuerySubQuery;
use Glpi\Exception\ForgetPasswordException;
use Glpi\Plugin\Hooks;
use Sabre\VObject;

class User extends CommonDBTM
{
    use Glpi\Features\Clonable {
        Glpi\Features\Clonable::computeCloneName as baseComputeCloneName;
    }
    use Glpi\Features\TreeBrowse;

   // From CommonDBTM
    public $dohistory         = true;
    public $history_blacklist = ['date_mod', 'date_sync', 'last_login',
        'publicbookmarkorder', 'privatebookmarkorder'
    ];

    private $must_process_ruleright = false;

   // NAME FIRSTNAME ORDER TYPE
    const REALNAME_BEFORE   = 0;
    const FIRSTNAME_BEFORE  = 1;

    const IMPORTEXTAUTHUSERS  = 1024;
    const READAUTHENT         = 2048;
    const UPDATEAUTHENT       = 4096;
    const IMPERSONATE         = 8192;

    public static $rightname = 'user';

    public static $undisclosedFields = [
        'password',
        'password_history',
        'personal_token',
        'api_token',
        'cookie_token',
        '2fa',
    ];

    private $entities = null;

    public function getCloneRelations(): array
    {
        return [
            Profile_User::class,
            Group_User::class
        ];
    }

    public function prepareInputForClone($input)
    {
        unset($input['last_login']);
        unset($input['password_forget_token']);
        unset($input['password_forget_token_date']);
        unset($input['personal_token']);
        unset($input['personal_token_date']);
        unset($input['api_token']);
        unset($input['api_token_date']);
        unset($input['cookie_token']);
        unset($input['cookie_token_date']);
        return $input;
    }

    public function post_clone($source, $history)
    {
       //FIXME? clone config
    }

    public static function getTypeName($nb = 0)
    {
        return _n('User', 'Users', $nb);
    }

    public static function getMenuShorcut()
    {
        return 'u';
    }

    public static function getAdditionalMenuOptions()
    {

        if (Session::haveRight('user', self::IMPORTEXTAUTHUSERS)) {
            return [
                'ldap' => [
                    'icon'  => AuthLDAP::getIcon(),
                    'title' => AuthLDAP::getTypeName(Session::getPluralNumber()),
                    'page'  => '/front/ldap.php',
                ],
            ];
        }
        return false;
    }

    public static function getAdditionalMenuLinks()
    {
        $links = [];
        if (Auth::useAuthExt() && Session::haveRight('user', self::IMPORTEXTAUTHUSERS)) {
            if (static::canCreate()) {
                $ext_auth_label = __s('Add from an external source');
                $links['<i class="ti ti-user-cog"></i><span>' . $ext_auth_label . '</span>'] = 'front/user.form.php?new=1&amp;ext_auth=1';
            }
            if (static::canCreate() || static::canUpdate()) {
                $links['<i class="ti ti-settings"></i><span>' . __s('LDAP directory link') . '</span>'] = "front/ldap.php";
            }
        }
        return $links;
    }

    public function canViewItem(): bool
    {
        if (
            Session::canViewAllEntities()
            || Session::haveAccessToOneOfEntities($this->getEntities())
        ) {
            return true;
        }
        return false;
    }


    public function canCreateItem(): bool
    {

       // Will be created from form, with selected entity/profile
        if (
            isset($this->input['_profiles_id']) && ($this->input['_profiles_id'] > 0)
            && Profile::currentUserHaveMoreRightThan([$this->input['_profiles_id']])
            && isset($this->input['_entities_id'])
            && Session::haveAccessToEntity($this->input['_entities_id'])
        ) {
            return true;
        }
       // Will be created with default value
        if (
            Session::haveAccessToEntity(0) // Access to root entity (required when no default profile)
            || (Profile::getDefault() > 0)
        ) {
            return true;
        }

        if (
            ($_SESSION['glpiactive_entity'] > 0)
            && (Profile::getDefault() == 0)
        ) {
            echo "<div class='tab_cadre_fixe warning'>" .
                __s('You must define a default profile to create a new user') . "</div>";
        }

        return false;
    }


    public function canUpdateItem(): bool
    {

        $entities = Profile_User::getUserEntities($this->fields['id'], false);
        if (
            Session::canViewAllEntities()
            || Session::haveAccessToOneOfEntities($entities)
        ) {
            return true;
        }
        return false;
    }


    public function canDeleteItem(): bool
    {
        if ($this->isLastSuperAdminUser()) {
            return false;
        }

        //prevent delete / purge from API
        /** @var array $CFG_GLPI */
        global $CFG_GLPI;
        if ($this->fields['id'] == $CFG_GLPI['system_user']) {
            return false;
        }

        if (
            Session::canViewAllEntities()
            || Session::haveAccessToAllOfEntities($this->getEntities())
        ) {
            return true;
        }
        return false;
    }


    public function canPurgeItem(): bool
    {
        return $this->canDeleteItem();
    }


    public function isEntityAssign()
    {
       // glpi_users.entities_id is only a pref.
        return false;
    }


    public static function isMassiveActionAllowed(int $items_id): bool
    {
        /** @var array $CFG_GLPI */
        global $CFG_GLPI;
        return !($CFG_GLPI['system_user'] == $items_id);
    }


    /**
     * Compute preferences for the current user mixing config and user data.
     *
     * @return void
     */
    public function computePreferences()
    {
        /** @var array $CFG_GLPI */
        global $CFG_GLPI;

        if (isset($this->fields['id'])) {
            foreach ($CFG_GLPI['user_pref_field'] as $f) {
                if (array_key_exists($f, $CFG_GLPI) && (!array_key_exists($f, $this->fields) || is_null($this->fields[$f]))) {
                    $this->fields[$f] = $CFG_GLPI[$f];
                }
            }
        }
       /// Specific case for show_count_on_tabs : global config can forbid
        if ($CFG_GLPI['show_count_on_tabs'] == -1) {
            $this->fields['show_count_on_tabs'] = 0;
        }

        // Fallback for invalid language
        if (!isset($CFG_GLPI['languages'][$this->fields["language"]])) {
            $this->fields["language"] = $CFG_GLPI["language"];
        }
    }

    /**
     * Cache preferences for the current user in session.
     *
     * @return void
     */
    final public function loadPreferencesInSession(): void
    {
        /** @var array $CFG_GLPI */
        global $CFG_GLPI;

        $this->computePreferences();
        foreach ($CFG_GLPI['user_pref_field'] as $field) {
            if (isset($this->fields[$field])) {
                $_SESSION["glpi$field"] = $this->fields[$field];
            }
        }
    }

    /**
     * Load minimal session for user.
     *
     * @param integer $entities_id  Entity to use
     * @param boolean $is_recursive Whether to load entities recursively or not
     *
     * @return void
     *
     * @since 0.83.7
     */
    public function loadMinimalSession($entities_id, $is_recursive)
    {
        if (isset($this->fields['id']) && !isset($_SESSION["glpiID"])) {
            Session::destroy();
            Session::start();
            $_SESSION["glpiID"]                      = $this->fields['id'];
            $_SESSION["glpi_use_mode"]               = Session::NORMAL_MODE;
            Session::loadEntity($entities_id, $is_recursive);
            $this->loadPreferencesInSession();
            Session::loadGroups();
            Session::loadLanguage();
        }
    }


    public function getTabNameForItem(CommonGLPI $item, $withtemplate = 0)
    {

        switch ($item->getType()) {
            case __CLASS__:
                $ong    = [];
                $ong[1] = self::createTabEntry(__('Used items'), 0, $item::getType(), 'ti ti-package');
                $ong[2] = self::createTabEntry(__('Managed items'), 0, $item::getType(), 'ti ti-package');

                if (
                    $item->fields['authtype'] === Auth::LDAP
                    && Session::haveRight(self::$rightname, self::READAUTHENT)
                ) {
                    $ong[3] = self::createTabEntry(__('LDAP information'), 0, $item::getType(), AuthLDAP::getIcon());
                }
                return $ong;

            case 'Preference':
                return self::createTabEntry(__('Main'));
        }
        return '';
    }


    public static function displayTabContentForItem(CommonGLPI $item, $tabnum = 1, $withtemplate = 0)
    {
        /** @var array $CFG_GLPI */
        global $CFG_GLPI;

        switch (get_class($item)) {
            case self::class:
                switch ($tabnum) {
                    case 1:
                    case 2:
                        $item->showItems($tabnum == 2);
                        break;
                    case 3:
                        $item->showLdapInformation();
                        break;
                }

                return true;

            case Preference::class:
                $user = new self();
                $user->showMyForm(
                    $CFG_GLPI['root_doc'] . "/front/preference.php",
                    Session::getLoginUserID()
                );
                return true;
        }
        return false;
    }


    public function defineTabs($options = [])
    {

        $ong = [];
        $this->addDefaultFormTab($ong);

        $config = Config::getConfigurationValues('core');
        if ($config['system_user'] == $this->getID()) {
            return $ong;
        }

        $this->addImpactTab($ong, $options);
        $this->addStandardTab('Profile_User', $ong, $options);
        $this->addStandardTab('Group_User', $ong, $options);
        $this->addStandardTab('Config', $ong, $options);
        $this->addStandardTab(__CLASS__, $ong, $options);
        $this->addStandardTab('Consumable', $ong, $options);
        $this->addStandardTab('Ticket', $ong, $options);
        $this->addStandardTab('Item_Problem', $ong, $options);
        $this->addStandardTab('Change_Item', $ong, $options);
        $this->addStandardTab('Document_Item', $ong, $options);
        $this->addStandardTab('Reservation', $ong, $options);
        $this->addStandardTab('Auth', $ong, $options);
        $this->addStandardTab('ManualLink', $ong, $options);
        $this->addStandardTab('Certificate_Item', $ong, $options);
        $this->addStandardTab('Log', $ong, $options);

        return $ong;
    }


    public function post_getEmpty()
    {
        /** @var array $CFG_GLPI */
        global $CFG_GLPI;

        $this->fields["is_active"] = 1;
        if (isset($CFG_GLPI["language"])) {
            $this->fields['language'] = $CFG_GLPI["language"];
        } else {
            $this->fields['language'] = "en_GB";
        }
    }


    public function pre_deleteItem()
    {
        /** @var \DBmysql $DB */
        global $DB;

        $entities = $this->getEntities();
        $view_all = Session::canViewAllEntities();
        // Have right on all entities ?
        $all      = true;
        if (!$view_all) {
            foreach ($entities as $ent) {
                if (!Session::haveAccessToEntity($ent)) {
                    $all = false;
                }
            }
        }
        if ($all) { // Mark as deleted
            return true;
        }

        // only delete profile
        foreach ($entities as $ent) {
            if (Session::haveAccessToEntity($ent)) {
                $DB->delete(
                    'glpi_profiles_users',
                    [
                        'users_id'     => $this->fields['id'],
                        'entities_id'  => $ent
                    ]
                );
            }
        }
        return false;
    }


    public function cleanDBonPurge()
    {

        /** @var \DBmysql $DB */
        global $DB;

       // ObjectLock does not extends CommonDBConnexity
        $ol = new ObjectLock();
        $ol->deleteByCriteria(['users_id' => $this->fields['id']]);

       // Reminder does not extends CommonDBConnexity
        $r = new Reminder();
        $r->deleteByCriteria(['users_id' => $this->fields['id']]);
        $reminder_translation = new ReminderTranslation();
        $reminder_translation->deleteByCriteria(['users_id' => $this->fields['id']]);

       // Delete private bookmark
        $ss = new SavedSearch();
        $ss->deleteByCriteria(
            [
                'users_id'   => $this->fields['id'],
                'is_private' => 1,
            ]
        );

       // Set no user to public bookmark
        $DB->update(
            SavedSearch::getTable(),
            [
                'users_id' => 0
            ],
            [
                'users_id' => $this->fields['id']
            ]
        );

       // Set no user to consumables
        $DB->update(
            'glpi_consumables',
            [
                'items_id' => 0,
                'itemtype' => 'NULL',
                'date_out' => 'NULL'
            ],
            [
                'items_id' => $this->fields['id'],
                'itemtype' => 'User'
            ]
        );

        $this->deleteChildrenAndRelationsFromDb(
            [
                Change_User::class,
                Group_User::class,
                Item_Kanban::class,
                KnowbaseItem_User::class,
                Problem_User::class,
                Profile_User::class,
                ProjectTaskTeam::class,
                ProjectTeam::class,
                Reminder_User::class,
                RSSFeed_User::class,
                SavedSearch_User::class,
                Ticket_User::class,
                UserEmail::class,
            ]
        );

        if ($this->fields['id'] > 0) { // Security
            // DisplayPreference does not extends CommonDBConnexity
            $dp = new DisplayPreference();
            $dp->deleteByCriteria(['users_id' => $this->fields['id']]);

            // Delete private dashboards and private dashboard filters
            $dashboard = new Dashboard();
            $dashboard->deleteByCriteria(['users_id' => $this->fields['id']]);
            $dashboard_filters = new Filter();
            $dashboard_filters->deleteByCriteria(['users_id' => $this->fields['id']]);
        }

        $this->dropPictureFiles($this->fields['picture']);

        // Ticket rules use various _users_id_*
        Rule::cleanForItemAction($this, '_users_id%');
        Rule::cleanForItemCriteria($this, '_users_id%');

        // Alert does not extends CommonDBConnexity
        $alert = new Alert();
        $alert->cleanDBonItemDelete($this->getType(), $this->fields['id']);
    }


    /**
     * Retrieve a user from the database using its login.
     *
     * @param string $name Login of the user
     *
     * @return boolean
     */
    public function getFromDBbyName($name)
    {
        return $this->getFromDBByCrit(['name' => (string)$name]);
    }

    /**
     * Retrieve a user from the database using its login.
     *
     * @param string  $name     Login of the user
     * @param integer $authtype Auth type (see Auth constants)
     * @param integer $auths_id ID of auth server
     *
     * @return boolean
     */
    public function getFromDBbyNameAndAuth($name, $authtype, $auths_id)
    {
        return $this->getFromDBByCrit([
            'name'     => $name,
            'authtype' => $authtype,
            'auths_id' => $auths_id
        ]);
    }

    /**
     * Retrieve a user from the database using value of the sync field.
     *
     * @param string $value Value of the sync field
     *
     * @return boolean
     */
    public function getFromDBbySyncField($value)
    {
        return $this->getFromDBByCrit(['sync_field' => $value]);
    }

    /**
     * Retrieve a user from the database using it's dn.
     *
     * @param string $user_dn dn of the user
     *
     * @return boolean
     */
    public function getFromDBbyDn($user_dn)
    {
        /**
         * We use the 'user_dn_hash' field instead of 'user_dn' for performance reasons.
         * The 'user_dn_hash' field is a hashed version of the 'user_dn' field
         * and is indexed in the database, making it faster to search.
         */
        return $this->getFromDBByCrit([
            'user_dn_hash' => md5($user_dn)
        ]);
    }

    /**
     * Retrieve a user from the database using it's dn and auths_id.
     *
     * @param string $user_dn
     * @param int $auths_id
     *
     * @return bool
     */
    public function getFromDBbyDnAndAuth(string $user_dn, int $auths_id): bool
    {
        /**
         * We use the 'user_dn_hash' field instead of 'user_dn' for performance reasons.
         * The 'user_dn_hash' field is a hashed version of the 'user_dn' field
         * and is indexed in the database, making it faster to search.
         */
        return $this->getFromDBByCrit([
            'user_dn_hash' => md5($user_dn),
            'auths_id'     => $auths_id
        ]);
    }

    /**
     * Get users ids matching the given email
     *
     * @param string $email     Email to search for
     * @param array  $condition Extra conditions
     *
     * @return array Found users ids
     */
    public static function getUsersIdByEmails(string $email, array $condition = []): array
    {
        /** @var \DBmysql $DB */
        global $DB;

        $query = [
            'SELECT'    => self::getTable() . '.id',
            'FROM'      => self::getTable(),
            'LEFT JOIN' => [
                UserEmail::getTable() => [
                    'FKEY' => [
                        self::getTable()      => 'id',
                        UserEmail::getTable() => self::getForeignKeyField()
                    ]
                ]
            ],
            'WHERE' =>
                [
                    'RAW' => [
                        'LOWER(' . UserEmail::getTable() . '.email' . ')'  => Toolbox::strtolower($email)
                    ]
                ]
             + $condition
        ];

        $data = iterator_to_array($DB->request($query));
        return array_column($data, 'id');
    }

    /**
     * Get the number of users using the given email
     *
     * @param string $email     Email to search for
     * @param array  $condition Extra conditions
     *
     * @return int Number of users found
     */
    public static function countUsersByEmail($email, $condition = []): int
    {
        return count(self::getUsersIdByEmails($email, $condition));
    }


    /**
     * Retrieve a user from the database using its email.
     *
     * @since 9.3 Can pass condition as a parameter
     *
     * @param string $email     user email
     * @param array  $condition add condition
     *
     * @return boolean
     */
    public function getFromDBbyEmail($email, $condition = [])
    {
        $ids = self::getUsersIdByEmails($email, $condition);

        if (count($ids) == 1) {
            return $this->getFromDB(current($ids));
        }

        return false;
    }


    /**
     * Get the default email of the user.
     *
     * @return string
     */
    public function getDefaultEmail()
    {

        if ($this->isNewItem()) {
            return '';
        }

        return UserEmail::getDefaultForUser($this->fields['id']);
    }


    /**
     * Get all emails of the user.
     *
     * @return string[]
     */
    public function getAllEmails()
    {

        if (!isset($this->fields['id'])) {
            return [];
        }
        return UserEmail::getAllForUser($this->fields['id']);
    }


    /**
     * Check if the email is attached to the current user.
     *
     * @param string $email
     *
     * @return boolean
     */
    public function isEmail($email)
    {

        if (!isset($this->fields['id'])) {
            return false;
        }
        return UserEmail::isEmailForUser($this->fields['id'], $email);
    }


    /**
     * Retrieve a user from the database using its personal token.
     *
     * @param string $token user token
     * @param string $field the field storing the token
     *
     * @return boolean
     */
    public function getFromDBbyToken($token, $field = 'personal_token')
    {
        if (!is_string($token)) {
            trigger_error(
                sprintf('Unexpected token value received: "string" expected, received "%s".', gettype($token)),
                E_USER_WARNING
            );
            return false;
        }

        $fields = ['personal_token', 'api_token'];
        if (!in_array($field, $fields)) {
            trigger_error(
                'User::getFromDBbyToken() can only be called with $field parameter with theses values: \'' . implode('\', \'', $fields) . '\'',
                E_USER_WARNING
            );
            return false;
        }

        return $this->getFromDBByCrit([$this->getTable() . ".$field" => $token]);
    }

    public static function unsetUndisclosedFields(&$fields)
    {
        parent::unsetUndisclosedFields($fields);

        if (
            !array_key_exists('id', $fields)
            || !(new self())->currentUserHaveMoreRightThan($fields['id'])
        ) {
            unset($fields['password_forget_token'], $fields['password_forget_token_date']);
        }
    }

    public function prepareInputForAdd($input)
    {
        /** @var \DBmysql $DB */
        global $DB;

        if (isset($input['_stop_import'])) {
            return false;
        }

        if (empty($input['name']) || !Auth::isValidLogin($input['name'])) {
            Session::addMessageAfterRedirect(
                __s('The login is not valid. Unable to add the user.'),
                false,
                ERROR
            );
            return false;
        }

       // avoid xss (picture field is autogenerated)
        if (isset($input['picture'])) {
            $input['picture'] = 'NULL';
        }

        if (!isset($input["authtype"])) {
            $input["authtype"] = Auth::DB_GLPI;
        }

        if (!isset($input["auths_id"])) {
            $input["auths_id"] = 0;
        }

       // Check if user does not exists
        $iterator = $DB->request([
            'FROM'   => $this->getTable(),
            'WHERE'  => [
                'name'      => $input['name'],
                'authtype'  => $input['authtype'],
                'auths_id'  => $input['auths_id']
            ],
            'LIMIT'  => 1
        ]);

        if (count($iterator)) {
            Session::addMessageAfterRedirect(
                __s('Unable to add. The user already exists.'),
                false,
                ERROR
            );
            return false;
        }

        if (isset($input["password2"])) {
            if (empty($input["password"])) {
                unset($input["password"]);
            } else {
                if ($input["password"] == $input["password2"]) {
                    $password_errors = [];
                    if ($this->validatePassword($input["password"], $password_errors)) {
                        $input["password"]
                        = Auth::getPasswordHash($input["password"]);

                        $input['password_last_update'] = $_SESSION['glpi_currenttime'];
                    } else {
                        Session::addMessagesAfterRedirect(
                            array_map('htmlspecialchars', $password_errors),
                            false,
                            ERROR
                        );
                        unset($input["password"]);
                    }
                    unset($input["password2"]);
                } else {
                    Session::addMessageAfterRedirect(
                        __s('Error: the two passwords do not match'),
                        false,
                        ERROR
                    );
                    return false;
                }
            }
        } elseif (isset($this->input['_init_password']) && $this->input['_init_password']) {
            $input['password'] = Toolbox::getRandomString(16);
        }

        if (isset($input["_extauth"])) {
            $input["password"] = "";
        }

       // Force DB default values : not really needed
        if (!isset($input["is_active"])) {
            $input["is_active"] = 1;
        }

        if (!isset($input["is_deleted"])) {
            $input["is_deleted"] = 0;
        }

        if (!isset($input["entities_id"])) {
            $input["entities_id"] = 0;
        }

        if (!isset($input["profiles_id"])) {
            $input["profiles_id"] = 0;
        }

        return $input;
    }

    public function computeCloneName(
        string $current_name,
        ?int $copy_index = null
    ): string {
        return Toolbox::slugify(
            $this->baseComputeCloneName($current_name, $copy_index)
        );
    }

    public function pre_addInDB()
    {
        // Hash user_dn if set
        if (isset($this->input['user_dn']) && is_string($this->input['user_dn']) && strlen($this->input['user_dn']) > 0) {
            $this->input['user_dn_hash'] = md5($this->input['user_dn']);
        }
    }

    public function post_addItem()
    {

        $this->updateUserEmails();
        $this->syncLdapGroups();
        $this->syncDynamicEmails();

        $this->applyGroupsRules();
        $rulesplayed = $this->applyRightRules();
        $picture     = $this->syncLdapPhoto();

       //add picture in user fields
        if (!empty($picture)) {
            $this->update(['id'      => $this->fields['id'],
                'picture' => $picture
            ]);
        }

       // Add default profile
        if (!$rulesplayed) {
            $affectation = [];
            if (
                isset($this->input['_profiles_id']) && $this->input['_profiles_id']
                && Profile::currentUserHaveMoreRightThan([$this->input['_profiles_id']])
            ) {
                $profile                   = $this->input['_profiles_id'];
               // Choosen in form, so not dynamic
                $affectation['is_dynamic'] = 0;
            } else {
                $profile                   = Profile::getDefault();
               // Default right as dynamic. If dynamic rights are set it will disappear.
                $affectation['is_dynamic'] = 1;
                $affectation['is_default_profile'] = 1;
            }

            if ($profile) {
                if (isset($this->input["_entities_id"])) {
                   // entities_id (user's pref) always set in prepareInputForAdd
                   // use _entities_id for default right
                    $affectation["entities_id"] = $this->input["_entities_id"];
                } else if (isset($_SESSION['glpiactive_entity'])) {
                    $affectation["entities_id"] = $_SESSION['glpiactive_entity'];
                } else {
                    $affectation["entities_id"] = 0;
                }
                if (isset($this->input["_is_recursive"])) {
                    $affectation["is_recursive"] = $this->input["_is_recursive"];
                } else {
                    $affectation["is_recursive"] = 0;
                }

                $affectation["profiles_id"]  = $profile;
                $affectation["users_id"]     = $this->fields["id"];
                $right                       = new Profile_User();
                $right->add($affectation);
            }
        }

        if (isset($this->input['_init_password']) && $this->input['_init_password']) {
            $email = $this->getDefaultEmail();
            try {
                $this->forgetPassword($email, true);
            } catch (\Glpi\Exception\ForgetPasswordException $e) {
                Session::addMessageAfterRedirect(htmlspecialchars($e->getMessage()), false, ERROR);
            }
        }
    }


    public function prepareInputForUpdate($input)
    {
        /** @var array $CFG_GLPI */
        global $CFG_GLPI;

       // avoid xss (picture name is autogenerated when uploading/synchronising the picture)
        unset($input['picture']);

       //picture manually uploaded by user
        if (isset($input["_blank_picture"]) && $input["_blank_picture"]) {
            self::dropPictureFiles($this->fields['picture']);
            $input['picture'] = 'NULL';
        } else {
            $newPicture = false;
            if (!isAPI()) {
                if (isset($input["_picture"][0]) && !empty($input["_picture"][0])) {
                    $input["_picture"] = $input["_picture"][0];
                }
            }
            if (isset($input["_picture"]) && !empty($input["_picture"])) {
                $newPicture = true;
            }
            if ($newPicture) {
                if (!$fullpath = realpath(GLPI_TMP_DIR . "/" . $input["_picture"])) {
                    return false;
                }
                if (!str_starts_with($fullpath, realpath(GLPI_TMP_DIR))) {
                    trigger_error(sprintf('Invalid picture path `%s`', $input["_picture"]), E_USER_WARNING);
                }
                if (Document::isImage($fullpath)) {
                   // Unlink old picture (clean on changing format)
                    self::dropPictureFiles($this->fields['picture']);
                   // Move uploaded file
                    $filename     = uniqid($this->fields['id'] . '_');
                    $sub          = substr($filename, -2); /* 2 hex digit */

                   // output images with possible transparency to png, other to jpg
                    $extension = strtolower(pathinfo($fullpath, PATHINFO_EXTENSION));
                    $extension = in_array($extension, ['png', 'gif'])
                    ? 'png'
                    : 'jpg';

                    @mkdir(GLPI_PICTURE_DIR . "/$sub");
                    $picture_path = GLPI_PICTURE_DIR  . "/{$sub}/{$filename}.{$extension}";
                    self::dropPictureFiles("{$sub}/{$filename}.{$extension}");

                    if (Document::renameForce($fullpath, $picture_path)) {
                        Session::addMessageAfterRedirect(__s('The file is valid. Upload is successful.'));
                        // For display
                        $input['picture'] = "{$sub}/{$filename}.{$extension}";

                        //prepare a thumbnail
                        $thumb_path = GLPI_PICTURE_DIR . "/{$sub}/{$filename}_min.{$extension}";
                        Toolbox::resizePicture($picture_path, $thumb_path);
                    } else {
                        Session::addMessageAfterRedirect(
                            __s('Moving temporary file failed.'),
                            false,
                            ERROR
                        );
                        @unlink($fullpath);
                    }
                } else {
                    Session::addMessageAfterRedirect(
                        __s('The file is not an image file.'),
                        false,
                        ERROR
                    );
                    @unlink($fullpath);
                }
            } else {
               //ldap jpegphoto synchronisation.
                $picture = $this->syncLdapPhoto();
                if (!empty($picture)) {
                    $input['picture'] = $picture;
                }
            }
        }

        if (isset($input["password2"])) {
           // Empty : do not update
            if (empty($input["password"])) {
                unset($input["password"]);
            } else {
                if ($input["password"] == $input["password2"]) {
                   // Check right : my password of user with lesser rights
                    $password_errors = [];
                    if (
                        isset($input['id'])
                        && $this->validatePassword($input["password"], $password_errors)
                        && (($input['id'] == Session::getLoginUserID())
                        || $this->currentUserHaveMoreRightThan($input['id'])
                        // Permit to change password with token and email
                        || (($input['password_forget_token'] == $this->fields['password_forget_token'])
                           && (strtotime($_SESSION["glpi_currenttime"]) < strtotime($this->fields['password_forget_token_date']))))
                    ) {
                        $input["password"]
                        = Auth::getPasswordHash($input["password"]);

                        $input['password_last_update'] = $_SESSION["glpi_currenttime"];
                    } else {
                        Session::addMessagesAfterRedirect(
                            array_map('htmlspecialchars', $password_errors),
                            false,
                            ERROR
                        );
                        unset($input["password"]);
                    }
                    unset($input["password2"]);
                } else {
                    Session::addMessageAfterRedirect(
                        __s('Error: the two passwords do not match'),
                        false,
                        ERROR
                    );
                    return false;
                }
            }
        } else if (isset($input["password"])) { // From login
            unset($input["password"]);
        }

        // prevent changing tokens and emails from users with lower rights
        $protected_input_keys = [
            'api_token',
            '_reset_api_token',
            'cookie_token',
            'password_forget_token',
            'personal_token',
            '_reset_personal_token',

            '_useremails',
        ];
        if (!isCommandLine()) {
            // Disallow `_emails` input unless on CLI context (e.g. LDAP sync command).
            $protected_input_keys[] = '_emails';
        }
        if (
            count(array_intersect($protected_input_keys, array_keys($input))) > 0
            && !Session::isCron() // cron context is considered safe
            && (int) $input['id'] !== Session::getLoginUserID()
            && !$this->currentUserHaveMoreRightThan($input['id'])
        ) {
            foreach ($protected_input_keys as $input_key) {
                unset($input[$input_key]);
            }
        }

       // blank password when authtype changes
        if (
            isset($input["authtype"])
            && $input["authtype"] != Auth::DB_GLPI
            && $input["authtype"] != $this->getField('authtype')
        ) {
            $input["password"] = "";
        }

       // Update User in the database
        if (
            !isset($input["id"])
            && isset($input["name"])
        ) {
            if ($this->getFromDBbyName($input["name"])) {
                $input["id"] = $this->fields["id"];
            }
        }

        if (
            isset($input["entities_id"])
            && (Session::getLoginUserID() == $input['id'])
        ) {
            $_SESSION["glpidefault_entity"] = $input["entities_id"];
        }

       // Security on default profile update
        if (isset($input['profiles_id'])) {
            if (!in_array($input['profiles_id'], Profile_User::getUserProfiles($input['id']))) {
                unset($input['profiles_id']);
            }
        }

       // Security on default entity  update
        if (
            isset($input['entities_id'])
            && ($input['entities_id'] > 0)
            && (!in_array($input['entities_id'], Profile_User::getUserEntities($input['id'])))
        ) {
            unset($input['entities_id']);
        }

       // Security on default group  update
        if (
            isset($input['groups_id'])
            && !Group_User::isUserInGroup($input['id'], $input['groups_id'])
        ) {
            unset($input['groups_id']);
        }

        if (
            isset($input['_reset_personal_token'])
            && $input['_reset_personal_token']
        ) {
            $input['personal_token']      = self::getUniqueToken('personal_token');
            $input['personal_token_date'] = $_SESSION['glpi_currenttime'];
        }

        if (
            isset($input['_reset_api_token'])
            && $input['_reset_api_token']
        ) {
            $input['api_token']      = self::getUniqueToken('api_token');
            $input['api_token_date'] = $_SESSION['glpi_currenttime'];
        }

       // Manage preferences fields
        if (Session::getLoginUserID() == $input['id']) {
            if (
                isset($input['use_mode'])
                && ($_SESSION['glpi_use_mode'] !=  $input['use_mode'])
            ) {
                $_SESSION['glpi_use_mode'] = $input['use_mode'];
                unset($_SESSION['glpimenu']); // Force menu regeneration
               //Session::loadLanguage();
            }
        }

        foreach ($CFG_GLPI['user_pref_field'] as $f) {
            if (isset($input[$f])) {
                $pref_value = $input[$f];
                if (Session::getLoginUserID() == $input['id']) {
                    if ($_SESSION["glpi$f"] != $pref_value) {
                        $_SESSION["glpi$f"] = $pref_value;
                      // reinit translations
                        if ($f == 'language') {
                             $_SESSION['glpi_dropdowntranslations'] = DropdownTranslation::getAvailableTranslations($_SESSION["glpilanguage"]);
                             unset($_SESSION['glpimenu']);
                        }
                    }
                }
                if ($pref_value == $CFG_GLPI[$f]) {
                    $input[$f] = "NULL";
                }
            }
        }

        if (isset($input['language']) && GLPI_DEMO_MODE) {
            unset($input['language']);
        }

        if (array_key_exists('timezone', $input) && empty($input['timezone'])) {
            $input['timezone'] = 'NULL';
        }

        if (
            $this->fields['is_active'] == true
            && isset($input['is_active'])
            && $input['is_active'] == false // User is no longer active
            && $this->isLastSuperAdminUser()
        ) {
            unset($input['is_active']);
            Session::addMessageAfterRedirect(
                __s("Can't set user as inactive as it is the only remaining super administrator."),
                false,
                ERROR
            );
        }

        return $input;
    }


    public function post_updateItem($history = true)
    {
       //handle timezone change for current user
        if ($this->fields['id'] == Session::getLoginUserID()) {
            if (null == $this->fields['timezone'] || 'null' === strtolower($this->fields['timezone'])) {
                unset($_SESSION['glpi_tz']);
            } else {
                $_SESSION['glpi_tz'] = $this->fields['timezone'];
            }
        }

        $this->updateUserEmails();
        $this->syncLdapGroups();
        $this->syncDynamicEmails();
        $this->applyGroupsRules();
        $this->applyRightRules();

        if (isset($this->input['_init_password']) && $this->input['_init_password']) {
            $email = $this->getDefaultEmail();
            try {
                $this->forgetPassword($email, false);
            } catch (\Glpi\Exception\ForgetPasswordException $e) {
                Session::addMessageAfterRedirect(htmlspecialchars($e->getMessage()), false, ERROR);
            }
        } elseif (in_array('password', $this->updates)) {
            $alert = new Alert();
            $alert->deleteByCriteria(
                [
                    'itemtype' => $this->getType(),
                    'items_id' => $this->fields['id'],
                ],
                true
            );
        }

        if (
            in_array('password', $this->updates)
            && !PasswordHistory::getInstance()->updatePasswordHistory($this, $this->oldvalues['password'])
        ) {
            trigger_error(
                sprintf('Password history update failed for user %s.', $this->getId()),
                E_USER_WARNING
            );
        }
    }

    /**
     * Apply rules to determine dynamic rights of the user.
     *
     * @return boolean true if rules are applied, false otherwise
     */
    public function applyRightRules()
    {

        $return = false;

        if (
            $this->must_process_ruleright === true
        ) {
            $dynamic_profiles = Profile_User::getForUser($this->fields["id"], true);

            if (
                isset($this->fields["id"])
                && ($this->fields["id"] > 0)
                && isset($this->input["_ldap_rules"])
                && count($this->input["_ldap_rules"])
            ) {
               //and add/update/delete only if it's necessary !
                if (isset($this->input["_ldap_rules"]["rules_entities_rights"])) {
                    $entities_rules = $this->input["_ldap_rules"]["rules_entities_rights"];
                } else {
                    $entities_rules = [];
                }

                if (isset($this->input["_ldap_rules"]["rules_entities"])) {
                    $entities = $this->input["_ldap_rules"]["rules_entities"];
                } else {
                    $entities = [];
                }

                if (isset($this->input["_ldap_rules"]["rules_rights"])) {
                    $rights = $this->input["_ldap_rules"]["rules_rights"];
                } else {
                    $rights = [];
                }

                $retrieved_dynamic_profiles = [];

               //For each affectation -> write it in DB
                foreach ($entities_rules as $entity) {
                   //Multiple entities assignation
                    if (is_array($entity[0])) {
                        foreach ($entity[0] as $ent) {
                            $unicity = $ent . "-" . $entity[1] . "-" . $entity[2];
                            $retrieved_dynamic_profiles[$unicity] = [
                                'entities_id'  => $ent,
                                'profiles_id'  => $entity[1],
                                'is_recursive' => $entity[2],
                                'users_id'     => $this->fields['id'],
                                'is_dynamic'   => 1,
                            ];
                        }
                    } else {
                        $unicity = $entity[0] . "-" . $entity[1] . "-" . $entity[2];
                        $retrieved_dynamic_profiles[$unicity] = [
                            'entities_id'  => $entity[0],
                            'profiles_id'  => $entity[1],
                            'is_recursive' => $entity[2],
                            'users_id'     => $this->fields['id'],
                            'is_dynamic'   => 1,
                        ];
                    }
                }

                if (
                    (count($entities) > 0)
                    && (count($rights) == 0)
                ) {
                    if ($def_prof = Profile::getDefault()) {
                        $rights[] = $def_prof;
                    }
                }

                if (
                    (count($rights) > 0)
                    && (count($entities) > 0)
                ) {
                    foreach ($rights as $right) {
                        foreach ($entities as $entity) {
                            $unicity = $entity[0] . "-" . $right . "-" . $entity[1];
                            $retrieved_dynamic_profiles[$unicity] = [
                                'entities_id'  => $entity[0],
                                'profiles_id'  => $right,
                                'is_recursive' => $entity[1],
                                'users_id'     => $this->fields['id'],
                                'is_dynamic'   => 1,
                            ];
                        }
                    }
                }

               // Compare retrived profiles to existing ones : clean arrays to do purge and add
                if (count($retrieved_dynamic_profiles)) {
                    foreach ($retrieved_dynamic_profiles as $keyretr => $retr_profile) {
                        foreach ($dynamic_profiles as $keydb => $db_profile) {
                             // Found existing profile : unset values in array
                            if (
                                ($db_profile['entities_id']  == $retr_profile['entities_id'])
                                && ($db_profile['profiles_id']  == $retr_profile['profiles_id'])
                                && ($db_profile['is_recursive'] == $retr_profile['is_recursive'])
                            ) {
                                unset($retrieved_dynamic_profiles[$keyretr]);
                                unset($dynamic_profiles[$keydb]);
                            }
                        }
                    }
                }

               // Add new dynamic profiles
                if (count($retrieved_dynamic_profiles)) {
                    $right = new Profile_User();
                    foreach ($retrieved_dynamic_profiles as $keyretr => $retr_profile) {
                        $right->add($retr_profile);
                    }
                }

               //Unset all the temporary tables
                unset($this->input["_ldap_rules"]);

                $return = true;
            } else if (count($dynamic_profiles) == 1) {
                $dynamic_profile = reset($dynamic_profiles);

               // If no rule applied and only one dynamic profile found, check if
               // it is the default profile
                if ($dynamic_profile['is_default_profile'] == true) {
                    $default_profile = Profile::getDefault();

                   // Remove from to be deleted list
                    $dynamic_profiles = [];

                   // Update profile if need to match the current default profile
                    if ($dynamic_profile['profiles_id'] !== $default_profile) {
                        $pu = new Profile_User();
                        $dynamic_profile['profiles_id'] = $default_profile;
                        $pu->add($dynamic_profile);
                        $pu->delete([
                            'id' => $dynamic_profile['id']
                        ]);
                    }
                }
            }

           // Delete old dynamic profiles
            if (count($dynamic_profiles)) {
                $right = new Profile_User();
                foreach ($dynamic_profiles as $keydb => $db_profile) {
                    $right->delete($db_profile);
                }
            }
            $this->must_process_ruleright = false;
        }
        return $return;
    }


    /**
     * Synchronise LDAP group of the user.
     *
     * @return void
     */
    public function syncLdapGroups()
    {
        /** @var \DBmysql $DB */
        global $DB;

       // input["_groups"] not set when update from user.form or preference
        if (
            isset($this->fields["authtype"])
            && isset($this->input["_groups"])
            && (($this->fields["authtype"] == Auth::LDAP)
              || Auth::isAlternateAuth($this->fields['authtype']))
        ) {
            if (isset($this->fields["id"]) && ($this->fields["id"] > 0)) {
                $authtype = Auth::getMethodsByID($this->fields["authtype"], $this->fields["auths_id"]);

                if (count($authtype)) {
                    // Clean groups
                    $this->input["_groups"] = array_unique($this->input["_groups"]);

                    // Delete not available groups like to LDAP
                    $iterator = $DB->request([
                        'SELECT'    => [
                            'glpi_groups_users.id',
                            'glpi_groups_users.groups_id',
                            'glpi_groups_users.is_dynamic'
                        ],
                        'FROM'      => 'glpi_groups_users',
                        'LEFT JOIN' => [
                            'glpi_groups'  => [
                                'FKEY'   => [
                                    'glpi_groups_users'  => 'groups_id',
                                    'glpi_groups'        => 'id'
                                ]
                            ]
                        ],
                        'WHERE'     => [
                            'glpi_groups_users.users_id' => $this->fields['id']
                        ]
                    ]);

                     $groupuser = new Group_User();
                    foreach ($iterator as $data) {
                        if (in_array($data["groups_id"], $this->input["_groups"])) {
                         // Delete found item in order not to add it again
                            unset($this->input["_groups"][array_search(
                                $data["groups_id"],
                                $this->input["_groups"]
                            )]);
                        } else if ($data['is_dynamic']) {
                            $groupuser->delete(['id' => $data["id"]]);
                        }
                    }

                     //If the user needs to be added to one group or more
                    if (count($this->input["_groups"]) > 0) {
                        foreach ($this->input["_groups"] as $group) {
                              $groupuser->add(['users_id'   => $this->fields["id"],
                                  'groups_id'  => $group,
                                  'is_dynamic' => 1
                              ]);
                        }
                        unset($this->input["_groups"]);
                    }
                }
            }
        }
    }


    /**
     * Synchronize picture (photo) of the user.
     *
     * @since 0.85
     *
     * @return string|boolean Filename to be stored in user picture field, false if no picture found
     */
    public function syncLdapPhoto()
    {

        if (
            isset($this->fields["authtype"])
            && (($this->fields["authtype"] == Auth::LDAP)
               || ($this->fields["authtype"] == Auth::NOT_YET_AUTHENTIFIED
                   && !empty($this->fields["auths_id"]))
               || Auth::isAlternateAuth($this->fields['authtype']))
        ) {
            if (isset($this->fields["id"]) && ($this->fields["id"] > 0)) {
                $config_ldap = new AuthLDAP();
                $ds          = false;

               //connect ldap server
                if ($config_ldap->getFromDB($this->fields['auths_id'])) {
                    $ds = $config_ldap->connect();
                }

                if ($ds) {
                   //get picture fields
                    $picture_field = $config_ldap->fields['picture_field'];
                    if (empty($picture_field)) {
                        return false;
                    }

                   //get picture content in ldap
                    $info = AuthLDAP::getUserByDn(
                        $ds,
                        $this->fields['user_dn'],
                        [$picture_field]
                    );

                   //getUserByDn returns an array. If the picture is empty,
                   //$info[$picture_field][0] is null
                    if (!isset($info[$picture_field][0]) || empty($info[$picture_field][0])) {
                          return "";
                    }
                   //prepare paths
                    $img       = array_pop($info[$picture_field]);
                    $filename  = uniqid($this->fields['id'] . '_');
                    $sub       = substr($filename, -2); /* 2 hex digit */
                    $file      = GLPI_PICTURE_DIR . "/{$sub}/{$filename}.jpg";

                    if (array_key_exists('picture', $this->fields)) {
                        $oldfile = GLPI_PICTURE_DIR . "/" . $this->fields["picture"];
                    } else {
                        $oldfile = null;
                    }

                   // update picture if not exist or changed
                    if (
                        empty($this->fields["picture"])
                        || !file_exists($oldfile)
                        || sha1_file($oldfile) !== sha1($img)
                    ) {
                        if (!is_dir(GLPI_PICTURE_DIR . "/$sub")) {
                            mkdir(GLPI_PICTURE_DIR . "/$sub");
                        }

                       //save picture
                        $outjpeg = fopen($file, 'wb');
                        fwrite($outjpeg, $img);
                        fclose($outjpeg);

                       //save thumbnail
                        $thumb = GLPI_PICTURE_DIR . "/{$sub}/{$filename}_min.jpg";
                        Toolbox::resizePicture($file, $thumb);

                        return "{$sub}/{$filename}.jpg";
                    }
                    return $this->fields["picture"];
                }
            }
        }

        return false;
    }


    /**
     * Update emails of the user.
     * Uses _useremails set from UI, not _emails set from LDAP.
     *
     * @return void
     */
    public function updateUserEmails()
    {
       // Update emails  (use _useremails set from UI, not _emails set from LDAP)

        $userUpdated = false;

        if (isset($this->input['_useremails']) && count($this->input['_useremails'])) {
            foreach ($this->input['_useremails'] as $id => $email) {
                $email = trim($email);

                $useremail = new UserEmail();
                if ($id > 0 && $useremail->getFromDB($id) && $useremail->fields['users_id'] === $this->getID()) {
                    // Existing email attached to current user

                    $params = ['id' => $id];

                    if (strlen($email) === 0) {
                        // Empty email, delete it
                        $deleted = $useremail->delete($params);
                        $userUpdated = $userUpdated || $deleted;
                    } else {
                        // Update email
                        $params['email'] = $email;
                        $params['is_default'] = $this->input['_default_email'] == $id ? 1 : 0;

                        $existingUserEmail = new UserEmail();
                        if (
                            $existingUserEmail->getFromDB($id)
                            && $params['email'] == $existingUserEmail->fields['email']
                            && $params['is_default'] == $existingUserEmail->fields['is_default']
                        ) {
                             // Do not update if email has not changed
                             continue;
                        }

                        $updated = $useremail->update($params);
                        $userUpdated = $userUpdated || $updated;
                    }
                } else {
                    // New email
                    $email_input = [
                        'email'    => $email,
                        'users_id' => $this->fields['id']
                    ];
                    if (
                        isset($this->input['_default_email'])
                        && ($this->input['_default_email'] == $id)
                    ) {
                        $email_input['is_default'] = 1;
                    } else {
                        $email_input['is_default'] = 0;
                    }
                    $added = $useremail->add($email_input);
                    $userUpdated = $userUpdated || $added;
                }
            }
        }

        if ($userUpdated) {
           // calling $this->update() here leads to loss in $this->input
            $user = new User();
            $user->update(['id' => $this->fields['id'], 'date_mod' => $_SESSION['glpi_currenttime']]);
        }
    }


    /**
     * Synchronise Dynamics emails of the user.
     * Uses _emails (set from getFromLDAP), not _usermails set from UI.
     *
     * @return void
     */
    public function syncDynamicEmails()
    {
        /** @var \DBmysql $DB */
        global $DB;

        $userUpdated = false;

       // input["_emails"] not set when update from user.form or preference
        if (
            isset($this->fields["authtype"])
            && isset($this->input["_emails"])
            && (($this->fields["authtype"] == Auth::LDAP)
              || Auth::isAlternateAuth($this->fields['authtype'])
              || ($this->fields["authtype"] == Auth::MAIL))
        ) {
            if (isset($this->fields["id"]) && ($this->fields["id"] > 0)) {
                $authtype = Auth::getMethodsByID($this->fields["authtype"], $this->fields["auths_id"]);

                if (
                    count($authtype)
                    || $this->fields["authtype"] == Auth::EXTERNAL
                ) {
                    // Clean emails
                    // Do a case insensitive comparison as it seems that some LDAP servers
                    // may return same email with different case sensitivity.
                    $unique_emails = [];
                    foreach ($this->input["_emails"] as $email) {
                        if (!in_array(strtolower($email), array_map('strtolower', $unique_emails))) {
                            $unique_emails[] = $email;
                        }
                    }
                    $this->input["_emails"] = $unique_emails;

                    // Delete not available groups like to LDAP
                    $iterator = $DB->request([
                        'SELECT' => [
                            'id',
                            'users_id',
                            'email',
                            'is_dynamic'
                        ],
                        'FROM'   => 'glpi_useremails',
                        'WHERE'  => ['users_id' => $this->fields['id']]
                    ]);

                     $useremail = new UserEmail();
                    foreach ($iterator as $data) {
                        // Do a case insensitive comparison as email may be stored with a different case
                        $i = array_search(strtolower($data["email"]), array_map('strtolower', $this->input["_emails"]));
                        if ($i !== false) {
                            // Delete found item in order not to add it again
                            unset($this->input["_emails"][$i]);
                        } else if ($data['is_dynamic']) {
                            // Delete not found email
                            $deleted = $useremail->delete(['id' => $data["id"]]);
                            $userUpdated = $userUpdated || $deleted;
                        }
                    }

                     //If the email need to be added
                    if (count($this->input["_emails"]) > 0) {
                        foreach ($this->input["_emails"] as $email) {
                              $added = $useremail->add(['users_id'   => $this->fields["id"],
                                  'email'      => $email,
                                  'is_dynamic' => 1
                              ]);
                              $userUpdated = $userUpdated || $added;
                        }
                        unset($this->input["_emails"]);
                    }
                }
            }
        }

        if ($userUpdated) {
           // calling $this->update() here leads to loss in $this->input
            $user = new User();
            $user->update(['id' => $this->fields['id'], 'date_mod' => $_SESSION['glpi_currenttime']]);
        }
    }

    protected function computeFriendlyName()
    {
        /** @var array $CFG_GLPI */
        global $CFG_GLPI;

        if (isset($this->fields["id"]) && ($this->fields["id"] > 0)) {
           //computeFriendlyName should not add ID
            $bkp_conf = $CFG_GLPI['is_ids_visible'];
            $CFG_GLPI['is_ids_visible'] = 0;
            $bkp_sessconf = (isset($_SESSION['glpiis_ids_visible']) ? $_SESSION["glpiis_ids_visible"] : 0);
            $_SESSION["glpiis_ids_visible"] = 0;
            $name = formatUserName(
                $this->fields["id"],
                $this->fields["name"],
                (isset($this->fields["realname"]) ? $this->fields["realname"] : ''),
                (isset($this->fields["firstname"]) ? $this->fields["firstname"] : '')
            );

            $CFG_GLPI['is_ids_visible'] = $bkp_conf;
            $_SESSION["glpiis_ids_visible"] = $bkp_sessconf;
            return $name;
        }
        return '';
    }

    /**
     * Get the user info card HTML.
     *
     * @return string
     */
    public function getInfoCard(): string
    {
        $user_params = [
            'id'                  => $this->getID(),
            'user_name'           => $this->getName(),
            'email'               => UserEmail::getDefaultForUser($this->getID()),
            'phone'               => $this->fields["phone"],
            'phone2'              => $this->fields["phone2"],
            'mobile'              => $this->fields["mobile"],
            'locations_id'        => $this->fields['locations_id'],
            'usertitles_id'       => $this->fields['usertitles_id'],
            'usercategories_id'   => $this->fields['usercategories_id'],
            'registration_number' => $this->fields['registration_number'],
        ];

        if (Session::haveRight('user', READ)) {
             $user_params['login'] = $this->fields['name'];
        }
        if (!empty($this->fields["groups_id"])) {
            $user_params['groups_id'] = $this->fields["groups_id"];
        }
        return TemplateRenderer::getInstance()->render('components/user/info_card.html.twig', [
            'user'                 => $user_params,
            'enable_anonymization' => Session::getCurrentInterface() == 'helpdesk',
        ]);
    }


    /**
     * Function that tries to load the user membership from LDAP
     * by searching in the attributes of the User.
     *
     * @param resource $ldap_connection LDAP connection
     * @param array    $ldap_method     LDAP method
     * @param string   $userdn          Basedn of the user
     * @param string   $login           User login
     *
     * @return void
     */
    private function getFromLDAPGroupVirtual($ldap_connection, array $ldap_method, $userdn, $login): void
    {
        /** @var \DBmysql $DB */
        global $DB;

       // Search in DB the ldap_field we need to search for in LDAP
        $iterator = $DB->request([
            'SELECT'          => 'ldap_field',
            'DISTINCT'        => true,
            'FROM'            => 'glpi_groups',
            'WHERE'           => ['NOT' => ['ldap_field' => '']],
            'ORDER'           => 'ldap_field'
        ]);
        $group_fields = [];

        foreach ($iterator as $data) {
            $group_fields[] = Toolbox::strtolower($data["ldap_field"]);
        }
        if (count($group_fields)) {
            //Need to sort the array because edirectory don't like it!
            sort($group_fields);

            // If the groups must be retrieved from the ldap user object
            $sr = @ldap_read($ldap_connection, $userdn, "objectClass=*", $group_fields);
            if ($sr === false) {
                // 32 = LDAP_NO_SUCH_OBJECT => This error can be silented as it just means that search produces no result.
                if (ldap_errno($ldap_connection) !== 32) {
                    trigger_error(
                        AuthLDAP::buildError(
                            $ldap_connection,
                            sprintf('Unable to get LDAP groups for user having DN `%s` with filter `%s', $userdn, "objectClass=*")
                        ),
                        E_USER_WARNING
                    );
                }
                return;
            }
            $v  = AuthLDAP::get_entries_clean($ldap_connection, $sr);

            for ($i = 0; $i < $v['count']; $i++) {
               //Try to find is DN in present and needed: if yes, then extract only the OU from it
                if (
                    (($ldap_method["group_field"] == 'dn') || in_array('ou', $group_fields))
                    && isset($v[$i]['dn'])
                ) {
                    $v[$i]['ou'] = [];
                    for ($tmp = $v[$i]['dn']; count($tmptab = explode(',', $tmp, 2)) == 2; $tmp = $tmptab[1]) {
                        $v[$i]['ou'][] = $tmptab[1];
                    }

                    // Search in DB for group with ldap_group_dn
                    if (
                        ($ldap_method["group_field"] == 'dn')
                        && (count($v[$i]['ou']) > 0)
                    ) {
                        $group_iterator = $DB->request([
                            'SELECT' => 'id',
                            'FROM'   => 'glpi_groups',
                            'WHERE'  => ['ldap_group_dn' => $v[$i]['ou']]
                        ]);

                        foreach ($group_iterator as $group) {
                            $this->fields["_groups"][] = $group['id'];
                        }
                    }

                   // searching with ldap_field='OU' and ldap_value is also possible
                    $v[$i]['ou']['count'] = count($v[$i]['ou']);
                }

               // For each attribute retrieve from LDAP, search in the DB
                foreach ($group_fields as $field) {
                    if (
                        isset($v[$i][$field])
                        && isset($v[$i][$field]['count'])
                        && ($v[$i][$field]['count'] > 0)
                    ) {
                        unset($v[$i][$field]['count']);
                        $lgroups = [];
                        foreach ($v[$i][$field] as $lgroup) {
                            $lgroups[] = [
                                new QueryExpression($DB->quoteValue($lgroup) .
                                             " LIKE " .
                                             $DB->quoteName('ldap_value'))
                            ];
                        }
                        $group_iterator = $DB->request([
                            'SELECT' => 'id',
                            'FROM'   => 'glpi_groups',
                            'WHERE'  => [
                                'ldap_field' => $field,
                                'OR'         => $lgroups
                            ]
                        ]);

                        foreach ($group_iterator as $group) {
                            $this->fields["_groups"][] = $group['id'];
                        }
                    }
                }
            }
        }
    }


    /**
     * Function that tries to load the user membership from LDAP
     * by searching in the attributes of the Groups.
     *
     * @param resource $ldap_connection    LDAP connection
     * @param array    $ldap_method        LDAP method
     * @param string   $userdn             Basedn of the user
     * @param string   $login              User login
     *
     * @return boolean true if search is applicable, false otherwise
     */
    private function getFromLDAPGroupDiscret($ldap_connection, array $ldap_method, $userdn, $login)
    {
        /** @var \DBmysql $DB */
        global $DB;

       // No group_member_field : unable to get group
        if (empty($ldap_method["group_member_field"])) {
            return false;
        }

        if ($ldap_method["use_dn"]) {
            $user_tmp = $userdn;
        } else {
           //Don't add $ldap_method["login_field"]."=", because sometimes it may not work (for example with posixGroup)
            $user_tmp = $login;
        }

        $v = $this->ldap_get_user_groups(
            $ldap_connection,
            $ldap_method["basedn"],
            $user_tmp,
            $ldap_method["group_condition"],
            $ldap_method["group_member_field"],
            $ldap_method["use_dn"],
            $ldap_method["login_field"]
        );
        foreach ($v as $result) {
            if (
                isset($result[$ldap_method["group_member_field"]])
                && is_array($result[$ldap_method["group_member_field"]])
                && (count($result[$ldap_method["group_member_field"]]) > 0)
            ) {
                $iterator = $DB->request([
                    'SELECT' => 'id',
                    'FROM'   => 'glpi_groups',
                    'WHERE'  => ['ldap_group_dn' => $result[$ldap_method["group_member_field"]]]
                ]);

                foreach ($iterator as $group) {
                    $this->fields["_groups"][] = $group['id'];
                }
            }
        }
        return true;
    }


    /**
     * Function that tries to load the user information from LDAP.
     *
     * @param resource $ldap_connection LDAP connection
     * @param array    $ldap_method     LDAP method
     * @param string   $userdn          Basedn of the user
     * @param string   $login           User Login
     * @param boolean  $import          true for import, false for update
     *
     * @return boolean true if found / false if not
     */
    public function getFromLDAP($ldap_connection, array $ldap_method, $userdn, $login, $import = true)
    {
        /**
         * @var array $CFG_GLPI
         * @var \DBmysql $DB
         */
        global $CFG_GLPI, $DB;

       // we prevent some delay...
        if (empty($ldap_method["host"])) {
            return false;
        }

        if ($ldap_connection instanceof \LDAP\Connection) {
           //Set all the search fields
            $this->fields['password'] = "";

            $fields  = AuthLDAP::getSyncFields($ldap_method);

           //Hook to allow plugin to request more attributes from ldap
            $fields = Plugin::doHookFunction(Hooks::RETRIEVE_MORE_FIELD_FROM_LDAP, $fields);

            $fields  = array_filter($fields);
            $f       = self::getLdapFieldNames($fields);

            $sr      = @ldap_read($ldap_connection, $userdn, "objectClass=*", $f);
            if ($sr === false) {
                // 32 = LDAP_NO_SUCH_OBJECT => This error can be silented as it just means that search produces no result.
                if (ldap_errno($ldap_connection) !== 32) {
                    trigger_error(
                        AuthLDAP::buildError(
                            $ldap_connection,
                            sprintf('Unable to get LDAP user having DN `%s` with filter `%s`', $userdn, "objectClass=*")
                        ),
                        E_USER_WARNING
                    );
                }
                return false;
            }
            $v       = AuthLDAP::get_entries_clean($ldap_connection, $sr);

            if (
                !is_array($v)
                || ( count($v) == 0)
                || empty($v[0][$fields['name']][0])
            ) {
                return false;
            }

           //Store user's dn
            $this->fields['user_dn']    = $userdn;
           //Store date_sync
            $this->fields['date_sync']  = $_SESSION['glpi_currenttime'];
           // Empty array to ensure than syncDynamicEmails will be done
            $this->fields["_emails"]    = [];
           // force authtype as we retrieve this user by ldap (we could have login with SSO)
            $this->fields["authtype"] = Auth::LDAP;

            $import_fields = [];
            foreach ($fields as $k => $e) {
                $val = AuthLDAP::getFieldValue(
                    [$e => self::getLdapFieldValue($e, $v)],
                    $e
                );
                if (empty($val)) {
                    switch ($k) {
                        case "language":
                             // Not set value : managed but user class
                            break;

                        case "usertitles_id":
                        case "usercategories_id":
                        case 'locations_id':
                        case 'users_id_supervisor':
                            $this->fields[$k] = 0;
                            break;

                        default:
                            $this->fields[$k] = "";
                    }
                } else {
                    switch ($k) {
                        case "email1":
                        case "email2":
                        case "email3":
                        case "email4":
                          // Manage multivaluable fields
                            if (!empty($v[0][$e])) {
                                foreach ($v[0][$e] as $km => $m) {
                                    if (!preg_match('/count/', $km)) {
                                         $this->fields["_emails"][] = $m;
                                    }
                                }
                                // Only get them once if duplicated
                                $this->fields["_emails"] = array_unique($this->fields["_emails"]);
                            }
                            break;

                        case "language":
                            $language = Config::getLanguage($val);
                            if ($language != '') {
                                $this->fields[$k] = $language;
                            }
                            break;

                        case "usertitles_id":
                        case 'locations_id':
                        case "usercategories_id":
                        case 'users_id_supervisor':
                            $import_fields[$k] = $val;
                            break;

                        case "begin_date":
                        case "end_date":
                            $this->fields[$k] = AuthLDAP::getLdapDateValue($val);
                            break;

                        default:
                              $this->fields[$k] = $val;
                    }
                }
            }

           // Empty array to ensure than syncLdapGroups will be done
            $this->fields["_groups"] = [];

           ///The groups are retrieved by looking into an ldap user object
            if (
                ($ldap_method["group_search_type"] == 0)
                || ($ldap_method["group_search_type"] == 2)
            ) {
                $this->getFromLDAPGroupVirtual($ldap_connection, $ldap_method, $userdn, $login);
            }

           ///The groups are retrived by looking into an ldap group object
            if (
                ($ldap_method["group_search_type"] == 1)
                || ($ldap_method["group_search_type"] == 2)
            ) {
                $this->getFromLDAPGroupDiscret($ldap_connection, $ldap_method, $userdn, $login);
            }

           ///Only process rules if working on the master database
            if (!$DB->isSlave()) {
               //Instanciate the affectation's rule
                $rule = new RuleRightCollection();

               //Process affectation rules :
               //we don't care about the function's return because all
               //the datas are stored in session temporary
                if (isset($this->fields["_groups"])) {
                    $groups = $this->fields["_groups"];
                } else {
                    $groups = [];
                }

                // Take database groups into acount for user
                $searched_user = new User();
                if ($searched_user->getFromDBbyDnAndAuth($userdn, $ldap_method["id"])) {
                    $groups = array_merge($groups, array_column(Group_User::getUserGroups($searched_user->getID()), 'id'));
                }

                $this->fields = $rule->processAllRules($groups, $this->fields, [
                    'type'        => Auth::LDAP,
                    'ldap_server' => $ldap_method["id"],
                    'connection'  => $ldap_connection,
                    'userdn'      => $userdn,
                    'login'       => $this->fields['name'],
                    'mail_email'  => $this->fields['_emails']
                ]);

                $this->willProcessRuleRight();

               //If rule  action is ignore import
                if (
                    $import
                    && isset($this->fields["_stop_import"])
                ) {
                     return false;
                }
               //or no rights found & do not import users with no rights
                if (
                    $import
                    && !$CFG_GLPI["use_noright_users_add"]
                ) {
                    $ok = false;
                    if (
                        isset($this->fields["_ldap_rules"])
                        && count($this->fields["_ldap_rules"])
                    ) {
                        if (
                            isset($this->fields["_ldap_rules"]["rules_entities_rights"])
                            && count($this->fields["_ldap_rules"]["rules_entities_rights"])
                        ) {
                            $ok = true;
                        }
                        if (!$ok) {
                            $entity_count = 0;
                            $right_count  = 0;
                            if (Profile::getDefault()) {
                                $right_count++;
                            }
                            if (isset($this->fields["_ldap_rules"]["rules_entities"])) {
                                $entity_count += count($this->fields["_ldap_rules"]["rules_entities"]);
                            }
                            if (isset($this->input["_ldap_rules"]["rules_rights"])) {
                                $right_count += count($this->fields["_ldap_rules"]["rules_rights"]);
                            }
                            if ($entity_count && $right_count) {
                                $ok = true;
                            }
                        }
                    }
                    if (!$ok) {
                        $this->fields["_stop_import"] = true;
                        return false;
                    }
                }

                foreach ($import_fields as $k => $val) {
                    switch ($k) {
                        case "usertitles_id":
                            $this->fields[$k] = Dropdown::importExternal('UserTitle', $val);
                            break;
                        case 'locations_id':
                            // use import to build the location tree
                            $this->fields[$k] = Dropdown::import(
                                'Location',
                                ['completename' => $val,
                                    'entities_id'  => 0,
                                    'is_recursive' => 1
                                ]
                            );
                            break;
                        case "usercategories_id":
                            $this->fields[$k] = Dropdown::importExternal('UserCategory', $val);
                            break;
                        case 'users_id_supervisor':
                            $supervisor_id = self::getIdByField('user_dn', $val);
                            if ($supervisor_id) {
                                $this->fields[$k] = $supervisor_id;
                            }
                            break;
                    }
                }

               // Add ldap result to data send to the hook
                $this->fields['_ldap_result'] = $v;
                $this->fields['_ldap_conn']   = $ldap_connection;
               //Hook to retrieve more information for ldap
                $this->fields = Plugin::doHookFunction(Hooks::RETRIEVE_MORE_DATA_FROM_LDAP, $this->fields);
                unset($this->fields['_ldap_result']);
            }

            return true;
        }
        return false;
    }


    /**
     * Get all groups a user belongs to.
     *
     * @param resource $ds                 ldap connection
     * @param string   $ldap_base_dn       Basedn used
     * @param string   $user_dn            Basedn of the user
     * @param string   $group_condition    group search condition
     * @param string   $group_member_field group field member in a user object
     * @param boolean  $use_dn             search dn of user ($login_field=$user_dn) in group_member_field
     * @param string   $login_field        user login field
     *
     * @return array Groups of the user located in [0][$group_member_field] in returned array
     */
    public function ldap_get_user_groups(
        $ds,
        $ldap_base_dn,
        $user_dn,
        $group_condition,
        $group_member_field,
        $use_dn,
        $login_field
    ) {

        $groups     = [];
        $listgroups = [];

       //User dn may contain ['(', ')', ',', '\'] then it needs to be escaped!
        $user_dn = ldap_escape($user_dn, "", LDAP_ESCAPE_FILTER);

       //Only retrive cn and member attributes from groups
        $attrs = ['dn'];

        if (!$use_dn) {
            $filter = "(& $group_condition (|($group_member_field=$user_dn)
                                          ($group_member_field=$login_field=$user_dn)))";
        } else {
            $filter = "(& $group_condition ($group_member_field=$user_dn))";
        }

       //Perform the search
        $sr = @ldap_search($ds, $ldap_base_dn, $filter, $attrs);

        if ($sr === false) {
            // 32 = LDAP_NO_SUCH_OBJECT => This error can be silented as it just means that search produces no result.
            if (ldap_errno($ds) !== 32) {
                trigger_error(
                    AuthLDAP::buildError(
                        $ds,
                        sprintf('LDAP search with base DN `%s` and filter `%s` failed', $ldap_base_dn, $filter)
                    ),
                    E_USER_WARNING
                );
            }
            return $groups;
        }

       //Get the result of the search as an array
        $info = AuthLDAP::get_entries_clean($ds, $sr);
       //Browse all the groups
        $info_count = count($info);
        for ($i = 0; $i < $info_count; $i++) {
           //Get the cn of the group and add it to the list of groups
            if (isset($info[$i]["dn"]) && ($info[$i]["dn"] != '')) {
                $listgroups[$i] = $info[$i]["dn"];
            }
        }

       //Create an array with the list of groups of the user
        $groups[0][$group_member_field] = $listgroups;
       //Return the groups of the user
        return $groups;
    }


    /**
     * Function that tries to load the user information from IMAP.
     *
     * @param array  $mail_method  mail method description array
     * @param string $name         login of the user
     *
     * @return boolean true if method is applicable, false otherwise
     */
    public function getFromIMAP(array $mail_method, $name)
    {
        /** @var \DBmysql $DB */
        global $DB;

       // we prevent some delay..
        if (empty($mail_method["host"])) {
            return false;
        }

       // some defaults...
        $this->fields['password']  = "";
       // Empty array to ensure than syncDynamicEmails will be done
        $this->fields["_emails"]   = [];
        $email                     = '';
        if (strpos($name, "@")) {
            $email = $name;
        } else {
            $email = $name . "@" . $mail_method["host"];
        }
        $this->fields["_emails"][] = $email;

        $this->fields['name']      = $name;
       //Store date_sync
        $this->fields['date_sync'] = $_SESSION['glpi_currenttime'];
       // force authtype as we retrieve this user by imap (we could have login with SSO)
        $this->fields["authtype"] = Auth::MAIL;

        if (!$DB->isSlave()) {
           //Instanciate the affectation's rule
            $rule = new RuleRightCollection();

           //Process affectation rules :
           //we don't care about the function's return because all the datas are stored in session temporary
            if (isset($this->fields["_groups"])) {
                $groups = $this->fields["_groups"];
            } else {
                $groups = [];
            }
            $this->fields = $rule->processAllRules($groups, $this->fields, [
                'type'        => Auth::MAIL,
                'mail_server' => $mail_method["id"],
                'login'       => $name,
                'email'       => $email
            ]);
            $this->willProcessRuleRight();
        }
        return true;
    }


    /**
     * Function that tries to load the user information from the SSO server.
     *
     * @since 0.84
     *
     * @return boolean true if method is applicable, false otherwise
     */
    public function getFromSSO()
    {
        /**
         * @var array $CFG_GLPI
         * @var \DBmysql $DB
         */
        global $CFG_GLPI, $DB;

        $a_field = [];
        foreach ($CFG_GLPI as $key => $value) {
            if (
                !is_array($value) && !empty($value)
                && strstr($key, "_ssofield")
            ) {
                $key = str_replace('_ssofield', '', $key);
                $a_field[$key] = $value;
            }
        }

        if (count($a_field) == 0) {
            return true;
        }
        $this->willProcessRuleRight();
        foreach ($a_field as $field => $key) {
            $value = $_SERVER[$key] ?? null;
            if (empty($value)) {
                switch ($field) {
                    case "title":
                        $this->fields['usertitles_id'] = 0;
                        break;

                    case "category":
                        $this->fields['usercategories_id'] = 0;
                        break;

                    default:
                        $this->fields[$field] = "";
                }
            } else {
                if (!mb_check_encoding($value, 'UTF-8') && mb_check_encoding($value, 'ISO-8859-1')) {
                    // Some applications, like Microsoft Azure Enterprise Applications (Header-based Single sign-on),
                    // will provide ISO-8859-1 encoded values. They have to be converted into UTF-8 to prevent
                    // encoding issues (see #12898).
                    $value = mb_convert_encoding($value, 'UTF-8', 'ISO-8859-1');
                }
                switch ($field) {
                    case "email1":
                    case "email2":
                    case "email3":
                    case "email4":
                        // Manage multivaluable fields
                        if (!preg_match('/count/', $value)) {
                            $this->fields["_emails"][] = $value;
                        }
                        // Only get them once if duplicated
                        $this->fields["_emails"] = array_unique($this->fields["_emails"]);
                        break;

                    case "language":
                        $language = Config::getLanguage($value);
                        if ($language != '') {
                            $this->fields[$field] = $language;
                        }
                        break;

                    case "title":
                        $this->fields['usertitles_id'] = Dropdown::importExternal('UserTitle', $value);
                        break;

                    case "category":
                        $this->fields['usercategories_id'] = Dropdown::importExternal('UserCategory', $value);
                        break;

                    default:
                        $this->fields[$field] = $value;
                        break;
                }
            }
        }
       ///Only process rules if working on the master database
        if (!$DB->isSlave()) {
           //Instanciate the affectation's rule
            $rule = new RuleRightCollection();

            $groups_id = [];
            if (!$this->isNewItem()) {
                $groups = Group_User::getUserGroups($this->fields['id']);
                $groups_id = array_column($groups, 'id');
            }

            $this->fields = $rule->processAllRules($groups_id, $this->fields, [
                'type'   => Auth::EXTERNAL,
                'email'  => $this->fields["_emails"] ?? [],
                'login'  => $this->fields["name"]
            ]);

           //If rule  action is ignore import
            if (isset($this->fields["_stop_import"])) {
                return false;
            }
        }
        return true;
    }


    /**
     * Blank passwords field of a user in the DB.
     * Needed for external auth users.
     *
     * @return void
     */
    public function blankPassword()
    {
        /** @var \DBmysql $DB */
        global $DB;

        if (!empty($this->fields["name"])) {
            $DB->update(
                $this->getTable(),
                [
                    'password' => ''
                ],
                [
                    'name' => $this->fields['name']
                ]
            );
        }
    }

    /**
     * Check if current user have more right than the specified one.
     *
     * @param integer $ID ID of the user
     *
     * @return boolean
     */
    public function currentUserHaveMoreRightThan($ID)
    {

        $user_prof = Profile_User::getUserProfiles($ID);
        return Profile::currentUserHaveMoreRightThan($user_prof);
    }

    protected function getFormHeaderToolbar(): array
    {
        $ID = $this->getID();
        $toolbar = [];

        if ($ID > 0) {
            $vcard_lbl = __s('Download user VCard');
            $vcard_url = htmlspecialchars(self::getFormURLWithID($ID) . "&getvcard=1");
            $vcard_btn = <<<HTML
            <a href="{$vcard_url}" target="_blank"
                     class="btn btn-icon btn-sm btn-ghost-secondary"
                     title="{$vcard_lbl}"
                     data-bs-toggle="tooltip" data-bs-placement="bottom">
               <i class="ti ti-id fa-lg"></i>
            </a>
HTML;
            $toolbar[] = $vcard_btn;

            $error_message = null;
            $impersonate_form = htmlspecialchars(self::getFormURLWithID($ID));
            if (Session::canImpersonate($ID, $error_message)) {
                $impersonate_lbl = __s('Impersonate');
                $csrf_token = Session::getNewCSRFToken();
                $impersonate_btn = <<<HTML
                    <form method="post" action="{$impersonate_form}">
                        <input type="hidden" name="id" value="{$ID}">
                        <input type="hidden" name="_glpi_csrf_token" value="{$csrf_token}">
                        <button type="button" name="impersonate" value="1"
                            class="btn btn-icon btn-sm btn-ghost-secondary btn-impersonate"
                            title="{$impersonate_lbl}"
                            data-bs-toggle="tooltip" data-bs-placement="bottom">
                            <i class="ti ti-spy fa-lg"></i>
                        </button>
                    </form>
HTML;

                // "impersonate" button type is set to "button" on form display to prevent it to be used
                // by default (as it is the first found in current form) when pressing "enter" key.
                // When clicking it, switch to "submit" type to make it submit current user form.
                $impersonate_js = <<<JAVASCRIPT
               (function($) {
                  $('button[type="button"][name="impersonate"]').click(
                     function () {
                        $(this).attr('type', 'submit');
                     }
                  );
               })(jQuery);
JAVASCRIPT;
                $toolbar[] = $impersonate_btn . Html::scriptBlock($impersonate_js);
            } elseif ($error_message !== null) {
                $error_message = htmlspecialchars($error_message);
                $impersonate_btn = <<<HTML
               <button type="button" name="impersonate" value="1"
                       class="btn btn-icon btn-sm  btn-ghost-danger btn-impersonate"
                       title="{$error_message}"
                       data-bs-toggle="tooltip" data-bs-placement="bottom">
                  <i class="ti ti-spy fa-lg"></i>
               </button>
HTML;
                $toolbar[] = $impersonate_btn;
            }
        }
        return $toolbar;
    }

    /**
     * Print the user form.
     *
     * @param integer $ID    ID of the user
     * @param array $options Options
     *     - string   target        Form target
     *     - boolean  withtemplate  Template or basic item
     *
     * @return boolean true if user found, false otherwise
     */
    public function showForm($ID, array $options = [])
    {
        /**
         * @var array $CFG_GLPI
         * @var \DBmysql $DB
         */
        global $CFG_GLPI, $DB;

       // Affiche un formulaire User
        if (($ID != Session::getLoginUserID()) && !self::canView()) {
            return false;
        }

        $simplified_form = $options['simplified_form'] ?? false;

        $config = Config::getConfigurationValues('core');
        if ($this->getID() > 0 && $config['system_user'] == $this->getID()) {
            return $this->showSystemUserForm($ID, $options);
        }

        $this->initForm($ID, $options);

        $ismyself = $ID == Session::getLoginUserID();
        $higherrights = $this->currentUserHaveMoreRightThan($ID);
        if ($ID) {
            $caneditpassword = $higherrights || ($ismyself && Session::haveRight('password_update', 1));
        } else {
           // can edit on creation form
            $caneditpassword = true;
        }

        $extauth = !(($this->fields["authtype"] == Auth::DB_GLPI)
                   || (($this->fields["authtype"] == Auth::NOT_YET_AUTHENTIFIED)
                       && !empty($this->fields["password"])));

        $formtitle = $this->getTypeName(1);

        $options['formtitle']      = $formtitle;
        $options['formoptions']    = ($options['formoptions'] ?? '') . " enctype='multipart/form-data'";
        if (!self::isNewID($ID)) {
            $options['no_header'] = true;
        }
        $this->showFormHeader($options);
        $rand = mt_rand();

        echo "<tr class='tab_bg_1'>";
        echo "<td><label for='name'>" . __('Login') . "</label></td>";
        if (
            $this->fields["name"] == "" ||
            !empty($this->fields["password"]) ||
            ($this->fields["authtype"] == Auth::DB_GLPI)
        ) {
           //display login field for new records, or if this is not external auth
            echo "<td><input name='name' id='name' value=\"" . htmlspecialchars($this->fields["name"]) . "\" class='form-control'></td>";
        } else {
            echo "<td class='b'>" . $this->fields["name"];
            echo "<input type='hidden' name='name' value=\"" . htmlspecialchars($this->fields["name"]) . "\" class='form-control'></td>";
        }

        if (!$simplified_form && !empty($this->fields["name"])) {
            echo "<td rowspan='7'>" . _n('Picture', 'Pictures', 1) . "</td>";
            echo "<td rowspan='7'>";
            echo self::getPictureForUser($ID);

            echo Html::file(['name' => 'picture', 'display' => false, 'onlyimages' => true]);
            echo "<input type='checkbox' name='_blank_picture'>&nbsp;" . __s('Clear');
            echo "</td>";
        } else {
            echo "<td rowspan='7'></td>";
            echo "<td rowspan='7'></td>";
        }
        echo "</tr>";

       //If it's an external auth, check if the sync_field must be displayed
        if (
            $extauth
            && $this->fields['auths_id']
            && AuthLDAP::isSyncFieldConfigured($this->fields['auths_id'])
        ) {
            $syncrand = mt_rand();
            echo "<tr class='tab_bg_1'><td><label for='textfield_sync_field$syncrand'>" . __s('Synchronization field') . "</label></td><td>";
            if (
                self::canUpdate()
                && (!$extauth || empty($ID))
            ) {
                echo Html::input(
                    'sync_field',
                    [
                        'value' => $this->fields['sync_field'],
                        'id'    => "textfield_sync_field$syncrand",
                    ]
                );
            } else {
                if (empty($this->fields['sync_field'])) {
                    echo Dropdown::EMPTY_VALUE;
                } else {
                    echo $this->fields['sync_field'];
                }
            }
            echo "</td></tr>";
        } else {
            echo "<tr class='tab_bg_1'><td colspan='2'></td></tr>";
        }

        $surnamerand = mt_rand();
        echo "<tr class='tab_bg_1'><td><label for='textfield_realname$surnamerand'>" . __s('Surname') . "</label></td><td>";
        echo Html::input(
            'realname',
            [
                'value' => $this->fields['realname'],
                'id'    => "textfield_realname$surnamerand",
            ]
        );
        echo "</td></tr>";

        $firstnamerand = mt_rand();
        echo "<tr class='tab_bg_1'><td><label for='textfield_firstname$firstnamerand'>" . __s('First name') . "</label></td><td>";
        echo Html::input(
            'firstname',
            [
                'value' => $this->fields['firstname'],
                'id'    => "textfield_firstname$firstnamerand",
            ]
        );
        echo "</td></tr>";

        if (
            self::canUpdate()
            && (!$extauth || empty($ID))
        ) {
            echo "<tr class='tab_bg_1'>";
            echo "<td></td><td>";
            $init_password_js = <<<JAVASCRIPT
                var showPwdFields = function () {
                    if ($('input[name="_init_password"]').is(':checked')) {
                        $('.password_field').css("display", "none");
                        $('input[name="_useremails[-1]"]').prop("required", true);
                    } else {
                        $('.password_field').css("display", "");
                        $('input[name="_useremails[-1]"]').prop("required", false);
                    }
                };
                $('input[name="_init_password"]').on('change', showPwdFields);
JAVASCRIPT;
            echo Html::scriptBlock($init_password_js);
            Html::showCheckbox(['name'  => '_init_password']);
            echo "&nbsp;&nbsp;" . __('Send an email to the user to set their own new password.');
            echo "</td></tr>";
        }
       //do some rights verification
        if (
            self::canUpdate()
            && (!$extauth || empty($ID))
            && $caneditpassword
        ) {
            echo "<tr class='tab_bg_1'>";
            echo "<td class='password_field'><label for='password'>" . __s('Password') . "</label></td>";
            echo "<td class='password_field'><input id='password' type='password' name='password' value='' size='20'
                    autocomplete='new-password' onkeyup=\"return passwordCheck();\" class='form-control'></td>";

            echo "<tr class='tab_bg_1'>";
            echo "<td class='password_field'><label for='password2'>" . __s('Password confirmation') . "</label></td>";
            echo "<td class='password_field'><input type='password' id='password2' name='password2' value='' size='20' autocomplete='new-password' class='form-control'>";
            echo "</td></tr>";

            if ($CFG_GLPI["use_password_security"]) {
                echo "<tr class='tab_bg_1'>";
                echo "<td rowspan='2'>";
                echo __s('Password security policy');
                echo "</td>";
                echo "<td rowspan='2'>";
                Config::displayPasswordSecurityChecks();
                echo "</td>";
                echo "</tr>";
            }
        } else {
            echo "<tr class='tab_bg_1'><td></td><td></td></tr>";
            echo "<tr class='tab_bg_1'><td></td><td></td></tr>";
        }

        if ((!$simplified_form) && ($DB->use_timezones || Session::haveRight("config", READ))) {
            echo "<tr class='tab_bg_1'>";
            echo "<td><label for='timezone'>" . __s('Time zone') . "</label></td><td>";
            if ($DB->use_timezones) {
                $timezones = $DB->getTimezones();
                Dropdown::showFromArray(
                    'timezone',
                    $timezones,
                    [
                        'value'                 => $this->fields["timezone"],
                        'display_emptychoice'   => true,
                        'emptylabel'            => __('Use server configuration')
                    ]
                );
            } else if (Session::haveRight("config", READ)) {
               // Display a warning but only if user is more or less an admin
                echo __s('Timezone usage has not been activated.')
                . ' '
                . sprintf(__s('Run the "%1$s" command to activate it.'), 'php bin/console database:enable_timezones');
            }
            echo "</td></tr>";
        }

        echo "<tr class='tab_bg_1'>";
        if (!GLPI_DEMO_MODE) {
            $activerand = mt_rand();
            echo "<td><label for='dropdown_is_active$activerand'>" . __s('Active') . "</label></td><td>";
            Dropdown::showYesNo('is_active', $this->fields['is_active'], -1, ['rand' => $activerand]);
            echo "</td>";
        } else {
            echo "<td colspan='2'></td>";
        }
        echo "<td>" . _sn('Email', 'Emails', Session::getPluralNumber());
        UserEmail::showAddEmailButton($this);
        echo "</td><td>";
        UserEmail::showForUser($this);
        echo "</td>";
        echo "</tr>";

        if ((!$simplified_form) && (!GLPI_DEMO_MODE)) {
            $sincerand = mt_rand();
            echo "<tr class='tab_bg_1'>";
            echo "<td><label for='showdate$sincerand'>" . __s('Valid since') . "</label></td><td>";
            Html::showDateTimeField("begin_date", ['value'       => $this->fields["begin_date"],
                'rand'        => $sincerand,
                'maybeempty'  => true
            ]);
            echo "</td>";

            $untilrand = mt_rand();
            echo "<td><label for='showdate$untilrand'>" . __s('Valid until') . "</label></td><td>";
            Html::showDateTimeField("end_date", ['value'       => $this->fields["end_date"],
                'rand'        => $untilrand,
                'maybeempty'  => true
            ]);
            echo "</td></tr>";
        }

        $phonerand = mt_rand();
        echo "<tr class='tab_bg_1'>";
        echo "<td><label for='textfield_phone$phonerand'>" .  htmlspecialchars(Phone::getTypeName(1)) . "</label></td><td>";
        echo Html::input(
            'phone',
            [
                'value' => $this->fields['phone'],
                'id'    => "textfield_phone$phonerand",
            ]
        );
        echo "</td>";
       //Authentications information : auth method used and server used
       //don't display is creation of a new user'
        if (!empty($ID)) {
            if (Session::haveRight(self::$rightname, self::READAUTHENT)) {
                echo "<td>" . __s('Authentication') . "</td><td>";
                echo Auth::getMethodName($this->fields["authtype"], $this->fields["auths_id"]);
                if (!empty($this->fields["date_sync"])) {
                    //TRANS: %s is the date of last sync
                    echo '<br>' . sprintf(
                        __s('Last synchronization on %s'),
                        Html::convDateTime($this->fields["date_sync"])
                    );
                }
                if (!empty($this->fields["user_dn"])) {
                  //TRANS: %s is the user dn
                    echo '<br>' . sprintf(__s('%1$s: %2$s'), __s('User DN'), htmlspecialchars($this->fields["user_dn"]));
                }
                if ($this->fields['is_deleted_ldap']) {
                    echo '<br>' . __s('User missing in LDAP directory');
                }
                if ($this->fields['2fa'] !== null) {
                    echo '<br>' . __s('2FA enabled');
                    if (Session::haveRight(self::$rightname, self::UPDATEAUTHENT)) {
                        echo "<button type='submit' name='disable_2fa' class='btn btn-outline-danger btn-sm ms-1' data-bs-toggle='tooltip' title='"
                            . __s('If 2FA is mandatory for this user, they will be required to set it back up the next time they log in.') . "'>"
                            . __s('Disable')
                            . "</button>";
                    }
                }

                echo "</td>";
            } else {
                echo "<td colspan='2'>&nbsp;</td>";
            }
        } else {
            echo "<td colspan='2'><input type='hidden' name='authtype' value='1'></td>";
        }

        echo "</tr>";

        $mobilerand = mt_rand();
        echo "<tr class='tab_bg_1'>";
        echo "<td><label for='textfield_mobile$mobilerand'>" . __s('Mobile phone') . "</label></td><td>";
        echo Html::input(
            'mobile',
            [
                'value' => $this->fields['mobile'],
                'id'    => "textfield_mobile$mobilerand",
            ]
        );
        echo "</td>";
        echo "<td>";
        if (!$simplified_form) {
            $catrand = mt_rand();
            echo "<label for='dropdown_usercategories_id$catrand'>" . _sn('Category', 'Categories', 1) . "</label></td><td>";
            UserCategory::dropdown(['value' => $this->fields["usercategories_id"], 'rand' => $catrand]);
        }
        echo "</td></tr>";

        if (!$simplified_form) {
            $phone2rand = mt_rand();
            echo "<tr class='tab_bg_1'>";
            echo "<td><label for='textfield_phone2$phone2rand'>" .  __s('Phone 2') . "</label></td><td>";
            echo Html::input(
                'phone2',
                [
                    'value' => $this->fields['phone2'],
                    'id'    => "textfield_phone2$phone2rand",
                ]
            );
            echo "</td>";
            echo "<td rowspan='4' class='middle'><label for='comment'>" . __s('Comments') . "</label></td>";
            echo "<td class='center middle' rowspan='4'>";
            echo "<textarea class='form-control' id='comment' name='comment' >" . htmlspecialchars($this->fields["comment"] ?? '') . "</textarea>";
            echo "</td></tr>";

            $admnumrand = mt_rand();
            echo "<tr class='tab_bg_1'><td><label for='textfield_registration_number$admnumrand'>" . _sx('user', 'Administrative number') . "</label></td><td>";
            echo Html::input(
                'registration_number',
                [
                    'value' => $this->fields['registration_number'],
                    'id'    => "textfield_registration_number$admnumrand",
                ]
            );
            echo "</td></tr>";

            $titlerand = mt_rand();
            echo "<tr class='tab_bg_1'><td><label for='dropdown_usertitles_id$titlerand'>" . _sx('person', 'Title') . "</label></td><td>";
            UserTitle::dropdown(['value' => $this->fields["usertitles_id"], 'rand' => $titlerand]);
            echo "</td></tr>";
        }

        echo "<tr class='tab_bg_1'>";
        if (!empty($ID)) {
            $locrand = mt_rand();
            echo "<td><label for='dropdown_locations_id$locrand'>" . htmlspecialchars(Location::getTypeName(1)) . "</label></td><td>";
            $entities = $this->getEntities();
            if (count($entities) <= 0) {
                $entities = -1;
            }
            Location::dropdown(['value'  => $this->fields["locations_id"],
                'rand'   => $locrand,
                'entity' => $entities
            ]);
            echo "</td>";
        }
        echo "</tr>";

        if (empty($ID)) {
            echo "<tr class='tab_bg_1'>";
            echo "<th colspan='2'>" . _n('Authorization', 'Authorizations', 1) . "</th>";
            $recurrand = mt_rand();
            echo "<td><label for='dropdown__is_recursive$recurrand'>" .  __s('Recursive') . "</label></td><td>";
            Dropdown::showYesNo("_is_recursive", 0, -1, ['rand' => $recurrand]);
            echo "</td></tr>";
            $profilerand = mt_rand();
            echo "<tr class='tab_bg_1'>";
            echo "<td><label for='dropdown__profiles_id$profilerand'>" .  htmlspecialchars(Profile::getTypeName(1)) . "</label></td><td>";
            Profile::dropdownUnder(['name'  => '_profiles_id',
                'rand'  => $profilerand,
                'value' => Profile::getDefault()
            ]);

            $entrand = mt_rand();
            echo "</td><td><label for='dropdown__entities_id$entrand'>" .  htmlspecialchars(Entity::getTypeName(1)) . "</label></td><td>";
            Entity::dropdown(['name'                => '_entities_id',
                'display_emptychoice' => false,
                'rand'                => $entrand,
                'entity'              => $_SESSION['glpiactiveentities'],
                'value'               => $options['entities_id'] ?? $_SESSION['glpiactive_entity']
            ]);
            echo "</td></tr>";
        } else {
            if ($higherrights || $ismyself) {
                $profilerand = mt_rand();
                echo "<tr class='tab_bg_1'>";
                echo "<td><label for='dropdown_profiles_id$profilerand'>" .  __s('Default profile') . "</label></td><td>";

                $options   = Dropdown::getDropdownArrayNames(
                    'glpi_profiles',
                    Profile_User::getUserProfiles($this->fields['id'])
                );

                Dropdown::showFromArray(
                    "profiles_id",
                    $options,
                    ['value'               => $this->fields["profiles_id"],
                        'rand'                => $profilerand,
                        'display_emptychoice' => true
                    ]
                );
            }
            if ($higherrights) {
                $entrand = mt_rand();
                echo "</td><td><label for='dropdown_entities_id$entrand'>" .  __s('Default entity') . "</label></td><td>";
                $entities = $this->getEntities();
                $toadd = [];
                if (!in_array(0, $entities)) {
                    $toadd = [0 => __('Full structure')];
                }
                Entity::dropdown(['value'  => $this->fields["entities_id"],
                    'rand'   => $entrand,
                    'entity' => $entities,
                    'toadd' => $toadd,
                ]);
                echo "</td></tr>";

                $grouprand = mt_rand();
                echo "<tr class='tab_bg_1'>";
                echo "<td><label for='dropdown_profiles_id$grouprand'>" .  __s('Default group') . "</label></td><td>";

                $options = [];
                foreach (Group_User::getUserGroups($this->fields['id']) as $group) {
                     $options[$group['id']] = $group['completename'];
                }

                Dropdown::showFromArray(
                    "groups_id",
                    $options,
                    ['value'               => $this->fields["groups_id"],
                        'rand'                => $grouprand,
                        'display_emptychoice' => true
                    ]
                );

                echo "</td>";
                $userrand = mt_rand();
                echo "<td><label for='dropdown_users_id_supervisor_$userrand'>" .  __s('Supervisor') . "</label></td><td>";

                User::dropdown(['name'   => 'users_id_supervisor',
                    'value'         => $this->fields["users_id_supervisor"],
                    'rand'          => $userrand,
                    'entity'        => $_SESSION["glpiactive_entity"],
                    'entity_sons'   => $_SESSION["glpiactive_entity_recursive"],
                    'used'          => [$this->getID()],
                    'right'         => 'all'
                ]);
                echo "</td></tr>";
            }

            if (
                (
                    Entity::getAnonymizeConfig() == Entity::ANONYMIZE_USE_NICKNAME
                    || Entity::getAnonymizeConfig() == Entity::ANONYMIZE_USE_NICKNAME_USER
                )
                && Session::getCurrentInterface() == "central"
            ) {
                echo "<tr class='tab_bg_1'>";
                echo "<td><label for='nickname$rand'> " . __s('Nickname') . "</label></td>";
                echo "<td>";
                if ($this->can($ID, UPDATE)) {
                    echo Html::input('nickname', [
                        'value' => $this->fields['nickname']
                    ]);
                } else {
                    echo $this->fields['nickname'];
                }
                echo "</td>";
                echo "</tr>";
            }

            if ($caneditpassword) {
                echo "<tr class='tab_bg_1'><th colspan='4'>" . __s('Remote access keys') . "</th></tr>";

                echo "<tr class='tab_bg_1'><td>";
                echo __("API token");
                echo "</td><td colspan='2'>";
                if (!empty($this->fields["api_token"])) {
                     echo "<div class='copy_to_clipboard_wrapper'>";
                     echo Html::input('_api_token', [
                         'value'    => $this->fields["api_token"],
                         'style'    => 'width:90%'
                     ]);
                     echo "</div>";
                     echo "(" . sprintf(
                         __s('generated on %s'),
                         Html::convDateTime($this->fields["api_token_date"])
                     ) . ")";
                }
                echo "</td><td>";
                Html::showCheckbox(['name'  => '_reset_api_token',
                    'title' => __('Regenerate')
                ]);
                echo "&nbsp;&nbsp;" . __('Regenerate');
                echo "</td></tr>";
            }

            echo "<tr class='tab_bg_1'>";
            echo "<td colspan='2' class='center'>";
            if ($this->fields["last_login"]) {
                printf(__('Last login on %s'), Html::convDateTime($this->fields["last_login"]));
            }
            echo "</td><td colspan='2'class='center'>";

            echo "</td></tr>";
        }

        $this->showFormButtons($options);

        return true;
    }


    /**
     * Print the user preference form.
     *
     * @param string  $target Form target
     * @param integer $ID     ID of the user
     *
     * @return boolean true if user found, false otherwise
     */
    public function showMyForm($target, $ID)
    {
        /**
         * @var array $CFG_GLPI
         * @var \DBmysql $DB
         */
        global $CFG_GLPI, $DB;

       // Affiche un formulaire User
        if (
            ($ID != Session::getLoginUserID())
            && !$this->currentUserHaveMoreRightThan($ID)
        ) {
            return false;
        }
        if ($this->getFromDB($ID)) {
            $rand     = mt_rand();
            $authtype = $this->getAuthMethodsByID();

            $extauth  = !(($this->fields["authtype"] == Auth::DB_GLPI)
                       || (($this->fields["authtype"] == Auth::NOT_YET_AUTHENTIFIED)
                           && !empty($this->fields["password"])));

            echo "<div class='center'>";
            echo "<form method='post' name='user_manager' enctype='multipart/form-data' action='" . htmlspecialchars($target) . "' autocomplete='off'>";
            echo "<table class='tab_cadre_fixe'>";
            echo "<tr><th colspan='4'>" . sprintf(__s('%1$s: %2$s'), __s('Login'), htmlspecialchars($this->fields["name"]));
            echo "<input type='hidden' name='name' value='" . htmlspecialchars($this->fields["name"]) . "'>";
            echo "<input type='hidden' name='id' value='" . htmlspecialchars($this->fields["id"]) . "'>";
            echo "</th></tr>";

            $surnamerand = mt_rand();
            echo "<tr class='tab_bg_1'><td><label for='textfield_realname$surnamerand'>" . __s('Surname') . "</label></td><td>";

            if (
                $extauth
                && isset($authtype['realname_field'])
                && !empty($authtype['realname_field'])
            ) {
                echo $this->fields["realname"];
            } else {
                echo Html::input(
                    'realname',
                    [
                        'value' => $this->fields['realname'],
                        'id'    => "textfield_realname$surnamerand",
                    ]
                );
            }
            echo "</td>";

            if (!empty($this->fields["name"])) {
                echo "<td rowspan='7'>" . _sn('Picture', 'Pictures', 1) . "</td>";
                echo "<td rowspan='7'>";
                echo self::getPictureForUser($ID);

                echo Html::file(['name' => 'picture', 'display' => false, 'onlyimages' => true]);

                echo "&nbsp;";
                Html::showCheckbox(['name' => '_blank_picture', 'title' => __('Clear')]);
                echo "&nbsp;" . __('Clear');

                echo "</td>";
                echo "</tr>";
            }

            $firstnamerand = mt_rand();
            echo "<tr class='tab_bg_1'><td><label for='textfield_firstname$firstnamerand'>" . __s('First name') . "</label></td><td>";
            if (
                $extauth
                && isset($authtype['firstname_field'])
                && !empty($authtype['firstname_field'])
            ) {
                echo htmlspecialchars($this->fields["firstname"]);
            } else {
                echo Html::input(
                    'firstname',
                    [
                        'value' => $this->fields['firstname'],
                        'id'    => "textfield_firstname$firstnamerand",
                    ]
                );
            }
            echo "</td></tr>";

            if (
                $extauth
                && $this->fields['auths_id']
                && AuthLDAP::isSyncFieldConfigured($this->fields['auths_id'])
            ) {
                echo "<tr class='tab_bg_1'><td>" . __s('Synchronization field') . "</td><td>";
                if (empty($this->fields['sync_field'])) {
                    echo Dropdown::EMPTY_VALUE;
                } else {
                    echo htmlspecialchars($this->fields['sync_field']);
                }
                echo "</td></tr>";
            } else {
                echo "<tr class='tab_bg_1'><td colspan='2'></td></tr>";
            }

            echo "<tr class='tab_bg_1'>";

            if (!GLPI_DEMO_MODE) {
                $langrand = mt_rand();
                echo "<td><label for='dropdown_language$langrand'>" . __('Language') . "</label></td><td>";
               // Language is stored as null in DB if value is same as the global config.
                $language = $this->fields["language"];
                if (null === $this->fields["language"] || !isset($CFG_GLPI['languages'][$this->fields["language"]])) {
                    $language = $CFG_GLPI['language'];
                }
                Dropdown::showLanguages(
                    "language",
                    [
                        'rand'  => $langrand,
                        'value' => $language,
                    ]
                );
                echo "</td>";
            } else {
                echo "<td colspan='2'>&nbsp;</td>";
            }
            echo "</tr>";

           //do some rights verification
            if (
                !$extauth
                && Session::haveRight("password_update", "1")
            ) {
                echo "<tr class='tab_bg_1'>";
                echo "<td><label for='password'>" . __s('Password') . "</label></td>";
                echo "<td><input id='password' type='password' name='password' value='' size='30' autocomplete='new-password' onkeyup=\"return passwordCheck();\" class='form-control'>";
                echo "</td>";
                echo "</tr>";

                echo "<tr class='tab_bg_1'>";
                echo "<td><label for='password2'>" . __s('Password confirmation') . "</label></td>";
                echo "<td><input type='password' name='password2' id='password2' value='' size='30' autocomplete='new-password' class='form-control'>";
                echo "</td></tr>";

                if ($CFG_GLPI["use_password_security"]) {
                    echo "<tr class='tab_bg_1'>";
                    echo "<td rowspan='2'>";
                    echo __('Password security policy');
                    echo "</td>";
                    echo "<td rowspan='2'>";
                    Config::displayPasswordSecurityChecks();
                    echo "</td>";
                    echo "</tr>";
                }
            } else {
                echo "<tr class='tab_bg_1'><td colspan='2'></td></tr>";
                echo "<tr class='tab_bg_1'><td colspan='2'></td></tr>";
                echo "<tr class='tab_bg_1'><td colspan='2'></td></tr>";
            }

            if ($DB->use_timezones || Session::haveRight("config", READ)) {
                echo "<tr class='tab_bg_1'>";
                echo "<td><label for='timezone'>" . __s('Time zone') . "</label></td><td>";
                if ($DB->use_timezones) {
                    $timezones = $DB->getTimezones();
                    Dropdown::showFromArray(
                        'timezone',
                        $timezones,
                        [
                            'value'                 => $this->fields["timezone"],
                            'display_emptychoice'   => true,
                            'emptylabel'            => __('Use server configuration')
                        ]
                    );
                } else if (Session::haveRight("config", READ)) {
                   // Display a warning but only if user is more or less an admin
                    echo __s('Timezone usage has not been activated.')
                    . ' '
                    . sprintf(__s('Run the "%1$s" command to activate it.'), 'php bin/console database:enable_timezones');
                }
                echo "</td>";
                if (
                    $extauth
                    || !Session::haveRight("password_update", "1")
                ) {
                    echo "<td colspan='2'></td>";
                }
                echo "</tr>";
            }

            $phonerand = mt_rand();
            echo "<tr class='tab_bg_1'><td><label for='textfield_phone$phonerand'>" .  htmlspecialchars(Phone::getTypeName(1)) . "</label></td><td>";

            if (
                $extauth
                && isset($authtype['phone_field']) && !empty($authtype['phone_field'])
            ) {
                echo htmlspecialchars($this->fields["phone"]);
            } else {
                echo Html::input(
                    'phone',
                    [
                        'value' => $this->fields['phone'],
                        'id'    => "textfield_phone$phonerand",
                    ]
                );
            }
            echo "</td>";
            echo "<td class='top'>" . _sn('Email', 'Emails', Session::getPluralNumber());
            UserEmail::showAddEmailButton($this);
            echo "</td><td>";
            UserEmail::showForUser($this);
            echo "</td>";
            echo "</tr>";

            $mobilerand = mt_rand();
            echo "<tr class='tab_bg_1'><td><label for='textfield_mobile$mobilerand'>" . __s('Mobile phone') . "</label></td><td>";

            if (
                $extauth
                && isset($authtype['mobile_field']) && !empty($authtype['mobile_field'])
            ) {
                echo htmlspecialchars($this->fields["mobile"]);
            } else {
                echo Html::input(
                    'mobile',
                    [
                        'value' => $this->fields['mobile'],
                        'id'    => "textfield_mobile$mobilerand",
                    ]
                );
            }
            echo "</td>";

            if (count($_SESSION['glpiprofiles']) > 1) {
                $profilerand = mt_rand();
                echo "<td><label for='dropdown_profiles_id$profilerand'>" . __s('Default profile') . "</label></td><td>";

                $options = Dropdown::getDropdownArrayNames(
                    'glpi_profiles',
                    Profile_User::getUserProfiles($this->fields['id'])
                );
                Dropdown::showFromArray(
                    "profiles_id",
                    $options,
                    ['value'               => $this->fields["profiles_id"],
                        'rand'                => $profilerand,
                        'display_emptychoice' => true
                    ]
                );
                echo "</td>";
            } else {
                echo "<td colspan='2'>&nbsp;</td>";
            }
            echo "</tr>";

            $phone2rand = mt_rand();
            echo "<tr class='tab_bg_1'><td><label for='textfield_phone2$phone2rand'>" .  __s('Phone 2') . "</label></td><td>";

            if (
                $extauth
                && isset($authtype['phone2_field']) && !empty($authtype['phone2_field'])
            ) {
                echo htmlspecialchars($this->fields["phone2"]);
            } else {
                echo Html::input(
                    'phone2',
                    [
                        'value' => $this->fields['phone2'],
                        'id'    => "textfield_phone2$phone2rand",
                    ]
                );
            }
            echo "</td>";

            $entities = $this->getEntities();
            if (
                !GLPI_DEMO_MODE
                && (count($_SESSION['glpiactiveentities']) > 1)
            ) {
                $entrand = mt_rand();
<<<<<<< HEAD
                echo "<td><label for='dropdown_entities_id$entrand'>" . __s('Default entity') . "</td><td>";
=======
                echo "<td><label for='dropdown_entities_id$entrand'>" . __('Default entity') . "</td><td>";
                $toadd = [];
                if (!in_array(0, $entities)) {
                    $toadd = [0 => __('Full structure')];
                }
>>>>>>> 1f564134
                Entity::dropdown(['value'  => $this->fields['entities_id'],
                    'rand'   => $entrand,
                    'entity' => $entities,
                    'toadd' => $toadd,
                ]);
            } else {
                echo "<td colspan='2'>&nbsp;";
            }
            echo "</td></tr>";

            $admnumrand = mt_rand();
            echo "<tr class='tab_bg_1'><td><label for='textfield_registration_number$admnumrand'>" . _sx('user', 'Administrative number') . "</label></td><td>";
            if (
                $extauth
                && isset($authtype['registration_number_field']) && !empty($authtype['registration_number_field'])
            ) {
                echo $this->fields["registration_number"];
            } else {
                echo Html::input(
                    'registration_number',
                    [
                        'value' => $this->fields['registration_number'],
                        'id'    => "textfield_registration_number$admnumrand",
                    ]
                );
            }
            echo "</td><td colspan='2'></td></tr>";

            $locrand = mt_rand();
            echo "<tr class='tab_bg_1'><td><label for='dropdown_locations_id$locrand'>" . htmlspecialchars(Location::getTypeName(1)) . "</label></td><td>";
            Location::dropdown(['value'  => $this->fields['locations_id'],
                'rand'   => $locrand,
                'entity' => $entities
            ]);

            if (Config::canUpdate()) {
                $moderand = mt_rand();
                echo "<td><label for='dropdown_use_mode$moderand'>" . __s('Use GLPI in mode') . "</label></td><td>";
                $modes = [
                    Session::NORMAL_MODE => __('Normal'),
                    Session::DEBUG_MODE  => __('Debug'),
                ];
                Dropdown::showFromArray('use_mode', $modes, ['value' => $this->fields["use_mode"], 'rand' => $moderand]);
            } else {
                echo "<td colspan='2'>&nbsp;";
            }
            echo "</td></tr>";

            if (
                (
                    Entity::getAnonymizeConfig() == Entity::ANONYMIZE_USE_NICKNAME
                    || Entity::getAnonymizeConfig() == Entity::ANONYMIZE_USE_NICKNAME_USER
                )
                && Session::getCurrentInterface() == "central"
            ) {
                echo "<tr class='tab_bg_1'>";
                echo "<td><label for='nickname$rand'> " . __s('Nickname') . "</label></td>";
                echo "<td>";
                echo Html::input('nickname', [
                    'value' => $this->fields['nickname']
                ]);
                echo "</td>";
                echo "</tr>";
            }

            echo "<tr class='tab_bg_1'><th colspan='4'>" . __s('Remote access keys') . "</th></tr>";

            echo "<tr class='tab_bg_1'><td>";
            echo __s("API token");
            echo "</td><td colspan='2'>";
            if (!empty($this->fields["api_token"])) {
                echo "<div class='copy_to_clipboard_wrapper'>";
                echo Html::input('_api_token', [
                    'value'    => $this->fields["api_token"],
                    'style'    => 'width:90%'
                ]);
                 echo "</div>";
                 echo "(" . sprintf(
                     __s('generated on %s'),
                     Html::convDateTime($this->fields["api_token_date"])
                 ) . ")";
            }
            echo "</td><td>";
            Html::showCheckbox(['name'  => '_reset_api_token',
                'title' => __('Regenerate')
            ]);
            echo "&nbsp;&nbsp;" . __s('Regenerate');
            echo "</td></tr>";

            echo "<tr><td class='tab_bg_2 center' colspan='4'>";
            echo "<input type='submit' name='update' value=\"" . _sx('button', 'Save') . "\" class='btn btn-primary'>";
            echo "</td></tr>";

            echo "</table>";
            Html::closeForm();
            echo "</div>";
            return true;
        }
        return false;
    }


    /**
     * Get all the authentication method parameters for the current user.
     *
     * @return array
     */
    public function getAuthMethodsByID()
    {
        return Auth::getMethodsByID($this->fields["authtype"], $this->fields["auths_id"]);
    }


    public function pre_updateInDB()
    {
        /** @var \DBmysql $DB */
        global $DB;

        if (($key = array_search('name', $this->updates)) !== false) {
           /// Check if user does not exists
            $iterator = $DB->request([
                'FROM'   => $this->getTable(),
                'WHERE'  => [
                    'name'   => $this->input['name'],
                    'id'     => ['<>', $this->input['id']]
                ]
            ]);

            if (count($iterator)) {
                 //To display a message
                 $this->fields['name'] = $this->oldvalues['name'];
                 unset($this->updates[$key]);
                 unset($this->oldvalues['name']);
                 Session::addMessageAfterRedirect(
                     __s('Unable to update login. A user already exists.'),
                     false,
                     ERROR
                 );
            }

            if (!Auth::isValidLogin($this->input['name'])) {
                $this->fields['name'] = $this->oldvalues['name'];
                unset($this->updates[$key]);
                unset($this->oldvalues['name']);
                Session::addMessageAfterRedirect(
                    __s('The login is not valid. Unable to update login.'),
                    false,
                    ERROR
                );
            }
        }

       // ## Security system except for login update:
       //
       // An **external** (ldap, mail) user without User::UPDATE right
       // should not be able to update its own fields
       // (for example, fields concerned by ldap synchronisation)
       // except on login action (which triggers synchronisation).
        if (
            Session::getLoginUserID() === (int)$this->input['id']
            && !Session::haveRight("user", UPDATE)
            && !strpos($_SERVER['PHP_SELF'], "/front/login.php")
            && isset($this->fields["authtype"])
        ) {
           // extauth ldap case
            if (
                $_SESSION["glpiextauth"]
                && ($this->fields["authtype"] == Auth::LDAP
                 || Auth::isAlternateAuth($this->fields["authtype"]))
            ) {
                $authtype = Auth::getMethodsByID(
                    $this->fields["authtype"],
                    $this->fields["auths_id"]
                );
                if (count($authtype)) {
                     $fields = AuthLDAP::getSyncFields($authtype);
                    foreach ($fields as $key => $val) {
                        if (
                            !empty($val)
                            && (($key2 = array_search($key, $this->updates)) !== false)
                        ) {
                            unset($this->updates[$key2]);
                            unset($this->oldvalues[$key]);
                        }
                    }
                }
            }

            if (($key = array_search("is_active", $this->updates)) !== false) {
                unset($this->updates[$key]);
                unset($this->oldvalues['is_active']);
            }

            if (($key = array_search("comment", $this->updates)) !== false) {
                unset($this->updates[$key]);
                unset($this->oldvalues['comment']);
            }
        }

        // Hash user_dn if is updated
        if (in_array('user_dn', $this->updates)) {
            $this->updates[] = 'user_dn_hash';
            $this->fields['user_dn_hash'] = is_string($this->input['user_dn']) && strlen($this->input['user_dn']) > 0
                ? md5($this->input['user_dn'])
                : null;
        }
    }

    public function getSpecificMassiveActions($checkitem = null)
    {

        $isadmin = static::canUpdate();
        $actions = parent::getSpecificMassiveActions($checkitem);
        $prefix = __CLASS__ . MassiveAction::CLASS_ACTION_SEPARATOR;

        if ($isadmin) {
            $actions['Group_User' . MassiveAction::CLASS_ACTION_SEPARATOR . 'add']
                                                         = "<i class='fas fa-users'></i>" .
                                                           __s('Associate to a group');
            $actions['Group_User' . MassiveAction::CLASS_ACTION_SEPARATOR . 'remove']
                                                         = __s('Dissociate from a group');
            $actions['Profile_User' . MassiveAction::CLASS_ACTION_SEPARATOR . 'add']
                                                         = "<i class='fas fa-user-shield'></i>" .
                                                           __s('Associate to a profile');
            $actions['Profile_User' . MassiveAction::CLASS_ACTION_SEPARATOR . 'remove']
                                                         = __s('Dissociate from a profile');
            $actions['Group_User' . MassiveAction::CLASS_ACTION_SEPARATOR . 'change_group_user']
                                                         = "<i class='fas fa-users-cog'></i>" .
                                                           __s("Move to group");
            $actions["{$prefix}delete_emails"] = __s("Delete associated emails");
        }

        if (Session::haveRight(self::$rightname, self::UPDATEAUTHENT)) {
            $actions[$prefix . 'change_authtype']        = "<i class='fas fa-user-cog'></i>" .
                                                      _sx('button', 'Change the authentication method');
            $actions[$prefix . 'force_user_ldap_update'] = "<i class='fas fa-sync'></i>" .
                                                      __s('Force synchronization');
            $actions[$prefix . 'clean_ldap_fields'] = "<i class='fas fa-broom'></i>" .
                                                    __s('Clean LDAP fields and force synchronisation');
            $actions[$prefix . 'disable_2fa']           = "<i class='fas fa-user-lock'></i>" .
                                                      __s('Disable 2FA');
        }
        return $actions;
    }

    public static function showMassiveActionsSubForm(MassiveAction $ma)
    {
        /** @var array $CFG_GLPI */
        global $CFG_GLPI;

        switch ($ma->getAction()) {
            case 'change_authtype':
                $rand             = Auth::dropdown(['name' => 'authtype']);
                $paramsmassaction = ['authtype' => '__VALUE__'];
                Ajax::updateItemOnSelectEvent(
                    "dropdown_authtype$rand",
                    "show_massiveaction_field",
                    $CFG_GLPI["root_doc"] .
                                             "/ajax/dropdownMassiveActionAuthMethods.php",
                    $paramsmassaction
                );
                echo "<span id='show_massiveaction_field'><br><br>";
                echo Html::submit(_x('button', 'Post'), ['name' => 'massiveaction']) . "</span>";
                return true;
            case 'disable_2fa':
                echo "<span id='show_massiveaction_field'>";
                echo __('If 2FA is mandatory for this user, they will be required to set it back up the next time they log in.');
                echo "<br><br>";
                echo Html::submit(_x('button', 'Post'), ['name' => 'massiveaction']);
                echo "</span>";
                return true;
        }
        return parent::showMassiveActionsSubForm($ma);
    }

    public static function processMassiveActionsForOneItemtype(
        MassiveAction $ma,
        CommonDBTM $item,
        array $ids
    ) {

        switch ($ma->getAction()) {
            case 'force_user_ldap_update':
            case 'clean_ldap_fields':
                foreach ($ids as $id) {
                    if ($item->can($id, UPDATE)) {
                        if (
                            ($item->fields["authtype"] == Auth::LDAP)
                            || ($item->fields["authtype"] == Auth::EXTERNAL)
                        ) {
                            if (AuthLDAP::forceOneUserSynchronization($item, ($ma->getAction() == 'clean_ldap_fields'), false)) {
                                $ma->itemDone($item->getType(), $id, MassiveAction::ACTION_OK);
                            } else {
                                $ma->itemDone($item->getType(), $id, MassiveAction::ACTION_KO);
                                $ma->addMessage($item->getErrorMessage(ERROR_ON_ACTION));
                            }
                        } else {
                            $ma->itemDone($item->getType(), $id, MassiveAction::ACTION_KO);
                            $ma->addMessage($item->getErrorMessage(ERROR_ON_ACTION));
                        }
                    } else {
                        $ma->itemDone($item->getType(), $id, MassiveAction::ACTION_NORIGHT);
                        $ma->addMessage($item->getErrorMessage(ERROR_RIGHT));
                    }
                }
                return;

            case 'change_authtype':
                $input = $ma->getInput();
                if (
                    !isset($input["authtype"])
                    || !isset($input["auths_id"])
                ) {
                    $ma->itemDone($item->getType(), $ids, MassiveAction::ACTION_KO);
                    $ma->addMessage($item->getErrorMessage(ERROR_ON_ACTION));
                    return;
                }
                if (Session::haveRight(self::$rightname, self::UPDATEAUTHENT)) {
                    if (User::changeAuthMethod($ids, $input["authtype"], $input["auths_id"])) {
                        $ma->itemDone($item->getType(), $ids, MassiveAction::ACTION_OK);
                    } else {
                        $ma->itemDone($item->getType(), $ids, MassiveAction::ACTION_KO);
                    }
                } else {
                    $ma->itemDone($item->getType(), $ids, MassiveAction::ACTION_NORIGHT);
                    $ma->addMessage($item->getErrorMessage(ERROR_RIGHT));
                }
                return;

            case 'delete_emails':
                foreach ($ids as $id) {
                    // Check rights
                    if (!$item->can($id, UPDATE)) {
                        $ma->itemDone($item->getType(), $id, MassiveAction::ACTION_NORIGHT);
                        $ma->addMessage($item->getErrorMessage(ERROR_RIGHT));
                        continue;
                    }

                    // Find emails
                    $emails = (new UserEmail())->find(['users_id' => $id]);
                    $status = MassiveAction::ACTION_OK;
                    foreach ($emails as $email) {
                        // Delete each emails found
                        if (!(new UserEmail())->delete(['id' => $email['id']])) {
                            $status = MassiveAction::ACTION_KO;
                        }
                    }
                    $ma->itemDone($item->getType(), $id, $status);
                }
                return;

            case 'disable_2fa':
                $can_update_auth = Session::haveRight(self::$rightname, self::UPDATEAUTHENT);
                $totp = new \Glpi\Security\TOTPManager();
                foreach ($ids as $id) {
                    if (!$can_update_auth || !$item->can($id, UPDATE)) {
                        $ma->itemDone($item->getType(), $id, MassiveAction::ACTION_NORIGHT);
                        $ma->addMessage($item->getErrorMessage(ERROR_RIGHT));
                        continue;
                    }
                    $totp->disable2FAForUser($id);
                    $ma->itemDone($item->getType(), $id, MassiveAction::ACTION_OK);
                }
        }
        parent::processMassiveActionsForOneItemtype($ma, $item, $ids);
    }


    public function rawSearchOptions()
    {
       // forcegroup by on name set force group by for all items
        $tab = [];

        $tab[] = [
            'id'                 => 'common',
            'name'               => __('Characteristics')
        ];

        $tab[] = [
            'id'                 => '1',
            'table'              => $this->getTable(),
            'field'              => 'name',
            'name'               => __('Login'),
            'datatype'           => 'itemlink',
            'forcegroupby'       => true,
            'massiveaction'      => false
        ];

        $tab[] = [
            'id'                 => '2',
            'table'              => $this->getTable(),
            'field'              => 'id',
            'name'               => __('ID'),
            'massiveaction'      => false,
            'datatype'           => 'number'
        ];

        $tab[] = [
            'id'                 => '34',
            'table'              => $this->getTable(),
            'field'              => 'realname',
            'name'               => __('Last name'),
            'datatype'           => 'string',
        ];

        $tab[] = [
            'id'                 => '9',
            'table'              => $this->getTable(),
            'field'              => 'firstname',
            'name'               => __('First name'),
            'datatype'           => 'string',
        ];

        $tab[] = [
            'id'                 => '5',
            'table'              => 'glpi_useremails',
            'field'              => 'email',
            'name'               => _n('Email', 'Emails', Session::getPluralNumber()),
            'datatype'           => 'email',
            'joinparams'         => [
                'jointype'           => 'child'
            ],
            'forcegroupby'       => true,
            'massiveaction'      => false
        ];

        $tab[] = [
            'id'                 => '150',
            'table'              => $this->getTable(),
            'field'              => 'picture',
            'name'               => _n('Picture', 'Pictures', 1),
            'datatype'           => 'specific',
            'nosearch'           => true,
            'massiveaction'      => false
        ];

        $tab[] = [
            'id'                 => '28',
            'table'              => $this->getTable(),
            'field'              => 'sync_field',
            'name'               => __('Synchronization field'),
            'massiveaction'      => false,
            'datatype'           => 'string',
        ];

        $tab = array_merge($tab, Location::rawSearchOptionsToAdd());

        $tab[] = [
            'id'                 => '8',
            'table'              => $this->getTable(),
            'field'              => 'is_active',
            'name'               => __('Active'),
            'datatype'           => 'bool'
        ];

        $tab[] = [
            'id'                 => '6',
            'table'              => $this->getTable(),
            'field'              => 'phone',
            'name'               => Phone::getTypeName(1),
            'datatype'           => 'string',
        ];

        $tab[] = [
            'id'                 => '10',
            'table'              => $this->getTable(),
            'field'              => 'phone2',
            'name'               => __('Phone 2'),
            'datatype'           => 'string',
        ];

        $tab[] = [
            'id'                 => '11',
            'table'              => $this->getTable(),
            'field'              => 'mobile',
            'name'               => __('Mobile phone'),
            'datatype'           => 'string',
        ];

        $tab[] = [
            'id'                 => '13',
            'table'              => 'glpi_groups',
            'field'              => 'completename',
            'name'               => Group::getTypeName(Session::getPluralNumber()),
            'forcegroupby'       => true,
            'datatype'           => 'itemlink',
            'massiveaction'      => false,
            'use_subquery'       => true,
            'joinparams'         => [
                'beforejoin'         => [
                    'table'              => 'glpi_groups_users',
                    'joinparams'         => [
                        'jointype'           => 'child'
                    ]
                ]
            ]
        ];

        $tab[] = [
            'id'                 => '14',
            'table'              => $this->getTable(),
            'field'              => 'last_login',
            'name'               => __('Last login'),
            'datatype'           => 'datetime',
            'massiveaction'      => false
        ];

        $tab[] = [
            'id'                 => '15',
            'table'              => $this->getTable(),
            'field'              => 'authtype',
            'name'               => __('Authentication'),
            'massiveaction'      => false,
            'datatype'           => 'specific',
            'searchtype'         => 'equals',
            'additionalfields'   => [
                '0'                  => 'auths_id'
            ]
        ];

        $tab[] = [
            'id'                 => '30',
            'table'              => 'glpi_authldaps',
            'field'              => 'name',
            'linkfield'          => 'auths_id',
            'name'               => __('LDAP directory for authentication'),
            'massiveaction'      => false,
            'joinparams'         => [
                'condition'          => ['REFTABLE.authtype' => Auth::LDAP]
            ],
            'datatype'           => 'dropdown'
        ];

        $tab[] = [
            'id'                 => '31',
            'table'              => 'glpi_authmails',
            'field'              => 'name',
            'linkfield'          => 'auths_id',
            'name'               => __('Email server for authentication'),
            'massiveaction'      => false,
            'joinparams'         => [
                'condition'          => ['REFTABLE.authtype' => Auth::MAIL]
            ],
            'datatype'           => 'dropdown'
        ];

        $tab[] = [
            'id'                 => '16',
            'table'              => $this->getTable(),
            'field'              => 'comment',
            'name'               => __('Comments'),
            'datatype'           => 'text'
        ];

        $tab[] = [
            'id'                 => '17',
            'table'              => $this->getTable(),
            'field'              => 'language',
            'name'               => __('Language'),
            'datatype'           => 'language',
            'display_emptychoice' => true,
            'emptylabel'         => 'Default value'
        ];

        $tab[] = [
            'id'                 => '19',
            'table'              => $this->getTable(),
            'field'              => 'date_mod',
            'name'               => __('Last update'),
            'datatype'           => 'datetime',
            'massiveaction'      => false
        ];

        $tab[] = [
            'id'                 => '121',
            'table'              => $this->getTable(),
            'field'              => 'date_creation',
            'name'               => __('Creation date'),
            'datatype'           => 'datetime',
            'massiveaction'      => false
        ];

        $tab[] = [
            'id'                 => '20',
            'table'              => 'glpi_profiles',
            'field'              => 'name',
            'name'               => sprintf(
                __('%1$s (%2$s)'),
                Profile::getTypeName(Session::getPluralNumber()),
                Entity::getTypeName(1)
            ),
            'forcegroupby'       => true,
            'massiveaction'      => false,
            'datatype'           => 'dropdown',
            'joinparams'         => [
                'beforejoin'         => [
                    'table'              => 'glpi_profiles_users',
                    'joinparams'         => [
                        'jointype'           => 'child'
                    ]
                ]
            ]
        ];

        $tab[] = [
            'id'                 => '21',
            'table'              => $this->getTable(),
            'field'              => 'user_dn',
            'name'               => __('User DN'),
            'massiveaction'      => false,
            'datatype'           => 'text'
        ];

        $tab[] = [
            'id'                 => '22',
            'table'              => $this->getTable(),
            'field'              => 'registration_number',
            'name'               => _x('user', 'Administrative number'),
            'datatype'           => 'string',
        ];

        $tab[] = [
            'id'                 => '23',
            'table'              => $this->getTable(),
            'field'              => 'date_sync',
            'datatype'           => 'datetime',
            'name'               => __('Last synchronization'),
            'massiveaction'      => false
        ];

        $tab[] = [
            'id'                 => '24',
            'table'              => $this->getTable(),
            'field'              => 'is_deleted_ldap',
            'name'               => __('Deleted user in LDAP directory'),
            'datatype'           => 'bool',
            'massiveaction'      => false
        ];

        $tab[] = [
            'id'                 => '80',
            'table'              => 'glpi_entities',
            'linkfield'          => 'entities_id',
            'field'              => 'completename',
            'name'               => sprintf(
                __('%1$s (%2$s)'),
                Entity::getTypeName(Session::getPluralNumber()),
                Profile::getTypeName(1)
            ),
            'forcegroupby'       => true,
            'datatype'           => 'dropdown',
            'massiveaction'      => false,
            'joinparams'         => [
                'beforejoin'         => [
                    'table'              => 'glpi_profiles_users',
                    'joinparams'         => [
                        'jointype'           => 'child'
                    ]
                ]
            ]
        ];

        $tab[] = [
            'id'                 => '81',
            'table'              => 'glpi_usertitles',
            'field'              => 'name',
            'name'               => __('Title'),
            'datatype'           => 'dropdown'
        ];

        $tab[] = [
            'id'                 => '82',
            'table'              => 'glpi_usercategories',
            'field'              => 'name',
            'name'               => _n('Category', 'Categories', 1),
            'datatype'           => 'dropdown'
        ];

        $tab[] = [
            'id'                 => '79',
            'table'              => 'glpi_profiles',
            'field'              => 'name',
            'name'               => __('Default profile'),
            'datatype'           => 'dropdown'
        ];

        $tab[] = [
            'id'                 => '77',
            'table'              => 'glpi_entities',
            'field'              => 'name',
            'massiveaction'      => true,
            'name'               => __('Default entity'),
            'datatype'           => 'dropdown'
        ];

        $tab[] = [
            'id'                 => '62',
            'table'              => $this->getTable(),
            'field'              => 'begin_date',
            'name'               => __('Begin date'),
            'datatype'           => 'datetime'
        ];

        $tab[] = [
            'id'                 => '63',
            'table'              => $this->getTable(),
            'field'              => 'end_date',
            'name'               => __('End date'),
            'datatype'           => 'datetime'
        ];

        $tab[] = [
            'id'                 => '60',
            'table'              => 'glpi_tickets',
            'field'              => 'id',
            'name'               => __('Number of tickets as requester'),
            'forcegroupby'       => true,
            'usehaving'          => true,
            'datatype'           => 'count',
            'massiveaction'      => false,
            'joinparams'         => [
                'beforejoin'         => [
                    'table'              => 'glpi_tickets_users',
                    'joinparams'         => [
                        'jointype'           => 'child',
                        'condition'          => ['NEWTABLE.type' => CommonITILActor::REQUESTER]
                    ]
                ]
            ]
        ];

        $tab[] = [
            'id'                 => '61',
            'table'              => 'glpi_tickets',
            'field'              => 'id',
            'name'               => __('Number of written tickets'),
            'forcegroupby'       => true,
            'usehaving'          => true,
            'datatype'           => 'count',
            'massiveaction'      => false,
            'joinparams'         => [
                'jointype'           => 'child',
                'linkfield'          => 'users_id_recipient'
            ]
        ];

        $tab[] = [
            'id'                 => '64',
            'table'              => 'glpi_tickets',
            'field'              => 'id',
            'name'               => __('Number of assigned tickets'),
            'forcegroupby'       => true,
            'usehaving'          => true,
            'datatype'           => 'count',
            'massiveaction'      => false,
            'joinparams'         => [
                'beforejoin'         => [
                    'table'              => 'glpi_tickets_users',
                    'joinparams'         => [
                        'jointype'           => 'child',
                        'condition'          => ['NEWTABLE.type' => CommonITILActor::ASSIGN]
                    ]
                ]
            ]
        ];

        $tab[] = [
            'id'                 => '99',
            'table'              => 'glpi_users',
            'field'              => 'name',
            'linkfield'          => 'users_id_supervisor',
            'name'               => __('Supervisor'),
            'datatype'           => 'dropdown',
            'massiveaction'      => false,
            'additionalfields'   => [
                '0' => 'id'
            ]
        ];

        $tab[] = [
            'id'                => 130,
            'table'             => 'glpi_users',
            'field'             => 'substitution_start_date',
            'name'              => __('Substitution start date'),
            'datatype'          => 'datetime',
        ];

        $tab[] = [
            'id'                => 131,
            'table'             => 'glpi_users',
            'field'             => 'substitution_end_date',
            'name'              => __('Substitution end date'),
            'datatype'          => 'datetime',
        ];

        $tab[] = [
            'id'                => 132,
            'table'             => 'glpi_users',
            'field'             => '_virtual_2fa_status',
            'name'              => __('2FA status'),
            'datatype'          => 'specific',
            'additionalfields'  => ['2fa'],
            'nosearch'          => true, // Searching virtual fields is not supported currently
        ];

       // add objectlock search options
        $tab = array_merge($tab, ObjectLock::rawSearchOptionsToAdd(get_class($this)));

        return $tab;
    }

    public static function getSpecificValueToDisplay($field, $values, array $options = [])
    {

        if (!is_array($values)) {
            $values = [$field => $values];
        }
        switch ($field) {
            case 'authtype':
                $auths_id = 0;
                if (isset($values['auths_id']) && !empty($values['auths_id'])) {
                    $auths_id = $values['auths_id'];
                }
                return Auth::getMethodName($values[$field], $auths_id);
            case 'picture':
                if (isset($options['html']) && $options['html']) {
                    return Html::image(
                        self::getThumbnailURLForPicture($values['picture']),
                        ['class' => 'user_picture_small', 'alt' => _n('Picture', 'Pictures', 1)]
                    );
                }
                break;
            case '_virtual_2fa_status':
                return !empty($values['2fa']) ? __('Enabled') : __('Disabled');
        }
        return parent::getSpecificValueToDisplay($field, $values, $options);
    }

    public static function getSpecificValueToSelect($field, $name = '', $values = '', array $options = [])
    {

        if (!is_array($values)) {
            $values = [$field => $values];
        }
        $options['display'] = false;
        switch ($field) {
            case 'authtype':
                $options['name'] = $name;
                $options['value'] = $values[$field];
                return Auth::dropdown($options);
        }
        return parent::getSpecificValueToSelect($field, $name, $values, $options);
    }


    /**
     * Get all groups where the current user have delegating.
     *
     * @since 0.83
     *
     * @param integer|string $entities_id ID of the entity to restrict
     *
     * @return integer[]
     */
    public static function getDelegateGroupsForUser($entities_id = '')
    {
        /** @var \DBmysql $DB */
        global $DB;

        $iterator = $DB->request([
            'SELECT'          => 'glpi_groups_users.groups_id',
            'DISTINCT'        => true,
            'FROM'            => 'glpi_groups_users',
            'INNER JOIN'      => [
                'glpi_groups'  => [
                    'FKEY'   => [
                        'glpi_groups_users'  => 'groups_id',
                        'glpi_groups'        => 'id'
                    ]
                ]
            ],
            'WHERE'           => [
                'glpi_groups_users.users_id'        => Session::getLoginUserID(),
                'glpi_groups_users.is_userdelegate' => 1
            ] + getEntitiesRestrictCriteria('glpi_groups', '', $entities_id, 1)
        ]);

        $groups = [];
        foreach ($iterator as $data) {
            $groups[$data['groups_id']] = $data['groups_id'];
        }
        return $groups;
    }


    /**
     * Execute the query to select box with all glpi users where select key = name
     *
     * Internaly used by showGroup_Users, dropdownUsers and ajax/getDropdownUsers.php
     *
     * @param boolean         $count            true if execute an count(*) (true by default)
     * @param string|string[] $right            limit user who have specific right (default 'all')
     * @param integer         $entity_restrict  Restrict to a defined entity (default -1)
     * @param integer         $value            default value (default 0)
     * @param integer[]       $used             Already used items ID: not to display in dropdown
     * @param string          $search           pattern (default '')
     * @param integer         $start            start LIMIT value (default 0)
     * @param integer         $limit            limit LIMIT value (default -1 no limit)
     * @param boolean         $inactive_deleted true to retrieve also inactive or deleted users
     *
     * @return DBmysqlIterator
     */
    public static function getSqlSearchResult(
        $count = true,
        $right = "all",
        $entity_restrict = -1,
        $value = 0,
        array $used = [],
        $search = '',
        $start = 0,
        $limit = -1,
        $inactive_deleted = false,
        $with_no_right = 0
    ) {
        /** @var \DBmysql $DB */
        global $DB;



       // No entity define : use active ones
        if ($entity_restrict < 0) {
            $entity_restrict = $_SESSION["glpiactiveentities"];
        }

        $joinprofile      = false;
        $joinprofileright = false;
        $WHERE = [];


        switch ($right) {
            case "interface":
                $joinprofile = true;
                $WHERE = [
                    'glpi_profiles.interface' => 'central'
                ] + getEntitiesRestrictCriteria('glpi_profiles_users', '', $entity_restrict, 1);
                break;

            case "id":
                $WHERE = ['glpi_users.id' => Session::getLoginUserID()];
                break;

            case "delegate":
                $groups = self::getDelegateGroupsForUser($entity_restrict);
                $users  = [];
                if (count($groups)) {
                    $iterator = $DB->request([
                        'SELECT'    => 'glpi_users.id',
                        'FROM'      => 'glpi_groups_users',
                        'LEFT JOIN' => [
                            'glpi_users'   => [
                                'FKEY'   => [
                                    'glpi_groups_users'  => 'users_id',
                                    'glpi_users'         => 'id'
                                ]
                            ]
                        ],
                        'WHERE'     => [
                            'glpi_groups_users.groups_id' => $groups,
                            'glpi_groups_users.users_id'  => ['<>', Session::getLoginUserID()]
                        ]
                    ]);
                    foreach ($iterator as $data) {
                           $users[$data["id"]] = $data["id"];
                    }
                }
               // Add me to users list for central
                if (Session::getCurrentInterface() == 'central') {
                    $users[Session::getLoginUserID()] = Session::getLoginUserID();
                }

                if (count($users)) {
                    $WHERE = ['glpi_users.id' => $users];
                } else {
                    $WHERE = ['0'];
                }
                break;

            case "groups":
                $groups = [];
                if (isset($_SESSION['glpigroups'])) {
                    $groups = $_SESSION['glpigroups'];
                }
                $users  = [];
                if (count($groups)) {
                    $iterator = $DB->request([
                        'SELECT'    => 'glpi_users.id',
                        'FROM'      => 'glpi_groups_users',
                        'LEFT JOIN' => [
                            'glpi_users'   => [
                                'FKEY'   => [
                                    'glpi_groups_users'  => 'users_id',
                                    'glpi_users'         => 'id'
                                ]
                            ]
                        ],
                        'WHERE'     => [
                            'glpi_groups_users.groups_id' => $groups,
                            'glpi_groups_users.users_id'  => ['<>', Session::getLoginUserID()]
                        ]
                    ]);
                    foreach ($iterator as $data) {
                          $users[$data["id"]] = $data["id"];
                    }
                }
               // Add me to users list for central
                if (Session::getCurrentInterface() == 'central') {
                    $users[Session::getLoginUserID()] = Session::getLoginUserID();
                }

                if (count($users)) {
                    $WHERE = ['glpi_users.id' => $users];
                } else {
                    $WHERE = ['0'];
                }

                break;

            case "all":
                $WHERE = [
                    'glpi_users.id' => ['>', 0],
                    'OR' => getEntitiesRestrictCriteria('glpi_profiles_users', '', $entity_restrict, 1)
                ];

                if ($with_no_right) {
                    $WHERE['OR'][] = ['glpi_profiles_users.entities_id' => null];
                }
                if (empty($WHERE['OR'])) {
                    unset($WHERE['OR']);
                }
                break;

            default:
                $joinprofile = true;
                $joinprofileright = true;
                if (!is_array($right)) {
                    $right = [$right];
                }
                $forcecentral = true;

                $ORWHERE = [];
                foreach ($right as $r) {
                    switch ($r) {
                        case 'own_ticket':
                             $ORWHERE[] = [
                                 [
                                     'glpi_profilerights.name'     => 'ticket',
                                     'glpi_profilerights.rights'   => ['&', Ticket::OWN]
                                 ] + getEntitiesRestrictCriteria('glpi_profiles_users', '', $entity_restrict, 1)
                             ];
                            break;

                        case 'create_ticket_validate':
                            $ORWHERE[] = [
                                [
                                    'glpi_profilerights.name'  => 'ticketvalidation',
                                    'OR'                       => [
                                        ['glpi_profilerights.rights'   => ['&', TicketValidation::CREATEREQUEST]],
                                        ['glpi_profilerights.rights'   => ['&', TicketValidation::CREATEINCIDENT]]
                                    ]
                                ] + getEntitiesRestrictCriteria('glpi_profiles_users', '', $entity_restrict, 1)
                            ];
                            $forcecentral = false;
                            break;

                        case 'validate_request':
                            $ORWHERE[] = [
                                [
                                    'glpi_profilerights.name'     => 'ticketvalidation',
                                    'glpi_profilerights.rights'   => ['&', TicketValidation::VALIDATEREQUEST]
                                ] + getEntitiesRestrictCriteria('glpi_profiles_users', '', $entity_restrict, 1)
                            ];
                            $forcecentral = false;
                            break;

                        case 'validate_incident':
                            $ORWHERE[] = [
                                [
                                    'glpi_profilerights.name'     => 'ticketvalidation',
                                    'glpi_profilerights.rights'   => ['&', TicketValidation::VALIDATEINCIDENT]
                                ] + getEntitiesRestrictCriteria('glpi_profiles_users', '', $entity_restrict, 1)
                            ];
                            $forcecentral = false;
                            break;

                        case 'validate':
                            $ORWHERE[] = [
                                [
                                    'glpi_profilerights.name'     => 'changevalidation',
                                    'glpi_profilerights.rights'   => ['&', ChangeValidation::VALIDATE]
                                ] + getEntitiesRestrictCriteria('glpi_profiles_users', '', $entity_restrict, 1)
                            ];
                            break;

                        case 'create_validate':
                            $ORWHERE[] = [
                                [
                                    'glpi_profilerights.name'     => 'changevalidation',
                                    'glpi_profilerights.rights'   => ['&', CREATE]
                                ] + getEntitiesRestrictCriteria('glpi_profiles_users', '', $entity_restrict, 1)
                            ];
                            break;

                        case 'see_project':
                            $ORWHERE[] = [
                                [
                                    'glpi_profilerights.name'     => 'project',
                                    'glpi_profilerights.rights'   => ['&', Project::READMY]
                                ] + getEntitiesRestrictCriteria('glpi_profiles_users', '', $entity_restrict, 1)
                            ];
                            break;

                        case 'faq':
                            $ORWHERE[] = [
                                [
                                    'glpi_profilerights.name'     => 'knowbase',
                                    'glpi_profilerights.rights'   => ['&', KnowbaseItem::READFAQ]
                                ] + getEntitiesRestrictCriteria('glpi_profiles_users', '', $entity_restrict, 1)
                            ];
                            break;

                        default:
                           // Check read or active for rights
                            $ORWHERE[] = [
                                [
                                    'glpi_profilerights.name'     => $r,
                                    'glpi_profilerights.rights'   => [
                                        '&',
                                        READ | CREATE | UPDATE | DELETE | PURGE
                                    ]
                                ] + getEntitiesRestrictCriteria('glpi_profiles_users', '', $entity_restrict, 1)
                            ];
                    }
                    if (in_array($r, Profile::$helpdesk_rights)) {
                        $forcecentral = false;
                    }
                }

                if (count($ORWHERE)) {
                    $WHERE[] = ['OR' => $ORWHERE];
                }

                if ($forcecentral) {
                    $WHERE['glpi_profiles.interface'] = 'central';
                }
        }

        if (!$inactive_deleted) {
            $WHERE = array_merge(
                $WHERE,
                [
                    'glpi_users.is_deleted' => 0,
                    'glpi_users.is_active'  => 1,
                    [
                        'OR' => [
                            ['glpi_users.begin_date' => null],
                            ['glpi_users.begin_date' => ['<', QueryFunction::now()]]
                        ]
                    ],
                    [
                        'OR' => [
                            ['glpi_users.end_date' => null],
                            ['glpi_users.end_date' => ['>', QueryFunction::now()]]
                        ]
                    ]

                ]
            );
        }

        if (
            (is_numeric($value) && $value)
            || count($used)
        ) {
            $WHERE[] = [
                'NOT' => [
                    'glpi_users.id' => $used
                ]
            ];
        }

        // remove helpdesk user
        $config = Config::getConfigurationValues('core');
        $WHERE[] = [
            'NOT' => [
                'glpi_users.id' => $config['system_user']
            ]
        ];

        $criteria = [
            'FROM'            => 'glpi_users',
            'LEFT JOIN'       => [
                'glpi_useremails'       => [
                    'ON' => [
                        'glpi_useremails' => 'users_id',
                        'glpi_users'      => 'id',
                        ['AND' => ['glpi_useremails.is_default' => 1]]
                    ]
                ],
                'glpi_profiles_users'   => [
                    'ON' => [
                        'glpi_profiles_users'   => 'users_id',
                        'glpi_users'            => 'id'
                    ]
                ]
            ]
        ];
        if ($count) {
            $criteria['SELECT'] = ['COUNT' => 'glpi_users.id AS CPT'];
            $criteria['DISTINCT'] = true;
        } else {
            $criteria['SELECT'] = ['glpi_users.*', 'glpi_useremails.email AS default_email'];
            $criteria['DISTINCT'] = true;
        }

        if ($joinprofile) {
            $criteria['LEFT JOIN']['glpi_profiles'] = [
                'ON' => [
                    'glpi_profiles_users'   => 'profiles_id',
                    'glpi_profiles'         => 'id'
                ]
            ];
            if ($joinprofileright) {
                $criteria['LEFT JOIN']['glpi_profilerights'] = [
                    'ON' => [
                        'glpi_profilerights' => 'profiles_id',
                        'glpi_profiles'      => 'id'
                    ]
                ];
            }
        }

        if (!$count) {
            if (strlen((string)$search) > 0) {
                $txt_search = Search::makeTextSearchValue($search);

                $firstname_field = self::getTableField('firstname');
                $realname_field = self::getTableField('realname');
                $fields = $_SESSION["glpinames_format"] == self::FIRSTNAME_BEFORE
                ? [$firstname_field, new QueryExpression($DB::quoteValue(' ')), $realname_field]
                : [$realname_field, new QueryExpression($DB::quoteValue(' ')), $firstname_field];

                $concat = new QueryExpression(QueryFunction::concat($fields) . ' LIKE ' . $DB::quoteValue($txt_search));
                $WHERE[] = [
                    'OR' => [
                        'glpi_users.name'                => ['LIKE', $txt_search],
                        'glpi_users.realname'            => ['LIKE', $txt_search],
                        'glpi_users.firstname'           => ['LIKE', $txt_search],
                        'glpi_users.phone'               => ['LIKE', $txt_search],
                        'glpi_users.registration_number' => ['LIKE', $txt_search],
                        'glpi_useremails.email'          => ['LIKE', $txt_search],
                        $concat
                    ]
                ];
            }

            if ($_SESSION["glpinames_format"] == self::FIRSTNAME_BEFORE) {
                $criteria['ORDERBY'] = [
                    'glpi_users.firstname',
                    'glpi_users.realname',
                    'glpi_users.name'
                ];
            } else {
                $criteria['ORDERBY'] = [
                    'glpi_users.realname ASC',
                    'glpi_users.firstname ASC',
                    'glpi_users.name ASC',
                ];
            }

            if ($limit > 0) {
                $criteria['LIMIT'] = $limit;
                $criteria['START'] = $start;
            }
        }
        $criteria['WHERE'] = $WHERE;
        return $DB->request($criteria);
    }


    /**
     * Make a select box with all glpi users where select key = name
     *
     * @param $options array of possible options:
     *    - name             : string / name of the select (default is users_id)
     *    - value
     *    - values           : in case of select[multiple], pass the array of multiple values
     *    - right            : string / limit user who have specific right :
     *                             id -> only current user (default case);
     *                             interface -> central;
     *                             all -> all users;
     *                             specific right like Ticket::READALL, CREATE.... (is array passed one of all passed right is needed)
     *    - comments         : boolean / is the comments displayed near the dropdown (default true)
     *    - entity           : integer or array / restrict to a defined entity or array of entities
     *                          (default -1 : no restriction)
     *    - entity_sons      : boolean / if entity restrict specified auto select its sons
     *                          only available if entity is a single value not an array(default false)
     *    - all              : Nobody or All display for none selected
     *                             all=0 (default) -> Nobody
     *                             all=1 -> All
     *                             all=-1-> nothing
     *    - rand             : integer / already computed rand value
     *    - toupdate         : array / Update a specific item on select change on dropdown
     *                          (need value_fieldname, to_update, url
     *                          (see Ajax::updateItemOnSelectEvent for information)
     *                          and may have moreparams)
     *    - used             : array / Already used items ID: not to display in dropdown (default empty)
     *    - ldap_import
     *    - on_change        : string / value to transmit to "onChange"
     *    - display          : boolean / display or get string (default true)
     *    - width            : specific width needed
     *    - specific_tags    : array of HTML5 tags to add to the field
     *    - class            : class to pass to html select
     *    - url              : url of the ajax php code which should return the json data to show in
     *                         the dropdown (default /ajax/getDropdownUsers.php)
     *    - inactive_deleted : retreive also inactive or deleted users
     *    - hide_if_no_elements  : boolean / hide dropdown if there is no elements (default false)
     *    - readonly         : boolean / return getUserName is true (default false)
     *
     * @return integer|string Random value if displayed, string otherwise
     */
    public static function dropdown($options = [])
    {
        /** @var array $CFG_GLPI */
        global $CFG_GLPI;
       // Default values
        $p = [
            'name'                => 'users_id',
            'value'               => '',
            'values'              => [],
            'right'               => 'id',
            'all'                 => 0,
            'display_emptychoice' => true,
            'emptylabel'          => Dropdown::EMPTY_VALUE,
            'placeholder'         => '',
            'on_change'           => '',
            'comments'            => 1,
            'width'               => '',
            'entity'              => -1,
            'entity_sons'         => false,
            'used'                => [],
            'ldap_import'         => false,
            'toupdate'            => '',
            'rand'                => mt_rand(),
            'display'             => true,
            '_user_index'         => 0,
            'specific_tags'       => [],
            'class'               => "form-select",
            'url'                 => $CFG_GLPI['root_doc'] . "/ajax/getDropdownUsers.php",
            'inactive_deleted'    => 0,
            'with_no_right'       => 0,
            'toadd'               => [],
            'hide_if_no_elements' => false,
            'readonly'            => false,
            'multiple'            => false,
            'init'                => true
        ];

        if (is_array($options) && count($options)) {
            foreach ($options as $key => $val) {
                $p[$key] = $val;
            }
        }

        if ($p['multiple']) {
            $p['display_emptychoice'] = false;
            $p['values'] = $p['value'] ?? [];
            $p['comments'] = false;
            unset($p['value']);
        }

       // check default value (in case of multiple observers)
        if (isset($p['value']) && is_array($p['value'])) {
            $p['value'] = $p['value'][$p['_user_index']] ?? 0;
        }

       // Check default value for dropdown : need to be a numeric (or null)
        if (
            isset($p['value'])
            && ((strlen($p['value']) == 0) || !is_numeric($p['value']) && $p['value'] !== 'myself')
        ) {
            $p['value'] = 0;
        }

        $output = '';

        if (!($p['entity'] < 0) && $p['entity_sons']) {
            if (is_array($p['entity'])) {
                $output .= "entity_sons options is not available with array of entity";
            } else {
                $p['entity'] = getSonsOf('glpi_entities', $p['entity']);
            }
        }
        $p['entity'] = Session::getMatchingActiveEntities($p['entity']);

        // Make a select box with all glpi users
        $view_users = self::canView();

        $default = '';
        $valuesnames = [];

        $tooltip_url     = '';
        $tooltip_content = '';

        if (!$p['multiple']) {
            $user_name = '';

            $user = new User();
            if ($p['value'] >= 0 && $user->getFromDB($p['value'])) {
                $user_name       = $user->getName();
                $tooltip_url     = $user->getLinkURL();
                $tooltip_content = $user->getInfoCard();
            }

            if ($p['readonly']) {
                return '<span class="form-control" readonly>' . htmlspecialchars($user_name) . '</span>';
            }

            if ($p['value'] === 'myself') {
                $default = __("Myself");
            } else if (!empty($p['value']) && ($p['value'] > 0)) {
                $default = $user_name;
            } else {
                if ($p['all']) {
                    $default = __('All');
                } else {
                    $default = $p['emptylabel'];
                }
            }
        } else {
            // get multiple values name
            foreach ($p['values'] as $value) {
                if (!empty($value) && ($value > 0)) {
                    $valuesnames[] = getUserName($value);
                } else {
                    unset($p['values'][$value]);
                }
            }

            if ($p['readonly']) {
                return '<span class="form-control" readonly>' . implode(', ', $valuesnames) . '</span>';
            }
        }


        $field_id = Html::cleanId("dropdown_" . $p['name'] . $p['rand']);
        $param    = [
            'init'                => $p['init'],
            'multiple'            => $p['multiple'],
            'width'               => $p['width'],
            'all'                 => $p['all'],
            'display_emptychoice' => $p['display_emptychoice'],
            'placeholder'         => $p['placeholder'],
            'right'               => $p['right'],
            'on_change'           => $p['on_change'],
            'used'                => $p['used'],
            'inactive_deleted'    => $p['inactive_deleted'],
            'with_no_right'       => $p['with_no_right'],
            'entity_restrict'     => ($entity_restrict = (is_array($p['entity']) ? json_encode(array_values($p['entity'])) : $p['entity'])),
            'specific_tags'       => $p['specific_tags'],
            'toadd'               => $p['toadd'],
            'class'               => $p['class'],
            '_idor_token'         => Session::getNewIDORToken(__CLASS__, [
                'right'           => $p['right'],
                'entity_restrict' => $entity_restrict,
            ]),
            'aria_label'          => $p['aria_label'] ?? '',
        ];

        if ($p['multiple']) {
            $param['values'] = $p['values'];
            $param['valuesnames'] = $valuesnames;
        } else {
            $param['value'] = $p['value'];
            $param['valuename'] = $default;
        }

        if ($p['hide_if_no_elements']) {
            $result = Dropdown::getDropdownUsers(
                ['display_emptychoice' => false, 'page' => 1, 'page_limit' => 1] + $param,
                false
            );
            if ($result['count'] === 0) {
                return '';
            }
        }

        $output = Html::jsAjaxDropdown(
            $p['name'],
            $field_id,
            $p['url'],
            $param
        );

       // Display comment
        $icons = "";
        if ($p['comments']) {
            $comment_id = Html::cleanId("comment_" . $p['name'] . $p['rand']);
            $link_id = Html::cleanId("comment_link_" . $p["name"] . $p['rand']);
            if (!$view_users) {
                $tooltip_url = '';
            } else if ($tooltip_url === '') {
                $tooltip_url = $CFG_GLPI['root_doc'] . "/front/user.php";
            }

            if ($tooltip_content === '') {
                $tooltip_content = Toolbox::ucfirst(
                    sprintf(
                        __s('Show %1$s'),
                        self::getTypeName(Session::getPluralNumber())
                    )
                );
            }

            $paramscomment = [
                'value'    => '__VALUE__',
                'itemtype' => User::getType()
            ];

            if ($view_users) {
                $paramscomment['withlink'] = $link_id;
            }
            $icons .= '<div class="btn btn-outline-secondary">';
            $icons .= Ajax::updateItemOnSelectEvent(
                $field_id,
                $comment_id,
                $CFG_GLPI["root_doc"] . "/ajax/comments.php",
                $paramscomment,
                false
            );

            $icons .= Html::showToolTip($tooltip_content, [
                'contentid' => $comment_id,
                'display'   => false,
                'link'      => $tooltip_url,
                'linkid'    => $link_id
            ]);
            $icons .= '</div>';
        }

        if (
            Session::haveRight('user', self::IMPORTEXTAUTHUSERS)
            && $p['ldap_import']
            && Entity::isEntityDirectoryConfigured($_SESSION['glpiactive_entity'])
        ) {
            $icons .= '<div class="btn btn-outline-secondary">';
            $icons .= Ajax::createIframeModalWindow(
                'userimport' . $p['rand'],
                $CFG_GLPI["root_doc"] .
                                                      "/front/ldap.import.php?entity=" .
                                                      $_SESSION['glpiactive_entity'],
                ['title'   => __s('Import a user'),
                    'display' => false
                ]
            );
            $icons .= "<span title=\"" . __s('Import a user') . "\"" .
            " data-bs-toggle='modal' data-bs-target='#userimport{$p['rand']}'>
            <i class='fas fa-plus fa-fw '></i>
            <span class='sr-only'>" . __s('Import a user') . "</span>
         </span>";
            $icons .= '</div>';
        }

        if (strlen($icons) > 0) {
            $output = "<div class='btn-group btn-group-sm " . ($p['width'] == "100%" ? "w-100" : "") . "' role='group'>{$output} {$icons}</div>";
        }

        $output .= Ajax::commonDropdownUpdateItem($p, false);

        if ($p['display']) {
            echo $output;
            return $p['rand'];
        }
        return $output;
    }


    /**
     * Show simple add user form for external auth.
     *
     * @return void|boolean false if user does not have rights to import users from external sources,
     *    print form otherwise
     */
    public static function showAddExtAuthForm()
    {

        if (!Session::haveRight("user", self::IMPORTEXTAUTHUSERS)) {
            return false;
        }

        echo "<div class='center'>\n";
        echo "<form method='post' action='" . Toolbox::getItemTypeFormURL('User') . "'>\n";

        echo "<table class='tab_cadre'>\n";
        echo "<tr><th colspan='4'>" . __s('Automatically add a user of an external source') . "</th></tr>\n";

        echo "<tr class='tab_bg_1'><td>" . __s('Login') . "</td>\n";
        echo "<td><input type='text' name='login' class='form-control'></td></tr>";

        echo "<tr class='tab_bg_1'>";
        echo "<td class='tab_bg_2 center' colspan='2'>\n";
        echo "<input type='submit' name='add_ext_auth_ldap' value=\"" . __s('Import from directories') . "\"
             class='btn btn-primary'>\n";
        echo "</td></tr>";

        echo "<tr class='tab_bg_1'>";
        echo "<td class='tab_bg_2 center' colspan='2'>\n";
        echo "<input type='submit' name='add_ext_auth_simple' value=\"" . __s('Import from other sources') . "\"
             class='btn btn-primary'>\n";
        echo "</td></tr>\n";

        echo "</table>";
        Html::closeForm();
        echo "</div>\n";
    }


    /**
     * Change auth method for given users.
     *
     * @param integer[] $IDs      IDs of users
     * @param integer   $authtype Auth type (see Auth constants)
     * @param integer   $server   ID of auth server
     *
     * @return boolean
     */
    public static function changeAuthMethod(array $IDs = [], $authtype = 1, $server = -1)
    {
        /** @var \DBmysql $DB */
        global $DB;

        if (!Session::haveRight(self::$rightname, self::UPDATEAUTHENT)) {
            return false;
        }

        if (
            !empty($IDs)
            && in_array($authtype, [Auth::DB_GLPI, Auth::LDAP, Auth::MAIL, Auth::EXTERNAL])
        ) {
            $result = $DB->update(
                self::getTable(),
                [
                    'authtype'        => $authtype,
                    'auths_id'        => $server,
                    'password'        => '',
                    'is_deleted_ldap' => 0
                ],
                [
                    'id' => $IDs
                ]
            );
            if ($result) {
                foreach ($IDs as $ID) {
                    $changes = [
                        0,
                        '',
                        sprintf(
                            __('%1$s: %2$s'),
                            __('Update authentification method to'),
                            Auth::getMethodName($authtype, $server)
                        )
                    ];
                    Log::history($ID, __CLASS__, $changes, '', Log::HISTORY_LOG_SIMPLE_MESSAGE);
                }

                return true;
            }
        }
        return false;
    }


    /**
     * Generate vcard for the current user.
     *
     * @return void
     */
    public function generateVcard()
    {

       // prepare properties for the Vcard
        if (
            !empty($this->fields["realname"])
            || !empty($this->fields["firstname"])
        ) {
            $name = [$this->fields["realname"], $this->fields["firstname"], "", "", ""];
        } else {
            $name = [$this->fields["name"], "", "", "", ""];
        }

        $title = null;
        if ($this->fields['usertitles_id'] !== 0) {
            $title = new UserTitle();
            $title->getFromDB($this->fields['usertitles_id']);
        }
       // create vcard
        $vcard = new VObject\Component\VCard([
            'N'     => $name,
            'EMAIL' => $this->getDefaultEmail(),
            'NOTE'  => $this->fields["comment"],
        ]);
        if ($title) {
            $vcard->add('TITLE', $title->fields['name']);
        }
        if ($this->fields['timezone']) {
            $vcard->add('TZ', $this->fields['timezone']);
        }
        $vcard->add('TEL', $this->fields["phone"], ['type' => 'PREF;WORK;VOICE']);
        $vcard->add('TEL', $this->fields["phone2"], ['type' => 'HOME;VOICE']);
        $vcard->add('TEL', $this->fields["mobile"], ['type' => 'WORK;CELL']);

       // Get more data from plugins such as an IM contact
        $data = Plugin::doHook(Hooks::VCARD_DATA, ['item' => $this, 'data' => []])['data'];
        foreach ($data as $field => $additional_field) {
            $vcard->add($additional_field['name'], $additional_field['value'] ?? '', $additional_field['params'] ?? []);
        }

       // send the  VCard
        $output   = $vcard->serialize();
        $filename = implode("_", array_filter($name)) . ".vcf";

        @header("Content-Disposition: attachment; filename=\"$filename\"");
        @header("Content-Length: " . Toolbox::strlen($output));
        @header("Connection: close");
        @header("content-type: text/x-vcard; charset=UTF-8");

        echo $output;
    }


    /**
     * Show items of the current user.
     *
     * @param boolean $tech false to display items owned by user, true to display items managed by user
     *
     * @return void
     */
    public function showItems($tech)
    {
        /**
         * @var array $CFG_GLPI
         * @var \DBmysql $DB
         */
        global $CFG_GLPI, $DB;

        $ID = $this->getField('id');

        $start       = intval($_GET["start"] ?? 0);

        if ($tech) {
            $field_user  = 'users_id_tech';
        } else {
            $field_user  = 'users_id';
        }

        $groups      = [];

        $iterator = $DB->request([
            'SELECT'    => [
                'glpi_groups.id',
                'glpi_groups.name'
            ],
            'FROM'      => 'glpi_groups',
            'LEFT JOIN' => [
                'glpi_groups_users' => [
                    'FKEY' => [
                        'glpi_groups_users'  => 'groups_id',
                        'glpi_groups'        => 'id'
                    ]
                ]
            ],
            'WHERE'     => ['glpi_groups_users.users_id' => $ID]
        ]);
        $number = 0;

        $criteria = [
            $field_user => $ID,
        ];
        if ($iterator->count() > 0) {
            $groups_ids = [];
            foreach ($iterator as $data) {
                $groups_ids[] = $data['id'];
                $groups[$data["id"]] = $data["name"];
            }
            $criteria = [
                'OR' => [
                    $criteria,
                    [
                        Group_Item::getTable() . '.groups_id' => $groups_ids,
                        Group_Item::getTable() . '.type' => $tech ? Group_Item::GROUP_TYPE_TECH : Group_Item::GROUP_TYPE_NORMAL,
                    ]
                ]
            ];
        }

        $entries = [];

        foreach ($CFG_GLPI['assignable_types'] as $itemtype) {
            if (!($item = getItemForItemtype($itemtype))) {
                continue;
            }
            if ($item::canView()) {
                $itemtable = getTableForItemType($itemtype);
                $relation_table = Group_Item::getTable();
                $iterator_params = [
                    'SELECT'  => ["$itemtable.*", "$relation_table.groups_id"],
                    'FROM'    => $itemtable,
                    'LEFT JOIN' => [
                        Group_Item::getTable() => [
                            'FKEY' => [
                                $itemtable => 'id',
                                Group_Item::getTable() => 'items_id', [
                                    'AND' => [
                                        Group_Item::getTable() . '.itemtype' => $itemtype,
                                    ]
                                ]
                            ]
                        ]
                    ],
                    'WHERE'   => ['entities_id' => $this->getEntities()] + $criteria + $item::getSystemSQLCriteria(),
                    'GROUPBY' => "$itemtable.id",
                ];

                if ($item->maybeTemplate()) {
                    $iterator_params['WHERE']['is_template'] = 0;
                }
                if ($item->maybeDeleted()) {
                    $iterator_params['WHERE']['is_deleted'] = 0;
                }

                $item_iterator = $DB->request($iterator_params);

                $type_name = $item->getTypeName();

                foreach ($item_iterator as $data) {
                    $cansee = $item->can($data["id"], READ);
                    $link   = $data[$item->getNameField()];
                    if ($cansee) {
                        $link_item = $item::getFormURLWithID($data['id']);
                        if ($_SESSION["glpiis_ids_visible"] || empty($link)) {
                             $link = sprintf(__('%1$s (%2$s)'), $link, $data["id"]);
                        }
                        $link = "<a href='" . $link_item . "'>" . $link . "</a>";
                    }
                    $linktypes = [];
                    if ($data[$field_user] == $ID) {
                        $linktypes[] = self::getTypeName(1);
                    }
                    if (isset($groups[$data['groups_id']])) {
                        $linktypes[] = sprintf(
                            __('%1$s = %2$s'),
                            Group::getTypeName(1),
                            $groups[$data['groups_id']]
                        );
                    }
                    if ($number >= $start && $number < $start + $_SESSION['glpilist_limit']) {
                        $entries[] = [
                            'itemtype'      => $itemtype,
                            'id'            => $data["id"],
                            'type'          => $type_name,
                            'entity'        => Dropdown::getDropdownName("glpi_entities", $data["entities_id"]),
                            'name'          => $link,
                            'serial'        => $data["serial"] ?? '',
                            'otherserial'   => $data["otherserial"],
                            'states'        => !empty($data['states_id'])
                                ? Dropdown::getDropdownName("glpi_states", $data['states_id'], false, true, false, '')
                                : '',
                            'linktype'      => implode(', ', $linktypes),
                        ];
                    }
                    $number++;
                }
            }
        }

        TemplateRenderer::getInstance()->display('components/datatable.html.twig', [
            'start'                 => $start,
            'is_tab'                => true,
            'items_id'              => $ID,
            'nofilter'              => true,
            'columns'               => [
                'type'          => _n('Type', 'Types', 1),
                'entity'        => Entity::getTypeName(1),
                'name'          => __('Name'),
                'serial'        => __('Serial number'),
                'otherserial'   => __('Inventory number'),
                'states'        => __('Status'),
                'linktype'      => ''
            ],
            'formatters' => [
                'name'          => 'raw_html',
            ],
            'entries'               => $entries,
            'total_number'          => $number,
            'filtered_number'       => $number,
            'showmassiveactions'    => true,
            'massiveactionparams'   => [
                'num_displayed'    => min($_SESSION['glpilist_limit'], $number),
                'container'        => 'mass' . __CLASS__ . mt_rand(),
                'specific_actions' => [
                    'update' => __('Update'),
                ]
            ],
        ]);
    }


    /**
     * Get user by email, importing it from LDAP if not existing.
     *
     * @param string $email
     * @param bool $createuserfromemail
     *
     * @return integer ID of user, 0 if not found nor imported
     */
    public static function getOrImportByEmail($email = '', bool $createuserfromemail = false)
    {
        /**
         * @var array $CFG_GLPI
         * @var \DBmysql $DB
         */
        global $CFG_GLPI, $DB;

        $iterator = $DB->request([
            'SELECT'    => 'users_id AS id',
            'FROM'      => 'glpi_useremails',
            'LEFT JOIN' => [
                'glpi_users' => [
                    'FKEY' => [
                        'glpi_useremails' => 'users_id',
                        'glpi_users'      => 'id'
                    ]
                ]
            ],
            'WHERE'     => [
                'glpi_useremails.email' => $email
            ],
            'ORDER'     => ['glpi_users.is_active DESC', 'is_deleted ASC']
        ]);

       //User still exists in DB
        if (count($iterator)) {
            $result = $iterator->current();
            return $result['id'];
        } else {
            if ($CFG_GLPI["is_users_auto_add"]) {
                //Get all ldap servers with email field configured
                $ldaps = AuthLDAP::getServersWithImportByEmailActive();
                //Try to find the user by his email on each ldap server

                foreach ($ldaps as $ldap) {
                    $params = [
                        'method' => AuthLDAP::IDENTIFIER_EMAIL,
                        'value'  => $email,
                    ];
                    $res = AuthLDAP::ldapImportUserByServerId(
                        $params,
                        AuthLDAP::ACTION_IMPORT,
                        $ldap
                    );

                    if (isset($res['id'])) {
                        return $res['id'];
                    }
                }
            }
            if ($createuserfromemail) {
                $user = self::createUserFromMail($email);
                if ($user !== null) {
                    return $user->fields['id'];
                }
            }
        }
        return 0;
    }


    /**
     * Handle user deleted in LDAP using configured policy.
     *
     * @param integer $users_id
     *
     * @return void
     */
    public static function manageDeletedUserInLdap($users_id)
    {
        /** @var array $CFG_GLPI */
        global $CFG_GLPI;

       //The only case where users_id can be null if when a user has been imported into GLPI
       //it's dn still exists, but doesn't match the connection filter anymore
       //In this case, do not try to process the user
        if (!$users_id) {
            return;
        }

        $myuser = new self();
        if (
            !$myuser->getFromDB($users_id) // invalid user
            || $myuser->fields['is_deleted_ldap'] == 1 // user already considered as deleted from LDAP
        ) {
            return;
        }

       //User is present in DB but not in the directory : it's been deleted in LDAP
        $tmp = [
            'id'              => $users_id,
            'is_deleted_ldap' => 1,
        ];

        // Handle deleted user
        switch ($CFG_GLPI['user_deleted_ldap_user']) {
            default:
            case AuthLDAP::DELETED_USER_ACTION_USER_DO_NOTHING:
                $myuser->update($tmp);
                break;

            case AuthLDAP::DELETED_USER_ACTION_USER_DISABLE:
                $tmp['is_active'] = 0;
                $myuser->update($tmp);
                break;

            case AuthLDAP::DELETED_USER_ACTION_USER_MOVE_TO_TRASHBIN:
                $myuser->update($tmp);
                $myuser->delete($tmp);
                break;
        }

        // Handle deleted user's groups
        switch ($CFG_GLPI['user_deleted_ldap_groups']) {
            default:
            case AuthLDAP::DELETED_USER_ACTION_GROUPS_DO_NOTHING:
                break;

            case AuthLDAP::DELETED_USER_ACTION_GROUPS_DELETE_DYNAMIC:
                Group_User::deleteGroups($users_id, true);
                break;

            case AuthLDAP::DELETED_USER_ACTION_GROUPS_DELETE_ALL:
                Group_User::deleteGroups($users_id);
                break;
        }

        // Handle deleted user's authorizations
        switch ($CFG_GLPI['user_deleted_ldap_authorizations']) {
            default:
            case AuthLDAP::DELETED_USER_ACTION_AUTHORIZATIONS_DO_NOTHING:
                break;

            case AuthLDAP::DELETED_USER_ACTION_AUTHORIZATIONS_DELETE_DYNAMIC:
                Profile_User::deleteRights($users_id, true);
                break;

            case AuthLDAP::DELETED_USER_ACTION_AUTHORIZATIONS_DELETE_ALL:
                Profile_User::deleteRights($users_id);
                break;
        }
    }

    /**
     * Handle user restored in LDAP using configured policy.
     *
     * @since 10.0.0
     * @param $users_id
     *
     * @return void
     */
    public static function manageRestoredUserInLdap($users_id): void
    {
        /** @var array $CFG_GLPI */
        global $CFG_GLPI;

       //The only case where users_id can be null if when a user has been imported into GLPI
       //it's dn still exists, but doesn't match the connection filter anymore
       //In this case, do not try to process the user
        if (!$users_id) {
            return;
        }

        $myuser = new self();
        if (
            !$myuser->getFromDB($users_id) // invalid user
            || $myuser->fields['is_deleted_ldap'] == 0 // user already considered as restored from LDAP
        ) {
            return;
        }

       //User is present in DB and in the directory but 'is_ldap_deleted' was true : it's been restored in LDAP
        $tmp = [
            'id'              => $users_id,
            'is_deleted_ldap' => 0,
        ];

       // Calling the update function for the user will reapply dynamic rights {@see User::post_updateItem()}
        switch ($CFG_GLPI['user_restored_ldap']) {
           // Do nothing except update the 'is_ldap_deleted' field to prevent re-processing the restore for each sync
            default:
            case AuthLDAP::RESTORED_USER_PRESERVE:
                $myuser->update($tmp);
                break;

           // Restore the user from the trash
            case AuthLDAP::RESTORED_USER_RESTORE:
                $myuser->restore($tmp);
                $myuser->update($tmp);
                break;

           // Enable the user
            case AuthLDAP::RESTORED_USER_ENABLE:
                $tmp['is_active'] = 1;
                $myuser->update($tmp);
                break;
        }
    }

    /**
     * Get user ID from its name.
     *
     * @param string $name User name
     *
     * @return integer
     */
    public static function getIdByName($name)
    {
        return self::getIdByField('name', $name);
    }


    /**
     * Get user ID from a field
     *
     * @since 0.84
     * @since 11.0.0 Parameter `$escape` has been removed.
     *
     * @param string $field Field name
     * @param string $value Field value
     *
     * @return false|integer
     */
    public static function getIdByField($field, $value)
    {
        /** @var \DBmysql $DB */
        global $DB;

        $iterator = $DB->request([
            'SELECT' => 'id',
            'FROM'   => self::getTable(),
            'WHERE'  => [$field => $value]
        ]);

        if (count($iterator) == 1) {
            $row = $iterator->current();
            return (int)$row['id'];
        }
        return false;
    }


    /**
     * Show password update form for current user.
     *
     * @param array $error_messages
     *
     * @return void
     */
    public function showPasswordUpdateForm(array $error_messages = [])
    {
        TemplateRenderer::getInstance()->display('updatepassword.html.twig', [
            'must_change_password' => Session::mustChangePassword(),
            'errors'   => $error_messages,
        ]);
    }


    /**
     * Show new password form of password recovery process.
     *
     * @param $token
     *
     * @return void
     */
    public static function showPasswordForgetChangeForm($token)
    {
        TemplateRenderer::getInstance()->display('forgotpassword.html.twig', [
            'token'    => $token,
            'token_ok' => User::getUserByForgottenPasswordToken($token) !== null,
        ]);
    }

    /**
     * Show new password form of password initialization process.
     *
     * @param string $token
     *
     * @return void
     *
     * @since 11.0.0
     */
    public static function showPasswordInitChangeForm(string $token): void
    {
        TemplateRenderer::getInstance()->display('forgotpassword.html.twig', [
            'title'    => __('Password Initialization'),
            'token'    => $token,
            'token_ok' => User::getUserByForgottenPasswordToken($token) !== null,
        ]);
    }


    /**
     * Show request form of password recovery process.
     *
     * @return void
     *
     * @since 11.0.0
     */
    public static function showPasswordForgetRequestForm(): void
    {
        TemplateRenderer::getInstance()->display('forgotpassword.html.twig');
    }

    /**
     * Show request form of password initialization process.
     *
     * @return void
     */
    public static function showPasswordInitRequestForm()
    {
        TemplateRenderer::getInstance()->display('forgotpassword.html.twig', [
            'title' => __('Password initialization'),
        ]);
    }


    /**
     * Handle password recovery form submission.
     *
     * @param array $input
     *
     * @throws ForgetPasswordException when requirements are not met
     *
     * @return boolean true if password successfully changed, false otherwise
     */
    public function updateForgottenPassword(array $input)
    {
        // Invalid token
        if (
            !array_key_exists('password_forget_token', $input)
            || (string)$input['password_forget_token'] === ''
            || ($user = self::getUserByForgottenPasswordToken($input['password_forget_token'])) === null
        ) {
            throw new ForgetPasswordException(
                __('Your password reset request has expired or is invalid. Please renew it.')
            );
        }

        // Check if the user is no longer active, it might happen if for some
        // reasons the user is disabled manually after requesting a password reset
        if ($user->fields['is_active'] == 0 || $user->fields['is_deleted'] == 1) {
            throw new ForgetPasswordException(
                __("Unable to reset password, please contact your administrator")
            );
        }

        // Same check but for the account activation dates
        if (
            ($user->fields['begin_date'] !== null && $user->fields['begin_date'] > $_SESSION['glpi_currenttime'])
            || ($user->fields['end_date'] !== null && $user->fields['end_date'] < $_SESSION['glpi_currenttime'])
        ) {
            throw new ForgetPasswordException(
                __("Unable to reset password, please contact your administrator")
            );
        }

        // Safety check that the user authentication method support passwords changes
        if ($user->fields["authtype"] !== Auth::DB_GLPI && Auth::useAuthExt()) {
            throw new ForgetPasswordException(
                __("The authentication method configuration doesn't allow you to change your password.")
            );
        }

        $input['id'] = $user->fields['id'];

        // Check new password validity, throws exception on failure
        $password_errors = [];
        if (!$this->validatePassword($input["password"], $password_errors)) {
            $expection = new \Glpi\Exception\PasswordTooWeakException();
            foreach ($password_errors as $error) {
                $expection->addMessage($error);
            }
            throw $expection;
        }

        // Try to set new password
        if (!$user->update($input)) {
            return false;
        }

        // Clear password reset token data.
        // Use a direct DB query to bypass rights checks.
        /** @var \DBmysql $DB */
        global $DB;
        $DB->update(
            'glpi_users',
            [
                'password_forget_token'      => '',
                'password_forget_token_date' => 'NULL',
            ],
            [
                'id' => $user->fields['id'],
            ]
        );

        $this->getFromDB($user->fields['id']);

        return true;
    }


    /**
     * Displays password recovery result.
     *
     * @param array $input
     *
     * @return void
     */
    public function showUpdateForgottenPassword(array $input)
    {
        try {
            if ($this->updateForgottenPassword($input)) {
                Session::addMessageAfterRedirect(__s('Reset password successful.'));
            }
        } catch (\Glpi\Exception\ForgetPasswordException $e) {
            Session::addMessageAfterRedirect(htmlspecialchars($e->getMessage()), false, ERROR);
        } catch (\Glpi\Exception\PasswordTooWeakException $e) {
           // Force display on error
            foreach ($e->getMessages() as $message) {
                Session::addMessageAfteRredirect(htmlspecialchars($message), false, ERROR);
            }
        }

        TemplateRenderer::getInstance()->display('forgotpassword.html.twig', [
            'messages_only' => true,
        ]);
    }


    /**
     * Send password recovery for a user and display result message.
     *
     * @param string $email email of the user
     *
     * @return void
     */
    public function showForgetPassword($email)
    {
        try {
            $this->forgetPassword($email);
        } catch (\Glpi\Exception\ForgetPasswordException $e) {
            Session::addMessageAfterRedirect(htmlspecialchars($e->getMessage()), false, ERROR);
            return;
        }
        Session::addMessageAfteRredirect(__s('If the given email address match an existing GLPI user, you will receive an email containing the information required to reset your password. Please contact your administrator if you do not receive any email.'));

        TemplateRenderer::getInstance()->display('forgotpassword.html.twig', [
            'messages_only' => true,
        ]);
    }

    /**
     * Send password recovery for a user and display result message.
     *
     * @param string $email email of the user
     *
     * @return void
     */
    public function showInitPassword(string $email): void
    {
        try {
            $this->forgetPassword($email, true);
        } catch (\Glpi\Exception\ForgetPasswordException $e) {
            Session::addMessageAfterRedirect(htmlspecialchars($e->getMessage()), false, ERROR);
            return;
        }
        Session::addMessageAfterRedirect(__s('The given email address will receive the information required to define password.'));

        TemplateRenderer::getInstance()->display('forgotpassword.html.twig', [
            'title'         => __('Password initialization'),
            'messages_only' => true,
        ]);
    }

    /**
     * Send password recovery email for a user.
     *
     * @param string $email
     * @param bool $firstpassword
     *
     * @throws ForgetPasswordException If the process failed and the user should
     *                                 be aware of it (e.g. incorrect email)
     *
     * @return bool Return true if the password reset notification was sent,
     *              false if the process failed but the user should not be aware
     *              of it to avoid exposing whether or not the given email exist
     *              in our database.
     */
    public function forgetPassword(string $email, bool $firstpassword = false): bool
    {
        /** @var array $CFG_GLPI */
        global $CFG_GLPI;
        if ($firstpassword) {
            $event = 'passwordinit';
            $token_date = strtotime($_SESSION["glpi_currenttime"]) + $CFG_GLPI['password_init_token_delay'];
        } else {
            $event = 'passwordforget';
            $token_date = strtotime($_SESSION["glpi_currenttime"]) + DAY_TIMESTAMP;
        }
        $condition = [
            'glpi_users.is_active'  => 1,
            'glpi_users.is_deleted' => 0, [
                'OR' => [
                    ['glpi_users.begin_date' => null],
                    ['glpi_users.begin_date' => ['<', QueryFunction::now()]]
                ],
            ], [
                'OR'  => [
                    ['glpi_users.end_date'   => null],
                    ['glpi_users.end_date'   => ['>', QueryFunction::now()]]
                ]
            ]
        ];

        // Try to find a single user matching the given email
        if (!$this->getFromDBbyEmail($email, $condition)) {
            $count = self::countUsersByEmail($email, $condition);
            trigger_error(
                "Failed to find a single user for '$email', $count user(s) found.",
                E_USER_WARNING
            );

            return false;
        }

        // Check that the configuration allow this user to change his password
        if ($this->fields["authtype"] !== Auth::DB_GLPI && Auth::useAuthExt()) {
            trigger_error(
                __("The authentication method configuration doesn't allow the user '$email' to change their password."),
                E_USER_WARNING
            );

            return false;
        }

        // Check that the given email is valid
        if (!NotificationMailing::isUserAddressValid($email)) {
            throw new ForgetPasswordException(__('Invalid email address'));
        }

        // Store password reset token and date.
        // Use a direct DB query to bypass rights checks.
        /** @var \DBmysql $DB */
        global $DB;
        $DB->update(
            'glpi_users',
            [
                'password_forget_token'      => sha1(Toolbox::getRandomString(30)),
                'password_forget_token_date' => date("Y-m-d H:i:s", $token_date),
            ],
            [
                'id' => $this->fields['id'],
            ]
        );

        $this->getFromDB($this->fields['id']); // reload user to get up-to-date fields

        // get the user entity
        $entities_id = 0;
        if (count(($entities = $this->getEntities())) > 0) {
            $entities_id = array_shift($entities);
        }

        // Notication on user entity
        NotificationEvent::raiseEvent($event, $this, [
            'entities_id' => $entities_id
        ]);
        QueuedNotification::forceSendFor($this->getType(), $this->fields['id']);

        return true;
    }


    /**
     * Display information from LDAP server for user.
     *
     * @return void
     */
    private function showLdapInformation(): void
    {
        if ($this->fields['authtype'] != Auth::LDAP || !Session::haveRight(self::$rightname, self::READAUTHENT)) {
            return;
        }

        echo "<div class='spaced'>";
        echo "<table class='tab_cadre_fixe'>";
        echo "<tr><th colspan='2'>" . htmlspecialchars(AuthLDAP::getTypeName(1)) . "</th></tr>";

        echo "<tr class='tab_bg_2'><td>" . __s('User DN') . "</td>";
        echo "<td>" . htmlspecialchars($this->fields['user_dn']) . "</td></tr>";

        if ($this->fields['user_dn']) {
            $config_ldap = new AuthLDAP();
            $ds          = false;

            if ($config_ldap->getFromDB($this->fields['auths_id'])) {
                $ds = $config_ldap->connect();
            }

            if ($ds) {
                $info = AuthLDAP::getUserByDn(
                    $ds,
                    $this->fields['user_dn'],
                    ['*', 'createTimeStamp', 'modifyTimestamp']
                );
                if (is_array($info)) {
                    foreach ($info as $key => $values) {
                        if (is_numeric($key) || !is_array($values)) {
                            // $info will have the following format:
                            //
                            // [
                            //   0           => 'propertyX',
                            //   'propertyX' => [
                            //     'count' => 2,
                            //     0       => 'value1',
                            //     1       => 'value2',
                            //   ],
                            //   'count'     => 1,
                            //   'dn'        => 'uid=X,dc=Y,dc=Z',
                            // ]
                            //
                            // Ignore entries that correspond to a propery name (numeric key)
                            // or that corresponds to count/dn properties.
                            continue;
                        }
                        echo '<tr class="tab_bg_2">';
                        echo '<td>' . htmlspecialchars($key) . '</td>';
                        echo '<td>';
                        unset($values['count']);
                        $printed_values = [];
                        foreach ($values as $value) {
                            if (str_contains($key, 'password')) {
                                $value = '********';
                            }
                            $printed_values[] = htmlspecialchars($value);
                        }
                        echo implode(', ', $printed_values);
                        echo '</td>';
                        echo '</tr>';
                    }
                } else {
                    echo '<tr class="tab_bg_2">';
                    echo '<td colspan="2">' . __s('No LDAP information to display') . '</td>';
                    echo '</tr>';
                }
            } else {
                echo '<td colspan="2">' . __s('Connection failed') . '</td>';
            }
        }

        echo "</table></div>";
    }

    public function getUnicityFieldsToDisplayInErrorMessage()
    {

        return ['id'          => __('ID'),
            'entities_id' => Entity::getTypeName(1)
        ];
    }


    public function getUnallowedFieldsForUnicity()
    {

        return array_merge(
            parent::getUnallowedFieldsForUnicity(),
            ['auths_id', 'date_sync', 'entities_id', 'last_login', 'profiles_id']
        );
    }


    /**
     * Get a unique generated token.
     *
     * @param string $field Field storing the token
     *
     * @return string
     */
    public static function getUniqueToken($field = 'personal_token')
    {
        /** @var \DBmysql $DB */
        global $DB;

        $ok = false;
        do {
            $key    = Toolbox::getRandomString(40);
            $row = $DB->request([
                'COUNT'  => 'cpt',
                'FROM'   => self::getTable(),
                'WHERE'  => [$field => $key]
            ])->current();

            if ($row['cpt'] == 0) {
                 return $key;
            }
        } while (!$ok);
    }


    /**
     * Get token of a user. If not exists generate it.
     *
     * @param integer $ID    User ID
     * @param string  $field Field storing the token
     *
     * @return string|boolean User token, false if user does not exist
     */
    public static function getToken($ID, $field = 'personal_token')
    {

        $user = new self();
        if ($user->getFromDB($ID)) {
            return $user->getAuthToken($field);
        }

        return false;
    }

    /**
     * Get token of a user. If it does not exists  then generate it.
     *
     * @since 9.4
     *
     * @param string $field the field storing the token
     * @param boolean $force_new force generation of a new token
     *
     * @return string|false token or false in case of error
     */
    public function getAuthToken($field = 'personal_token', $force_new = false)
    {
        /** @var array $CFG_GLPI */
        global $CFG_GLPI;

        if ($this->isNewItem()) {
            return false;
        }

       // check date validity for cookie token
        $outdated = false;
        if ($field === 'cookie_token') {
            if (empty($this->fields[$field . "_date"])) {
                $outdated = true;
            } else {
                $date_create = new DateTime($this->fields[$field . "_date"]);
                $date_expir = $date_create->add(new DateInterval('PT' . $CFG_GLPI["login_remember_time"] . 'S'));

                if ($date_expir < new DateTime()) {
                    $outdated = true;
                }
            }
        }

       // token exists, is not oudated, and we may use it
        if (!empty($this->fields[$field]) && !$force_new && !$outdated) {
            return $this->fields[$field];
        }

       // else get a new token
        $token = self::getUniqueToken($field);

       // for cookie token, we need to store it hashed
        $hash = $token;
        if ($field === 'cookie_token') {
            $hash = Auth::getPasswordHash($token);
        }

       // save this token in db
        $this->update(['id'             => $this->getID(),
            $field           => $hash,
            $field . "_date" => $_SESSION['glpi_currenttime']
        ]);

        return $token;
    }


    /**
     * Get name of users using default passwords
     *
     * @return string[]
     */
    public static function checkDefaultPasswords()
    {
        /** @var \DBmysql $DB */
        global $DB;

        $passwords = ['glpi'      => 'glpi',
            'tech'      => 'tech',
            'normal'    => 'normal',
            'post-only' => 'postonly'
        ];
        $default_password_set = [];

        $users = $DB->request([
            'SELECT' => ['name', 'password'],
            'FROM' => self::getTable(),
            'WHERE' => [
                'is_active'  => 1,
                'is_deleted' => 0,
                'name'       => array_keys($passwords)
            ]
        ]);
        foreach ($users as $data) {
            if (Auth::checkPassword($passwords[strtolower($data['name'])], $data['password'])) {
                $default_password_set[] = $data['name'];
            }
        }

        return $default_password_set;
    }


    /**
     * Get picture URL from picture field.
     *
     * @since 0.85
     *
     * @param string $picture Picture field value
     * @param bool  $full     get full path
     *
     * @return string
     */
    public static function getURLForPicture($picture, $full = true)
    {
        /** @var array $CFG_GLPI */
        global $CFG_GLPI;

        $url = Toolbox::getPictureUrl($picture, $full);
        if (null !== $url) {
            return $url;
        }

        return ($full ? $CFG_GLPI["root_doc"] : "") . "/pics/picture.png";
    }


    /**
     * Get thumbnail URL from picture field.
     *
     * @since 0.85
     *
     * @param string $picture Picture field value
     *
     * @return string
     */
    public static function getThumbnailURLForPicture(?string $picture = null)
    {
        /** @var array $CFG_GLPI */
        global $CFG_GLPI;

        if (!empty($picture)) {
            $tmp = explode(".", $picture);
            if (count($tmp) == 2) {
                return $CFG_GLPI["root_doc"]
                    . "/front/document.send.php?"
                    . 'file='
                    . rawurlencode(sprintf('_pictures/%s_min.%s', $tmp[0], $tmp[1]))
                ;
            }
        }

        return "";
    }


    /**
     * Drop existing files for user picture.
     *
     * @since 0.85
     *
     * @param string $picture Picture field value
     *
     * @return void
     */
    public static function dropPictureFiles($picture)
    {
        if (!empty($picture)) {
            if (!$filepath = realpath(GLPI_PICTURE_DIR . "/$picture")) {
                return;
            }
            if (!str_starts_with($filepath, realpath(GLPI_PICTURE_DIR))) {
                trigger_error(sprintf('Invalid picture path `%s`', $picture), E_USER_WARNING);
            }
            // unlink main file
            if (file_exists($filepath)) {
                @unlink($filepath);
            }
            // unlink Thumbnail
            $tmp = explode(".", $picture);
            if (count($tmp) == 2) {
                if (!$thumbpath = realpath(GLPI_PICTURE_DIR . "/" . $tmp[0] . "_min." . $tmp[1])) {
                    return;
                }
                if (!str_starts_with($thumbpath, realpath(GLPI_PICTURE_DIR))) {
                    trigger_error(sprintf('Invalid picture path `%s`', $tmp[0] . "_min." . $tmp[1]), E_USER_WARNING);
                }
                if (file_exists($thumbpath)) {
                    @unlink($thumbpath);
                }
            }
        }
    }

    public function getRights($interface = 'central')
    {

        $values = parent::getRights();
       //TRANS: short for : Add users from an external source
        $values[self::IMPORTEXTAUTHUSERS] = ['short' => __('Add external'),
            'long'  => __('Add users from an external source')
        ];
       //TRANS: short for : Read method for user authentication and synchronization
        $values[self::READAUTHENT]        = ['short' => __('Read auth'),
            'long'  => __('Read user authentication, synchronization method and 2FA')
        ];
       //TRANS: short for : Update method for user authentication and synchronization
        $values[self::UPDATEAUTHENT]      = ['short' => __('Update auth, sync and 2FA'),
            'long'  => __('Update method for user authentication, synchronization and 2FA')
        ];
        $values[self::IMPERSONATE]      = ['short' => __('Impersonate'),
            'long'  => __('Impersonate users with the same or less rights')
        ];

        return $values;
    }


    /**
     * Retrieve the list of LDAP field names from a list of fields
     * allow pattern substitution, e.g. %{name}.
     *
     * @since 9.1
     *
     * @param string[] $map array of fields
     *
     * @return string[]
     */
    private static function getLdapFieldNames(array $map)
    {

        $ret =  [];
        foreach ($map as $v) {
            /** @var array $reg */
            if (preg_match_all('/%{(.*)}/U', $v, $reg)) {
                // e.g. "%{country} > %{city} > %{site}"
                foreach ($reg [1] as $f) {
                    $ret [] = $f;
                }
            } else {
               // single field name
                $ret [] = $v;
            }
        }
        return $ret;
    }


    /**
     * Retrieve the value of a fields from a LDAP result applying needed substitution of %{value}.
     *
     * @since 9.1
     *
     * @param string $map String with field format
     * @param array  $res LDAP result
     *
     * @return string
     */
    private static function getLdapFieldValue($map, array $res)
    {

        $ret = preg_replace_callback(
            '/%{(.*)}/U',
            function ($matches) use ($res) {
                return (isset($res[0][$matches[1]][0]) ? $res[0][$matches[1]][0] : '');
            },
            $map
        );

        return $ret == $map ? (isset($res[0][$map][0]) ? $res[0][$map][0] : '') : $ret;
    }

    /**
     * Print the switch language form.
     *
     * @return string
     */
    public static function showSwitchLangForm()
    {
        $params = [
            'value'     => $_SESSION["glpilanguage"],
            'display'   => false,
            'on_change' => 'this.form.submit()'
        ];

        $out = "<form method='post' name='switchlang' action='" . User::getFormURL() . "' autocomplete='off'>";
        $out .= Dropdown::showLanguages("language", $params);
        $out .= Html::closeForm(false);

        return $out;
    }

    /**
     * Get list of entities ids for current user.
     *
     * @return integer[]
     */
    private function getEntities()
    {
       //get user entities
        if ($this->entities == null) {
            $this->entities = Profile_User::getUserEntities($this->fields['id'], true);
        }
        return $this->entities;
    }


    /**
     * Give cron information.
     *
     * @param string $name Task's name
     *
     * @return array
     */
    public static function cronInfo(string $name): array
    {

        $info = [];
        switch ($name) {
            case 'passwordexpiration':
                $info = [
                    'description' => __('Handle users passwords expiration policy'),
                    'parameter'   => __('Maximum expiration notifications to send at once'),
                ];
                break;
        }
        return $info;
    }

    /**
     * Cron that notify users about when their password expire and deactivate their account
     * depending on password expiration policy.
     *
     * @param CronTask $task
     *
     * @return integer
     */
    public static function cronPasswordExpiration(CronTask $task)
    {
        /**
         * @var array $CFG_GLPI
         * @var \DBmysql $DB
         */
        global $CFG_GLPI, $DB;

        $expiration_delay   = (int)$CFG_GLPI['password_expiration_delay'];
        $notice_time        = (int)$CFG_GLPI['password_expiration_notice'];
        $notification_limit = (int)$task->fields['param'];
        $lock_delay         = (int)$CFG_GLPI['password_expiration_lock_delay'];

        if (-1 === $expiration_delay || (-1 === $notice_time && -1 === $lock_delay)) {
           // Nothing to do if passwords does not expire
           // or if password expires without notice and with no lock delay
            return 0;
        }

       // Notify users about expiration of their password.
        $to_notify_count = 0;
        if (-1 !== $notice_time) {
            $notification_request = [
                'FROM'      => self::getTable(),
                'LEFT JOIN' => [
                    Alert::getTable() => [
                        'ON' => [
                            Alert::getTable() => 'items_id',
                            self::getTable()  => 'id',
                            [
                                'AND' => [
                                    Alert::getTableField('itemtype') => self::getType(),
                                ]
                            ],
                        ]
                    ]
                ],
                'WHERE'     => [
                    self::getTableField('is_deleted') => 0,
                    self::getTableField('is_active')  => 1,
                    self::getTableField('authtype')   => Auth::DB_GLPI,
                    new QueryExpression(
                        QueryFunction::now() . ' > ' . QueryFunction::dateAdd(
                            date: self::getTableField('password_last_update'),
                            interval: $expiration_delay - $notice_time,
                            interval_unit: 'DAY'
                        )
                    ),
               // Get only users that has not yet been notified within last day
                    'OR'                              => [
                        [Alert::getTableField('date') => null],
                        [
                            Alert::getTableField('date') => ['<',
                                QueryFunction::dateSub(
                                    date: QueryFunction::now(),
                                    interval: 1,
                                    interval_unit: 'DAY'
                                )
                            ]
                        ],
                    ],
                ],
            ];

            $to_notify_count_request = array_merge(
                $notification_request,
                [
                    'COUNT'  => 'cpt',
                ]
            );
            $to_notify_count = $DB->request($to_notify_count_request)->current()['cpt'];

            $notification_data_request  = array_merge(
                $notification_request,
                [
                    'SELECT'    => [
                        self::getTableField('id as user_id'),
                        Alert::getTableField('id as alert_id'),
                    ],
                    'LIMIT'     => $notification_limit,
                ]
            );
            $notification_data_iterator = $DB->request($notification_data_request);

            foreach ($notification_data_iterator as $notification_data) {
                $user_id  = $notification_data['user_id'];
                $alert_id = $notification_data['alert_id'];

                $user = new User();
                $user->getFromDB($user_id);

                $is_notification_send = NotificationEvent::raiseEvent(
                    'passwordexpires',
                    $user,
                    ['entities_id' => 0] // Notication on root entity (glpi_users.entities_id is only a pref)
                );
                if (!$is_notification_send) {
                     continue;
                }

                 $task->addVolume(1);

                 $alert = new Alert();

                 // Delete existing alert if any
                if (null !== $alert_id) {
                    $alert->delete(['id' => $alert_id]);
                }

                 // Add an alert to not warn user for at least one day
                 $alert->add(
                     [
                         'itemtype' => 'User',
                         'items_id' => $user_id,
                         'type'     => Alert::NOTICE,
                     ]
                 );
            }
        }

       // Disable users if their password has expire for too long.
        if (-1 !== $lock_delay) {
            $DB->update(
                self::getTable(),
                [
                    'is_active'         => 0,
                    'cookie_token'      => null,
                    'cookie_token_date' => null,
                ],
                [
                    'is_deleted' => 0,
                    'is_active'  => 1,
                    'authtype'   => Auth::DB_GLPI,
                    new QueryExpression(
                        QueryFunction::now() . ' > ' . QueryFunction::dateAdd(
                            date: 'password_last_update',
                            interval: $expiration_delay + $lock_delay,
                            interval_unit: 'DAY'
                        )
                    ),
                ]
            );
        }

        return -1 !== $notice_time && $to_notify_count > $notification_limit
         ? -1 // -1 for partial process (remaining notifications to send)
         : 1; // 1 for fully process
    }

    /**
     * Get password expiration time.
     *
     * @return null|int Password expiration time, or null if expiration mechanism is not active.
     */
    public function getPasswordExpirationTime()
    {
        /** @var array $CFG_GLPI */
        global $CFG_GLPI;

        if (!array_key_exists('id', $this->fields) || $this->fields['id'] < 1) {
            return null;
        }

        $expiration_delay = (int)$CFG_GLPI['password_expiration_delay'];

        if (-1 === $expiration_delay) {
            return null;
        }

        if (null === $this->fields['password_last_update']) {
            // password never updated
            return strtotime(
                '+ ' . $expiration_delay . ' days',
                strtotime($this->fields['date_creation'])
            );
        }
        return strtotime(
            '+ ' . $expiration_delay . ' days',
            strtotime($this->fields['password_last_update'])
        );
    }

    /**
     * Check if password should be changed (if it expires soon).
     *
     * @return boolean
     */
    public function shouldChangePassword()
    {
        /** @var array $CFG_GLPI */
        global $CFG_GLPI;

        if ($this->hasPasswordExpired()) {
            return true; // too late to change password, but returning false would not be logical here
        }

        $expiration_time = $this->getPasswordExpirationTime();
        if (null === $expiration_time) {
            return false;
        }

        $notice_delay    = (int)$CFG_GLPI['password_expiration_notice'];
        if (-1 === $notice_delay) {
            return false;
        }

        $notice_time = strtotime('- ' . $notice_delay . ' days', $expiration_time);

        return $notice_time < time();
    }

    /**
     * Check if password expired.
     *
     * @return boolean
     */
    public function hasPasswordExpired()
    {

        $expiration_time = $this->getPasswordExpirationTime();
        if (null === $expiration_time) {
            return false;
        }

        return $expiration_time < time();
    }

    public function getPasswordExpirationMessage(): ?string
    {
        /** @var array $CFG_GLPI */
        global $CFG_GLPI;
        $expiration_msg = null;
        if ($this->fields['authtype'] == Auth::DB_GLPI && $this->shouldChangePassword()) {
            $expire_time = $this->getPasswordExpirationTime();
            $expire_has_passed = $expire_time < time();
            if ($expire_has_passed) {
                $expiration_msg = __('Your password has expired.');
            } else {
                $expiration_msg = sprintf(
                    __('Your password will expire on %s.'),
                    Html::convDateTime(date('Y-m-d H:i:s', $expire_time))
                );
            }
        }
        return $expiration_msg;
    }

    public static function getFriendlyNameSearchCriteria(string $filter): array
    {
        /** @var \DBmysql $DB */
        global $DB;

        $table     = self::getTable();

        $filter = strtolower($filter);
        $filter_no_spaces = str_replace(" ", "", $filter);
        $concat_names_first_last = QueryFunction::lower(
            QueryFunction::replace(
                expression: QueryFunction::concat(["$table.firstname", "$table.realname"]),
                search: new QueryExpression($DB::quoteValue(' ')),
                replace: new QueryExpression($DB::quoteValue(''))
            )
        );
        $concat_names_last_first = QueryFunction::lower(
            QueryFunction::replace(
                expression: QueryFunction::concat(["$table.realname", "$table.firstname"]),
                search: new QueryExpression($DB::quoteValue(' ')),
                replace: new QueryExpression($DB::quoteValue(''))
            )
        );

        return [
            'OR' => [
                new QueryExpression(QueryFunction::lower("$table.name") . ' LIKE ' . $DB::quoteValue("%$filter%")),
                new QueryExpression($concat_names_first_last . ' LIKE ' . $DB::quoteValue("%$filter_no_spaces%")),
                new QueryExpression($concat_names_last_first . ' LIKE ' . $DB::quoteValue("%$filter_no_spaces%")),
            ]
        ];
    }

    public static function getFriendlyNameFields(string $alias = "name")
    {
        /** @var \DBmysql $DB */
        global $DB;

        $config = Config::getConfigurationValues('core');
        if ($config['names_format'] == User::FIRSTNAME_BEFORE) {
            $first = "firstname";
            $second = "realname";
        } else {
            $first = "realname";
            $second = "firstname";
        }

        $table  = self::getTable();
        return QueryFunction::if(
            condition: [
                "$table.$first" => ['<>' => ''],
                "$table.$second" => ['<>' => '']
            ],
            true_expression: QueryFunction::concat(["$table.$first", new QueryExpression($DB::quoteValue(' ')), "$table.$second"]),
            false_expression: $table . '.' . self::getNameField(),
            alias: $alias
        );
    }

    public static function getIcon()
    {
        return "ti ti-user";
    }

    /**
     * Add groups stored in "_ldap_rules/groups_id" special input
     */
    public function applyGroupsRules()
    {
        if (!isset($this->input["_ldap_rules"]['groups_id'])) {
            return;
        }

        $group_ids = array_unique($this->input["_ldap_rules"]['groups_id']);
        foreach ($group_ids as $group_id) {
            $group_user = new Group_User();

            $data = [
                'groups_id' => $group_id,
                'users_id'  => $this->getId()
            ];

            if (!$group_user->getFromDBByCrit($data)) {
                $group_user->add($data);
            }
        }
    }

    /**
     * Get anonymized name for user instance.
     *
     * @param ?int $entities_id
     *
     * @return string|null
     */
    public function getAnonymizedName(?int $entities_id = null): ?string
    {
        switch (Entity::getAnonymizeConfig($entities_id)) {
            default:
            case Entity::ANONYMIZE_DISABLED:
                return null;

            case Entity::ANONYMIZE_USE_GENERIC:
            case Entity::ANONYMIZE_USE_GENERIC_USER:
                return __("Helpdesk user");

            case Entity::ANONYMIZE_USE_NICKNAME:
            case Entity::ANONYMIZE_USE_NICKNAME_USER:
                return $this->fields['nickname'];
        }
    }

    /**
     * Get anonymized name for user having given ID.
     *
     * @param int $users_id
     * @param int $entities_id
     *
     * @return string|null
     */
    public static function getAnonymizedNameForUser(int $users_id, ?int $entities_id = null): ?string
    {
        switch (Entity::getAnonymizeConfig($entities_id)) {
            default:
            case Entity::ANONYMIZE_DISABLED:
                return null;

            case Entity::ANONYMIZE_USE_GENERIC:
            case Entity::ANONYMIZE_USE_GENERIC_USER:
                return __("Helpdesk user");

            case Entity::ANONYMIZE_USE_NICKNAME:
            case Entity::ANONYMIZE_USE_NICKNAME_USER:
                $user = new User();
                if (!$user->getFromDB($users_id)) {
                    return '';
                }

                return $user->fields['nickname'] ?? '';
        }
    }

    /**
     * Print a simplified user form.
     *
     * @param integer $ID    ID of the user
     * @param array $options Options
     *     - string   target        Form target
     *     - boolean  withtemplate  Template or basic item
     *
     * @return boolean true
     */
    public function showSystemUserForm($ID, array $options = []): bool
    {
        $this->initForm($ID, $options);

        $formtitle = $this->getTypeName(1);
        $options['formtitle']   = $formtitle;
        $options['formoptions'] = ($options['formoptions'] ?? '') . " enctype='multipart/form-data'";
        $options['candel'] = false;
        $options['canedit'] = self::canUpdate();
        $this->showFormHeader($options);
        $rand = mt_rand();

        echo "<tr class='tab_bg_1'>";
        $surnamerand = mt_rand();
        echo "<td><label for='textfield_realname$surnamerand'>" . __s('Surname') . "</label></td>";
        echo "<td>";
        echo Html::input(
            'realname',
            [
                'value' => $this->fields['realname'],
                'id'    => "textfield_realname$surnamerand",
            ]
        );
        echo "</td>";

        echo "<td rowspan='3'>" . _sn('Picture', 'Pictures', 1) . "</td>";
        echo "<td rowspan='3'>";
        echo self::getPictureForUser($ID);

        echo Html::file(['name' => 'picture', 'display' => false, 'onlyimages' => true]);
        echo "<input type='checkbox' name='_blank_picture'>&nbsp;" . __('Clear');
        echo "</td>";
        echo "</tr>";

        $firstnamerand = mt_rand();
        echo "<tr class='tab_bg_1'><td><label for='textfield_firstname$firstnamerand'>" . __s('First name') . "</label></td><td>";
        echo Html::input(
            'firstname',
            [
                'value' => $this->fields['firstname'],
                'id'    => "textfield_firstname$firstnamerand",
            ]
        );
        echo "</td></tr>";

        echo "<tr><td colspan='2'>";
        echo "<span>";
        echo  __s("This is a special user used for automated actions. ");
        echo '<br>';
        echo  __s("You can set its name to your organisation's name. ");
        echo "</span>";
        echo "</td></tr>";

        $this->showFormButtons($options);

        return true;
    }

    public function getPictureForUser(int $ID): string
    {
        return TemplateRenderer::getInstance()->render('components/user/picture.html.twig', [
            'users_id'  => $ID,
            'with_link' => false,
        ]);
    }

    /**
     * Get user link.
     *
     * @param bool $enable_anonymization
     *
     * @return string
     */
    public function getUserLink(bool $enable_anonymization = false): string
    {
        if (
            $enable_anonymization
            && $this->fields['id'] != $_SESSION['glpiID']
            && Session::getCurrentInterface() == 'helpdesk'
            && ($anon = $this->getAnonymizedName()) !== null
        ) {
           // if anonymized name active, return only the anonymized name
            return $anon;
        }

        return $this->getLink();
    }

    /**
     * Get user picture path.
     *
     * @param bool $enable_anonymization
     *
     * @return string
     */
    public function getPicturePath(bool $enable_anonymization = false): string
    {
        /** @var array $CFG_GLPI */
        global $CFG_GLPI;

        if ($enable_anonymization && Session::getCurrentInterface() == 'helpdesk' && Entity::getAnonymizeConfig() !== Entity::ANONYMIZE_DISABLED) {
            return $CFG_GLPI["root_doc"] . '/pics/picture.png';
        }

        $path = Toolbox::getPictureUrl($this->fields['picture'], false);
        if (!empty($path)) {
            return $path;
        }

        return $CFG_GLPI["root_doc"] . '/pics/picture.png';
    }

    /**
     * Get user thumbnail picture path.
     *
     * @param bool $enable_anonymization
     *
     * @return null|string
     */
    public function getThumbnailPicturePath(bool $enable_anonymization = false): ?string
    {

        if ($enable_anonymization && Session::getCurrentInterface() == 'helpdesk' && Entity::getAnonymizeConfig() !== Entity::ANONYMIZE_DISABLED) {
            return null;
        }

        $path = User::getThumbnailURLForPicture($this->fields['picture']);
        if (!empty($path)) {
            return $path;
        }

        return null;
    }

    /**
     * Get user initials.
     *
     * @param bool $enable_anonymization
     *
     * @return string
     */
    public function getUserInitials(bool $enable_anonymization = false): string
    {

        if ($enable_anonymization && Session::getCurrentInterface() == 'helpdesk' && ($anon = $this->getAnonymizedName()) !== null) {
           // if anonymized name active, return two first letters of the anon name
            return mb_strtoupper(mb_substr($anon, 0, 2));
        }

        return self::getInitialsForUserName(
            $this->fields['name'],
            $this->fields['firstname'],
            $this->fields['realname']
        );
    }

    public static function getInitialsForUserName($name, $firstname, $realname): string
    {
        $initials = mb_substr($firstname ?? '', 0, 1) . mb_substr($realname ?? '', 0, 1);
        if (empty($initials)) {
            $initials = mb_substr($name ?? '', 0, 2);
        }
        return mb_strtoupper($initials);
    }

    /**
     * Return background color corresponding to user initials.
     *
     * @param bool $enable_anonymization
     *
     * @return string
     */
    public function getUserInitialsBgColor(bool $enable_anonymization = false): string
    {
        return Toolbox::getColorForString($this->getUserInitials($enable_anonymization));
    }

    /**
     * Find one user which match the given token and asked for a password reset
     * less than `password_init_token_delay` (config option) days ago
     *
     * @param string $token password_forget_token
     *
     * @return User|null The matching user or null if zero or more than one user
     *                   were found
     */
    public static function getUserByForgottenPasswordToken(string $token): ?User
    {
        /**
         * @var array $CFG_GLPI
         * @var \DBmysql $DB
         */
        global $CFG_GLPI, $DB;

        if (empty($token)) {
            return null;
        }

        // Find users which match the given token and asked for a password reset
        // less than `password_init_token_delay` days ago
        $iterator = $DB->request([
            'SELECT' => 'id',
            'FROM'   => self::getTable(),
            'WHERE'  => [
                'password_forget_token'       => $token,
                new QueryExpression(
                    QueryFunction::now() . ' < ' . QueryFunction::dateAdd(
                        date: 'password_forget_token_date',
                        interval: $CFG_GLPI['password_init_token_delay'],
                        interval_unit: 'SECOND'
                    )
                )
            ]
        ]);

        // Check that we found exactly one user
        if (count($iterator) !== 1) {
            return null;
        }

        // Get first row, should use current() when updated to GLPI 10
        $data = iterator_to_array($iterator);
        $data = array_pop($data);

        // Try to load the user
        $user = new self();
        if (!$user->getFromDB($data['id'])) {
            return null;
        }

        return $user;
    }

    /**
     * Create a new user from an email address
     *
     * @param string $email The email address of the user.
     *
     * @return User|null Created user, null on failure.
     */
    private static function createUserFromMail(string $email): ?User
    {
        /** @var \DBmysql $DB */
        global $DB;

        $iterator = $DB->request([
            'SELECT' => 'id',
            'FROM'   => UserEmail::getTable(),
            'WHERE'  => [
                'email' => $email
            ]
        ]);

        if (count($iterator) > 0) {
            return null;
        }

        $user = new self();
        $added = $user->add([
            'name'           => $email,
            'realname'       => $email,
            '_useremails'    => [
                '-1' => $email
            ],
            '_init_password' => true
        ]);
        if (!$added) {
            return null;
        }

        return $user;
    }

    /**
     * Get name of the user with ID
     *
     * @param integer $ID   ID of the user.
     *
     * @return string username string (realname if not empty and name if realname is empty).
     */
    public static function getNameForLog(int $ID): string
    {
        /** @var \DBmysql $DB */
        global $DB;

        $iterator = $DB->request([
            'FROM' => 'glpi_users',
            'WHERE' => ['id' => $ID]
        ]);

        if (count($iterator) === 1) {
            $data     = $iterator->current();

            if (!empty($data['realname'])) {
                $formatted = $data['realname'];

                if (!empty($data['firstname'])) {
                    $formatted .= " " . $data["firstname"];
                }
            } else {
                $formatted = $data["name"];
            }
            return sprintf(__('%1$s (%2$s)'), $formatted, $ID);
        }

        return __('Unknown user');
    }

    /**
     * Get all validation substitutes
     *
     * @return int[]
     */
    final public function getSubstitutes(): array
    {
        if ($this->isNewItem()) {
            return [];
        }

        $substitutes = [];
        $rows = (new ValidatorSubstitute())->find([
            'users_id' => $this->fields['id'],
        ]);
        foreach ($rows as $row) {
            $substitutes[] = $row['users_id_substitute'];
        }

        return $substitutes;
    }

    /**
     * Get all delegators
     *
     * @return int[]
     */
    final public function getDelegators(): array
    {
        if ($this->isNewItem()) {
            return [];
        }

        $delegators = [];
        $rows = (new ValidatorSubstitute())->find([
            'users_id_substitute' => $this->fields['id'],
        ]);
        foreach ($rows as $row) {
            $delegators[] = $row['users_id'];
        }

        return $delegators;
    }

    /**
     * Is a substitute of an other user ?
     *
     * @param integer $users_id_delegator
     * @param bool    $use_date_range
     *
     * @return bool
     */
    final public function isSubstituteOf(int $users_id_delegator, bool $use_date_range = true): bool
    {
        /** @var \DBmysql $DB */
        global $DB;

        if ($this->isNewItem()) {
            return false;
        }

        $request = [
            'FROM' => ValidatorSubstitute::getTable(),
            'WHERE' => [
                ValidatorSubstitute::getTableField('users_id')            => $users_id_delegator,
                ValidatorSubstitute::getTableField('users_id_substitute') => $this->fields['id'],
            ],
        ];
        if ($use_date_range) {
            // add date range check
            $request['INNER JOIN'] = [
                self::getTable() => [
                    'ON' => [
                        self::getTable() => 'id',
                        ValidatorSubstitute::getTable() => 'users_id',
                    ],
                    'AND' => [
                        [
                            'OR' => [
                                [
                                    self::getTableField('substitution_end_date') => null
                                ], [
                                    self::getTableField('substitution_end_date') => ['>=', QueryFunction::now()],
                                ],
                            ],
                        ], [
                            'OR' => [
                                [
                                    self::getTableField('substitution_start_date') => null,
                                ], [
                                    self::getTableField('substitution_start_date') => ['<=', QueryFunction::now()],
                                ],
                            ],
                        ]
                    ]
                ],
            ];
        }

        $result = $DB->request($request);

        return (count($result) > 0);
    }

    /**
     * Validate password based on security rules
     *
     * @param string $password password to validate
     *
     * @return bool
     */
    public function validatePassword(string $password, array &$errors = []): bool
    {
        /** @var array $CFG_GLPI */
        global $CFG_GLPI;

        // Clear errors
        $errors = [];

        // Validate security policies
        if ($CFG_GLPI["use_password_security"]) {
            if (Toolbox::strlen($password) < $CFG_GLPI['password_min_length']) {
                $errors[] = __('Password too short!');
            }
            if ($CFG_GLPI["password_need_number"] && !preg_match("/[0-9]+/", $password)) {
                $errors[] = __('Password must include at least a digit!');
            }
            if ($CFG_GLPI["password_need_letter"] && !preg_match("/[a-z]+/", $password)) {
                $errors[] = __('Password must include at least a lowercase letter!');
            }
            if ($CFG_GLPI["password_need_caps"] && !preg_match("/[A-Z]+/", $password)) {
                $errors[] = __('Password must include at least a uppercase letter!');
            }
            if ($CFG_GLPI["password_need_symbol"] && !preg_match("/\W+/", $password)) {
                $errors[] = __('Password must include at least a symbol!');
            }
        }

        // Validate password history
        if (!PasswordHistory::getInstance()->validatePassword($this, $password)) {
            $errors[] = __('Password was used too recently.');
        }

        // Success if no error found
        return count($errors) === 0;
    }

    /**
     * Check if this User is the last super-admin user.
     * A "super-admin user" is a user that can edit GLPI's profiles.
     *
     * @return bool
     */
    protected function isLastSuperAdminUser(): bool
    {
        // Find all active authorizations for the super admins
        $super_admin_authorizations = (new Profile_User())->find([
            'profiles_id' => Profile::getSuperAdminProfilesId(),
            'users_id' => new QuerySubQuery([
                'SELECT' => 'id',
                'FROM'   => 'glpi_users',
                'WHERE'  => ['is_active' => 1, 'is_deleted' => 0],
            ])
        ]);
        $users_ids = array_column($super_admin_authorizations, 'users_id');

        return
            count($users_ids) == 1 // Only one super admin auth
            && $users_ids[0] == $this->fields['id'] // Id match our user
        ;
    }

    /**
     * Check if this User notification is enable
     * @return bool
     */
    final public function isUserNotificationEnable(): bool
    {
        /** @var array $CFG_GLPI */
        global $CFG_GLPI;

        $user_pref = $this->fields['is_notif_enable_default'];
        //load default conf if needed
        if (is_null($user_pref)) {
            $user_pref = $CFG_GLPI['is_notif_enable_default'];
        }

        return $user_pref;
    }

    public function willProcessRuleRight(): void
    {
        $this->must_process_ruleright = true;
    }

    /**
     * Toggle pin of given itemtype saved search.
     *
     * @param string $itemtype
     *
     * @return bool
     */
    public function toggleSavedSearchPin(string $itemtype): bool
    {
        if (getItemForItemtype($itemtype) === false) {
            return false;
        }

        $all_pinned     = importArrayFromDB($this->fields['savedsearches_pinned']);
        $already_pinned = $all_pinned[$itemtype] ?? 0;

        $all_pinned[$itemtype] = $already_pinned ? 0 : 1;

        return $this->update([
            'id'                   => $this->fields['id'],
            'savedsearches_pinned' => exportArrayToDB($all_pinned),
        ]);
    }
}<|MERGE_RESOLUTION|>--- conflicted
+++ resolved
@@ -3443,15 +3443,11 @@
                 && (count($_SESSION['glpiactiveentities']) > 1)
             ) {
                 $entrand = mt_rand();
-<<<<<<< HEAD
                 echo "<td><label for='dropdown_entities_id$entrand'>" . __s('Default entity') . "</td><td>";
-=======
-                echo "<td><label for='dropdown_entities_id$entrand'>" . __('Default entity') . "</td><td>";
                 $toadd = [];
                 if (!in_array(0, $entities)) {
                     $toadd = [0 => __('Full structure')];
                 }
->>>>>>> 1f564134
                 Entity::dropdown(['value'  => $this->fields['entities_id'],
                     'rand'   => $entrand,
                     'entity' => $entities,
