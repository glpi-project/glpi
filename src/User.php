--- conflicted
+++ resolved
@@ -2652,9 +2652,8 @@
             echo "<textarea class='form-control' id='comment' name='comment' >" . $this->fields["comment"] . "</textarea>";
             echo "</td></tr>";
 
-<<<<<<< HEAD
             $admnumrand = mt_rand();
-            echo "<tr class='tab_bg_1'><td><label for='textfield_registration_number$admnumrand'>" . __('Administrative number') . "</label></td><td>";
+            echo "<tr class='tab_bg_1'><td><label for='textfield_registration_number$admnumrand'>" . _x('user', 'Administrative number') . "</label></td><td>";
             echo Html::input(
                 'registration_number',
                 [
@@ -2663,18 +2662,6 @@
                 ]
             );
             echo "</td></tr>";
-=======
-        $admnumrand = mt_rand();
-        echo "<tr class='tab_bg_1'><td><label for='textfield_registration_number$admnumrand'>" . _x('user', 'Administrative number') . "</label></td><td>";
-        echo Html::input(
-            'registration_number',
-            [
-                'value' => $this->fields['registration_number'],
-                'id'    => "textfield_registration_number$admnumrand",
-            ]
-        );
-        echo "</td></tr>";
->>>>>>> f3358bfd
 
             $titlerand = mt_rand();
             echo "<tr class='tab_bg_1'><td><label for='dropdown_usertitles_id$titlerand'>" . _x('person', 'Title') . "</label></td><td>";
