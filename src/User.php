<?php

/**
 * ---------------------------------------------------------------------
 *
 * GLPI - Gestionnaire Libre de Parc Informatique
 *
 * http://glpi-project.org
 *
 * @copyright 2015-2025 Teclib' and contributors.
 * @copyright 2003-2014 by the INDEPNET Development Team.
 * @licence   https://www.gnu.org/licenses/gpl-3.0.html
 *
 * ---------------------------------------------------------------------
 *
 * LICENSE
 *
 * This file is part of GLPI.
 *
 * This program is free software: you can redistribute it and/or modify
 * it under the terms of the GNU General Public License as published by
 * the Free Software Foundation, either version 3 of the License, or
 * (at your option) any later version.
 *
 * This program is distributed in the hope that it will be useful,
 * but WITHOUT ANY WARRANTY; without even the implied warranty of
 * MERCHANTABILITY or FITNESS FOR A PARTICULAR PURPOSE.  See the
 * GNU General Public License for more details.
 *
 * You should have received a copy of the GNU General Public License
 * along with this program.  If not, see <https://www.gnu.org/licenses/>.
 *
 * ---------------------------------------------------------------------
 */
use Glpi\Application\View\TemplateRenderer;
use Glpi\Dashboard\Dashboard;
use Glpi\Dashboard\Filter;
use Glpi\DBAL\QueryExpression;
use Glpi\DBAL\QueryFunction;
use Glpi\DBAL\QuerySubQuery;
use Glpi\Exception\ForgetPasswordException;
use Glpi\Exception\PasswordTooWeakException;
use Glpi\Features\Clonable;
use Glpi\Features\TreeBrowse;
use Glpi\Features\TreeBrowseInterface;
use Glpi\Plugin\Hooks;
use Glpi\Security\TOTPManager;
use LDAP\Connection;
use Sabre\VObject\Component\VCard;
use Safe\DateTime;
use Safe\Exceptions\FilesystemException;
use Symfony\Component\HttpFoundation\Request;

use function Safe\fclose;
use function Safe\fopen;
use function Safe\fwrite;
use function Safe\json_encode;
use function Safe\mb_convert_encoding;
use function Safe\mkdir;
use function Safe\preg_match;
use function Safe\preg_match_all;
use function Safe\preg_replace_callback;
use function Safe\realpath;
use function Safe\sha1_file;
use function Safe\strtotime;
use function Safe\unlink;

class User extends CommonDBTM implements TreeBrowseInterface
{
    use Clonable {
        Clonable::computeCloneName as baseComputeCloneName;
    }
    use TreeBrowse;

    // From CommonDBTM
    public $dohistory         = true;
    public $history_blacklist = ['date_mod', 'date_sync', 'last_login',
        'publicbookmarkorder', 'privatebookmarkorder',
    ];

    private $must_process_ruleright = false;

    // NAME FIRSTNAME ORDER TYPE
    public const REALNAME_BEFORE   = 0;
    public const FIRSTNAME_BEFORE  = 1;

    public const IMPORTEXTAUTHUSERS  = 1024;
    public const READAUTHENT         = 2048;
    public const UPDATEAUTHENT       = 4096;
    public const IMPERSONATE         = 8192;

    public static $rightname = 'user';

    public static $undisclosedFields = [
        'password',
        'password_history',
        'personal_token',
        'api_token',
        'cookie_token',
        '2fa',
    ];

    private $entities = null;

    public function getCloneRelations(): array
    {
        return [
            Profile_User::class,
            Group_User::class,
            Certificate_Item::class,
            ManualLink::class,
        ];
    }

    public function prepareInputForClone($input)
    {
        unset($input['last_login']);
        unset($input['password_forget_token']);
        unset($input['password_forget_token_date']);
        unset($input['personal_token']);
        unset($input['personal_token_date']);
        unset($input['api_token']);
        unset($input['api_token_date']);
        unset($input['cookie_token']);
        unset($input['cookie_token_date']);
        return $input;
    }

    public function post_clone($source, $history)
    {
        //FIXME? clone config
    }

    public static function getTypeName($nb = 0)
    {
        return _n('User', 'Users', $nb);
    }

    public static function getSectorizedDetails(): array
    {
        return ['admin', self::class];
    }

    public static function getMenuShorcut()
    {
        return 'u';
    }

    public static function getAdditionalMenuOptions()
    {

        if (Session::haveRight('user', self::IMPORTEXTAUTHUSERS)) {
            return [
                'ldap' => [
                    'icon'  => AuthLDAP::getIcon(),
                    'title' => AuthLDAP::getTypeName(Session::getPluralNumber()),
                    'page'  => '/front/ldap.php',
                ],
            ];
        }
        return false;
    }

    public static function getAdditionalMenuLinks()
    {
        $links = [];
        if (Auth::useAuthExt() && Session::haveRight('user', self::IMPORTEXTAUTHUSERS)) {
            if (static::canCreate()) {
                $ext_auth_label = __s('Add from an external source');
                $links['<i class="ti ti-user-cog"></i><span>' . $ext_auth_label . '</span>'] = 'front/user.form.php?new=1&ext_auth=1';
            }
            if (static::canCreate() || static::canUpdate()) {
                $links['<i class="ti ti-settings"></i><span>' . __s('LDAP directory link') . '</span>'] = "front/ldap.php";
            }
        }
        return $links;
    }

    public function canViewItem(): bool
    {
        if (
            Session::canViewAllEntities()
            || Session::haveAccessToOneOfEntities($this->getEntities())
        ) {
            return true;
        }
        return false;
    }


    public function canCreateItem(): bool
    {

        // Will be created from form, with selected entity/profile
        if (
            isset($this->input['_profiles_id']) && ($this->input['_profiles_id'] > 0)
            && Profile::currentUserHaveMoreRightThan([$this->input['_profiles_id']])
            && isset($this->input['_entities_id'])
            && Session::haveAccessToEntity($this->input['_entities_id'])
        ) {
            return true;
        }
        // Will be created with default value
        if (
            Session::haveAccessToEntity(0) // Access to root entity (required when no default profile)
            || (Profile::getDefault() > 0)
        ) {
            return true;
        }

        if (
            ($_SESSION['glpiactive_entity'] > 0)
            && (Profile::getDefault() == 0)
        ) {
            echo "<div class='tab_cadre_fixe warning'>"
                . __s('You must define a default profile to create a new user') . "</div>";
        }

        return false;
    }


    public function canUpdateItem(): bool
    {

        $entities = Profile_User::getUserEntities($this->fields['id'], false);
        if (
            Session::canViewAllEntities()
            || Session::haveAccessToOneOfEntities($entities)
        ) {
            return true;
        }
        return false;
    }


    public function canDeleteItem(): bool
    {
        if ($this->isLastSuperAdminUser()) {
            return false;
        }

        //prevent delete / purge from API
        global $CFG_GLPI;
        if ($this->fields['id'] == $CFG_GLPI['system_user']) {
            return false;
        }

        if (
            Session::canViewAllEntities()
            || Session::haveAccessToAllOfEntities($this->getEntities())
        ) {
            return true;
        }
        return false;
    }


    public function canPurgeItem(): bool
    {
        return $this->canDeleteItem();
    }


    public function isEntityAssign()
    {
        // glpi_users.entities_id is only a pref.
        return false;
    }


    public static function isMassiveActionAllowed(int $items_id): bool
    {
        global $CFG_GLPI;
        return $CFG_GLPI['system_user'] != $items_id;
    }


    /**
     * Compute preferences for the current user mixing config and user data.
     *
     * @return void
     */
    public function computePreferences()
    {
        global $CFG_GLPI;

        if (isset($this->fields['id'])) {
            foreach ($CFG_GLPI['user_pref_field'] as $f) {
                if (array_key_exists($f, $CFG_GLPI) && (!array_key_exists($f, $this->fields) || is_null($this->fields[$f]))) {
                    $this->fields[$f] = $CFG_GLPI[$f];
                }
            }
        }
        /// Specific case for show_count_on_tabs : global config can forbid
        if ($CFG_GLPI['show_count_on_tabs'] == -1) {
            $this->fields['show_count_on_tabs'] = 0;
        }

        // Fallback for invalid language
        if (!isset($CFG_GLPI['languages'][$this->fields["language"]])) {
            $this->fields["language"] = $CFG_GLPI["language"];
        }
    }

    /**
     * Cache preferences for the current user in session.
     *
     * @return void
     */
    final public function loadPreferencesInSession(): void
    {
        global $CFG_GLPI;

        $this->computePreferences();
        foreach ($CFG_GLPI['user_pref_field'] as $field) {
            if (isset($this->fields[$field])) {
                $_SESSION["glpi$field"] = $this->fields[$field];
            }
        }
    }

    /**
     * Load minimal session for user.
     *
     * @param integer $entities_id  Entity to use
     * @param boolean $is_recursive Whether to load entities recursively or not
     *
     * @return void
     *
     * @since 0.83.7
     */
    public function loadMinimalSession($entities_id, $is_recursive)
    {
        if (isset($this->fields['id']) && !isset($_SESSION["glpiID"])) {
            Session::destroy();
            Session::start();
            $_SESSION["glpiID"]                      = $this->fields['id'];
            $_SESSION["glpi_use_mode"]               = Session::NORMAL_MODE;
            Session::loadEntity($entities_id, $is_recursive);
            $this->loadPreferencesInSession();
            Session::loadGroups();
            Session::loadLanguage();
        }
    }


    public function getTabNameForItem(CommonGLPI $item, $withtemplate = 0)
    {

        switch ($item::class) {
            case self::class:
                $ong    = [];
                $ong[1] = self::createTabEntry(__('Used items'), 0, $item::getType(), 'ti ti-package');
                $ong[2] = self::createTabEntry(__('Managed items'), 0, $item::getType(), 'ti ti-package');

                if (
                    $item->fields['authtype'] === Auth::LDAP
                    && Session::haveRight(self::$rightname, self::READAUTHENT)
                ) {
                    $ong[3] = self::createTabEntry(__('LDAP information'), 0, $item::getType(), AuthLDAP::getIcon());
                }
                return $ong;

            case Preference::class:
                return self::createTabEntry(__('Main'));
        }
        return '';
    }


    public static function displayTabContentForItem(CommonGLPI $item, $tabnum = 1, $withtemplate = 0)
    {
        global $CFG_GLPI;

        switch (get_class($item)) {
            case self::class:
                switch ($tabnum) {
                    case 1:
                    case 2:
                        $item->showItems($tabnum == 2);
                        break;
                    case 3:
                        $item->showLdapInformation();
                        break;
                }

                return true;

            case Preference::class:
                $user = new self();
                $user->showMyForm(
                    $CFG_GLPI['root_doc'] . "/front/preference.php",
                    Session::getLoginUserID()
                );
                return true;
        }
        return false;
    }


    public function defineTabs($options = [])
    {

        $ong = [];
        $this->addDefaultFormTab($ong);

        $config = Config::getConfigurationValues('core');
        if ($config['system_user'] == $this->getID()) {
            return $ong;
        }

        $this->addImpactTab($ong, $options);
        $this->addStandardTab(Profile_User::class, $ong, $options);
        $this->addStandardTab(Group_User::class, $ong, $options);
        $this->addStandardTab(Config::class, $ong, $options);
        $this->addStandardTab(self::class, $ong, $options);
        $this->addStandardTab(Consumable::class, $ong, $options);
        $this->addStandardTab(Ticket::class, $ong, $options);
        $this->addStandardTab(Problem::class, $ong, $options);
        $this->addStandardTab(Change::class, $ong, $options);
        $this->addStandardTab(Document_Item::class, $ong, $options);
        $this->addStandardTab(Reservation::class, $ong, $options);
        $this->addStandardTab(Auth::class, $ong, $options);
        $this->addStandardTab(ManualLink::class, $ong, $options);
        $this->addStandardTab(Certificate_Item::class, $ong, $options);
        $this->addStandardTab(SoftwareLicense_User::class, $ong, $options);
        $this->addStandardTab(Contract_User::class, $ong, $options);
        $this->addStandardTab(Log::class, $ong, $options);

        return $ong;
    }


    public function post_getEmpty()
    {
        global $CFG_GLPI;

        $this->fields["is_active"] = 1;
        if (isset($CFG_GLPI["language"])) {
            $this->fields['language'] = $CFG_GLPI["language"];
        } else {
            $this->fields['language'] = "en_GB";
        }
    }


    public function pre_deleteItem()
    {
        global $DB;

        $entities = $this->getEntities();
        $view_all = Session::canViewAllEntities();
        // Have right on all entities ?
        $all      = true;
        if (!$view_all) {
            foreach ($entities as $ent) {
                if (!Session::haveAccessToEntity($ent)) {
                    $all = false;
                }
            }
        }
        if ($all) { // Mark as deleted
            return true;
        }

        // only delete profile
        foreach ($entities as $ent) {
            if (Session::haveAccessToEntity($ent)) {
                $DB->delete(
                    'glpi_profiles_users',
                    [
                        'users_id'     => $this->fields['id'],
                        'entities_id'  => $ent,
                    ]
                );
            }
        }
        return false;
    }


    public function cleanDBonPurge()
    {
        global $DB;

        // ObjectLock does not extends CommonDBConnexity
        $ol = new ObjectLock();
        $ol->deleteByCriteria(['users_id' => $this->fields['id']]);

        // Reminder does not extends CommonDBConnexity
        $r = new Reminder();
        $r->deleteByCriteria(['users_id' => $this->fields['id']]);
        $reminder_translation = new ReminderTranslation();
        $reminder_translation->deleteByCriteria(['users_id' => $this->fields['id']]);

        // Delete private bookmark
        $ss = new SavedSearch();
        $ss->deleteByCriteria(
            [
                'users_id'   => $this->fields['id'],
                'is_private' => 1,
            ]
        );

        // Set no user to public bookmark
        $DB->update(
            SavedSearch::getTable(),
            [
                'users_id' => 0,
            ],
            [
                'users_id' => $this->fields['id'],
            ]
        );

        // Set no user to consumables
        $DB->update(
            'glpi_consumables',
            [
                'items_id' => 0,
                'itemtype' => 'NULL',
                'date_out' => 'NULL',
            ],
            [
                'items_id' => $this->fields['id'],
                'itemtype' => 'User',
            ]
        );

        $this->deleteChildrenAndRelationsFromDb(
            [
                Change_User::class,
                Group_User::class,
                Item_Kanban::class,
                KnowbaseItem_User::class,
                Problem_User::class,
                Profile_User::class,
                ProjectTaskTeam::class,
                ProjectTeam::class,
                Reminder_User::class,
                RSSFeed_User::class,
                SavedSearch_User::class,
                Ticket_User::class,
                UserEmail::class,
            ]
        );

        if ($this->fields['id'] > 0) { // Security
            // DisplayPreference does not extends CommonDBConnexity
            $dp = new DisplayPreference();
            $dp->deleteByCriteria(['users_id' => $this->fields['id']]);

            // Delete private dashboards and private dashboard filters
            $dashboard = new Dashboard();
            $dashboard->deleteByCriteria(['users_id' => $this->fields['id']]);
            $dashboard_filters = new Filter();
            $dashboard_filters->deleteByCriteria(['users_id' => $this->fields['id']]);
        }

        static::dropPictureFiles($this->fields['picture']);

        // Ticket rules use various _users_id_*
        Rule::cleanForItemAction($this, '_users_id%');
        Rule::cleanForItemCriteria($this, '_users_id%');

        // Alert does not extends CommonDBConnexity
        $alert = new Alert();
        $alert->cleanDBonItemDelete($this->getType(), $this->fields['id']);
    }


    /**
     * Retrieve a user from the database using its login.
     *
     * @param string $name Login of the user
     *
     * @return boolean
     */
    public function getFromDBbyName($name)
    {
        return $this->getFromDBByCrit(['name' => (string) $name]);
    }

    /**
     * Retrieve a user from the database using its login.
     *
     * @param string  $name     Login of the user
     * @param integer $authtype Auth type (see Auth constants)
     * @param integer $auths_id ID of auth server
     *
     * @return boolean
     */
    public function getFromDBbyNameAndAuth($name, $authtype, $auths_id)
    {
        return $this->getFromDBByCrit([
            'name'     => $name,
            'authtype' => $authtype,
            'auths_id' => $auths_id,
        ]);
    }

    /**
     * Retrieve a user from the database using value of the sync field.
     *
     * @param string $value Value of the sync field
     *
     * @return boolean
     */
    public function getFromDBbySyncField($value)
    {
        return $this->getFromDBByCrit(['sync_field' => $value]);
    }

    /**
     * Retrieve a user from the database using it's dn.
     *
     * @param string $user_dn dn of the user
     *
     * @return boolean
     */
    public function getFromDBbyDn($user_dn)
    {
        /**
         * We use the 'user_dn_hash' field instead of 'user_dn' for performance reasons.
         * The 'user_dn_hash' field is a hashed version of the 'user_dn' field
         * and is indexed in the database, making it faster to search.
         */
        return $this->getFromDBByCrit([
            'user_dn_hash' => md5($user_dn),
        ]);
    }

    /**
     * Retrieve a user from the database using it's dn and auths_id.
     *
     * @param string $user_dn
     * @param int $auths_id
     *
     * @return bool
     */
    public function getFromDBbyDnAndAuth(string $user_dn, int $auths_id): bool
    {
        /**
         * We use the 'user_dn_hash' field instead of 'user_dn' for performance reasons.
         * The 'user_dn_hash' field is a hashed version of the 'user_dn' field
         * and is indexed in the database, making it faster to search.
         */
        return $this->getFromDBByCrit([
            'user_dn_hash' => md5($user_dn),
            'auths_id'     => $auths_id,
        ]);
    }

    /**
     * Get users ids matching the given email
     *
     * @param string $email     Email to search for
     * @param array  $condition Extra conditions
     *
     * @return array Found users ids
     */
    public static function getUsersIdByEmails(string $email, array $condition = []): array
    {
        global $DB;

        $query = [
            'SELECT'    => self::getTable() . '.id',
            'FROM'      => self::getTable(),
            'LEFT JOIN' => [
                UserEmail::getTable() => [
                    'FKEY' => [
                        self::getTable()      => 'id',
                        UserEmail::getTable() => self::getForeignKeyField(),
                    ],
                ],
            ],
            'WHERE'
                => [
                    'RAW' => [
                        'LOWER(' . UserEmail::getTable() . '.email' . ')'  => Toolbox::strtolower($email),
                    ],
                ]
             + $condition,
        ];

        $data = iterator_to_array($DB->request($query));
        return array_column($data, 'id');
    }

    /**
     * Get the number of users using the given email
     *
     * @param string $email     Email to search for
     * @param array  $condition Extra conditions
     *
     * @return int Number of users found
     */
    public static function countUsersByEmail($email, $condition = []): int
    {
        return count(self::getUsersIdByEmails($email, $condition));
    }


    /**
     * Retrieve a user from the database using its email.
     *
     * @since 9.3 Can pass condition as a parameter
     *
     * @param string $email     user email
     * @param array  $condition add condition
     *
     * @return boolean
     */
    public function getFromDBbyEmail($email, $condition = [])
    {
        $ids = self::getUsersIdByEmails($email, $condition);

        if (count($ids) == 1) {
            return $this->getFromDB(current($ids));
        }

        return false;
    }


    /**
     * Get the default email of the user.
     *
     * @return string
     */
    public function getDefaultEmail()
    {

        if ($this->isNewItem()) {
            return '';
        }

        return UserEmail::getDefaultForUser($this->fields['id']);
    }


    /**
     * Get all emails of the user.
     *
     * @return string[]
     */
    public function getAllEmails()
    {

        if (!isset($this->fields['id'])) {
            return [];
        }
        return UserEmail::getAllForUser($this->fields['id']);
    }


    /**
     * Check if the email is attached to the current user.
     *
     * @param string $email
     *
     * @return boolean
     */
    public function isEmail($email)
    {

        if (!isset($this->fields['id'])) {
            return false;
        }
        return UserEmail::isEmailForUser($this->fields['id'], $email);
    }


    /**
     * Retrieve a user from the database using its personal token.
     *
     * @param string $token user token
     * @param string $field the field storing the token
     *
     * @return boolean
     */
    public function getFromDBbyToken($token, $field = 'personal_token')
    {
        /** @var \DBmysql $DB */
        global $DB;

        if (!is_string($token)) {
            trigger_error(
                sprintf('Unexpected token value received: "string" expected, received "%s".', gettype($token)),
                E_USER_WARNING
            );
            return false;
        }

        $fields = ['personal_token', 'api_token'];
        if (!in_array($field, $fields)) {
            trigger_error(
                'User::getFromDBbyToken() can only be called with $field parameter with theses values: \'' . implode('\', \'', $fields) . '\'',
                E_USER_WARNING
            );
            return false;
        }

        $glpi_key = new GLPIKey();

        $iterator = $DB->request([
            'SELECT' => ['id', $field],
            'FROM'   => self::getTable(),
            'WHERE'  => [
                ['NOT' => [$field => null]],
                ['NOT' => [$field => '']],
            ],
        ]);
        foreach ($iterator as $user_data) {
            if ($token === $glpi_key->decrypt($user_data[$field])) {
                return $this->getFromDB($user_data['id']);
            }
        }

        return false;
    }

    public static function unsetUndisclosedFields(&$fields)
    {
        parent::unsetUndisclosedFields($fields);

        if (
            array_key_exists('password_forget_token', $fields)
            || array_key_exists('password_forget_token_date', $fields)
        ) {
            if (array_key_exists('id', $fields)) {
                // `id` is present mainly when the whole object is fetched.
                // In this case, we must show the token only if the user is allowed to read it.
                $user = new self();
                $can_see_token = Session::getLoginUserID() === $fields['id']
                    || (
                        $user->can($fields['id'], UPDATE)
                        && $user->currentUserHaveMoreRightThan($fields['id'])
                    );
            } else {
                // `id` may be missing when a partial object is fetch.
                // In this case, we cannot ensure that the user is allowed to read the token
                // and we must NOT show it.
                $can_see_token = false;
            }
            if (!$can_see_token) {
                unset($fields['password_forget_token'], $fields['password_forget_token_date']);
            }
        }
    }

    public function prepareInputForAdd($input)
    {
        global $DB;

        $input = $this->cleanInput($input);

        if (isset($input['_stop_import'])) {
            return false;
        }

        if (empty($input['name']) || !Auth::isValidLogin($input['name'])) {
            Session::addMessageAfterRedirect(
                __s('The login is not valid. Unable to add the user.'),
                false,
                ERROR
            );
            return false;
        }

        // avoid xss (picture field is autogenerated)
        if (isset($input['picture'])) {
            $input['picture'] = 'NULL';
        }

        if (!isset($input["authtype"])) {
            $input["authtype"] = Auth::DB_GLPI;
        }

        if (!isset($input["auths_id"])) {
            $input["auths_id"] = 0;
        }

        // Check if user does not exists
        $iterator = $DB->request([
            'FROM'   => $this->getTable(),
            'WHERE'  => [
                'name'      => $input['name'],
                'authtype'  => $input['authtype'],
                'auths_id'  => $input['auths_id'],
            ],
            'LIMIT'  => 1,
        ]);

        if (count($iterator)) {
            Session::addMessageAfterRedirect(
                __s('Unable to add. The user already exists.'),
                false,
                ERROR
            );
            return false;
        }

        if (isset($input["password2"])) {
            if (empty($input["password"])) {
                unset($input["password"]);
            } else {
                if ($input["password"] == $input["password2"]) {
                    $password_errors = [];
                    if ($this->validatePassword($input["password"] ?? '', $password_errors)) {
                        $input["password"]
                        = Auth::getPasswordHash($input["password"]);

                        $input['password_last_update'] = $_SESSION['glpi_currenttime'];
                    } else {
                        Session::addMessagesAfterRedirect(
                            array_map('htmlescape', $password_errors),
                            false,
                            ERROR
                        );
                        unset($input["password"]);
                    }
                    unset($input["password2"]);
                } else {
                    Session::addMessageAfterRedirect(
                        __s('Error: the two passwords do not match'),
                        false,
                        ERROR
                    );
                    return false;
                }
            }
        } elseif (isset($this->input['_init_password']) && $this->input['_init_password']) {
            $input['password'] = Toolbox::getRandomString(16);
        }

        if (isset($input["_extauth"])) {
            $input["password"] = "";
        }

        // Force DB default values : not really needed
        if (!isset($input["is_active"])) {
            $input["is_active"] = 1;
        }

        if (!isset($input["is_deleted"])) {
            $input["is_deleted"] = 0;
        }

        if (!isset($input["entities_id"])) {
            $input["entities_id"] = 0;
        } elseif ($input["entities_id"] == -1) {
            $input["entities_id"] = 'NULL';
        }

        if (!isset($input["profiles_id"])) {
            $input["profiles_id"] = 0;
        }

        $glpi_key = new GLPIKey();
        foreach (['api_token', 'cookie_token', 'password_forget_token', 'personal_token'] as $token_field) {
            if (
                array_key_exists($token_field, $input)
                && $input[$token_field] !== null
                && $input[$token_field] !== ''
            ) {
                $input[$token_field] = $glpi_key->encrypt($input[$token_field]);
            }
        }

        return $input;
    }

    public function computeCloneName(
        string $current_name,
        ?int $copy_index = null
    ): string {
        return Toolbox::slugify(
            $this->baseComputeCloneName($current_name, $copy_index)
        );
    }

    public function pre_addInDB()
    {
        // Hash user_dn if set
        if (isset($this->input['user_dn']) && is_string($this->input['user_dn']) && strlen($this->input['user_dn']) > 0) {
            $this->input['user_dn_hash'] = md5($this->input['user_dn']);
        }
    }

    public function post_addItem()
    {

        $this->updateUserEmails();
        $this->syncLdapGroups();
        $this->syncDynamicEmails();

        $this->applyGroupsRules();
        $rulesplayed = $this->applyRightRules();
        $picture     = $this->syncLdapPhoto();

        //add picture in user fields
        if (!empty($picture)) {
            $this->update(['id'      => $this->fields['id'],
                'picture' => $picture,
            ]);
        }

        // Add default profile
        if (!$rulesplayed) {
            $affectation = [];
            if (
                isset($this->input['_profiles_id']) && $this->input['_profiles_id']
                && Profile::currentUserHaveMoreRightThan([$this->input['_profiles_id']])
            ) {
                $profile                   = $this->input['_profiles_id'];
                // Choosen in form, so not dynamic
                $affectation['is_dynamic'] = 0;
            } else {
                $profile                   = Profile::getDefault();
                // Default right as dynamic. If dynamic rights are set it will disappear.
                $affectation['is_dynamic'] = 1;
                $affectation['is_default_profile'] = 1;
            }

            if ($profile) {
                if (isset($this->input["_entities_id"])) {
                    // entities_id (user's pref) always set in prepareInputForAdd
                    // use _entities_id for default right
                    $affectation["entities_id"] = $this->input["_entities_id"];
                } elseif (isset($_SESSION['glpiactive_entity'])) {
                    $affectation["entities_id"] = $_SESSION['glpiactive_entity'];
                } else {
                    $affectation["entities_id"] = 0;
                }
                if (isset($this->input["_is_recursive"])) {
                    $affectation["is_recursive"] = $this->input["_is_recursive"];
                } else {
                    $affectation["is_recursive"] = 0;
                }

                $affectation["profiles_id"]  = $profile;
                $affectation["users_id"]     = $this->fields["id"];
                $right                       = new Profile_User();
                $right->add($affectation);
            }
        }

        if (isset($this->input['_init_password']) && $this->input['_init_password']) {
            $email = $this->getDefaultEmail();
            try {
                $this->forgetPassword($email, true);
            } catch (ForgetPasswordException $e) {
                Session::addMessageAfterRedirect(htmlescape($e->getMessage()), false, ERROR);
            }
        }
    }


    public function prepareInputForUpdate($input)
    {
        global $CFG_GLPI;

        $glpi_key = new GLPIKey();

        $input = $this->cleanInput($input);

        // avoid xss (picture name is autogenerated when uploading/synchronising the picture)
        unset($input['picture']);

        //picture manually uploaded by user
        if (isset($input["_blank_picture"]) && $input["_blank_picture"]) {
            self::dropPictureFiles($this->fields['picture']);
            $input['picture'] = 'NULL';
        } else {
            $newPicture = false;
            if (!isAPI()) {
                if (isset($input["_picture"][0]) && !empty($input["_picture"][0])) {
                    $input["_picture"] = $input["_picture"][0];
                }
            }
            if (isset($input["_picture"]) && !empty($input["_picture"])) {
                $newPicture = true;
            }
            if ($newPicture) {
                if (!$fullpath = realpath(GLPI_TMP_DIR . "/" . $input["_picture"])) {
                    return false;
                }
                if (!str_starts_with($fullpath, realpath(GLPI_TMP_DIR))) {
                    trigger_error(sprintf('Invalid picture path `%s`', $input["_picture"]), E_USER_WARNING);
                }
                if (Document::isImage($fullpath)) {
                    // Unlink old picture (clean on changing format)
                    self::dropPictureFiles($this->fields['picture']);
                    // Move uploaded file
                    $filename     = uniqid($this->fields['id'] . '_');
                    $sub          = substr($filename, -2); /* 2 hex digit */

                    // output images with possible transparency to png, other to jpg
                    $extension = strtolower(pathinfo($fullpath, PATHINFO_EXTENSION));
                    $extension = in_array($extension, ['png', 'gif']) ? 'png' : 'jpg';

                    if (!file_exists(GLPI_PICTURE_DIR . "/$sub")) {
                        mkdir(GLPI_PICTURE_DIR . "/$sub");
                    }
                    $picture_path = GLPI_PICTURE_DIR . "/{$sub}/{$filename}.{$extension}";
                    self::dropPictureFiles("{$sub}/{$filename}.{$extension}");

                    if (Document::renameForce($fullpath, $picture_path)) {
                        Session::addMessageAfterRedirect(__s('The file is valid. Upload is successful.'));
                        // For display
                        $input['picture'] = "{$sub}/{$filename}.{$extension}";

                        //prepare a thumbnail
                        $thumb_path = GLPI_PICTURE_DIR . "/{$sub}/{$filename}_min.{$extension}";
                        Toolbox::resizePicture($picture_path, $thumb_path);
                    } else {
                        Session::addMessageAfterRedirect(
                            __s('Moving temporary file failed.'),
                            false,
                            ERROR
                        );
                        @unlink($fullpath);
                    }
                } else {
                    Session::addMessageAfterRedirect(
                        __s('The file is not an image file.'),
                        false,
                        ERROR
                    );
                    @unlink($fullpath);
                }
            } else {
                //ldap jpegphoto synchronisation.
                $picture = $this->syncLdapPhoto();
                if (!empty($picture)) {
                    $input['picture'] = $picture;
                }
            }
        }

        if (isset($input["password2"])) {
            // Empty : do not update
            if (empty($input["password"])) {
                unset($input["password"]);
            } else {
                if ($input["password"] == $input["password2"]) {
                    // Check right: my password of user with lesser rights
                    $password_errors = [];
                    if (
                        isset($input['id'])
                        && $this->validatePassword($input["password"] ?? '', $password_errors)
                        && (($input['id'] == Session::getLoginUserID())
                        || $this->currentUserHaveMoreRightThan($input['id'])
                        // Permit to change password with token and email
<<<<<<< HEAD
                        || (isset($this->fields['password_forget_token']) && ($input['password_forget_token'] == $this->fields['password_forget_token'])
                           && (strtotime($_SESSION["glpi_currenttime"]) < strtotime($this->fields['password_forget_token_date']))))
=======
                        || (($input['password_forget_token'] == $glpi_key->decrypt($this->fields['password_forget_token']))
                           && (abs(strtotime($_SESSION["glpi_currenttime"])
                               - strtotime($this->fields['password_forget_token_date'])) < DAY_TIMESTAMP)))
>>>>>>> bec73d3f
                    ) {
                        $input["password"]
                        = Auth::getPasswordHash($input["password"]);

                        $input['password_last_update'] = $_SESSION["glpi_currenttime"];
                    } else {
                        if ($password_errors === []) {
                            $password_errors = [__('An error occurred during password update')];
                        }
                        if (PHP_SAPI == 'cli') {
                            /**
                             * Safe CLI context.
                             * @psalm-taint-escape html
                             * @psalm-taint-escape has_quotes
                             */
                            $output = implode(PHP_EOL, $password_errors) . PHP_EOL;
                            echo $output;
                        } else {
                            Session::addMessagesAfterRedirect(
                                array_map('htmlescape', $password_errors),
                                false,
                                ERROR
                            );
                        }
                        unset($input["password"]);
                        return false;
                    }
                    unset($input["password2"]);
                } else {
                    Session::addMessageAfterRedirect(
                        __s('Error: the two passwords do not match'),
                        false,
                        ERROR
                    );
                    return false;
                }
            }
        } elseif (isset($input["password"])) { // From login
            unset($input["password"]);
        }

        if (
            Session::getLoginUserID() !== false
            && ((int) $input['id']) !== Session::getLoginUserID()
        ) {
            // Security checks to prevent an unathorized user to update sensitive fields of another user.
            // These checks are done only if a "user" session is active.
            $protected_input_keys = [
                // Security tokens
                'api_token',
                '_reset_api_token',
                '_regenerate_api_token',
                'cookie_token',
                'password_forget_token',
                'personal_token',
                '_reset_personal_token',

                // Prevent changing emails that could then be used to get the password reset token
                '_useremails',
                '_emails',

                // Prevent disabling another user account
                'is_active',
                'begin_date',
                'end_date',
            ];
            if (
                count(array_intersect($protected_input_keys, array_keys($input))) > 0
                && !$this->currentUserHaveMoreRightThan($input['id'])
            ) {
                $ignored_fields = [];
                foreach ($protected_input_keys as $input_key) {
                    if (
                        isset($input[$input_key])
                        && !str_starts_with($input_key, '_') // virtual field
                        && $input[$input_key] != $this->getField($input_key)
                    ) {
                        $ignored_fields[] = $input_key;
                    }
                    unset($input[$input_key]);
                }
                if ($ignored_fields !== []) {
                    Session::addMessageAfterRedirect(
                        sprintf(
                            __s('You are not allowed to update the following fields: %s'),
                            htmlescape(implode(', ', $ignored_fields))
                        ),
                        false,
                        ERROR
                    );
                    return false;
                }
            }
        }

        // blank password when authtype changes
        if (
            isset($input["authtype"])
            && $input["authtype"] != Auth::DB_GLPI
            && $input["authtype"] != $this->getField('authtype')
        ) {
            $input["password"] = "";
        }

        // Update User in the database
        if (
            !isset($input["id"])
            && isset($input["name"])
        ) {
            if ($this->getFromDBbyName($input["name"])) {
                $input["id"] = $this->fields["id"];
            }
        }

        if (
            isset($input["entities_id"])
            && (Session::getLoginUserID() == $input['id'])
        ) {
            $_SESSION["glpidefault_entity"] = $input["entities_id"];
        }

        // Security on default profile update
        if (isset($input['profiles_id'])) {
            if (!in_array($input['profiles_id'], Profile_User::getUserProfiles($input['id']))) {
                unset($input['profiles_id']);
            }
        }

        // Security on default entity  update
        if (isset($input['entities_id'])) {
            if (
                ($input['entities_id'] > 0)
                && (!in_array($input['entities_id'], Profile_User::getUserEntities($input['id'])))
            ) {
                unset($input['entities_id']);
            } elseif ($input['entities_id'] == -1) {
                $input['entities_id'] = 'NULL';
            }
        }

        // Security on default group update
        if (
            isset($input['groups_id'])
            && $input['groups_id'] > 0
            && !Group_User::isUserInGroup($input['id'], $input['groups_id'])
        ) {
            unset($input['groups_id']);
        }

        if (
            isset($input['_reset_personal_token'])
            && $input['_reset_personal_token']
        ) {
            $input['personal_token']      = self::getUniqueToken('personal_token');
            $input['personal_token_date'] = $_SESSION['glpi_currenttime'];
        }

        if (isset($input['_reset_api_token'])) {
            // Handle old flag
            $input['_regenerate_api_token'] = $input['_reset_api_token'];
        }
        if (
            isset($input['_regenerate_api_token'])
            && $input['_regenerate_api_token']
        ) {
            $input['api_token']      = self::getUniqueToken('api_token');
            $input['api_token_date'] = $_SESSION['glpi_currenttime'];
        }

        // Manage preferences fields
        if (Session::getLoginUserID() == $input['id']) {
            if (
                isset($input['use_mode'])
                && ($_SESSION['glpi_use_mode'] !=  $input['use_mode'])
                && Config::canUpdate()
            ) {
                $_SESSION['glpi_use_mode'] = $input['use_mode'];
                unset($_SESSION['glpimenu']); // Force menu regeneration
                //Session::loadLanguage();
            }
        }

        foreach ($CFG_GLPI['user_pref_field'] as $f) {
            if (isset($input[$f])) {
                $pref_value = $input[$f];
                if (Session::getLoginUserID() == $input['id']) {
                    if ($_SESSION["glpi$f"] != $pref_value) {
                        $_SESSION["glpi$f"] = $pref_value;
                        // reinit translations
                        if ($f == 'language') {
                            $_SESSION['glpi_dropdowntranslations'] = DropdownTranslation::getAvailableTranslations($_SESSION["glpilanguage"]);
                            unset($_SESSION['glpimenu']);
                        }
                    }
                }
                if ($pref_value == $CFG_GLPI[$f]) {
                    $input[$f] = "NULL";
                }
            }
        }

        if (array_key_exists('timezone', $input) && empty($input['timezone'])) {
            $input['timezone'] = 'NULL';
        }

        if (
            $this->fields['is_active'] == true
            && isset($input['is_active'])
            && $input['is_active'] == false // User is no longer active
            && $this->isLastSuperAdminUser()
        ) {
            unset($input['is_active']);
            Session::addMessageAfterRedirect(
                __s("Can't set user as inactive as it is the only remaining super administrator."),
                false,
                ERROR
            );
        }

        foreach (['api_token', 'cookie_token', 'password_forget_token', 'personal_token'] as $token_field) {
            if (
                array_key_exists($token_field, $input)
                && $input[$token_field] !== null
                && $input[$token_field] !== ''
            ) {
                $input[$token_field] = $glpi_key->encrypt($input[$token_field]);
            }
        }

        return $input;
    }


    public function post_updateItem($history = true)
    {
        //handle timezone change for current user
        if ($this->fields['id'] == Session::getLoginUserID()) {
            if (null == $this->fields['timezone'] || 'null' === strtolower($this->fields['timezone'])) {
                unset($_SESSION['glpi_tz']);
            } else {
                $_SESSION['glpi_tz'] = $this->fields['timezone'];
            }
        }

        $this->updateUserEmails();
        $this->syncLdapGroups();
        $this->syncDynamicEmails();
        $this->applyGroupsRules();
        $this->applyRightRules();

        if (isset($this->input['_init_password']) && $this->input['_init_password']) {
            $email = $this->getDefaultEmail();
            try {
                $this->forgetPassword($email, false);
            } catch (ForgetPasswordException $e) {
                Session::addMessageAfterRedirect(htmlescape($e->getMessage()), false, ERROR);
            }
        } elseif (in_array('password', $this->updates)) {
            $alert = new Alert();
            $alert->deleteByCriteria(
                [
                    'itemtype' => $this->getType(),
                    'items_id' => $this->fields['id'],
                ],
                true
            );
        }

        if (
            in_array('password', $this->updates)
            && !PasswordHistory::getInstance()->updatePasswordHistory($this, $this->oldvalues['password'])
        ) {
            trigger_error(
                sprintf('Password history update failed for user %s.', $this->getId()),
                E_USER_WARNING
            );
        }
    }

    /**
     * Force authorization assignment rules to be processed for this user
     * @return void
     */
    public function reapplyRightRules()
    {
        $rules  = new RuleRightCollection();
        $this->applyRightRules();
        $groups = Group_User::getUserGroups($this->getID());
        $groups_id = array_column($groups, 'id');
        $result = $rules->processAllRules(
            $groups_id,
            $this->fields,
            [
                'type' => $this->fields['authtype'],
                'login' => $this->fields['name'],
                'email' => UserEmail::getDefaultForUser($this->getID()),
            ]
        );

        $this->input = $result;
        $this->willProcessRuleRight();
        $this->syncLdapGroups();
        $this->syncDynamicEmails();
        $this->applyGroupsRules();
        $this->applyRightRules();
    }

    /**
     * Apply rules to determine dynamic rights of the user.
     *
     * @return boolean true if rules are applied, false otherwise
     */
    public function applyRightRules()
    {

        $return = false;

        if (
            $this->must_process_ruleright === true
        ) {
            $dynamic_profiles = Profile_User::getForUser($this->fields["id"], true);

            if (
                isset($this->fields["id"])
                && ($this->fields["id"] > 0)
                && isset($this->input["_ldap_rules"])
                && count($this->input["_ldap_rules"])
            ) {
                //and add/update/delete only if it's necessary !
                if (isset($this->input["_ldap_rules"]["rules_entities_rights"])) {
                    $entities_rules = $this->input["_ldap_rules"]["rules_entities_rights"];
                } else {
                    $entities_rules = [];
                }

                if (isset($this->input["_ldap_rules"]["rules_entities"])) {
                    $entities = $this->input["_ldap_rules"]["rules_entities"];
                } else {
                    $entities = [];
                }

                if (isset($this->input["_ldap_rules"]["rules_rights"])) {
                    $rights = $this->input["_ldap_rules"]["rules_rights"];
                } else {
                    $rights = [];
                }

                $retrieved_dynamic_profiles = [];

                //For each affectation -> write it in DB
                foreach ($entities_rules as $entity) {
                    //Multiple entities assignation
                    if (is_array($entity[0])) {
                        foreach ($entity[0] as $ent) {
                            $unicity = $ent . "-" . $entity[1] . "-" . $entity[2];
                            $retrieved_dynamic_profiles[$unicity] = [
                                'entities_id'  => $ent,
                                'profiles_id'  => $entity[1],
                                'is_recursive' => $entity[2],
                                'users_id'     => $this->fields['id'],
                                'is_dynamic'   => 1,
                            ];
                        }
                    } else {
                        $unicity = $entity[0] . "-" . $entity[1] . "-" . $entity[2];
                        $retrieved_dynamic_profiles[$unicity] = [
                            'entities_id'  => $entity[0],
                            'profiles_id'  => $entity[1],
                            'is_recursive' => $entity[2],
                            'users_id'     => $this->fields['id'],
                            'is_dynamic'   => 1,
                        ];
                    }
                }

                if (
                    (count($entities) > 0)
                    && (count($rights) == 0)
                ) {
                    if ($def_prof = Profile::getDefault()) {
                        $rights[] = $def_prof;
                    }
                }

                if (
                    (count($rights) > 0)
                    && (count($entities) > 0)
                ) {
                    foreach ($rights as $right) {
                        foreach ($entities as $entity) {
                            $unicity = $entity[0] . "-" . $right . "-" . $entity[1];
                            $retrieved_dynamic_profiles[$unicity] = [
                                'entities_id'  => $entity[0],
                                'profiles_id'  => $right,
                                'is_recursive' => $entity[1],
                                'users_id'     => $this->fields['id'],
                                'is_dynamic'   => 1,
                            ];
                        }
                    }
                }

                // Compare retrived profiles to existing ones : clean arrays to do purge and add
                if (count($retrieved_dynamic_profiles)) {
                    foreach ($retrieved_dynamic_profiles as $keyretr => $retr_profile) {
                        foreach ($dynamic_profiles as $keydb => $db_profile) {
                            // Found existing profile : unset values in array
                            if (
                                ($db_profile['entities_id']  == $retr_profile['entities_id'])
                                && ($db_profile['profiles_id']  == $retr_profile['profiles_id'])
                                && ($db_profile['is_recursive'] == $retr_profile['is_recursive'])
                            ) {
                                unset($retrieved_dynamic_profiles[$keyretr]);
                                unset($dynamic_profiles[$keydb]);
                            }
                        }
                    }
                }

                // Add new dynamic profiles
                if (count($retrieved_dynamic_profiles)) {
                    $right = new Profile_User();
                    foreach ($retrieved_dynamic_profiles as $keyretr => $retr_profile) {
                        $right->add($retr_profile);
                    }
                }

                //Unset all the temporary tables
                unset($this->input["_ldap_rules"]);

                $return = true;
            } elseif (count($dynamic_profiles) == 1) {
                $dynamic_profile = reset($dynamic_profiles);

                // If no rule applied and only one dynamic profile found, check if
                // it is the default profile
                if ($dynamic_profile['is_default_profile'] == true) {
                    $default_profile = Profile::getDefault();

                    // Remove from to be deleted list
                    $dynamic_profiles = [];

                    // Update profile if need to match the current default profile
                    if ($dynamic_profile['profiles_id'] !== $default_profile) {
                        $pu = new Profile_User();
                        $dynamic_profile['profiles_id'] = $default_profile;
                        $pu->add($dynamic_profile);
                        $pu->delete([
                            'id' => $dynamic_profile['id'],
                        ]);
                    }
                }
            }

            // Delete old dynamic profiles
            if (count($dynamic_profiles)) {
                $right = new Profile_User();
                foreach ($dynamic_profiles as $keydb => $db_profile) {
                    $right->delete($db_profile);
                }
            }
            $this->must_process_ruleright = false;
        }
        return $return;
    }


    /**
     * Synchronise LDAP group of the user.
     *
     * @return void
     */
    public function syncLdapGroups()
    {
        global $DB;

        // input["_groups"] not set when update from user.form or preference
        if (
            isset($this->fields["authtype"])
            && isset($this->input["_groups"])
            && (($this->fields["authtype"] == Auth::LDAP)
              || Auth::isAlternateAuth($this->fields['authtype']))
        ) {
            if (isset($this->fields["id"]) && ($this->fields["id"] > 0)) {
                $authtype = Auth::getMethodsByID($this->fields["authtype"], $this->fields["auths_id"]);

                if (count($authtype)) {
                    // Clean groups
                    $this->input["_groups"] = array_unique($this->input["_groups"]);
                    $_SESSION["_ldap_groups"] = $this->input["_groups"];

                    // Delete not available groups like to LDAP
                    $iterator = $DB->request([
                        'SELECT'    => [
                            'glpi_groups_users.id',
                            'glpi_groups_users.groups_id',
                            'glpi_groups_users.is_dynamic',
                        ],
                        'FROM'      => 'glpi_groups_users',
                        'LEFT JOIN' => [
                            'glpi_groups'  => [
                                'FKEY'   => [
                                    'glpi_groups_users'  => 'groups_id',
                                    'glpi_groups'        => 'id',
                                ],
                            ],
                        ],
                        'WHERE'     => [
                            'glpi_groups_users.users_id' => $this->fields['id'],
                        ],
                    ]);

                    $groupuser = new Group_User();
                    foreach ($iterator as $data) {
                        if (in_array($data["groups_id"], $this->input["_groups"])) {
                            // Delete found item in order not to add it again
                            unset($this->input["_groups"][array_search(
                                $data["groups_id"],
                                $this->input["_groups"]
                            )]);
                        } elseif ($data['is_dynamic']) {
                            $groupuser->delete(['id' => $data["id"]]);
                        }
                    }

                    //If the user needs to be added to one group or more
                    if (count($this->input["_groups"]) > 0) {
                        foreach ($this->input["_groups"] as $group) {
                            $groupuser->add(['users_id'   => $this->fields["id"],
                                'groups_id'  => $group,
                                'is_dynamic' => 1,
                            ]);
                        }
                        unset($this->input["_groups"]);
                    }
                }
            }
        }
    }


    /**
     * Synchronize picture (photo) of the user.
     *
     * @since 0.85
     *
     * @return string|boolean Filename to be stored in user picture field, false if no picture found
     */
    public function syncLdapPhoto()
    {

        if (
            isset($this->fields["authtype"])
            && (($this->fields["authtype"] == Auth::LDAP)
               || ($this->fields["authtype"] == Auth::NOT_YET_AUTHENTIFIED
                   && !empty($this->fields["auths_id"]))
               || Auth::isAlternateAuth($this->fields['authtype']))
        ) {
            if (isset($this->fields["id"]) && ($this->fields["id"] > 0)) {
                $config_ldap = new AuthLDAP();
                $ds          = false;

                //connect ldap server
                if ($config_ldap->getFromDB($this->fields['auths_id'])) {
                    $ds = $config_ldap->connect();
                }

                if ($ds) {
                    //get picture fields
                    $picture_field = $config_ldap->fields['picture_field'];
                    if (empty($picture_field)) {
                        return false;
                    }

                    //get picture content in ldap
                    $info = AuthLDAP::getUserByDn(
                        $ds,
                        $this->fields['user_dn'],
                        [$picture_field]
                    );

                    //getUserByDn returns an array. If the picture is empty,
                    //$info[$picture_field][0] is null
                    if (!isset($info[$picture_field][0]) || empty($info[$picture_field][0])) {
                        return "";
                    }
                    //prepare paths
                    $img       = array_pop($info[$picture_field]);
                    $filename  = uniqid($this->fields['id'] . '_');
                    $sub       = substr($filename, -2); /* 2 hex digit */
                    $file      = GLPI_PICTURE_DIR . "/{$sub}/{$filename}.jpg";

                    if (array_key_exists('picture', $this->fields)) {
                        $oldfile = GLPI_PICTURE_DIR . "/" . $this->fields["picture"];
                    } else {
                        $oldfile = null;
                    }

                    // update picture if not exist or changed
                    if (
                        empty($this->fields["picture"])
                        || !file_exists($oldfile)
                        || sha1_file($oldfile) !== sha1($img)
                    ) {
                        if (!is_dir(GLPI_PICTURE_DIR . "/$sub")) {
                            mkdir(GLPI_PICTURE_DIR . "/$sub");
                        }

                        //save picture
                        $outjpeg = fopen($file, 'wb');
                        fwrite($outjpeg, $img);
                        fclose($outjpeg);

                        //save thumbnail
                        $thumb = GLPI_PICTURE_DIR . "/{$sub}/{$filename}_min.jpg";
                        Toolbox::resizePicture($file, $thumb);

                        return "{$sub}/{$filename}.jpg";
                    }
                    return $this->fields["picture"];
                }
            }
        }

        return false;
    }


    /**
     * Update emails of the user.
     * Uses _useremails set from UI, not _emails set from LDAP.
     *
     * @return void
     */
    public function updateUserEmails()
    {
        // Update emails  (use _useremails set from UI, not _emails set from LDAP)

        $userUpdated = false;

        if (isset($this->input['_useremails']) && count($this->input['_useremails'])) {
            foreach ($this->input['_useremails'] as $id => $email) {
                $email = trim($email);

                $useremail = new UserEmail();
                if ($id > 0 && $useremail->getFromDB($id) && $useremail->fields['users_id'] === $this->getID()) {
                    // Existing email attached to current user

                    $params = ['id' => $id];

                    if ($email === '') {
                        // Empty email, delete it
                        $deleted = $useremail->delete($params);
                        $userUpdated = $userUpdated || $deleted;
                    } else {
                        // Update email
                        $params['email'] = $email;
                        $params['is_default'] = $this->input['_default_email'] == $id ? 1 : 0;

                        $existingUserEmail = new UserEmail();
                        if (
                            $existingUserEmail->getFromDB($id)
                            && $params['email'] == $existingUserEmail->fields['email']
                            && $params['is_default'] == $existingUserEmail->fields['is_default']
                        ) {
                            // Do not update if email has not changed
                            continue;
                        }

                        $updated = $useremail->update($params);
                        $userUpdated = $userUpdated || $updated;
                    }
                } else {
                    // New email
                    $email_input = [
                        'email'    => $email,
                        'users_id' => $this->fields['id'],
                    ];
                    if (
                        isset($this->input['_default_email'])
                        && ($this->input['_default_email'] == $id)
                    ) {
                        $email_input['is_default'] = 1;
                    } else {
                        $email_input['is_default'] = 0;
                    }
                    $added = $useremail->add($email_input);
                    $userUpdated = $userUpdated || $added;
                }
            }
        }

        if ($userUpdated) {
            // calling $this->update() here leads to loss in $this->input
            $user = new User();
            $user->update(['id' => $this->fields['id'], 'date_mod' => $_SESSION['glpi_currenttime']]);
        }
    }


    /**
     * Synchronise Dynamics emails of the user.
     * Uses _emails (set from getFromLDAP), not _usermails set from UI.
     *
     * @return void
     */
    public function syncDynamicEmails()
    {
        global $DB;

        $userUpdated = false;

        // input["_emails"] not set when update from user.form or preference
        if (
            isset($this->fields["authtype"])
            && isset($this->input["_emails"])
            && (($this->fields["authtype"] == Auth::LDAP)
              || Auth::isAlternateAuth($this->fields['authtype'])
              || ($this->fields["authtype"] == Auth::MAIL))
        ) {
            if (isset($this->fields["id"]) && ($this->fields["id"] > 0)) {
                $authtype = Auth::getMethodsByID($this->fields["authtype"], $this->fields["auths_id"]);

                if (
                    count($authtype)
                    || $this->fields["authtype"] == Auth::EXTERNAL
                ) {
                    // Clean emails
                    // Do a case insensitive comparison as it seems that some LDAP servers
                    // may return same email with different case sensitivity.
                    $unique_emails = [];
                    foreach ($this->input["_emails"] as $email) {
                        if (!in_array(strtolower($email), array_map('strtolower', $unique_emails))) {
                            $unique_emails[] = $email;
                        }
                    }
                    $this->input["_emails"] = $unique_emails;

                    // Delete not available groups like to LDAP
                    $iterator = $DB->request([
                        'SELECT' => [
                            'id',
                            'users_id',
                            'email',
                            'is_dynamic',
                        ],
                        'FROM'   => 'glpi_useremails',
                        'WHERE'  => ['users_id' => $this->fields['id']],
                    ]);

                    $useremail = new UserEmail();
                    foreach ($iterator as $data) {
                        // Do a case insensitive comparison as email may be stored with a different case
                        $i = array_search(strtolower($data["email"]), array_map('strtolower', $this->input["_emails"]));
                        if ($i !== false) {
                            // Delete found item in order not to add it again
                            unset($this->input["_emails"][$i]);
                        } elseif ($data['is_dynamic']) {
                            // Delete not found email
                            $deleted = $useremail->delete(['id' => $data["id"]]);
                            $userUpdated = $userUpdated || $deleted;
                        }
                    }

                    //If the email need to be added
                    if (count($this->input["_emails"]) > 0) {
                        foreach ($this->input["_emails"] as $email) {
                            $added = $useremail->add(['users_id'   => $this->fields["id"],
                                'email'      => $email,
                                'is_dynamic' => 1,
                            ]);
                            $userUpdated = $userUpdated || $added;
                        }
                        unset($this->input["_emails"]);
                    }
                }
            }
        }

        if ($userUpdated) {
            // calling $this->update() here leads to loss in $this->input
            $user = new User();
            $user->update(['id' => $this->fields['id'], 'date_mod' => $_SESSION['glpi_currenttime']]);
        }
    }

    protected function computeFriendlyName()
    {
        global $CFG_GLPI;

        if (isset($this->fields["id"]) && ($this->fields["id"] > 0)) {
            //computeFriendlyName should not add ID
            $bkp_conf = $CFG_GLPI['is_ids_visible'];
            $CFG_GLPI['is_ids_visible'] = 0;
            $bkp_sessconf = (isset($_SESSION['glpiis_ids_visible']) ? $_SESSION["glpiis_ids_visible"] : 0);
            $_SESSION["glpiis_ids_visible"] = 0;
            $name = formatUserName(
                $this->fields["id"],
                $this->fields["name"],
                ($this->fields["realname"] ?? ''),
                ($this->fields["firstname"] ?? '')
            );

            $CFG_GLPI['is_ids_visible'] = $bkp_conf;
            $_SESSION["glpiis_ids_visible"] = $bkp_sessconf;
            return $name;
        }
        return '';
    }

    /**
     * Get the user info card HTML.
     *
     * @return string
     */
    public function getInfoCard(): string
    {
        $user_params = [
            'user_name'           => $this->getName(),
            'email'               => UserEmail::getDefaultForUser($this->getID()),
        ];

        foreach ($this->fields as $key => $value) {
            if (!isset($user_params[$key])) {
                $user_params[$key] = $value;
            }
        }

        if (Session::haveRight('user', READ)) {
            $user_params['login'] = $this->fields['name'];
        }

        return TemplateRenderer::getInstance()->render('components/user/info_card.html.twig', [
            'user'                 => $user_params,
            'enable_anonymization' => Session::getCurrentInterface() == 'helpdesk',
        ]);
    }


    /**
     * Function that tries to load the user membership from LDAP
     * by searching in the attributes of the User.
     *
     * @param Connection $ldap_connection LDAP connection
     * @param array    $ldap_method     LDAP method
     * @param string   $userdn          Basedn of the user
     * @param string   $login           User login
     *
     * @return void
     */
    private function getFromLDAPGroupVirtual($ldap_connection, array $ldap_method, $userdn, $login): void
    {
        global $DB;

        // Search in DB the ldap_field we need to search for in LDAP
        $iterator = $DB->request([
            'SELECT'          => 'ldap_field',
            'DISTINCT'        => true,
            'FROM'            => 'glpi_groups',
            'WHERE'           => ['NOT' => ['ldap_field' => '']],
            'ORDER'           => 'ldap_field',
        ]);
        $group_fields = [];

        foreach ($iterator as $data) {
            $group_fields[] = Toolbox::strtolower($data["ldap_field"]);
        }
        if (count($group_fields)) {
            //Need to sort the array because edirectory don't like it!
            sort($group_fields);

            // If the groups must be retrieved from the ldap user object
            $sr = @ldap_read($ldap_connection, $userdn, "objectClass=*", $group_fields);
            if ($sr === false) {
                // 32 = LDAP_NO_SUCH_OBJECT => This error can be silented as it just means that search produces no result.
                if (ldap_errno($ldap_connection) !== 32) {
                    trigger_error(
                        AuthLDAP::buildError(
                            $ldap_connection,
                            sprintf('Unable to get LDAP groups for user having DN `%s` with filter `%s', $userdn, "objectClass=*")
                        ),
                        E_USER_WARNING
                    );
                }
                return;
            }
            $v  = AuthLDAP::get_entries_clean($ldap_connection, $sr);

            for ($i = 0; $i < $v['count']; $i++) {
                //Try to find is DN in present and needed: if yes, then extract only the OU from it
                if (
                    (($ldap_method["group_field"] == 'dn') || in_array('ou', $group_fields))
                    && isset($v[$i]['dn'])
                ) {
                    $v[$i]['ou'] = [];
                    for ($tmp = $v[$i]['dn']; count($tmptab = explode(',', $tmp, 2)) == 2; $tmp = $tmptab[1]) {
                        $v[$i]['ou'][] = $tmptab[1];
                    }

                    // Search in DB for group with ldap_group_dn
                    if (
                        ($ldap_method["group_field"] == 'dn')
                        && (count($v[$i]['ou']) > 0)
                    ) {
                        $group_iterator = $DB->request([
                            'SELECT' => 'id',
                            'FROM'   => 'glpi_groups',
                            'WHERE'  => ['ldap_group_dn' => $v[$i]['ou']],
                        ]);

                        foreach ($group_iterator as $group) {
                            $this->fields["_groups"][] = $group['id'];
                        }
                    }

                    // searching with ldap_field='OU' and ldap_value is also possible
                    $v[$i]['ou']['count'] = count($v[$i]['ou']);
                }

                // For each attribute retrieve from LDAP, search in the DB
                foreach ($group_fields as $field) {
                    if (
                        isset($v[$i][$field])
                        && isset($v[$i][$field]['count'])
                        && ($v[$i][$field]['count'] > 0)
                    ) {
                        unset($v[$i][$field]['count']);
                        $lgroups = [];
                        foreach ($v[$i][$field] as $lgroup) {
                            $lgroups[] = [
                                new QueryExpression($DB->quoteValue($lgroup)
                                             . " LIKE "
                                             . $DB->quoteName('ldap_value')),
                            ];
                        }
                        $group_iterator = $DB->request([
                            'SELECT' => 'id',
                            'FROM'   => 'glpi_groups',
                            'WHERE'  => [
                                'ldap_field' => $field,
                                'OR'         => $lgroups,
                            ],
                        ]);

                        foreach ($group_iterator as $group) {
                            $this->fields["_groups"][] = $group['id'];
                        }
                    }
                }
            }
        }
    }


    /**
     * Function that tries to load the user membership from LDAP
     * by searching in the attributes of the Groups.
     *
     * @param Connection $ldap_connection LDAP connection
     * @param array    $ldap_method        LDAP method
     * @param string   $userdn             Basedn of the user
     * @param string   $login              User login
     *
     * @return boolean true if search is applicable, false otherwise
     */
    private function getFromLDAPGroupDiscret($ldap_connection, array $ldap_method, $userdn, $login)
    {
        global $DB;

        // No group_member_field : unable to get group
        if (empty($ldap_method["group_member_field"])) {
            return false;
        }

        if ($ldap_method["use_dn"]) {
            $user_tmp = $userdn;
        } else {
            //Don't add $ldap_method["login_field"]."=", because sometimes it may not work (for example with posixGroup)
            $user_tmp = $login;
        }

        $v = $this->ldap_get_user_groups(
            $ldap_connection,
            $ldap_method["basedn"],
            $user_tmp,
            $ldap_method["group_condition"],
            $ldap_method["group_member_field"],
            $ldap_method["use_dn"],
            $ldap_method["login_field"]
        );
        foreach ($v as $result) {
            if (
                isset($result[$ldap_method["group_member_field"]])
                && is_array($result[$ldap_method["group_member_field"]])
                && (count($result[$ldap_method["group_member_field"]]) > 0)
            ) {
                $iterator = $DB->request([
                    'SELECT' => 'id',
                    'FROM'   => 'glpi_groups',
                    'WHERE'  => ['ldap_group_dn' => $result[$ldap_method["group_member_field"]]],
                ]);

                foreach ($iterator as $group) {
                    $this->fields["_groups"][] = $group['id'];
                }
            }
        }
        return true;
    }


    /**
     * Function that tries to load the user information from LDAP.
     *
     * @param Connection $ldap_connection LDAP connection
     * @param array    $ldap_method     LDAP method
     * @param string   $userdn          Basedn of the user
     * @param string   $login           User Login
     * @param boolean  $import          true for import, false for update
     *
     * @return boolean true if found / false if not
     */
    public function getFromLDAP($ldap_connection, array $ldap_method, $userdn, $login, $import = true)
    {
        global $CFG_GLPI, $DB;

        // we prevent some delay...
        if (empty($ldap_method["host"])) {
            return false;
        }

        if ($ldap_connection instanceof Connection) {
            //Set all the search fields
            $this->fields['password'] = "";

            $fields  = AuthLDAP::getSyncFields($ldap_method);

            //Hook to allow plugin to request more attributes from ldap
            $fields = Plugin::doHookFunction(Hooks::RETRIEVE_MORE_FIELD_FROM_LDAP, $fields);

            $fields  = array_filter($fields);
            $f       = self::getLdapFieldNames($fields);

            $sr      = @ldap_read($ldap_connection, $userdn, "objectClass=*", $f);
            if ($sr === false) {
                // 32 = LDAP_NO_SUCH_OBJECT => This error can be silented as it just means that search produces no result.
                if (ldap_errno($ldap_connection) !== 32) {
                    trigger_error(
                        AuthLDAP::buildError(
                            $ldap_connection,
                            sprintf('Unable to get LDAP user having DN `%s` with filter `%s`', $userdn, "objectClass=*")
                        ),
                        E_USER_WARNING
                    );
                }
                return false;
            }
            $v       = AuthLDAP::get_entries_clean($ldap_connection, $sr);

            if (
                !is_array($v)
                || (count($v) == 0)
                || empty($v[0][$fields['name']][0])
            ) {
                return false;
            }

            //Store user's dn
            $this->fields['user_dn']    = $userdn;
            //Store date_sync
            $this->fields['date_sync']  = $_SESSION['glpi_currenttime'];
            // Empty array to ensure than syncDynamicEmails will be done
            $this->fields["_emails"]    = [];
            // force authtype as we retrieve this user by ldap (we could have login with SSO)
            $this->fields["authtype"] = Auth::LDAP;

            $import_fields = [];
            foreach ($fields as $k => $e) {
                $val = AuthLDAP::getFieldValue(
                    [$e => self::getLdapFieldValue($e, $v)],
                    $e
                );
                if (empty($val)) {
                    switch ($k) {
                        case "language":
                            // Not set value : managed but user class
                            break;

                        case "usertitles_id":
                        case "usercategories_id":
                        case 'locations_id':
                        case 'users_id_supervisor':
                            $this->fields[$k] = 0;
                            break;

                        default:
                            $this->fields[$k] = "";
                    }
                } else {
                    switch ($k) {
                        case "email1":
                        case "email2":
                        case "email3":
                        case "email4":
                            // Manage multivaluable fields
                            if (!empty($v[0][$e])) {
                                foreach ($v[0][$e] as $km => $m) {
                                    if (!preg_match('/count/', $km)) {
                                        $this->fields["_emails"][] = $m;
                                    }
                                }
                                // Only get them once if duplicated
                                $this->fields["_emails"] = array_unique($this->fields["_emails"]);
                            }
                            break;

                        case "language":
                            $language = Config::getLanguage($val);
                            if ($language != '') {
                                $this->fields[$k] = $language;
                            }
                            break;

                        case "usertitles_id":
                        case 'locations_id':
                        case "usercategories_id":
                        case 'users_id_supervisor':
                            $import_fields[$k] = $val;
                            break;

                        case "begin_date":
                        case "end_date":
                            $this->fields[$k] = AuthLDAP::getLdapDateValue($val);
                            break;

                        default:
                            $this->fields[$k] = $val;
                    }
                }
            }

            // Empty array to ensure than syncLdapGroups will be done
            $this->fields["_groups"] = [];

            ///The groups are retrieved by looking into an ldap user object
            if (
                ($ldap_method["group_search_type"] == 0)
                || ($ldap_method["group_search_type"] == 2)
            ) {
                $this->getFromLDAPGroupVirtual($ldap_connection, $ldap_method, $userdn, $login);
            }

            ///The groups are retrived by looking into an ldap group object
            if (
                ($ldap_method["group_search_type"] == 1)
                || ($ldap_method["group_search_type"] == 2)
            ) {
                $this->getFromLDAPGroupDiscret($ldap_connection, $ldap_method, $userdn, $login);
            }

            ///Only process rules if working on the master database
            if (!$DB->isSlave()) {
                //Instanciate the affectation's rule
                $rule = new RuleRightCollection();

                //Process affectation rules :
                //we don't care about the function's return because all
                //the datas are stored in session temporary
                if (isset($this->fields["_groups"])) {
                    $groups = $this->fields["_groups"];
                } else {
                    $groups = [];
                }

                // Take database groups into acount for user
                $searched_user = new User();
                if ($searched_user->getFromDBbyDnAndAuth($userdn, $ldap_method["id"])) {
                    $groups = array_merge($groups, array_column(Group_User::getUserGroups($searched_user->getID()), 'id'));
                }

                $this->fields = $rule->processAllRules($groups, $this->fields, [
                    'type'        => Auth::LDAP,
                    'ldap_server' => $ldap_method["id"],
                    'connection'  => $ldap_connection,
                    'userdn'      => $userdn,
                    'login'       => $this->fields['name'],
                    'mail_email'  => $this->fields['_emails'],
                ]);

                $this->willProcessRuleRight();

                //If rule  action is ignore import
                if (
                    $import
                    && isset($this->fields["_stop_import"])
                ) {
                    return false;
                }
                //or no rights found & do not import users with no rights
                if (
                    $import
                    && !$CFG_GLPI["use_noright_users_add"]
                ) {
                    $ok = false;
                    if (
                        isset($this->fields["_ldap_rules"])
                        && count($this->fields["_ldap_rules"])
                    ) {
                        if (
                            isset($this->fields["_ldap_rules"]["rules_entities_rights"])
                            && count($this->fields["_ldap_rules"]["rules_entities_rights"])
                        ) {
                            $ok = true;
                        }
                        if (!$ok) {
                            $entity_count = 0;
                            $right_count  = 0;
                            if (Profile::getDefault()) {
                                $right_count++;
                            }
                            if (isset($this->fields["_ldap_rules"]["rules_entities"])) {
                                $entity_count += count($this->fields["_ldap_rules"]["rules_entities"]);
                            }
                            if (isset($this->input["_ldap_rules"]["rules_rights"])) {
                                $right_count += count($this->fields["_ldap_rules"]["rules_rights"]);
                            }
                            if ($entity_count && $right_count) {
                                $ok = true;
                            }
                        }
                    }
                    if (!$ok) {
                        $this->fields["_stop_import"] = true;
                        return false;
                    }
                }

                foreach ($import_fields as $k => $val) {
                    switch ($k) {
                        case "usertitles_id":
                            $this->fields[$k] = Dropdown::importExternal('UserTitle', $val);
                            break;
                        case 'locations_id':
                            // use import to build the location tree
                            $this->fields[$k] = Dropdown::import(
                                'Location',
                                ['completename' => $val,
                                    'entities_id'  => 0,
                                    'is_recursive' => 1,
                                ]
                            );
                            break;
                        case "usercategories_id":
                            $this->fields[$k] = Dropdown::importExternal('UserCategory', $val);
                            break;
                        case 'users_id_supervisor':
                            $supervisor_id = self::getIdByField('user_dn', $val);
                            if ($supervisor_id) {
                                $this->fields[$k] = $supervisor_id;
                            }
                            break;
                    }
                }

                // Add ldap result to data send to the hook
                $this->fields['_ldap_result'] = $v;
                $this->fields['_ldap_conn']   = $ldap_connection;
                //Hook to retrieve more information for ldap
                $this->fields = Plugin::doHookFunction(Hooks::RETRIEVE_MORE_DATA_FROM_LDAP, $this->fields);
                unset($this->fields['_ldap_result']);
            }

            return true;
        }
        return false;
    }


    /**
     * Get all groups a user belongs to.
     *
     * @param Connection $ds ldap connection
     * @param string   $ldap_base_dn       Basedn used
     * @param string   $user_dn            Basedn of the user
     * @param string   $group_condition    group search condition
     * @param string   $group_member_field group field member in a user object
     * @param boolean  $use_dn             search dn of user ($login_field=$user_dn) in group_member_field
     * @param string   $login_field        user login field
     *
     * @return array Groups of the user located in [0][$group_member_field] in returned array
     */
    public function ldap_get_user_groups(
        $ds,
        $ldap_base_dn,
        $user_dn,
        $group_condition,
        $group_member_field,
        $use_dn,
        $login_field
    ) {

        $groups     = [];
        $listgroups = [];

        //User dn may contain ['(', ')', ',', '\'] then it needs to be escaped!
        $user_dn = ldap_escape($user_dn, "", LDAP_ESCAPE_FILTER);

        //Only retrive cn and member attributes from groups
        $attrs = ['dn'];

        if (!$use_dn) {
            $filter = "(& $group_condition (|($group_member_field=$user_dn)
                                          ($group_member_field=$login_field=$user_dn)))";
        } else {
            $filter = "(& $group_condition ($group_member_field=$user_dn))";
        }

        //Perform the search
        $sr = @ldap_search($ds, $ldap_base_dn, $filter, $attrs);

        if ($sr === false) {
            // 32 = LDAP_NO_SUCH_OBJECT => This error can be silented as it just means that search produces no result.
            if (ldap_errno($ds) !== 32) {
                trigger_error(
                    AuthLDAP::buildError(
                        $ds,
                        sprintf('LDAP search with base DN `%s` and filter `%s` failed', $ldap_base_dn, $filter)
                    ),
                    E_USER_WARNING
                );
            }
            return $groups;
        }

        //Get the result of the search as an array
        $info = AuthLDAP::get_entries_clean($ds, $sr);
        //Browse all the groups
        $info_count = count($info);
        for ($i = 0; $i < $info_count; $i++) {
            //Get the cn of the group and add it to the list of groups
            if (isset($info[$i]["dn"]) && ($info[$i]["dn"] != '')) {
                $listgroups[$i] = $info[$i]["dn"];
            }
        }

        //Create an array with the list of groups of the user
        $groups[0][$group_member_field] = $listgroups;
        //Return the groups of the user
        return $groups;
    }


    /**
     * Function that tries to load the user information from IMAP.
     *
     * @param array  $mail_method  mail method description array
     * @param string $name         login of the user
     *
     * @return boolean true if method is applicable, false otherwise
     */
    public function getFromIMAP(array $mail_method, $name)
    {
        global $DB;

        // we prevent some delay..
        if (empty($mail_method["host"])) {
            return false;
        }

        // some defaults...
        $this->fields['password']  = "";
        // Empty array to ensure than syncDynamicEmails will be done
        $this->fields["_emails"]   = [];
        $email                     = '';
        if (strpos($name, "@")) {
            $email = $name;
        } else {
            $email = $name . "@" . $mail_method["host"];
        }
        $this->fields["_emails"][] = $email;

        $this->fields['name']      = $name;
        //Store date_sync
        $this->fields['date_sync'] = $_SESSION['glpi_currenttime'];
        // force authtype as we retrieve this user by imap (we could have login with SSO)
        $this->fields["authtype"] = Auth::MAIL;

        if (!$DB->isSlave()) {
            //Instanciate the affectation's rule
            $rule = new RuleRightCollection();

            //Process affectation rules :
            //we don't care about the function's return because all the datas are stored in session temporary
            if (isset($this->fields["_groups"])) {
                $groups = $this->fields["_groups"];
            } else {
                $groups = [];
            }
            $this->fields = $rule->processAllRules($groups, $this->fields, [
                'type'        => Auth::MAIL,
                'mail_server' => $mail_method["id"],
                'login'       => $name,
                'email'       => $email,
            ]);
            $this->willProcessRuleRight();
        }
        return true;
    }


    /**
     * Function that tries to load the user information from the SSO server.
     *
     * @since 0.84
     *
     * @return boolean true if method is applicable, false otherwise
     */
    public function getFromSSO()
    {
        global $CFG_GLPI, $DB;

        $a_field = [];
        foreach ($CFG_GLPI as $key => $value) {
            if (
                !is_array($value) && !empty($value)
                && strstr($key, "_ssofield")
            ) {
                $key = str_replace('_ssofield', '', $key);
                $a_field[$key] = $value;
            }
        }

        // Load data from any potential existing user
        $this->getFromDBbyName($this->fields['name']);

        if (count($a_field) == 0) {
            return true;
        }
        $this->willProcessRuleRight();
        foreach ($a_field as $field => $key) {
            $value = $_SERVER[$key] ?? null;
            if (empty($value)) {
                switch ($field) {
                    case "title":
                        $this->fields['usertitles_id'] = 0;
                        break;

                    case "category":
                        $this->fields['usercategories_id'] = 0;
                        break;

                    default:
                        $this->fields[$field] = "";
                }
            } else {
                if (!mb_check_encoding($value, 'UTF-8') && mb_check_encoding($value, 'ISO-8859-1')) {
                    // Some applications, like Microsoft Azure Enterprise Applications (Header-based Single sign-on),
                    // will provide ISO-8859-1 encoded values. They have to be converted into UTF-8 to prevent
                    // encoding issues (see #12898).
                    $value = mb_convert_encoding($value, 'UTF-8', 'ISO-8859-1');
                }
                switch ($field) {
                    case "email1":
                    case "email2":
                    case "email3":
                    case "email4":
                        // Manage multivaluable fields
                        if (!preg_match('/count/', $value)) {
                            $this->fields["_emails"][] = $value;
                        }
                        // Only get them once if duplicated
                        $this->fields["_emails"] = array_unique($this->fields["_emails"]);
                        break;

                    case "language":
                        $language = Config::getLanguage($value);
                        if ($language != '') {
                            $this->fields[$field] = $language;
                        }
                        break;

                    case "title":
                        $this->fields['usertitles_id'] = Dropdown::importExternal('UserTitle', $value);
                        break;

                    case "category":
                        $this->fields['usercategories_id'] = Dropdown::importExternal('UserCategory', $value);
                        break;

                    default:
                        $this->fields[$field] = $value;
                        break;
                }
            }
        }
        ///Only process rules if working on the master database
        if (!$DB->isSlave()) {
            //Instanciate the affectation's rule
            $rule = new RuleRightCollection();

            $groups_id = [];
            if (!$this->isNewItem()) {
                $groups = Group_User::getUserGroups($this->fields['id']);
                $groups_id = array_column($groups, 'id');
            }

            $this->fields = $rule->processAllRules($groups_id, $this->fields, [
                'type'   => Auth::EXTERNAL,
                'email'  => $this->fields["_emails"] ?? [],
                'login'  => $this->fields["name"],
            ]);

            //If rule  action is ignore import
            if (isset($this->fields["_stop_import"])) {
                return false;
            }
        }
        return true;
    }


    /**
     * Blank passwords field of a user in the DB.
     * Needed for external auth users.
     *
     * @return void
     */
    public function blankPassword()
    {
        global $DB;

        if (!empty($this->fields["name"])) {
            $DB->update(
                $this->getTable(),
                [
                    'password' => '',
                ],
                [
                    'name' => $this->fields['name'],
                ]
            );
        }
    }

    /**
     * Check if current user have more right than the specified one.
     *
     * @param integer $ID ID of the user
     *
     * @return boolean
     */
    public function currentUserHaveMoreRightThan($ID)
    {

        $user_prof = Profile_User::getUserProfiles($ID);
        return Profile::currentUserHaveMoreRightThan($user_prof);
    }

    protected function getFormHeaderToolbar(): array
    {
        $ID = $this->getID();
        $toolbar = [];

        if ($ID > 0) {
            $vcard_lbl = __s('Download user VCard');
            $vcard_url = htmlescape(self::getFormURLWithID($ID) . "&getvcard=1");
            $vcard_btn = <<<HTML
            <a href="{$vcard_url}" target="_blank"
                     class="btn btn-icon btn-sm btn-ghost-secondary"
                     title="{$vcard_lbl}"
                     data-bs-toggle="tooltip" data-bs-placement="bottom">
               <i class="ti ti-id fs-2"></i>
            </a>
HTML;
            $toolbar[] = $vcard_btn;

            $error_message = null;
            $impersonate_form = htmlescape(self::getFormURLWithID($ID));
            if (Session::canImpersonate($ID, $error_message)) {
                $impersonate_lbl = __s('Impersonate');
                $csrf_token = htmlescape(Session::getNewCSRFToken());
                $impersonate_btn = <<<HTML
                    <form method="post" action="{$impersonate_form}">
                        <input type="hidden" name="id" value="{$ID}">
                        <input type="hidden" name="_glpi_csrf_token" value="{$csrf_token}">
                        <button type="button" name="impersonate" value="1"
                            class="btn btn-icon btn-sm btn-ghost-secondary btn-impersonate"
                            title="{$impersonate_lbl}"
                            data-bs-toggle="tooltip" data-bs-placement="bottom">
                            <i class="ti ti-spy fs-2"></i>
                        </button>
                    </form>
HTML;

                // "impersonate" button type is set to "button" on form display to prevent it to be used
                // by default (as it is the first found in current form) when pressing "enter" key.
                // When clicking it, switch to "submit" type to make it submit current user form.
                $impersonate_js = <<<JAVASCRIPT
               (function($) {
                  $('button[type="button"][name="impersonate"]').click(
                     function () {
                        $(this).attr('type', 'submit');
                     }
                  );
               })(jQuery);
JAVASCRIPT;
                $toolbar[] = $impersonate_btn . Html::scriptBlock($impersonate_js);
            } elseif ($error_message !== null) {
                $error_message = htmlescape($error_message);
                $impersonate_btn = <<<HTML
               <button type="button" name="impersonate" value="1"
                       class="btn btn-icon btn-sm  btn-ghost-danger btn-impersonate"
                       title="{$error_message}"
                       data-bs-toggle="tooltip" data-bs-placement="bottom">
                  <i class="ti ti-spy fs-2"></i>
               </button>
HTML;
                $toolbar[] = $impersonate_btn;
            }
        }
        return $toolbar;
    }

    /**
     * Print the user form.
     *
     * @param integer $ID    ID of the user
     * @param array $options Options
     *     - string   target        Form target
     *     - boolean  withtemplate  Template or basic item
     *
     * @return boolean true if user found, false otherwise
     */
    public function showForm($ID, array $options = [])
    {
        global $DB;

        // Affiche un formulaire User
        if (($ID != Session::getLoginUserID()) && !self::canView()) {
            return false;
        }

        $config = Config::getConfigurationValues('core');
        if ($this->getID() > 0 && $config['system_user'] == $this->getID()) {
            return $this->showSystemUserForm($ID, $options);
        }

        $this->initForm($ID, $options);

        $ismyself = $ID == Session::getLoginUserID();
        $higherrights = $this->currentUserHaveMoreRightThan($ID);
        if ($ID) {
            $caneditpassword = ($this->canUpdateItem() && $higherrights) || ($ismyself && Session::haveRight('password_update', 1));
        } else {
            // can edit on creation form
            $caneditpassword = true;
        }

        $extauth = !(($this->fields["authtype"] == Auth::DB_GLPI)
                   || (($this->fields["authtype"] == Auth::NOT_YET_AUTHENTIFIED)
                       && !empty($this->fields["password"])));

        $formtitle = static::getTypeName(1);

        $options['formtitle']      = $formtitle;
        $options['formoptions']    = ($options['formoptions'] ?? '') . " enctype='multipart/form-data'";
        if (!self::isNewID($ID)) {
            $options['no_header'] = true;
        }

        $entities = $this->isNewItem() ? [] : $this->getEntities();
        if (count($entities) <= 0) {
            $entities = -1;
        }

        $profiles = [];
        $groups = [];

        if (!empty($ID)) {
            if ($higherrights || $ismyself) {
                $profiles = Dropdown::getDropdownArrayNames(
                    'glpi_profiles',
                    Profile_User::getUserProfiles($this->fields['id'])
                );
            }
            if ($higherrights) {
                foreach (Group_User::getUserGroups($this->fields['id']) as $group) {
                    $groups[$group['id']] = $group['completename'];
                }
            }
        }

        $anonymize_config = Entity::getAnonymizeConfig();
        TemplateRenderer::getInstance()->display('pages/admin/user/user.html.twig', [
            'item' => $this,
            'params' => $options,
            'show_sync_field' => $extauth && $this->fields['auths_id'] && AuthLDAP::isSyncFieldConfigured($this->fields['auths_id']),
            'use_timezones' => $DB->use_timezones,
            'timezones' => $DB->use_timezones ? $DB->getTimezones() : [],
            'higher_rights' => $higherrights,
            'entities' => $entities,
            'profiles' => $profiles,
            'groups' => $groups,
            'enable_nickname' => ($anonymize_config == Entity::ANONYMIZE_USE_NICKNAME || $anonymize_config == Entity::ANONYMIZE_USE_NICKNAME_USER)
                && Session::getCurrentInterface() === 'central',
            'caneditpassword' => $caneditpassword,
        ]);

        return true;
    }


    /**
     * Print the user preference form.
     *
     * @param string  $target Form target
     * @param integer $ID     ID of the user
     *
     * @return boolean true if user found, false otherwise
     */
    public function showMyForm($target, $ID)
    {
        global $CFG_GLPI, $DB;

        // Affiche un formulaire User
        if (
            ($ID != Session::getLoginUserID())
            && !$this->currentUserHaveMoreRightThan($ID)
        ) {
            return false;
        }

        if (!$this->getFromDB($ID)) {
            return false;
        }

        $profiles = [];
        if (count($_SESSION['glpiprofiles']) > 1) {
            $profiles = Dropdown::getDropdownArrayNames(
                'glpi_profiles',
                Profile_User::getUserProfiles($this->fields['id'])
            );
        }

        $anonymize_config = Entity::getAnonymizeConfig();
        TemplateRenderer::getInstance()->display('pages/admin/user/user.html.twig', [
            'is_administrator' => Config::canUpdate(),
            'item' => $this,
            'is_preference_form' => true,
            'use_timezones' => $DB->use_timezones,
            'timezones' => $DB->use_timezones ? $DB->getTimezones() : [],
            'entities' => $this->getEntities(),
            'profiles' => $profiles,
            'enable_nickname' => ($anonymize_config == Entity::ANONYMIZE_USE_NICKNAME || $anonymize_config == Entity::ANONYMIZE_USE_NICKNAME_USER)
                && Session::getCurrentInterface() === 'central',
        ]);
        return true;
    }


    /**
     * Get all the authentication method parameters for the current user.
     *
     * @return array
     */
    public function getAuthMethodsByID()
    {
        return Auth::getMethodsByID($this->fields["authtype"], $this->fields["auths_id"]);
    }


<<<<<<< HEAD
    public function pre_updateInDB()
    {
=======
        $phone2rand = mt_rand();
        echo "<tr class='tab_bg_1'>";
        echo "<td><label for='textfield_phone2$phone2rand'>" . __('Phone 2') . "</label></td><td>";
        echo Html::input(
            'phone2',
            [
                'value' => $this->fields['phone2'],
                'id'    => "textfield_phone2$phone2rand",
            ]
        );
        echo "</td>";
        echo "<td rowspan='4' class='middle'><label for='comment'>" . __('Comments') . "</label></td>";
        echo "<td class='center middle' rowspan='4'>";
        echo "<textarea class='form-control' id='comment' name='comment' >" . $this->fields["comment"] . "</textarea>";
        echo "</td></tr>";

        $admnumrand = mt_rand();
        echo "<tr class='tab_bg_1'><td><label for='textfield_registration_number$admnumrand'>" . _x('user', 'Administrative number') . "</label></td><td>";
        echo Html::input(
            'registration_number',
            [
                'value' => $this->fields['registration_number'],
                'id'    => "textfield_registration_number$admnumrand",
            ]
        );
        echo "</td></tr>";

        $titlerand = mt_rand();
        echo "<tr class='tab_bg_1'><td><label for='dropdown_usertitles_id$titlerand'>" . _x('person', 'Title') . "</label></td><td>";
        UserTitle::dropdown(['value' => $this->fields["usertitles_id"], 'rand' => $titlerand]);
        echo "</td></tr>";

        echo "<tr class='tab_bg_1'>";
        if (!empty($ID)) {
            $locrand = mt_rand();
            echo "<td><label for='dropdown_locations_id$locrand'>" . Location::getTypeName(1) . "</label></td><td>";
            $entities = $this->getEntities();
            if (count($entities) <= 0) {
                $entities = -1;
            }
            Location::dropdown(['value'  => $this->fields["locations_id"],
                'rand'   => $locrand,
                'entity' => $entities,
            ]);
            echo "</td>";
        }
        echo "</tr>";

        if (empty($ID)) {
            echo "<tr class='tab_bg_1'>";
            echo "<th colspan='2'>" . _n('Authorization', 'Authorizations', 1) . "</th>";
            $recurrand = mt_rand();
            echo "<td><label for='dropdown__is_recursive$recurrand'>" . __('Recursive') . "</label></td><td>";
            Dropdown::showYesNo("_is_recursive", 0, -1, ['rand' => $recurrand]);
            echo "</td></tr>";
            $profilerand = mt_rand();
            echo "<tr class='tab_bg_1'>";
            echo "<td><label for='dropdown__profiles_id$profilerand'>" . Profile::getTypeName(1) . "</label></td><td>";
            Profile::dropdownUnder(['name'  => '_profiles_id',
                'rand'  => $profilerand,
                'value' => Profile::getDefault(),
            ]);

            $entrand = mt_rand();
            echo "</td><td><label for='dropdown__entities_id$entrand'>" . Entity::getTypeName(1) . "</label></td><td>";
            Entity::dropdown(['name'                => '_entities_id',
                'display_emptychoice' => false,
                'rand'                => $entrand,
                'entity'              => $_SESSION['glpiactiveentities'],
            ]);
            echo "</td></tr>";
        } else {
            if ($higherrights || $ismyself) {
                $profilerand = mt_rand();
                echo "<tr class='tab_bg_1'>";
                echo "<td><label for='dropdown_profiles_id$profilerand'>" . __('Default profile') . "</label></td><td>";

                $options   = Dropdown::getDropdownArrayNames(
                    'glpi_profiles',
                    Profile_User::getUserProfiles($this->fields['id'])
                );

                Dropdown::showFromArray(
                    "profiles_id",
                    $options,
                    ['value'               => $this->fields["profiles_id"],
                        'rand'                => $profilerand,
                        'display_emptychoice' => true,
                    ]
                );
            }
            if ($higherrights) {
                $entrand = mt_rand();
                echo "</td><td><label for='dropdown_entities_id$entrand'>" . __('Default entity') . "</label></td><td>";
                $entities = $this->getEntities();
                $toadd = [-1 => __('Full structure')];
                Entity::dropdown([
                    'value'  => ($this->fields['entities_id'] === null) ? -1 : $this->fields['entities_id'],
                    'rand'   => $entrand,
                    'entity' => $entities,
                    'toadd'  => $toadd,
                ]);
                echo "</td></tr>";

                $grouprand = mt_rand();
                echo "<tr class='tab_bg_1'>";
                echo "<td><label for='dropdown_profiles_id$grouprand'>" . __('Default group') . "</label></td><td>";

                $options = [];
                foreach (Group_User::getUserGroups($this->fields['id']) as $group) {
                    $options[$group['id']] = $group['completename'];
                }

                Dropdown::showFromArray(
                    "groups_id",
                    $options,
                    ['value'               => $this->fields["groups_id"],
                        'rand'                => $grouprand,
                        'display_emptychoice' => true,
                    ]
                );

                echo "</td>";
                $userrand = mt_rand();
                echo "<td><label for='dropdown_users_id_supervisor_$userrand'>" . __('Responsible') . "</label></td><td>";

                User::dropdown(['name'   => 'users_id_supervisor',
                    'value'         => $this->fields["users_id_supervisor"],
                    'rand'          => $userrand,
                    'entity'        => $_SESSION["glpiactive_entity"],
                    'entity_sons'   => $_SESSION["glpiactive_entity_recursive"],
                    'used'          => [$this->getID()],
                    'right'         => 'all',
                ]);
                echo "</td></tr>";
            }

            if (
                (
                    Entity::getAnonymizeConfig() == Entity::ANONYMIZE_USE_NICKNAME
                    || Entity::getAnonymizeConfig() == Entity::ANONYMIZE_USE_NICKNAME_USER
                )
                && Session::getCurrentInterface() == "central"
            ) {
                echo "<tr class='tab_bg_1'>";
                echo "<td><label for='nickname$rand'> " . __('Nickname') . "</label></td>";
                echo "<td>";
                if ($this->can($ID, UPDATE)) {
                    echo Html::input('nickname', [
                        'value' => $this->fields['nickname'],
                    ]);
                } else {
                    echo $this->fields['nickname'];
                }
                echo "</td>";
                echo "</tr>";
            }

            if ($caneditpassword) {
                echo "<tr class='tab_bg_1'><th colspan='4'>" . __('Remote access keys') . "</th></tr>";

                echo "<tr class='tab_bg_1'><td>";
                echo __("API token");
                echo "</td><td colspan='2'>";
                if (!empty($this->fields["api_token"])) {
                    echo "<div class='copy_to_clipboard_wrapper'>";
                    echo Html::input('_api_token', [
                        'value'    => (new GLPIKey())->decrypt($this->fields["api_token"]),
                        'style'    => 'width:90%',
                    ]);
                    echo "</div>";
                    echo "(" . sprintf(
                        __('generated on %s'),
                        Html::convDateTime($this->fields["api_token_date"])
                    ) . ")";
                }
                echo "</td><td>";
                Html::showCheckbox(['name'  => '_reset_api_token',
                    'title' => __('Regenerate'),
                ]);
                echo "&nbsp;&nbsp;" . __('Regenerate');
                echo "</td></tr>";
            }

            echo "<tr class='tab_bg_1'>";
            echo "<td colspan='2' class='center'>";
            if ($this->fields["last_login"]) {
                printf(__('Last login on %s'), Html::convDateTime($this->fields["last_login"]));
            }
            echo "</td><td colspan='2'class='center'>";

            echo "</td></tr>";
        }

        $this->showFormButtons($options);

        return true;
    }


    /**
     * Print the user preference form.
     *
     * @param string  $target Form target
     * @param integer $ID     ID of the user
     *
     * @return boolean true if user found, false otherwise
     */
    public function showMyForm($target, $ID)
    {
        /**
         * @var array $CFG_GLPI
         * @var \DBmysql $DB
         */
        global $CFG_GLPI, $DB;

        // Affiche un formulaire User
        if (
            ($ID != Session::getLoginUserID())
            && !$this->currentUserHaveMoreRightThan($ID)
        ) {
            return false;
        }
        if ($this->getFromDB($ID)) {
            $rand     = mt_rand();
            $authtype = $this->getAuthMethodsByID();

            $extauth  = !(($this->fields["authtype"] == Auth::DB_GLPI)
                       || (($this->fields["authtype"] == Auth::NOT_YET_AUTHENTIFIED)
                           && !empty($this->fields["password"])));

            echo "<div class='center'>";
            echo "<form method='post' name='user_manager' enctype='multipart/form-data' action='" . $target . "' autocomplete='off'>";
            echo "<table class='tab_cadre_fixe'>";
            echo "<tr><th colspan='4'>" . sprintf(__('%1$s: %2$s'), __('Login'), $this->fields["name"]);
            echo "<input type='hidden' name='name' value='" . $this->fields["name"] . "'>";
            echo "<input type='hidden' name='id' value='" . $this->fields["id"] . "'>";
            echo "</th></tr>";

            $surnamerand = mt_rand();
            echo "<tr class='tab_bg_1'><td><label for='textfield_realname$surnamerand'>" . __('Surname') . "</label></td><td>";

            if (
                $extauth
                && isset($authtype['realname_field'])
                && !empty($authtype['realname_field'])
            ) {
                echo $this->fields["realname"];
            } else {
                echo Html::input(
                    'realname',
                    [
                        'value' => $this->fields['realname'],
                        'id'    => "textfield_realname$surnamerand",
                    ]
                );
            }
            echo "</td>";

            if (!empty($this->fields["name"])) {
                echo "<td rowspan='7'>" . _n('Picture', 'Pictures', 1) . "</td>";
                echo "<td rowspan='7'>";
                echo self::getPictureForUser($ID);

                echo Html::file(['name' => 'picture', 'display' => false, 'onlyimages' => true]);

                echo "&nbsp;";
                Html::showCheckbox(['name' => '_blank_picture', 'title' => __('Clear')]);
                echo "&nbsp;" . __('Clear');

                echo "</td>";
                echo "</tr>";
            }

            $firstnamerand = mt_rand();
            echo "<tr class='tab_bg_1'><td><label for='textfield_firstname$firstnamerand'>" . __('First name') . "</label></td><td>";
            if (
                $extauth
                && isset($authtype['firstname_field'])
                && !empty($authtype['firstname_field'])
            ) {
                echo $this->fields["firstname"];
            } else {
                echo Html::input(
                    'firstname',
                    [
                        'value' => $this->fields['firstname'],
                        'id'    => "textfield_firstname$firstnamerand",
                    ]
                );
            }
            echo "</td></tr>";

            if (
                $extauth
                && $this->fields['auths_id']
                && AuthLDAP::isSyncFieldConfigured($this->fields['auths_id'])
            ) {
                echo "<tr class='tab_bg_1'><td>" . __('Synchronization field') . "</td><td>";
                if (empty($this->fields['sync_field'])) {
                    echo Dropdown::EMPTY_VALUE;
                } else {
                    echo $this->fields['sync_field'];
                }
                echo "</td></tr>";
            } else {
                echo "<tr class='tab_bg_1'><td colspan='2'></td></tr>";
            }

            echo "<tr class='tab_bg_1'>";

            if (!GLPI_DEMO_MODE) {
                $langrand = mt_rand();
                echo "<td><label for='dropdown_language$langrand'>" . __('Language') . "</label></td><td>";
                // Language is stored as null in DB if value is same as the global config.
                $language = $this->fields["language"];
                if (null === $this->fields["language"] || !isset($CFG_GLPI['languages'][$this->fields["language"]])) {
                    $language = $CFG_GLPI['language'];
                }
                Dropdown::showLanguages(
                    "language",
                    [
                        'rand'  => $langrand,
                        'value' => $language,
                    ]
                );
                echo "</td>";
            } else {
                echo "<td colspan='2'>&nbsp;</td>";
            }
            echo "</tr>";

            //do some rights verification
            if (
                !$extauth
                && Session::haveRight("password_update", "1")
            ) {
                echo "<tr class='tab_bg_1'>";
                echo "<td><label for='password'>" . __('Password') . "</label></td>";
                echo "<td><input id='password' type='password' name='password' value='' size='30' autocomplete='new-password' onkeyup=\"return passwordCheck();\" class='form-control'>";
                echo "</td>";
                echo "</tr>";

                echo "<tr class='tab_bg_1'>";
                echo "<td><label for='password2'>" . __('Password confirmation') . "</label></td>";
                echo "<td><input type='password' name='password2' id='password2' value='' size='30' autocomplete='new-password' class='form-control'>";
                echo "</td></tr>";

                if ($CFG_GLPI["use_password_security"]) {
                    echo "<tr class='tab_bg_1'>";
                    echo "<td rowspan='2'>";
                    echo __('Password security policy');
                    echo "</td>";
                    echo "<td rowspan='2'>";
                    Config::displayPasswordSecurityChecks();
                    echo "</td>";
                    echo "</tr>";
                }
            } else {
                echo "<tr class='tab_bg_1'><td colspan='2'></td></tr>";
                echo "<tr class='tab_bg_1'><td colspan='2'></td></tr>";
                echo "<tr class='tab_bg_1'><td colspan='2'></td></tr>";
            }

            echo '<tr class="tab_bg_1">';
            if ($DB->use_timezones || Session::haveRight("config", READ)) {
                echo "<td><label for='timezone'>" . __('Time zone') . "</label></td><td>";
                if ($DB->use_timezones) {
                    $timezones = $DB->getTimezones();
                    Dropdown::showFromArray(
                        'timezone',
                        $timezones,
                        [
                            'value'                 => $this->fields["timezone"],
                            'display_emptychoice'   => true,
                            'emptylabel'            => __('Use server configuration'),
                        ]
                    );
                } elseif (Session::haveRight("config", READ)) {
                    // Display a warning but only if user is more or less an admin
                    echo __('Timezone usage has not been activated.')
                    . ' '
                    . sprintf(__('Run the "%1$s" command to activate it.'), 'php bin/console database:enable_timezones');
                }
                echo "</td>";
            } else {
                echo '<td colspan="2"></td>';
            }
            if ($extauth || !Session::haveRight("password_update", READ)) {
                echo "<td colspan='2'></td>";
            }
            echo '</tr>';

            $phonerand = mt_rand();
            echo "<tr class='tab_bg_1'><td><label for='textfield_phone$phonerand'>" . Phone::getTypeName(1) . "</label></td><td>";

            if (
                $extauth
                && isset($authtype['phone_field']) && !empty($authtype['phone_field'])
            ) {
                echo $this->fields["phone"];
            } else {
                echo Html::input(
                    'phone',
                    [
                        'value' => $this->fields['phone'],
                        'id'    => "textfield_phone$phonerand",
                    ]
                );
            }
            echo "</td>";
            echo "<td class='top align-middle'>" . _n('Email', 'Emails', Session::getPluralNumber());
            UserEmail::showAddEmailButton($this);
            echo "</td><td>";
            UserEmail::showForUser($this);
            echo "</td>";
            echo "</tr>";

            $mobilerand = mt_rand();
            echo "<tr class='tab_bg_1'><td><label for='textfield_mobile$mobilerand'>" . __('Mobile phone') . "</label></td><td>";

            if (
                $extauth
                && isset($authtype['mobile_field']) && !empty($authtype['mobile_field'])
            ) {
                echo $this->fields["mobile"];
            } else {
                echo Html::input(
                    'mobile',
                    [
                        'value' => $this->fields['mobile'],
                        'id'    => "textfield_mobile$mobilerand",
                    ]
                );
            }
            echo "</td>";

            if (count($_SESSION['glpiprofiles']) > 1) {
                $profilerand = mt_rand();
                echo "<td><label for='dropdown_profiles_id$profilerand'>" . __('Default profile') . "</label></td><td>";

                $options = Dropdown::getDropdownArrayNames(
                    'glpi_profiles',
                    Profile_User::getUserProfiles($this->fields['id'])
                );
                Dropdown::showFromArray(
                    "profiles_id",
                    $options,
                    ['value'               => $this->fields["profiles_id"],
                        'rand'                => $profilerand,
                        'display_emptychoice' => true,
                    ]
                );
                echo "</td>";
            } else {
                echo "<td colspan='2'>&nbsp;</td>";
            }
            echo "</tr>";

            $phone2rand = mt_rand();
            echo "<tr class='tab_bg_1'><td><label for='textfield_phone2$phone2rand'>" . __('Phone 2') . "</label></td><td>";

            if (
                $extauth
                && isset($authtype['phone2_field']) && !empty($authtype['phone2_field'])
            ) {
                echo $this->fields["phone2"];
            } else {
                echo Html::input(
                    'phone2',
                    [
                        'value' => $this->fields['phone2'],
                        'id'    => "textfield_phone2$phone2rand",
                    ]
                );
            }
            echo "</td>";

            $entities = $this->getEntities();
            if (
                !GLPI_DEMO_MODE
                && (count($_SESSION['glpiactiveentities']) > 1)
            ) {
                $entrand = mt_rand();
                echo "<td><label for='dropdown_entities_id$entrand'>" . __('Default entity') . "</td><td>";
                $toadd = [-1 => __('Full structure')];
                Entity::dropdown([
                    'value'  => ($this->fields['entities_id'] === null) ? -1 : $this->fields['entities_id'],
                    'rand'   => $entrand,
                    'entity' => $entities,
                    'toadd'  => $toadd,
                ]);
            } else {
                echo "<td colspan='2'>&nbsp;";
            }
            echo "</td></tr>";

            $admnumrand = mt_rand();
            echo "<tr class='tab_bg_1'><td><label for='textfield_registration_number$admnumrand'>" . _x('user', 'Administrative number') . "</label></td><td>";
            if (
                $extauth
                && isset($authtype['registration_number_field']) && !empty($authtype['registration_number_field'])
            ) {
                echo $this->fields["registration_number"];
            } else {
                echo Html::input(
                    'registration_number',
                    [
                        'value' => $this->fields['registration_number'],
                        'id'    => "textfield_registration_number$admnumrand",
                    ]
                );
            }
            echo "</td><td colspan='2'></td></tr>";

            $locrand = mt_rand();
            echo "<tr class='tab_bg_1'><td><label for='dropdown_locations_id$locrand'>" . Location::getTypeName(1) . "</label></td><td>";
            Location::dropdown(['value'  => $this->fields['locations_id'],
                'rand'   => $locrand,
                'entity' => $entities,
            ]);

            if (Config::canUpdate()) {
                $moderand = mt_rand();
                echo "<td><label for='dropdown_use_mode$moderand'>" . __('Use GLPI in mode') . "</label></td><td>";
                $modes = [
                    Session::NORMAL_MODE => __('Normal'),
                    Session::DEBUG_MODE  => __('Debug'),
                ];
                Dropdown::showFromArray('use_mode', $modes, ['value' => $this->fields["use_mode"], 'rand' => $moderand]);
            } else {
                echo "<td colspan='2'>&nbsp;";
            }
            echo "</td></tr>";

            if (
                (
                    Entity::getAnonymizeConfig() == Entity::ANONYMIZE_USE_NICKNAME
                    || Entity::getAnonymizeConfig() == Entity::ANONYMIZE_USE_NICKNAME_USER
                )
                && Session::getCurrentInterface() == "central"
            ) {
                echo "<tr class='tab_bg_1'>";
                echo "<td><label for='nickname$rand'> " . __('Nickname') . "</label></td>";
                echo "<td>";
                echo Html::input('nickname', [
                    'value' => $this->fields['nickname'],
                ]);
                echo "</td>";
                echo "</tr>";
            }

            echo "<tr class='tab_bg_1'><th colspan='4'>" . __('Remote access keys') . "</th></tr>";

            echo "<tr class='tab_bg_1'><td>";
            echo __("API token");
            echo "</td><td colspan='2'>";
            if (!empty($this->fields["api_token"])) {
                echo "<div class='copy_to_clipboard_wrapper'>";
                echo Html::input('_api_token', [
                    'value'    => (new GLPIKey())->decrypt($this->fields["api_token"]),
                    'style'    => 'width:90%',
                ]);
                echo "</div>";
                echo "(" . sprintf(
                    __('generated on %s'),
                    Html::convDateTime($this->fields["api_token_date"])
                ) . ")";
            }
            echo "</td><td>";
            Html::showCheckbox(['name'  => '_reset_api_token',
                'title' => __('Regenerate'),
            ]);
            echo "&nbsp;&nbsp;" . __('Regenerate');
            echo "</td></tr>";

            echo "<tr><td class='tab_bg_2 center' colspan='4'>";
            echo "<input type='submit' name='update' value=\"" . _sx('button', 'Save') . "\" class='btn btn-primary'>";
            echo "</td></tr>";

            echo "</table>";
            Html::closeForm();
            echo "</div>";
            return true;
        }
        return false;
    }


    /**
     * Get all the authentication method parameters for the current user.
     *
     * @return array
     */
    public function getAuthMethodsByID()
    {
        return Auth::getMethodsByID($this->fields["authtype"], $this->fields["auths_id"]);
    }


    public function pre_updateInDB()
    {
        /** @var \DBmysql $DB */
>>>>>>> bec73d3f
        global $DB;

        if (($key = array_search('name', $this->updates)) !== false) {
            /// Check if user does not exists
            $iterator = $DB->request([
                'FROM'   => $this->getTable(),
                'WHERE'  => [
                    'name'   => $this->input['name'],
                    'id'     => ['<>', $this->input['id']],
                ],
            ]);

            if (count($iterator)) {
                //To display a message
                $this->fields['name'] = $this->oldvalues['name'];
                unset($this->updates[$key]);
                unset($this->oldvalues['name']);
                Session::addMessageAfterRedirect(
                    __s('Unable to update login. A user already exists.'),
                    false,
                    ERROR
                );
            }

            if (!Auth::isValidLogin($this->input['name'])) {
                $this->fields['name'] = $this->oldvalues['name'];
                unset($this->updates[$key]);
                unset($this->oldvalues['name']);
                Session::addMessageAfterRedirect(
                    __s('The login is not valid. Unable to update login.'),
                    false,
                    ERROR
                );
            }
        }

        // ## Security system except for login update:
        //
        // An **external** (ldap, mail) user without User::UPDATE right
        // should not be able to update its own fields
        // (for example, fields concerned by ldap synchronisation)
        // except on login action (which triggers synchronisation).
        if (
            Session::getLoginUserID() === (int) $this->input['id']
            && !Session::haveRight("user", UPDATE)
            && !str_starts_with(Request::createFromGlobals()->getPathInfo(), "/front/login.php")
            && isset($this->fields["authtype"])
        ) {
            // extauth ldap case
            if (
                $_SESSION["glpiextauth"]
                && ($this->fields["authtype"] == Auth::LDAP
                 || Auth::isAlternateAuth($this->fields["authtype"]))
            ) {
                $authtype = Auth::getMethodsByID(
                    $this->fields["authtype"],
                    $this->fields["auths_id"]
                );
                if (count($authtype)) {
                    $fields = AuthLDAP::getSyncFields($authtype);
                    foreach ($fields as $key => $val) {
                        if (
                            !empty($val)
                            && (($key2 = array_search($key, $this->updates)) !== false)
                        ) {
                            unset($this->updates[$key2]);
                            unset($this->oldvalues[$key]);
                        }
                    }
                }
            }

            if (($key = array_search("is_active", $this->updates)) !== false) {
                unset($this->updates[$key]);
                unset($this->oldvalues['is_active']);
            }

            if (($key = array_search("comment", $this->updates)) !== false) {
                unset($this->updates[$key]);
                unset($this->oldvalues['comment']);
            }
        }

        // Hash user_dn if is updated
        if (in_array('user_dn', $this->updates)) {
            $this->updates[] = 'user_dn_hash';
            $this->fields['user_dn_hash'] = is_string($this->input['user_dn']) && strlen($this->input['user_dn']) > 0
                ? md5($this->input['user_dn'])
                : null;
        }
    }

    public function getSpecificMassiveActions($checkitem = null)
    {

        $isadmin = static::canUpdate();
        $actions = parent::getSpecificMassiveActions($checkitem);
        $prefix = self::class . MassiveAction::CLASS_ACTION_SEPARATOR;

        if ($isadmin) {
            $actions['Group_User' . MassiveAction::CLASS_ACTION_SEPARATOR . 'add']
                                                         = "<i class='ti ti-users-plus'></i>"
                                                           . __s('Associate to a group');
            $actions['Group_User' . MassiveAction::CLASS_ACTION_SEPARATOR . 'remove']
                                                         = "<i class='ti ti-users-minus'></i>"
                                                           . __s('Dissociate from a group');
            $actions['Profile_User' . MassiveAction::CLASS_ACTION_SEPARATOR . 'add']
                                                         = "<i class='ti ti-shield-plus'></i>"
                                                           . __s('Associate to a profile');
            $actions['Profile_User' . MassiveAction::CLASS_ACTION_SEPARATOR . 'remove']
                                                         = "<i class='ti ti-shield-minus'></i>"
                                                           . __s('Dissociate from a profile');
            $actions['Group_User' . MassiveAction::CLASS_ACTION_SEPARATOR . 'change_group_user']
                                                         = "<i class='ti ti-users-group'></i>"
                                                           . __s("Move to group");
            $actions["{$prefix}delete_emails"] = __s("Delete associated emails");
        }

        if (Session::haveRight(self::$rightname, self::UPDATEAUTHENT)) {
            $actions[$prefix . 'change_authtype']        = "<i class='ti ti-user-cog'></i>"
                                                      . _sx('button', 'Change the authentication method');
            $actions[$prefix . 'force_user_ldap_update'] = "<i class='ti ti-refresh'></i>"
                                                      . __s('Force synchronization');
            $actions[$prefix . 'clean_ldap_fields'] = "<i class='ti ti-recycle'></i>"
                                                    . __s('Clean LDAP fields and force synchronisation');
            $actions[$prefix . 'disable_2fa']           = "<i class='ti ti-shield-off'></i>"
                                                      . __s('Disable 2FA');
            $actions[$prefix . 'send_pw_reset'] = "<i class='ti ti-mail'></i>" . __s('Send password reset email');
            $actions[$prefix . 'reapply_rights']            = "<i class='" . htmlescape(Profile::getIcon()) . "'></i>"
                                                      . __s('Reapply authorization assignment rules');
        }
        return $actions;
    }

    public static function showMassiveActionsSubForm(MassiveAction $ma)
    {
        global $CFG_GLPI;

        switch ($ma->getAction()) {
            case 'change_authtype':
                $rand             = Auth::dropdown(['name' => 'authtype']);
                $paramsmassaction = ['authtype' => '__VALUE__'];
                Ajax::updateItemOnSelectEvent(
                    "dropdown_authtype$rand",
                    "show_massiveaction_field",
                    $CFG_GLPI["root_doc"]
                                             . "/ajax/dropdownMassiveActionAuthMethods.php",
                    $paramsmassaction
                );
                echo "<span id='show_massiveaction_field'><br><br>";
                echo Html::submit(_x('button', 'Post'), ['name' => 'massiveaction']) . "</span>";
                return true;
            case 'disable_2fa':
                echo "<span id='show_massiveaction_field'>";
                echo __s('If 2FA is mandatory for this user, they will be required to set it back up the next time they log in.');
                echo "<br><br>";
                echo Html::submit(_x('button', 'Post'), ['name' => 'massiveaction']);
                echo "</span>";
                return true;
        }
        return parent::showMassiveActionsSubForm($ma);
    }

    public static function processMassiveActionsForOneItemtype(
        MassiveAction $ma,
        CommonDBTM $item,
        array $ids
    ) {

        switch ($ma->getAction()) {
            case 'force_user_ldap_update':
            case 'clean_ldap_fields':
                foreach ($ids as $id) {
                    if ($item->can($id, UPDATE)) {
                        if (
                            $item instanceof User
                            && (
                                $item->fields["authtype"] == Auth::LDAP
                                || $item->fields["authtype"] == Auth::EXTERNAL
                            )
                        ) {
                            if (AuthLDAP::forceOneUserSynchronization($item, ($ma->getAction() == 'clean_ldap_fields'), false)) {
                                $ma->itemDone($item->getType(), $id, MassiveAction::ACTION_OK);
                            } else {
                                $ma->itemDone($item->getType(), $id, MassiveAction::ACTION_KO);
                                $ma->addMessage($item->getErrorMessage(ERROR_ON_ACTION));
                            }
                        } else {
                            $ma->itemDone($item->getType(), $id, MassiveAction::ACTION_KO);
                            $ma->addMessage($item->getErrorMessage(ERROR_ON_ACTION));
                        }
                    } else {
                        $ma->itemDone($item->getType(), $id, MassiveAction::ACTION_NORIGHT);
                        $ma->addMessage($item->getErrorMessage(ERROR_RIGHT));
                    }
                }
                return;

            case 'change_authtype':
                $input = $ma->getInput();
                if (
                    !isset($input["authtype"])
                    || !isset($input["auths_id"])
                ) {
                    $ma->itemDone($item->getType(), $ids, MassiveAction::ACTION_KO);
                    $ma->addMessage($item->getErrorMessage(ERROR_ON_ACTION));
                    return;
                }
                if (Session::haveRight(self::$rightname, self::UPDATEAUTHENT)) {
                    if (User::changeAuthMethod($ids, $input["authtype"], $input["auths_id"])) {
                        $ma->itemDone($item->getType(), $ids, MassiveAction::ACTION_OK);
                    } else {
                        $ma->itemDone($item->getType(), $ids, MassiveAction::ACTION_KO);
                    }
                } else {
                    $ma->itemDone($item->getType(), $ids, MassiveAction::ACTION_NORIGHT);
                    $ma->addMessage($item->getErrorMessage(ERROR_RIGHT));
                }
                return;

            case 'delete_emails':
                foreach ($ids as $id) {
                    // Check rights
                    if (!$item->can($id, UPDATE)) {
                        $ma->itemDone($item->getType(), $id, MassiveAction::ACTION_NORIGHT);
                        $ma->addMessage($item->getErrorMessage(ERROR_RIGHT));
                        continue;
                    }

                    // Find emails
                    $emails = (new UserEmail())->find(['users_id' => $id]);
                    $status = MassiveAction::ACTION_OK;
                    foreach ($emails as $email) {
                        // Delete each emails found
                        if (!(new UserEmail())->delete(['id' => $email['id']])) {
                            $status = MassiveAction::ACTION_KO;
                        }
                    }
                    $ma->itemDone($item->getType(), $id, $status);
                }
                return;

            case 'disable_2fa':
                $can_update_auth = Session::haveRight(self::$rightname, self::UPDATEAUTHENT);
                $totp = new TOTPManager();
                foreach ($ids as $id) {
                    if (!$can_update_auth || !$item->can($id, UPDATE)) {
                        $ma->itemDone($item->getType(), $id, MassiveAction::ACTION_NORIGHT);
                        $ma->addMessage($item->getErrorMessage(ERROR_RIGHT));
                        continue;
                    }
                    $totp->disable2FAForUser($id);
                    $ma->itemDone($item->getType(), $id, MassiveAction::ACTION_OK);
                }
                break;
            case 'send_pw_reset':
                $user = new self();
                foreach ($ids as $id) {
                    if ($item->can($id, UPDATE)) {
                        if ($user->getFromDB($id)) {
                            $email = $user->getDefaultEmail();
                            try {
                                if ($user->forgetPassword($email)) {
                                    $ma->itemDone(self::class, $id, MassiveAction::ACTION_OK);
                                } else {
                                    $ma->itemDone(self::class, $id, MassiveAction::ACTION_KO);
                                }
                            } catch (ForgetPasswordException $e) {
                                $ma->itemDone(self::class, $id, MassiveAction::ACTION_KO);
                                $ma->addMessage(htmlescape(sprintf(__('%1$s: %2$s'), $user->getFriendlyName(), $e->getMessage())));
                            }
                        } else {
                            $ma->itemDone(self::class, $id, MassiveAction::ACTION_KO);
                        }
                    } else {
                        $ma->itemDone(self::class, $id, MassiveAction::ACTION_NORIGHT);
                    }
                }
                break;
            case 'reapply_rights':
                $user = new self();
                foreach ($ids as $id) {
                    if ($user->getFromDB($id)) {
                        $user->reapplyRightRules();
                        $ma->itemDone(self::class, $id, MassiveAction::ACTION_OK);
                    } else {
                        $ma->itemDone(self::class, $id, MassiveAction::ACTION_KO);
                    }
                }
                break;
        }
        parent::processMassiveActionsForOneItemtype($ma, $item, $ids);
    }


    public function rawSearchOptions()
    {
        // forcegroup by on name set force group by for all items
        $tab = [];

        $tab[] = [
            'id'                 => 'common',
            'name'               => __('Characteristics'),
        ];

        $tab[] = [
            'id'                 => '1',
            'table'              => $this->getTable(),
            'field'              => 'name',
            'name'               => __('Login'),
            'datatype'           => 'itemlink',
            'forcegroupby'       => true,
            'massiveaction'      => false,
        ];

        $tab[] = [
            'id'                 => '2',
            'table'              => $this->getTable(),
            'field'              => 'id',
            'name'               => __('ID'),
            'massiveaction'      => false,
            'datatype'           => 'number',
        ];

        $tab[] = [
            'id'                 => '34',
            'table'              => $this->getTable(),
            'field'              => 'realname',
            'name'               => __('Last name'),
            'datatype'           => 'string',
        ];

        $tab[] = [
            'id'                 => '9',
            'table'              => $this->getTable(),
            'field'              => 'firstname',
            'name'               => __('First name'),
            'datatype'           => 'string',
        ];

        $tab[] = [
            'id'                 => '5',
            'table'              => 'glpi_useremails',
            'field'              => 'email',
            'name'               => _n('Email', 'Emails', Session::getPluralNumber()),
            'datatype'           => 'email',
            'joinparams'         => [
                'jointype'           => 'child',
            ],
            'forcegroupby'       => true,
            'massiveaction'      => false,
        ];

        $tab[] = [
            'id'                 => '28',
            'table'              => $this->getTable(),
            'field'              => 'sync_field',
            'name'               => __('Synchronization field'),
            'massiveaction'      => false,
            'datatype'           => 'string',
        ];

        $tab = array_merge($tab, Location::rawSearchOptionsToAdd());

        $tab[] = [
            'id'                 => '8',
            'table'              => $this->getTable(),
            'field'              => 'is_active',
            'name'               => __('Active'),
            'datatype'           => 'bool',
        ];

        $tab[] = [
            'id'                 => '6',
            'table'              => $this->getTable(),
            'field'              => 'phone',
            'name'               => Phone::getTypeName(1),
            'datatype'           => 'string',
        ];

        $tab[] = [
            'id'                 => '10',
            'table'              => $this->getTable(),
            'field'              => 'phone2',
            'name'               => __('Phone 2'),
            'datatype'           => 'string',
        ];

        $tab[] = [
            'id'                 => '11',
            'table'              => $this->getTable(),
            'field'              => 'mobile',
            'name'               => __('Mobile phone'),
            'datatype'           => 'string',
        ];

        $tab[] = [
            'id'                 => '13',
            'table'              => 'glpi_groups',
            'field'              => 'completename',
            'name'               => Group::getTypeName(Session::getPluralNumber()),
            'forcegroupby'       => true,
            'datatype'           => 'itemlink',
            'massiveaction'      => false,
            'use_subquery'       => true,
            'joinparams'         => [
                'beforejoin'         => [
                    'table'              => 'glpi_groups_users',
                    'joinparams'         => [
                        'jointype'           => 'child',
                    ],
                ],
            ],
        ];

        $tab[] = [
            'id'                 => '14',
            'table'              => $this->getTable(),
            'field'              => 'last_login',
            'name'               => __('Last login'),
            'datatype'           => 'datetime',
            'massiveaction'      => false,
        ];

        $tab[] = [
            'id'                 => '15',
            'table'              => $this->getTable(),
            'field'              => 'authtype',
            'name'               => __('Authentication'),
            'massiveaction'      => false,
            'datatype'           => 'specific',
            'searchtype'         => 'equals',
            'additionalfields'   => [
                '0'                  => 'auths_id',
            ],
        ];

        $tab[] = [
            'id'                 => '30',
            'table'              => 'glpi_authldaps',
            'field'              => 'name',
            'linkfield'          => 'auths_id',
            'name'               => __('LDAP directory for authentication'),
            'massiveaction'      => false,
            'joinparams'         => [
                'condition'          => ['REFTABLE.authtype' => Auth::LDAP],
            ],
            'datatype'           => 'dropdown',
        ];

        $tab[] = [
            'id'                 => '31',
            'table'              => 'glpi_authmails',
            'field'              => 'name',
            'linkfield'          => 'auths_id',
            'name'               => __('Email server for authentication'),
            'massiveaction'      => false,
            'joinparams'         => [
                'condition'          => ['REFTABLE.authtype' => Auth::MAIL],
            ],
            'datatype'           => 'dropdown',
        ];

        $tab[] = [
            'id'                 => '16',
            'table'              => $this->getTable(),
            'field'              => 'comment',
            'name'               => _n('Comment', 'Comments', Session::getPluralNumber()),
            'datatype'           => 'text',
        ];

        $tab[] = [
            'id'                 => '17',
            'table'              => $this->getTable(),
            'field'              => 'language',
            'name'               => __('Language'),
            'datatype'           => 'language',
            'display_emptychoice' => true,
            'emptylabel'         => 'Default value',
        ];

        $tab[] = [
            'id'                 => '19',
            'table'              => $this->getTable(),
            'field'              => 'date_mod',
            'name'               => __('Last update'),
            'datatype'           => 'datetime',
            'massiveaction'      => false,
        ];

        $tab[] = [
            'id'                 => '121',
            'table'              => $this->getTable(),
            'field'              => 'date_creation',
            'name'               => __('Creation date'),
            'datatype'           => 'datetime',
            'massiveaction'      => false,
        ];

        $tab[] = [
            'id'                 => '20',
            'table'              => 'glpi_profiles',
            'field'              => 'name',
            'name'               => sprintf(
                __('%1$s (%2$s)'),
                Profile::getTypeName(Session::getPluralNumber()),
                Entity::getTypeName(1)
            ),
            'forcegroupby'       => true,
            'massiveaction'      => false,
            'datatype'           => 'dropdown',
            'joinparams'         => [
                'beforejoin'         => [
                    'table'              => 'glpi_profiles_users',
                    'joinparams'         => [
                        'jointype'           => 'child',
                    ],
                ],
            ],
        ];

        $tab[] = [
            'id'                 => '21',
            'table'              => $this->getTable(),
            'field'              => 'user_dn',
            'name'               => __('User DN'),
            'massiveaction'      => false,
            'datatype'           => 'text',
        ];

        $tab[] = [
            'id'                 => '22',
            'table'              => $this->getTable(),
            'field'              => 'registration_number',
            'name'               => _x('user', 'Administrative number'),
            'datatype'           => 'string',
        ];

        $tab[] = [
            'id'                 => '23',
            'table'              => $this->getTable(),
            'field'              => 'date_sync',
            'datatype'           => 'datetime',
            'name'               => __('Last synchronization'),
            'massiveaction'      => false,
        ];

        $tab[] = [
            'id'                 => '24',
            'table'              => $this->getTable(),
            'field'              => 'is_deleted_ldap',
            'name'               => __('Deleted user in LDAP directory'),
            'datatype'           => 'bool',
            'massiveaction'      => false,
        ];

        $tab[] = [
            'id'                 => '80',
            'table'              => 'glpi_entities',
            'linkfield'          => 'entities_id',
            'field'              => 'completename',
            'name'               => sprintf(
                __('%1$s (%2$s)'),
                Entity::getTypeName(Session::getPluralNumber()),
                Profile::getTypeName(1)
            ),
            'forcegroupby'       => true,
            'datatype'           => 'dropdown',
            'massiveaction'      => false,
            'joinparams'         => [
                'beforejoin'         => [
                    'table'              => 'glpi_profiles_users',
                    'joinparams'         => [
                        'jointype'           => 'child',
                    ],
                ],
            ],
        ];

        $tab[] = [
            'id'                 => '81',
            'table'              => 'glpi_usertitles',
            'field'              => 'name',
            'name'               => __('Title'),
            'datatype'           => 'dropdown',
        ];

        $tab[] = [
            'id'                 => '82',
            'table'              => 'glpi_usercategories',
            'field'              => 'name',
            'name'               => _n('Category', 'Categories', 1),
            'datatype'           => 'dropdown',
        ];

        $tab[] = [
            'id'                 => '79',
            'table'              => 'glpi_profiles',
            'field'              => 'name',
            'name'               => __('Default profile'),
            'datatype'           => 'dropdown',
        ];

        $tab[] = [
            'id'                 => '77',
            'table'              => 'glpi_entities',
            'field'              => 'name',
            'massiveaction'      => true,
            'name'               => __('Default entity'),
            'datatype'           => 'dropdown',
        ];

        $tab[] = [
            'id'                 => '62',
            'table'              => $this->getTable(),
            'field'              => 'begin_date',
            'name'               => __('Begin date'),
            'datatype'           => 'datetime',
        ];

        $tab[] = [
            'id'                 => '63',
            'table'              => $this->getTable(),
            'field'              => 'end_date',
            'name'               => __('End date'),
            'datatype'           => 'datetime',
        ];

        $tab[] = [
            'id'                 => '60',
            'table'              => 'glpi_tickets',
            'field'              => 'id',
            'name'               => __('Number of tickets as requester'),
            'forcegroupby'       => true,
            'usehaving'          => true,
            'datatype'           => 'count',
            'massiveaction'      => false,
            'joinparams'         => [
                'beforejoin'         => [
                    'table'              => 'glpi_tickets_users',
                    'joinparams'         => [
                        'jointype'           => 'child',
                        'condition'          => ['NEWTABLE.type' => CommonITILActor::REQUESTER],
                    ],
                ],
            ],
        ];

        $tab[] = [
            'id'                 => '61',
            'table'              => 'glpi_tickets',
            'field'              => 'id',
            'name'               => __('Number of written tickets'),
            'forcegroupby'       => true,
            'usehaving'          => true,
            'datatype'           => 'count',
            'massiveaction'      => false,
            'joinparams'         => [
                'jointype'           => 'child',
                'linkfield'          => 'users_id_recipient',
            ],
        ];

        $tab[] = [
            'id'                 => '64',
            'table'              => 'glpi_tickets',
            'field'              => 'id',
            'name'               => __('Number of assigned tickets'),
            'forcegroupby'       => true,
            'usehaving'          => true,
            'datatype'           => 'count',
            'massiveaction'      => false,
            'joinparams'         => [
                'beforejoin'         => [
                    'table'              => 'glpi_tickets_users',
                    'joinparams'         => [
                        'jointype'           => 'child',
                        'condition'          => ['NEWTABLE.type' => CommonITILActor::ASSIGN],
                    ],
                ],
            ],
        ];

        $tab[] = [
            'id'                 => '99',
            'table'              => 'glpi_users',
            'field'              => 'name',
            'linkfield'          => 'users_id_supervisor',
            'name'               => __('Supervisor'),
            'datatype'           => 'dropdown',
            'massiveaction'      => false,
            'additionalfields'   => [
                '0' => 'id',
            ],
        ];

        $tab[] = [
            'id'                => 130,
            'table'             => 'glpi_users',
            'field'             => 'substitution_start_date',
            'name'              => __('Substitution start date'),
            'datatype'          => 'datetime',
        ];

        $tab[] = [
            'id'                => 131,
            'table'             => 'glpi_users',
            'field'             => 'substitution_end_date',
            'name'              => __('Substitution end date'),
            'datatype'          => 'datetime',
        ];

        $tab[] = [
            'id'                => 132,
            'table'             => 'glpi_users',
            'field'             => '_virtual_2fa_status',
            'name'              => __('2FA status'),
            'datatype'          => 'specific',
            'additionalfields'  => ['2fa'],
            'nosearch'          => true, // Searching virtual fields is not supported currently
        ];

        // add objectlock search options
        $tab = array_merge($tab, ObjectLock::rawSearchOptionsToAdd(get_class($this)));

        return $tab;
    }

    public static function getSpecificValueToDisplay($field, $values, array $options = [])
    {

        if (!is_array($values)) {
            $values = [$field => $values];
        }
        switch ($field) {
            case 'authtype':
                $auths_id = 0;
                if (isset($values['auths_id']) && !empty($values['auths_id'])) {
                    $auths_id = $values['auths_id'];
                }
                return Auth::getMethodLink($values[$field], $auths_id);
            case 'picture':
                if (isset($options['html']) && $options['html']) {
                    return Html::image(
                        self::getThumbnailURLForPicture($values['picture']),
                        ['class' => 'user_picture_small', 'alt' => _n('Picture', 'Pictures', 1)]
                    );
                }
                break;
            case '_virtual_2fa_status':
                return !empty($values['2fa']) ? __s('Enabled') : __s('Disabled');
        }
        return parent::getSpecificValueToDisplay($field, $values, $options);
    }

    public static function getSpecificValueToSelect($field, $name = '', $values = '', array $options = [])
    {

        if (!is_array($values)) {
            $values = [$field => $values];
        }
        $options['display'] = false;
        switch ($field) {
            case 'authtype':
                $options['name'] = $name;
                $options['value'] = $values[$field];
                return Auth::dropdown($options);
        }
        return parent::getSpecificValueToSelect($field, $name, $values, $options);
    }


    /**
     * Get all groups where the current user have delegating.
     *
     * @since 0.83
     *
     * @param integer|string $entities_id ID of the entity to restrict
     *
     * @return integer[]
     */
    public static function getDelegateGroupsForUser($entities_id = '')
    {
        global $DB;

        $iterator = $DB->request([
            'SELECT'          => 'glpi_groups_users.groups_id',
            'DISTINCT'        => true,
            'FROM'            => 'glpi_groups_users',
            'INNER JOIN'      => [
                'glpi_groups'  => [
                    'FKEY'   => [
                        'glpi_groups_users'  => 'groups_id',
                        'glpi_groups'        => 'id',
                    ],
                ],
            ],
            'WHERE'           => [
                'glpi_groups_users.users_id'        => Session::getLoginUserID(),
                'glpi_groups_users.is_userdelegate' => 1,
            ] + getEntitiesRestrictCriteria('glpi_groups', '', $entities_id, true),
        ]);

        $groups = [];
        foreach ($iterator as $data) {
            $groups[$data['groups_id']] = $data['groups_id'];
        }
        return $groups;
    }

    /**
     * Get all users from groups where the current user have delegating, plus the current user.
     *
     * @param integer|string $entities_id ID of the entity to restrict
     *
     * @return array<int, string> Array of user IDs mapped to their friendly names, sorted alphabetically, with "Myself" first.
     */
    public static function getUsersFromDelegatedGroups($entities_id = ''): array
    {
        $groups_ids = self::getDelegateGroupsForUser($entities_id);
        $users_data = [];
        foreach ($groups_ids as $groups_id) {
            $users_data = array_merge($users_data, Group_User::getGroupUsers($groups_id));
        }

        // Get unique user IDs from the collected data
        $user_ids = array_unique(array_column($users_data, 'id'));

        $formatted_users = [];
        foreach ($user_ids as $user_id) {
            // Avoid adding the current user if they are in the delegated groups, will be added later
            if ($user_id !== Session::getLoginUserID()) {
                $formatted_users[$user_id] = User::getFriendlyNameById($user_id);
            }
        }

        uasort($formatted_users, 'strcasecmp');

        return [Session::getLoginUserID() => __('Myself')] + $formatted_users;
    }

    /**
     * Execute the query to select box with all glpi users where select key = name
     *
     * Internaly used by showGroup_Users, dropdownUsers and ajax/getDropdownUsers.php
     *
     * @param boolean         $count            true if execute an count(*) (true by default)
     * @param string|string[] $right            limit user who have specific right (default 'all')
     * @param integer|array   $entity_restrict  Restrict to a defined entity (default -1)
     * @param integer         $value            default value (default 0)
     * @param integer[]       $used             Already used items ID: not to display in dropdown
     * @param string          $search           pattern (default '')
     * @param integer         $start            start LIMIT value (default 0)
     * @param integer         $limit            limit LIMIT value (default -1 no limit)
     * @param boolean         $inactive_deleted true to retrieve also inactive or deleted users
     *
     * @return DBmysqlIterator
     */
    public static function getSqlSearchResult(
        $count = true,
        $right = "all",
        $entity_restrict = -1,
        $value = 0,
        array $used = [],
        $search = '',
        $start = 0,
        $limit = -1,
        $inactive_deleted = false,
        $with_no_right = 0
    ) {
        global $DB;



        // No entity define : use active ones
        if (!is_array($entity_restrict) && $entity_restrict < 0) {
            $entity_restrict = $_SESSION["glpiactiveentities"];
        }

        $joinprofile      = false;
        $joinprofileright = false;
        $WHERE = [];


        switch ($right) {
            case "interface":
                $joinprofile = true;
                $WHERE = [
                    'glpi_profiles.interface' => 'central',
                ] + getEntitiesRestrictCriteria('glpi_profiles_users', '', $entity_restrict, true);
                break;

            case "id":
                $WHERE = ['glpi_users.id' => Session::getLoginUserID()];
                break;

            case "delegate":
                $groups = self::getDelegateGroupsForUser($entity_restrict);
                $users  = [];
                if (count($groups)) {
                    $iterator = $DB->request([
                        'SELECT'    => 'glpi_users.id',
                        'FROM'      => 'glpi_groups_users',
                        'LEFT JOIN' => [
                            'glpi_users'   => [
                                'FKEY'   => [
                                    'glpi_groups_users'  => 'users_id',
                                    'glpi_users'         => 'id',
                                ],
                            ],
                        ],
                        'WHERE'     => [
                            'glpi_groups_users.groups_id' => $groups,
                            'glpi_groups_users.users_id'  => ['<>', Session::getLoginUserID()],
                        ],
                    ]);
                    foreach ($iterator as $data) {
                        $users[$data["id"]] = $data["id"];
                    }
                }
                // Add me to users list for central
                if (Session::getCurrentInterface() == 'central') {
                    $users[Session::getLoginUserID()] = Session::getLoginUserID();
                }

                if (count($users)) {
                    $WHERE = ['glpi_users.id' => $users];
                } else {
                    $WHERE = ['0'];
                }
                break;

            case "groups":
                $groups = [];
                if (isset($_SESSION['glpigroups'])) {
                    $groups = $_SESSION['glpigroups'];
                }
                $users  = [];
                if (count($groups)) {
                    $iterator = $DB->request([
                        'SELECT'    => 'glpi_users.id',
                        'FROM'      => 'glpi_groups_users',
                        'LEFT JOIN' => [
                            'glpi_users'   => [
                                'FKEY'   => [
                                    'glpi_groups_users'  => 'users_id',
                                    'glpi_users'         => 'id',
                                ],
                            ],
                        ],
                        'WHERE'     => [
                            'glpi_groups_users.groups_id' => $groups,
                            'glpi_groups_users.users_id'  => ['<>', Session::getLoginUserID()],
                        ],
                    ]);
                    foreach ($iterator as $data) {
                        $users[$data["id"]] = $data["id"];
                    }
                }
                // Add me to users list for central
                if (Session::getCurrentInterface() == 'central') {
                    $users[Session::getLoginUserID()] = Session::getLoginUserID();
                }

                if (count($users)) {
                    $WHERE = ['glpi_users.id' => $users];
                } else {
                    $WHERE = ['0'];
                }

                break;

            case "all":
                $WHERE = [
                    'glpi_users.id' => ['>', 0],
                    'OR' => getEntitiesRestrictCriteria('glpi_profiles_users', '', $entity_restrict, true),
                ];

                if ($with_no_right) {
                    $WHERE['OR'][] = ['glpi_profiles_users.entities_id' => null];
                }
                if (empty($WHERE['OR'])) {
                    unset($WHERE['OR']);
                }
                break;

            default:
                $joinprofile = true;
                $joinprofileright = true;
                if (!is_array($right)) {
                    $right = [$right];
                }
                $forcecentral = true;

                $ORWHERE = [];
                foreach ($right as $r) {
                    switch ($r) {
                        case 'own_ticket':
                            $ORWHERE[] = [
                                [
                                    'glpi_profilerights.name'     => 'ticket',
                                    'glpi_profilerights.rights'   => ['&', Ticket::OWN],
                                ] + getEntitiesRestrictCriteria('glpi_profiles_users', '', $entity_restrict, true),
                            ];
                            break;

                        case 'create_ticket_validate':
                            $ORWHERE[] = [
                                [
                                    'glpi_profilerights.name'  => 'ticketvalidation',
                                    'OR'                       => [
                                        ['glpi_profilerights.rights'   => ['&', TicketValidation::CREATEREQUEST]],
                                        ['glpi_profilerights.rights'   => ['&', TicketValidation::CREATEINCIDENT]],
                                    ],
                                ] + getEntitiesRestrictCriteria('glpi_profiles_users', '', $entity_restrict, true),
                            ];
                            $forcecentral = false;
                            break;

                        case 'validate_request':
                            $ORWHERE[] = [
                                [
                                    'glpi_profilerights.name'     => 'ticketvalidation',
                                    'glpi_profilerights.rights'   => ['&', TicketValidation::VALIDATEREQUEST],
                                ] + getEntitiesRestrictCriteria('glpi_profiles_users', '', $entity_restrict, true),
                            ];
                            $forcecentral = false;
                            break;

                        case 'validate_incident':
                            $ORWHERE[] = [
                                [
                                    'glpi_profilerights.name'     => 'ticketvalidation',
                                    'glpi_profilerights.rights'   => ['&', TicketValidation::VALIDATEINCIDENT],
                                ] + getEntitiesRestrictCriteria('glpi_profiles_users', '', $entity_restrict, true),
                            ];
                            $forcecentral = false;
                            break;

                        case 'validate':
                            $ORWHERE[] = [
                                [
                                    'glpi_profilerights.name'     => 'changevalidation',
                                    'glpi_profilerights.rights'   => ['&', ChangeValidation::VALIDATE],
                                ] + getEntitiesRestrictCriteria('glpi_profiles_users', '', $entity_restrict, true),
                            ];
                            break;

                        case 'create_validate':
                            $ORWHERE[] = [
                                [
                                    'glpi_profilerights.name'     => 'changevalidation',
                                    'glpi_profilerights.rights'   => ['&', CREATE],
                                ] + getEntitiesRestrictCriteria('glpi_profiles_users', '', $entity_restrict, true),
                            ];
                            break;

                        case 'see_project':
                            $ORWHERE[] = [
                                [
                                    'glpi_profilerights.name'     => 'project',
                                    'glpi_profilerights.rights'   => ['&', Project::READMY],
                                ] + getEntitiesRestrictCriteria('glpi_profiles_users', '', $entity_restrict, true),
                            ];
                            break;

                        case 'faq':
                            $ORWHERE[] = [
                                [
                                    'glpi_profilerights.name'     => 'knowbase',
                                    'glpi_profilerights.rights'   => ['&', KnowbaseItem::READFAQ],
                                ] + getEntitiesRestrictCriteria('glpi_profiles_users', '', $entity_restrict, true),
                            ];
                            break;

                        default:
                            // Check read or active for rights
                            $ORWHERE[] = [
                                [
                                    'glpi_profilerights.name'     => $r,
                                    'glpi_profilerights.rights'   => [
                                        '&',
                                        READ | CREATE | UPDATE | DELETE | PURGE,
                                    ],
                                ] + getEntitiesRestrictCriteria('glpi_profiles_users', '', $entity_restrict, true),
                            ];
                    }
                    if (in_array($r, Profile::$helpdesk_rights)) {
                        $forcecentral = false;
                    }
                }

                if (count($ORWHERE)) {
                    $WHERE[] = ['OR' => $ORWHERE];
                }

                if ($forcecentral) {
                    $WHERE['glpi_profiles.interface'] = 'central';
                }
        }

        if (!$inactive_deleted) {
            $WHERE = array_merge(
                $WHERE,
                [
                    'glpi_users.is_deleted' => 0,
                    'glpi_users.is_active'  => 1,
                    [
                        'OR' => [
                            ['glpi_users.begin_date' => null],
                            ['glpi_users.begin_date' => ['<', QueryFunction::now()]],
                        ],
                    ],
                    [
                        'OR' => [
                            ['glpi_users.end_date' => null],
                            ['glpi_users.end_date' => ['>', QueryFunction::now()]],
                        ],
                    ],

                ]
            );
        }

        if (
            (is_numeric($value) && $value)
            || count($used)
        ) {
            $WHERE[] = [
                'NOT' => [
                    'glpi_users.id' => $used,
                ],
            ];
        }

        // remove helpdesk user
        $config = Config::getConfigurationValues('core');
        $WHERE[] = [
            'NOT' => [
                'glpi_users.id' => $config['system_user'],
            ],
        ];

        $criteria = [
            'FROM'            => 'glpi_users',
            'LEFT JOIN'       => [
                'glpi_useremails'       => [
                    'ON' => [
                        'glpi_useremails' => 'users_id',
                        'glpi_users'      => 'id',
                        ['AND' => ['glpi_useremails.is_default' => 1]],
                    ],
                ],
                'glpi_profiles_users'   => [
                    'ON' => [
                        'glpi_profiles_users'   => 'users_id',
                        'glpi_users'            => 'id',
                    ],
                ],
            ],
        ];
        if ($count) {
            $criteria['SELECT'] = ['COUNT' => 'glpi_users.id AS CPT'];
            $criteria['DISTINCT'] = true;
        } else {
            $criteria['SELECT'] = ['glpi_users.*', 'glpi_useremails.email AS default_email'];
            $criteria['DISTINCT'] = true;
        }

        if ($joinprofile) {
            $criteria['LEFT JOIN']['glpi_profiles'] = [
                'ON' => [
                    'glpi_profiles_users'   => 'profiles_id',
                    'glpi_profiles'         => 'id',
                ],
            ];
            if ($joinprofileright) {
                $criteria['LEFT JOIN']['glpi_profilerights'] = [
                    'ON' => [
                        'glpi_profilerights' => 'profiles_id',
                        'glpi_profiles'      => 'id',
                    ],
                ];
            }
        }

        if (!$count) {
            if (strlen((string) $search) > 0) {
                $txt_search = Search::makeTextSearchValue($search);

                $firstname_field = self::getTableField('firstname');
                $realname_field = self::getTableField('realname');
                $fields = $_SESSION["glpinames_format"] == self::FIRSTNAME_BEFORE
                ? [$firstname_field, new QueryExpression($DB::quoteValue(' ')), $realname_field]
                : [$realname_field, new QueryExpression($DB::quoteValue(' ')), $firstname_field];

                $concat = new QueryExpression(QueryFunction::concat($fields) . ' LIKE ' . $DB::quoteValue($txt_search));
                $WHERE[] = [
                    'OR' => [
                        'glpi_users.name'                => ['LIKE', $txt_search],
                        'glpi_users.realname'            => ['LIKE', $txt_search],
                        'glpi_users.firstname'           => ['LIKE', $txt_search],
                        'glpi_users.phone'               => ['LIKE', $txt_search],
                        'glpi_users.registration_number' => ['LIKE', $txt_search],
                        'glpi_useremails.email'          => ['LIKE', $txt_search],
                        $concat,
                    ],
                ];
            }

            if ($_SESSION["glpinames_format"] == self::FIRSTNAME_BEFORE) {
                $criteria['ORDERBY'] = [
                    'glpi_users.firstname',
                    'glpi_users.realname',
                    'glpi_users.name',
                ];
            } else {
                $criteria['ORDERBY'] = [
                    'glpi_users.realname ASC',
                    'glpi_users.firstname ASC',
                    'glpi_users.name ASC',
                ];
            }

            if ($limit > 0) {
                $criteria['LIMIT'] = $limit;
                $criteria['START'] = $start;
            }
        }
        $criteria['WHERE'] = $WHERE;
        return $DB->request($criteria);
    }


    /**
     * Make a select box with all glpi users where select key = name
     *
     * @param $options array of possible options:
     *    - name             : string / name of the select (default is users_id)
     *    - value
     *    - values           : in case of select[multiple], pass the array of multiple values
     *    - right            : string / limit user who have specific right :
     *                             id -> only current user (default case);
     *                             interface -> central;
     *                             all -> all users;
     *                             specific right like Ticket::READALL, CREATE.... (is array passed one of all passed right is needed)
     *    - comments         : boolean / is the comments displayed near the dropdown (default true)
     *    - entity           : integer or array / restrict to a defined entity or array of entities
     *                          (default -1 : no restriction)
     *    - entity_sons      : boolean / if entity restrict specified auto select its sons
     *                          only available if entity is a single value not an array(default false)
     *    - all              : Nobody or All display for none selected
     *                             all=0 (default) -> Nobody
     *                             all=1 -> All
     *                             all=-1-> nothing
     *    - rand             : integer / already computed rand value
     *    - toupdate         : array / Update a specific item on select change on dropdown
     *                          (need value_fieldname, to_update, url
     *                          (see Ajax::updateItemOnSelectEvent for information)
     *                          and may have moreparams)
     *    - used             : array / Already used items ID: not to display in dropdown (default empty)
     *    - ldap_import
     *    - on_change        : string / value to transmit to "onChange"
     *    - display          : boolean / display or get string (default true)
     *    - width            : specific width needed
     *    - specific_tags    : array of HTML5 tags to add to the field
     *    - class            : class to pass to html select
     *    - url              : url of the ajax php code which should return the json data to show in
     *                         the dropdown (default /ajax/getDropdownUsers.php)
     *    - inactive_deleted : retreive also inactive or deleted users
     *    - hide_if_no_elements  : boolean / hide dropdown if there is no elements (default false)
     *    - readonly         : boolean / return getUserName is true (default false)
     *    - required         : boolean / is the field required (default false)
     *
     * @return integer|string Random value if displayed, string otherwise
     */
    public static function dropdown($options = [])
    {
        global $CFG_GLPI;
        // Default values
        $p = [
            'name'                => 'users_id',
            'value'               => '',
            'values'              => [],
            'right'               => 'id',
            'all'                 => 0,
            'display_emptychoice' => true,
            'emptylabel'          => Dropdown::EMPTY_VALUE,
            'placeholder'         => '',
            'on_change'           => '',
            'comments'            => 1,
            'width'               => '',
            'entity'              => -1,
            'entity_sons'         => false,
            'used'                => [],
            'ldap_import'         => false,
            'toupdate'            => '',
            'rand'                => mt_rand(),
            'display'             => true,
            '_user_index'         => 0,
            'specific_tags'       => [],
            'class'               => "form-select",
            'url'                 => $CFG_GLPI['root_doc'] . "/ajax/getDropdownUsers.php",
            'inactive_deleted'    => 0,
            'with_no_right'       => 0,
            'toadd'               => [],
            'hide_if_no_elements' => false,
            'readonly'            => false,
            'multiple'            => false,
            'init'                => true,
            'required'            => false,
        ];

        if (is_array($options) && count($options)) {
            foreach ($options as $key => $val) {
                $p[$key] = $val;
            }
        }

        $rand = (int) $p['rand'];

        if ($p['multiple']) {
            $p['display_emptychoice'] = false;
            $p['values'] = $p['value'] ?? [];
            $p['comments'] = false;
            unset($p['value']);
        }

        // check default value (in case of multiple observers)
        if (isset($p['value']) && is_array($p['value'])) {
            $p['value'] = $p['value'][$p['_user_index']] ?? 0;
        }

        // Check default value for dropdown : need to be a numeric (or null)
        if (
            isset($p['value'])
            && ((strlen($p['value']) == 0) || !is_numeric($p['value']) && $p['value'] !== 'myself')
        ) {
            $p['value'] = 0;
        }

        $output = '';

        if ($p['entity'] >= 0 && $p['entity_sons']) {
            if (is_array($p['entity'])) {
                $output .= "entity_sons options is not available with array of entity";
            } else {
                $p['entity'] = getSonsOf('glpi_entities', $p['entity']);
            }
        }
        $p['entity'] = Session::getMatchingActiveEntities($p['entity']);

        // Make a select box with all glpi users
        $view_users = self::canView();

        $default = '';
        $valuesnames = [];

        $tooltip_url     = '';
        $tooltip_content = '';

        if (!$p['multiple']) {
            $user_name = '';

            $user = new User();
            if ($p['value'] >= 0 && $user->getFromDB($p['value'])) {
                $user_name       = $user->getName();
                $tooltip_url     = $user->getLinkURL();
                $tooltip_content = $user->getInfoCard();
            }

            if ($p['readonly']) {
                return '<span class="form-control" readonly>' . htmlescape($user_name) . '</span>';
            }

            if ($p['value'] === 'myself') {
                $default = __("Myself");
            } elseif ((int) $p['value'] === -1) {
                $default = __('Current logged-in user');
            } elseif (!empty($p['value']) && ($p['value'] > 0)) {
                $default = $user_name;
            } else {
                if ($p['all']) {
                    $default = __('All');
                } else {
                    $default = $p['emptylabel'];
                }
            }
        } else {
            // get multiple values name
            foreach ($p['values'] as $value) {
                if (!empty($value) && ($value > 0)) {
                    $valuesnames[] = getUserName($value);
                } else {
                    unset($p['values'][$value]);
                }
            }

            if ($p['readonly']) {
                return '<span class="form-control" readonly>' . htmlescape(implode(', ', $valuesnames)) . '</span>';
            }
        }


        $field_id = Html::cleanId("dropdown_" . $p['name'] . $rand);
        $param    = [
            'init'                => $p['init'],
            'multiple'            => $p['multiple'],
            'width'               => $p['width'],
            'all'                 => $p['all'],
            'display_emptychoice' => $p['display_emptychoice'],
            'placeholder'         => $p['placeholder'],
            'right'               => $p['right'],
            'on_change'           => $p['on_change'],
            'used'                => $p['used'],
            'inactive_deleted'    => $p['inactive_deleted'],
            'with_no_right'       => $p['with_no_right'],
            'entity_restrict'     => ($entity_restrict = (is_array($p['entity']) ? json_encode(array_values($p['entity'])) : $p['entity'])),
            'specific_tags'       => $p['specific_tags'],
            'toadd'               => $p['toadd'],
            'class'               => $p['class'],
            '_idor_token'         => Session::getNewIDORToken(self::class, [
                'right'           => $p['right'],
                'entity_restrict' => $entity_restrict,
            ]),
            'aria_label'          => $p['aria_label'] ?? '',
            'required'            => $p['required'],
        ];

        if ($p['multiple']) {
            $param['values'] = $p['values'];
            $param['valuesnames'] = $valuesnames;
        } else {
            $param['value'] = $p['value'];
            $param['valuename'] = $default;
        }

        if ($p['hide_if_no_elements']) {
            $result = Dropdown::getDropdownUsers(
                ['display_emptychoice' => false, 'page' => 1, 'page_limit' => 1] + $param,
                false
            );
            if ($result['count'] === 0) {
                return '';
            }
        }

        $output = Html::jsAjaxDropdown(
            $p['name'],
            $field_id,
            $p['url'],
            $param
        );

        // Display comment
        $icons = "";
        if ($p['comments']) {
            $comment_id = Html::cleanId("comment_" . $p['name'] . $rand);
            $link_id = Html::cleanId("comment_link_" . $p["name"] . $rand);
            if (!$view_users) {
                $tooltip_url = '';
            } elseif ($tooltip_url === '') {
                $tooltip_url = $CFG_GLPI['root_doc'] . "/front/user.php";
            }

            if ($tooltip_content === '') {
                $tooltip_content = Toolbox::ucfirst(
                    sprintf(
                        __s('Show %1$s'),
                        self::getTypeName(Session::getPluralNumber())
                    )
                );
            }

            $paramscomment = [
                'value'    => '__VALUE__',
                'itemtype' => User::getType(),
            ];

            if ($view_users) {
                $paramscomment['withlink'] = $link_id;
            }
            $icons .= '<div class="btn btn-outline-secondary">';
            $icons .= Ajax::updateItemOnSelectEvent(
                $field_id,
                $comment_id,
                $CFG_GLPI["root_doc"] . "/ajax/comments.php",
                $paramscomment,
                false
            );

            $icons .= Html::showToolTip($tooltip_content, [
                'contentid' => $comment_id,
                'display'   => false,
                'link'      => $tooltip_url,
                'linkid'    => $link_id,
            ]);
            $icons .= '</div>';
        }

        if (
            Session::haveRight('user', self::IMPORTEXTAUTHUSERS)
            && $p['ldap_import']
            && Entity::isEntityDirectoryConfigured($_SESSION['glpiactive_entity'])
        ) {
            $icons .= '<div class="btn btn-outline-secondary">';
            $icons .= Ajax::createIframeModalWindow(
                'userimport' . $rand,
                $CFG_GLPI["root_doc"]
                                                      . "/front/ldap.import.php?entity="
                                                      . $_SESSION['glpiactive_entity'],
                ['title'   => __s('Import a user'),
                    'display' => false,
                ]
            );
            $icons .= "<span title=\"" . __s('Import a user') . "\""
            . " data-bs-toggle='modal' data-bs-target='#userimport{$rand}'>
            <i class='ti ti-plus'></i>
            <span class='sr-only'>" . __s('Import a user') . "</span>
         </span>";
            $icons .= '</div>';
        }

        if (strlen($icons) > 0) {
            $output = "<div class='btn-group btn-group-sm " . ($p['width'] == "100%" ? "w-100" : "") . "' role='group'>{$output} {$icons}</div>";
        }

        $output .= Ajax::commonDropdownUpdateItem($p, false);

        if ($p['display']) {
            echo $output;
            return (int) $p['rand'];
        }
        return $output;
    }


    /**
     * Show simple add user form for external auth.
     *
     * @return void|boolean false if user does not have rights to import users from external sources,
     *    print form otherwise
     */
    public static function showAddExtAuthForm()
    {

        if (!Session::haveRight("user", self::IMPORTEXTAUTHUSERS)) {
            return false;
        }

        echo "<div class='center'>\n";
        echo "<form method='post' action='" . htmlescape(self::getFormURL()) . "'>\n";

        echo "<table class='tab_cadre'>\n";
        echo "<tr><th colspan='4'>" . __s('Automatically add a user of an external source') . "</th></tr>\n";

        echo "<tr class='tab_bg_1'><td>" . __s('Login') . "</td>\n";
        echo "<td><input type='text' name='login' class='form-control'></td></tr>";

        echo "<tr class='tab_bg_1'>";
        echo "<td class='tab_bg_2 center' colspan='2'>\n";
        echo "<input type='submit' name='add_ext_auth_ldap' value=\"" . __s('Import from directories') . "\"
             class='btn btn-primary'>\n";
        echo "</td></tr>";

        echo "<tr class='tab_bg_1'>";
        echo "<td class='tab_bg_2 center' colspan='2'>\n";
        echo "<input type='submit' name='add_ext_auth_simple' value=\"" . __s('Import from other sources') . "\"
             class='btn btn-primary'>\n";
        echo "</td></tr>\n";

        echo "</table>";
        Html::closeForm();
        echo "</div>\n";
    }


    /**
     * Change auth method for given users.
     *
     * @param integer[] $IDs      IDs of users
     * @param integer   $authtype Auth type (see Auth constants)
     * @param integer   $server   ID of auth server
     *
     * @return boolean
     */
    public static function changeAuthMethod(array $IDs = [], $authtype = 1, $server = 0)
    {
        global $DB;

        if (!Session::haveRight(self::$rightname, self::UPDATEAUTHENT)) {
            return false;
        }

        if (
            $IDs !== []
            && in_array($authtype, [Auth::DB_GLPI, Auth::LDAP, Auth::MAIL, Auth::EXTERNAL])
        ) {
            $result = $DB->update(
                self::getTable(),
                [
                    'authtype'        => $authtype,
                    'auths_id'        => $server,
                    'password'        => '',
                    'is_deleted_ldap' => 0,
                ],
                [
                    'id' => $IDs,
                    'OR' => [
                        'authtype' => ['<>', $authtype],
                        'auths_id' => ['<>', $server],
                    ],
                ]
            );
            if ($result) {
                foreach ($IDs as $ID) {
                    $changes = [
                        0,
                        '',
                        sprintf(
                            __('%1$s: %2$s'),
                            __('Update authentification method to'),
                            Auth::getMethodName($authtype, $server)
                        ),
                    ];
                    Log::history($ID, self::class, $changes, '', Log::HISTORY_LOG_SIMPLE_MESSAGE);
                }

                return true;
            }
        }
        return false;
    }


    /**
     * Generate vcard for the current user.
     *
     * @return void
     */
    public function generateVcard()
    {

        // prepare properties for the Vcard
        if (
            !empty($this->fields["realname"])
            || !empty($this->fields["firstname"])
        ) {
            $name = [$this->fields["realname"], $this->fields["firstname"], "", "", ""];
        } else {
            $name = [$this->fields["name"], "", "", "", ""];
        }

        $title = null;
        if ($this->fields['usertitles_id'] !== 0) {
            $title = new UserTitle();
            $title->getFromDB($this->fields['usertitles_id']);
        }
        // create vcard
        $vcard = new VCard([
            'N'     => $name,
            'EMAIL' => $this->getDefaultEmail(),
            'NOTE'  => $this->fields["comment"],
        ]);
        if ($title) {
            $vcard->add('TITLE', $title->fields['name']);
        }
        if ($this->fields['timezone']) {
            $vcard->add('TZ', $this->fields['timezone']);
        }
        $vcard->add('TEL', $this->fields["phone"], ['type' => 'PREF;WORK;VOICE']);
        $vcard->add('TEL', $this->fields["phone2"], ['type' => 'HOME;VOICE']);
        $vcard->add('TEL', $this->fields["mobile"], ['type' => 'WORK;CELL']);

        // Get more data from plugins such as an IM contact
        $data = Plugin::doHook(Hooks::VCARD_DATA, ['item' => $this, 'data' => []])['data'];
        foreach ($data as $field => $additional_field) {
            $vcard->add($additional_field['name'], $additional_field['value'] ?? '', $additional_field['params'] ?? []);
        }

        // send the  VCard
        $output   = $vcard->serialize();
        $filename = implode("_", array_filter($name)) . ".vcf";

        @header("Content-Disposition: attachment; filename=\"$filename\"");
        @header("Content-Length: " . Toolbox::strlen($output));
        @header("Connection: close");
        @header("content-type: text/x-vcard; charset=UTF-8");

        echo $output;
    }


    /**
     * Show items of the current user.
     *
     * @param boolean $tech false to display items owned by user, true to display items managed by user
     *
     * @return void
     */
    public function showItems($tech)
    {
        global $CFG_GLPI, $DB;

        $ID = $this->getField('id');

        $start       = intval($_GET["start"] ?? 0);

        if ($tech) {
            $field_user  = 'users_id_tech';
        } else {
            $field_user  = 'users_id';
        }

        $groups      = [];

        $iterator = $DB->request([
            'SELECT'    => [
                'glpi_groups.id',
                'glpi_groups.name',
            ],
            'FROM'      => 'glpi_groups',
            'LEFT JOIN' => [
                'glpi_groups_users' => [
                    'FKEY' => [
                        'glpi_groups_users'  => 'groups_id',
                        'glpi_groups'        => 'id',
                    ],
                ],
            ],
            'WHERE'     => ['glpi_groups_users.users_id' => $ID],
        ]);
        $number = 0;

        $criteria = [
            $field_user => $ID,
        ];
        if ($iterator->count() > 0) {
            $groups_ids = [];
            foreach ($iterator as $data) {
                $groups_ids[] = $data['id'];
                $groups[$data["id"]] = $data["name"];
            }
            $criteria = [
                'OR' => [
                    $criteria,
                    [
                        Group_Item::getTable() . '.groups_id' => $groups_ids,
                        Group_Item::getTable() . '.type' => $tech ? Group_Item::GROUP_TYPE_TECH : Group_Item::GROUP_TYPE_NORMAL,
                    ],
                ],
            ];
        }

        $entries = [];

        foreach ($CFG_GLPI['assignable_types'] as $itemtype) {
            if (!($item = getItemForItemtype($itemtype))) {
                continue;
            }
            if ($item::canView()) {
                $itemtable = getTableForItemType($itemtype);
                $relation_table = Group_Item::getTable();
                $iterator_params = [
                    'SELECT'  => ["$itemtable.*", "$relation_table.groups_id"],
                    'FROM'    => $itemtable,
                    'LEFT JOIN' => [
                        Group_Item::getTable() => [
                            'FKEY' => [
                                $itemtable => 'id',
                                Group_Item::getTable() => 'items_id', [
                                    'AND' => [
                                        Group_Item::getTable() . '.itemtype' => $itemtype,
                                    ],
                                ],
                            ],
                        ],
                    ],
                    'WHERE'   => ['entities_id' => $this->getEntities()] + $criteria + $item::getSystemSQLCriteria(),
                    'GROUPBY' => "$itemtable.id",
                ];

                if ($item->maybeTemplate()) {
                    $iterator_params['WHERE']['is_template'] = 0;
                }
                if ($item->maybeDeleted()) {
                    $iterator_params['WHERE']['is_deleted'] = 0;
                }

                $item_iterator = $DB->request($iterator_params);

                $type_name = $item->getTypeName();

                foreach ($item_iterator as $data) {
                    $cansee = $item->can($data["id"], READ);
                    $link   = $data[$item->getNameField()];
                    if ($cansee) {
                        $link_item = $item::getFormURLWithID($data['id']);
                        if ($_SESSION["glpiis_ids_visible"] || empty($link)) {
                            $link = sprintf(__('%1$s (%2$s)'), $link, $data["id"]);
                        }
                        $link = "<a href='" . $link_item . "'>" . $link . "</a>";
                    }
                    $linktypes = [];
                    if ($data[$field_user] == $ID) {
                        $linktypes[] = self::getTypeName(1);
                    }
                    if (isset($groups[$data['groups_id']])) {
                        $linktypes[] = sprintf(
                            __('%1$s = %2$s'),
                            Group::getTypeName(1),
                            $groups[$data['groups_id']]
                        );
                    }
                    if ($number >= $start && $number < $start + $_SESSION['glpilist_limit']) {
                        $entries[] = [
                            'itemtype'      => $itemtype,
                            'id'            => $data["id"],
                            'type'          => $type_name,
                            'entity'        => Dropdown::getDropdownName("glpi_entities", $data["entities_id"]),
                            'name'          => $link,
                            'serial'        => $data["serial"] ?? '',
                            'otherserial'   => $data["otherserial"] ?? '',
                            'states'        => !empty($data['states_id'])
                                ? Dropdown::getDropdownName("glpi_states", $data['states_id'], false, true, false, '')
                                : '',
                            'linktype'      => implode(', ', $linktypes),
                        ];
                    }
                    $number++;
                }
            }
        }

        TemplateRenderer::getInstance()->display('components/datatable.html.twig', [
            'start'                 => $start,
            'is_tab'                => true,
            'items_id'              => $ID,
            'nofilter'              => true,
            'columns'               => [
                'type'          => _n('Type', 'Types', 1),
                'entity'        => Entity::getTypeName(1),
                'name'          => __('Name'),
                'serial'        => __('Serial number'),
                'otherserial'   => __('Inventory number'),
                'states'        => __('Status'),
                'linktype'      => '',
            ],
            'formatters' => [
                'name'          => 'raw_html',
            ],
            'entries'               => $entries,
            'total_number'          => $number,
            'filtered_number'       => $number,
            'showmassiveactions'    => true,
            'massiveactionparams'   => [
                'num_displayed'    => min($_SESSION['glpilist_limit'], $number),
                'container'        => 'mass' . self::class . mt_rand(),
                'specific_actions' => [
                    'update' => __('Update'),
                ],
            ],
        ]);
    }


    /**
     * Get user by email, importing it from LDAP if not existing.
     *
     * @param string $email
     * @param bool $createuserfromemail
     *
     * @return integer ID of user, 0 if not found nor imported
     */
    public static function getOrImportByEmail($email = '', bool $createuserfromemail = false)
    {
        global $CFG_GLPI, $DB;

        $iterator = $DB->request([
            'SELECT'    => 'users_id AS id',
            'FROM'      => 'glpi_useremails',
            'LEFT JOIN' => [
                'glpi_users' => [
                    'FKEY' => [
                        'glpi_useremails' => 'users_id',
                        'glpi_users'      => 'id',
                    ],
                ],
            ],
            'WHERE'     => [
                'glpi_useremails.email' => $email,
            ],
            'ORDER'     => ['glpi_users.is_active DESC', 'is_deleted ASC'],
        ]);

        //User still exists in DB
        if (count($iterator)) {
            $result = $iterator->current();
            return $result['id'];
        } else {
            if ($CFG_GLPI["is_users_auto_add"]) {
                //Get all ldap servers with email field configured
                $ldaps = AuthLDAP::getServersWithImportByEmailActive();
                //Try to find the user by his email on each ldap server

                foreach ($ldaps as $ldap) {
                    $params = [
                        'method' => AuthLDAP::IDENTIFIER_EMAIL,
                        'value'  => $email,
                    ];
                    $res = AuthLDAP::ldapImportUserByServerId(
                        $params,
                        AuthLDAP::ACTION_IMPORT,
                        $ldap
                    );

                    if (isset($res['id'])) {
                        return $res['id'];
                    }
                }
            }
            if ($createuserfromemail) {
                $user = self::createUserFromMail($email);
                if ($user !== null) {
                    return $user->fields['id'];
                }
            }
        }
        return 0;
    }


    /**
     * Handle user deleted in LDAP using configured policy.
     *
     * @param integer $users_id
     *
     * @return void
     */
    public static function manageDeletedUserInLdap($users_id)
    {
        global $CFG_GLPI;

        //The only case where users_id can be null if when a user has been imported into GLPI
        //it's dn still exists, but doesn't match the connection filter anymore
        //In this case, do not try to process the user
        if (!$users_id) {
            return;
        }

        $myuser = new self();
        if (
            !$myuser->getFromDB($users_id) // invalid user
            || $myuser->fields['is_deleted_ldap'] == 1 // user already considered as deleted from LDAP
        ) {
            return;
        }

        //User is present in DB but not in the directory : it's been deleted in LDAP
        $tmp = [
            'id'              => $users_id,
            'is_deleted_ldap' => 1,
        ];

        // Handle deleted user
        switch ($CFG_GLPI['user_deleted_ldap_user']) {
            default:
            case AuthLDAP::DELETED_USER_ACTION_USER_DO_NOTHING:
                $myuser->update($tmp);
                break;

            case AuthLDAP::DELETED_USER_ACTION_USER_DISABLE:
                $tmp['is_active'] = 0;
                $myuser->update($tmp);
                break;

            case AuthLDAP::DELETED_USER_ACTION_USER_MOVE_TO_TRASHBIN:
                $myuser->update($tmp);
                $myuser->delete($tmp);
                break;
        }

        // Handle deleted user's groups
        switch ($CFG_GLPI['user_deleted_ldap_groups']) {
            default:
            case AuthLDAP::DELETED_USER_ACTION_GROUPS_DO_NOTHING:
                break;

            case AuthLDAP::DELETED_USER_ACTION_GROUPS_DELETE_DYNAMIC:
                Group_User::deleteGroups($users_id, true);
                break;

            case AuthLDAP::DELETED_USER_ACTION_GROUPS_DELETE_ALL:
                Group_User::deleteGroups($users_id);
                break;
        }

        // Handle deleted user's authorizations
        switch ($CFG_GLPI['user_deleted_ldap_authorizations']) {
            default:
            case AuthLDAP::DELETED_USER_ACTION_AUTHORIZATIONS_DO_NOTHING:
                break;

            case AuthLDAP::DELETED_USER_ACTION_AUTHORIZATIONS_DELETE_DYNAMIC:
                Profile_User::deleteRights($users_id, true);
                break;

            case AuthLDAP::DELETED_USER_ACTION_AUTHORIZATIONS_DELETE_ALL:
                Profile_User::deleteRights($users_id);
                break;
        }
    }

    /**
     * Handle user restored in LDAP using configured policy.
     *
     * @since 10.0.0
     * @param $users_id
     *
     * @return void
     */
    public static function manageRestoredUserInLdap($users_id): void
    {
        global $CFG_GLPI;

        //The only case where users_id can be null if when a user has been imported into GLPI
        //it's dn still exists, but doesn't match the connection filter anymore
        //In this case, do not try to process the user
        if (!$users_id) {
            return;
        }

        $myuser = new self();
        if (
            !$myuser->getFromDB($users_id) // invalid user
            || $myuser->fields['is_deleted_ldap'] == 0 // user already considered as restored from LDAP
        ) {
            return;
        }

        //User is present in DB and in the directory but 'is_ldap_deleted' was true : it's been restored in LDAP
        $tmp = [
            'id'              => $users_id,
            'is_deleted_ldap' => 0,
        ];

        // Calling the update function for the user will reapply dynamic rights {@see User::post_updateItem()}
        switch ($CFG_GLPI['user_restored_ldap']) {
            // Do nothing except update the 'is_ldap_deleted' field to prevent re-processing the restore for each sync
            default:
            case AuthLDAP::RESTORED_USER_PRESERVE:
                $myuser->update($tmp);
                break;

                // Restore the user from the trash
            case AuthLDAP::RESTORED_USER_RESTORE:
                $myuser->restore($tmp);
                $myuser->update($tmp);
                break;

                // Enable the user
            case AuthLDAP::RESTORED_USER_ENABLE:
                $tmp['is_active'] = 1;
                $myuser->update($tmp);
                break;
        }
    }

    /**
     * Get user ID from its name.
     *
     * @param string $name User name
     *
     * @return integer
     */
    public static function getIdByName($name)
    {
        return self::getIdByField('name', $name);
    }


    /**
     * Get user ID from a field
     *
     * @since 0.84
     * @since 11.0.0 Parameter `$escape` has been removed.
     *
     * @param string $field Field name
     * @param string $value Field value
     *
     * @return false|integer
     */
    public static function getIdByField($field, $value)
    {
        global $DB;

        $iterator = $DB->request([
            'SELECT' => 'id',
            'FROM'   => self::getTable(),
            'WHERE'  => [$field => $value],
        ]);

        if (count($iterator) == 1) {
            $row = $iterator->current();
            return (int) $row['id'];
        }
        return false;
    }


    /**
     * Show password update form for current user.
     *
     * @param array $error_messages
     *
     * @return void
     */
    public function showPasswordUpdateForm(array $error_messages = [])
    {
        TemplateRenderer::getInstance()->display('updatepassword.html.twig', [
            'must_change_password' => Session::mustChangePassword(),
            'errors'   => $error_messages,
        ]);
    }


    /**
     * Show new password form of password recovery process.
     *
     * @param $token
     *
     * @return void
     */
    public static function showPasswordForgetChangeForm($token)
    {
        TemplateRenderer::getInstance()->display('forgotpassword.html.twig', [
            'token'    => $token,
            'token_ok' => User::getUserByForgottenPasswordToken($token) !== null,
        ]);
    }

    /**
     * Show new password form of password initialization process.
     *
     * @param string $token
     *
     * @return void
     *
     * @since 11.0.0
     */
    public static function showPasswordInitChangeForm(string $token): void
    {
        TemplateRenderer::getInstance()->display('forgotpassword.html.twig', [
            'title'    => __('Password Initialization'),
            'token'    => $token,
            'token_ok' => User::getUserByForgottenPasswordToken($token) !== null,
        ]);
    }


    /**
     * Show request form of password recovery process.
     *
     * @return void
     *
     * @since 11.0.0
     */
    public static function showPasswordForgetRequestForm(): void
    {
        TemplateRenderer::getInstance()->display('forgotpassword.html.twig');
    }

    /**
     * Show request form of password initialization process.
     *
     * @return void
     */
    public static function showPasswordInitRequestForm()
    {
        TemplateRenderer::getInstance()->display('forgotpassword.html.twig', [
            'title' => __('Password initialization'),
        ]);
    }


    /**
     * Handle password recovery form submission.
     *
     * @param array $input
     *
     * @throws ForgetPasswordException when requirements are not met
     * @throws PasswordTooWeakException
     *
     * @return boolean true if password successfully changed, false otherwise
     */
    public function updateForgottenPassword(array $input)
    {
        // Invalid token
        if (
            !array_key_exists('password_forget_token', $input)
            || (string) $input['password_forget_token'] === ''
            || ($user = self::getUserByForgottenPasswordToken($input['password_forget_token'])) === null
        ) {
            throw new ForgetPasswordException(
                __('Your password reset request has expired or is invalid. Please renew it.')
            );
        }

        // Check if the user is no longer active, it might happen if for some
        // reasons the user is disabled manually after requesting a password reset
        if ($user->fields['is_active'] == 0 || $user->fields['is_deleted'] == 1) {
            throw new ForgetPasswordException(
                __("Unable to reset password, please contact your administrator")
            );
        }

        // Same check but for the account activation dates
        if (
            ($user->fields['begin_date'] !== null && $user->fields['begin_date'] > $_SESSION['glpi_currenttime'])
            || ($user->fields['end_date'] !== null && $user->fields['end_date'] < $_SESSION['glpi_currenttime'])
        ) {
            throw new ForgetPasswordException(
                __("Unable to reset password, please contact your administrator")
            );
        }

        // Safety check that the user authentication method support passwords changes
        if ($user->fields["authtype"] !== Auth::DB_GLPI && Auth::useAuthExt()) {
            throw new ForgetPasswordException(
                __("The authentication method configuration doesn't allow you to change your password.")
            );
        }

        $input['id'] = $user->fields['id'];

        // Check new password validity, throws exception on failure
        $password_errors = [];
        if (!$this->validatePassword($input["password"], $password_errors)) {
            $expection = new PasswordTooWeakException();
            foreach ($password_errors as $error) {
                $expection->addMessage($error);
            }
            throw $expection;
        }

        // Try to set new password
        if (!$user->update($input)) {
            return false;
        }

        // Clear password reset token data.
        // Use a direct DB query to bypass rights checks.
        global $DB;
        $DB->update(
            'glpi_users',
            [
                'password_forget_token'      => '',
                'password_forget_token_date' => 'NULL',
            ],
            [
                'id' => $user->fields['id'],
            ]
        );

        $this->getFromDB($user->fields['id']);

        return true;
    }


    /**
     * Displays password recovery result.
     *
     * @param array $input
     *
     * @return void
     */
    public function showUpdateForgottenPassword(array $input)
    {
        try {
            if ($this->updateForgottenPassword($input)) {
                Session::addMessageAfterRedirect(__s('Reset password successful.'));
            }
        } catch (ForgetPasswordException $e) {
            Session::addMessageAfterRedirect(htmlescape($e->getMessage()), false, ERROR);
        } catch (PasswordTooWeakException $e) {
            // Force display on error
            foreach ($e->getMessages() as $message) {
                Session::addMessageAfteRredirect(htmlescape($message), false, ERROR);
            }
        }

        TemplateRenderer::getInstance()->display('forgotpassword.html.twig', [
            'messages_only' => true,
        ]);
    }


    /**
     * Send password recovery for a user and display result message.
     *
     * @param string $email email of the user
     *
     * @return void
     */
    public function showForgetPassword($email)
    {
        try {
            $this->forgetPassword($email);
        } catch (ForgetPasswordException $e) {
            Session::addMessageAfterRedirect(htmlescape($e->getMessage()), false, ERROR);
            return;
        }
        Session::addMessageAfteRredirect(__s('If the given email address corresponds to one and only one GLPI user, you will receive an email containing the information required to reset your password. Please contact your administrator if you do not receive an email.'));

        TemplateRenderer::getInstance()->display('forgotpassword.html.twig', [
            'messages_only' => true,
        ]);
    }

    /**
     * Send password recovery for a user and display result message.
     *
     * @param string $email email of the user
     *
     * @return void
     */
    public function showInitPassword(string $email): void
    {
        try {
            $this->forgetPassword($email, true);
        } catch (ForgetPasswordException $e) {
            Session::addMessageAfterRedirect(htmlescape($e->getMessage()), false, ERROR);
            return;
        }
        Session::addMessageAfterRedirect(__s('The given email address will receive the information required to define password.'));

        TemplateRenderer::getInstance()->display('forgotpassword.html.twig', [
            'title'         => __('Password initialization'),
            'messages_only' => true,
        ]);
    }

    /**
     * Send password recovery email for a user.
     *
     * @param string $email
     * @param bool $firstpassword
     *
     * @throws ForgetPasswordException If the process failed and the user should
     *                                 be aware of it (e.g. incorrect email)
     *
     * @return bool Return true if the password reset notification was sent,
     *              false if the process failed but the user should not be aware
     *              of it to avoid exposing whether or not the given email exist
     *              in our database.
     */
    public function forgetPassword(string $email, bool $firstpassword = false): bool
    {
        global $CFG_GLPI;
        if ($firstpassword) {
            $event = 'passwordinit';
            $token_date = strtotime($_SESSION["glpi_currenttime"]) + $CFG_GLPI['password_init_token_delay'];
        } else {
            $event = 'passwordforget';
            $token_date = strtotime($_SESSION["glpi_currenttime"]) + DAY_TIMESTAMP;
        }
        $condition = [
            'glpi_users.is_active'  => 1,
            'glpi_users.is_deleted' => 0, [
                'OR' => [
                    ['glpi_users.begin_date' => null],
                    ['glpi_users.begin_date' => ['<', QueryFunction::now()]],
                ],
            ], [
                'OR'  => [
                    ['glpi_users.end_date'   => null],
                    ['glpi_users.end_date'   => ['>', QueryFunction::now()]],
                ],
            ],
        ];

        // Randomly increase the response time to prevent an attacker to be able to detect whether
        // a notification was sent (a longer response time could correspond to a SMTP operation).
        sleep(random_int(1, 3));

        // Try to find a single user matching the given email
        if (!$this->getFromDBbyEmail($email, $condition)) {
            $count = self::countUsersByEmail($email, $condition);
            trigger_error(
                "Failed to find a single user for '$email', $count user(s) found.",
                E_USER_WARNING
            );

            return false;
        }

        // Check that the configuration allow this user to change his password
        if ($this->fields["authtype"] !== Auth::DB_GLPI && Auth::useAuthExt()) {
            trigger_error(
                "The authentication method configuration doesn't allow the user '$email' to change their password.",
                E_USER_WARNING
            );

            return false;
        }

        // Check that the given email is valid
        if (!NotificationMailing::isUserAddressValid($email)) {
            throw new ForgetPasswordException(__('Invalid email address'));
        }

        // Store password reset token and date.
        // Use a direct DB query to bypass rights checks.
        global $DB;
        $DB->update(
            'glpi_users',
            [
<<<<<<< HEAD
                'password_forget_token'      => sha1(Toolbox::getRandomString(30)),
                'password_forget_token_date' => date("Y-m-d H:i:s", $token_date),
=======
                'password_forget_token'      => (new GLPIKey())->encrypt(sha1(Toolbox::getRandomString(30))),
                'password_forget_token_date' => $_SESSION["glpi_currenttime"],
>>>>>>> bec73d3f
            ],
            [
                'id' => $this->fields['id'],
            ]
        );

        $this->getFromDB($this->fields['id']); // reload user to get up-to-date fields

        // get the user entity
        $entities_id = 0;
        if (count(($entities = $this->getEntities())) > 0) {
            $entities_id = array_shift($entities);
        }

        // Notication on user entity
        NotificationEvent::raiseEvent($event, $this, [
            'entities_id' => $entities_id,
        ]);

        return true;
    }


    /**
     * Display information from LDAP server for user.
     *
     * @return void
     */
    private function showLdapInformation(): void
    {
        if ($this->fields['authtype'] != Auth::LDAP || !Session::haveRight(self::$rightname, self::READAUTHENT)) {
            return;
        }

        echo "<div class='spaced'>";
        echo "<table class='tab_cadre_fixe'>";
        echo "<tr><th colspan='2'>" . htmlescape(AuthLDAP::getTypeName(1)) . "</th></tr>";

        echo "<tr class='tab_bg_2'><td>" . __s('User DN') . "</td>";
        echo "<td>" . htmlescape($this->fields['user_dn']) . "</td></tr>";

        if ($this->fields['user_dn']) {
            $config_ldap = new AuthLDAP();
            $ds          = false;

            if ($config_ldap->getFromDB($this->fields['auths_id'])) {
                $ds = $config_ldap->connect();
            }

            if ($ds) {
                $info = AuthLDAP::getUserByDn(
                    $ds,
                    $this->fields['user_dn'],
                    [
                        // see https://docs.ldap.com/ldap-sdk/docs/tool-usages/ldapsearch.html
                        '*', // all user attributes
                        '+', // all operational attributes
                    ]
                );
                if (is_array($info)) {
                    foreach ($info as $key => $values) {
                        if (is_numeric($key) || !is_array($values)) {
                            // $info will have the following format:
                            //
                            // [
                            //   0           => 'propertyX',
                            //   'propertyX' => [
                            //     'count' => 2,
                            //     0       => 'value1',
                            //     1       => 'value2',
                            //   ],
                            //   'count'     => 1,
                            //   'dn'        => 'uid=X,dc=Y,dc=Z',
                            // ]
                            //
                            // Ignore entries that correspond to a propery name (numeric key)
                            // or that corresponds to count/dn properties.
                            continue;
                        }
                        echo '<tr class="tab_bg_2">';
                        echo '<td>' . htmlescape($key) . '</td>';
                        echo '<td>';
                        unset($values['count']);
                        $printed_values = [];
                        foreach ($values as $value) {
                            if (str_contains($key, 'password')) {
                                $value = '********';
                            }
                            $printed_values[] = htmlescape($value);
                        }
                        echo implode(', ', $printed_values);
                        echo '</td>';
                        echo '</tr>';
                    }
                } else {
                    echo '<tr class="tab_bg_2">';
                    echo '<td colspan="2">' . __s('No LDAP information to display') . '</td>';
                    echo '</tr>';
                }
            } else {
                echo '<td colspan="2">' . __s('Connection failed') . '</td>';
            }
        }

        echo "</table></div>";
    }

    public function getUnicityFieldsToDisplayInErrorMessage()
    {

        return ['id'          => __('ID'),
            'entities_id' => Entity::getTypeName(1),
        ];
    }


    public function getUnallowedFieldsForUnicity()
    {

        return array_merge(
            parent::getUnallowedFieldsForUnicity(),
            ['auths_id', 'date_sync', 'entities_id', 'last_login', 'profiles_id']
        );
    }


    /**
     * Get a unique generated token.
     *
     * @param string $field Field storing the token
     *
     * @return string
     */
    public static function getUniqueToken($field = 'personal_token')
    {
        global $DB;

        $iterator = $DB->request([
            'SELECT' => [$field],
            'FROM'   => self::getTable(),
            'WHERE'  => [
                ['NOT' => [$field => null]],
                ['NOT' => [$field => '']],
            ],
        ]);

        $glpi_key = new GLPIKey();

        // As encryption will not produce the same value each time, we have to compare decrypted values.
        $existing_tokens = [];
        foreach ($iterator as $user_data) {
            $existing_tokens[] = $glpi_key->decrypt($user_data[$field]);
        }

        do {
<<<<<<< HEAD
            $key    = Toolbox::getRandomString(40);
            $row = $DB->request([
                'COUNT'  => 'cpt',
                'FROM'   => self::getTable(),
                'WHERE'  => [$field => $key],
            ])->current();

            if ($row['cpt'] == 0) {
                return $key;
            }
        } while (!$ok); // @phpstan-ignore booleanNot.alwaysTrue
        // Note: this condition is always true but there is a return statement
        // above that will be executed when a unique token is generated.
=======
            $token = Toolbox::getRandomString(40);
        } while (in_array($token, $existing_tokens, true));

        return $token;
>>>>>>> bec73d3f
    }


    /**
     * Get token of a user. If not exists generate it.
     *
     * @param integer $ID    User ID
     * @param string  $field Field storing the token
     *
     * @return string|boolean User token, false if user does not exist
     */
    public static function getToken($ID, $field = 'personal_token')
    {

        $user = new self();
        if ($user->getFromDB($ID)) {
            return $user->getAuthToken($field);
        }

        return false;
    }

    /**
     * Get token of a user. If it does not exists  then generate it.
     *
     * @since 9.4
     *
     * @param string $field the field storing the token
     * @param boolean $force_new force generation of a new token
     *
     * @return string|false token or false in case of error
     */
    public function getAuthToken($field = 'personal_token', $force_new = false)
    {
        global $CFG_GLPI;

        if ($this->isNewItem()) {
            return false;
        }

        // check date validity for cookie token
        $outdated = false;
        if ($field === 'cookie_token') {
            if (empty($this->fields[$field . "_date"])) {
                $outdated = true;
            } else {
                $date_create = new DateTime($this->fields[$field . "_date"]);
                $date_expir = $date_create->add(new DateInterval('PT' . $CFG_GLPI["login_remember_time"] . 'S'));

                if ($date_expir < new DateTime()) {
                    $outdated = true;
                }
            }
        }

        // token exists, is not oudated, and we may use it
        if (!empty($this->fields[$field]) && !$force_new && !$outdated) {
            return (new GLPIKey())->decrypt($this->fields[$field]);
        }

        // else get a new token
        $token = self::getUniqueToken($field);

        // for cookie token, we need to store it hashed
        $hash = $token;
        if ($field === 'cookie_token') {
            $hash = Auth::getPasswordHash($token);
        }

        // save this token in db
        $this->update(['id'             => $this->getID(),
            $field           => $hash,
            $field . "_date" => $_SESSION['glpi_currenttime'],
        ]);

        return $token;
    }


    /**
     * Get name of users using default passwords
     *
     * @return string[]
     */
    public static function checkDefaultPasswords()
    {
        global $DB;

        $passwords = ['glpi'      => 'glpi',
            'tech'      => 'tech',
            'normal'    => 'normal',
            'post-only' => 'postonly',
        ];
        $default_password_set = [];

        $users = $DB->request([
            'SELECT' => ['name', 'password'],
            'FROM' => self::getTable(),
            'WHERE' => [
                'is_active'  => 1,
                'is_deleted' => 0,
                'name'       => array_keys($passwords),
            ],
        ]);
        foreach ($users as $data) {
            if (Auth::checkPassword($passwords[strtolower($data['name'])], $data['password'])) {
                $default_password_set[] = $data['name'];
            }
        }

        return $default_password_set;
    }


    /**
     * Get picture URL from picture field.
     *
     * @since 0.85
     *
     * @param string $picture Picture field value
     * @param bool  $full     get full path
     *
     * @return string
     */
    public static function getURLForPicture($picture, $full = true)
    {
        global $CFG_GLPI;

        $url = Toolbox::getPictureUrl($picture, $full);
        if (null !== $url) {
            return $url;
        }

        return ($full ? $CFG_GLPI["root_doc"] : "") . "/pics/picture.png";
    }


    /**
     * Get thumbnail URL from picture field.
     *
     * @since 0.85
     *
     * @param string $picture Picture field value
     *
     * @return string
     */
    public static function getThumbnailURLForPicture(?string $picture = null)
    {
        global $CFG_GLPI;

        if (!empty($picture)) {
            $tmp = explode(".", $picture);
            if (count($tmp) == 2) {
                return $CFG_GLPI["root_doc"]
                    . "/front/document.send.php?"
                    . 'file='
                    . rawurlencode(sprintf('_pictures/%s_min.%s', $tmp[0], $tmp[1]))
                ;
            }
        }

        return "";
    }


    /**
     * Drop existing files for user picture.
     *
     * @since 0.85
     *
     * @param string $picture Picture field value
     *
     * @return void
     */
    public static function dropPictureFiles($picture)
    {
        if (!empty($picture)) {
            try {
                if (!$filepath = realpath(GLPI_PICTURE_DIR . "/$picture")) {
                    return;
                }
            } catch (FilesystemException $e) {
                return;
            }
            if (!str_starts_with($filepath, realpath(GLPI_PICTURE_DIR))) {
                trigger_error(sprintf('Invalid picture path `%s`', $picture), E_USER_WARNING);
            }
            // unlink main file
            if (file_exists($filepath)) {
                @unlink($filepath);
            }
            // unlink Thumbnail
            $tmp = explode(".", $picture);
            if (count($tmp) == 2) {
                if (!$thumbpath = realpath(GLPI_PICTURE_DIR . "/" . $tmp[0] . "_min." . $tmp[1])) {
                    return;
                }
                if (!str_starts_with($thumbpath, realpath(GLPI_PICTURE_DIR))) {
                    trigger_error(sprintf('Invalid picture path `%s`', $tmp[0] . "_min." . $tmp[1]), E_USER_WARNING);
                }
                if (file_exists($thumbpath)) {
                    @unlink($thumbpath);
                }
            }
        }
    }

    public function getRights($interface = 'central')
    {

        $values = parent::getRights();
        //TRANS: short for : Add users from an external source
        $values[self::IMPORTEXTAUTHUSERS] = ['short' => __('Add external'),
            'long'  => __('Add users from an external source'),
        ];
        //TRANS: short for : Read method for user authentication and synchronization
        $values[self::READAUTHENT]        = ['short' => __('Read auth'),
            'long'  => __('Read user authentication, synchronization method and 2FA'),
        ];
        //TRANS: short for : Update method for user authentication and synchronization
        $values[self::UPDATEAUTHENT]      = ['short' => __('Update auth, sync and 2FA'),
            'long'  => __('Update method for user authentication, synchronization and 2FA'),
        ];
        $values[self::IMPERSONATE]      = ['short' => __('Impersonate'),
            'long'  => __('Impersonate users with the same or less rights'),
        ];

        return $values;
    }


    /**
     * Retrieve the list of LDAP field names from a list of fields
     * allow pattern substitution, e.g. %{name}.
     *
     * @since 9.1
     *
     * @param string[] $map array of fields
     *
     * @return string[]
     */
    private static function getLdapFieldNames(array $map)
    {

        $ret =  [];
        foreach ($map as $v) {
            if (preg_match_all('/%{(.*)}/U', $v, $reg)) {
                // e.g. "%{country} > %{city} > %{site}"
                foreach ($reg[1] as $f) {
                    $ret[] = $f;
                }
            } else {
                // single field name
                $ret[] = $v;
            }
        }
        return $ret;
    }


    /**
     * Retrieve the value of a fields from a LDAP result applying needed substitution of %{value}.
     *
     * @since 9.1
     *
     * @param string $map String with field format
     * @param array  $res LDAP result
     *
     * @return string
     */
    private static function getLdapFieldValue($map, array $res)
    {

        $ret = preg_replace_callback(
            '/%{(.*)}/U',
            fn($matches) => $res[0][$matches[1]][0] ?? '',
            $map
        );

        return $ret == $map ? ($res[0][$map][0] ?? '') : $ret;
    }

    /**
     * Print the switch language form.
     *
     * @return string
     */
    public static function showSwitchLangForm()
    {
        $params = [
            'value'     => $_SESSION["glpilanguage"],
            'display'   => false,
            'on_change' => 'this.form.submit()',
        ];

        $out = "<form method='post' name='switchlang' action='" . htmlescape(User::getFormURL()) . "' autocomplete='off'>";
        $out .= Dropdown::showLanguages("language", $params);
        $out .= Html::closeForm(false);

        return $out;
    }

    /**
     * Get list of entities ids for current user.
     *
     * @return integer[]
     */
    private function getEntities()
    {
        //get user entities
        if ($this->entities == null) {
            $this->entities = Profile_User::getUserEntities($this->fields['id'], true);
        }
        return $this->entities;
    }


    /**
     * Give cron information.
     *
     * @param string $name Task's name
     *
     * @return array
     */
    public static function cronInfo(string $name): array
    {

        $info = [];
        switch ($name) {
            case 'passwordexpiration':
                $info = [
                    'description' => __('Handle users passwords expiration policy'),
                    'parameter'   => __('Maximum expiration notifications to send at once'),
                ];
                break;
        }
        return $info;
    }

    /**
     * Cron that notify users about when their password expire and deactivate their account
     * depending on password expiration policy.
     *
     * @param CronTask $task
     *
     * @return integer
     */
    public static function cronPasswordExpiration(CronTask $task)
    {
        global $CFG_GLPI, $DB;

        $expiration_delay   = (int) $CFG_GLPI['password_expiration_delay'];
        $notice_time        = (int) $CFG_GLPI['password_expiration_notice'];
        $notification_limit = (int) $task->fields['param'];
        $lock_delay         = (int) $CFG_GLPI['password_expiration_lock_delay'];

        if (-1 === $expiration_delay || (-1 === $notice_time && -1 === $lock_delay)) {
            // Nothing to do if passwords does not expire
            // or if password expires without notice and with no lock delay
            return 0;
        }

        // Notify users about expiration of their password.
        $to_notify_count = 0;
        if (-1 !== $notice_time) {
            $notification_request = [
                'FROM'      => self::getTable(),
                'LEFT JOIN' => [
                    Alert::getTable() => [
                        'ON' => [
                            Alert::getTable() => 'items_id',
                            self::getTable()  => 'id',
                            [
                                'AND' => [
                                    Alert::getTableField('itemtype') => self::getType(),
                                ],
                            ],
                        ],
                    ],
                ],
                'WHERE'     => [
                    self::getTableField('is_deleted') => 0,
                    self::getTableField('is_active')  => 1,
                    self::getTableField('authtype')   => Auth::DB_GLPI,
                    new QueryExpression(
                        QueryFunction::now() . ' > ' . QueryFunction::dateAdd(
                            date: self::getTableField('password_last_update'),
                            interval: $expiration_delay - $notice_time,
                            interval_unit: 'DAY'
                        )
                    ),
                    // Get only users that has not yet been notified within last day
                    'OR'                              => [
                        [Alert::getTableField('date') => null],
                        [
                            Alert::getTableField('date') => ['<',
                                QueryFunction::dateSub(
                                    date: QueryFunction::now(),
                                    interval: 1,
                                    interval_unit: 'DAY'
                                ),
                            ],
                        ],
                    ],
                ],
            ];

            $to_notify_count_request = array_merge(
                $notification_request,
                [
                    'COUNT'  => 'cpt',
                ]
            );
            $to_notify_count = $DB->request($to_notify_count_request)->current()['cpt'];

            $notification_data_request  = array_merge(
                $notification_request,
                [
                    'SELECT'    => [
                        self::getTableField('id as user_id'),
                        Alert::getTableField('id as alert_id'),
                    ],
                    'LIMIT'     => $notification_limit,
                ]
            );
            $notification_data_iterator = $DB->request($notification_data_request);

            foreach ($notification_data_iterator as $notification_data) {
                $user_id  = $notification_data['user_id'];
                $alert_id = $notification_data['alert_id'];

                $user = new User();
                $user->getFromDB($user_id);

                $is_notification_send = NotificationEvent::raiseEvent(
                    'passwordexpires',
                    $user,
                    ['entities_id' => 0] // Notication on root entity (glpi_users.entities_id is only a pref)
                );
                if (!$is_notification_send) {
                    continue;
                }

                $task->addVolume(1);

                $alert = new Alert();

                // Delete existing alert if any
                if (null !== $alert_id) {
                    $alert->delete(['id' => $alert_id]);
                }

                // Add an alert to not warn user for at least one day
                $alert->add(
                    [
                        'itemtype' => 'User',
                        'items_id' => $user_id,
                        'type'     => Alert::NOTICE,
                    ]
                );
            }
        }

        // Disable users if their password has expire for too long.
        if (-1 !== $lock_delay) {
            $DB->update(
                self::getTable(),
                [
                    'is_active'         => 0,
                    'cookie_token'      => null,
                    'cookie_token_date' => null,
                ],
                [
                    'is_deleted' => 0,
                    'is_active'  => 1,
                    'authtype'   => Auth::DB_GLPI,
                    new QueryExpression(
                        QueryFunction::now() . ' > ' . QueryFunction::dateAdd(
                            date: 'password_last_update',
                            interval: $expiration_delay + $lock_delay,
                            interval_unit: 'DAY'
                        )
                    ),
                ]
            );
        }

        return -1 !== $notice_time && $to_notify_count > $notification_limit
         ? -1 // -1 for partial process (remaining notifications to send)
         : 1; // 1 for fully process
    }

    /**
     * Get password expiration time.
     *
     * @return null|int Password expiration time, or null if expiration mechanism is not active.
     */
    public function getPasswordExpirationTime()
    {
        global $CFG_GLPI;

        if (!array_key_exists('id', $this->fields) || $this->fields['id'] < 1) {
            return null;
        }

        $expiration_delay = (int) $CFG_GLPI['password_expiration_delay'];

        if (-1 === $expiration_delay) {
            return null;
        }

        if (null === $this->fields['password_last_update']) {
            // password never updated
            return strtotime(
                '+ ' . $expiration_delay . ' days',
                strtotime($this->fields['date_creation'])
            );
        }
        return strtotime(
            '+ ' . $expiration_delay . ' days',
            strtotime($this->fields['password_last_update'])
        );
    }

    /**
     * Check if password should be changed (if it expires soon).
     *
     * @return boolean
     */
    public function shouldChangePassword()
    {
        global $CFG_GLPI;

        if ($this->hasPasswordExpired()) {
            return true; // too late to change password, but returning false would not be logical here
        }

        $expiration_time = $this->getPasswordExpirationTime();
        if (null === $expiration_time) {
            return false;
        }

        $notice_delay    = (int) $CFG_GLPI['password_expiration_notice'];
        if (-1 === $notice_delay) {
            return false;
        }

        $notice_time = strtotime('- ' . $notice_delay . ' days', $expiration_time);

        return $notice_time < time();
    }

    /**
     * Check if password expired.
     *
     * @return boolean
     */
    public function hasPasswordExpired()
    {

        $expiration_time = $this->getPasswordExpirationTime();
        if (null === $expiration_time) {
            return false;
        }

        return $expiration_time < time();
    }

    public function getPasswordExpirationMessage(): ?string
    {
        global $CFG_GLPI;
        $expiration_msg = null;
        if ($this->fields['authtype'] == Auth::DB_GLPI && $this->shouldChangePassword()) {
            $expire_time = $this->getPasswordExpirationTime();
            $expire_has_passed = $expire_time < time();
            if ($expire_has_passed) {
                $expiration_msg = __('Your password has expired.');
            } else {
                $expiration_msg = sprintf(
                    __('Your password will expire on %s.'),
                    Html::convDateTime(date('Y-m-d H:i:s', $expire_time))
                );
            }
        }
        return $expiration_msg;
    }

    public static function getFriendlyNameSearchCriteria(string $filter): array
    {
        global $DB;

        $table     = self::getTable();

        $filter = strtolower($filter);
        $filter_no_spaces = str_replace(" ", "", $filter);
        $concat_names_first_last = QueryFunction::lower(
            QueryFunction::replace(
                expression: QueryFunction::concat(["$table.firstname", "$table.realname"]),
                search: new QueryExpression($DB::quoteValue(' ')),
                replace: new QueryExpression($DB::quoteValue(''))
            )
        );
        $concat_names_last_first = QueryFunction::lower(
            QueryFunction::replace(
                expression: QueryFunction::concat(["$table.realname", "$table.firstname"]),
                search: new QueryExpression($DB::quoteValue(' ')),
                replace: new QueryExpression($DB::quoteValue(''))
            )
        );

        return [
            'OR' => [
                new QueryExpression(QueryFunction::lower("$table.name") . ' LIKE ' . $DB::quoteValue("%$filter%")),
                new QueryExpression($concat_names_first_last . ' LIKE ' . $DB::quoteValue("%$filter_no_spaces%")),
                new QueryExpression($concat_names_last_first . ' LIKE ' . $DB::quoteValue("%$filter_no_spaces%")),
            ],
        ];
    }

    public static function getFriendlyNameFields(string $alias = "name")
    {
        global $DB;

        $config = Config::getConfigurationValues('core');
        if ($config['names_format'] == User::FIRSTNAME_BEFORE) {
            $first = "firstname";
            $second = "realname";
        } else {
            $first = "realname";
            $second = "firstname";
        }

        $table  = self::getTable();

        $first  = DBmysql::quoteName("$table.$first");
        $second = DBmysql::quoteName("$table.$second");
        $alias  = DBmysql::quoteName($alias);
        $name   = DBmysql::quoteName($table . '.' . self::getNameField());

        return new QueryExpression("CASE
            WHEN $first <> '' AND $second <> '' THEN CONCAT($first, ' ', $second)
            WHEN $first <> '' THEN $first
            WHEN $second <> '' THEN $second
            ELSE $name
        END AS $alias");
    }

    public static function getIcon()
    {
        return "ti ti-user";
    }

    /**
     * Add groups stored in "_ldap_rules/groups_id" special input
     */
    public function applyGroupsRules()
    {
        if (!isset($this->input["_ldap_rules"]['groups_id'])) {
            if (isset($this->input["_ldap_rules"]) && isset($this->input['id'])) {
                $group_user = new Group_User();
                $groups = $group_user->find([
                    'users_id' => $this->input['id'],
                    'is_dynamic' => true,
                ]);
                foreach ($groups as $group) {
                    if (!isset($_SESSION['_ldap_groups']) || !in_array($group['groups_id'], $_SESSION['_ldap_groups'])) {
                        $group_user->delete($group);
                    }
                }
                if (isset($_SESSION['_ldap_groups'])) {
                    unset($_SESSION['_ldap_groups']);
                }
            }
            return;
        }

        $group_ids = array_unique($this->input["_ldap_rules"]['groups_id']);
        foreach ($group_ids as $group_id) {
            $group_user = new Group_User();

            $data = [
                'groups_id' => $group_id,
                'users_id'  => $this->getId(),
            ];

            if (!$group_user->getFromDBByCrit($data)) {
                $group_user->add(array_merge($data, ['is_dynamic' => true]));
            }
        }
    }

    /**
     * Get anonymized name for user instance.
     *
     * @param ?int $entities_id
     *
     * @return string|null
     */
    public function getAnonymizedName(?int $entities_id = null): ?string
    {
        switch (Entity::getAnonymizeConfig($entities_id)) {
            default:
            case Entity::ANONYMIZE_DISABLED:
                return null;

            case Entity::ANONYMIZE_USE_GENERIC:
            case Entity::ANONYMIZE_USE_GENERIC_USER:
                return __("Helpdesk user");

            case Entity::ANONYMIZE_USE_NICKNAME:
            case Entity::ANONYMIZE_USE_NICKNAME_USER:
                return $this->fields['nickname'];
        }
    }

    /**
     * Get anonymized name for user having given ID.
     *
     * @param int $users_id
     * @param int $entities_id
     *
     * @return string|null
     */
    public static function getAnonymizedNameForUser(int $users_id, ?int $entities_id = null): ?string
    {
        switch (Entity::getAnonymizeConfig($entities_id)) {
            default:
            case Entity::ANONYMIZE_DISABLED:
                return null;

            case Entity::ANONYMIZE_USE_GENERIC:
            case Entity::ANONYMIZE_USE_GENERIC_USER:
                return __("Helpdesk user");

            case Entity::ANONYMIZE_USE_NICKNAME:
            case Entity::ANONYMIZE_USE_NICKNAME_USER:
                $user = new User();
                if (!$user->getFromDB($users_id)) {
                    return '';
                }

                return $user->fields['nickname'] ?? '';
        }
    }

    /**
     * Print a simplified user form.
     *
     * @param integer $ID    ID of the user
     * @param array $options Options
     *     - string   target        Form target
     *     - boolean  withtemplate  Template or basic item
     *
     * @return boolean true
     */
    public function showSystemUserForm($ID, array $options = []): bool
    {
        $this->initForm($ID, $options);

        $formtitle = static::getTypeName(1);
        $options['formtitle']   = $formtitle;
        $options['formoptions'] = ($options['formoptions'] ?? '') . " enctype='multipart/form-data'";
        $options['candel'] = false;
        $options['canedit'] = self::canUpdate();
        $this->showFormHeader($options);

        echo "<tr class='tab_bg_1'>";
        $surnamerand = mt_rand();
        echo "<td><label for='textfield_realname$surnamerand'>" . __s('Surname') . "</label></td>";
        echo "<td>";
        echo Html::input(
            'realname',
            [
                'value' => $this->fields['realname'],
                'id'    => "textfield_realname$surnamerand",
            ]
        );
        echo "</td>";

        echo "<td rowspan='3'>" . _sn('Picture', 'Pictures', 1) . "</td>";
        echo "<td rowspan='3'>";
        echo self::getPictureForUser($ID);

        echo Html::file(['name' => 'picture', 'display' => false, 'onlyimages' => true]);
        echo "<input type='checkbox' name='_blank_picture'>&nbsp;" . __s('Clear');
        echo "</td>";
        echo "</tr>";

        $firstnamerand = mt_rand();
        echo "<tr class='tab_bg_1'><td><label for='textfield_firstname$firstnamerand'>" . __s('First name') . "</label></td><td>";
        echo Html::input(
            'firstname',
            [
                'value' => $this->fields['firstname'],
                'id'    => "textfield_firstname$firstnamerand",
            ]
        );
        echo "</td></tr>";

        echo "<tr><td colspan='2'>";
        echo "<span>";
        echo  __s("This is a special user used for automated actions. ");
        echo '<br>';
        echo  __s("You can set its name to your organisation's name. ");
        echo "</span>";
        echo "</td></tr>";

        $this->showFormButtons($options);

        return true;
    }

    public function getPictureForUser(int $ID): string
    {
        return TemplateRenderer::getInstance()->render('components/user/picture.html.twig', [
            'users_id'  => $ID,
            'with_link' => false,
        ]);
    }

    /**
     * Get user link.
     *
     * @param bool $enable_anonymization
     *
     * @return string
     */
    public function getUserLink(bool $enable_anonymization = false): string
    {
        if (
            $enable_anonymization
            && $this->fields['id'] != $_SESSION['glpiID']
            && Session::getCurrentInterface() == 'helpdesk'
            && ($anon = $this->getAnonymizedName()) !== null
        ) {
            // if anonymized name active, return only the anonymized name
            return $anon;
        }

        return $this->getLink();
    }

    /**
     * Get user picture path.
     *
     * @param bool $enable_anonymization
     *
     * @return string
     */
    public function getPicturePath(bool $enable_anonymization = false): string
    {
        global $CFG_GLPI;

        if ($enable_anonymization && Session::getCurrentInterface() == 'helpdesk' && Entity::getAnonymizeConfig() !== Entity::ANONYMIZE_DISABLED) {
            return $CFG_GLPI["root_doc"] . '/pics/picture.png';
        }

        $path = Toolbox::getPictureUrl($this->fields['picture'], false);
        if (!empty($path)) {
            return $path;
        }

        return $CFG_GLPI["root_doc"] . '/pics/picture.png';
    }

    /**
     * Get user thumbnail picture path.
     *
     * @param bool $enable_anonymization
     *
     * @return null|string
     */
    public function getThumbnailPicturePath(bool $enable_anonymization = false): ?string
    {

        if ($enable_anonymization && Session::getCurrentInterface() == 'helpdesk' && Entity::getAnonymizeConfig() !== Entity::ANONYMIZE_DISABLED) {
            return null;
        }

        $path = User::getThumbnailURLForPicture($this->fields['picture']);
        if (!empty($path)) {
            return $path;
        }

        return null;
    }

    /**
     * Get user initials.
     *
     * @param bool $enable_anonymization
     *
     * @return string
     */
    public function getUserInitials(bool $enable_anonymization = false): string
    {

        if ($enable_anonymization && Session::getCurrentInterface() == 'helpdesk' && ($anon = $this->getAnonymizedName()) !== null) {
            // if anonymized name active, return two first letters of the anon name
            return mb_strtoupper(mb_substr($anon, 0, 2));
        }

        return self::getInitialsForUserName(
            $this->fields['name'],
            $this->fields['firstname'],
            $this->fields['realname']
        );
    }

    public static function getInitialsForUserName($name, $firstname, $realname): string
    {
        $initials = mb_substr($firstname ?? '', 0, 1) . mb_substr($realname ?? '', 0, 1);
        if (empty($initials)) {
            $initials = mb_substr($name ?? '', 0, 2);
        }
        return mb_strtoupper($initials);
    }

    /**
     * Return background color corresponding to user initials.
     *
     * @param bool $enable_anonymization
     *
     * @return string
     */
    public function getUserInitialsBgColor(bool $enable_anonymization = false): string
    {
        return Toolbox::getColorForString($this->getUserInitials($enable_anonymization));
    }

    /**
     * Find one user which match the given token and asked for a password reset
     * less than `password_init_token_delay` (config option) days ago
     *
     * @param string $token password_forget_token
     *
     * @return User|null The matching user or null if zero or more than one user
     *                   were found
     */
    public static function getUserByForgottenPasswordToken(string $token): ?User
    {
        global $CFG_GLPI, $DB;

        if (empty($token)) {
            return null;
        }

<<<<<<< HEAD
        // Find users which match the given token and asked for a password reset
        // less than `password_init_token_delay` days ago
=======
        // Find users which match the given token and asked for a password reset less than one day ago.
        // As encryption will not produce the same value each time, we have to compare decrypted values.
>>>>>>> bec73d3f
        $iterator = $DB->request([
            'SELECT' => ['id', 'password_forget_token'],
            'FROM'   => self::getTable(),
            'WHERE'  => [
<<<<<<< HEAD
                'password_forget_token'       => $token,
                new QueryExpression(
                    QueryFunction::now() . ' < ' . QueryFunction::dateAdd(
                        date: 'password_forget_token_date',
                        interval: $CFG_GLPI['password_init_token_delay'],
                        interval_unit: 'SECOND'
                    )
                ),
=======
                new \QueryExpression('NOW() < ADDDATE(' . $DB->quoteName('password_forget_token_date') . ', INTERVAL 1 DAY)'),
>>>>>>> bec73d3f
            ],
        ]);

        $glpi_key = new GLPIKey();

        foreach ($iterator as $user_data) {
            if ($token === $glpi_key->decrypt($user_data['password_forget_token'])) {
                $user = new self();
                return $user->getFromDB($user_data['id']) ? $user : null;
            }
        }

        return null;
    }

    /**
     * Create a new user from an email address
     *
     * @param string $email The email address of the user.
     *
     * @return User|null Created user, null on failure.
     */
    private static function createUserFromMail(string $email): ?User
    {
        global $DB;

        $iterator = $DB->request([
            'SELECT' => 'id',
            'FROM'   => UserEmail::getTable(),
            'WHERE'  => [
                'email' => $email,
            ],
        ]);

        if (count($iterator) > 0) {
            return null;
        }

        $user = new self();
        $added = $user->add([
            'name'           => $email,
            'realname'       => $email,
            '_useremails'    => [
                '-1' => $email,
            ],
            '_init_password' => true,
        ]);
        if (!$added) {
            return null;
        }

        return $user;
    }

    /**
     * Get name of the user with ID
     *
     * @param integer $ID   ID of the user.
     *
     * @return string username string (realname if not empty and name if realname is empty).
     */
    public static function getNameForLog(int $ID): string
    {
        global $DB;

        $iterator = $DB->request([
            'FROM' => 'glpi_users',
            'WHERE' => ['id' => $ID],
        ]);

        if (count($iterator) === 1) {
            $data     = $iterator->current();

            if (!empty($data['realname'])) {
                $formatted = $data['realname'];

                if (!empty($data['firstname'])) {
                    $formatted .= " " . $data["firstname"];
                }
            } else {
                $formatted = $data["name"];
            }
            return sprintf(__('%1$s (%2$s)'), $formatted, $ID);
        }

        return __('Unknown user');
    }

    /**
     * Get all validation substitutes
     *
     * @return int[]
     */
    final public function getSubstitutes(): array
    {
        if ($this->isNewItem()) {
            return [];
        }

        $substitutes = [];
        $rows = (new ValidatorSubstitute())->find([
            'users_id' => $this->fields['id'],
        ]);
        foreach ($rows as $row) {
            $substitutes[] = $row['users_id_substitute'];
        }

        return $substitutes;
    }

    /**
     * Get all delegators
     *
     * @return int[]
     */
    final public function getDelegators(): array
    {
        if ($this->isNewItem()) {
            return [];
        }

        $delegators = [];
        $rows = (new ValidatorSubstitute())->find([
            'users_id_substitute' => $this->fields['id'],
        ]);
        foreach ($rows as $row) {
            $delegators[] = $row['users_id'];
        }

        return $delegators;
    }

    /**
     * Is a substitute of an other user ?
     *
     * @param integer $users_id_delegator
     * @param bool    $use_date_range
     *
     * @return bool
     */
    final public function isSubstituteOf(int $users_id_delegator, bool $use_date_range = true): bool
    {
        global $DB;

        if ($this->isNewItem()) {
            return false;
        }

        $request = [
            'FROM' => ValidatorSubstitute::getTable(),
            'WHERE' => [
                ValidatorSubstitute::getTableField('users_id')            => $users_id_delegator,
                ValidatorSubstitute::getTableField('users_id_substitute') => $this->fields['id'],
            ],
        ];
        if ($use_date_range) {
            // add date range check
            $request['INNER JOIN'] = [
                self::getTable() => [
                    'ON' => [
                        self::getTable() => 'id',
                        ValidatorSubstitute::getTable() => 'users_id',
                    ],
                    'AND' => [
                        [
                            'OR' => [
                                [
                                    self::getTableField('substitution_end_date') => null,
                                ], [
                                    self::getTableField('substitution_end_date') => ['>=', QueryFunction::now()],
                                ],
                            ],
                        ], [
                            'OR' => [
                                [
                                    self::getTableField('substitution_start_date') => null,
                                ], [
                                    self::getTableField('substitution_start_date') => ['<=', QueryFunction::now()],
                                ],
                            ],
                        ],
                    ],
                ],
            ];
        }

        $result = $DB->request($request);

        return (count($result) > 0);
    }

    /**
     * Validate password based on security rules
     *
     * @param string $password password to validate
     *
     * @return bool
     */
    public function validatePassword(string $password, array &$errors = []): bool
    {
        global $CFG_GLPI;

        // Clear errors
        $errors = [];

        // Validate security policies
        if ($CFG_GLPI["use_password_security"]) {
            if (Toolbox::strlen($password) < $CFG_GLPI['password_min_length']) {
                $errors[] = __('Password too short!');
            }
            if ($CFG_GLPI["password_need_number"] && !preg_match("/[0-9]+/", $password)) {
                $errors[] = __('Password must include at least a digit!');
            }
            if ($CFG_GLPI["password_need_letter"] && !preg_match("/[a-z]+/", $password)) {
                $errors[] = __('Password must include at least a lowercase letter!');
            }
            if ($CFG_GLPI["password_need_caps"] && !preg_match("/[A-Z]+/", $password)) {
                $errors[] = __('Password must include at least a uppercase letter!');
            }
            if ($CFG_GLPI["password_need_symbol"] && !preg_match("/\W+/", $password)) {
                $errors[] = __('Password must include at least a symbol!');
            }
        }

        // Validate password history
        if (!PasswordHistory::getInstance()->validatePassword($this, $password)) {
            $errors[] = __('Password was used too recently.');
        }

        // Success if no error found
        return count($errors) === 0;
    }

    /**
     * Check if this User is the last super-admin user.
     * A "super-admin user" is a user that can edit GLPI's profiles.
     *
     * @return bool
     */
    protected function isLastSuperAdminUser(): bool
    {
        // Find all active authorizations for the super admins
        $super_admin_authorizations = (new Profile_User())->find([
            'profiles_id' => Profile::getSuperAdminProfilesId(),
            'users_id' => new QuerySubQuery([
                'SELECT' => 'id',
                'FROM'   => 'glpi_users',
                'WHERE'  => ['is_active' => 1, 'is_deleted' => 0],
            ]),
        ]);
        $users_ids = array_column($super_admin_authorizations, 'users_id');

        return
            count($users_ids) == 1 // Only one super admin auth
            && $users_ids[0] == $this->fields['id'] // Id match our user
        ;
    }

    /**
     * Check if this User notification is enable
     * @return bool
     */
    final public function isUserNotificationEnable(): bool
    {
        global $CFG_GLPI;

        $user_pref = $this->fields['is_notif_enable_default'];
        //load default conf if needed
        if (is_null($user_pref)) {
            $user_pref = $CFG_GLPI['is_notif_enable_default'];
        }

        return $user_pref;
    }

    public function willProcessRuleRight(): void
    {
        $this->must_process_ruleright = true;
    }

    /**
     * Toggle pin of given itemtype saved search.
     *
     * @param string $itemtype
     *
     * @return bool
     */
    public function toggleSavedSearchPin(string $itemtype): bool
    {
        if (getItemForItemtype($itemtype) === false) {
            return false;
        }

        $all_pinned     = importArrayFromDB($this->fields['savedsearches_pinned']);
        $already_pinned = $all_pinned[$itemtype] ?? 0;

        $all_pinned[$itemtype] = $already_pinned ? 0 : 1;

        return $this->update([
            'id'                   => $this->fields['id'],
            'savedsearches_pinned' => exportArrayToDB($all_pinned),
        ]);
    }

    /**
     * Clean unexpected values in add/update input.
     */
    private function cleanInput(array $input): array
    {
        // Check the validity of `pdffont` preference
        if (isset($input['pdffont']) && !in_array($input['pdffont'], array_keys(GLPIPDF::getFontList()), true)) {
            Session::addMessageAfterRedirect(
                sprintf(
                    __s('The following field has an incorrect value: "%s".'),
                    __s('PDF export font')
                ),
                false,
                ERROR
            );
            unset($input['pdffont']);
        }

        return $input;
    }

    /**
     * User has right for given module and right.
     *
     * @param string  $module Module to check
     * @param integer $right  Right to check
     * @param integer $entities_id Entity to check
     *
     * @return boolean|int
     **/
    public function hasRight($module, $right, $entities_id)
    {
        if (!$this->isNewItem()) {
            $user_id = $this->getID();
            $profiles = Profile_User::getUserProfiles($user_id);
            foreach ($profiles as $profile_id) {
                $profile = new Profile();
                $profile->getFromDB($profile_id);
                $profile->cleanProfile();
                if ($profile->haveUserRight($user_id, $module, $right, $entities_id)) {
                    return true;
                }
            }
        }
        return false;
    }
}<|MERGE_RESOLUTION|>--- conflicted
+++ resolved
@@ -782,7 +782,7 @@
      */
     public function getFromDBbyToken($token, $field = 'personal_token')
     {
-        /** @var \DBmysql $DB */
+        /** @var DBmysql $DB */
         global $DB;
 
         if (!is_string($token)) {
@@ -1154,14 +1154,8 @@
                         && (($input['id'] == Session::getLoginUserID())
                         || $this->currentUserHaveMoreRightThan($input['id'])
                         // Permit to change password with token and email
-<<<<<<< HEAD
-                        || (isset($this->fields['password_forget_token']) && ($input['password_forget_token'] == $this->fields['password_forget_token'])
+                        || (isset($this->fields['password_forget_token']) && ($input['password_forget_token'] == $glpi_key->decrypt($this->fields['password_forget_token']))
                            && (strtotime($_SESSION["glpi_currenttime"]) < strtotime($this->fields['password_forget_token_date']))))
-=======
-                        || (($input['password_forget_token'] == $glpi_key->decrypt($this->fields['password_forget_token']))
-                           && (abs(strtotime($_SESSION["glpi_currenttime"])
-                               - strtotime($this->fields['password_forget_token_date'])) < DAY_TIMESTAMP)))
->>>>>>> bec73d3f
                     ) {
                         $input["password"]
                         = Auth::getPasswordHash($input["password"]);
@@ -2933,614 +2927,8 @@
     }
 
 
-<<<<<<< HEAD
     public function pre_updateInDB()
     {
-=======
-        $phone2rand = mt_rand();
-        echo "<tr class='tab_bg_1'>";
-        echo "<td><label for='textfield_phone2$phone2rand'>" . __('Phone 2') . "</label></td><td>";
-        echo Html::input(
-            'phone2',
-            [
-                'value' => $this->fields['phone2'],
-                'id'    => "textfield_phone2$phone2rand",
-            ]
-        );
-        echo "</td>";
-        echo "<td rowspan='4' class='middle'><label for='comment'>" . __('Comments') . "</label></td>";
-        echo "<td class='center middle' rowspan='4'>";
-        echo "<textarea class='form-control' id='comment' name='comment' >" . $this->fields["comment"] . "</textarea>";
-        echo "</td></tr>";
-
-        $admnumrand = mt_rand();
-        echo "<tr class='tab_bg_1'><td><label for='textfield_registration_number$admnumrand'>" . _x('user', 'Administrative number') . "</label></td><td>";
-        echo Html::input(
-            'registration_number',
-            [
-                'value' => $this->fields['registration_number'],
-                'id'    => "textfield_registration_number$admnumrand",
-            ]
-        );
-        echo "</td></tr>";
-
-        $titlerand = mt_rand();
-        echo "<tr class='tab_bg_1'><td><label for='dropdown_usertitles_id$titlerand'>" . _x('person', 'Title') . "</label></td><td>";
-        UserTitle::dropdown(['value' => $this->fields["usertitles_id"], 'rand' => $titlerand]);
-        echo "</td></tr>";
-
-        echo "<tr class='tab_bg_1'>";
-        if (!empty($ID)) {
-            $locrand = mt_rand();
-            echo "<td><label for='dropdown_locations_id$locrand'>" . Location::getTypeName(1) . "</label></td><td>";
-            $entities = $this->getEntities();
-            if (count($entities) <= 0) {
-                $entities = -1;
-            }
-            Location::dropdown(['value'  => $this->fields["locations_id"],
-                'rand'   => $locrand,
-                'entity' => $entities,
-            ]);
-            echo "</td>";
-        }
-        echo "</tr>";
-
-        if (empty($ID)) {
-            echo "<tr class='tab_bg_1'>";
-            echo "<th colspan='2'>" . _n('Authorization', 'Authorizations', 1) . "</th>";
-            $recurrand = mt_rand();
-            echo "<td><label for='dropdown__is_recursive$recurrand'>" . __('Recursive') . "</label></td><td>";
-            Dropdown::showYesNo("_is_recursive", 0, -1, ['rand' => $recurrand]);
-            echo "</td></tr>";
-            $profilerand = mt_rand();
-            echo "<tr class='tab_bg_1'>";
-            echo "<td><label for='dropdown__profiles_id$profilerand'>" . Profile::getTypeName(1) . "</label></td><td>";
-            Profile::dropdownUnder(['name'  => '_profiles_id',
-                'rand'  => $profilerand,
-                'value' => Profile::getDefault(),
-            ]);
-
-            $entrand = mt_rand();
-            echo "</td><td><label for='dropdown__entities_id$entrand'>" . Entity::getTypeName(1) . "</label></td><td>";
-            Entity::dropdown(['name'                => '_entities_id',
-                'display_emptychoice' => false,
-                'rand'                => $entrand,
-                'entity'              => $_SESSION['glpiactiveentities'],
-            ]);
-            echo "</td></tr>";
-        } else {
-            if ($higherrights || $ismyself) {
-                $profilerand = mt_rand();
-                echo "<tr class='tab_bg_1'>";
-                echo "<td><label for='dropdown_profiles_id$profilerand'>" . __('Default profile') . "</label></td><td>";
-
-                $options   = Dropdown::getDropdownArrayNames(
-                    'glpi_profiles',
-                    Profile_User::getUserProfiles($this->fields['id'])
-                );
-
-                Dropdown::showFromArray(
-                    "profiles_id",
-                    $options,
-                    ['value'               => $this->fields["profiles_id"],
-                        'rand'                => $profilerand,
-                        'display_emptychoice' => true,
-                    ]
-                );
-            }
-            if ($higherrights) {
-                $entrand = mt_rand();
-                echo "</td><td><label for='dropdown_entities_id$entrand'>" . __('Default entity') . "</label></td><td>";
-                $entities = $this->getEntities();
-                $toadd = [-1 => __('Full structure')];
-                Entity::dropdown([
-                    'value'  => ($this->fields['entities_id'] === null) ? -1 : $this->fields['entities_id'],
-                    'rand'   => $entrand,
-                    'entity' => $entities,
-                    'toadd'  => $toadd,
-                ]);
-                echo "</td></tr>";
-
-                $grouprand = mt_rand();
-                echo "<tr class='tab_bg_1'>";
-                echo "<td><label for='dropdown_profiles_id$grouprand'>" . __('Default group') . "</label></td><td>";
-
-                $options = [];
-                foreach (Group_User::getUserGroups($this->fields['id']) as $group) {
-                    $options[$group['id']] = $group['completename'];
-                }
-
-                Dropdown::showFromArray(
-                    "groups_id",
-                    $options,
-                    ['value'               => $this->fields["groups_id"],
-                        'rand'                => $grouprand,
-                        'display_emptychoice' => true,
-                    ]
-                );
-
-                echo "</td>";
-                $userrand = mt_rand();
-                echo "<td><label for='dropdown_users_id_supervisor_$userrand'>" . __('Responsible') . "</label></td><td>";
-
-                User::dropdown(['name'   => 'users_id_supervisor',
-                    'value'         => $this->fields["users_id_supervisor"],
-                    'rand'          => $userrand,
-                    'entity'        => $_SESSION["glpiactive_entity"],
-                    'entity_sons'   => $_SESSION["glpiactive_entity_recursive"],
-                    'used'          => [$this->getID()],
-                    'right'         => 'all',
-                ]);
-                echo "</td></tr>";
-            }
-
-            if (
-                (
-                    Entity::getAnonymizeConfig() == Entity::ANONYMIZE_USE_NICKNAME
-                    || Entity::getAnonymizeConfig() == Entity::ANONYMIZE_USE_NICKNAME_USER
-                )
-                && Session::getCurrentInterface() == "central"
-            ) {
-                echo "<tr class='tab_bg_1'>";
-                echo "<td><label for='nickname$rand'> " . __('Nickname') . "</label></td>";
-                echo "<td>";
-                if ($this->can($ID, UPDATE)) {
-                    echo Html::input('nickname', [
-                        'value' => $this->fields['nickname'],
-                    ]);
-                } else {
-                    echo $this->fields['nickname'];
-                }
-                echo "</td>";
-                echo "</tr>";
-            }
-
-            if ($caneditpassword) {
-                echo "<tr class='tab_bg_1'><th colspan='4'>" . __('Remote access keys') . "</th></tr>";
-
-                echo "<tr class='tab_bg_1'><td>";
-                echo __("API token");
-                echo "</td><td colspan='2'>";
-                if (!empty($this->fields["api_token"])) {
-                    echo "<div class='copy_to_clipboard_wrapper'>";
-                    echo Html::input('_api_token', [
-                        'value'    => (new GLPIKey())->decrypt($this->fields["api_token"]),
-                        'style'    => 'width:90%',
-                    ]);
-                    echo "</div>";
-                    echo "(" . sprintf(
-                        __('generated on %s'),
-                        Html::convDateTime($this->fields["api_token_date"])
-                    ) . ")";
-                }
-                echo "</td><td>";
-                Html::showCheckbox(['name'  => '_reset_api_token',
-                    'title' => __('Regenerate'),
-                ]);
-                echo "&nbsp;&nbsp;" . __('Regenerate');
-                echo "</td></tr>";
-            }
-
-            echo "<tr class='tab_bg_1'>";
-            echo "<td colspan='2' class='center'>";
-            if ($this->fields["last_login"]) {
-                printf(__('Last login on %s'), Html::convDateTime($this->fields["last_login"]));
-            }
-            echo "</td><td colspan='2'class='center'>";
-
-            echo "</td></tr>";
-        }
-
-        $this->showFormButtons($options);
-
-        return true;
-    }
-
-
-    /**
-     * Print the user preference form.
-     *
-     * @param string  $target Form target
-     * @param integer $ID     ID of the user
-     *
-     * @return boolean true if user found, false otherwise
-     */
-    public function showMyForm($target, $ID)
-    {
-        /**
-         * @var array $CFG_GLPI
-         * @var \DBmysql $DB
-         */
-        global $CFG_GLPI, $DB;
-
-        // Affiche un formulaire User
-        if (
-            ($ID != Session::getLoginUserID())
-            && !$this->currentUserHaveMoreRightThan($ID)
-        ) {
-            return false;
-        }
-        if ($this->getFromDB($ID)) {
-            $rand     = mt_rand();
-            $authtype = $this->getAuthMethodsByID();
-
-            $extauth  = !(($this->fields["authtype"] == Auth::DB_GLPI)
-                       || (($this->fields["authtype"] == Auth::NOT_YET_AUTHENTIFIED)
-                           && !empty($this->fields["password"])));
-
-            echo "<div class='center'>";
-            echo "<form method='post' name='user_manager' enctype='multipart/form-data' action='" . $target . "' autocomplete='off'>";
-            echo "<table class='tab_cadre_fixe'>";
-            echo "<tr><th colspan='4'>" . sprintf(__('%1$s: %2$s'), __('Login'), $this->fields["name"]);
-            echo "<input type='hidden' name='name' value='" . $this->fields["name"] . "'>";
-            echo "<input type='hidden' name='id' value='" . $this->fields["id"] . "'>";
-            echo "</th></tr>";
-
-            $surnamerand = mt_rand();
-            echo "<tr class='tab_bg_1'><td><label for='textfield_realname$surnamerand'>" . __('Surname') . "</label></td><td>";
-
-            if (
-                $extauth
-                && isset($authtype['realname_field'])
-                && !empty($authtype['realname_field'])
-            ) {
-                echo $this->fields["realname"];
-            } else {
-                echo Html::input(
-                    'realname',
-                    [
-                        'value' => $this->fields['realname'],
-                        'id'    => "textfield_realname$surnamerand",
-                    ]
-                );
-            }
-            echo "</td>";
-
-            if (!empty($this->fields["name"])) {
-                echo "<td rowspan='7'>" . _n('Picture', 'Pictures', 1) . "</td>";
-                echo "<td rowspan='7'>";
-                echo self::getPictureForUser($ID);
-
-                echo Html::file(['name' => 'picture', 'display' => false, 'onlyimages' => true]);
-
-                echo "&nbsp;";
-                Html::showCheckbox(['name' => '_blank_picture', 'title' => __('Clear')]);
-                echo "&nbsp;" . __('Clear');
-
-                echo "</td>";
-                echo "</tr>";
-            }
-
-            $firstnamerand = mt_rand();
-            echo "<tr class='tab_bg_1'><td><label for='textfield_firstname$firstnamerand'>" . __('First name') . "</label></td><td>";
-            if (
-                $extauth
-                && isset($authtype['firstname_field'])
-                && !empty($authtype['firstname_field'])
-            ) {
-                echo $this->fields["firstname"];
-            } else {
-                echo Html::input(
-                    'firstname',
-                    [
-                        'value' => $this->fields['firstname'],
-                        'id'    => "textfield_firstname$firstnamerand",
-                    ]
-                );
-            }
-            echo "</td></tr>";
-
-            if (
-                $extauth
-                && $this->fields['auths_id']
-                && AuthLDAP::isSyncFieldConfigured($this->fields['auths_id'])
-            ) {
-                echo "<tr class='tab_bg_1'><td>" . __('Synchronization field') . "</td><td>";
-                if (empty($this->fields['sync_field'])) {
-                    echo Dropdown::EMPTY_VALUE;
-                } else {
-                    echo $this->fields['sync_field'];
-                }
-                echo "</td></tr>";
-            } else {
-                echo "<tr class='tab_bg_1'><td colspan='2'></td></tr>";
-            }
-
-            echo "<tr class='tab_bg_1'>";
-
-            if (!GLPI_DEMO_MODE) {
-                $langrand = mt_rand();
-                echo "<td><label for='dropdown_language$langrand'>" . __('Language') . "</label></td><td>";
-                // Language is stored as null in DB if value is same as the global config.
-                $language = $this->fields["language"];
-                if (null === $this->fields["language"] || !isset($CFG_GLPI['languages'][$this->fields["language"]])) {
-                    $language = $CFG_GLPI['language'];
-                }
-                Dropdown::showLanguages(
-                    "language",
-                    [
-                        'rand'  => $langrand,
-                        'value' => $language,
-                    ]
-                );
-                echo "</td>";
-            } else {
-                echo "<td colspan='2'>&nbsp;</td>";
-            }
-            echo "</tr>";
-
-            //do some rights verification
-            if (
-                !$extauth
-                && Session::haveRight("password_update", "1")
-            ) {
-                echo "<tr class='tab_bg_1'>";
-                echo "<td><label for='password'>" . __('Password') . "</label></td>";
-                echo "<td><input id='password' type='password' name='password' value='' size='30' autocomplete='new-password' onkeyup=\"return passwordCheck();\" class='form-control'>";
-                echo "</td>";
-                echo "</tr>";
-
-                echo "<tr class='tab_bg_1'>";
-                echo "<td><label for='password2'>" . __('Password confirmation') . "</label></td>";
-                echo "<td><input type='password' name='password2' id='password2' value='' size='30' autocomplete='new-password' class='form-control'>";
-                echo "</td></tr>";
-
-                if ($CFG_GLPI["use_password_security"]) {
-                    echo "<tr class='tab_bg_1'>";
-                    echo "<td rowspan='2'>";
-                    echo __('Password security policy');
-                    echo "</td>";
-                    echo "<td rowspan='2'>";
-                    Config::displayPasswordSecurityChecks();
-                    echo "</td>";
-                    echo "</tr>";
-                }
-            } else {
-                echo "<tr class='tab_bg_1'><td colspan='2'></td></tr>";
-                echo "<tr class='tab_bg_1'><td colspan='2'></td></tr>";
-                echo "<tr class='tab_bg_1'><td colspan='2'></td></tr>";
-            }
-
-            echo '<tr class="tab_bg_1">';
-            if ($DB->use_timezones || Session::haveRight("config", READ)) {
-                echo "<td><label for='timezone'>" . __('Time zone') . "</label></td><td>";
-                if ($DB->use_timezones) {
-                    $timezones = $DB->getTimezones();
-                    Dropdown::showFromArray(
-                        'timezone',
-                        $timezones,
-                        [
-                            'value'                 => $this->fields["timezone"],
-                            'display_emptychoice'   => true,
-                            'emptylabel'            => __('Use server configuration'),
-                        ]
-                    );
-                } elseif (Session::haveRight("config", READ)) {
-                    // Display a warning but only if user is more or less an admin
-                    echo __('Timezone usage has not been activated.')
-                    . ' '
-                    . sprintf(__('Run the "%1$s" command to activate it.'), 'php bin/console database:enable_timezones');
-                }
-                echo "</td>";
-            } else {
-                echo '<td colspan="2"></td>';
-            }
-            if ($extauth || !Session::haveRight("password_update", READ)) {
-                echo "<td colspan='2'></td>";
-            }
-            echo '</tr>';
-
-            $phonerand = mt_rand();
-            echo "<tr class='tab_bg_1'><td><label for='textfield_phone$phonerand'>" . Phone::getTypeName(1) . "</label></td><td>";
-
-            if (
-                $extauth
-                && isset($authtype['phone_field']) && !empty($authtype['phone_field'])
-            ) {
-                echo $this->fields["phone"];
-            } else {
-                echo Html::input(
-                    'phone',
-                    [
-                        'value' => $this->fields['phone'],
-                        'id'    => "textfield_phone$phonerand",
-                    ]
-                );
-            }
-            echo "</td>";
-            echo "<td class='top align-middle'>" . _n('Email', 'Emails', Session::getPluralNumber());
-            UserEmail::showAddEmailButton($this);
-            echo "</td><td>";
-            UserEmail::showForUser($this);
-            echo "</td>";
-            echo "</tr>";
-
-            $mobilerand = mt_rand();
-            echo "<tr class='tab_bg_1'><td><label for='textfield_mobile$mobilerand'>" . __('Mobile phone') . "</label></td><td>";
-
-            if (
-                $extauth
-                && isset($authtype['mobile_field']) && !empty($authtype['mobile_field'])
-            ) {
-                echo $this->fields["mobile"];
-            } else {
-                echo Html::input(
-                    'mobile',
-                    [
-                        'value' => $this->fields['mobile'],
-                        'id'    => "textfield_mobile$mobilerand",
-                    ]
-                );
-            }
-            echo "</td>";
-
-            if (count($_SESSION['glpiprofiles']) > 1) {
-                $profilerand = mt_rand();
-                echo "<td><label for='dropdown_profiles_id$profilerand'>" . __('Default profile') . "</label></td><td>";
-
-                $options = Dropdown::getDropdownArrayNames(
-                    'glpi_profiles',
-                    Profile_User::getUserProfiles($this->fields['id'])
-                );
-                Dropdown::showFromArray(
-                    "profiles_id",
-                    $options,
-                    ['value'               => $this->fields["profiles_id"],
-                        'rand'                => $profilerand,
-                        'display_emptychoice' => true,
-                    ]
-                );
-                echo "</td>";
-            } else {
-                echo "<td colspan='2'>&nbsp;</td>";
-            }
-            echo "</tr>";
-
-            $phone2rand = mt_rand();
-            echo "<tr class='tab_bg_1'><td><label for='textfield_phone2$phone2rand'>" . __('Phone 2') . "</label></td><td>";
-
-            if (
-                $extauth
-                && isset($authtype['phone2_field']) && !empty($authtype['phone2_field'])
-            ) {
-                echo $this->fields["phone2"];
-            } else {
-                echo Html::input(
-                    'phone2',
-                    [
-                        'value' => $this->fields['phone2'],
-                        'id'    => "textfield_phone2$phone2rand",
-                    ]
-                );
-            }
-            echo "</td>";
-
-            $entities = $this->getEntities();
-            if (
-                !GLPI_DEMO_MODE
-                && (count($_SESSION['glpiactiveentities']) > 1)
-            ) {
-                $entrand = mt_rand();
-                echo "<td><label for='dropdown_entities_id$entrand'>" . __('Default entity') . "</td><td>";
-                $toadd = [-1 => __('Full structure')];
-                Entity::dropdown([
-                    'value'  => ($this->fields['entities_id'] === null) ? -1 : $this->fields['entities_id'],
-                    'rand'   => $entrand,
-                    'entity' => $entities,
-                    'toadd'  => $toadd,
-                ]);
-            } else {
-                echo "<td colspan='2'>&nbsp;";
-            }
-            echo "</td></tr>";
-
-            $admnumrand = mt_rand();
-            echo "<tr class='tab_bg_1'><td><label for='textfield_registration_number$admnumrand'>" . _x('user', 'Administrative number') . "</label></td><td>";
-            if (
-                $extauth
-                && isset($authtype['registration_number_field']) && !empty($authtype['registration_number_field'])
-            ) {
-                echo $this->fields["registration_number"];
-            } else {
-                echo Html::input(
-                    'registration_number',
-                    [
-                        'value' => $this->fields['registration_number'],
-                        'id'    => "textfield_registration_number$admnumrand",
-                    ]
-                );
-            }
-            echo "</td><td colspan='2'></td></tr>";
-
-            $locrand = mt_rand();
-            echo "<tr class='tab_bg_1'><td><label for='dropdown_locations_id$locrand'>" . Location::getTypeName(1) . "</label></td><td>";
-            Location::dropdown(['value'  => $this->fields['locations_id'],
-                'rand'   => $locrand,
-                'entity' => $entities,
-            ]);
-
-            if (Config::canUpdate()) {
-                $moderand = mt_rand();
-                echo "<td><label for='dropdown_use_mode$moderand'>" . __('Use GLPI in mode') . "</label></td><td>";
-                $modes = [
-                    Session::NORMAL_MODE => __('Normal'),
-                    Session::DEBUG_MODE  => __('Debug'),
-                ];
-                Dropdown::showFromArray('use_mode', $modes, ['value' => $this->fields["use_mode"], 'rand' => $moderand]);
-            } else {
-                echo "<td colspan='2'>&nbsp;";
-            }
-            echo "</td></tr>";
-
-            if (
-                (
-                    Entity::getAnonymizeConfig() == Entity::ANONYMIZE_USE_NICKNAME
-                    || Entity::getAnonymizeConfig() == Entity::ANONYMIZE_USE_NICKNAME_USER
-                )
-                && Session::getCurrentInterface() == "central"
-            ) {
-                echo "<tr class='tab_bg_1'>";
-                echo "<td><label for='nickname$rand'> " . __('Nickname') . "</label></td>";
-                echo "<td>";
-                echo Html::input('nickname', [
-                    'value' => $this->fields['nickname'],
-                ]);
-                echo "</td>";
-                echo "</tr>";
-            }
-
-            echo "<tr class='tab_bg_1'><th colspan='4'>" . __('Remote access keys') . "</th></tr>";
-
-            echo "<tr class='tab_bg_1'><td>";
-            echo __("API token");
-            echo "</td><td colspan='2'>";
-            if (!empty($this->fields["api_token"])) {
-                echo "<div class='copy_to_clipboard_wrapper'>";
-                echo Html::input('_api_token', [
-                    'value'    => (new GLPIKey())->decrypt($this->fields["api_token"]),
-                    'style'    => 'width:90%',
-                ]);
-                echo "</div>";
-                echo "(" . sprintf(
-                    __('generated on %s'),
-                    Html::convDateTime($this->fields["api_token_date"])
-                ) . ")";
-            }
-            echo "</td><td>";
-            Html::showCheckbox(['name'  => '_reset_api_token',
-                'title' => __('Regenerate'),
-            ]);
-            echo "&nbsp;&nbsp;" . __('Regenerate');
-            echo "</td></tr>";
-
-            echo "<tr><td class='tab_bg_2 center' colspan='4'>";
-            echo "<input type='submit' name='update' value=\"" . _sx('button', 'Save') . "\" class='btn btn-primary'>";
-            echo "</td></tr>";
-
-            echo "</table>";
-            Html::closeForm();
-            echo "</div>";
-            return true;
-        }
-        return false;
-    }
-
-
-    /**
-     * Get all the authentication method parameters for the current user.
-     *
-     * @return array
-     */
-    public function getAuthMethodsByID()
-    {
-        return Auth::getMethodsByID($this->fields["authtype"], $this->fields["auths_id"]);
-    }
-
-
-    public function pre_updateInDB()
-    {
-        /** @var \DBmysql $DB */
->>>>>>> bec73d3f
         global $DB;
 
         if (($key = array_search('name', $this->updates)) !== false) {
@@ -5959,13 +5347,8 @@
         $DB->update(
             'glpi_users',
             [
-<<<<<<< HEAD
-                'password_forget_token'      => sha1(Toolbox::getRandomString(30)),
+                'password_forget_token'      => (new GLPIKey())->encrypt(sha1(Toolbox::getRandomString(30))),
                 'password_forget_token_date' => date("Y-m-d H:i:s", $token_date),
-=======
-                'password_forget_token'      => (new GLPIKey())->encrypt(sha1(Toolbox::getRandomString(30))),
-                'password_forget_token_date' => $_SESSION["glpi_currenttime"],
->>>>>>> bec73d3f
             ],
             [
                 'id' => $this->fields['id'],
@@ -6121,26 +5504,10 @@
         }
 
         do {
-<<<<<<< HEAD
-            $key    = Toolbox::getRandomString(40);
-            $row = $DB->request([
-                'COUNT'  => 'cpt',
-                'FROM'   => self::getTable(),
-                'WHERE'  => [$field => $key],
-            ])->current();
-
-            if ($row['cpt'] == 0) {
-                return $key;
-            }
-        } while (!$ok); // @phpstan-ignore booleanNot.alwaysTrue
-        // Note: this condition is always true but there is a return statement
-        // above that will be executed when a unique token is generated.
-=======
             $token = Toolbox::getRandomString(40);
         } while (in_array($token, $existing_tokens, true));
 
         return $token;
->>>>>>> bec73d3f
     }
 
 
@@ -7088,19 +6455,13 @@
             return null;
         }
 
-<<<<<<< HEAD
         // Find users which match the given token and asked for a password reset
-        // less than `password_init_token_delay` days ago
-=======
-        // Find users which match the given token and asked for a password reset less than one day ago.
+        // less than `password_init_token_delay` days ago.
         // As encryption will not produce the same value each time, we have to compare decrypted values.
->>>>>>> bec73d3f
         $iterator = $DB->request([
             'SELECT' => ['id', 'password_forget_token'],
             'FROM'   => self::getTable(),
             'WHERE'  => [
-<<<<<<< HEAD
-                'password_forget_token'       => $token,
                 new QueryExpression(
                     QueryFunction::now() . ' < ' . QueryFunction::dateAdd(
                         date: 'password_forget_token_date',
@@ -7108,9 +6469,6 @@
                         interval_unit: 'SECOND'
                     )
                 ),
-=======
-                new \QueryExpression('NOW() < ADDDATE(' . $DB->quoteName('password_forget_token_date') . ', INTERVAL 1 DAY)'),
->>>>>>> bec73d3f
             ],
         ]);
 
