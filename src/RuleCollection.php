--- conflicted
+++ resolved
@@ -286,13 +286,7 @@
                             $retrieve_action
                         )
                     ) {
-<<<<<<< HEAD
-                      //Add the object to the list of rules
-=======
-                        $tempRule->can_sort = $can_sort;
-
                         //Add the object to the list of rules
->>>>>>> 137fa6f2
                         $this->RuleList->list[] = $tempRule;
                     }
                 }
