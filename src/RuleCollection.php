--- conflicted
+++ resolved
@@ -967,16 +967,14 @@
      **/
     public static function exportRulesToXML($items = [])
     {
-<<<<<<< HEAD
-=======
-        //get rules XML file
+        // get rules XML file
         $xml = self::getRulesXMLFile($items);
 
         if (!$xml) {
-            return false;
-        }
-
-        //send attachment to browser
+            return;
+        }
+
+        // send attachment to browser
         header('Content-type: application/xml');
         header('Content-Disposition: attachment; filename="rules.xml"');
         echo $xml;
@@ -987,13 +985,12 @@
      *
      * @param array $items array the input data to transform to xml
      *
-     * @return string|bool send attachment to browser
-     **/
+     * @return ?string
+     */
     public static function getRulesXMLFile($items = [])
     {
->>>>>>> 233e9877
         if (!count($items)) {
-            return;
+            return null;
         }
 
         $rulecollection = new self();
@@ -1095,18 +1092,8 @@
             }
         }
 
-<<<<<<< HEAD
-        // convert SimpleXMLElement to XML string
-        $xml = $xmlE->asXML();
-
-        // send attachment to browser
-        header('Content-type: application/xml');
-        header('Content-Disposition: attachment; filename="rules.xml"');
-        echo $xml;
-=======
-        //convert SimpleXMLElement to xml string
+        // convert SimpleXMLElement to xml string
         return $xmlE->asXML();
->>>>>>> 233e9877
     }
 
     /**
