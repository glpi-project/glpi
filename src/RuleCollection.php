<?php

/**
 * ---------------------------------------------------------------------
 *
 * GLPI - Gestionnaire Libre de Parc Informatique
 *
 * http://glpi-project.org
 *
 * @copyright 2015-2024 Teclib' and contributors.
 * @copyright 2003-2014 by the INDEPNET Development Team.
 * @licence   https://www.gnu.org/licenses/gpl-3.0.html
 *
 * ---------------------------------------------------------------------
 *
 * LICENSE
 *
 * This file is part of GLPI.
 *
 * This program is free software: you can redistribute it and/or modify
 * it under the terms of the GNU General Public License as published by
 * the Free Software Foundation, either version 3 of the License, or
 * (at your option) any later version.
 *
 * This program is distributed in the hope that it will be useful,
 * but WITHOUT ANY WARRANTY; without even the implied warranty of
 * MERCHANTABILITY or FITNESS FOR A PARTICULAR PURPOSE.  See the
 * GNU General Public License for more details.
 *
 * You should have received a copy of the GNU General Public License
 * along with this program.  If not, see <https://www.gnu.org/licenses/>.
 *
 * ---------------------------------------------------------------------
 */

use Glpi\Application\View\TemplateRenderer;
use Glpi\DBAL\QueryExpression;
use Glpi\Event;

class RuleCollection extends CommonDBTM
{
    public const MOVE_BEFORE = 'before';
    public const MOVE_AFTER = 'after';

   /// Rule type
    public $sub_type;
   /// process collection stop on first matched rule
    public $stop_on_first_match                   = false;
   /// Processing several rules : use result of the previous one to computer the current one
    public $use_output_rule_process_as_next_input = false;
   /// Rule collection can be replay (for dictionary)
    public $can_replay_rules                      = false;
    /** @var SingletonRuleList $RuleList */
    public $RuleList                              = null;
   /// Menu type
    public $menu_type                             = "rule";
   /// Menu option
    public $menu_option                           = "";

    public $entity                                = 0;

    public static $rightname                             = 'config';

    /**
     * @var string Tab orientation : horizontal or vertical
     * @phpstan-var 'horizontal'|'vertical'
     */
    public $taborientation = 'horizontal';

    public static function getTable($classname = null)
    {
        return parent::getTable('Rule');
    }

    /**
     * @param $entity (default 0)
     **/
    public function setEntity($entity = 0)
    {
        $this->entity = $entity;
    }

    public function canList()
    {
        return static::canView();
    }

    public function isEntityAssign()
    {
        return false;
    }

    /**
     * Get Collection Size : retrieve the number of rules
     *
     * @param boolean $recursive (true by default)
     * @param integer $condition (0 by default)
     * @param integer $children (0 by default)
     *
     * @return integer number of rules
     **/
    public function getCollectionSize(
        $recursive = true,
        $condition = 0,
        $children = 0
    ) {
        /** @var \DBmysql $DB */
        global $DB;

        $restrict = $this->getRuleListCriteria([
            'condition' => $condition,
            'active'    => false,
            'inherited' => $recursive,
            'childrens' => $children,
        ]);

        $iterator = $DB->request($restrict);
        return count($iterator);
    }

    /**
     * Get rules list criteria
     *
     * @param array $options Options
     *
     * @return array
     **/
    public function getRuleListCriteria($options = [])
    {
        $p['active']    = true;
        $p['start']     = 0;
        $p['limit']     = 0;
        $p['inherited'] = 1;
        $p['childrens'] = 0;
        $p['condition'] = 0;

        foreach ($options as $key => $value) {
            $p[$key] = $value;
        }

        $criteria = [
            'SELECT' => Rule::getTable() . '.*',
            'FROM'   => Rule::getTable(),
            'ORDER'  => [
                'ranking ASC'
            ]
        ];

        $where = [];
        if ($p['active']) {
            $where['is_active'] = 1;
        }

        if ($p['condition'] > 0) {
            $where['condition'] = ['&', (int)$p['condition']];
        }

       //Select all the rules of a different type
        $where['sub_type'] = $this->getRuleClassName();
        if ($this->isRuleRecursive()) {
            $criteria['LEFT JOIN'] = [
                Entity::getTable() => [
                    'ON' => [
                        Entity::getTable()   => 'id',
                        Rule::getTable()     => 'entities_id'
                    ]
                ]
            ];

            if (!$p['childrens']) {
                $where += getEntitiesRestrictCriteria(
                    Rule::getTable(),
                    'entities_id',
                    $this->entity,
                    $p['inherited']
                );
            } else {
                $sons = getSonsOf('glpi_entities', $this->entity);
                $where[Rule::getTable() . '.entities_id'] = $sons;
            }

            $criteria['ORDER'] = [
                Entity::getTable() . '.level ASC',
                'ranking ASC'
            ];
        }

        if ($p['limit']) {
            $criteria['LIMIT'] = (int)$p['limit'];
            $criteria['START'] = (int)$p['start'];
        }

        $criteria['WHERE'] = $where;

        if (method_exists($this, 'collectionFilter')) {
            $filter_opts = [];
            if (isset($options['_glpi_tab'])) {
                $filter_opts['_glpi_tab'] = $options['_glpi_tab'];
            }
            $criteria = $this->collectionFilter($criteria, $filter_opts);
        }

        return $criteria;
    }

    /**
     * Get Collection Part : retrieve descriptions of a range of rules
     *
     * @param array $options array of options may be :
     *         - start : first rule (in the result set - default 0)
     *         - limit : max number of rules to retrieve (default 0)
     *         - recursive : boolean get recursive rules
     *         - childirens : boolean get childrens rules
     **/
    public function getCollectionPart($options = [])
    {
        /** @var \DBmysql $DB */
        global $DB;

        $p['start']     = 0;
        $p['limit']     = 0;
        $p['recursive'] = true;
        $p['childrens'] = 0;
        $p['condition'] = 0;

        foreach ($options as $key => $value) {
            $p[$key] = $value;
        }

        // no need to use SingletonRuleList::getInstance because we read only 1 page
        $this->RuleList       = new SingletonRuleList();
        $this->RuleList->list = [];

        // Select all the rules of a different type
        $criteria   = $this->getRuleListCriteria($p);

        $iterator   = $DB->request($criteria);

        foreach ($iterator as $data) {
           //For each rule, get a Rule object with all the criterias and actions
            $tempRule               = $this->getRuleClass();
            $tempRule->fields       = $data;

            $this->RuleList->list[] = $tempRule;
        }
    }

    /**
     * Get Collection Data: retrieve descriptions and rules
     *
     * @param boolean $retrieve_criteria  Retrieve the criteria of the rules ? (default 0)
     * @param boolean $retrieve_action    Retrieve the action of the rules ? (default 0)
     * @param integer $condition          Retrieve with a specific condition
     **/
    public function getCollectionDatas($retrieve_criteria = 0, $retrieve_action = 0, $condition = 0)
    {
        /** @var \DBmysql $DB */
        global $DB;

        if ($this->RuleList === null) {
            $this->RuleList = SingletonRuleList::getInstance(
                $this->getRuleClassName(),
                $this->entity
            );
        }
        $need = 1 + ($retrieve_criteria ? 2 : 0) + ($retrieve_action ? 4 : 0) + (8 * $condition);

       // check if load required
        if (($need & $this->RuleList->load) != $need) {
           //Select all the rules of a different type
            $criteria = $this->getRuleListCriteria(['condition' => $condition]);
            $iterator = $DB->request($criteria);

            if (count($iterator)) {
                $this->RuleList->list = [];
                $active_tab = Session::getActiveTab($this->getType());

                foreach ($iterator as $rule) {
                    //For each rule, get a Rule object with all the criterias and actions
                    $tempRule = $this->getRuleClass();

                    if (
                        $tempRule->getRuleWithCriteriasAndActions(
                            $rule["id"],
                            $retrieve_criteria,
                            $retrieve_action
                        )
                    ) {
                      //Add the object to the list of rules
                        $this->RuleList->list[] = $tempRule;
                    }
                }

                $this->RuleList->load = $need;
            }
        }
    }

    /**
     * @return class-string<Rule>
     */
    public function getRuleClassName()
    {
        if (preg_match('/(.*)Collection/', static::class, $rule_class)) {
            return $rule_class[1];
        }
        return "";
    }

    /**
     * Get a instance of the class to manipulate rule of this collection
     * @return Rule|null
     **/
    public function getRuleClass()
    {
        $name = $this->getRuleClassName();
        if ($name !==  '') {
            return new $name();
        }
        return null;
    }

    /**
     * Is a confirmation needed before replay on DB ?
     * If needed need to send 'replay_confirm' in POST
     *
     * @param string $target filename : where to go when done
     *
     * @return boolean true if confirmation is needed, else false
     **/
    public function warningBeforeReplayRulesOnExistingDB($target)
    {
        return false;
    }

    /**
     * Replay Collection on DB
     *
     * @param integer $offset  first row to work on (default 0)
     * @param float   $maxtime max system time to stop working (default 0)
     * @param array   $items   array containing items to replay. If empty -> all
     * @param array   $params  array additional parameters if needed
     *
     * @return int|false -1 if all rows done, else offset for next run, or false on error
     **/
    public function replayRulesOnExistingDB($offset = 0, $maxtime = 0, $items = [], $params = [])
    {
        return false;
    }

    /**
     * Get title used in list of rules
     *
     * @return string Title of the rule collection
     **/
    public function getTitle()
    {
        return __('Rules list');
    }

    /**
     * Indicates if the rule can be affected to an entity or if it's global
     *
     * @return boolean
     **/
    public function isRuleEntityAssigned()
    {
        $rule = $this->getRuleClass();
        return $rule->isEntityAssign();
    }

    /**
     * Indicates if the rule can be affected to an entity or if it's global
     *
     * @return boolean
     **/
    public function isRuleRecursive()
    {
        $rule = $this->getRuleClass();
        return $rule->maybeRecursive();
    }

    /**
     * Indicates if the rule use conditions
     *
     * @return boolean
     * @used-by templates/pages/admin/rules/engine_summary.html.twig
     **/
    public function isRuleUseConditions()
    {
        $rule = $this->getRuleClass();
        return $rule->useConditions();
    }

    /**
     * Get default rule conditions
     *
     * @return integer
     **/
    public function getDefaultRuleConditionForList()
    {
        $rule = $this->getRuleClass();
        $cond = $rule::getConditionsArray();
        // Get max value
        if (count($cond)) {
            return max(array_keys($cond));
        }
        return 0;
    }

    public function showEngineSummary()
    {
        TemplateRenderer::getInstance()->display('pages/admin/rules/engine_summary.html.twig', [
            'collection' => $this
        ]);
    }

    final public static function showCollectionsList(): void
    {
        TemplateRenderer::getInstance()->display('pages/admin/rules/collections_list.html.twig', [
            'rules_group' => [
                [
                    'type'    => __('Rule type'),
                    'entries' => self::getRules(),
                ],
            ]
        ]);
    }

    /**
     * Show the list of rules
     *
     * @param string $target
     * @param array $options
     *
     * @return void
     **/
    public function showListRules($target, $options = [])
    {
        /** @var array $CFG_GLPI */
        global $CFG_GLPI;

        $p['inherited'] = 1;
        $p['childrens'] = 0;
        $p['active']    = false;
        $p['condition'] = 0;
        $p['_glpi_tab'] = $options['_glpi_tab'];
        $p['display_criterias'] = false;
        $p['display_actions']   = false;

        foreach (['inherited','childrens', 'condition'] as $param) {
            if (isset($options[$param]) && $this->isRuleRecursive()) {
                $p[$param] = $options[$param];
            }
        }

        foreach (['display_criterias', 'display_actions'] as $param) {
            if (isset($options[$param])) {
                $p[$param] = $options[$param];
            }
        }

        $rule              = $this->getRuleClass();
        $display_entities  = ($this->isRuleRecursive() && ($p['inherited'] || $p['childrens']));
        $display_criterias = $p['display_criterias'];
        $display_actions   = $p['display_actions'];

       // Do not know what it is ?
        $canedit    = self::canUpdate() && !$display_entities;

        $use_conditions = false;
        if ($rule->useConditions()) {
            // First get saved option
            $p['condition'] = Session::getSavedOption(static::class, 'condition', 0);
            if ((int) $p['condition'] === 0) {
                $p['condition'] = $this->getDefaultRuleConditionForList();
            }
            $use_conditions = true;
            $twig_params = [
                'label' => __('Rules used for'),
                'conditions' => $rule::getConditionsArray(),
                'p' => $p
            ];
            // language=Twig
            echo TemplateRenderer::getInstance()->renderFromStringTemplate(<<<TWIG
                {% import 'components/form/fields_macros.html.twig' as fields %}
                <div class="d-flex justify-content-center">
                    {{ fields.dropdownArrayField('condition', p.condition, conditions, label, {
                        on_change: 'reloadTab("start=0&inherited=' ~ p.inherited ~ '&childrens=' ~ p.childrens ~ '&condition=" + this.value)'
                    }) }}
                </div>
TWIG, $twig_params);
        }

        $nb         = $this->getCollectionSize($p['inherited'], $p['condition'], $p['childrens']);
        $p['start'] = $options['start'] ?? 0;

        if ($p['start'] >= $nb) {
            $p['start'] = 0;
        }

        $p['limit'] = $_SESSION['glpilist_limit'];
        $this->getCollectionPart($p);

        $ruletype = $this->getRuleClassName();

        $entries = [];
        for ($i = $p['start'],$j = 0; isset($this->RuleList->list[$j]); $i++,$j++) {
            $entries[] = [
                'itemtype' => $ruletype,
                'id'       => $this->RuleList->list[$j]->fields['id'],
            ] + $this->RuleList->list[$j]->getDataForList($display_criterias, $display_actions, $display_entities, $canedit);
        }

        $columns = [
            'name' => __('Name'),
            'description' => __('Description'),
        ];
        if ($use_conditions) {
            $columns['condition'] = __('Use rule for');
        }
        if ($display_criterias) {
            $columns['criteria'] = RuleCriteria::getTypeName(Session::getPluralNumber());
        }
        if ($display_actions) {
            $columns['actions'] = RuleAction::getTypeName(Session::getPluralNumber());
        }
        $columns['is_active'] = __('Active');
        if ($display_entities) {
            $columns['entities_id'] = Entity::getTypeName(1);
        }
        $columns['sort'] = '';

        TemplateRenderer::getInstance()->display('components/datatable.html.twig', [
            'datatable_id' => 'rulelist',
            'table_class_style' => 'table-striped table-hover card-table',
            'is_tab' => true,
            'start' => $p['start'],
            'limit' => $p['limit'],
            'nofilter' => true,
            'nosort' => true,
            'super_header' => $this->getTitle(),
            'columns' => $columns,
            'formatters' => [
                'name' => 'raw_html',
                'criteria' => 'raw_html',
                'actions' => 'raw_html',
                'entity' => 'raw_html',
                'is_active' => 'raw_html',
                'sort' => 'raw_html'
            ],
            'entries' => $entries,
            'total_number' => $nb,
            'filtered_number' => count($entries),
            'showmassiveactions' => true,
            'massiveactionparams' => [
                'num_displayed' => count($entries),
                'container'     => 'mass' . static::class . mt_rand(),
                'extraparams'   => [
                    'entity' => $this->entity,
                    'condition' => $p['condition'],
                    'rule_class_name' => $this->getRuleClassName()
                ],
                'item'          => $this
            ]
        ]);
        $collection_classname = static::class;
        echo <<<HTML
            <script>
                $(() => {
                    sortable('#rulelist tbody', {
                        handle: '.grip-rule',
                        placeholder: '<tr><td colspan="8" class="sortable-placeholder">&nbsp;</td></tr>'
                    })[0].addEventListener('sortupdate', (e) => {
                       const sort_detail = e.detail;
                       const new_index = sort_detail.destination.index;
                       const old_index = sort_detail.origin.index;
        
                       $.post(CFG_GLPI['root_doc'] + '/ajax/rule.php', {
                          'action': 'move_rule',
                          'rule_id': sort_detail.item.dataset.id,
                          'collection_classname':  "{$collection_classname}",
                          'sort_action': (old_index > new_index) ? 'before' : 'after',
                          'ref_id': sort_detail.destination.itemsBeforeUpdate[new_index].dataset.id,
                       });
        
                       displayAjaxMessageAfterRedirect();
                    });
                });
            </script>
HTML;

        if ($plugin = isPluginItemType(static::class)) {
            $url = Plugin::getWebDir($plugin['plugin']);
        } else {
            $url = $CFG_GLPI["root_doc"];
        }

        $twig_params = [
            'rule_class' => $rule::class,
            'can_reset' => $rule instanceof Rule && $rule::hasDefaultRules(),
            'can_replay' => $this->can_replay_rules,
            'reset_label' => __('Reset rules'),
            'reset_warning' => __('Rules will be erased and recreated from defaults. Are you sure?'),
            'test_label' => __('Test rules engine'),
            'replay_label' => __('Replay the dictionary rules'),
            'test_url' => $url . "/front/rulesengine.test.php?sub_type=" . $rule::class . "&condition={$p['condition']}"
        ];
        // language=Twig
        echo TemplateRenderer::getInstance()->renderFromStringTemplate(<<<TWIG
            <div class="d-flex justify-content-center">
                {% if can_reset %}
                    <button type="button" class="btn btn-primary mx-1" name="reset_rules">{{ reset_label }}</button>
                {% endif %}
                <button type="button" class="btn btn-primary mx-1" data-bs-toggle="modal" data-bs-target="#allruletest">{{ test_label }}</button>
                {% do call('Ajax::createIframeModalWindow', ['allruletest', test_url, {title: test_label}]) %}
                {% if can_replay %}
                    <a class="btn btn-primary mx-1" role="button" href="{{ rule_class|itemtype_search_path }}?replay_rule=replay_rule">{{ replay_label }}</a>
                {% endif %}

                <script>
                    $(() => {
                        $('button[name="reset_rules"]').on('click', () => {
                            glpi_confirm({
                                title: '{{ reset_label|e('js') }}',
                                message: '{{ reset_warning|e('js') }}',
                                confirm_callback: () => {
                                    window.location.href = '{{ rule_class|itemtype_search_path|e('js') }}?reinit=true&subtype={{ rule_class|e('js') }}';
                                }
                            });
                        });
                    });
                </script>
            </div>
TWIG, $twig_params);

        echo "<div class='mb-2'>";
        $this->showAdditionalInformationsInForm($target);
        echo "</div>";
    }

    /**
     * Show the list of rules
     *
     * @param string $target
     *
     * @return void
     **/
    public function showAdditionalInformationsInForm($target)
    {
    }

    /**
     * Modify rule's ranking and automatically reorder all rules
     *
     * @param integer $ID        rule ID whose ranking must be modified
     * @param string  $action    up or down
     * @param integer $condition action on a specific condition
     *
     * @return boolean
     **/
    public function changeRuleOrder($ID, $action, $condition = 0)
    {
        /** @var \DBmysql $DB */
        global $DB;

        $criteria = [
            'SELECT' => 'ranking',
            'FROM'   => 'glpi_rules',
            'WHERE'  => ['id' => $ID]
        ];

        $add_condition = [];
        if ($condition > 0) {
            $add_condition = ['condition' => ['&', (int)$condition]];
        }

        $iterator = $DB->request($criteria);
        if (count($iterator) === 1) {
            $result = $iterator->current();
            $current_rank = $result['ranking'];
           // Search rules to switch
            $criteria = [
                'SELECT' => ['id', 'ranking'],
                'FROM'   => 'glpi_rules',
                'WHERE'  => [
                    'sub_type'  => $this->getRuleClassName()
                ] + $add_condition,
                'LIMIT'  => 1
            ];

            switch ($action) {
                case "up":
                    $criteria['WHERE']['ranking'] = ['<', $current_rank];
                    $criteria['ORDERBY'] = 'ranking DESC';
                    break;

                case "down":
                    $criteria['WHERE']['ranking'] = ['>', $current_rank];
                    $criteria['ORDERBY'] = 'ranking ASC';
                    break;

                default:
                    return false;
            }

            $iterator2 = $DB->request($criteria);
            if (count($iterator2) === 1) {
                $result2 = $iterator2->current();
                $other_ID = $result2['id'];
                $new_rank = $result2['ranking'];
                echo $current_rank . ' ' . $ID . '<br>';
                echo $new_rank . ' ' . $other_ID . '<br>';

                $rule = $this->getRuleClass();
                $result = false;
                $criteria = [
                    'SELECT' => ['id', 'ranking'],
                    'FROM'   => 'glpi_rules',
                    'WHERE'  => ['sub_type' => $this->getRuleClassName()]
                ];
                $diff = $new_rank - $current_rank;
                switch ($action) {
                    case "up":
                        $criteria['WHERE'] = array_merge(
                            $criteria['WHERE'],
                            [
                                ['ranking' => ['>', $new_rank]],
                                ['ranking' => ['<=', $current_rank]]
                            ]
                        );
                        $diff += 1;
                        break;

                    case "down":
                        $criteria['WHERE'] = array_merge(
                            $criteria['WHERE'],
                            [
                                ['ranking' => ['>=', $current_rank]],
                                ['ranking' => ['<', $new_rank]]
                            ]
                        );
                        $diff -= 1;
                        break;

                    default:
                        return false;
                }

                if ($diff != 0) {
                   // Move several rules
                    $iterator3 = $DB->request($criteria);
                    foreach ($iterator3 as $data) {
                        $data['ranking'] += $diff;
                        $result = $rule->update($data);
                    }
                } else {
                   // Only move one
                    $result = $rule->update([
                        'id'      => $ID,
                        'ranking' => $new_rank
                    ]);
                }

               // Update reference
                if ($result) {
                    $result = $rule->update([
                        'id'      => $other_ID,
                        'ranking' => $current_rank
                    ]);
                }
                return $result;
            }
        }
        return false;
    }

    /**
     * Update Rule Order when deleting a rule
     *
     * @param integer $ranking rank of the deleted rule
     *
     * @return boolean
     **/
    public function deleteRuleOrder($ranking)
    {
        /** @var \DBmysql $DB */
        global $DB;

        $result = $DB->update(
            'glpi_rules',
            [
                'ranking' => new QueryExpression($DB::quoteName('ranking') . ' - 1')
            ],
            [
                'sub_type'  => $this->getRuleClassName(),
                'ranking'   => ['>', $ranking]
            ]
        );
        return $result;
    }

    /**
     * Move a rule in an ordered collection
     *
     * @param integer $ID        ID of the rule to move
     * @param integer $ref_ID    ID of the rule position  (0 means all, so before all or after all)
     * @param string|integer  $type  Movement type, one of self::MOVE_AFTER or self::MOVE_BEFORE or the new rank
     *
     * @return boolean
     **/
    public function moveRule($ID, $ref_ID, $type = self::MOVE_AFTER, $new_rule = false)
    {
        /** @var \DBmysql $DB */
        global $DB;

        $ruleDescription = new Rule();

        // Get actual ranking of Rule to move
        $ruleDescription->getFromDB($ID);
        $old_rank = $ruleDescription->fields["ranking"];

        $max_ranking_criteria = [
            'SELECT' => ['MAX' => 'ranking AS maxi'],
            'FROM' => 'glpi_rules',
            'WHERE' => ['sub_type' => $this->getRuleClassName()]
        ];

        if (is_numeric($type)) {
            if ($new_rule) {
                // The ranking for new rules should be more permissive. helps avoid issues during import when the rules
                // may not be in the order of ranking and therefore earlier rules may be higher than the current max + 1 ranking.
                $rank = max(0, $type);
            } else {
                $max_rank = $DB->request($max_ranking_criteria)->current()['maxi'];
                $rank = max(0, min($max_rank + 1, $type));
            }
        } else {
            // Compute new ranking
            if ($ref_ID) { // Move after/before an existing rule
                $ruleDescription->getFromDB($ref_ID);
                $rank = $ruleDescription->fields["ranking"];
            } else if ($type === self::MOVE_AFTER) {
                // Move after all
                $result = $DB->request($max_ranking_criteria)->current();
                $rank = $result['maxi'];
            } else {
                // Move before all
                $rank = 0;
            }
        }

        $rule   = $this->getRuleClass();
        if ($rule === null) {
            return false;
        }

        $result = is_numeric($type);

        // Move others rules in the collection
        // If it is a new rule, there is no need to move any other rules back
        if (!$new_rule && $old_rank < $rank) {
            if ($type === self::MOVE_BEFORE) {
                $rank--;
            }

            // Move back all rules between old and new rank
            $iterator = $DB->request([
                'SELECT' => ['id', 'ranking AS _ranking'],
                'FROM'   => 'glpi_rules',
                'WHERE'  => [
                    'sub_type'  => $this->getRuleClassName(),
                    ['ranking'  => ['>', $old_rank]],
                    ['ranking'  => ['<=', $rank]]
                ]
            ]);
            foreach ($iterator as $data) {
                $data['_ranking']--;
                $result = $rule->update($data);
            }
        } else if ($new_rule || $old_rank > $rank) {
            if ($type === self::MOVE_AFTER) {
                $rank++;
            }

            // Move forward all rule  between old and new rank
            $iterator = $DB->request([
                'SELECT' => ['id', 'ranking AS _ranking'],
                'FROM'   => 'glpi_rules',
                'WHERE'  => [
                    'sub_type'  => $this->getRuleClassName(),
                    ['ranking'  => ['>=', $rank]],
                    ['ranking'  => ['<', $old_rank]]
                ]
            ]);
            foreach ($iterator as $data) {
                $data['_ranking']++;
                $result = $rule->update($data);
            }
        } else { // $old_rank == $rank : nothing to do
            $result = false;
        }

        // Move the rule
        if ($result && ($old_rank !== $rank)) {
            $result = $rule->update([
                'id'      => $ID,
                '_ranking' => $rank
            ]);
        }
        return $result;
    }

    /**
     * Print a title for backup rules
     *
     * @since 0.85
     *
     * @return void
     * @todo Not used in GLPI core. Used by glpiinventory plugin
     **/
    public static function titleBackup()
    {
        TemplateRenderer::getInstance()->display('pages/admin/rules/backup_header.html.twig');
    }

    /**
     * Export rules in a xml format
     *
<<<<<<< HEAD
     * @param array $items the input data to transform to xml
=======
     * @param array $items array the input data to transform to xml
>>>>>>> 820ad996
     *
     * @since 0.85
     *
     * @return void send attachment to browser
     **/
    public static function exportRulesToXML($items = [])
    {
        if (!count($items)) {
            return false;
        }

        $rulecollection = new self();
        $rulecritera    = new RuleCriteria();
        $ruleaction     = new RuleAction();

       //create xml
        $xmlE           = new SimpleXMLElement('<rules/>');

       //parse all rules
        foreach ($items as $ID) {
            $rulecollection->getFromDB($ID);
            if (!class_exists($rulecollection->fields['sub_type'])) {
                continue;
            }
            $rule = new $rulecollection->fields['sub_type']();
            unset($rulecollection->fields['id'], $rulecollection->fields['date_mod']);

            $name = Dropdown::getDropdownName(
                "glpi_entities",
                $rulecollection->fields['entities_id']
            );
            $rulecollection->fields['entities_id'] = $name;

            // add root node
            $xmlERule = $xmlE->addChild('rule');

           //convert rule direct indexes in XML
            foreach ($rulecollection->fields as $key => $val) {
                $xmlERule->$key = $val;
            }

           //find criterias
            $criterias = $rulecritera->find(['rules_id' => $ID]);
            foreach ($criterias as &$criteria) {
                unset($criteria['id'], $criteria['rules_id']);

                $available_criteria = $rule->getCriterias();
                $crit               = $criteria['criteria'];
                if (self::isCriteraADropdown($available_criteria, $criteria['condition'], $crit)) {
                    $criteria['pattern'] = Dropdown::getDropdownName(
                        $available_criteria[$crit]['table'],
                        $criteria['pattern'],
                        false,
                        true,
                        false,
                        ''
                    );
                }

               //convert criterias in XML
                $xmlECritiera = $xmlERule->addChild('rulecriteria');
                foreach ($criteria as $key => $val) {
                    $xmlECritiera->$key = $val;
                }
            }

           //find actions
            $actions = $ruleaction->find(['rules_id' => $ID]);
            foreach ($actions as &$action) {
                unset($action['id']);
                unset($action['rules_id']);

               //process FK (just in case of "assign" action)
                if (
                    ($action['action_type'] === "assign")
                    && (str_contains($action['field'], '_id'))
                    && !(($action['field'] === "entities_id")
                     && ((int) $action['value'] === 0))
                ) {
                    $field = $action['field'];
                    if ($action['field'][0] === "_") {
                        $field = substr($action['field'], 1);
                    }
                    $table = getTableNameForForeignKeyField($field);

                    $action['value'] = Dropdown::getDropdownName(
                        $table,
                        $action['value'],
                        false,
                        true,
                        false,
                        ''
                    );
                }

               //convert actions in XML
                $xmlEAction = $xmlERule->addChild('ruleaction');
                foreach ($action as $key => $val) {
                    $xmlEAction->$key = $val;
                }
            }
        }

        // convert SimpleXMLElement to xml string
        $xml = $xmlE->asXML();

        // send attachment to browser
        header('Content-type: application/xml');
        header('Content-Disposition: attachment; filename="rules.xml"');
        echo $xml;
    }

    /**
     * Print a form to select a xml file for import rules
     *
     * @since 0.85
     *
     * @return void
     **/
    public static function displayImportRulesForm()
    {
        TemplateRenderer::getInstance()->display('pages/admin/rules/import.html.twig');
    }

    /**
     *
     * Check if a criterion is a dropdown or not
     *
     * @since 0.85
     *
     * @param array   $available_criteria available criteria for this rule
     * @param integer $condition          the rulecriteria condition
     * @param string  $criterion          the criterion
     *
     * @return boolean true if a criterion is a dropdown, false otherwise
     **/
    public static function isCriteraADropdown($available_criteria, $condition, $criterion)
    {
        $type = $available_criteria[$criterion]['type'] ?? false;
        return (in_array($condition, [Rule::PATTERN_IS, Rule::PATTERN_IS_NOT, Rule::PATTERN_UNDER], true)
              && ($type === 'dropdown'));
    }

    /**
     * Print a form to inform user when conflicts appear during the import of rules from a xml file
     *
     * @since 0.85
     *
     * @return boolean true if all ok
     **/
    public static function previewImportRules()
    {
        /** @var \DBmysql $DB */
        global $DB;

        if (!isset($_FILES["xml_file"]) || ($_FILES["xml_file"]["size"] == 0)) {
            return false;
        }

        if ($_FILES["xml_file"]["error"] !== UPLOAD_ERR_OK) {
            Session::addMessageAfterRedirect(__s("No file was uploaded"));
            return false;
        }
        // get xml file content
        $xml           = file_get_contents($_FILES["xml_file"]["tmp_name"]);
        // convert a xml string into a SimpleXml object
        if (!$xmlE = simplexml_load_string($xml)) {
            Session::addMessageAfterRedirect(__s('Unauthorized file type'), false, ERROR);
        }
        $errors = libxml_get_errors();
        // convert SimpleXml object into an array and store it in session
        $rules         = json_decode(json_encode((array) $xmlE), true);
        // check rules (check if entities, criterias and actions is always good in this glpi)
        $entity        = new Entity();
        $rules_refused = [];
        /** @var array<class-string<Rule>, Rule> $rule_subtypes Cache of rule subtype instances */
        $rule_subtypes = [];

        // In case there's only one rule to import, recreate an array with key => value
        if (isset($rules['rule']['entities_id'])) {
            $rules['rule'] = [0 => $rules['rule']];
        }

        foreach ($rules['rule'] as $k_rule => &$rule) {
            $tmprule = $rule_subtypes[$rule['sub_type']] ?? new $rule['sub_type']();
            $rule_subtypes[$rule['sub_type']] ??= $tmprule;
            $refused_rule = [
                'uuid' => $rule['uuid'],
                'rule_name' => $rule['name'],
                'type_title' => $tmprule->getTitle(),
                'reasons' => [],
            ];
            // check entities
            if ($tmprule->isEntityAssign()) {
                $rule['entities_id'] = $DB->escape(Html::entity_decode_deep($rule['entities_id']));
                $entities_found = $entity->find(['completename' => $rule['entities_id']]);
                if (empty($entities_found)) {
                    $refused_rule['reasons'][] = ['entity' => $rule['entities_id']];
                }
            }

            // process direct attributes
            foreach ($rule as &$val) {
                if (
                    is_array($val)
                    && empty($val)
                ) {
                    $val = "";
                }
            }
            unset($val);

            // check criterias
            if (isset($rule['rulecriteria'])) {
                // check and correct criterias array format
                if (isset($rule['rulecriteria']['criteria'])) {
                    $rule['rulecriteria'] = [$rule['rulecriteria']];
                }

                foreach ($rule['rulecriteria'] as $k_crit => $criteria) {
                    // Fix patterns decoded as empty arrays to prevent empty IN clauses in SQL generation.
                    if (is_array($criteria['pattern']) && empty($criteria['pattern'])) {
                        $criteria['pattern'] = '';
                    }

                    $available_criteria = $tmprule->getCriterias();
                    $crit               = $criteria['criteria'];
                    // check FK (just in case of "is", "is_not" and "under" criteria)
                    if (
                        self::isCriteraADropdown(
                            $available_criteria,
                            $criteria['condition'],
                            $crit
                        )
                    ) {
                        $itemtype = getItemTypeForTable($available_criteria[$crit]['table']);
                        $item     = new $itemtype();
                        if ($item instanceof CommonTreeDropdown) {
                            $found = $item->find(['completename' => $criteria['pattern']]);
                        } else {
                            $found = $item->find(['name' => $criteria['pattern']]);
                        }
                        if (empty($found)) {
                            $criteria = $rules['rule'][$k_rule]['rulecriteria'][$k_crit];
                            $refused_rule['reasons']['criteria'][] = [
                                'id' => $k_crit,
                                'name' => $tmprule->getCriteriaName($criteria["criteria"]),
                                'label' => RuleCriteria::getConditionByID($criteria["condition"], $itemtype, $criteria["criteria"]),
                                'pattern' => $criteria["pattern"],
                            ];
                        } else {
                            $tmp = array_pop($found);
                            $rules['rule'][$k_rule]['rulecriteria'][$k_crit]['pattern'] = $tmp['id'];
                        }
                    }
                }
            }

            // check actions
            if (isset($rule['ruleaction'])) {
                // check and correct actions array format
                if (isset($rule['ruleaction']['field'])) {
                    $rule['ruleaction'] = [$rule['ruleaction']];
                }

                foreach ($rule['ruleaction'] as $k_action => $action) {
                    // Fix values decoded as empty arrays to prevent empty IN clauses in SQL generation.
                    if (is_array($action['value']) && empty($action['value'])) {
                        $action['value'] = '';
                    }
                    $available_actions = $tmprule->getActions();
                    $act               = $action['field'];

                    if (
                        ($action['action_type'] === "assign")
                        && (isset($available_actions[$act]['type'])
                        && ($available_actions[$act]['type'] === 'dropdown'))
                    ) {
                       //pass root entity and empty array (N/A value)
                        if (
                            (in_array($action['value'], ['entities_id', 'new_entities_id'], true))
                            && (($action['value'] == 0)
                            || ($action['value'] == ''))
                        ) {
                            continue;
                        }

                        $itemtype = getItemTypeForTable($available_actions[$act]['table']);
                        $item     = new $itemtype();
                        if ($item instanceof CommonTreeDropdown) {
                            $found = $item->find(['completename' => $action['value']]);
                        } else {
                            $found = $item->find(['name' => $action['value']]);
                        }
                        if (empty($found)) {
                            $action = $rule['ruleaction'][$k_action];
                            $refused_rule['reasons']['actions'][] = [
                                'id' => $k_action,
                                'name' => $tmprule->getActionName($action["field"]),
                                'label' => RuleAction::getActionByID($action["action_type"]),
                                'value' => $action["value"] ?? '',
                            ];
                        } else {
                            $tmp = array_pop($found);
                            $rules['rule'][$k_rule]['ruleaction'][$k_action]['value'] = $tmp['id'];
                        }
                    }
                }
            }

            if (count($refused_rule['reasons'])) {
                $rules_refused[$k_rule] = $refused_rule;
            }
        }
        unset($rule);

        // save rules for ongoing processing
        $_SESSION['glpi_import_rules']         = $rules;
        $rules_refused_for_session = [];
        foreach ($rules_refused as $k => $rule) {
            $r = [];
            if (isset($rule['reasons']['entity'])) {
                $r['entity'] = true;
            }
            if (isset($rule['reasons']['criteria'])) {
                $r['criterias'] = array_map(static fn ($c) => $c['id'], $rule['reasons']['criteria']);
            }
            if (isset($rule['reasons']['actions'])) {
                $r['actions'] = array_map(static fn ($c) => $c['id'], $rule['reasons']['actions']);
            }
            $rules_refused_for_session[$k] = $r;
        }

        $_SESSION['glpi_import_rules_refused'] = $rules_refused_for_session;

        // if no conflict detected, we can directly process the import
        if (!count($rules_refused)) {
            Html::redirect("rule.backup.php?action=process_import");
        }

        TemplateRenderer::getInstance()->display('pages/admin/rules/import_preview.html.twig', [
            'refused_rules' => $rules_refused
        ]);

        return true;
    }

    /**
     * import rules in glpi after user validation
     *
     * @since 0.85
     *
     * @return boolean
     **/
    public static function processImportRules()
    {
        /** @var \DBmysql $DB */
        global $DB;
        $ruleCriteria = new RuleCriteria();
        $ruleAction   = new RuleAction();
        $entity       = new Entity();

        // get session vars
        $rules         = $_SESSION['glpi_import_rules'];
        $rules_refused = $_SESSION['glpi_import_rules_refused'];
        $rr_keys       = array_keys($rules_refused);
        unset($_SESSION['glpi_import_rules'], $_SESSION['glpi_import_rules_refused']);

        // unset all refused rules
        foreach ($rules['rule'] as $k_rule => &$rule) {
            if (in_array($k_rule, $rr_keys, true)) {
                //Do not process rule with actions or criterias refused
                if (
                    isset($rules_refused[$k_rule]['criterias'])
                    || isset($rules_refused[$k_rule]['actions'])
                ) {
                    unset($rules['rule'][$k_rule]);
                } else {// accept rule with only entity not found (change entity)
                    $rule['entities_id'] = $_REQUEST['new_entities'][$rule['uuid']];
                }
            }
        }

        // import all right rules
        while (!empty($rules['rule'])) {
            $current_rule             = array_shift($rules['rule']);
            $add_criteria_and_actions = false;
            $params                   = [];
            $itemtype                 = $current_rule['sub_type'];
            $item                     = new $itemtype();

            // Find a rule by it's uuid
            $found    = $item->find(['uuid' => $current_rule['uuid']]);
            $params   = $current_rule;
            unset($params['rulecriteria'], $params['ruleaction']);

            if (!$item->isEntityAssign()) {
                $params['entities_id'] = 0;
            } else {
                $entities_found = $entity->find(['completename' => $DB->escape($current_rule['entities_id'])]);
                if (!empty($entities_found)) {
                    $entity_found          = array_shift($entities_found);
                    $params['entities_id'] = $entity_found['id'];
                } else {
                    $params['entities_id'] = 0;
                }
            }
            foreach (['is_recursive', 'is_active'] as $field) {
                // Should not be necessary but without it there's an sql error...
                if (!isset($params[$field]) || ($params[$field] === '')) {
                    $params[$field] = 0;
                }
            }

            // if uuid not exist, create rule
            if (empty($found)) {
                // Manage entity
                $params['_add'] = true;
                $rules_id       = $item->add($params);
                if ($rules_id) {
                    Event::log(
                        $rules_id,
                        "rules",
                        4,
                        "setup",
                        sprintf(__('%1$s adds the item %2$s'), $_SESSION["glpiname"], $rules_id)
                    );
                    $add_criteria_and_actions = true;
                }
            } else { //if uuid exists, then update the rule
                $tmp               = array_shift($found);
                $params['id']      = $tmp['id'];
                $params['_update'] = true;
                $rules_id          = $tmp['id'];
                if ($item->update($params)) {
                    Event::log(
                        $rules_id,
                        "rules",
                        4,
                        "setup",
                        sprintf(__('%s updates an item'), $_SESSION["glpiname"])
                    );

                    // remove all dependent criterias and action
                    $ruleCriteria->deleteByCriteria(["rules_id" => $rules_id]);
                    $ruleAction->deleteByCriteria(["rules_id" => $rules_id]);
                    $add_criteria_and_actions = true;
                }
            }

            if ($add_criteria_and_actions) {
                // Add criteria
                if (isset($current_rule['rulecriteria'])) {
                    foreach ($current_rule['rulecriteria'] as $criteria) {
                        $criteria['rules_id'] = $rules_id;
                        // fix array in value key
                        // (simplexml bug, empty xml node are converted in empty array instead of null)
                        if (is_array($criteria['pattern'])) {
                            $criteria['pattern'] = null;
                        }
                        $ruleCriteria->add($criteria);
                    }
                }

                // Add actions
                if (isset($current_rule['ruleaction'])) {
                    foreach ($current_rule['ruleaction'] as $action) {
                        $action['rules_id'] = $rules_id;
                        // fix array in value key
                        // (simplexml bug, empty xml node are converted in empty array instead of null)
                        if (is_array($action['value'])) {
                             $action['value'] = null;
                        }
                        $ruleAction->add($action);
                    }
                }
            }
        }

        Session::addMessageAfterRedirect(__s('Successful importation'));

        return true;
    }

    /**
     * Process all the rules collection
     *
     * @param array $input    The input data used to check criterias
     * @param array $output   The initial ouput array used to be manipulate by actions
     * @param array $params   Parameters for all internal functions
     * @param array $options  Options :
     *                            - condition : specific condition to limit rule list
     *                            - only_criteria : only react on specific criteria
     *
     * @return array The output array updated by actions
     **/
    public function processAllRules($input = [], $output = [], $params = [], $options = [])
    {
        $p['condition']     = 0;
        $p['only_criteria'] = null;

        if (is_array($options) && count($options)) {
            foreach ($options as $key => $val) {
                $p[$key] = $val;
            }
        }

        // Get Collection datas
        $this->getCollectionDatas(1, 1, $p['condition']);
        $input                      = $this->prepareInputDataForProcessWithPlugins($input, $params);
        $output["_no_rule_matches"] = true;

        //Store rule type being processed (for plugins)
        $params['rule_itemtype']    = $this->getRuleClassName();

        if (count($this->RuleList->list)) {
            foreach ($this->RuleList->list as $rule) {
                if ($p['condition'] && !($rule->fields['condition'] & $p['condition'])) {
                    // Rule is loaded in the cache but is not relevant for the current condition
                    continue;
                }

                // If the rule is active, process it

                if ($rule->fields["is_active"]) {
                    $output["_rule_process"] = false;
                    $rule->process($input, $output, $params, $p);

                    if (
                        (isset($output['_stop_rules_processing']) && (int) $output['_stop_rules_processing'] === 1)
                        || ($output["_rule_process"] && $this->stop_on_first_match)
                    ) {
                        unset($output["_stop_rules_processing"], $output["_rule_process"]);
                        $output["_ruleid"] = $rule->fields["id"];
                        return $output;
                    }
                }

                if ($this->use_output_rule_process_as_next_input) {
                    $output = $this->prepareInputDataForProcessWithPlugins($output, $params);
                    $input  = $output;
                }
            }
        }

        return $output;
    }

    /**
     * Show form displaying results for rule collection preview
     *
     * @param string  $target    where to go
     * @param array   $values    array of data
     * @param integer $condition condition to limit rules (default 0)
     *
     * @return array
     **/
    public function showRulesEnginePreviewCriteriasForm($target, array $values, $condition = 0)
    {
        $input = $this->prepareInputDataForTestProcess($condition);
        $rule      = $this->getRuleClass();
        if ($rule === null) {
            return $input;
        }
        $criterias = $rule->getAllCriteria();

        if (count($input)) {
           // Add all used criteria on rule as `Rule::showSpecificCriteriasForPreview()`
           // adapt its output depending on used criteria
            $rule->criterias = [];
            foreach ($input as $criteria) {
                $rule->criterias[] = (object)[
                    'fields' => ['criteria' => $criteria],
                ];
            }
        }
        TemplateRenderer::getInstance()->display('pages/admin/rules/engine_preview_criteria.html.twig', [
            'rule' => $rule,
            'input' => $input,
            'values' => $values,
            'criteria' => $criterias,
            'rule_classname' => $this->getRuleClassName(),
            'condition' => $condition,
            'params' => [
                'target' => $target,
            ]
        ]);

        return $input;
    }

    /**
     * Test all the rules collection
     *
     * @param array   $input     array the input data used to check criterias
     * @param array   $output    array the initial output array used to be manipulated by actions
     * @param array   $params    array parameters for all internal functions
     * @param integer $condition condition to limit rules (DEFAULT 0)
     *
     * @return array the output array updated by actions
     **/
    public function testAllRules($input = [], $output = [], $params = [], $condition = 0)
    {

        // Get Collection data
        $this->getCollectionDatas(1, 1, $condition);
        $input = $this->prepareInputDataForProcess($input, $params);

        $output["_no_rule_matches"] = true;

        if (count($this->RuleList->list)) {
            foreach ($this->RuleList->list as $rule) {
                // If the rule is active, process it
                if ($rule->fields["is_active"]) {
                    $output["_rule_process"]                     = false;
                    $output["result"][$rule->fields["id"]]["id"] = $rule->fields["id"];
                    $rule->process($input, $output, $params);

                    if ((isset($output['_stop_rules_processing']) && (int) $output['_stop_rules_processing'] === 1) || ($output["_rule_process"] && $this->stop_on_first_match)) {
                        unset($output["_stop_rules_processing"], $output["_rule_process"]);
                        $output["result"][$rule->fields["id"]]["result"] = 1;
                        $output["_ruleid"]                               = $rule->fields["id"];
                        return $output;
                    } else if ($output["_rule_process"]) {
                        $output["result"][$rule->fields["id"]]["result"] = 1;
                    } else {
                        $output["result"][$rule->fields["id"]]["result"] = 0;
                    }
                } else {
                   //Rule is inactive
                    $output["result"][$rule->fields["id"]]["result"] = 2;
                }

                if ($this->use_output_rule_process_as_next_input) {
                    $input = $output;
                }
            }
        }

        return $output;
    }

    /**
     * Prepare input data for the rules collection
     *
     * @param array $input  The input data used to check criteria
     * @param array $params Parameters
     *
     * @return array The updated input data
     **/
    public function prepareInputDataForProcess($input, $params)
    {
        return $input;
    }

    /**
     * Prepare input data for the rules collection, also using plugins values
     *
     * @since 0.84
     *
     * @param array $input  the input data used to check criteria
     * @param array $params parameters
     *
     * @return array The updated input data
     **/
    public function prepareInputDataForProcessWithPlugins($input, $params)
    {
        /** @var array $PLUGIN_HOOKS */
        global $PLUGIN_HOOKS;

        $input = $this->prepareInputDataForProcess($input, $params);
        if (isset($PLUGIN_HOOKS['use_rules'])) {
            foreach ($PLUGIN_HOOKS['use_rules'] as $plugin => $val) {
                if (!Plugin::isPluginActive($plugin)) {
                    continue;
                }
                if (is_array($val) && in_array($this->getRuleClassName(), $val, true)) {
                    $results = Plugin::doOneHook(
                        $plugin,
                        'ruleCollectionPrepareInputDataForProcess',
                        ['rule_itemtype' => $this->getRuleClassName(),
                            'values'        => ['input' => $input,
                                'params' => $params
                            ]
                        ]
                    );
                    if (is_array($results)) {
                        foreach ($results as $id => $result) {
                            $input[$id] = $result;
                        }
                    }
                }
            }
        }
        return $input;
    }

    /**
     * Prepare input data for the rules collection
     *
     * @param integer $condition condition to limit rules (DEFAULT 0)
     *
     * @return array the updated input data
     **/
    public function prepareInputDataForTestProcess($condition = 0)
    {
        /** @var \DBmysql $DB */
        global $DB;

        $limit = [];
        if ($condition > 0) {
            $limit = ['glpi_rules.condition' => ['&', (int)$condition]];
        }
        $input = [];

        $iterator = $DB->request([
            'SELECT'          => 'glpi_rulecriterias.criteria',
            'DISTINCT'        => true,
            'FROM'            => 'glpi_rulecriterias',
            'INNER JOIN'      => [
                'glpi_rules'   => [
                    'ON' => [
                        'glpi_rulecriterias' => 'rules_id',
                        'glpi_rules'         => 'id'
                    ]
                ]
            ],
            'WHERE'           => [
                'glpi_rules.is_active'  => 1,
                'glpi_rules.sub_type'   => $this->getRuleClassName()
            ] + $limit
        ]);

        foreach ($iterator as $data) {
            $input[] = $data["criteria"];
        }
        return $input;
    }

    /**
     * Show form displaying results for rule engine preview
     *
     * @param string  $target    where to go
     * @param array   $input     array of data
     * @param integer $condition condition to limit rules (DEFAULT 0)
     *
     * @return void
     **/
    public function showRulesEnginePreviewResultsForm($target, array $input, $condition = 0)
    {
        /** @var \DBmysql $DB */
        global $DB;
        $output = [];

        if ($this->use_output_rule_process_as_next_input) {
            $output = $input;
        }
        $output = $this->testAllRules($input, $output, $input, $condition);
        $rule   = $this->getRuleClass();
        if ($rule === null) {
            return;
        }
        $results = [];

        foreach ($output["result"] as $ID => $rule_result) {
            $it = $DB->request([
                'SELECT' => ['name'],
                'FROM'   => $rule::getTable(),
                'WHERE'  => ['id' => $ID],
                'LIMIT'  => 1
            ]);
            $name = $it->current()['name'] ?? '';
            $result = match ($rule_result['result']) {
                0, 1 => Dropdown::getYesNo($rule_result['result']),
                2 => __('Inactive'),
                default => ''
            };
            $results[] = [
                'name'   => $name,
                'result' => $result
            ];
        }

        $output        = $this->cleanTestOutputCriterias($output);
        unset($output["result"]);
        $global_result = (count($output) ? 1 : 0);
        $actions = $rule->getAllActions();
        $output = $this->preProcessPreviewResults($output);
        $result_actions = [];

        foreach ($output as $criteria => $value) {
            if (!isset($actions[$criteria])) {
                continue;
            }
            $action_type = $actions[$criteria]['action_type'] ?? '';
            $result_actions[] = [
                'name' => $actions[$criteria]['name'] ?? '',
                'value' => $rule->getActionValue($criteria, $action_type, $value),
            ];
        }

        TemplateRenderer::getInstance()->display('pages/admin/rules/engine_preview_results.html.twig', [
            'results' => $results,
            'global_result_raw' => $global_result,
            'global_result' => Dropdown::getYesNo($global_result),
            'result_actions' => $result_actions,
        ]);
    }

    /**
     * Unset criteria from the rule's ouput results (begins by _)
     *
     * @param array $output array clean output array to clean
     *
     * @return array cleaned array
     **/
    public function cleanTestOutputCriterias(array $output)
    {
        $rule   = $this->getRuleClass();
        if ($rule === null) {
            return $output;
        }
        $actions = $rule->getAllActions();

        // If output array contains keys begining with _ : drop it
        foreach ($output as $criteria => $value) {
            if ($criteria[0] === '_' && !isset($actions[$criteria])) {
                unset($output[$criteria]);
            }
        }
        return $output;
    }

    /**
     * @param array $output
     *
     * @return array
     **/
    public function preProcessPreviewResults($output)
    {
        /** @var array $PLUGIN_HOOKS */
        global $PLUGIN_HOOKS;

        if (isset($PLUGIN_HOOKS['use_rules'])) {
            $params['rule_itemtype'] = static::class;
            foreach ($PLUGIN_HOOKS['use_rules'] as $plugin => $val) {
                if (!Plugin::isPluginActive($plugin)) {
                    continue;
                }
                if (is_array($val) && in_array($params['rule_itemtype'], $val, true)) {
                    $results = Plugin::doOneHook(
                        $plugin,
                        "preProcessRuleCollectionPreviewResults",
                        ['output' => $output,
                            'params' => $params
                        ]
                    );
                    if (is_array($results)) {
                        foreach ($results as $id => $result) {
                            $output[$id] = $result;
                        }
                    }
                }
            }
        }
        return $this->cleanTestOutputCriterias($output);
    }

    /**
     * Print a title if needed which will be displayed above list of rules
     *
     * @return void
     **/
    public function title()
    {
    }

    /**
     * Get rulecollection classname by giving his itemtype
     *
     * @param string  $itemtype               itemtype
     * @param boolean $check_dictionnary_type check if the itemtype is a dictionary or not
     *                                  (false by default)
     *
     * @return RuleCollection|null
     */
    public static function getClassByType($itemtype, $check_dictionnary_type = false)
    {
        /** @var array $CFG_GLPI */
        global $CFG_GLPI;

        if ($plug = isPluginItemType($itemtype)) {
            $typeclass = 'Plugin' . $plug['plugin'] . $plug['class'] . 'Collection';
        } else {
            if (in_array($itemtype, $CFG_GLPI["dictionnary_types"], true)) {
                $typeclass = 'RuleDictionnary' . $itemtype . "Collection";
            } else {
                $typeclass = $itemtype . "Collection";
            }
        }

        if (
            ($check_dictionnary_type && in_array($itemtype, $CFG_GLPI["dictionnary_types"], true))
            || !$check_dictionnary_type
        ) {
            if ($item = getItemForItemtype($typeclass)) {
                return $item;
            }
        }
        return null;
    }

    public function showInheritedTab()
    {
        return false;
    }

    public function showChildrensTab()
    {
        return false;
    }

    /**
     * Get all the fields needed to perform the rule
     *
     * @return array
     **/
    public function getFieldsToLookFor()
    {
        /** @var \DBmysql $DB */
        global $DB;

        $params = [];

        $iterator = $DB->request([
            'SELECT'          => 'glpi_rulecriterias.criteria',
            'DISTINCT'        => true,
            'FROM'            => 'glpi_rulecriterias',
            'INNER JOIN'      => [
                'glpi_rules'   => [
                    'ON' => [
                        'glpi_rulecriterias' => 'rules_id',
                        'glpi_rules'         => 'id'
                    ]
                ]
            ],
            'WHERE'           => [
                'glpi_rules.is_active'  => 1,
                'glpi_rules.sub_type'   => $this->getRuleClassName()
            ]
        ]);

        foreach ($iterator as $data) {
             $params[] = Toolbox::strtolower($data["criteria"]);
        }
        return $params;
    }

    /**
     * For tabs management : force isNewItem
     *
     * @since 0.83
     *
     * @return boolean
     **/
    public function isNewItem()
    {
        return false;
    }

    public function defineTabs($options = [])
    {
        $ong               = [];
        $this->addStandardTab(__CLASS__, $ong, $options);
        $ong['no_all_tab'] = true;
        return $ong;
    }

    /**
     * Get label for main tab
     *
     * @return string
     */
    public function getMainTabLabel()
    {
        return _n('Rule', 'Rules', Session::getPluralNumber());
    }

    public function getTabNameForItem(CommonGLPI $item, $withtemplate = 0)
    {
        if ($item instanceof self) {
            $ong = [];
            if ($item->showInheritedTab()) {
                //TRANS: %s is the entity name
                $ong[1] = sprintf(
                    __('Rules applied: %s'),
                    Dropdown::getDropdownName(
                        'glpi_entities',
                        $_SESSION['glpiactive_entity']
                    )
                );
            }
            $title = $item->getMainTabLabel();
            if ($item->isRuleRecursive()) {
               //TRANS: %s is the entity name
                $title = sprintf(
                    __('Local rules: %s'),
                    Dropdown::getDropdownName(
                        'glpi_entities',
                        $_SESSION['glpiactive_entity']
                    )
                );
            }
            $ong[2] = $title;
            if ($item->showChildrensTab()) {
                $ong[3] = __('Rules applicable in the sub-entities');
            }
            return $ong;
        }
        return '';
    }

    public static function displayTabContentForItem(CommonGLPI $item, $tabnum = 1, $withtemplate = 0)
    {
        if ($item instanceof self) {
            $options = $_GET;
            switch ($tabnum) {
                case 1:
                    $options['inherited'] = 1;
                    break;

                case 2:
                    $options['inherited'] = 0;
                    break;

                case 3:
                    $options['inherited'] = 0;
                    $options['childrens'] = 1;
                    break;
            }
            if ($item->isRuleEntityAssigned()) {
                $item->setEntity($_SESSION['glpiactive_entity']);
            }
            $item->title();
            $item->showEngineSummary();
            $item->showListRules(Toolbox::cleanTarget($_GET['_target']), $options);
            return true;
        }
        return false;
    }

    /**
     * Get list of Rules
     *
     * @return array
     */
    public static function getRules(): array
    {
        /** @var array $CFG_GLPI */
        global $CFG_GLPI;

        $rules = [];
        foreach ($CFG_GLPI["rulecollections_types"] as $rulecollectionclass) {
            $rulecollection = new $rulecollectionclass();
            if ($rulecollection->canList()) {
                if ($plug = isPluginItemType($rulecollectionclass)) {
                    $title = sprintf(
                        __('%1$s - %2$s'),
                        Plugin::getInfo($plug['plugin'], 'name'),
                        $rulecollection->getTitle()
                    );
                } else {
                    $title = $rulecollection->getTitle();
                }
                $ruleClassName = $rulecollection->getRuleClassName();

                $rules[] = [
                    'label' => $title,
                    'link'  => $ruleClassName::getSearchURL(),
                    'icon'  => $ruleClassName::getIcon(),
                ];
            }
        }

        if (
            Session::haveRight("transfer", READ)
            && Session::isMultiEntitiesMode()
        ) {
            $rules[] = [
                'label' => Transfer::getTypeName(),
                'link'  => Transfer::getSearchURL(),
                'icon'  => Transfer::getIcon(),
            ];
        }

        if (Session::haveRight("config", READ)) {
            $rules[] = [
                'label' => _n('Blacklist', 'Blacklists', Session::getPluralNumber()),
                'link'  => Blacklist::getSearchURL(),
                'icon'  => Blacklist::getIcon(),
            ];
        }

        return $rules;
    }

    /**
     * Get list of dictionaries
     *
     * @return array
     */
    public static function getDictionnaries(): array
    {
        $dictionnaries = [];

        $entries = [];

        if (Session::haveRight("rule_dictionnary_software", READ)) {
            $entries[] = [
                'label'  => Software::getTypeName(Session::getPluralNumber()),
                'link'   => 'ruledictionnarysoftware.php',
                'icon'   => Software::getIcon(),
            ];
        }

        if (Session::haveRight("rule_dictionnary_dropdown", READ)) {
            $entries[] = [
                'label'  => Manufacturer::getTypeName(Session::getPluralNumber()),
                'link'   => 'ruledictionnarymanufacturer.php',
                'icon'   => Manufacturer::getIcon(),
            ];
        }

        if (Session::haveRight("rule_dictionnary_printer", READ)) {
            $entries[] = [
                'label'  => Printer::getTypeName(Session::getPluralNumber()),
                'link'   => 'ruledictionnaryprinter.php',
                'icon'   => Printer::getIcon(),
            ];
        }

        if (count($entries)) {
            $dictionnaries[] = [
                'type'      => __('Global dictionary'),
                'entries'   => $entries
            ];
        }

        if (Session::haveRight("rule_dictionnary_dropdown", READ)) {
            $dictionnaries[] = [
                'type'      => _n('Model', 'Models', Session::getPluralNumber()),
                'entries'   => [
                    [
                        'label'  => ComputerModel::getTypeName(Session::getPluralNumber()),
                        'link'   => 'ruledictionnarycomputermodel.php',
                        'icon'   => ComputerModel::getIcon(),
                    ], [
                        'label'  => MonitorModel::getTypeName(Session::getPluralNumber()),
                        'link'   => 'ruledictionnarymonitormodel.php',
                        'icon'   => MonitorModel::getIcon(),
                    ], [
                        'label'  => PrinterModel::getTypeName(Session::getPluralNumber()),
                        'link'   => 'ruledictionnaryprintermodel.php',
                        'icon'   => PrinterModel::getIcon(),
                    ], [
                        'label'  => CommonDeviceModel::getTypeName(Session::getPluralNumber()),
                        'link'   => 'ruledictionnaryperipheralmodel.php',
                        'icon'   => CommonDeviceModel::getIcon(),
                    ], [
                        'label'  => NetworkEquipmentModel::getTypeName(Session::getPluralNumber()),
                        'link'   => 'ruledictionnarynetworkequipmentmodel.php',
                        'icon'   => NetworkEquipmentModel::getIcon(),
                    ], [
                        'label'  => PhoneModel::getTypeName(Session::getPluralNumber()),
                        'link'   => 'ruledictionnaryphonemodel.php',
                        'icon'   => PhoneModel::getIcon(),
                    ]
                ]
            ];
        }

        if (Session::haveRight("rule_dictionnary_dropdown", READ)) {
            $dictionnaries[] = [
                'type'      => _n('Type', 'Types', Session::getPluralNumber()),
                'entries'   => [
                    [
                        'label'  => ComputerType::getTypeName(Session::getPluralNumber()),
                        'link'   => 'ruledictionnarycomputertype.php',
                        'icon'   => ComputerType::getIcon(),
                    ], [
                        'label'  => MonitorType::getTypeName(Session::getPluralNumber()),
                        'link'   => 'ruledictionnarymonitortype.php',
                        'icon'   => MonitorType::getIcon(),
                    ], [
                        'label'  => PrinterType::getTypeName(Session::getPluralNumber()),
                        'link'   => 'ruledictionnaryprintertype.php',
                        'icon'   => PrinterType::getIcon(),
                    ], [
                        'label'  => CommonDeviceType::getTypeName(Session::getPluralNumber()),
                        'link'   => 'ruledictionnaryperipheraltype.php',
                        'icon'   => CommonDeviceType::getIcon(),
                    ], [
                        'label'  => NetworkEquipmentType::getTypeName(Session::getPluralNumber()),
                        'link'   => 'ruledictionnarynetworkequipmenttype.php',
                        'icon'   => NetworkEquipmentType::getIcon(),
                    ], [
                        'label'  => PhoneType::getTypeName(Session::getPluralNumber()),
                        'link'   => 'ruledictionnaryphonetype.php',
                        'icon'   => PhoneType::getIcon(),
                    ]
                ]
            ];
        }

        if (Session::haveRight("rule_dictionnary_dropdown", READ)) {
            $dictionnaries[] = [
                'type'      => OperatingSystem::getTypeName(Session::getPluralNumber()),
                'entries'   => [
                    [
                        'label'  => OperatingSystem::getTypeName(Session::getPluralNumber()),
                        'link'   => 'ruledictionnaryoperatingsystem.php',
                        'icon'   => OperatingSystem::getIcon(),
                    ], [
                        'label'  => OperatingSystemServicePack::getTypeName(Session::getPluralNumber()),
                        'link'   => 'ruledictionnaryoperatingsystemservicepack.php',
                        'icon'   => OperatingSystemServicePack::getIcon(),
                    ], [
                        'label'  => OperatingSystemVersion::getTypeName(Session::getPluralNumber()),
                        'link'   => 'ruledictionnaryoperatingsystemversion.php',
                        'icon'   => OperatingSystemVersion::getIcon(),
                    ], [
                        'label'  => OperatingSystemArchitecture::getTypeName(Session::getPluralNumber()),
                        'link'   => 'ruledictionnaryoperatingsystemarchitecture.php',
                        'icon'   => OperatingSystemArchitecture::getIcon(),
                    ], [
                        'label'  => OperatingSystemEdition::getTypeName(Session::getPluralNumber()),
                        'link'   => 'ruledictionnaryoperatingsystemedition.php',
                        'icon'   => OperatingSystemEdition::getIcon(),
                    ]
                ]
            ];
        }

        return $dictionnaries;
    }
}<|MERGE_RESOLUTION|>--- conflicted
+++ resolved
@@ -927,11 +927,7 @@
     /**
      * Export rules in a xml format
      *
-<<<<<<< HEAD
      * @param array $items the input data to transform to xml
-=======
-     * @param array $items array the input data to transform to xml
->>>>>>> 820ad996
      *
      * @since 0.85
      *
