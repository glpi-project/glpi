<?php

/**
 * ---------------------------------------------------------------------
 *
 * GLPI - Gestionnaire Libre de Parc Informatique
 *
 * http://glpi-project.org
 *
 * @copyright 2015-2025 Teclib' and contributors.
 * @licence   https://www.gnu.org/licenses/gpl-3.0.html
 *
 * ---------------------------------------------------------------------
 *
 * LICENSE
 *
 * This file is part of GLPI.
 *
 * This program is free software: you can redistribute it and/or modify
 * it under the terms of the GNU General Public License as published by
 * the Free Software Foundation, either version 3 of the License, or
 * (at your option) any later version.
 *
 * This program is distributed in the hope that it will be useful,
 * but WITHOUT ANY WARRANTY; without even the implied warranty of
 * MERCHANTABILITY or FITNESS FOR A PARTICULAR PURPOSE.  See the
 * GNU General Public License for more details.
 *
 * You should have received a copy of the GNU General Public License
 * along with this program.  If not, see <https://www.gnu.org/licenses/>.
 *
 * ---------------------------------------------------------------------
 */

namespace tests\units\Glpi\Api;

use APIClient;
use Auth;
use Computer;
use Config;
use Glpi\Tests\Api\Deprecated\Computer_Item;
use Glpi\Tests\Api\Deprecated\Computer_SoftwareLicense;
use Glpi\Tests\Api\Deprecated\Computer_SoftwareVersion;
use Glpi\Tests\Api\Deprecated\ComputerAntivirus;
use Glpi\Tests\Api\Deprecated\ComputerVirtualMachine;
use Glpi\Tests\Api\Deprecated\TicketFollowup;
use GuzzleHttp;
use Item_DeviceSimcard;
use NetworkPort_NetworkPort;
use Notepad;
use PHPUnit\Framework\Attributes\DataProvider;
use PHPUnit\Framework\TestCase;
use QueuedNotification;
use TicketTemplate;
use TicketTemplateMandatoryField;

/**
 * @engine isolate
 */
class APIRestTest extends TestCase
{
    protected $session_token;
    /** @var GuzzleHttp\Client */
    protected $http_client;
    protected $base_uri = "";
    protected $last_error;

    public function setUp(): void
    {
        global $GLPI_CACHE;

        $GLPI_CACHE->clear();

        // Empty log file
        $file_updated = file_put_contents($this->getLogFilePath(), "");
        $this->assertNotSame(false, $file_updated);

        $this->http_client = new GuzzleHttp\Client();
        $this->base_uri    = trim(GLPI_URI, '/') . '/api.php/v1/';

        $this->initSessionCredentials();
        parent::setUp();
    }

    public function tearDown(): void
    {
        // Check that no errors occurred on the test server
        $this->assertEmpty(file_get_contents($this->getLogFilePath()));
        parent::tearDown();
    }

    protected function getLogFilePath(): string
    {
        return GLPI_LOG_DIR . "/php-errors.log";
    }

    public static function setUpBeforeClass(): void
    {
        // To bypass various right checks
        // This is mandatory to create/update/delete some items during tests.
        $_SESSION['glpishowallentities'] = 1;
        $_SESSION['glpiactive_entity']   = 0;
        $_SESSION['glpiactiveentities']  = [0];
        $_SESSION['glpiactiveentities_string'] = "'0'";

        // Force "cron" mode to prevent user related behaviors
        $_SESSION['glpicronuserrunning'] = "cron_phpunit";

        // enable api config
        $config = new Config();
        $config->update([
            'id'                              => 1,
            'enable_api'                      => true,
            'enable_api_login_credentials'    => true,
            'enable_api_login_external_token' => true,
        ]);
    }

    public function testAppToken()
    {
        $apiclient = new APIClient();
        $this->assertGreaterThan(
            0,
            (int) $apiclient->add([
                'name'             => 'test app token',
                'is_active'        => 1,
                'ipv4_range_start' => '127.0.0.1',
                'ipv4_range_end'   => '127.0.0.1',
                '_reset_app_token' => true,
            ])
        );

        $app_token = $apiclient->fields['app_token'];
        $this->assertNotEmpty($app_token);
        $this->assertSame(40, strlen($app_token));

        // test valid app token -> expect ok session
        $data = $this->query(
            'initSession',
            [
                'query' => [
                    'login'     => TU_USER,
                    'password'  => TU_PASS,
                    'app_token' => $app_token,
                ],
            ]
        );
        $this->assertNotFalse($data);
        $this->assertArrayHasKey('session_token', $data);

        // test invalid app token -> expect error 400 and a specific code
        $this->query(
            'initSession',
            ['query' => [
                'login'     => TU_USER,
                'password'  => TU_PASS,
                'app_token' => "test_invalid_token",
            ],
            ],
            400,
            'ERROR_WRONG_APP_TOKEN_PARAMETER'
        );
    }

    public function testChangeActiveEntities()
    {
        $this->query(
            'changeActiveEntities',
            ['verb'    => 'POST',
                'headers' => ['Session-Token' => $this->session_token],
                'json'    => [
                    'entities_id'   => 'all',
                    'is_recursive'  => true,
                ],
            ],
            200
        );
    }

    public function testGetMyEntities()
    {
        $data = $this->query(
            'getMyEntities',
            ['headers' => ['Session-Token' => $this->session_token]]
        );

        $this->assertNotFalse($data);
        $this->assertArrayHasKey('myentities', $data);
        $this->assertIsArray($data['myentities'][0]); // check presence of first entity
        $this->assertEquals(0, $data['myentities'][0]['id']); // check presence of root entity
    }

    public function testGetActiveEntities()
    {
        $data = $this->query(
            'getActiveEntities',
            ['headers' => ['Session-Token' => $this->session_token]]
        );

        $this->assertNotFalse($data);
        $this->assertIsArray($data['active_entity']);

        $this->assertArrayHasKey('id', $data['active_entity']);
        $this->assertArrayHasKey('active_entity_recursive', $data['active_entity']);
        $this->assertArrayHasKey('active_entities', $data['active_entity']);
        $this->assertIsArray($data['active_entity']['active_entities']);
    }

    public function testChangeActiveProfile()
    {
        // test change to an existing and available profile
        $this->query(
            'changeActiveProfile',
            [
                'verb'    => 'POST',
                'headers' => ['Session-Token' => $this->session_token],
                'json'    => ['profiles_id'   => 4],
            ]
        );

        // test change to a non-existing profile
        $this->query(
            'changeActiveProfile',
            [
                'verb'    => 'POST',
                'headers' => ['Session-Token' => $this->session_token],
                'json'    => ['profiles_id'   => 9999],
            ],
            404,
            'ERROR_ITEM_NOT_FOUND'
        );

        // test a bad request
        $this->query(
            'changeActiveProfile',
            [
                'verb'    => 'POST',
                'headers' => ['Session-Token' => $this->session_token],
                'json'    => ['something_bad' => 4],
            ],
            400,
            'ERROR'
        );
    }

    public function testGetMyProfiles()
    {
        $data = $this->query(
            'getMyProfiles',
            ['headers' => ['Session-Token' => $this->session_token]]
        );

        $this->assertNotFalse($data);
        $this->assertArrayHasKey('myprofiles', $data); // check presence of root key
        $this->assertArrayHasKey('id', $data['myprofiles'][0]); // check presence of id key in first profile
    }

    public function testGetActiveProfile()
    {
        $data = $this->query(
            'getActiveProfile',
            ['headers' => ['Session-Token' => $this->session_token]]
        );

        $this->assertIsArray($data);
        $this->assertArrayHasKey('active_profile', $data);
        $this->assertIsArray($data['active_profile']);
        $this->assertArrayHasKey('id', $data['active_profile']);
        $this->assertArrayHasKey('name', $data['active_profile']);
        $this->assertArrayHasKey('interface', $data['active_profile']);
    }

    public function testGetFullSession()
    {
        $data = $this->query(
            'getFullSession',
            ['headers' => ['Session-Token' => $this->session_token]]
        );

        $this->assertIsArray($data);
        $this->assertArrayHasKey('session', $data);

        $this->assertIsArray($data['session']);
        $this->assertArrayHasKey('glpiID', $data['session']);
        $this->assertArrayHasKey('glpiname', $data['session']);
        $this->assertArrayHasKey('glpilanguage', $data['session']);
        $this->assertArrayHasKey('glpilist_limit', $data['session']);
    }

    public function testGetMultipleItems()
    {
        // Get the User TU_USER and the entity in the same query
        $uid = getItemByTypeName('User', TU_USER, true);
        $eid = getItemByTypeName('Entity', '_test_root_entity', true);
        $data = $this->query(
            'getMultipleItems',
            [
                'headers' => ['Session-Token' => $this->session_token],
                'query'   => [
                    'items'            => [
                        [
                            'itemtype' => 'User',
                            'items_id' => $uid,
                        ],
                        [
                            'itemtype' => 'Entity',
                            'items_id' => $eid,
                        ],
                    ],
                    'with_logs'        => true,
                    'expand_dropdowns' => true,
                ],
            ]
        );

        unset($data['headers']);

        $this->assertIsArray($data);
        $this->assertCount(2, $data);

        foreach ($data as $item) {
            $this->assertIsArray($item);
            $this->assertArrayHasKey('id', $item);
            $this->assertArrayHasKey('name', $item);
            $this->assertArrayHasKey('entities_id', $item);
            $this->assertArrayHasKey('links', $item);
            $this->assertArrayHasKey('_logs', $item);
            $this->assertArrayNotHasKey('password', $item);
            $this->assertFalse(is_numeric($item['entities_id'])); // for expand_dropdowns
        }
    }

    public function testListSearchOptions()
    {
        // test retrieve all users
        $data = $this->query(
            'listSearchOptions',
            [
                'itemtype' => 'Computer',
                'headers'  => ['Session-Token' => $this->session_token],
            ]
        );

        $this->assertIsArray($data);
        $this->assertGreaterThanOrEqual(128, count($data));

        $this->assertIsArray($data[1]);
        $this->assertSame('Name', $data[1]['name']);
        $this->assertSame('glpi_computers', $data[1]['table']);
        $this->assertSame('name', $data[1]['field']);
        $this->assertIsArray($data[1]['available_searchtypes']);

        $this->assertSame(
            ['contains', 'notcontains', 'equals', 'notequals', 'empty'],
            $data[1]['available_searchtypes']
        );
    }

    public function testListSearch()
    {
        // test retrieve all users
        $data = $this->query(
            'search',
            [
                'itemtype' => 'User',
                'headers'  => ['Session-Token' => $this->session_token],
                'query'    => [
                    'sort'          => 19,
                    'order'         => 'DESC',
                    'range'         => '0-10',
                    'forcedisplay'  => '81',
                    'rawdata'       => true,
                ],
            ]
        );

        $this->assertIsArray($data);
        $this->assertArrayHasKey('headers', $data);
        $this->assertArrayHasKey('totalcount', $data);
        $this->assertArrayHasKey('count', $data);
        $this->assertArrayHasKey('sort', $data);
        $this->assertArrayHasKey('order', $data);
        $this->assertArrayHasKey('rawdata', $data);

        $headers = $data['headers'];
        $this->assertIsArray($headers);
        $this->assertArrayHasKey('Accept-Range', $headers);
        $this->assertStringStartsWith('User', $headers['Accept-Range'][0]);
        $this->assertCount(9, $data['rawdata']);

        $first_user = array_shift($data['data']);
        $second_user = array_shift($data['data']);

        $this->assertArrayHasKey(81, $first_user);
        $this->assertArrayHasKey(81, $second_user);

        $this->checkContentRange($data, $headers);
    }

    public function testListSearchPartial()
    {
        // test retrieve partial users
        $data = $this->query(
            'search',
            [
                'itemtype' => 'User',
                'headers'  => ['Session-Token' => $this->session_token],
                'query'    => [
                    'sort'          => 19,
                    'order'         => 'DESC',
                    'range'         => '0-2',
                    'forcedisplay'  => '81',
                    'rawdata'       => true,
                ],
            ],
            206
        );

        $this->assertIsArray($data);
        $this->assertArrayHasKey('totalcount', $data);
        $this->assertArrayHasKey('count', $data);
        $this->assertArrayHasKey('sort', $data);
        $this->assertArrayHasKey('order', $data);
        $this->assertArrayHasKey('rawdata', $data);

        $this->assertCount(9, $data['rawdata']);

        $first_user = array_shift($data['data']);
        $second_user = array_shift($data['data']);
        $this->assertArrayHasKey(81, $first_user);
        $this->assertArrayHasKey(81, $second_user);

        $this->checkContentRange($data, $data['headers']);
    }

    public function testListSearchEmpty()
    {
        // test retrieve partial users
        $data = $this->query(
            'search',
            [
                'itemtype' => 'User',
                'headers'  => ['Session-Token' => $this->session_token],
                'query'    => [
                    'sort'          => 19,
                    'order'         => 'DESC',
                    'range'         => '0-100',
                    'forcedisplay'  => '81',
                    'rawdata'       => true,
                    'criteria'      => [
                        [
                            'field'      => 1,
                            'searchtype' => 'contains',
                            'value'      => 'nonexistent',
                        ],
                    ],
                ],
            ]
        );

        $this->assertIsArray($data);
        $this->assertArrayHasKey('headers', $data);
        $this->assertArrayHasKey('totalcount', $data);
        $this->assertArrayHasKey('count', $data);
        $this->assertArrayHasKey('sort', $data);
        $this->assertArrayHasKey('order', $data);
        $this->assertArrayHasKey('rawdata', $data);

        $this->assertArrayHasKey('Accept-Range', $data['headers']);
        $this->assertStringStartsWith('User', $data['headers']['Accept-Range'][0]);

        $this->assertCount(9, $data['rawdata']);
        $this->checkEmptyContentRange($data, $data['headers']);
    }

    public function testSearchWithBadCriteria()
    {
        // test retrieve all users
        // multidimensional array of vars in query string not supported ?

        // test a non-existing search option ID
        $this->query(
            'search',
            [
                'itemtype' => 'User',
                'headers'  => ['Session-Token' => $this->session_token],
                'query'    => [
                    'reset'    => 'reset',
                    'criteria' => [[
                        'field'      => '134343',
                        'searchtype' => 'contains',
                        'value'      => 'dsadasd',
                    ],
                    ],
                ],
            ],
            400,   // 400 code expected (error, bad request)
            'ERROR'
        );

        // test a non-numeric search option ID
        $this->query(
            'search',
            [
                'itemtype' => 'User',
                'headers'  => ['Session-Token' => $this->session_token],
                'query'    => [
                    'reset'    => 'reset',
                    'criteria' => [
                        [
                            'field'      => '\134343',
                            'searchtype' => 'contains',
                            'value'      => 'dsadasd',
                        ],
                    ],
                ],
            ],
            400,   // 400 code expected (error, bad request)
            'ERROR'
        );

        // test an incomplete criteria
        $this->query(
            'search',
            [
                'itemtype' => 'User',
                'headers'  => ['Session-Token' => $this->session_token],
                'query'    => [
                    'reset'    => 'reset',
                    'criteria' => [
                        [
                            'field'      => '134343',
                            'searchtype' => 'contains',
                        ],
                    ],
                ],
            ],
            400,  // 400 code expected (error, bad request)
            'ERROR'
        );
    }

    protected function badEndpoint($expected_code = null, $expected_symbol = null)
    {
        $this->query(
            'badEndpoint',
            [
                'headers' => [
                    'Session-Token' => $this->session_token,
                ],
            ],
            $expected_code,
            $expected_symbol
        );
    }

    /**
     * Create a computer
     *
     * @return Computer
     */
    protected function createComputer()
    {
        $data = $this->query(
            'createItems',
            [
                'verb'     => 'POST',
                'itemtype' => 'Computer',
                'headers'  => ['Session-Token' => $this->session_token],
                'json'     => ['input' => ['name' => "My single computer "]],
            ],
            201
        );

        $this->assertIsArray($data);
        $this->assertArrayHasKey('id', $data);
        $this->assertArrayHasKey('message', $data);

        $computers_id = $data['id'];
        $this->assertTrue(is_numeric($computers_id));
        $this->assertGreaterThanOrEqual(0, (int) $computers_id);

        $computer = new Computer();
        $this->assertTrue((bool) $computer->getFromDB($computers_id));
        return $computer;
    }

    /**
     * Create a network port
     *
     * @param integer $computers_id Computer ID
     *
     * @return void
     */
    protected function createNetworkPort($computers_id)
    {
        $data = $this->query(
            'createItems',
            [
                'verb'     => 'POST',
                'itemtype' => 'NetworkPort',
                'headers'  => ['Session-Token' => $this->session_token],
                'json'     => [
                    'input' => [
                        'instantiation_type'       => "NetworkPortEthernet",
                        'name'                     => "test port",
                        'logical_number'           => 1,
                        'items_id'                 => $computers_id,
                        'itemtype'                 => "Computer",
                        'NetworkName_name'         => "testname",
                        'NetworkName_fqdns_id'     => 0,
                        'NetworkName__ipaddresses' => [
                            '-1' => "1.2.3.4",
                        ],
                        '_create_children'         => true,
                    ],
                ],
            ],
            201
        );

        $this->assertIsArray($data);
        $this->assertArrayHasKey('id', $data);
        $this->assertArrayHasKey('message', $data);
    }

    /**
     * Create a note
     *
     * @param integer $computers_id Computer ID
     *
     * @return void
     */
    protected function createNote($computers_id)
    {
        $data = $this->query(
            'createItems',
            [
                'verb'     => 'POST',
                'itemtype' => 'Notepad',
                'headers'  => ['Session-Token' => $this->session_token],
                'json'     => [
                    'input' => [
                        'itemtype' => 'Computer',
                        'items_id' => $computers_id,
                        'content'  => 'note about a computer',
                    ],
                ],
            ],
            201
        );

        $this->assertIsArray($data);
        $this->assertArrayHasKey('id', $data);
        $this->assertArrayHasKey('message', $data);
    }

    public function testCreateItem()
    {
        $computer = $this->createComputer();
        $computers_id = $computer->getID();

        // create a network port for the previous computer
        $this->createNetworkPort($computers_id);

        // try to create a new note
        $this->createNote($computers_id);
    }

    public function testCreateItems()
    {
        $data = $this->query(
            'createItems',
            [
                'verb'     => 'POST',
                'itemtype' => 'Computer',
                'headers'  => ['Session-Token' => $this->session_token],
                'json'     => [
                    'input' => [
                        [
                            'name' => "My computer 2",
                        ],[
                            'name' => "My computer 3",
                        ],[
                            'name' => "My computer 4",
                        ],
                    ],
                ],
            ],
            201
        );

        $this->assertNotFalse($data);

        $first_computer = $data[0];
        $second_computer = $data[1];

        $this->assertArrayHasKey('id', $first_computer);
        $this->assertArrayHasKey('message', $first_computer);
        $this->assertArrayHasKey('id', $second_computer);
        $this->assertArrayHasKey('message', $second_computer);

        $this->assertTrue(is_numeric($first_computer['id']));
        $this->assertTrue(is_numeric($second_computer['id']));

        $this->assertGreaterThanOrEqual(0, (int) $first_computer['id']);
        $this->assertGreaterThanOrEqual(0, (int) $second_computer['id']);

        $computer = new Computer();
        $this->assertTrue((bool) $computer->getFromDB($first_computer['id']));
        $this->assertTrue((bool) $computer->getFromDB($second_computer['id']));

        unset($data['headers']);
        return $data;
    }

    public function testGetItem()
    {
        $computer = $this->createComputer();
        $computers_id = $computer->getID();

        // Get the User TU_USER
        $uid = getItemByTypeName('User', TU_USER, true);
        $data = $this->query(
            'getItem',
            [
                'itemtype' => 'User',
                'id'       => $uid,
                'headers'  => ['Session-Token' => $this->session_token],
                'query'    => [
                    'expand_dropdowns' => true,
                    'with_logs'        => true,
                ],
            ]
        );

        $this->assertIsArray($data);
        $this->assertArrayHasKey('id', $data);
        $this->assertArrayHasKey('name', $data);
        $this->assertArrayHasKey('entities_id', $data);
        $this->assertArrayHasKey('links', $data);
        $this->assertArrayHasKey('_logs', $data);
        $this->assertArrayNotHasKey('password', $data);
        $this->assertFalse(is_numeric($data['entities_id'])); // for expand_dropdowns

        // Get user's entity
        $eid = getItemByTypeName('Entity', '_test_root_entity', true);
        $data = $this->query(
            'getItem',
            [
                'itemtype' => 'Entity',
                'id'       => $eid,
                'headers'  => ['Session-Token' => $this->session_token],
                'query'    => ['get_hateoas' => false],
            ]
        );

        $this->assertIsArray($data);
        $this->assertArrayHasKey('id', $data);
        $this->assertArrayHasKey('name', $data);
        $this->assertArrayHasKey('completename', $data);
        $this->assertArrayNotHasKey('links', $data); // get_hateoas == false

        // Get the previously created 'computer 1'
        $data = $this->query(
            'getItem',
            [
                'itemtype' => 'Computer',
                'id'       => $computers_id,
                'headers'  => ['Session-Token' => $this->session_token],
                'query'    => ['with_networkports' => true],
            ]
        );

        $this->assertIsArray($data);
        $this->assertArrayHasKey('id', $data);
        $this->assertArrayHasKey('name', $data);
        $this->assertArrayHasKey('_networkports', $data);

        $this->assertArrayHasKey('NetworkPortEthernet', $data['_networkports']);
        $this->assertEmpty($data['_networkports']['NetworkPortEthernet']);

        // create a network port for the computer
        $this->createNetworkPort($computers_id);

        $data = $this->query(
            'getItem',
            ['itemtype' => 'Computer',
                'id'       => $computers_id,
                'headers'  => ['Session-Token' => $this->session_token],
                'query'    => ['with_networkports' => true],
            ]
        );

        $this->assertIsArray($data);
        $this->assertArrayHasKey('id', $data);
        $this->assertArrayHasKey('name', $data);
        $this->assertArrayHasKey('_networkports', $data);

        $this->assertArrayHasKey('NetworkPortEthernet', $data['_networkports']);
        $this->assertNotEmpty($data['_networkports']['NetworkPortEthernet']);
        $this->assertArrayHasKey('NetworkName', $data['_networkports']['NetworkPortEthernet'][0]);

        $networkname = $data['_networkports']['NetworkPortEthernet'][0]['NetworkName'];
        $this->assertIsArray($networkname);
        $this->assertArrayHasKey('IPAddress', $networkname);
        $this->assertArrayHasKey('FQDN', $networkname);
        $this->assertArrayHasKey('id', $networkname);
        $this->assertArrayHasKey('name', $networkname);

        $this->assertIsArray($networkname['IPAddress'][0]);
        $this->assertArrayHasKey('name', $networkname['IPAddress'][0]);
        $this->assertArrayHasKey('IPNetwork', $networkname['IPAddress'][0]);

        $this->assertSame('1.2.3.4', $networkname['IPAddress'][0]['name']);
    }

    public function testGetItemWithNotes()
    {
        $computer = $this->createComputer();
        $computers_id = $computer->getID();

        // try to create a new note
        $this->createNote($computers_id);

        // Get the previously created 'computer 1'
        $data = $this->query(
            'getItem',
            [
                'itemtype' => 'Computer',
                'id'       => $computers_id,
                'headers'  => ['Session-Token'     => $this->session_token],
                'query'    => ['with_notes' => true],
            ]
        );

        $this->assertIsArray($data);
        $this->assertArrayHasKey('id', $data);
        $this->assertArrayHasKey('name', $data);
        $this->assertArrayHasKey('_notes', $data);

        $this->assertIsArray($data['_notes'][0]);
        $this->assertArrayHasKey('id', $data['_notes'][0]);
        $this->assertArrayHasKey('itemtype', $data['_notes'][0]);
        $this->assertArrayHasKey('items_id', $data['_notes'][0]);
        $this->assertArrayHasKey('users_id', $data['_notes'][0]);
        $this->assertArrayHasKey('content', $data['_notes'][0]);
    }

    public function testGetItems()
    {
        // test retrieve all users
        $data = $this->query(
            'getItems',
            [
                'itemtype' => 'User',
                'headers'  => ['Session-Token' => $this->session_token],
                'query'    => [
                    'expand_dropdowns' => true,
                ],
            ]
        );

        $this->assertIsArray($data);
        $this->assertArrayHasKey('headers', $data);
        $this->assertArrayHasKey(0, $data);
        $this->assertGreaterThanOrEqual(4, count($data));

        unset($data['headers']);

        $this->assertIsArray($data[0]);
        $this->assertArrayHasKey('id', $data[0]);
        $this->assertArrayHasKey('name', $data[0]);
        $this->assertArrayHasKey('is_active', $data[0]);
        $this->assertArrayHasKey('entities_id', $data[0]);
        $this->assertArrayNotHasKey('password', $data[0]);
        $this->assertFalse(is_numeric($data[0]['entities_id'])); // for expand_dropdowns

        // test retrieve partial users
        $data = $this->query(
            'getItems',
            [
                'itemtype' => 'User',
                'headers'  => ['Session-Token' => $this->session_token],
                'query'    => [
                    'range' => '0-1',
                    'expand_dropdowns' => true,
                ],
            ],
            206
        );

        $this->assertIsArray($data);
        $this->assertArrayHasKey('headers', $data);
        $this->assertCount(3, $data);
        unset($data['headers']);

        $this->assertIsArray($data[0]);
        $this->assertArrayHasKey('id', $data[0]);
        $this->assertArrayHasKey('name', $data[0]);
        $this->assertArrayHasKey('is_active', $data[0]);
        $this->assertArrayHasKey('entities_id', $data[0]);
        $this->assertArrayNotHasKey('password', $data[0]);
        $this->assertFalse(is_numeric($data[0]['entities_id'])); // for expand_dropdowns

        // test retrieve 1 user with a text filter
        $data = $this->query(
            'getItems',
            [
                'itemtype' => 'User',
                'headers'  => ['Session-Token' => $this->session_token],
                'query'    => ['searchText' => ['name' => 'gl']],
            ]
        );

        $this->assertIsArray($data);
        $this->assertArrayHasKey('headers', $data);
        $this->assertCount(2, $data);
        unset($data['headers']);

        $this->assertIsArray($data[0]);
        $this->assertArrayHasKey('id', $data[0]);
        $this->assertArrayHasKey('name', $data[0]);

        $this->assertSame('glpi', $data[0]['name']);

        // Test only_id param
        $data = $this->query(
            'getItems',
            [
                'itemtype' => 'User',
                'headers'  => ['Session-Token' => $this->session_token],
                'query'    => ['only_id' => true],
            ]
        );

        $this->assertIsArray($data);
        $this->assertArrayHasKey('headers', $data);
        $this->assertGreaterThanOrEqual(5, count($data));

        $this->assertIsArray($data[0]);
        $this->assertArrayHasKey('id', $data[0]);
        $this->assertArrayNotHasKey('name', $data[0]);
        $this->assertArrayNotHasKey('is_active', $data[0]);
        $this->assertArrayNotHasKey('password', $data[0]);

        // test retrieve all config
        $data = $this->query(
            'getItems',
            [
                'itemtype' => 'Config',
                'headers'  => ['Session-Token' => $this->session_token],
                'query'    => ['expand_dropdowns' => true],
            ],
            206
        );

        $this->assertIsArray($data);
        $this->assertArrayHasKey('headers', $data);
        unset($data['headers']);
        foreach ($data as $config_row) {
            $this->assertNotEquals('smtp_passwd', $config_row['name']);
            $this->assertNotEquals('proxy_passwd', $config_row['name']);
        }
    }

    /**
     * try to retrieve invalid range of users
     * We expect a http code 400
     */
    public function testgetItemsInvalidRange()
    {
        $this->query(
            'getItems',
            [
                'itemtype' => 'User',
                'headers'  => ['Session-Token' => $this->session_token],
                'query'    => [
                    'range' => '100-105',
                    'expand_dropdowns' => true,
                ],
            ],
            400,
            'ERROR_RANGE_EXCEED_TOTAL'
        );
    }

    /**
     * This function test https://github.com/glpi-project/glpi/issues/1103
     * A post-only user could retrieve tickets of others users when requesting itemtype
     * without first letter in uppercase
     */
    public function testgetItemsForPostonly()
    {
        // init session for postonly
        $data = $this->query(
            'initSession',
            [
                'query' => [
                    'login'    => 'post-only',
                    'password' => 'postonly',
                ],
            ]
        );

        // create a ticket for another user (glpi - super-admin)
        $ticket = new \Ticket();
        $tickets_id = $ticket->add([
            'name'                => 'test post-only',
            'content'             => 'test post-only',
            '_users_id_requester' => 2,
        ]);
        $this->assertGreaterThan(0, (int) $tickets_id);

        // try to access this ticket with post-only
        $this->query(
            'getItem',
            [
                'itemtype' => 'Ticket',
                'id'       => $tickets_id,
                'headers'  => [
                    'Session-Token' => $data['session_token'],
                ],
            ],
            403,
            'ERROR_RIGHT_MISSING'
        );

        // try to access ticket list (we should get empty return)
        $data = $this->query(
            'getItems',
            [
                'itemtype' => 'Ticket',
                'headers'  => ['Session-Token' => $data['session_token'],],
                'query'    => [
                    'expand_dropdowns' => true,
                ],
            ]
        );

        $this->assertIsArray($data);
        $this->assertArrayHasKey('headers', $data);
        $this->assertCount(1, $data);

        // delete ticket
        $ticket->delete(['id' => $tickets_id], true);
    }

    public function testUpdateItem()
    {
        $computer = $this->createComputer();
        $computers_id = $computer->getID();

        $data = $this->query(
            'updateItems',
            [
                'itemtype' => 'Computer',
                'verb'     => 'PUT',
                'headers'  => ['Session-Token' => $this->session_token],
                'json'     => [
                    'input' => [
                        'id'     => $computers_id,
                        'serial' => "abcdef",
                    ],
                ],
            ]
        );

        $this->assertIsArray($data);

        $computer = array_shift($data);
        $this->assertIsArray($computer);
        $this->assertArrayHasKey($computers_id, $computer);
        $this->assertArrayHasKey('message', $computer);
        $this->assertTrue((bool) $computer[$computers_id]);

        $computer = new Computer();
        $this->assertTrue((bool) $computer->getFromDB($computers_id));
        $this->assertSame('abcdef', $computer->fields['serial']);
    }

    public function testUpdateItems()
    {
        $computers_id_collection = $this->testCreateItems();
        $input    = [];
        $computer = new Computer();
        foreach ($computers_id_collection as $computers_id) {
            $input[] = [
                'id'          => $computers_id['id'],
                'otherserial' => "abcdef",
            ];
        }
        $data = $this->query(
            'updateItems',
            [
                'itemtype' => 'Computer',
                'verb'     => 'PUT',
                'headers'  => ['Session-Token' => $this->session_token],
                'json'     => ['input' => $input],
            ]
        );

        $this->assertIsArray($data);
        $this->assertArrayHasKey('headers', $data);
        unset($data['headers']);
        foreach ($data as $index => $row) {
            $computers_id = $computers_id_collection[$index]['id'];
            $this->assertIsArray($row);
            $this->assertArrayHasKey($computers_id, $row);
            $this->assertArrayHasKey('message', $row);
            $this->assertTrue(true, (bool) $row[$computers_id]);

            $this->assertTrue((bool) $computer->getFromDB($computers_id));
            $this->assertSame('abcdef', $computer->fields['otherserial']);
        }
    }


    public function testDeleteItem()
    {
        $eid = getItemByTypeName('Entity', '_test_root_entity', true);
        $_SESSION['glpiactive_entity'] = $eid;
        $computer = new \Computer();
        $this->assertGreaterThan(
            0,
            $computer->add([
                'name'         => 'A computer to delete',
                'entities_id'  => $eid,
            ])
        );
        $computers_id = $computer->getID();

        $data = $this->query(
            'deleteItems',
            [
                'itemtype' => 'Computer',
                'id'       => $computers_id,
                'verb'     => 'DELETE',
                'headers'  => ['Session-Token' => $this->session_token],
                'query'    => ['force_purge' => "true"],
            ]
        );

        $this->assertIsArray($data);
        $this->assertArrayHasKey('headers', $data);
        unset($data['headers']);
        $computer = array_shift($data);
        $this->assertIsArray($computer);
        $this->assertArrayHasKey($computers_id, $computer);
        $this->assertArrayHasKey('message', $computer);

        $computer = new \Computer();
        $this->assertFalse((bool) $computer->getFromDB($computers_id));
    }


    public function testDeleteItems()
    {
        $computers_id_collection = $this->testCreateItems();
        $input    = [];
        $computer = new Computer();
        $lastComputer = array_pop($computers_id_collection);
        foreach ($computers_id_collection as $computers_id) {
            $input[] = ['id' => $computers_id['id']];
        }
        $data = $this->query(
            'deleteItems',
            [
                'itemtype' => 'Computer',
                'verb'     => 'DELETE',
                'headers'  => ['Session-Token' => $this->session_token],
                'json'     => [
                    'input'       => $input,
                    'force_purge' => true,
                ],
            ]
        );

        $this->assertIsArray($data);
        unset($data['headers']);

        foreach ($data as $index => $row) {
            $computers_id = $computers_id_collection[$index]['id'];
            $this->assertIsArray($row);
            $this->assertArrayHasKey($computers_id, $row);
            $this->assertArrayHasKey('message', $row);
            $this->assertTrue((bool) $row[$computers_id]);

            $this->assertFalse((bool) $computer->getFromDB($computers_id));
        }

        // Test multiple delete with multi-status
        $input = [];
        $computers_id_collection = [
            ['id'  => $lastComputer['id']],
            ['id'  => $lastComputer['id'] + 1], // Non existing computer id
        ];
        foreach ($computers_id_collection as $computers_id) {
            $input[] = ['id' => $computers_id['id']];
        }
        $data = $this->query(
            'deleteItems',
            [
                'itemtype' => 'Computer',
                'verb'     => 'DELETE',
                'headers'  => ['Session-Token' => $this->session_token],
                'json'     => [
                    'input'       => $input,
                    'force_purge' => true,
                ],
            ],
            207
        );

        $this->assertIsArray($data);
        $this->assertTrue($data[1][0][$computers_id_collection[0]['id']]);
        $this->assertArrayHasKey('message', $data[1][0]);
        $this->assertFalse($data[1][1][$computers_id_collection[1]['id']]);
        $this->assertArrayHasKey('message', $data[1][1]);
    }

    public function testInjection()
    {
        $data = $this->query(
            'createItems',
            [
                'itemtype' => 'Computer',
                'verb'     => 'POST',
                'headers'  => ['Session-Token' => $this->session_token],
                'json'    => [
                    'input' => [
                        'name'        => "my computer', (SELECT `password` from `glpi_users` as `otherserial` WHERE `id`=2), '0 ' , '2016-10-26 00:00:00', '2016-10-26 00 :00 :00')#",
                        'otherserial' => "Not hacked",
                    ],
                ],
            ],
            201
        );

        $this->assertArrayHasKey('id', $data);
        $new_id = $data['id'];

        $computer = new Computer();
        $this->assertTrue((bool) $computer->getFromDB($new_id));

        //Add SQL injection spotted!
        $this->assertFalse($computer->fields['otherserial'] != 'Not hacked');

        $this->query(
            'updateItems',
            [
                'itemtype' => 'Computer',
                'verb'     => 'PUT',
                'headers'  => ['Session-Token' => $this->session_token],
                'json'    => [
                    'input' => [
                        'id'     => $new_id,
                        'serial' => "abcdef', `otherserial`='injected",
                    ],
                ],
            ]
        );

        $this->assertTrue((bool) $computer->getFromDB($new_id));
        //Update SQL injection spotted!
        $this->assertFalse($computer->fields['otherserial'] === 'injected');

        $computer = new Computer();
        $computer->delete(['id' => $new_id], true);
    }

    public function testProtectedConfigSettings()
    {
        $sensitiveSettings = [
            'proxy_passwd',
            'smtp_passwd',
        ];

        // set a non-empty value to the sessions to check
        foreach ($sensitiveSettings as $name) {
            Config::setConfigurationValues('core', [$name => 'not_empty_password']);
            $value = Config::getConfigurationValues('core', [$name]);
            $this->assertArrayHasKey($name, $value);
            $this->assertNotEmpty($value[$name]);
        }

        $config = new Config();
        $rows = $config->find(['context' => 'core', 'name' => $sensitiveSettings]);
        $this->assertCount(count($sensitiveSettings), $rows);

        // Check the value is not retrieved for sensitive settings
        foreach ($rows as $row) {
            $data = $this->query(
                'getItem',
                [
                    'itemtype' => 'Config',
                    'id'       => $row['id'],
                    'headers' => ['Session-Token' => $this->session_token],
                ]
            );
            $this->assertArrayNotHasKey('value', $data);
        }

        // Check another setting is disclosed (when not empty)
        $config = new Config();
        $config->getFromDBByCrit(['context' => 'core', 'name' => 'admin_email']);
        $data = $this->query(
            'getItem',
            [
                'itemtype' => 'Config',
                'id'       => $config->getID(),
                'headers' => ['Session-Token' => $this->session_token],
            ]
        );

        $this->assertNotEquals('', $data['value']);

        // Check a search does not disclose sensitive values
        $data = $this->query(
            'search',
            [
                'itemtype' => 'Config',
                'headers'  => ['Session-Token' => $this->session_token],
                'query'    => [],
            ],
            206
        );
        foreach ($data['data'] as $row) {
            foreach ($row as $col) {
                $this->assertNotEquals('not_empty_password', $col);
            }
        }
    }

    public function testProtectedDeviceSimcardFields()
    {
        global $DB;

        $sensitiveFields = [
            'pin',
            'pin2',
            'puk',
            'puk2',
        ];

        $obj = new Item_DeviceSimcard();

        // Add
        $computer = getItemByTypeName('Computer', '_test_pc01');
        $this->assertInstanceOf(\Computer::class, $computer);
        $deviceSimcard = getItemByTypeName('DeviceSimcard', '_test_simcard_1');
        $this->assertGreaterThan(0, (int) $deviceSimcard->getID());
        $this->assertInstanceOf(\DeviceSimcard::class, $deviceSimcard);
        $input = [
            'itemtype'           => 'Computer',
            'items_id'           => $computer->getID(),
            'devicesimcards_id'  => $deviceSimcard->getID(),
            'entities_id'        => 0,
            'pin'                => '1234',
            'pin2'               => '2345',
            'puk'                => '3456',
            'puk2'               => '4567',
        ];
        $id = $obj->add($input);
        $this->assertGreaterThan(0, $id);

        //drop update access on item_devicesimcard
        $DB->update(
            'glpi_profilerights',
            ['rights' => 2],
            [
                'profiles_id'  => 4,
                'name'         => 'devicesimcard_pinpuk',
            ]
        );

        // Profile changed then login
        $backupSessionToken = $this->session_token;
        $this->initSessionCredentials();
        $limitedSessionToken = $this->session_token;

        //reset rights. Done here so ACLs are reset even if tests fails.
        $DB->update(
            'glpi_profilerights',
            ['rights' => 3],
            [
                'profiles_id'  => 4,
                'name'         => 'devicesimcard_pinpuk',
            ]
        );
        $this->session_token = $backupSessionToken;

        // test getItem does not disclose sensitive fields when READ disabled
        $data = $this->query(
            'getItem',
            [
                'itemtype' => 'Item_DeviceSimcard',
                'id'       => $id,
                'headers'  => ['Session-Token' => $limitedSessionToken],
            ]
        );
        foreach ($sensitiveFields as $field) {
            $this->assertArrayNotHasKey($field, $data);
        }

        // test getItem discloses sensitive fields when READ enabled
        $data = $this->query(
            'getItem',
            [
                'itemtype' => 'Item_DeviceSimcard',
                'id'       => $id,
                'headers'  => ['Session-Token' => $this->session_token],
            ]
        );
        foreach ($sensitiveFields as $field) {
            $this->assertArrayHasKey($field, $data);
        }

        // test searching a sensitive field as criteria id forbidden
        $this->query(
            'search',
            [
                'itemtype' => 'Item_DeviceSimcard',
                'headers'  => ['Session-Token' => $this->session_token],
                'query'    => [
                    'criteria' => [
                        [
                            'field'      => 15,
                            'searchtype' => 'equals',
                            'value'      => $input['pin'],
                        ],
                    ],
                ],
            ],
            400,
            'ERROR'
        );

        // test forcing display of a sensitive field
        $this->query(
            'search',
            [
                'itemtype' => 'Item_DeviceSimcard',
                'headers'  => ['Session-Token' => $this->session_token],
                'query'    => [
                    'forcedisplay'  => [15],
                ],
            ],
            400,
            'ERROR'
        );
    }

    public function testGetGlpiConfig()
    {
        $data = $this->query(
            'getGlpiConfig',
            ['headers'  => ['Session-Token' => $this->session_token]]
        );

        // Test a disclosed data
        $this->assertArrayHasKey('cfg_glpi', $data);
        $this->assertArrayHasKey('infocom_types', $data['cfg_glpi']);
    }


    public function testUndisclosedField()
    {
        // test common cases
        $itemtypes = [
            'APIClient', 'AuthLDAP', 'MailCollector', 'User',
        ];
        /** @var class-string $itemtype */
        foreach ($itemtypes as $itemtype) {
            $data = $this->query(
                'getItems',
                [
                    'itemtype' => $itemtype,
                    'headers'  => ['Session-Token' => $this->session_token],
                ]
            );

            $this->assertGreaterThan(0, count($itemtype::$undisclosedFields));

            foreach ($itemtype::$undisclosedFields as $key) {
                $this->assertIsArray($data);
                unset($data['headers']);
                foreach ($data as $item) {
                    $this->assertArrayNotHasKey($key, $item);
                }
            }
        }

        // test specific cases
        // Config
        $data = $this->query('getGlpiConfig', [
            'headers'  => ['Session-Token' => $this->session_token],
        ]);

        // Test undisclosed data are actually not disclosed
        $this->assertGreaterThan(0, count(Config::$undisclosedFields));
        foreach (Config::$undisclosedFields as $key) {
            $this->assertArrayNotHasKey($key, $data['cfg_glpi']);
        }
    }


    public function testKillSession()
    {
        // test retrieve all users
        $this->query(
            'killSession',
            ['headers' => ['Session-Token' => $this->session_token]]
        );
        $this->query(
            'getFullSession',
            ['headers' => ['Session-Token' => $this->session_token]],
            401,
            'ERROR_SESSION_TOKEN_INVALID'
        );
    }

    public function testLostPasswordRequest()
    {
        global $CFG_GLPI;

        $user = getItemByTypeName('User', TU_USER);
        $email = $user->getDefaultEmail();

        // Check that the POST method is not allowed
        $this->query(
            'lostPassword',
            ['verb' => 'POST'],
            400,
            'ERROR'
        );

        // Check that the GET method is not allowed
        $this->query(
            'lostPassword',
            ['verb' => 'GET'],
            400,
            'ERROR'
        );

        // Check that the DELETE method is not allowed
        $this->query(
            'lostPassword',
            ['verb' => 'DELETE'],
            400,
            'ERROR'
        );

        // Disable notifications
        Config::setConfigurationValues('core', [
            'use_notifications' => '0',
            'notifications_mailing' => '0',
        ]);

        // Check that disabled notifications prevent password changes
        $this->query(
            'lostPassword',
            [
                'verb'    => 'PUT',
                'json'    => [
                    'email'  => $email,
                ],
            ],
            400,
            'ERROR'
        );

        // Enable notifications
        Config::setConfigurationValues('core', [
            'use_notifications' => '1',
            'notifications_mailing' => '1',
        ]);

        // Test an unknown email, query will succeed to avoid exposing whether
        // the email actually exist in our database but there will be a
        // warning in the server logs
        $this->query('lostPassword', [
            'verb'    => 'PUT',
            'json'    => [
                'email'  => 'nonexistent@localhost.local',
            ],
            'server_errors' => [
                "Failed to find a single user for 'nonexistent@localhost.local', 0 user(s) found.",
            ],
        ], 200);

        // Test a valid email is accepted
        $this->query(
            'lostPassword',
            [
                'verb'    => 'PATCH',
                'json'    => [
                    'email'  => $email,
                ],
            ],
            200
        );

        // get the password recovery token
        $user = getItemByTypeName('User', TU_USER);
        $token = $user->fields['password_forget_token'];
        $this->assertNotEmpty($token);

        // Test reset password with a bad token
        $this->query(
            'lostPassword',
            [
                'verb'    => 'PUT',
                'json'    => [
                    'email'                 => $email,
                    'password_forget_token' => $token . 'bad',
                    'password'              => 'NewPassword',
                ],
            ],
            400,
            'ERROR'
        );

        // Test reset password with the good token
        $this->query(
            'lostPassword',
            [
                'verb'    => 'PATCH',
                'json'    => [
                    'email'                 => $email,
                    'password_forget_token' => $token,
                    'password'              => 'NewPassword',
                ],
            ],
            200
        );

        // Refresh the in-memory instance of user and get the password
        $user->getFromDB($user->getID());
        $newHash = $user->getField('password');

        // Restore the initial password in the DB
        global $DB;
        $updateSuccess = $DB->update(
            'glpi_users',
            ['password' => Auth::getPasswordHash(TU_PASS)],
            ['id'       => $user->getID()]
        );
        $this->assertNotFalse($updateSuccess, 'password update failed');

        // Test the new password was saved
        $this->assertNotFalse(\Auth::checkPassword('NewPassword', $newHash));

        // Validates that password reset token has been removed
        $user = getItemByTypeName('User', TU_USER);
        $token = $user->fields['password_forget_token'];
        $this->assertEmpty($token);

        //diable notifications
        Config::setConfigurationValues('core', [
            'use_notifications' => '0',
            'notifications_mailing' => '0',
        ]);
    }

    /**
     * Check consistency of Content-Range header
     *
     * @param array $data    Data
     * @param array $headers Headers
     *
     * @return void
     */
    protected function checkContentRange($data, $headers)
    {
        $this->assertLessThanOrEqual($data['totalcount'], $data['count']);
        $this->assertArrayHasKey('Content-Range', $headers);
        $expectedContentRange = '0-' . ($data['count'] - 1) . '/' . $data['totalcount'];
        $this->assertSame($expectedContentRange, $headers['Content-Range'][0]);
    }

    /**
     * Check consistency of empty Content-Range header
     *
     * @param array $data    Data
     * @param array $headers Headers
     *
     * @return void
     */
    protected function checkEmptyContentRange($data, $headers)
    {
        $this->assertLessThanOrEqual($data['totalcount'], $data['count']);
        $this->assertEquals(0, $data['totalcount']);
        $this->assertArrayNotHasKey('Content-Range', $headers);
    }

    /**
     * Check errors that are expected to happen on the API server side and thus
     * can't be caught directly from the unit tests
     *
     * @param array $expected_errors
     *
     * @return void
     */
    protected function checkServerSideError(array $expected_errors): void
    {
        $logfile = $this->getLogFilePath();
        $errors = file_get_contents($logfile);

        foreach ($expected_errors as $error) {
            $this->assertStringContainsString($error, $errors);
        }

        // Clear error file
        file_put_contents($logfile, "");
    }

    protected function doHttpRequest($verb = "get", $relative_uri = "", $params = [])
    {
        if (!empty($relative_uri)) {
            $params['headers']['Content-Type'] = "application/json";
        }
        if (isset($params['multipart'])) {
            // Guzzle lib will automatically push the correct Content-type
            unset($params['headers']['Content-Type']);
        }
        return $this->http_client->request(
            $verb,
            $this->base_uri . $relative_uri,
            $params
        );
    }

    protected function query(
        $resource = "",
        $params = [],
        $expected_codes = [200],
        $expected_symbol = '',
        bool $no_decode = false
    ) {
        if (!is_array($expected_codes)) {
            $expected_codes = [$expected_codes];
        }

        $verb = $params['verb'] ?? 'GET';

        $resource_path  = parse_url($resource, PHP_URL_PATH);
        $resource_query = parse_url($resource, PHP_URL_QUERY);

        $relative_uri = (!in_array($resource_path, ['getItem', 'getItems', 'createItems', 'updateItems', 'deleteItems'])
                         ? $resource_path . '/'
                         : '') .
                      (isset($params['parent_itemtype'])
                         ? $params['parent_itemtype'] . '/'
                         : '') .
                      (isset($params['parent_id'])
                         ? $params['parent_id'] . '/'
                         : '') .
                      (isset($params['itemtype'])
                         ? $params['itemtype'] . '/'
                         : '') .
                      ($params['id']
                         ?? '') .
                      (!empty($resource_query)
                         ? '?' . $resource_query
                         : '');

        $expected_errors = $params['server_errors'] ?? [];

        unset(
            $params['itemtype'],
            $params['id'],
            $params['parent_itemtype'],
            $params['parent_id'],
            $params['verb'],
            $params['server_errors']
        );
        // launch query
        try {
            $res = $this->doHttpRequest($verb, $relative_uri, $params);
        } catch (\GuzzleHttp\Exception\ClientException $e) {
            $response = $e->getResponse();
            if (!in_array($response->getStatusCode(), $expected_codes)) {
                //throw exceptions not expected
                throw $e;
            }
            $this->assertContains($response->getStatusCode(), $expected_codes);
            $body = json_decode($e->getResponse()->getBody());
            $this->assertIsArray($body);
            $this->assertArrayHasKey('0', $body);
            $this->assertSame($expected_symbol, $body[0]);
            return $body;
        }

        // retrieve data
        $body = $res->getBody();

        if ($no_decode) {
            $data = $body;
        } else {
            $data = json_decode($body, true);
            if (is_array($data)) {
                $data['headers'] = $res->getHeaders();
            }
        }

        // common tests
        $this->assertNotNull($res);
        $this->assertContains($res->getStatusCode(), $expected_codes);
        $this->checkServerSideError($expected_errors);
        return $data;
    }

    public function testCORS()
    {
        $res = $this->doHttpRequest(
            'OPTIONS',
            '',
            [
                'headers' => [
                    'Origin' => "http://localhost",
                    'Access-Control-Request-Method'  => 'GET',
                    'Access-Control-Request-Headers' => 'X-Requested-With',
                ],
            ]
        );

        $this->assertNotNull($res);
        $this->assertEquals(200, $res->getStatusCode());
        $headers = $res->getHeaders();
        $this->assertArrayHasKey('Access-Control-Allow-Methods', $headers);
        $this->assertArrayHasKey('Access-Control-Allow-Headers', $headers);

        $this->assertStringContainsString('GET', $headers['Access-Control-Allow-Methods'][0]);
        $this->assertStringContainsString('PUT', $headers['Access-Control-Allow-Methods'][0]);
        $this->assertStringContainsString('POST', $headers['Access-Control-Allow-Methods'][0]);
        $this->assertStringContainsString('DELETE', $headers['Access-Control-Allow-Methods'][0]);
        $this->assertStringContainsString('OPTIONS', $headers['Access-Control-Allow-Methods'][0]);

        $this->assertStringContainsString('origin', $headers['Access-Control-Allow-Headers'][0]);
        $this->assertStringContainsString('content-type', $headers['Access-Control-Allow-Headers'][0]);
        $this->assertStringContainsString('accept', $headers['Access-Control-Allow-Headers'][0]);
        $this->assertStringContainsString('session-token', $headers['Access-Control-Allow-Headers'][0]);
        $this->assertStringContainsString('authorization', $headers['Access-Control-Allow-Headers'][0]);
        $this->assertStringContainsString('app-token', $headers['Access-Control-Allow-Headers'][0]);
    }

    public function testInlineDocumentation()
    {
        $res = $this->doHttpRequest('GET');
        $this->assertNotNull($res);
        $this->assertEquals(200, $res->getStatusCode());
        $headers = $res->getHeaders();
        $this->assertArrayHasKey('Content-Type', $headers);
        $this->assertSame('text/html; charset=UTF-8', $headers['Content-Type'][0]);

        // FIXME Remove this when deprecation notices will be fixed on michelf/php-markdown side
        $file_updated = file_put_contents($this->getLogFilePath(), "");
    }

    public function initSessionCredentials()
    {
        $res = $this->doHttpRequest('GET', 'initSession/', ['auth' => [TU_USER, TU_PASS]]);

        $this->assertNotNull($res);
        $this->assertEquals(200, $res->getStatusCode());
        $this->assertContains('application/json; charset=UTF-8', $res->getHeader('content-type'));

        $body = $res->getBody();
        $data = json_decode($body, true);
        $this->assertIsArray($data);
        $this->assertArrayHasKey('session_token', $data);
        $this->session_token = $data['session_token'];
    }

    public function testInitSessionUserToken()
    {
        $uid = getItemByTypeName('User', TU_USER, true);

        // generate a new api token TU_USER user
        global $DB;
        $token = \User::getUniqueToken('api_token');
        $updated = $DB->update(
            'glpi_users',
            [
                'api_token' => $token,
            ],
            ['id' => $uid]
        );
        $this->assertTrue($updated);

        $res = $this->doHttpRequest(
            'GET',
            'initSession?get_full_session=true',
            [
                'headers' => [
                    'Authorization' => "user_token $token",
                ],
            ]
        );

        $this->assertNotNull($res);
        $this->assertEquals(200, $res->getStatusCode());

        $body = $res->getBody();
        $data = json_decode($body, true);
        $this->assertIsArray($data);
        $this->assertArrayHasKey('session_token', $data);
        $this->assertArrayHasKey('session', $data);
        $this->assertEquals($uid, $data['session']['glpiID']);
    }

    public function testBadEndpoint()
    {
        $this->query(
            'badEndpoint',
            [
                'headers' => [
                    'Session-Token' => $this->session_token,
                ],
            ],
            400,
            'ERROR_RESOURCE_NOT_FOUND_NOR_COMMONDBTM'
        );

        $this->query(
            'getItems',
            [
                'itemtype'        => 'badEndpoint',
                'parent_id'       => 0,
                'parent_itemtype' => 'Entity',
                'headers'         => [
                    'Session-Token' => $this->session_token,
                ],
            ],
            400,
            'ERROR_RESOURCE_NOT_FOUND_NOR_COMMONDBTM'
        );
    }

    public function testUpdateItemWithIdInQueryString()
    {
        $computer = $this->createComputer();
        $computers_id = $computer->getID();

        $data = $this->query(
            'updateItems',
            [
                'itemtype' => 'Computer',
                'id'       => $computers_id,
                'verb'     => 'PUT',
                'headers'  => [
                    'Session-Token' => $this->session_token,
                ],
                'json'     => [
                    'input' => [
                        'serial' => "abcdefg",
                    ],
                ],
            ]
        );

        $this->assertIsArray($data);
        $this->assertArrayHasKey('headers', $data);
        unset($data['headers']);

        $computer = array_shift($data);
        $this->assertIsArray($computer);
        $this->assertArrayHasKey($computers_id, $computer);
        $this->assertArrayHasKey('message', $computer);
        $this->assertTrue((bool) $computer[$computers_id]);

        $computer = new \Computer();
        $this->assertTrue((bool) $computer->getFromDB($computers_id));
        $this->assertSame('abcdefg', $computer->fields['serial']);
    }


    public function testUploadDocument()
    {
        // we will try to upload the README.md file
        $document_name = "My document uploaded by api";
        $filename      = "README.md";
        $filecontent   = file_get_contents($filename);

        $data = $this->query(
            'createItems',
            [
                'verb'      => 'POST',
                'itemtype'  => 'Document',
                'headers'   => [
                    'Session-Token' => $this->session_token,
                ],
                'multipart' => [
                    // the document part
                    [
                        'name'     => 'uploadManifest',
                        'contents' => json_encode([
                            'input' => [
                                'name'       => $document_name,
                                '_filename'  => [$filename],
                            ],
                        ]),
                    ],
                    // the FILE part
                    [
                        'name'     => 'filename[]',
                        'contents' => $filecontent,
                        'filename' => $filename,
                    ],
                ],
            ],
            201
        );

        $this->assertIsArray($data);
        $this->assertArrayHasKey('id', $data);
        $this->assertArrayHasKey('message', $data);
        $documents_id = $data['id'];
        $this->assertTrue(is_numeric($documents_id));
        $this->assertGreaterThan(0, (int) $documents_id);

        $document = new \Document();
        $this->assertTrue((bool) $document->getFromDB($documents_id));

        $this->assertIsArray($document->fields);
        $this->assertSame('text/plain', $document->fields['mime']);
        $this->assertSame($document_name, $document->fields['name']);
        $this->assertSame($filename, $document->fields['filename']);

        $this->assertStringContainsString('MD/', $document->fields['filepath']);
    }

    public function testUpdateItemWithNoInput()
    {
        //try to update an item without input
        $this->query(
            'updateItems',
            [
                'itemtype' => 'Computer',
                'verb'     => 'PUT',
                'headers'  => ['Session-Token' => $this->session_token],
                'json'     => [],
            ],
            400,
            'ERROR_JSON_PAYLOAD_INVALID'
        );
    }

    public function testGetItemWithContacts()
    {
        $computers = $this->createComputers(['Computer 1', 'Computer 2']);
        $this->assertComputersCreated($computers);

        $networkports = [];
        foreach ($computers as $computer_id) {
            $this->assertComputerNetworkPorts($computer_id, true);
            $this->createNetworkPort($computer_id);
            $networkports[] = $this->assertComputerNetworkPorts($computer_id, false);
        }

        $this->linkNetworkPorts($networkports);
        $this->assertNetworkPortLink($computers, $networkports);
    }

    private function createComputers(array $names)
    {
        $data = $this->query(
            'createItems',
            [
                'verb' => 'POST',
                'itemtype' => 'Computer',
                'headers' => ['Session-Token' => $this->session_token],
                'json' => ['input' => array_map(fn($name) => ['name' => $name], $names)],
            ],
            201
        );

        $this->assertIsArray($data);
        return array_column($data, 'id');
    }

    private function assertComputersCreated(array $computers)
    {
        foreach ($computers as $computer_id) {
            $computer = new Computer();
            $this->assertTrue((bool) $computer->getFromDB($computer_id));
        }
    }

    private function assertComputerNetworkPorts($computer_id, $shouldBeEmpty)
    {
        $data = $this->query(
            'getItem',
            [
                'itemtype' => 'Computer',
                'id' => $computer_id,
                'headers' => ['Session-Token' => $this->session_token],
                'query' => ['with_networkports' => true],
            ]
        );

        $this->assertIsArray($data);
        $this->assertArrayHasKey('id', $data);
        $this->assertArrayHasKey('name', $data);
        $this->assertArrayHasKey('_networkports', $data);
        $this->assertArrayHasKey('NetworkPortEthernet', $data['_networkports']);
        if ($shouldBeEmpty) {
            $this->assertEmpty($data['_networkports']['NetworkPortEthernet']);
            return null;
        } else {
            $this->assertNotEmpty($data['_networkports']['NetworkPortEthernet']);
            $networkport = $data['_networkports']['NetworkPortEthernet'][0];
            $this->assertArrayHasKey('NetworkName', $networkport);
            $this->assertArrayHasKey('networkports_id_opposite', $networkport);
            $this->assertArrayHasKey('netport_id', $networkport);
            $this->assertNull($networkport['networkports_id_opposite']);
            $this->assertGreaterThan(0, $networkport['netport_id']);
            return $networkport['netport_id'];
        }
    }

    private function linkNetworkPorts(array $networkports)
    {
        $data = $this->query(
            'createItems',
            [
                'verb' => 'POST',
                'itemtype' => 'NetworkPort_NetworkPort',
                'headers' => ['Session-Token' => $this->session_token],
                'json' => [
                    'input' => [
                        [
                            'networkports_id_1' => $networkports[0],
                            'networkports_id_2' => $networkports[1],
                        ],
                    ],
                ],
            ],
            201
        );

        $this->assertIsArray($data);
        $data = $data[0];
        $this->assertArrayHasKey('id', $data);
        $this->assertArrayHasKey('message', $data);
        $this->assertGreaterThan(0, (int) $data['id']);

        $networkport_networkport = new NetworkPort_NetworkPort();
        $this->assertTrue((bool) $networkport_networkport->getFromDB($data['id']));
    }

    private function assertNetworkPortLink(array $computers, array $networkports)
    {
        $data = $this->query(
            'getItem',
            [
                'itemtype' => 'Computer',
                'id' => $computers[0],
                'headers' => ['Session-Token' => $this->session_token],
                'query' => ['with_networkports' => true],
            ]
        );

        $this->assertIsArray($data);
        $this->assertArrayHasKey('id', $data);
        $this->assertArrayHasKey('name', $data);
        $this->assertArrayHasKey('_networkports', $data);
        $this->assertArrayHasKey('NetworkPortEthernet', $data['_networkports']);
        $this->assertNotEmpty($data['_networkports']['NetworkPortEthernet']);
        $networkport = $data['_networkports']['NetworkPortEthernet'][0];
        $this->assertArrayHasKey('NetworkName', $networkport);
        $this->assertArrayHasKey('networkports_id_opposite', $networkport);
        $this->assertArrayHasKey('netport_id', $networkport);
        $this->assertEquals($networkports[1], $networkport['networkports_id_opposite']);
    }

    public function testGetItemsCommonDBChild()
    {
        // test the case have DBChild not have entities_id
        $ticketTemplate = new TicketTemplate();
        $ticketTMF = new TicketTemplateMandatoryField();

        $tt_id = $ticketTemplate->add([
            'entities_id' => getItemByTypeName('Entity', '_test_child_1', true),
            'name'        => 'test',
        ]);
        $this->assertTrue((bool) $tt_id);

        $ttmf_id = $ticketTMF->add([
            'tickettemplates_id' => $tt_id,
            'num'                => 7,
        ]);
        $this->assertTrue((bool) $ttmf_id);

        $data = $this->query(
            'getItems',
            [
                'query'     => [
                    'searchText' => ['tickettemplates_id' => "^" . $tt_id . "$"],
                ],
                'itemtype'   => 'TicketTemplateMandatoryField',
                'headers'    => ['Session-Token' => $this->session_token],
            ],
            200
        );
        if (isset($data['headers'])) {
            unset($data['headers']);
        }
        $this->assertCount(1, $data);
    }

    public function testUserPicture()
    {
        $pic = "test_picture.png";
        $params = ['headers' => ['Session-Token' => $this->session_token]];
        $id = getItemByTypeName('User', 'glpi', true);
        $user = new \User();

        /**
         * Case 1: normal execution
         */

        // Copy pic to tmp folder so it can be set to a user
        copy("phpunit/$pic", GLPI_TMP_DIR . "/$pic");

        // Load GLPI user
        $this->assertTrue($user->getFromDB($id));

        // Set a pic URL
        $success = $user->update([
            'id'      => $id,
            '_picture' => [$pic],
        ]);
        $this->assertTrue($success);

        // Get updated pic url
        $pic = $user->fields['picture'];
        $this->assertNotEmpty($pic);

        // Check pic was moved correctly into _picture folder
        $this->assertTrue(file_exists(GLPI_PICTURE_DIR . "/$pic"));
        $file_content = file_get_contents(GLPI_PICTURE_DIR . "/$pic");
        $this->assertNotEmpty($file_content);

        // Request
        $response = $this->query("User/$id/Picture", $params, 200, '', true);
        $this->assertEquals($file_content, $response->__toString(), sprintf("File %s doesn't match", GLPI_PICTURE_DIR . "/$pic"));

        /**
         * Case 2: user doesn't exist
         */

        // Request
        $response = $this->query("User/99999999/Picture", $params, 400, "ERROR");
        $this->assertCount(2, $response);
        $this->assertStringContainsString("Bad request: user with id '99999999' not found", $response[1]);

        /**
         * Case 3: user with no pictures
         */

        // Remove pic URL
        $success = $user->update([
            'id'             => $id,
            '_blank_picture' => true,
        ]);
        $this->assertTrue($success);

        // Request
        $response = $this->query("User/$id/Picture", $params, 204);
        $this->assertNull($response);
    }

    public static function deprecatedProvider(): array
    {
        return [
            ['provider' => TicketFollowup::class],
            ['provider' => Computer_SoftwareVersion::class],
            ['provider' => Computer_SoftwareLicense::class],
            ['provider' => ComputerAntivirus::class],
            ['provider' => ComputerVirtualMachine::class],
            ['provider' => Computer_Item::class],
        ];
    }

    /**
     * @param class-string $provider
     */
    #[DataProvider('deprecatedProvider')]
    public function testDeprecatedGetItem(string $provider)
    {
        // Get params from provider
        $deprecated_itemtype = $provider::getDeprecatedType();
        $itemtype            = $provider::getCurrentType();
        $deprecated_fields   = $provider::getDeprecatedFields();
        $add_input           = $provider::getCurrentAddInput();

        $headers = ['Session-Token' => $this->session_token];

        // Insert data for tests
        $item = new $itemtype();
        $item_id = $item->add($add_input);
        $this->assertGreaterThan(0, $item_id);

        // Call API
        $data = $this->query(
            "$deprecated_itemtype/$item_id",
            ['headers' => $headers],
            200
        );
        $this->assertIsArray($data);
        $this->assertCount(count($deprecated_fields) + 1, $data); // + 1 for headers
        foreach ($deprecated_fields as $field) {
            $this->assertArrayHasKey($field, $data);
        }

        // Clean db to prevent unicity failure on next run
        $item->delete(['id' => $item_id], true);
    }

    /**
     * @param class-string $provider
     */
    #[DataProvider('deprecatedProvider')]
    public function testDeprecatedGetItems(string $provider)
    {
        // Get params from provider
        $deprecated_itemtype = $provider::getDeprecatedType();
        $itemtype            = $provider::getCurrentType();
        $deprecated_fields   = $provider::getDeprecatedFields();
        $add_input           = $provider::getCurrentAddInput();

        $headers = ['Session-Token' => $this->session_token];

        // Insert data for tests (we need at least one item)
        $item = new $itemtype();
        $item_id = $item->add($add_input);
        $this->assertGreaterThan(0, $item_id);

        // Call API
        $data = $this->query(
            "$deprecated_itemtype",
            ['headers' => $headers],
            [200, 206]
        );
        $this->assertIsArray($data);
        unset($data["headers"]);

        foreach ($data as $row) {
            $this->assertIsArray($row);
            $this->assertCount(count($deprecated_fields), $row);
            foreach ($deprecated_fields as $field) {
                $this->assertArrayHasKey($field, $row);
            }
        }

        // Clean db to prevent unicity failure on next run
        $item->delete(['id' => $item_id], true);
    }

    /**
     * @param class-string $provider
     */
    #[DataProvider('deprecatedProvider')]
    public function testDeprecatedCreateItems(string $provider)
    {
        // Get params from provider
        $deprecated_itemtype   = $provider::getDeprecatedType();
        $itemtype              = $provider::getCurrentType();
        $input                 = $provider::getDeprecatedAddInput();
        $expected_after_insert = $provider::getExpectedAfterInsert();

        $headers = ['Session-Token' => $this->session_token];

        $item = new $itemtype();

        // Call API
        $data = $this->query("$deprecated_itemtype", [
            'headers' => $headers,
            'verb'    => "POST",
            'json'    => ['input' => $input],
        ], 201);

        $this->assertGreaterThan(0, $data['id']);
        $this->assertTrue($item->getFromDB($data['id']));

        foreach ($expected_after_insert as $field => $value) {
            $this->assertEquals($value, $item->fields[$field]);
        }

        // Clean db to prevent unicity failure on next run
        $item->delete(['id' => $data['id']], true);
    }

    /**
     * @param class-string $provider
     */
    #[DataProvider('deprecatedProvider')]
    public function testDeprecatedUpdateItems(string $provider)
    {
        // Get params from provider
        $deprecated_itemtype   = $provider::getDeprecatedType();
        $itemtype              = $provider::getCurrentType();
        $add_input             = $provider::getCurrentAddInput();
        $update_input          = $provider::getDeprecatedUpdateInput();
        $expected_after_update = $provider::getExpectedAfterUpdate();

        $headers = ['Session-Token' => $this->session_token];

        // Insert data for tests
        $item = new $itemtype();
        $item_id = $item->add($add_input);
        $this->assertGreaterThan(0, $item_id);

        // Call API
        $this->query(
            "$deprecated_itemtype/$item_id",
            [
                'headers' => $headers,
                'verb'    => "PUT",
                'json'    => ['input' => $update_input],
            ],
            200
        );

        // Check expected values
        $this->assertTrue($item->getFromDB($item_id));

        foreach ($expected_after_update as $field => $value) {
            $this->assertEquals($value, $item->fields[$field]);
        }

        // Clean db to prevent unicity failure on next run
        $item->delete(['id' => $item_id], true);
    }

    /**
     * @param class-string $provider
     */
    #[DataProvider('deprecatedProvider')]
    public function testDeprecatedDeleteItems(string $provider)
    {
        // Get params from provider
        $deprecated_itemtype   = $provider::getDeprecatedType();
        $itemtype              = $provider::getCurrentType();
        $add_input             = $provider::getCurrentAddInput();

        $headers = ['Session-Token' => $this->session_token];

        // Insert data for tests
        $item = new $itemtype();
        $item_id = $item->add($add_input);
        $this->assertGreaterThan(0, $item_id);

        // Call API
        $this->query(
            "$deprecated_itemtype/$item_id?force_purge=1",
            [
                'headers' => $headers,
                'verb'    => "DELETE",
            ],
            200,
            "",
            true
        );

        $this->assertFalse($item->getFromDB($item_id));
    }

    /**
     * @param class-string $provider
     */
    #[DataProvider('deprecatedProvider')]
    public function testDeprecatedListSearchOptions(string $provider)
    {
        // Get params from provider
        $deprecated_itemtype   = $provider::getDeprecatedType();

        $headers = ['Session-Token' => $this->session_token];

        $data = $this->query(
            "listSearchOptions/$deprecated_itemtype/",
            ['headers' => $headers]
        );

        $expected = file_get_contents(
            __DIR__ . "/../deprecated-searchoptions/$deprecated_itemtype.json"
        );
        $this->assertNotEmpty($expected);

        unset($data['headers']);
        $this->assertEquals(json_decode($expected, true), $data);
    }

    /**
     * @param class-string $provider
     */
    #[DataProvider('deprecatedProvider')]
    public function testDeprecatedSearch(string $provider)
    {
        // Get params from provider
        $deprecated_itemtype       = $provider::getDeprecatedType();
        $deprecated_itemtype_query = $provider::getDeprecatedSearchQuery();
        $itemtype                  = $provider::getCurrentType();
        $itemtype_query            = $provider::getCurrentSearchQuery();

        $headers = ['Session-Token' => $this->session_token];

        $deprecated_data = $this->query(
            "search/$deprecated_itemtype?$deprecated_itemtype_query",
            ['headers' => $headers],
            [200, 206]
        );

        $data = $this->query(
            "search/$itemtype?$itemtype_query",
            ['headers' => $headers],
            [200, 206]
        );
        $this->assertEquals(
            $data['rawdata']['sql']['search'],
            $deprecated_data['rawdata']['sql']['search']
        );
    }


    protected function testGetMassiveActionsProvider(): array
    {
        // Create a computer with "is_deleted = 1" for our tests
        $computer = new Computer();
        $deleted_computers_id = $computer->add([
            'name' => 'test deleted PC',
            'entities_id' => getItemByTypeName("Entity", '_test_root_entity', true),
        ]);
        $this->assertGreaterThan(0, $deleted_computers_id);
        $this->assertTrue($computer->delete(['id' => $deleted_computers_id]));
        $this->assertTrue($computer->getFromDB($deleted_computers_id));
        $this->assertEquals(1, $computer->fields['is_deleted']);

        return [
            [
                'url' => 'getMassiveActions/Computersefjhfs',
                'status' => 400,
                'response' => [],
                'error' => "ERROR_RESOURCE_NOT_FOUND_NOR_COMMONDBTM",
            ],
            [
                'url' => 'getMassiveActions/Computer/40000000',
                'status' => 400,
                'response' => [],
                'error' => "ERROR_ITEM_NOT_FOUND",
            ],
            [
                'url' => 'getMassiveActions/Computer',
                'status' => 200,
                'response' => [
                    ["key" => "MassiveAction:update",            "label" => "Update"],
                    ["key" => "MassiveAction:clone",             "label" => "Clone"],
                    ["key" => "Item_Line:add",                   "label" => "Add a line"],
                    ["key" => "Item_Line:remove",                "label" => "Remove a line"],
                    ["key" => "Infocom:activate",                "label" => "Enable the financial and administrative information"],
                    ["key" => "MassiveAction:delete",            "label" => "Put in trashbin"],
                    ["key" => "ObjectLock:unlock",               "label" => "Unlock items"],
                    ["key" => "Appliance:add_item",              "label" => "Associate to an appliance"],
                    ["key" => "Item_Rack:delete",                "label" => "Remove from a rack"],
                    ["key" => "Item_OperatingSystem:update",     "label" => "Operating systems"],
                    ["key" => "Glpi\\Asset\\Asset_PeripheralAsset:add", "label" => "Connect"],
                    ["key" => "Item_SoftwareVersion:add",        "label" => "Install"],
                    ["key" => "Item_SoftwareLicense:add",        "label" => "Add a license"],
                    ["key" => "Domain:add_item",                 "label" => "Add a domain"],
                    ["key" => "Domain:remove_domain",            "label" => "Remove a domain"],
                    ["key" => "KnowbaseItem_Item:add",           "label" => "Link knowledgebase article"],
                    ["key" => "Document_Item:add",               "label" => "Add a document"],
                    ["key" => "Document_Item:remove",            "label" => "Remove a document"],
                    ["key" => "Contract_Item:add",               "label" => "Add a contract"],
                    ["key" => "Contract_Item:remove",            "label" => "Remove a contract"],
                    ["key" => "Reservation:enable",              "label" => "Authorize reservations"],
                    ["key" => "Reservation:disable",             "label" => "Prohibit reservations"],
                    ["key" => "Reservation:available",           "label" => "Make available for reservations"],
                    ["key" => "Reservation:unavailable",         "label" => "Make unavailable for reservations"],
                    ["key" => "MassiveAction:amend_comment",     "label" => "Amend comment"],
                    ["key" => "MassiveAction:add_note",          "label" => "Add note"],
                    ["key" => "Lock:unlock_component",           "label" => "Unlock components"],
                    ["key" => "Lock:unlock_fields",              "label" => "Unlock fields"],
                ],
            ],
            [
                'url' => 'getMassiveActions/Computer?is_deleted=1',
                'status' => 200,
                'response' => [
                    ["key" => "MassiveAction:purge_item_but_devices",  "label" => "Delete permanently but keep devices"],
                    ["key" => "MassiveAction:purge",                   "label" => "Delete permanently and remove devices"],
                    ["key" => "MassiveAction:restore",                 "label" => "Restore"],
                    ["key" => "Lock:unlock_component",           "label" => "Unlock components"],
                    ["key" => "Lock:unlock_fields",              "label" => "Unlock fields"],
                ],
            ],
            [
                'url' => 'getMassiveActions/Computer/' . getItemByTypeName("Computer", '_test_pc01', true),
                'status' => 200,
                'response' => [
                    ["key" => "MassiveAction:update",            "label" => "Update"],
                    ["key" => "MassiveAction:clone",             "label" => "Clone"],
                    ["key" => "MassiveAction:create_template",   "label" => "Create template"],
                    ["key" => "Item_Line:add",                   "label" => "Add a line"],
                    ["key" => "Item_Line:remove",                "label" => "Remove a line"],
                    ["key" => "Infocom:activate",                "label" => "Enable the financial and administrative information"],
                    ["key" => "MassiveAction:delete",            "label" => "Put in trashbin"],
                    ["key" => "ObjectLock:unlock",               "label" => "Unlock items"],
                    ["key" => "Appliance:add_item",              "label" => "Associate to an appliance"],
                    ["key" => "Item_Rack:delete",                "label" => "Remove from a rack"],
                    ["key" => "Item_OperatingSystem:update",     "label" => "Operating systems"],
                    ["key" => "Glpi\\Asset\\Asset_PeripheralAsset:add", "label" => "Connect"],
                    ["key" => "Item_SoftwareVersion:add",        "label" => "Install"],
                    ["key" => "Item_SoftwareLicense:add",        "label" => "Add a license"],
                    ["key" => "Domain:add_item",                 "label" => "Add a domain"],
                    ["key" => "Domain:remove_domain",            "label" => "Remove a domain"],
                    ["key" => "KnowbaseItem_Item:add",           "label" => "Link knowledgebase article"],
                    ["key" => "Document_Item:add",               "label" => "Add a document"],
                    ["key" => "Document_Item:remove",            "label" => "Remove a document"],
                    ["key" => "Contract_Item:add",               "label" => "Add a contract"],
                    ["key" => "Contract_Item:remove",            "label" => "Remove a contract"],
                    ["key" => "Reservation:enable",              "label" => "Authorize reservations"],
                    ["key" => "Reservation:disable",             "label" => "Prohibit reservations"],
                    ["key" => "Reservation:available",           "label" => "Make available for reservations"],
                    ["key" => "Reservation:unavailable",         "label" => "Make unavailable for reservations"],
                    ["key" => "MassiveAction:amend_comment",     "label" => "Amend comment"],
                    ["key" => "MassiveAction:add_note",          "label" => "Add note"],
                    ["key" => "Lock:unlock_component",           "label" => "Unlock components"],
                    ["key" => "Lock:unlock_fields",              "label" => "Unlock fields"],
                ],
            ],
            [
                'url' => "getMassiveActions/Computer/$deleted_computers_id",
                'status' => 200,
                'response' => [
                    ["key" => "MassiveAction:purge_item_but_devices",  "label" => "Delete permanently but keep devices"],
                    ["key" => "MassiveAction:purge",                   "label" => "Delete permanently and remove devices"],
                    ["key" => "MassiveAction:restore",                 "label" => "Restore"],
                    ["key" => "Lock:unlock_component",                 "label" => "Unlock components"],
                    ["key" => "Lock:unlock_fields",                    "label" => "Unlock fields"],
                ],
            ],
        ];
    }

    /**
     * Tests for the "getMassiveActions" endpoint
     */
    public function testGetMassiveActions(): void
    {
        foreach ($this->testGetMassiveActionsProvider() as $row) {
            $url    = $row['url'];
            $status  = $row['status'];
            $response = $row['response'] ?? null;
            $error   = $row['error'] ?? '';

            $headers = ['Session-Token' => $this->session_token];
            $data    = $this->query(
                $url,
                ['headers' => $headers],
                $status,
                $error
            );

            // If no errors are expected, check results
            if (empty($error)) {
                unset($data['headers']);
                $this->assertEquals($response, $data);
            }
        }
    }

    public static function testGetMassiveActionParametersProvider(): array
    {
        return [
            [
                'url' => 'getMassiveActionParameters/Computer',
                'status' => 400,
                'response' => [],
                'error' => "ERROR_MASSIVEACTION_KEY",
            ],
            [
                'url' => 'getMassiveActionParameters/Computer/MassiveAction:doesnotexist',
                'status' => 400,
                'response' => [],
                'error' => "ERROR_MASSIVEACTION_KEY",
            ],
            [
                'url' => 'getMassiveActionParameters/Computer/MassiveAction:update',
                'status' => 200,
                'response' => [],
            ],
            [
                'url' => 'getMassiveActionParameters/Computer/MassiveAction:clone',
                'status' => 200,
                'response' => [
                    ["name" => "nb_copy", "type" => "number"],
                ],
            ],
            [
                'url' => 'getMassiveActionParameters/Computer/MassiveAction:create_template',
                'status' => 400,
                'response' => [],
                'error' => "ERROR_MASSIVEACTION_KEY",
            ],
            [
                'url' => 'getMassiveActionParameters/Computer/Infocom:activate',
                'status' => 200,
                'response' => [],
            ],
            [
                'url' => 'getMassiveActionParameters/Computer/MassiveAction:delete',
                'status' => 200,
                'response' => [],
            ],
            [
                'url' => 'getMassiveActionParameters/Computer/ObjectLock:unlock',
                'status' => 200,
                'response' => [],
            ],
            [
                'url' => 'getMassiveActionParameters/Computer/Appliance:add_item',
                'status' => 200,
                'response' => [
                    ["name" => "appliances_id", "type" => "dropdown"],
                ],
            ],
            [
                'url' => 'getMassiveActionParameters/Computer/Item_OperatingSystem:update',
                'status' => 200,
                'response' => [],
            ],
            [
                'url' => 'getMassiveActionParameters/Computer/Glpi\\Asset\\Asset_PeripheralAsset:add',
                'status' => 200,
                'response' => [
                    ["name" => "peer_itemtype_peripheral", "type" => "dropdown"],
                ],
            ],
            [
                'url' => 'getMassiveActionParameters/Computer/Item_SoftwareVersion:add',
                'status' => 200,
                'response' => [
                    ["name" => "softwares_id", "type" => "dropdown"],
                ],
            ],
            [
                'url' => 'getMassiveActionParameters/Computer/KnowbaseItem_Item:add',
                'status' => 200,
                'response' => [
                    ["name" => "peer_knowbaseitems_id", "type" => "dropdown"],
                ],
            ],
            [
                'url' => 'getMassiveActionParameters/Computer/Document_Item:add',
                'status' => 200,
                'response' => [
                    ["name" => "_rubdoc", "type" => "dropdown"],
                ],
            ],
            [
                'url' => 'getMassiveActionParameters/Computer/Document_Item:remove',
                'status' => 200,
                'response' => [
                    ["name" => "_rubdoc", "type" => "dropdown"],
                ],
            ],
            [
                'url' => 'getMassiveActionParameters/Computer/Contract_Item:add',
                'status' => 200,
                'response' => [
                    ["name" => "peer_contracts_id", "type" => "dropdown"],
                ],
            ],
            [
                'url' => 'getMassiveActionParameters/Computer/Contract_Item:remove',
                'status' => 200,
                'response' => [
                    ["name" => "peer_contracts_id", "type" => "dropdown"],
                ],
            ],
            [
                'url' => 'getMassiveActionParameters/Computer/MassiveAction:amend_comment',
                'status' => 200,
                'response' => [
                    ["name" => "amendment", "type" => "text"],
                ],
            ],
            [
                'url' => 'getMassiveActionParameters/Computer/MassiveAction:add_note',
                'status' => 200,
                'response' => [
                    ["name" => "add_note", "type" => "text"],
                ],
            ],
            [
                'url' => 'getMassiveActionParameters/Computer/Lock:unlock_component',
                'status' => 200,
                'response' => [
                    ["name" => "attached_item[]", "type" => "dropdown"],
                ],
            ],
            [
                'url' => 'getMassiveActionParameters/Computer/Lock:unlock_fields',
                'status' => 200,
                'response' => [
                    ["name" => "attached_fields[]", "type" => "dropdown"],
                ],
            ],
        ];
    }

    /**
     * Tests for the "getMassiveActionParameters" endpoint
     */
    #[DataProvider('testGetMassiveActionParametersProvider')]
    public function testGetMassiveActionParameters(
        string $url,
        int $status,
        ?array $response,
        string $error = ""
    ): void {
        $headers = ['Session-Token' => $this->session_token];
        $data    = $this->query(
            $url,
            ['headers' => $headers],
            $status,
            $error
        );

        // If no errors are expected, check results
        if (empty($error)) {
            unset($data['headers']);
            $this->assertEquals($response, $data);
        }
    }

    protected function testApplyMassiveActionProvider(): array
    {
        return [
            [
                'url' => 'applyMassiveAction/Computer',
                'payload' => [
                    'ids' => [getItemByTypeName('Computer', '_test_pc01', true)],
                ],
                'status' => 400,
                'response' => [],
                'error' => "ERROR_MASSIVEACTION_KEY",
            ],
            [
                'url' => 'applyMassiveAction/Computer/MassiveAction:doesnotexist',
                'payload' => [
                    'ids' => [getItemByTypeName('Computer', '_test_pc01', true)],
                ],
                'status' => 400,
                'response' => [],
                'error' => "ERROR_MASSIVEACTION_KEY",
            ],
            [
                'url' => 'applyMassiveAction/Computer/MassiveAction:amend_comment',
                'payload' => [
                    'ids' => [],
                ],
                'status' => 400,
                'response' => [],
                'error' => "ERROR_MASSIVEACTION_NO_IDS",
            ],
            [
                'url' => 'applyMassiveAction/Computer/MassiveAction:amend_comment',
                'payload' => [
                    'ids' => [
                        getItemByTypeName('Computer', '_test_pc01', true),
                        getItemByTypeName('Computer', '_test_pc02', true),
                    ],
                    'input' => [
                        'amendment' => "newtexttoadd",
                    ],
                ],
                'status' => 200,
                'response' => [
                    'ok'       => 2,
                    'noaction' => 0,
                    'ko'       => 0,
                    'noright'  => 0,
                    'messages' => [],
                ],
                'error' => "",
                'before_test' => function () {
                    $computers = ['_test_pc01', '_test_pc02'];
                    foreach ($computers as $computer) {
                        // Init "comment" field for all targets
                        $computer = getItemByTypeName('Computer', $computer);
                        $update = $computer->update([
                            'id'      => $computer->getId(),
                            'comment' => "test comment",
                        ]);
                        $this->assertTrue($update);
                        $this->assertEquals("test comment", $computer->fields['comment']);
                    }
                },
                'after_test' => function () {
                    $computers = ['_test_pc01', '_test_pc02'];
                    foreach ($computers as $computer) {
                        // Check that "comment" field was modified as expected
                        $computer = getItemByTypeName('Computer', $computer);
                        $this->assertEquals("test comment\n\nnewtexttoadd", $computer->fields['comment']);
                    }
                },
            ],
            [
                'url' => 'applyMassiveAction/Computer/MassiveAction:add_note',
                'payload' => [
                    'ids' => [
                        getItemByTypeName('Computer', '_test_pc01', true),
                        getItemByTypeName('Computer', '_test_pc02', true),
                    ],
                    'input' => [
                        'add_note' => "new note",
                    ],
                ],
                'status' => 200,
                'response' => [
                    'ok'       => 2,
                    'noaction' => 0,
                    'ko'       => 0,
                    'noright'  => 0,
                    'messages' => [],
                ],
                'error' => "",
                'before_test' => function () {
                    $computers = ['_test_pc01', '_test_pc02'];
                    foreach ($computers as $computer) {
                        $note = new Notepad();
                        $existing_notes = $note->find([
                            'itemtype' => 'Computer',
                            'items_id' => getItemByTypeName('Computer', $computer, true),
                        ]);

                        // Delete all existing note for this item
                        foreach ($existing_notes as $existing_note) {
                            $deletion = $note->delete(['id' => $existing_note['id']]);
                            $this->assertTrue($deletion);
                        }

                        // Check that the items have no notes remaining
                        $this->assertCount(
                            0,
                            $note->find([
                                'itemtype' => 'Computer',
                                'items_id' => getItemByTypeName('Computer', $computer, true),
                            ])
                        );
                    }
                },
                'after_test' => function () {
                    $computers = ['_test_pc01', '_test_pc02'];
                    foreach ($computers as $computer) {
                        $note = new Notepad();
                        $existing_notes = $note->find([
                            'itemtype' => 'Computer',
                            'items_id' => getItemByTypeName('Computer', $computer, true),
                        ]);

                        // Check that the items have one note
                        $this->assertCount(1, $existing_notes);

                        foreach ($existing_notes as $existing_note) {
                            $this->assertEquals("new note", $existing_note['content']);
                        }
                    }
                },
            ],
        ];
    }

    /**
     * Tests for the "applyMassiveAction" endpoint
     */
    public function testApplyMassiveAction(): void
    {
        foreach ($this->testApplyMassiveActionProvider() as $row) {
            $url = $row['url'];
            $payload = $row['payload'];
            $status = $row['status'];
            $response = $row['response'] ?? null;
            $error = $row['error'] ?? '';
            $before_test = $row['before_test'] ?? null;
            $after_test = $row['after_test'] ?? null;

            if (!is_null($before_test)) {
                $before_test();
            }

            $headers = ['Session-Token' => $this->session_token];
            $data = $this->query(
                $url,
                [
                    'headers' => $headers,
                    'verb' => 'POST',
                    'json' => $payload,
                ],
                $status,
                $error
            );

            // If no errors are expected, check results
            if (empty($error)) {
                unset($data['headers']);
                $this->assertEquals($response, $data);
            }

            if (!is_null($after_test)) {
                $after_test();
            }
        }
    }

    /**
     * Data provider for testReturnSanitizedContentUnit
     *
     * @return array
     */
    public static function testReturnSanitizedContentUnitProvider(): array
    {
        return [
            [null, true],
            ["", false],
            ["true", true],
            ["false", false],
            ["on", true],
            ["off", false],
            ["1", true],
            ["0", false],
            ["yes", true],
            ["no", false],
            ["asfbhueshf", false],
        ];
    }

    /**
     * Functional test to ensure returned content is not sanitized.
     *
            $expected_output,
     * @return void
     */
    public function testContentEncoding(): void
    {
        // Get computer with encoded comment
        $computers_id = getItemByTypeName(
            "Computer",
            "_test_pc_with_encoded_comment",
            true
        );

        // Request params
        $url = "/Computer/$computers_id";
        $method = "GET";
        $headers = ['Session-Token' => $this->session_token];

        $data = $this->query(
            $url,
            [
                'headers' => $headers,
                'verb'    => $method,
            ],
            200
        );
        $this->assertEquals("<>", $data['comment']);
    }

    public function test_ActorUpdate()
    {
        $headers = ['Session-Token' => $this->session_token];
        $rand = mt_rand();

        // Group used for our tests
        $groups_id = getItemByTypeName("Group", "_test_group_1", true);

        // Create ticket
        $input = [
            'input' => [
                'name' => "test_ActorUpdate_Ticket_$rand",
                'content' => 'content',
            ],
        ];
        $data = $this->query(
            "/Ticket",
            [
                'headers' => $headers,
                'verb'    => "POST",
                'json'    => $input,
            ],
            201
        );
        $this->assertGreaterThan(0, $data['id']);
        $tickets_id = $data['id'];

        // Add group
        $input = [
            'input' => [
                '_actors' => [
                    'assign' => [
                        [
                            'itemtype' => "Group",
                            'items_id' => $groups_id,
                            'use_notification' => 1,
                        ],
                    ],
                ],
            ],
        ];
        $this->query(
            "/Ticket/$tickets_id/",
            [
                'headers' => $headers,
                'verb'    => "PUT",
                'json'    => $input,
            ],
            200
        );

        // Check assigned groups
        $data = $this->query(
            "/Ticket/$tickets_id/Group_Ticket",
            [
                'headers' => $headers,
                'verb'    => "GET",
            ],
            200
        );

        $this->assertEquals($tickets_id, $data[0]['tickets_id']);
        $this->assertEquals($groups_id, $data[0]['groups_id']);
    }

    /**
     * test update items endpoint
     * using application/x-www-form-urlencoded
     *
     * @return void
     */
    public function testUpdateItemFormEncodedBody()
    {
        $computer = $this->createComputer();
        $computers_id = $computer->getID();

        try {
            $response = $this->http_client->put(
                $this->base_uri . 'Computer/' . $computers_id,
                [
                    'headers' => [
                        'Session-Token' => $this->session_token,
                        'Content-Type'  => 'application/x-www-form-urlencoded',
                    ],
                    'body' => http_build_query(
                        [
                            'input' => [
                                'serial' => 'abcdefg',
                                'comment' => 'This computer has been updated.',
                            ],
                        ],
                        '',
                        '&'
                    ),
                ]
            );
        } catch (\GuzzleHttp\Exception\RequestException $e) {
            $response = $e->getResponse();
        }

        // Check response
        $this->assertInstanceOf(\Psr\Http\Message\ResponseInterface::class, $response);
        $this->assertEquals(200, $response->getStatusCode());
        $body = $response->getBody()->getContents();
        $this->assertEquals(
            [
                [
                    (string) $computers_id => true,
                    'message'             => '',
                ],
            ],
            json_decode($body, true)
        );

        // Check computer is updated
        $computer = new \Computer();
        $this->assertTrue((bool) $computer->getFromDB($computers_id));
        $this->assertSame('abcdefg', $computer->fields['serial']);
        $this->assertSame('This computer has been updated.', $computer->fields['comment']);
    }

    /**
     * test delete items endpoint
     * using application/x-www-form-urlencoded
     *
     * @return void
     */
    public function testDeleteItemFormEncodedBody()
    {
        $computer = $this->createComputer();
        $computers_id = $computer->getID();

        try {
            $response = $this->http_client->delete(
                $this->base_uri . 'Computer',
                [
                    'headers' => [
                        'Session-Token' => $this->session_token,
                        'Content-Type'  => 'application/x-www-form-urlencoded',
                    ],
                    'body' => http_build_query(
                        [
                            'input' => [
                                'id' => $computers_id,
                            ],
                        ]
                    ),
                ]
            );
        } catch (\GuzzleHttp\Exception\RequestException $e) {
            $response = $e->getResponse();
        }

        // Check response
        $this->assertInstanceOf(\Psr\Http\Message\ResponseInterface::class, $response);
        $this->assertEquals(200, $response->getStatusCode());
        $body = $response->getBody()->getContents();
        $this->assertEquals(
            [
                [
                    (string) $computers_id => true,
                    'message'             => '',
                ],
            ],
            json_decode($body, true)
        );

        // Check computer is updated
        $computer = new \Computer();
        $this->assertTrue((bool) $computer->getFromDB($computers_id));
        $this->assertTrue((bool) $computer->getField('is_deleted'));
    }

    public function testSearchTextResponseCode()
    {
        $data = $this->query(
            'getItems',
            [
                'itemtype' => Computer::class,
                'headers'  => ['Session-Token' => $this->session_token],
                'query'    => ['searchText' => ['test' => 'test']],
            ],
            400,
            'ERROR_FIELD_NOT_FOUND'
        );

        $this->assertNotFalse($data);

        $data = $this->query(
            'getItems',
            ['itemtype' => Computer::class,
                'headers'  => ['Session-Token' => $this->session_token],
                'query'    => ['searchText' => ['name' => 'test']],
            ],
            200,
        );

        $this->assertNotFalse($data);
    }

<<<<<<< HEAD
    public function testUndisclosedNotificationContent()
    {
        // Enable notifications
        Config::setConfigurationValues('core', [
            'use_notifications' => '1',
            'notifications_mailing' => '1',
        ]);

        // Trigger a notification sending
        $user = getItemByTypeName('User', TU_USER);
        $this->query(
            'lostPassword',
            [
                'verb'    => 'PATCH',
                'json'    => [
                    'email'  => $user->getDefaultEmail(),
                ],
            ],
            200
        );

        // need to be GLPI to access the root entity notifications
        $data = $this->query(
            'initSession',
            [
                'query' => [
                    'login'    => 'glpi',
                    'password' => 'glpi',
                ],
            ]
        );
        $this->assertArrayHasKey('session_token', $data);

        // Check notifications returned by `getItems`
        $result = $this->query(
            'getItems',
            [
                'itemtype' => QueuedNotification::class,
                'headers'  => ['Session-Token' => $data['session_token']],
            ],
            200
        );
        $this->assertIsArray($result);
        unset($result['headers']);

        $notifications = \array_filter(
            $result,
            fn($notification) => $notification['name'] === '[GLPI] Forgotten password?'
        );

        $this->assertNotEmpty($notifications);

        foreach ($notifications as $notification) {
            $this->assertEquals('********', $notification['body_html']);
            $this->assertEquals('********', $notification['body_text']);
        }

        // Check notifications returned by a search request
        $result = $this->query(
            'search',
            [
                'itemtype' => QueuedNotification::class,
                'headers'  => ['Session-Token' => $data['session_token']],
                'query'    => [
                    'reset'         => 'reset',
                    'forcedisplay'  => [12, 13],
                ],
            ],
            200
        );
        $this->assertIsArray($result);
        unset($result['headers']);

        $this->assertArrayHasKey('data', $result);
        $this->assertNotEmpty($result['data']);

        $notifications = \array_filter(
            $result['data'],
            fn($notification) => $notification['1'] === '[GLPI] Forgotten password?'
        );

        foreach ($notifications as $notification) {
            $this->assertEquals('********', $notification['12']); // 12 = body_html
            $this->assertEquals('********', $notification['13']); // 13 = body_text
        }
=======
    public function testGetItemIDZero()
    {
        $this->expectException(GuzzleHttp\Exception\ClientException::class);
        $this->doHttpRequest(
            'GET',
            '/Entity/0',
            [
                'headers'  => ['Session-Token' => $this->session_token],
            ]
        );
        // We are connected to a child entity, so we expect a 403 error
        $this->expectExceptionMessage('403 Forbidden');

        $this->expectException(GuzzleHttp\Exception\ClientException::class);
        $this->doHttpRequest(
            'GET',
            '/User/0',
            [
                'headers'  => ['Session-Token' => $this->session_token],
            ]
        );
        $this->expectExceptionMessage('404 Not Found');
>>>>>>> c6b2f81c
    }
}<|MERGE_RESOLUTION|>--- conflicted
+++ resolved
@@ -3270,7 +3270,6 @@
         $this->assertNotFalse($data);
     }
 
-<<<<<<< HEAD
     public function testUndisclosedNotificationContent()
     {
         // Enable notifications
@@ -3356,7 +3355,8 @@
             $this->assertEquals('********', $notification['12']); // 12 = body_html
             $this->assertEquals('********', $notification['13']); // 13 = body_text
         }
-=======
+    }
+
     public function testGetItemIDZero()
     {
         $this->expectException(GuzzleHttp\Exception\ClientException::class);
@@ -3379,6 +3379,5 @@
             ]
         );
         $this->expectExceptionMessage('404 Not Found');
->>>>>>> c6b2f81c
     }
 }