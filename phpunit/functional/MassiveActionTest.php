<?php

/**
 * ---------------------------------------------------------------------
 *
 * GLPI - Gestionnaire Libre de Parc Informatique
 *
 * http://glpi-project.org
 *
 * @copyright 2015-2025 Teclib' and contributors.
 * @licence   https://www.gnu.org/licenses/gpl-3.0.html
 *
 * ---------------------------------------------------------------------
 *
 * LICENSE
 *
 * This file is part of GLPI.
 *
 * This program is free software: you can redistribute it and/or modify
 * it under the terms of the GNU General Public License as published by
 * the Free Software Foundation, either version 3 of the License, or
 * (at your option) any later version.
 *
 * This program is distributed in the hope that it will be useful,
 * but WITHOUT ANY WARRANTY; without even the implied warranty of
 * MERCHANTABILITY or FITNESS FOR A PARTICULAR PURPOSE.  See the
 * GNU General Public License for more details.
 *
 * You should have received a copy of the GNU General Public License
 * along with this program.  If not, see <https://www.gnu.org/licenses/>.
 *
 * ---------------------------------------------------------------------
 */

namespace tests\units;

use CommonDBTM;
use Contract;
use DbTestCase;
use Location;
use MassiveAction;
use Notepad;
use PHPUnit\Framework\Attributes\DataProvider;
use Problem;
use Session;
use Ticket;
use User;
use UserEmail;

/* Test for inc/massiveaction.class.php */

class MassiveActionTest extends DbTestCase
{
    public static function actionsProvider()
    {
        return [
            [
                'itemtype'     => 'Computer',
                'items_id'     => '_test_pc01',
                'allcount'     => 29,
                'singlecount'  => 20,
            ], [
                'itemtype'     => 'Monitor',
                'items_id'     => '_test_monitor_1',
                'allcount'     => 24,
                'singlecount'  => 17,
            ], [
                'itemtype'     => 'SoftwareLicense',
                'items_id'     => '_test_softlic_1',
                'allcount'     => 15,
                'singlecount'  => 10,
            ], [
                'itemtype'     => 'NetworkEquipment',
                'items_id'     => '_test_networkequipment_1',
                'allcount'     => 22,
                'singlecount'  => 17,
            ], [
                'itemtype'     => 'Peripheral',
                'items_id'     => '_test_peripheral_1',
<<<<<<< HEAD
                'allcount'     => 24,
                'singlecount'  => 18,
=======
                'allcount'     => 20,
                'singlecount'  => 12,
>>>>>>> 944443d6
            ], [
                'itemtype'     => 'Printer',
                'items_id'     => '_test_printer_all',
                'allcount'     => 25,
                'singlecount'  => 17,
            ], [
                'itemtype'     => 'Phone',
                'items_id'     => '_test_phone_1',
                'allcount'     => 25,
                'singlecount'  => 17,
            ], [
                'itemtype'     => 'Ticket',
                'items_id'     => '_ticket01',
                'allcount'     => 20,
                'singlecount'  => 9,
            ], [
                'itemtype'     => 'Profile',
                'items_id'     => 'Super-Admin',
                'allcount'     => 3,
                'singlecount'  => 2,
            ],
        ];
    }

    #[DataProvider('actionsProvider')]
    public function testGetAllMassiveActions($itemtype, $items_id, $allcount, $singlecount)
    {
        $this->login();
        $items_id = getItemByTypeName($itemtype, $items_id, true);
        $mact = new \MassiveAction(
            [
                'item'            => [
                    $itemtype   => [
                        $items_id => 1,
                    ],
                ],
            ],
            [],
            'initial'
        );
        $input  = $mact->getInput();
        $this->assertArrayHasKey('action_filter', $input);
        $this->assertArrayHasKey('actions', $input);
        $this->assertCount($allcount, $input['action_filter']);
        $this->assertCount($allcount, $input['actions']);

        $mact = new \MassiveAction(
            [
                'item'   => [
                    $itemtype   => [
                        $items_id => 1,
                    ],
                ],
            ],
            [],
            'initial',
            $items_id
        );
        $input  = $mact->getInput();
        $this->assertArrayHasKey('action_filter', $input);
        $this->assertArrayHasKey('actions', $input);
        $this->assertCount($singlecount, $input['action_filter']);
        $this->assertCount($singlecount, $input['actions']);
    }

    protected function processMassiveActionsForOneItemtype(
        string $action_code,
        CommonDBTM $item,
        array $ids,
        array $input,
        int $ok,
        int $ko,
        string $action_class = \MassiveAction::class
    ) {
        $ma_ok = 0;
        $ma_ko = 0;

        // Create mock
        $ma = $this->getMockBuilder(\MassiveAction::class)
            ->disableOriginalConstructor()
            ->onlyMethods(['getAction', 'addMessage', 'getInput', 'itemDone'])
            ->getMock();

        // Mock needed methods
        $ma->POST = $input;
        $ma->method('getAction')->willReturn($action_code);
        $ma->method('addMessage')->willReturn(null);
        $ma->method('getInput')->willReturn($input);
        $ma->method('itemDone')->willReturnCallback(
            function ($item, $ids, $res) use (&$ma_ok, &$ma_ko) {
                if (is_array($ids)) {
                    $increment = count($ids);
                } else {
                    $increment = 1;
                }

                if ($res == \MassiveAction::ACTION_OK) {
                    $ma_ok += $increment;
                } else {
                    $ma_ko += $increment;
                }
            }
        );

        // Execute method
        $action_class::processMassiveActionsForOneItemtype($ma, $item, $ids);

        // Check expected number of success and failures
        $this->assertSame($ok, $ma_ok);
        $this->assertSame($ko, $ma_ko);
    }

    public static function amendCommentProvider()
    {
        return [
            [
                'item'                   => getItemByTypeName("Computer", "_test_pc01"),
                'itemtype_is_compatible' => true,
                'has_right'              => true,
            ],
            [
                'item'                   => getItemByTypeName("Ticket", "_ticket01"),
                'itemtype_is_compatible' => false,
                'has_right'              => false,
            ],
            [
                'item'                   => getItemByTypeName("Computer", "_test_pc01"),
                'itemtype_is_compatible' => true,
                'has_right'              => false,
            ],
        ];
    }

    #[DataProvider('amendCommentProvider')]
    public function testProcessMassiveActionsForOneItemtype_AmendComment(
        CommonDBTM $item,
        bool $itemtype_is_compatible,
        bool $has_right
    ) {
        $base_comment = "test comment";
        $amendment = "test amendment";
        $old_session = $_SESSION['glpiactiveentities'] ?? [];

        // Set rights if needed
        if ($has_right) {
            $this->login();
            $_SESSION['glpiactiveentities'] = [
                $item->getEntityID(),
            ];
        }

        // Check supplied params match the data
        $comment_exist = array_key_exists('comment', $item->fields);
        $this->assertSame($itemtype_is_compatible, $comment_exist);
        $this->assertSame($has_right, $item->canUpdateItem());

        if ($itemtype_is_compatible && $has_right) {
            $expected_ok = 1;
            $expected_ko = 0;

            // If we expect the test to work, set the comment to $base_comment
            $update = $item->update([
                'id'      => $item->fields['id'],
                'comment' => $base_comment,
            ]);
            $this->assertTrue($update);
        } elseif (!$itemtype_is_compatible) {
            // Itemtype incompatible, the action won't run on any items
            $expected_ok = 0;
            $expected_ko = 0;
        } else {
            // No update right, the action will run and fail
            $expected_ok = 0;
            $expected_ko = 1;
        }

        // Execute action
        $this->processMassiveActionsForOneItemtype(
            "amend_comment",
            $item,
            [$item->fields['id']],
            ['amendment' => $amendment],
            $expected_ok,
            $expected_ko
        );

        // If the item was modified, check the new comment value
        if ($itemtype_is_compatible && $has_right) {
            // Refresh data
            $this->assertTrue($item->getFromDB($item->fields['id']));
            $this->assertSame(
                "$base_comment\n\n$amendment",
                $item->fields['comment']
            );
        }

        $_SESSION['glpiactiveentities'] = $old_session;
    }

    public static function addNoteProvider()
    {
        return [
            [
                'item'      => getItemByTypeName("Computer", "_test_pc01"),
                'has_right' => true,
            ],
            [
                'item'      => getItemByTypeName("Ticket", "_ticket01"),
                'has_right' => false,
            ],
        ];
    }

    #[DataProvider('addNoteProvider')]
    public function testProcessMassiveActionsForOneItemtype_AddNote(
        CommonDBTM $item,
        bool $has_right
    ) {
        $this->login(); // must be logged as MassiveAction uses Session::getLoginUserID()

        // Init vars
        $new_note_content = "Test add note";
        $old_session = $_SESSION['glpiactiveprofile'][$item::$rightname] ?? 0;
        $note_search = [
            'items_id' => $item->fields['id'],
            'itemtype' => $item->getType(),
            'content'  => $new_note_content,
        ];

        if ($has_right) {
            $_SESSION['glpiactiveprofile'][$item::$rightname] = UPDATENOTE;
        }

        // Check expected rights
        $this->assertSame(
            $has_right,
            (bool) Session::haveRight($item::$rightname, UPDATENOTE)
        );

        if ($has_right) {
            $expected_ok = 1;
            $expected_ko = 0;

            // Keep track of the number of existing notes for this item
            $count_notes = countElementsInTable(Notepad::getTable(), $note_search);
        } else {
            // No rights, the action won't run on any items
            $expected_ok = 0;
            $expected_ko = 0;
        }

        // Execute action
        $this->processMassiveActionsForOneItemtype(
            "add_note",
            $item,
            [$item->fields['id']],
            ['add_note' => $new_note_content],
            $expected_ok,
            $expected_ko
        );

        // If the note was added, check it's value in the DB
        if ($has_right) {
            $new_count = countElementsInTable(Notepad::getTable(), $note_search);
            $this->assertSame($count_notes + 1, $new_count);
        }

        $_SESSION['glpiactiveprofile'][$item::$rightname] = $old_session;
    }

    public static function linkToProblemProvider()
    {
        return [
            [
                // Expected failure: wrong itemtype
                'item'      => getItemByTypeName("Computer", "_test_pc01"),
                'input'     => [],
                'has_right' => false,
            ],
            [
                // Expected failure: missing rights
                'item'      => getItemByTypeName("Ticket", "_ticket01"),
                'input'     => [],
                'has_right' => false,
            ],
            [
                // Expected failure: input is empty
                'item'      => getItemByTypeName("Ticket", "_ticket01"),
                'input'     => [],
                'has_right' => true,
            ],
            [
                // Expected failure: input is invalid
                'item'      => getItemByTypeName("Ticket", "_ticket01"),
                'input'     => ['problems_id' => -1],
                'has_right' => true,
            ],
            [
                // Should work
                'item'      => getItemByTypeName("Ticket", "_ticket01"),
                'input'     => ['problems_id' => 1],
                'has_right' => true,
            ],
        ];
    }

    #[DataProvider('linkToProblemProvider')]
    public function testProcessMassiveActionsForOneItemtype_linkToProblem(
        CommonDBTM $item,
        array $input,
        bool $has_right
    ) {
        // Set up session rights
        $old_session = $_SESSION['glpiactiveprofile'][Problem::$rightname] ?? 0;
        if ($has_right) {
            $_SESSION['glpiactiveprofile'][Problem::$rightname] = UPDATE;
        }

        // Default expectation: can't run
        $expected_ok = 0;
        $expected_ko = 0;

        // Check rights set up was successful
        $this->assertSame(
            $has_right,
            (bool) Session::haveRight(Problem::$rightname, UPDATE)
        );

        // If input is valid, make sure we have a matching problem
        $problems_id = $input['problems_id'] ?? -1;
        if ($problems_id > 0) {
            $problem = new Problem();
            $input['problems_id'] = $problem->add([
                'name'    => "tmp",
                'content' => "tmp",
            ]);
            $this->assertGreaterThan(0, $input['problems_id']);

            // Update expectation: this item should be OK
            $expected_ok = 1;
        }

        // Execute action
        @$this->processMassiveActionsForOneItemtype(
            "link_to_problem",
            $item,
            [$item->fields['id']],
            $input,
            $expected_ok,
            $expected_ko,
            Ticket::class
        );

        // Reset rights
        $_SESSION['glpiactiveprofile'][Problem::$rightname] = $old_session;
    }

    protected function resolveTicketsProvider()
    {
        $ticket = new Ticket();
        $id = $ticket->add([
            'name'    => 'test',
            'content' => 'test',
        ]);
        $ticket->getFromDB($id);

        return [
            [
                // Expected failure: wrong itemtype
                'item'        => getItemByTypeName("Computer", "_test_pc01"),
                'input'       => [],
                'has_right'   => false,
                'should_work' => false,
            ],
            [
                // Expected failure: missing rights
                'item'        => $ticket,
                'input'       => [],
                'has_right'   => false,
                'should_work' => false,
            ],
            [
                // Expected failure: input is empty
                'item'        => $ticket,
                'input'       => [],
                'has_right'   => true,
                'should_work' => false,
            ],
            [
                // Should work
                'item'        => $ticket,
                'input'       => [
                    'solutiontypes_id' => 0,
                    'content'          => "Solution",
                ],
                'has_right'   => true,
                'should_work' => true,
            ],
        ];
    }

    public function testProcessMassiveActionsForOneItemtype_resolveTickets()
    {
        $this->login(); // must be logged as ITILSolution uses Session::getLoginUserID()

        $provider = $this->resolveTicketsProvider();
        foreach ($provider as $row) {
            $item = $row['item'];
            $input = $row['input'];
            $has_right = $row['has_right'];
            $should_work = $row['should_work'];


            // Set up session rights
            $old_session = $_SESSION['glpiactiveprofile'][Ticket::$rightname] ?? 0;
            if ($has_right) {
                $_SESSION['glpiactiveprofile'][Ticket::$rightname] = UPDATE;
            } else {
                $_SESSION['glpiactiveprofile'][Ticket::$rightname] = 0;
            }

            // Default expectation: can't run
            $expected_ok = 0;
            $expected_ko = 0;

            // Check rights set up was successful
            $this->assertSame(
                $has_right,
                (bool) Session::haveRight(Ticket::$rightname, UPDATE)
            );

            // Update expectation: this item should be OK
            if ($should_work) {
                $expected_ok = 1;
            }

            // Execute action
            $this->processMassiveActionsForOneItemtype(
                "resolve_tickets",
                $item,
                [$item->fields['id']],
                $input,
                $expected_ok,
                $expected_ko,
                Ticket::class
            );

            // Reset rights
            $_SESSION['glpiactiveprofile'][Ticket::$rightname] = $old_session;
        }
    }

    protected function addContractProvider()
    {
        $ticket = new Ticket();
        $id = $ticket->add([
            'name'    => 'test',
            'content' => 'test',
        ]);
        $ticket->getFromDB($id);
        $this->assertGreaterThan(0, $id);

        $contract = new Contract();
        $contract_id = $contract->add([
            'name'        => 'test',
            'entities_id' => getItemByTypeName('Entity', '_test_root_entity', true),
        ]);
        $this->assertGreaterThan(0, $contract_id);

        return [
            [
                // Expected failure: wrong itemtype
                'item'        => getItemByTypeName("Computer", "_test_pc01"),
                'input'       => [],
                'has_right'   => false,
                'should_work' => false,
            ],
            [
                // Expected failure: missing rights
                'item'        => $ticket,
                'input'       => [],
                'has_right'   => false,
                'should_work' => false,
            ],
            [
                // Expected failure: input is empty
                'item'        => $ticket,
                'input'       => [],
                'has_right'   => true,
                'should_work' => false,
            ],
            [
                // Should work
                'item'        => $ticket,
                'input'       => [
                    'contracts_id' => $contract_id,
                ],
                'has_right'   => true,
                'should_work' => true,
            ],
        ];
    }

    public function testProcessMassiveActionsForOneItemtype_addContract()
    {
        $this->login();

        $provider = $this->addContractProvider();
        foreach ($provider as $row) {
            $item = $row['item'];
            $input = $row['input'];
            $has_right = $row['has_right'];
            $should_work = $row['should_work'];

            // Set up session rights
            if ($has_right) {
                $this->login('tech', 'tech');
            } else {
                $this->login('post-only', 'postonly');
            }

            // Default expectation: can't run
            $expected_ok = 0;
            $expected_ko = 0;

            // Check rights set up was successful
            $this->assertSame(
                $has_right,
                (bool) Session::haveRight(Ticket::$rightname, UPDATE)
            );

            // Update expectation: this item should be OK
            if ($should_work) {
                $expected_ok = 1;
            }

            // Execute action
            $this->processMassiveActionsForOneItemtype(
                "add_contract",
                $item,
                [$item->fields['id']],
                $input,
                $expected_ok,
                $expected_ko,
                Ticket::class
            );
        }
    }

    /**
     * Data provider for testDeleteEmails
     *
     * @return iterable
     */
    protected function deleteEmailsProvider(): iterable
    {
        // Users used for our tests
        $user1 = getItemByTypeName("User", "post-only", true);
        $user2 = getItemByTypeName("User", "glpi", true);
        $user3 = getItemByTypeName("User", "tech", true);
        $users_ids = [$user1, $user2, $user3];

        // Check that no email exist for our tests users
        $this->assertCount(
            0,
            (new UserEmail())->find([
                'users_id' => $users_ids,
            ])
        );

        // Create set of emails to be deleted
        $this->createItems('UserEmail', [
            // 1 email for user1
            ['users_id' => $user1, 'email' => 'test1@mail.com'],
            // 2 emails for user2
            ['users_id' => $user2, 'email' => 'test2@mail.com'],
            ['users_id' => $user2, 'email' => 'test3@mail.com'],
            // 0 emails for user3
        ]);

        // Check that emails have been created as expected
        $this->assertCount(
            3,
            (new UserEmail())->find([
                'users_id' => $users_ids,
            ])
        );

        // First, login as someone who shouldn't be able to run this action
        $this->login('post-only', 'postonly');
        $current_right = Session::haveRight(User::$rightname, UPDATE);
        $this->assertFalse(boolval($current_right));
        yield [$users_ids, 0, 3]; // All failed

        // Now login to someone that can run this action
        $this->login('glpi', 'glpi');
        $current_right = Session::haveRight(User::$rightname, UPDATE);
        $this->assertTrue(boolval($current_right));
        yield [$users_ids, 3, 0]; // Success

        // Verify that emails have been cleaned
        $this->assertCount(
            0,
            (new UserEmail())->find([
                'users_id' => $users_ids,
            ])
        );
    }

    /**
     * Test the "delete_email" massive action for User
     */
    public function testProcessMassiveActionsForOneItemtype_deleteEmail()
    {
        $provider = $this->deleteEmailsProvider();
        foreach ($provider as $row) {
            $items = $row[0];
            $ok = $row[1];
            $ko = $row[2];

            // Execute action
            $this->processMassiveActionsForOneItemtype(
                "delete_emails",
                new User(),
                $items,
                [],
                $ok,
                $ko,
                User::class
            );
        }
    }



    public function testProcessMassiveActionsForOneItemtype_AddDomain()
    {
        $this->login('glpi', 'glpi');

        $domain_item = new \Domain_Item();

        //create computer
        $computer = new \Computer();
        $this->assertGreaterThan(
            0,
            $computer->add([
                'name' => 'test',
                'entities_id' => 1,
            ])
        );

        //create manual domain
        $manual_domain = new \Domain();
        $this->assertGreaterThan(
            0,
            $manual_domain->add([
                'name' => 'manual_domain',
                'entities_id' => 1,
            ])
        );


        $this->assertTrue(boolval(Session::haveRight(\Domain::$rightname, UPDATE)));

        // Execute action to link Computer and Manual Domain
        $this->processMassiveActionsForOneItemtype(
            "add_item",
            $computer,
            [$computer->fields['id']],
            ['domains_id' => $manual_domain->fields['id'], 'domainrelations_id' => \DomainRelation::BELONGS],
            1,
            0,
            \Domain::class
        );

        //check if exist
        $rows = $domain_item->find([
            'domains_id'            => $manual_domain->fields['id'],
            'items_id'              => $computer->fields['id'],
            'itemtype'              => $computer->getType(),
            'domainrelations_id'    => \DomainRelation::BELONGS,
            'is_deleted'            => false,
        ]);
        $this->assertCount(1, $rows);


        //create new domain (for is_dynamic test)
        $dynamic_domain = new \Domain();
        $this->assertGreaterThan(
            0,
            $dynamic_domain->add([
                'name' => 'dynamic_domain',
            ])
        );

        //add relation (with is_dynamic = 1)
        $this->assertGreaterThan(
            0,
            $domain_item->add([
                'domains_id'            => $dynamic_domain->fields['id'],
                'is_dynamic'            => 1,
                'items_id'              => $computer->fields['id'],
                'itemtype'              => $computer->getType(),
                'domainrelations_id'    => \DomainRelation::BELONGS,
                'is_deleted'            => false,
            ])
        );


        // Execute action to remove link between Computer and Manual Domain
        $this->processMassiveActionsForOneItemtype(
            "remove_domain",
            $computer,
            [$computer->fields['id']],
            ['domains_id' => $manual_domain->fields['id']],
            1,
            0,
            \Domain::class
        );

        //manual Domain link should not exist
        $rows = $domain_item->find([
            'domains_id'            => $manual_domain->fields['id'],
            'items_id'              => $computer->fields['id'],
            'itemtype'              => $computer->getType(),
            'domainrelations_id'    => \DomainRelation::BELONGS,
        ]);
        $this->assertCount(0, $rows);

        //dynamic domain still exist
        $rows = $domain_item->find([
            'domains_id'            => $dynamic_domain->fields['id'],
            'is_dynamic'            => 1,
            'items_id'              => $computer->fields['id'],
            'itemtype'              => $computer->getType(),
            'domainrelations_id'    => \DomainRelation::BELONGS,
            'is_deleted'            => false,
        ]);
        $this->assertCount(1, $rows);

        // Execute action to remove link between Computer and Dynamic Domain
        $this->processMassiveActionsForOneItemtype(
            "remove_domain",
            $computer,
            [$computer->fields['id']],
            ['domains_id' => $dynamic_domain->fields['id']],
            1,
            0,
            \Domain::class
        );

        //dynamic domain still exist but in trashbin and locked
        $rows = $domain_item->find([
            'domains_id'            => $dynamic_domain->fields['id'],
            'is_dynamic'            => 1,
            'items_id'              => $computer->fields['id'],
            'itemtype'              => $computer->getType(),
            'domainrelations_id'    => \DomainRelation::BELONGS,
            'is_deleted'            => true,
        ]);
        $this->assertCount(1, $rows);
    }

    public function testSaveSearchSpecificMassiveActionProvider()
    {
        $this->login();

        $entity = getItemByTypeName('Entity', '_test_root_entity', true);
        $uid = getItemByTypeName('User', TU_USER, true);
        $bk = new \SavedSearch();
        $bku = new \SavedSearch_User();
        $this->assertTrue(
            (bool) $bk->add([
                'name'         => 'public root recursive',
                'type'         => 1,
                'itemtype'     => 'Ticket',
                'users_id'     => $uid,
                'is_private'   => 0,
                'entities_id'  => $entity,
                'is_recursive' => 1,
                'url'          => 'front/ticket.php?itemtype=Ticket&sort=2&order=DESC&start=0&criteria[0][field]=5&criteria[0][searchtype]=equals&criteria[0][value]=' . $uid,
            ])
        );

        $this->assertTrue(
            (bool) $bku->add([
                'users_id'          => $uid,
                'itemtype'          => 'Ticket',
                'savedsearches_id'  => $bk->getID(),
            ])
        );

        yield [
            "action"       => "unset_default",
            "item"         => $bk,
            "ids"          => [$bk->getID()],
            "input"        => $bk->input,
            "ok"           => 1,
            "ko"           => 0,
            "action_class" => \SavedSearch::class,
        ];

        yield [
            "action"       => "change_entity",
            "item"         => $bk,
            "ids"          => [$bk->getID()],
            "input"        => $bk->input,
            "ok"           => 1,
            "ko"           => 0,
            "action_class" => \SavedSearch::class,
        ];

        yield [
            "action"       => "change_visibility",
            "item"         => $bk,
            "ids"          => [$bk->getID()],
            "input"        => $bk->input,
            "ok"           => 1,
            "ko"           => 0,
            "action_class" => \SavedSearch::class,
        ];
    }

    public function testaveSearchSpecificmassiveAction()
    {
        $provider = $this->testSaveSearchSpecificMassiveActionProvider();
        foreach ($provider as $row) {
            $this->processMassiveActionsForOneItemtype(
                $row["action"],
                $row["item"],
                $row["ids"],
                $row["input"],
                $row["ok"],
                $row["ko"],
                $row["action_class"],
            );
        }
    }

    public function testProcessMassiveActionsForOneItemtype_updateDropdownOrCommonDBConnexity()
    {
        $this->login();

        $provider = $this->updateDropdownOrCommonDBConnexityProvider();
        foreach ($provider as $row) {
            $item = $row['item'];
            $input = $row['input'];
            $has_right = $row['has_right'];
            $should_work = $row['should_work'];


            $old_session = $_SESSION['glpiactiveprofile'][Ticket::$rightname] ?? 0;
            if ($has_right) {
                $_SESSION['glpiactiveprofile'][Ticket::$rightname] = UPDATE;
            } else {
                $_SESSION['glpiactiveprofile'][Ticket::$rightname] = 0;
            }



            // Check rights set up was successful
            $this->assertSame(
                $has_right,
                (bool) Session::haveRight(Ticket::$rightname, UPDATE)
            );

            // Default expectation: can't run
            $expected_ok = 0;
            $expected_ko = 0;

            // Update expectation: this item should be OK
            if ($should_work) {
                $expected_ok = 1;
            } else {
                $expected_ko = 1;
            }

            // Execute action
            $this->processMassiveActionsForOneItemtype(
                "update",
                $item,
                [$item->fields['id']],
                $input,
                $expected_ok,
                $expected_ko,
                MassiveAction::class
            );

            // Reset rights
            $_SESSION['glpiactiveprofile'][Ticket::$rightname] = $old_session;
        }
    }

    protected function updateDropdownOrCommonDBConnexityProvider()
    {
        $ticket = new Ticket();
        $location = new Location();
        $id = $ticket->add([
            'name'          => 'test',
            'content'       => 'test',
            'entities_id'   => getItemByTypeName('Entity', '_test_root_entity', true),
        ]);
        $ticket->getFromDB($id);
        $this->assertGreaterThan(0, $id);
        $this->assertSame($ticket->fields['entities_id'], getItemByTypeName('Entity', '_test_root_entity', true));

        $this->createItem(
            \Entity::class,
            [
                'name'          => '_test_root_subentity',
                'entities_id'   => getItemByTypeName('Entity', '_test_root_entity', true),
            ]
        );

        $location = new Location();
        $location_id_1 = $location->add([
            'name'        => 'test',
            'entities_id' => getItemByTypeName('Entity', '_test_root_entity', true),
        ]);
        $this->assertGreaterThan(0, $location_id_1);

        $location_id_2 = $location->add([
            'name'        => 'test_sub',
            'entities_id' => getItemByTypeName('Entity', '_test_root_subentity', true),
        ]);
        $this->assertGreaterThan(0, $location_id_2);

        return [
            [
                // Should work
                'item'        => $ticket,
                'input'       => [
                    'locations_id' => $location_id_1,
                    'search_options' =>
                    [
                        $ticket->getType() => 83,
                    ],
                    'field' => 'locations_id',
                ],
                'has_right'   => true,
                'should_work' => true,
            ],
            [
                // Should not work
                'item'        => $ticket,
                'input'       => [
                    'locations_id' => $location_id_2,
                    'search_options' =>
                    [
                        $ticket->getType() => 83,
                    ],
                    'field' => 'locations_id',
                ],
                'has_right'   => true,
                'should_work' => false, //not same entity
            ],
        ];
    }
}<|MERGE_RESOLUTION|>--- conflicted
+++ resolved
@@ -77,13 +77,8 @@
             ], [
                 'itemtype'     => 'Peripheral',
                 'items_id'     => '_test_peripheral_1',
-<<<<<<< HEAD
-                'allcount'     => 24,
+                'allcount'     => 26,
                 'singlecount'  => 18,
-=======
-                'allcount'     => 20,
-                'singlecount'  => 12,
->>>>>>> 944443d6
             ], [
                 'itemtype'     => 'Printer',
                 'items_id'     => '_test_printer_all',
