<?php

/**
 * ---------------------------------------------------------------------
 *
 * GLPI - Gestionnaire Libre de Parc Informatique
 *
 * http://glpi-project.org
 *
 * @copyright 2015-2025 Teclib' and contributors.
 * @copyright 2003-2014 by the INDEPNET Development Team.
 * @licence   https://www.gnu.org/licenses/gpl-3.0.html
 *
 * ---------------------------------------------------------------------
 *
 * LICENSE
 *
 * This file is part of GLPI.
 *
 * This program is free software: you can redistribute it and/or modify
 * it under the terms of the GNU General Public License as published by
 * the Free Software Foundation, either version 3 of the License, or
 * (at your option) any later version.
 *
 * This program is distributed in the hope that it will be useful,
 * but WITHOUT ANY WARRANTY; without even the implied warranty of
 * MERCHANTABILITY or FITNESS FOR A PARTICULAR PURPOSE.  See the
 * GNU General Public License for more details.
 *
 * You should have received a copy of the GNU General Public License
 * along with this program.  If not, see <https://www.gnu.org/licenses/>.
 *
 * ---------------------------------------------------------------------
 */

namespace tests\units;

use CommonDBTM;
use Contract;
use DbTestCase;
use Domain_Item;
use Notepad;
use PHPUnit\Framework\Attributes\DataProvider;
use Problem;
use Session;
use Ticket;
use User;
use UserEmail;

/* Test for inc/massiveaction.class.php */

class MassiveActionTest extends DbTestCase
{
    public static function actionsProvider()
    {
        return [
            [
                'itemtype'     => 'Computer',
                'items_id'     => '_test_pc01',
                'allcount'     => 29,
                'singlecount'  => 20
            ], [
                'itemtype'     => 'Monitor',
                'items_id'     => '_test_monitor_1',
                'allcount'     => 24,
                'singlecount'  => 17
            ], [
                'itemtype'     => 'SoftwareLicense',
                'items_id'     => '_test_softlic_1',
                'allcount'     => 15,
                'singlecount'  => 10
            ], [
                'itemtype'     => 'NetworkEquipment',
                'items_id'     => '_test_networkequipment_1',
                'allcount'     => 22,
                'singlecount'  => 17
            ], [
                'itemtype'     => 'Peripheral',
                'items_id'     => '_test_peripheral_1',
                'allcount'     => 24,
                'singlecount'  => 18
            ], [
                'itemtype'     => 'Printer',
                'items_id'     => '_test_printer_all',
                'allcount'     => 25,
                'singlecount'  => 17
            ], [
                'itemtype'     => 'Phone',
                'items_id'     => '_test_phone_1',
                'allcount'     => 25,
                'singlecount'  => 17
            ], [
                'itemtype'     => 'Ticket',
                'items_id'     => '_ticket01',
                'allcount'     => 20,
                'singlecount'  => 9
            ], [
                'itemtype'     => 'Profile',
                'items_id'     => 'Super-Admin',
                'allcount'     => 3,
                'singlecount'  => 2
            ]
        ];
    }

    #[DataProvider('actionsProvider')]
    public function testGetAllMassiveActions($itemtype, $items_id, $allcount, $singlecount)
    {
        $this->login();
        $items_id = getItemByTypeName($itemtype, $items_id, true);
        $mact = new \MassiveAction(
            [
                'item'            => [
                    $itemtype   => [
                        $items_id => 1
                    ]
                ]
            ],
            [],
            'initial'
        );
        $input  = $mact->getInput();
        $this->assertArrayHasKey('action_filter', $input);
        $this->assertArrayHasKey('actions', $input);
        $this->assertCount($allcount, $input['action_filter']);
        $this->assertCount($allcount, $input['actions']);

        $mact = new \MassiveAction(
            [
                'item'   => [
                    $itemtype   => [
                        $items_id => 1
                    ]
                ]
            ],
            [],
            'initial',
            $items_id
        );
        $input  = $mact->getInput();
        $this->assertArrayHasKey('action_filter', $input);
        $this->assertArrayHasKey('actions', $input);
        $this->assertCount($singlecount, $input['action_filter']);
        $this->assertCount($singlecount, $input['actions']);
    }

    protected function processMassiveActionsForOneItemtype(
        string $action_code,
        CommonDBTM $item,
        array $ids,
        array $input,
        int $ok,
        int $ko,
        string $action_class = \MassiveAction::class
    ) {
        $ma_ok = 0;
        $ma_ko = 0;

        // Create mock
        $ma = $this->getMockBuilder(\MassiveAction::class)
            ->disableOriginalConstructor()
            ->onlyMethods(['getAction', 'addMessage', 'getInput', 'itemDone'])
            ->getMock();

        // Mock needed methods
        $ma->method('getAction')->willReturn($action_code);
        $ma->method('addMessage')->willReturn(null);
        $ma->method('getInput')->willReturn($input);
        $ma->method('itemDone')->willReturnCallback(
            function ($item, $ids, $res) use (&$ma_ok, &$ma_ko) {
                if (is_array($ids)) {
                    $increment = count($ids);
                } else {
                    $increment = 1;
                }

                if ($res == \MassiveAction::ACTION_OK) {
                    $ma_ok += $increment;
                } else {
                    $ma_ko += $increment;
                }
            }
        );

        // Execute method
        $action_class::processMassiveActionsForOneItemtype($ma, $item, $ids);

        // Check expected number of success and failures
        $this->assertSame($ok, $ma_ok);
        $this->assertSame($ko, $ma_ko);
    }

    public static function amendCommentProvider()
    {
        return [
            [
                'item'                   => getItemByTypeName("Computer", "_test_pc01"),
                'itemtype_is_compatible' => true,
                'has_right'              => true,
            ],
            [
                'item'                   => getItemByTypeName("Ticket", "_ticket01"),
                'itemtype_is_compatible' => false,
                'has_right'              => false,
            ],
            [
                'item'                   => getItemByTypeName("Computer", "_test_pc01"),
                'itemtype_is_compatible' => true,
                'has_right'              => false,
            ],
        ];
    }

    #[DataProvider('amendCommentProvider')]
    public function testProcessMassiveActionsForOneItemtype_AmendComment(
        CommonDBTM $item,
        bool $itemtype_is_compatible,
        bool $has_right
    ) {
        $base_comment = "test comment";
        $amendment = "test amendment";
        $old_session = $_SESSION['glpiactiveentities'] ?? [];

        // Set rights if needed
        if ($has_right) {
            $this->login();
            $_SESSION['glpiactiveentities'] = [
                $item->getEntityID()
            ];
        }

        // Check supplied params match the data
        $comment_exist = array_key_exists('comment', $item->fields);
        $this->assertSame($itemtype_is_compatible, $comment_exist);
        $this->assertSame($has_right, $item->canUpdateItem());

        if ($itemtype_is_compatible && $has_right) {
            $expected_ok = 1;
            $expected_ko = 0;

            // If we expect the test to work, set the comment to $base_comment
            $update = $item->update([
                'id'      => $item->fields['id'],
                'comment' => $base_comment,
            ]);
            $this->assertTrue($update);
        } else if (!$itemtype_is_compatible) {
            // Itemtype incompatible, the action won't run on any items
            $expected_ok = 0;
            $expected_ko = 0;
        } else {
            // No update right, the action will run and fail
            $expected_ok = 0;
            $expected_ko = 1;
        }

        // Execute action
        $this->processMassiveActionsForOneItemtype(
            "amend_comment",
            $item,
            [$item->fields['id']],
            ['amendment' => $amendment],
            $expected_ok,
            $expected_ko
        );

        // If the item was modified, check the new comment value
        if ($itemtype_is_compatible && $has_right) {
           // Refresh data
            $this->assertTrue($item->getFromDB($item->fields['id']));
            $this->assertSame(
                "$base_comment\n\n$amendment",
                $item->fields['comment']
            );
        }

        $_SESSION['glpiactiveentities'] = $old_session;
    }

    public static function addNoteProvider()
    {
        return [
            [
                'item'      => getItemByTypeName("Computer", "_test_pc01"),
                'has_right' => true,
            ],
            [
                'item'      => getItemByTypeName("Ticket", "_ticket01"),
                'has_right' => false,
            ],
        ];
    }

    #[DataProvider('addNoteProvider')]
    public function testProcessMassiveActionsForOneItemtype_AddNote(
        CommonDBTM $item,
        bool $has_right
    ) {
        $this->login(); // must be logged as MassiveAction uses Session::getLoginUserID()

        // Init vars
        $new_note_content = "Test add note";
        $old_session = $_SESSION['glpiactiveprofile'][$item::$rightname] ?? 0;
        $note_search = [
            'items_id' => $item->fields['id'],
            'itemtype' => $item->getType(),
            'content'  => $new_note_content
        ];

        if ($has_right) {
            $_SESSION['glpiactiveprofile'][$item::$rightname] = UPDATENOTE;
        }

        // Check expected rights
        $this->assertSame(
            $has_right,
            (bool)Session::haveRight($item::$rightname, UPDATENOTE)
        );

        if ($has_right) {
            $expected_ok = 1;
            $expected_ko = 0;

            // Keep track of the number of existing notes for this item
            $count_notes = countElementsInTable(Notepad::getTable(), $note_search);
        } else {
            // No rights, the action won't run on any items
            $expected_ok = 0;
            $expected_ko = 0;
        }

        // Execute action
        $this->processMassiveActionsForOneItemtype(
            "add_note",
            $item,
            [$item->fields['id']],
            ['add_note' => $new_note_content],
            $expected_ok,
            $expected_ko
        );

        // If the note was added, check it's value in the DB
        if ($has_right) {
            $new_count = countElementsInTable(Notepad::getTable(), $note_search);
            $this->assertSame($count_notes + 1, $new_count);
        }

        $_SESSION['glpiactiveprofile'][$item::$rightname] = $old_session;
    }

    public static function linkToProblemProvider()
    {
        return [
            [
            // Expected failure: wrong itemtype
                'item'      => getItemByTypeName("Computer", "_test_pc01"),
                'input'     => [],
                'has_right' => false,
            ],
            [
            // Expected failure: missing rights
                'item'      => getItemByTypeName("Ticket", "_ticket01"),
                'input'     => [],
                'has_right' => false,
            ],
            [
            // Expected failure: input is empty
                'item'      => getItemByTypeName("Ticket", "_ticket01"),
                'input'     => [],
                'has_right' => true,
            ],
            [
            // Expected failure: input is invalid
                'item'      => getItemByTypeName("Ticket", "_ticket01"),
                'input'     => ['problems_id' => -1],
                'has_right' => true,
            ],
            [
            // Should work
                'item'      => getItemByTypeName("Ticket", "_ticket01"),
                'input'     => ['problems_id' => 1],
                'has_right' => true,
            ],
        ];
    }

    #[DataProvider('linkToProblemProvider')]
    public function testProcessMassiveActionsForOneItemtype_linkToProblem(
        CommonDBTM $item,
        array $input,
        bool $has_right
    ) {
        // Set up session rights
        $old_session = $_SESSION['glpiactiveprofile'][Problem::$rightname] ?? 0;
        if ($has_right) {
            $_SESSION['glpiactiveprofile'][Problem::$rightname] = UPDATE;
        }

        // Default expectation: can't run
        $expected_ok = 0;
        $expected_ko = 0;

        // Check rights set up was successful
        $this->assertSame(
            $has_right,
            (bool)Session::haveRight(Problem::$rightname, UPDATE)
        );

        // If input is valid, make sure we have a matching problem
        $problems_id = $input['problems_id'] ?? -1;
        if ($problems_id > 0) {
            $problem = new Problem();
            $input['problems_id'] = $problem->add([
                'name'    => "tmp",
                'content' => "tmp",
            ]);
            $this->assertGreaterThan(0, $input['problems_id']);

            // Update expectation: this item should be OK
            $expected_ok = 1;
        }

        // Execute action
        @$this->processMassiveActionsForOneItemtype(
            "link_to_problem",
            $item,
            [$item->fields['id']],
            $input,
            $expected_ok,
            $expected_ko,
            Ticket::class
        );

        // Reset rights
        $_SESSION['glpiactiveprofile'][Problem::$rightname] = $old_session;
    }

    protected function resolveTicketsProvider()
    {
        $ticket = new Ticket();
        $id = $ticket->add([
            'name'    => 'test',
            'content' => 'test'
        ]);
        $ticket->getFromDB($id);

        return [
            [
            // Expected failure: wrong itemtype
                'item'        => getItemByTypeName("Computer", "_test_pc01"),
                'input'       => [],
                'has_right'   => false,
                'should_work' => false,
            ],
            [
            // Expected failure: missing rights
                'item'        => $ticket,
                'input'       => [],
                'has_right'   => false,
                'should_work' => false,
            ],
            [
            // Expected failure: input is empty
                'item'        => $ticket,
                'input'       => [],
                'has_right'   => true,
                'should_work' => false,
            ],
            [
            // Should work
                'item'        => $ticket,
                'input'       => [
                    'solutiontypes_id' => 0,
                    'content'          => "Solution"
                ],
                'has_right'   => true,
                'should_work' => true,
            ],
        ];
    }

    public function testProcessMassiveActionsForOneItemtype_resolveTickets()
    {
        $this->login(); // must be logged as ITILSolution uses Session::getLoginUserID()

        $provider = $this->resolveTicketsProvider();
        foreach ($provider as $row) {
            $item = $row['item'];
            $input = $row['input'];
            $has_right = $row['has_right'];
            $should_work = $row['should_work'];


            // Set up session rights
            $old_session = $_SESSION['glpiactiveprofile'][Ticket::$rightname] ?? 0;
            if ($has_right) {
                $_SESSION['glpiactiveprofile'][Ticket::$rightname] = UPDATE;
            } else {
                $_SESSION['glpiactiveprofile'][Ticket::$rightname] = 0;
            }

            // Default expectation: can't run
            $expected_ok = 0;
            $expected_ko = 0;

            // Check rights set up was successful
            $this->assertSame(
                $has_right,
                (bool)Session::haveRight(Ticket::$rightname, UPDATE)
            );

            // Update expectation: this item should be OK
            if ($should_work) {
                $expected_ok = 1;
            }

            // Execute action
            $this->processMassiveActionsForOneItemtype(
                "resolve_tickets",
                $item,
                [$item->fields['id']],
                $input,
                $expected_ok,
                $expected_ko,
                Ticket::class
            );

            // Reset rights
            $_SESSION['glpiactiveprofile'][Ticket::$rightname] = $old_session;
        }
    }

    protected function addContractProvider()
    {
        $ticket = new Ticket();
        $id = $ticket->add([
            'name'    => 'test',
            'content' => 'test',
        ]);
        $ticket->getFromDB($id);
        $this->assertGreaterThan(0, $id);

        $contract = new Contract();
        $contract_id = $contract->add([
            'name'        => 'test',
            'entities_id' => getItemByTypeName('Entity', '_test_root_entity', true),
        ]);
        $this->assertGreaterThan(0, $contract_id);

        return [
            [
            // Expected failure: wrong itemtype
                'item'        => getItemByTypeName("Computer", "_test_pc01"),
                'input'       => [],
                'has_right'   => false,
                'should_work' => false,
            ],
            [
            // Expected failure: missing rights
                'item'        => $ticket,
                'input'       => [],
                'has_right'   => false,
                'should_work' => false,
            ],
            [
            // Expected failure: input is empty
                'item'        => $ticket,
                'input'       => [],
                'has_right'   => true,
                'should_work' => false,
            ],
            [
            // Should work
                'item'        => $ticket,
                'input'       => [
                    'contracts_id' => $contract_id,
                ],
                'has_right'   => true,
                'should_work' => true,
            ],
        ];
    }

    public function testProcessMassiveActionsForOneItemtype_addContract()
    {
        $this->login();

        $provider = $this->addContractProvider();
        foreach ($provider as $row) {
            $item = $row['item'];
            $input = $row['input'];
            $has_right = $row['has_right'];
            $should_work = $row['should_work'];

            // Set up session rights
            if ($has_right) {
                $this->login('tech', 'tech');
            } else {
                $this->login('post-only', 'postonly');
            }

            // Default expectation: can't run
            $expected_ok = 0;
            $expected_ko = 0;

            // Check rights set up was successful
            $this->assertSame(
                $has_right,
                (bool)Session::haveRight(Ticket::$rightname, UPDATE)
            );

            // Update expectation: this item should be OK
            if ($should_work) {
                $expected_ok = 1;
            }

            // Execute action
            $this->processMassiveActionsForOneItemtype(
                "add_contract",
                $item,
                [$item->fields['id']],
                $input,
                $expected_ok,
                $expected_ko,
                Ticket::class
            );
        }
    }

<<<<<<< HEAD
    /**
     * Data provider for testDeleteEmails
     *
     * @return iterable
     */
    protected function deleteEmailsProvider(): iterable
    {
        // Users used for our tests
        $user1 = getItemByTypeName("User", "post-only", true);
        $user2 = getItemByTypeName("User", "glpi", true);
        $user3 = getItemByTypeName("User", "tech", true);
        $users_ids = [$user1, $user2, $user3];

        // Check that no email exist for our tests users
        $this->assertCount(
            0,
            (new UserEmail())->find([
                'users_id' => $users_ids
            ])
        );

        // Create set of emails to be deleted
        $this->createItems('UserEmail', [
            // 1 email for user1
            ['users_id' => $user1, 'email' => 'test1@mail.com'],
            // 2 emails for user2
            ['users_id' => $user2, 'email' => 'test2@mail.com'],
            ['users_id' => $user2, 'email' => 'test3@mail.com'],
            // 0 emails for user3
        ]);

        // Check that emails have been created as expected
        $this->assertCount(
            3,
            (new UserEmail())->find([
                'users_id' => $users_ids
            ])
        );

        // First, login as someone who shouldn't be able to run this action
        $this->login('post-only', 'postonly');
        $current_right = Session::haveRight(User::$rightname, UPDATE);
        $this->assertFalse(boolval($current_right));
        yield [$users_ids, 0, 3]; // All failed

        // Now login to someone that can run this action
        $this->login('glpi', 'glpi');
        $current_right = Session::haveRight(User::$rightname, UPDATE);
        $this->assertTrue(boolval($current_right));
        yield [$users_ids, 3, 0]; // Success

        // Verify that emails have been cleaned
        $this->assertCount(
            0,
            (new UserEmail())->find([
                'users_id' => $users_ids
            ])
        );
    }

    /**
     * Test the "delete_email" massive action for User
     */
    public function testProcessMassiveActionsForOneItemtype_deleteEmail()
    {
        $provider = $this->deleteEmailsProvider();
        foreach ($provider as $row) {
            $items = $row[0];
            $ok = $row[1];
            $ko = $row[2];

            // Execute action
            $this->processMassiveActionsForOneItemtype(
                "delete_emails",
                new User(),
                $items,
                [],
                $ok,
                $ko,
                User::class
            );
        }
    }



    public function testProcessMassiveActionsForOneItemtype_AddDomain()
    {
        $this->login('glpi', 'glpi');

        $domain_item = new \Domain_Item();

        //create computer
        $computer = new \Computer();
        $this->assertGreaterThan(
            0,
            $computer->add([
                'name' => 'test',
                'entities_id' => 1,
            ])
        );

        //create manual domain
        $manual_domain = new \Domain();
        $this->assertGreaterThan(
            0,
            $manual_domain->add([
                'name' => 'manual_domain',
                'entities_id' => 1,
            ])
        );


        $this->assertTrue(boolval(Session::haveRight(\Domain::$rightname, UPDATE)));

        // Execute action to link Computer and Manual Domain
        $this->processMassiveActionsForOneItemtype(
            "add_item",
            $computer,
            [$computer->fields['id']],
            ['domains_id' => $manual_domain->fields['id'], 'domainrelations_id' => \DomainRelation::BELONGS],
            1,
            0,
            \Domain::class
        );

        //check if exist
        $rows = $domain_item->find([
            'domains_id'            => $manual_domain->fields['id'],
            'items_id'              => $computer->fields['id'],
            'itemtype'              => $computer->getType(),
            'domainrelations_id'    => \DomainRelation::BELONGS,
            'is_deleted'            => false,
        ]);
        $this->assertCount(1, $rows);


        //create new domain (for is_dynamic test)
        $dynamic_domain = new \Domain();
        $this->assertGreaterThan(
            0,
            $dynamic_domain->add([
                'name' => 'dynamic_domain',
            ])
        );

        //add relation (with is_dynamic = 1)
        $this->assertGreaterThan(
            0,
            $domain_item->add([
                'domains_id'            => $dynamic_domain->fields['id'],
                'is_dynamic'            => 1,
                'items_id'              => $computer->fields['id'],
                'itemtype'              => $computer->getType(),
                'domainrelations_id'    => \DomainRelation::BELONGS,
                'is_deleted'            => false,
            ])
        );


        // Execute action to remove link between Computer and Manual Domain
        $this->processMassiveActionsForOneItemtype(
            "remove_domain",
            $computer,
            [$computer->fields['id']],
            ['domains_id' => $manual_domain->fields['id']],
            1,
            0,
            \Domain::class
        );

        //manual Domain link should not exist
        $rows = $domain_item->find([
            'domains_id'            => $manual_domain->fields['id'],
            'items_id'              => $computer->fields['id'],
            'itemtype'              => $computer->getType(),
            'domainrelations_id'    => \DomainRelation::BELONGS,
        ]);
        $this->assertCount(0, $rows);

        //dynamic domain still exist
        $rows = $domain_item->find([
            'domains_id'            => $dynamic_domain->fields['id'],
            'is_dynamic'            => 1,
            'items_id'              => $computer->fields['id'],
            'itemtype'              => $computer->getType(),
            'domainrelations_id'    => \DomainRelation::BELONGS,
            'is_deleted'            => false,
        ]);
        $this->assertCount(1, $rows);

        // Execute action to remove link between Computer and Dynamic Domain
        $this->processMassiveActionsForOneItemtype(
            "remove_domain",
            $computer,
            [$computer->fields['id']],
            ['domains_id' => $dynamic_domain->fields['id']],
            1,
            0,
            \Domain::class
        );

        //dynamic domain still exist but in trashbin and locked
        $rows = $domain_item->find([
            'domains_id'            => $dynamic_domain->fields['id'],
            'is_dynamic'            => 1,
            'items_id'              => $computer->fields['id'],
            'itemtype'              => $computer->getType(),
            'domainrelations_id'    => \DomainRelation::BELONGS,
            'is_deleted'            => true,
        ]);
        $this->assertCount(1, $rows);
    }
=======
    public function testSaveSearchSpecificMassiveActionProvider()
    {
        $this->login();

        $entity = getItemByTypeName('Entity', '_test_root_entity', true);
        $uid = getItemByTypeName('User', TU_USER, true);
        $bk = new \SavedSearch();
        $this->assertTrue(
            (bool)$bk->add([
                'name'         => 'public root recursive',
                'type'         => 1,
                'itemtype'     => 'Ticket',
                'users_id'     => $uid,
                'is_private'   => 0,
                'entities_id'  => $entity,
                'is_recursive' => 1,
                'url'          => 'front/ticket.php?itemtype=Ticket&sort=2&order=DESC&start=0&criteria[0][field]=5&criteria[0][searchtype]=equals&criteria[0][value]=' . $uid
            ])
        );

        yield [
            "action"       => "unset_default",
            "item"         => $bk,
            "ids"          => [$bk->getID()],
            "input"        => $bk->input,
            "ok"           => 1,
            "ko"           => 0,
            "action_class" => \SavedSearch::class
        ];

        yield [
            "action"       => "change_entity",
            "item"         => $bk,
            "ids"          => [$bk->getID()],
            "input"        => $bk->input,
            "ok"           => 1,
            "ko"           => 0,
            "action_class" => \SavedSearch::class
        ];

        yield [
            "action"       => "change_visibility",
            "item"         => $bk,
            "ids"          => [$bk->getID()],
            "input"        => $bk->input,
            "ok"           => 1,
            "ko"           => 0,
            "action_class" => \SavedSearch::class
        ];
    }

    public function testaveSearchSpecificmassiveAction()
    {
        $provider = $this->testSaveSearchSpecificMassiveActionProvider();
        foreach ($provider as $row) {
            $this->processMassiveActionsForOneItemtype(
                $row["action"],
                $row["item"],
                $row["ids"],
                $row["input"],
                $row["ok"],
                $row["ko"],
                $row["action_class"],
            );
        }
    }
>>>>>>> c017f5b0
}<|MERGE_RESOLUTION|>--- conflicted
+++ resolved
@@ -627,7 +627,6 @@
         }
     }
 
-<<<<<<< HEAD
     /**
      * Data provider for testDeleteEmails
      *
@@ -841,7 +840,7 @@
         ]);
         $this->assertCount(1, $rows);
     }
-=======
+
     public function testSaveSearchSpecificMassiveActionProvider()
     {
         $this->login();
@@ -908,5 +907,4 @@
             );
         }
     }
->>>>>>> c017f5b0
 }