--- conflicted
+++ resolved
@@ -1573,12 +1573,10 @@
                 'expected' => 'GlpiPlugin\\Foo\\Models\\Foo\\Bar_Item',
             ],
             [
-<<<<<<< HEAD
                 'itemtype' => 'glpiplugin\\foo\\relation_item',
                 'expected' => 'GlpiPlugin\\Foo\\Relation_Item',
             ],
-         // Good case (should not be altered)
-=======
+            [
                 'itemtype' => 'PluginBarFooitem',
                 'expected' => 'PluginBarFooItem',
             ],
@@ -1591,7 +1589,6 @@
                 'expected' => 'GlpiPlugin\\Bar\\Models\\Bar\\Foo_Item',
             ],
             // Good case (should not be altered)
->>>>>>> 1edd7096
             [
                 'itemtype' => 'MyClass',
                 'expected' => 'MyClass',
@@ -1672,11 +1669,7 @@
             ]
         );
         $instance = new \DbUtils();
-<<<<<<< HEAD
-        $result = $instance->fixItemtypeCase($itemtype, vfsStream::url($name), [vfsStream::url("$name/plugins")]);
-=======
-        $result = $instance->fixItemtypeCase($itemtype, vfsStream::url('glpi'), [vfsStream::url('glpi/plugins'), vfsStream::url('glpi/marketplace')]);
->>>>>>> 1edd7096
+        $result = $instance->fixItemtypeCase($itemtype, vfsStream::url($name), [vfsStream::url("$name/plugins"), vfsStream::url("$name/marketplace")]);
         $this->assertEquals($expected, $result);
     }
 }