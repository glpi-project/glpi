<?php

/**
 * ---------------------------------------------------------------------
 *
 * GLPI - Gestionnaire Libre de Parc Informatique
 *
 * http://glpi-project.org
 *
 * @copyright 2015-2025 Teclib' and contributors.
 * @copyright 2003-2014 by the INDEPNET Development Team.
 * @licence   https://www.gnu.org/licenses/gpl-3.0.html
 *
 * ---------------------------------------------------------------------
 *
 * LICENSE
 *
 * This file is part of GLPI.
 *
 * This program is free software: you can redistribute it and/or modify
 * it under the terms of the GNU General Public License as published by
 * the Free Software Foundation, either version 3 of the License, or
 * (at your option) any later version.
 *
 * This program is distributed in the hope that it will be useful,
 * but WITHOUT ANY WARRANTY; without even the implied warranty of
 * MERCHANTABILITY or FITNESS FOR A PARTICULAR PURPOSE.  See the
 * GNU General Public License for more details.
 *
 * You should have received a copy of the GNU General Public License
 * along with this program.  If not, see <https://www.gnu.org/licenses/>.
 *
 * ---------------------------------------------------------------------
 */

namespace tests\units;

use CommonDBTM;
use CommonITILActor;
use CommonITILObject;
use Computer;
use CronTask;
use DbTestCase;
use Entity;
use Glpi\Team\Team;
use Group;
use Group_Ticket;
use Group_User;
use ITILCategory;
use Monolog\Logger;
<<<<<<< HEAD
use PHPUnit\Framework\Attributes\DataProvider;
=======
use Profile;
>>>>>>> c017f5b0
use Profile_User;
use ProfileRight;
use Psr\Log\LogLevel;
use Search;
use Supplier;
use Supplier_Ticket;
use Symfony\Component\DomCrawler\Crawler;
<<<<<<< HEAD
use Ticket as GlobalTicket;
=======
use Ticket;
>>>>>>> c017f5b0
use Ticket_User;
use TicketValidation;
use User;
use Session;

/* Test for inc/ticket.class.php */

class TicketTest extends DbTestCase
{
    public static function addActorsProvider(): iterable
    {
        $default_use_notifications = 1;

        $admin_user_id    = getItemByTypeName(User::class, 'glpi', true);
        $tech_user_id     = getItemByTypeName(User::class, 'tech', true);
        $normal_user_id   = getItemByTypeName(User::class, 'normal', true);
        $postonly_user_id = getItemByTypeName(User::class, 'post-only', true);

        $group_1_id = getItemByTypeName(Group::class, '_test_group_1', true);
        $group_2_id = getItemByTypeName(Group::class, '_test_group_2', true);

        $supplier_id = getItemByTypeName(Supplier::class, '_suplier01_name', true);

        $actor_types = ['requester', 'assign', 'observer'];

        foreach ($actor_types as $actor_type) {
            $actor_type_value = constant(CommonITILActor::class . '::' . strtoupper($actor_type));

            // single user
            $expected_actors = [
                [
                    'type'              => $actor_type_value,
                    'itemtype'          => User::class,
                    'items_id'          => $tech_user_id,
                    'use_notification'  => $default_use_notifications,
                    'alternative_email' => '',
                ],
            ];
            // using historical keys
            yield [
                'actors_input'   => [
                    "_users_id_{$actor_type}" => "$tech_user_id",
                ],
                'expected_actors' => $expected_actors,
            ];
            // using _actors key
            yield [
                'actors_input'   => [
                    '_actors' => [
                        $actor_type => [
                            [
                                'itemtype'          => User::class,
                                'items_id'          => $tech_user_id,
                                'use_notification'  => $default_use_notifications,
                                'alternative_email' => '',
                            ]
                        ],
                    ],
                ],
                'expected_actors' => $expected_actors,
            ];

            // single email actor
            $expected_actors = [
                [
                    'type'              => $actor_type_value,
                    'itemtype'          => User::class,
                    'items_id'          => 0,
                    'use_notification'  => 1,
                    'alternative_email' => 'unknownuser@localhost.local',
                ],
            ];
            // using historical keys
            yield [
                'actors_input'   => [
                    "_users_id_{$actor_type}"       => '0',
                    "_users_id_{$actor_type}_notif" => [
                        'use_notification'   => '1',
                        'alternative_email'  => 'unknownuser@localhost.local',
                    ],
                ],
                'expected_actors' => $expected_actors,
            ];
            // using _actors key
            yield [
                'actors_input'   => [
                    '_actors' => [
                        $actor_type => [
                            [
                                'itemtype'          => User::class,
                                'items_id'          => 0,
                                'use_notification'  => 1,
                                'alternative_email' => 'unknownuser@localhost.local',
                            ]
                        ],
                    ],
                ],
                'expected_actors' => $expected_actors,
            ];

            // single group
            $expected_actors = [
                [
                    'type'     => $actor_type_value,
                    'itemtype' => Group::class,
                    'items_id' => $group_1_id,
                ],
            ];
            // using historical keys
            yield [
                'actors_input'   => [
                    "_groups_id_{$actor_type}" => "$group_1_id",
                ],
                'expected_actors' => $expected_actors,
            ];
            // using _actors key
            yield [
                'actors_input'   => [
                    '_actors' => [
                        $actor_type => [
                            [
                                'itemtype' => Group::class,
                                'items_id' => $group_1_id,
                            ]
                        ],
                    ],
                ],
                'expected_actors' => $expected_actors,
            ];

            // multiple actors
            $expected_actors = [
                [
                    'type'              => $actor_type_value,
                    'itemtype'          => User::class,
                    'items_id'          => $tech_user_id,
                    'use_notification'  => 1,
                    'alternative_email' => 'alt-email@localhost.local',
                ],
                [
                    'type'              => $actor_type_value,
                    'itemtype'          => User::class,
                    'items_id'          => $admin_user_id,
                    'use_notification'  => 0,
                    'alternative_email' => '',
                ],
                [
                    'type'              => $actor_type_value,
                    'itemtype'          => User::class,
                    'items_id'          => 0,
                    'use_notification'  => 1,
                    'alternative_email' => 'unknownuser1@localhost.local',
                ],
                [
                    'type'              => $actor_type_value,
                    'itemtype'          => User::class,
                    'items_id'          => 0,
                    'use_notification'  => 1,
                    'alternative_email' => 'unknownuser2@localhost.local',
                ],
                [
                    'type'              => $actor_type_value,
                    'itemtype'          => Group::class,
                    'items_id'          => $group_1_id,
                ],
                [
                    'type'              => $actor_type_value,
                    'itemtype'          => Group::class,
                    'items_id'          => $group_2_id,
                ],
            ];
            // using historical keys
            yield [
                'actors_input'   => [
                    "_users_id_{$actor_type}"       => ["$tech_user_id", "$admin_user_id", '0', '0'],
                    "_users_id_{$actor_type}_notif" => [
                        'use_notification'   => ['1', '0', '1', '1'],
                        'alternative_email'  => ['alt-email@localhost.local', '', 'unknownuser1@localhost.local', 'unknownuser2@localhost.local'],
                    ],
                    "_groups_id_{$actor_type}"      => ["$group_1_id", "$group_2_id"],
                ],
                'expected_actors' => $expected_actors,
            ];
            // using _actors key
            yield [
                'actors_input'   => [
                    '_actors' => [
                        $actor_type => [
                            [
                                'itemtype'          => User::class,
                                'items_id'          => $tech_user_id,
                                'use_notification'  => 1,
                                'alternative_email' => 'alt-email@localhost.local',
                            ],
                            [
                                'itemtype'          => User::class,
                                'items_id'          => $admin_user_id,
                                'use_notification'  => 0,
                                'alternative_email' => '',
                            ],
                            [
                                'itemtype'          => User::class,
                                'items_id'          => 0,
                                'use_notification'  => 1,
                                'alternative_email' => 'unknownuser1@localhost.local',
                            ],
                            [
                                'itemtype'          => User::class,
                                'items_id'          => 0,
                                'use_notification'  => 1,
                                'alternative_email' => 'unknownuser2@localhost.local',
                            ],
                            [
                                'itemtype'          => Group::class,
                                'items_id'          => $group_1_id,
                            ],
                            [
                                'itemtype'          => Group::class,
                                'items_id'          => $group_2_id,
                            ],
                        ],
                    ],
                ],
                'expected_actors' => $expected_actors,
            ];
            // using mix between historical keys and _actors key
            yield [
                'actors_input'   => [
                    "_users_id_{$actor_type}"       => ["$tech_user_id"],
                    "_users_id_{$actor_type}_notif" => [
                        'use_notification'   => ['1'],
                        'alternative_email'  => ['alt-email@localhost.local'],
                    ],
                    '_actors' => [
                        $actor_type => [
                            [
                                'itemtype'          => User::class,
                                'items_id'          => $admin_user_id,
                                'use_notification'  => 0,
                                'alternative_email' => '',
                            ],
                            [
                                'itemtype'          => User::class,
                                'items_id'          => 0,
                                'use_notification'  => 1,
                                'alternative_email' => 'unknownuser1@localhost.local',
                            ],
                            [
                                'itemtype'          => User::class,
                                'items_id'          => 0,
                                'use_notification'  => 1,
                                'alternative_email' => 'unknownuser2@localhost.local',
                            ],
                            [
                                'itemtype'          => Group::class,
                                'items_id'          => $group_1_id,
                            ],
                            [
                                'itemtype'          => Group::class,
                                'items_id'          => $group_2_id,
                            ],
                        ],
                    ],
                ],
                'expected_actors' => $expected_actors,
            ];
        }

        // complete mix
        $expected_actors = [
            [
                'type'              => CommonITILActor::REQUESTER,
                'itemtype'          => User::class,
                'items_id'          => $postonly_user_id,
                'use_notification'  => $default_use_notifications,
                'alternative_email' => '',
            ],
            [
                'type'              => CommonITILActor::REQUESTER,
                'itemtype'          => User::class,
                'items_id'          => $normal_user_id,
                'use_notification'  => $default_use_notifications,
                'alternative_email' => '',
            ],
            [
                'type'              => CommonITILActor::OBSERVER,
                'itemtype'          => User::class,
                'items_id'          => $normal_user_id,
                'use_notification'  => 0,
                'alternative_email' => '',
            ],
            [
                'type'              => CommonITILActor::OBSERVER,
                'itemtype'          => User::class,
                'items_id'          => 0,
                'use_notification'  => 1,
                'alternative_email' => 'obs1@localhost.local',
            ],
            [
                'type'              => CommonITILActor::OBSERVER,
                'itemtype'          => User::class,
                'items_id'          => 0,
                'use_notification'  => 1,
                'alternative_email' => 'obs1@localhost.local',
            ],
            [
                'type'              => CommonITILActor::OBSERVER,
                'itemtype'          => Group::class,
                'items_id'          => $group_1_id,
            ],
            [
                'type'              => CommonITILActor::ASSIGN,
                'itemtype'          => User::class,
                'items_id'          => $tech_user_id,
                'use_notification'  => 1,
                'alternative_email' => 'alternativeemail@localhost.local',
            ],
            [
                'type'              => CommonITILActor::ASSIGN,
                'itemtype'          => Group::class,
                'items_id'          => $group_2_id,
            ],
            [
                'type'              => CommonITILActor::ASSIGN,
                'itemtype'          => Supplier::class,
                'items_id'          => $supplier_id,
            ],
        ];
        // using historical keys
        yield [
            'actors_input'   => [
                '_users_id_requester'       => ["$postonly_user_id", "$normal_user_id"],
                '_users_id_observer'        => ["$normal_user_id", '0', '0'],
                '_users_id_observer_notif'  => [
                    'use_notification'   => ['0', '1', '1'],
                    'alternative_email'  => ['', 'obs1@localhost.local', 'obs2@localhost.local'],
                ],
                '_groups_id_observer'       => ["$group_1_id"],
                '_users_id_assign'          => ["$tech_user_id"],
                '_users_id_assign_notif'    => [
                    'use_notification'   => ['1'],
                    'alternative_email'  => ['alternativeemail@localhost.local'],
                ],
                '_groups_id_assign'         => ["$group_2_id"],
                '_suppliers_id_assign'      => ["$supplier_id"],
            ],
            'expected_actors' => $expected_actors,
        ];
        // using _actors key
        yield [
            'actors_input'   => [
                '_actors' => [
                    'requester' => [
                        [
                            'itemtype'          => User::class,
                            'items_id'          => $postonly_user_id,
                            'use_notification'  => $default_use_notifications,
                            'alternative_email' => '',
                        ],
                        [
                            'itemtype'          => User::class,
                            'items_id'          => $normal_user_id,
                            'use_notification'  => $default_use_notifications,
                            'alternative_email' => '',
                        ],
                    ],
                    'observer' => [
                        [
                            'itemtype'          => User::class,
                            'items_id'          => $normal_user_id,
                            'use_notification'  => 0,
                            'alternative_email' => '',
                        ],
                        [
                            'itemtype'          => User::class,
                            'items_id'          => 0,
                            'use_notification'  => 1,
                            'alternative_email' => 'obs1@localhost.local',
                        ],
                        [
                            'itemtype'          => User::class,
                            'items_id'          => 0,
                            'use_notification'  => 1,
                            'alternative_email' => 'obs2@localhost.local',
                        ],
                        [
                            'itemtype'          => Group::class,
                            'items_id'          => $group_1_id,
                        ],
                    ],
                    'assign' => [
                        [
                            'itemtype'          => User::class,
                            'items_id'          => $tech_user_id,
                            'use_notification'  => 1,
                            'alternative_email' => 'alternativeemail@localhost.local',
                        ],
                        [
                            'itemtype'          => Group::class,
                            'items_id'          => $group_2_id,
                        ],
                        [
                            'itemtype'          => Supplier::class,
                            'items_id'          => $supplier_id,
                        ],
                    ],
                ],
            ],
            'expected_actors' => $expected_actors,
        ];
        // using mix between historical keys and _actors key
        yield [
            'actors_input'   => [
                '_users_id_requester'        => ["$postonly_user_id", "$normal_user_id"],
                '_users_id_observer'        => ['0'],
                '_users_id_observer_notif'  => [
                    'use_notification'   => ['1'],
                    'alternative_email'  => ['obs2@localhost.local'],
                ],
                '_actors' => [
                    'requester' => [
                        // Duplicates actor defined in "_users_id_requester", should not be a problem
                        [
                            'itemtype'          => User::class,
                            'items_id'          => $postonly_user_id,
                            'use_notification'  => $default_use_notifications,
                            'alternative_email' => '',
                        ],
                    ],
                    'observer' => [
                        [
                            'itemtype'          => User::class,
                            'items_id'          => $normal_user_id,
                            'use_notification'  => 0,
                            'alternative_email' => '',
                        ],
                        [
                            'itemtype'          => User::class,
                            'items_id'          => 0,
                            'use_notification'  => 1,
                            'alternative_email' => 'obs1@localhost.local',
                        ],
                        [
                            'itemtype'          => Group::class,
                            'items_id'          => $group_1_id,
                        ],
                    ],
                    'assign' => [
                        [
                            'itemtype'          => User::class,
                            'items_id'          => $tech_user_id,
                            'use_notification'  => 1,
                            'alternative_email' => 'alternativeemail@localhost.local',
                        ],
                        [
                            'itemtype'          => Group::class,
                            'items_id'          => $group_2_id,
                        ],
                        [
                            'itemtype'          => Supplier::class,
                            'items_id'          => $supplier_id,
                        ],
                    ],
                ],
            ],
            'expected_actors' => $expected_actors,
        ];
    }

    #[DataProvider('addActorsProvider')]
    public function testCreateTicketWithActors(array $actors_input, array $expected_actors): void
    {
        $this->login();

        $ticket = new \Ticket();
        $ticket_id = $ticket->add(
            [
                'name'        => 'ticket title',
                'content'     => 'a description',
                'entities_id' => getItemByTypeName('Entity', '_test_root_entity', true),
            ] + $actors_input
        );
        $this->assertGreaterThan(0, $ticket_id);

        $this->checkActors($ticket, $expected_actors);
    }

    public function testSearchOptions()
    {
        $this->login();

        $last_followup_date = '2016-01-01 00:00:00';
        $last_task_date = '2017-01-01 00:00:00';
        $last_solution_date = '2018-01-01 00:00:00';

        $ticket = new \Ticket();
        $ticket_id = $ticket->add(
            [
                'name'        => 'ticket title',
                'content'     => 'a description',
                'entities_id' => getItemByTypeName('Entity', '_test_root_entity', true),
            ]
        );

        $followup = new \ITILFollowup();
        $followup->add([
            'itemtype'  => $ticket::getType(),
            'items_id' => $ticket_id,
            'content'    => 'followup content',
            'date'       => '2015-01-01 00:00:00',
        ]);

        $followup->add([
            'itemtype'  => $ticket::getType(),
            'items_id' => $ticket_id,
            'content'    => 'followup content',
            'date'       => '2015-02-01 00:00:00',
        ]);

        $task = new \TicketTask();
        $this->assertGreaterThan(
            0,
            (int)$task->add([
                'tickets_id'   => $ticket_id,
                'content'      => 'A simple Task',
                'date'         => '2015-01-01 00:00:00',
            ])
        );

        $this->assertGreaterThan(
            0,
            (int)$task->add([
                'tickets_id'   => $ticket_id,
                'content'      => 'A simple Task',
                'date'         => $last_task_date,
            ])
        );

        $this->assertGreaterThan(
            0,
            (int)$task->add([
                'tickets_id'   => $ticket_id,
                'content'      => 'A simple Task',
                'date'         => '2016-01-01 00:00:00',
            ])
        );

        $solution = new \ITILSolution();
        $this->assertGreaterThan(
            0,
            (int)$solution->add([
                'itemtype'  => $ticket::getType(),
                'items_id' => $ticket_id,
                'content'    => 'solution content',
                'date_creation' => '2017-01-01 00:00:00',
                'status' => 2,
            ])
        );

        $this->assertGreaterThan(
            0,
            (int)$followup->add([
                'itemtype'  => $ticket::getType(),
                'items_id'  => $ticket_id,
                'add_reopen'   => '1',
                'content'      => 'This is required',
                'date'         => $last_followup_date,
            ])
        );

        $this->assertGreaterThan(
            0,
            (int)$solution->add([
                'itemtype'  => $ticket::getType(),
                'items_id' => $ticket_id,
                'content'    => 'solution content',
                'date_creation' => $last_solution_date,
            ])
        );

        $criteria = [
            [
                'link' => 'AND',
                'field' => 2,
                'searchtype' => 'contains',
                'value' => $ticket_id,
            ]
        ];
        $data   = \Search::getDatas($ticket->getType(), ["criteria" => $criteria], [72,73,74]);
        $this->assertSame(1, $data['data']['totalcount']);
        $ticket_with_so = $data['data']['rows'][0]['raw'];
        $this->assertEquals($ticket_id, $ticket_with_so['id']);
        $this->assertTrue(array_key_exists('ITEM_Ticket_72', $ticket_with_so));
        $this->assertEquals($last_followup_date, $ticket_with_so['ITEM_Ticket_72']);
        $this->assertTrue(array_key_exists('ITEM_Ticket_73', $ticket_with_so));
        $this->assertEquals($last_task_date, $ticket_with_so['ITEM_Ticket_73']);
        $this->assertTrue(array_key_exists('ITEM_Ticket_74', $ticket_with_so));
        $this->assertEquals($last_solution_date, $ticket_with_so['ITEM_Ticket_74']);
    }


    public static function updateActorsProvider(): iterable
    {
        foreach (self::addActorsProvider() as $params) {
            yield [
                'add_actors_input'       => [],
                'add_expected_actors'    => [],
                'update_actors_input'    => $params['actors_input'],
                'update_expected_actors' => $params['expected_actors'],
            ];

            // Update without an actor input should not change actors
            yield [
                'add_actors_input'       => $params['actors_input'],
                'add_expected_actors'    => $params['expected_actors'],
                'update_actors_input'    => [],
                'update_expected_actors' => $params['expected_actors'],
            ];
        }

        $postonly_user_id = getItemByTypeName(User::class, 'post-only', true);

        $actor_types = ['requester', 'assign', 'observer'];
        foreach ($actor_types as $actor_type) {
            $actor_type_value = constant(CommonITILActor::class . '::' . strtoupper($actor_type));

            // single email actor updated
            yield [
                'add_actors_input'       => [
                    '_actors' => [
                        $actor_type => [
                            [
                                'itemtype'          => User::class,
                                'items_id'          => 0,
                                'use_notification'  => 1,
                                'alternative_email' => 'extern1@localhost.local',
                            ],
                        ],
                    ],
                ],
                'add_expected_actors'    => [
                    [
                        'type'              => $actor_type_value,
                        'itemtype'          => User::class,
                        'items_id'          => 0,
                        'use_notification'  => 1,
                        'alternative_email' => 'extern1@localhost.local',
                    ],
                ],
                'update_actors_input'    => [
                    '_actors' => [
                        $actor_type => [
                            [
                                'itemtype'          => User::class,
                                'items_id'          => 0,
                                'use_notification'  => 0,
                                'alternative_email' => 'extern1@localhost.local',
                            ],
                        ],
                    ],
                ],
                'update_expected_actors' => [
                    [
                        'type'              => $actor_type_value,
                        'itemtype'          => User::class,
                        'items_id'          => 0,
                        'use_notification'  => 0,
                        'alternative_email' => 'extern1@localhost.local',
                    ],
                ],
            ];

            // single email actor replaced
            yield [
                'add_actors_input'       => [
                    '_actors' => [
                        $actor_type => [
                            [
                                'itemtype'          => User::class,
                                'items_id'          => 0,
                                'use_notification'  => 1,
                                'alternative_email' => 'extern1@localhost.local',
                            ],
                        ],
                    ],
                ],
                'add_expected_actors'    => [
                    [
                        'type'              => $actor_type_value,
                        'itemtype'          => User::class,
                        'items_id'          => 0,
                        'use_notification'  => 1,
                        'alternative_email' => 'extern1@localhost.local',
                    ],
                ],
                'update_actors_input'    => [
                    '_actors' => [
                        $actor_type => [
                            [
                                'itemtype'          => User::class,
                                'items_id'          => 0,
                                'use_notification'  => 0,
                                'alternative_email' => 'extern2@localhost.local',
                            ],
                        ],
                    ],
                ],
                'update_expected_actors' => [
                    [
                        'type'              => $actor_type_value,
                        'itemtype'          => User::class,
                        'items_id'          => 0,
                        'use_notification'  => 0,
                        'alternative_email' => 'extern2@localhost.local',
                    ],
                ],
            ];

            // single email actor removed
            yield [
                'add_actors_input'       => [
                    '_actors' => [
                        $actor_type => [
                            [
                                'itemtype'          => User::class,
                                'items_id'          => 0,
                                'use_notification'  => 1,
                                'alternative_email' => 'extern1@localhost.local',
                            ],
                        ],
                    ],
                ],
                'add_expected_actors'    => [
                    [
                        'type'              => $actor_type_value,
                        'itemtype'          => User::class,
                        'items_id'          => 0,
                        'use_notification'  => 1,
                        'alternative_email' => 'extern1@localhost.local',
                    ],
                ],
                'update_actors_input'    => [
                    '_actors' => [
                        $actor_type => [
                        ],
                    ],
                ],
                'update_expected_actors' => [],
            ];

            // add multiple actors, including multiple email actors, add an update for one of them (in mixed order)
            // to validate that the expected email actor is updated
            // also remove an email actor
            yield [
                'add_actors_input'       => [
                    '_actors' => [
                        $actor_type => [
                            [
                                'itemtype'          => User::class,
                                'items_id'          => 0,
                                'use_notification'  => 1,
                                'alternative_email' => 'extern1@localhost.local',
                            ],
                            [
                                'itemtype'          => User::class,
                                'items_id'          => $postonly_user_id,
                                'use_notification'  => 1,
                                'alternative_email' => '',
                            ],
                            [
                                'itemtype'          => User::class,
                                'items_id'          => 0,
                                'use_notification'  => 1,
                                'alternative_email' => 'extern2@localhost.local',
                            ],
                            [
                                'itemtype'          => User::class,
                                'items_id'          => 0,
                                'use_notification'  => 1,
                                'alternative_email' => 'extern3@localhost.local',
                            ],
                        ],
                    ],
                ],
                'add_expected_actors'    => [
                    [
                        'type'              => $actor_type_value,
                        'itemtype'          => User::class,
                        'items_id'          => 0,
                        'use_notification'  => 1,
                        'alternative_email' => 'extern1@localhost.local',
                    ],
                    [
                        'type'              => $actor_type_value,
                        'itemtype'          => User::class,
                        'items_id'          => $postonly_user_id,
                        'use_notification'  => 1,
                        'alternative_email' => '',
                    ],
                    [
                        'type'              => $actor_type_value,
                        'itemtype'          => User::class,
                        'items_id'          => 0,
                        'use_notification'  => 1,
                        'alternative_email' => 'extern2@localhost.local',
                    ],
                    [
                        'type'              => $actor_type_value,
                        'itemtype'          => User::class,
                        'items_id'          => 0,
                        'use_notification'  => 1,
                        'alternative_email' => 'extern3@localhost.local',
                    ],
                ],
                'update_actors_input'    => [
                    '_actors' => [
                        $actor_type => [
                            [
                                'itemtype'          => User::class,
                                'items_id'          => $postonly_user_id,
                                'use_notification'  => 1,
                                'alternative_email' => '',
                            ],
                            [
                                'itemtype'          => User::class,
                                'items_id'          => 0,
                                'use_notification'  => 0,
                                'alternative_email' => 'extern2@localhost.local',
                            ],
                            [
                                'itemtype'          => User::class,
                                'items_id'          => 0,
                                'use_notification'  => 1,
                                'alternative_email' => 'extern1@localhost.local',
                            ],
                        ],
                    ],
                ],
                'update_expected_actors' => [
                    [
                        'type'              => $actor_type_value,
                        'itemtype'          => User::class,
                        'items_id'          => 0,
                        'use_notification'  => 1,
                        'alternative_email' => 'extern1@localhost.local',
                    ],
                    [
                        'type'              => $actor_type_value,
                        'itemtype'          => User::class,
                        'items_id'          => $postonly_user_id,
                        'use_notification'  => 1,
                        'alternative_email' => '',
                    ],
                    [
                        'type'              => $actor_type_value,
                        'itemtype'          => User::class,
                        'items_id'          => 0,
                        'use_notification'  => 0,
                        'alternative_email' => 'extern2@localhost.local',
                    ],
                ],
            ];
        }
    }

    #[DataProvider('updateActorsProvider')]
    public function testUpdateTicketWithActors(
        array $add_actors_input,
        array $add_expected_actors,
        array $update_actors_input,
        array $update_expected_actors
    ): void {
        $this->login();

        $ticket = new \Ticket();
        $ticket_id = $ticket->add(
            [
                'name'        => 'ticket title',
                'content'     => 'a description',
                'entities_id' => getItemByTypeName('Entity', '_test_root_entity', true),
            ] + $add_actors_input
        );
        $this->assertGreaterThan(0, $ticket_id);

        $this->checkActors($ticket, $add_expected_actors);

        $this->assertTrue($ticket->update(['id' => $ticket_id] + $update_actors_input));

        $this->checkActors($ticket, $update_expected_actors);
    }

    /**
     * Check that ticket actors are matching expected actors.
     *
     * @param \Ticket $ticket
     * @param array $expected_actors
     *
     * @return void
     */
    private function checkActors(\Ticket $ticket, array $expected_actors): void
    {
        foreach ([Ticket_User::class, Group_Ticket::class, Supplier_Ticket::class] as $link_class) {
            $link_obj = new $link_class();

            $expected_actors_for_itemtype = array_filter(
                $expected_actors,
                function (array $actor) use ($link_obj) {
                    return $actor['itemtype'] === getItemtypeForForeignKeyField($link_obj->getActorForeignKey());
                }
            );

            foreach ($expected_actors_for_itemtype as $actor) {
                $actor[$link_obj->getActorForeignKey()] = $actor['items_id'];
                unset($actor['itemtype'], $actor['items_id']);
                $this->assertTrue(
                    $link_obj->getFromDBByCrit(['tickets_id' => $ticket->getID()] + $actor),
                    sprintf('Actor not found: %s', json_encode($actor))
                );
            }
            $this->assertEquals(
                count($expected_actors_for_itemtype),
                $link_obj->countForItem($ticket)
            );
        }
    }

    public function testTasksFromTemplate()
    {
        // 1- create a task category
        $taskcat    = new \TaskCategory();
        $taskcat_id = $taskcat->add([
            'name' => 'my task cat',
        ]);
        $this->assertFalse($taskcat->isNewItem());

        // 2- create some task templates
        $tasktemplate = new \TaskTemplate();
        $ttA_id          = $tasktemplate->add([
            'name'              => 'my task template A',
            'content'           => '<p>my task template A</p>',
            'taskcategories_id' => $taskcat_id,
            'actiontime'        => 60,
            'is_private'        => true,
            'users_id_tech'     => 2,
            'groups_id_tech'    => 0,
            'state'             => \Planning::INFO,
        ]);
        $this->assertFalse($tasktemplate->isNewItem());
        $ttB_id          = $tasktemplate->add([
            'name'              => 'my task template B',
            'content'           => '<p>my task template B</p>',
            'taskcategories_id' => $taskcat_id,
            'actiontime'        => 120,
            'is_private'        => false,
            'users_id_tech'     => 2,
            'groups_id_tech'    => 0,
            'state'             => \Planning::TODO,
        ]);
        $this->assertFalse($tasktemplate->isNewItem());

        // 3 - create a ticket template with the task templates in predefined fields
        $itiltemplate    = new \TicketTemplate();
        $itiltemplate_id = $itiltemplate->add([
            'name' => 'my ticket template',
        ]);
        $this->assertFalse($itiltemplate->isNewItem());
        $ttp = new \TicketTemplatePredefinedField();
        $ttp->add([
            'tickettemplates_id' => $itiltemplate_id,
            'num'                => '175',
            'value'              => $ttA_id,
        ]);
        $this->assertFalse($ttp->isNewItem());
        $ttp->add([
            'tickettemplates_id' => $itiltemplate_id,
            'num'                => '176',
            'value'              => $ttB_id,
        ]);
        $this->assertFalse($ttp->isNewItem());

        // 4 - create a ticket category using the ticket template
        $itilcat    = new \ITILCategory();
        $itilcat_id = $itilcat->add([
            'name'                        => 'my itil category',
            'ticketltemplates_id_incident' => $itiltemplate_id,
            'tickettemplates_id_demand'   => $itiltemplate_id,
            'is_incident'                 => true,
            'is_request'                  => true,
        ]);
        $this->assertFalse($itilcat->isNewItem());

        // 5 - create a ticket using the ticket category
        $ticket     = new \Ticket();
        $tickets_id = $ticket->add([
            'name'                => 'test task template',
            'content'             => 'test task template',
            'itilcategories_id'   => $itilcat_id,
            '_tickettemplates_id' => $itiltemplate_id,
            '_tasktemplates_id'   => [$ttA_id, $ttB_id],
        ]);
        $this->assertFalse($ticket->isNewItem());

        // 6 - check creation of the tasks
        $tickettask = new \TicketTask();
        $found_tasks = $tickettask->find(['tickets_id' => $tickets_id], "id ASC");

        // 6.1 -> check first task
        $taskA = array_shift($found_tasks);
        $this->assertEquals('<p>my task template A</p>', $taskA['content']);
        $this->assertEquals($taskcat_id, $taskA['taskcategories_id']);
        $this->assertEquals(60, $taskA['actiontime']);
        $this->assertEquals(1, $taskA['is_private']);
        $this->assertEquals(2, $taskA['users_id_tech']);
        $this->assertEquals(0, $taskA['groups_id_tech']);
        $this->assertEquals(\Planning::INFO, $taskA['state']);

        // 6.2 -> check second task
        $taskB = array_shift($found_tasks);
        $this->assertSame('<p>my task template B</p>', $taskB['content']);
        $this->assertEquals($taskcat_id, $taskB['taskcategories_id']);
        $this->assertEquals(120, $taskB['actiontime']);
        $this->assertEquals(0, $taskB['is_private']);
        $this->assertEquals(2, $taskB['users_id_tech']);
        $this->assertEquals(0, $taskB['groups_id_tech']);
        $this->assertEquals(\Planning::TODO, $taskB['state']);
    }

    public function testAcls()
    {
        $ticket = new \Ticket();
        //to fix an undefined index
        $_SESSION["glpiactiveprofile"]["interface"] = '';
        $this->assertFalse((bool)$ticket->canAdminActors());
        $this->assertFalse((bool)$ticket->canAssign());
        $this->assertFalse((bool)$ticket->canAssignToMe());
        $this->assertFalse((bool)$ticket->canUpdate());
        $this->assertFalse((bool)$ticket->canView());
        $this->assertFalse((bool)$ticket->canViewItem());
        $this->assertFalse((bool)$ticket->canSolve());
        $this->assertFalse((bool)$ticket->canApprove());
        $this->assertTrue((bool)$ticket->canMassiveAction('update', 'content', 'qwerty'));
        $this->assertTrue((bool)$ticket->canMassiveAction('update', 'name', 'qwerty'));
        $this->assertTrue((bool)$ticket->canMassiveAction('update', 'priority', 'qwerty'));
        $this->assertTrue((bool)$ticket->canMassiveAction('update', 'type', 'qwerty'));
        $this->assertTrue((bool)$ticket->canMassiveAction('update', 'location', 'qwerty'));
        $this->assertFalse((bool)$ticket->canCreateItem());
        $this->assertFalse((bool)$ticket->canUpdateItem());
        $this->assertFalse((bool)$ticket->canRequesterUpdateItem());
        $this->assertFalse((bool)$ticket->canDelete());
        $this->assertFalse((bool)$ticket->canDeleteItem());
        $this->assertFalse((bool)$ticket->canAddItem('Document'));
        $this->assertFalse((bool)$ticket->canAddItem('Ticket_Cost'));
        $this->assertFalse((bool)$ticket->canAddFollowups());
        $this->assertFalse((bool)$ticket->canUserAddFollowups(\Session::getLoginUserID()));

        $this->login();
        $this->setEntity('Root entity', true);
        $ticket = new \Ticket();
        $this->assertTrue((bool)$ticket->canAdminActors()); //=> get 2
        $this->assertTrue((bool)$ticket->canAssign()); //=> get 8192
        $this->assertTrue((bool)$ticket->canAssignToMe());
        $this->assertTrue((bool)$ticket->canUpdate());
        $this->assertTrue((bool)$ticket->canView());
        $this->assertTrue((bool)$ticket->canViewItem());
        $this->assertTrue((bool)$ticket->canSolve());
        $this->assertFalse((bool)$ticket->canApprove());
        $this->assertTrue((bool)$ticket->canMassiveAction('update', 'content', 'qwerty'));
        $this->assertTrue((bool)$ticket->canMassiveAction('update', 'name', 'qwerty'));
        $this->assertTrue((bool)$ticket->canMassiveAction('update', 'priority', 'qwerty'));
        $this->assertTrue((bool)$ticket->canMassiveAction('update', 'type', 'qwerty'));
        $this->assertTrue((bool)$ticket->canMassiveAction('update', 'location', 'qwerty'));
        $this->assertTrue((bool)$ticket->canCreateItem());
        $this->assertTrue((bool)$ticket->canUpdateItem());
        $this->assertFalse((bool)$ticket->canRequesterUpdateItem());
        $this->assertTrue((bool)$ticket->canDelete());
        $this->assertTrue((bool)$ticket->canDeleteItem());
        $this->assertTrue((bool)$ticket->canAddItem('Document'));
        $this->assertTrue((bool)$ticket->canAddItem('Ticket_Cost'));
        $this->assertTrue((bool)$ticket->canAddFollowups());
        $this->assertTrue((bool)$ticket->canUserAddFollowups(\Session::getLoginUserID()));

        $ticket = getItemByTypeName('Ticket', '_ticket01');
        $this->assertTrue((bool)$ticket->canAdminActors()); //=> get 2
        $this->assertTrue((bool)$ticket->canAssign()); //=> get 8192
        $this->assertTrue((bool)$ticket->canAssignToMe());
        $this->assertTrue((bool)$ticket->canUpdate());
        $this->assertTrue((bool)$ticket->canView());
        $this->assertTrue((bool)$ticket->canViewItem());
        $this->assertTrue((bool)$ticket->canSolve());
        $this->assertTrue((bool)$ticket->canApprove());
        $this->assertTrue((bool)$ticket->canMassiveAction('update', 'content', 'qwerty'));
        $this->assertTrue((bool)$ticket->canMassiveAction('update', 'name', 'qwerty'));
        $this->assertTrue((bool)$ticket->canMassiveAction('update', 'priority', 'qwerty'));
        $this->assertTrue((bool)$ticket->canMassiveAction('update', 'type', 'qwerty'));
        $this->assertTrue((bool)$ticket->canMassiveAction('update', 'location', 'qwerty'));
        $this->assertTrue((bool)$ticket->canCreateItem());
        $this->assertTrue((bool)$ticket->canUpdateItem());
        $this->assertFalse((bool)$ticket->canRequesterUpdateItem());
        $this->assertTrue((bool)$ticket->canDelete());
        $this->assertTrue((bool)$ticket->canDeleteItem());
        $this->assertTrue((bool)$ticket->canAddItem('Document'));
        $this->assertTrue((bool)$ticket->canAddItem('Ticket_Cost'));
        $this->assertTrue((bool)$ticket->canAddFollowups());
        $this->assertTrue((bool)$ticket->canUserAddFollowups(\Session::getLoginUserID()));
    }

    public function testPostOnlyAcls()
    {
        $auth = new \Auth();
        $this->assertTrue((bool)$auth->login('post-only', 'postonly', true));

        $ticket = new \Ticket();
        $this->assertFalse((bool)$ticket->canAdminActors());
        $this->assertFalse((bool)$ticket->canAssign());
        $this->assertFalse((bool)$ticket->canAssignToMe());
        $this->assertTrue((bool)$ticket->canUpdate());
        $this->assertTrue((bool)$ticket->canView());
        $this->assertFalse((bool)$ticket->canViewItem());
        $this->assertFalse((bool)$ticket->canSolve());
        $this->assertFalse((bool)$ticket->canApprove());
        $this->assertTrue((bool)$ticket->canMassiveAction('update', 'content', 'qwerty'));
        $this->assertTrue((bool)$ticket->canMassiveAction('update', 'name', 'qwerty'));
        $this->assertTrue((bool)$ticket->canMassiveAction('update', 'priority', 'qwerty'));
        $this->assertTrue((bool)$ticket->canMassiveAction('update', 'type', 'qwerty'));
        $this->assertTrue((bool)$ticket->canMassiveAction('update', 'location', 'qwerty'));
        $this->assertTrue((bool)$ticket->canCreateItem());
        $this->assertFalse((bool)$ticket->canUpdateItem());
        $this->assertFalse((bool)$ticket->canRequesterUpdateItem());
        $this->assertTrue((bool)$ticket->canDelete());
        $this->assertFalse((bool)$ticket->canDeleteItem());
        $this->assertFalse((bool)$ticket->canAddItem('Document'));
        $this->assertFalse((bool)$ticket->canAddItem('Ticket_Cost'));
        $this->assertFalse((bool)$ticket->canAddFollowups());
        $this->assertFalse((bool)$ticket->canUserAddFollowups(\Session::getLoginUserID()));

        $this->assertGreaterThan(
            0,
            (int)$ticket->add([
                'name'    => '',
                'content' => 'A ticket to check ACLS',
                '_users_id_requester' => getItemByTypeName('User', 'post-only', true),
            ])
        );

        //reload ticket from DB
        $this->assertTrue((bool)$ticket->getFromDB($ticket->getID()));
        $this->assertFalse((bool)$ticket->canAdminActors());
        $this->assertFalse((bool)$ticket->canAssign());
        $this->assertFalse((bool)$ticket->canAssignToMe());
        $this->assertTrue((bool)$ticket->canUpdate());
        $this->assertTrue((bool)$ticket->canView());
        $this->assertTrue((bool)$ticket->canViewItem());
        $this->assertFalse((bool)$ticket->canSolve());
        $this->assertTrue((bool)$ticket->canApprove());
        $this->assertTrue((bool)$ticket->canMassiveAction('update', 'content', 'qwerty'));
        $this->assertTrue((bool)$ticket->canMassiveAction('update', 'name', 'qwerty'));
        $this->assertTrue((bool)$ticket->canMassiveAction('update', 'priority', 'qwerty'));
        $this->assertTrue((bool)$ticket->canMassiveAction('update', 'type', 'qwerty'));
        $this->assertTrue((bool)$ticket->canMassiveAction('update', 'location', 'qwerty'));
        $this->assertTrue((bool)$ticket->canCreateItem());
        $this->assertTrue((bool)$ticket->canUpdateItem());
        $this->assertTrue((bool)$ticket->canRequesterUpdateItem());
        $this->assertTrue((bool)$ticket->canDelete());
        $this->assertTrue((bool)$ticket->canDeleteItem());
        $this->assertTrue((bool)$ticket->canAddItem('Document'));
        $this->assertTrue((bool)$ticket->canAddItem('Ticket_Cost'));
        $this->assertTrue((bool)$ticket->canAddFollowups());
        $this->assertTrue((bool)$ticket->canUserAddFollowups(\Session::getLoginUserID()));

        $uid = getItemByTypeName('User', TU_USER, true);
       //add a followup to the ticket
        $fup = new \ITILFollowup();
        $this->assertGreaterThan(
            0,
            (int)$fup->add([
                'itemtype'  => 'Ticket',
                'items_id'   => $ticket->getID(),
                'users_id'     => $uid,
                'content'      => 'A simple followup'
            ])
        );

        $this->assertTrue((bool)$ticket->getFromDB($ticket->getID()));
        $this->assertFalse((bool)$ticket->canAdminActors());
        $this->assertFalse((bool)$ticket->canAssign());
        $this->assertFalse((bool)$ticket->canAssignToMe());
        $this->assertTrue((bool)$ticket->canUpdate());
        $this->assertTrue((bool)$ticket->canView());
        $this->assertTrue((bool)$ticket->canViewItem());
        $this->assertFalse((bool)$ticket->canSolve());
        $this->assertTrue((bool)$ticket->canApprove());
        $this->assertTrue((bool)$ticket->canMassiveAction('update', 'content', 'qwerty'));
        $this->assertTrue((bool)$ticket->canMassiveAction('update', 'name', 'qwerty'));
        $this->assertTrue((bool)$ticket->canMassiveAction('update', 'priority', 'qwerty'));
        $this->assertTrue((bool)$ticket->canMassiveAction('update', 'type', 'qwerty'));
        $this->assertTrue((bool)$ticket->canMassiveAction('update', 'location', 'qwerty'));
        $this->assertTrue((bool)$ticket->canCreateItem());
        $this->assertFalse((bool)$ticket->canUpdateItem());
        $this->assertFalse((bool)$ticket->canRequesterUpdateItem());
        $this->assertTrue((bool)$ticket->canDelete());
        $this->assertFalse((bool)$ticket->canDeleteItem());
        $this->assertTrue((bool)$ticket->canAddItem('Document'));
        $this->assertFalse((bool)$ticket->canAddItem('Ticket_Cost'));
        $this->assertTrue((bool)$ticket->canAddFollowups());
        $this->assertTrue((bool)$ticket->canUserAddFollowups(\Session::getLoginUserID()));
    }

    public function testTechAcls()
    {
        $auth = new \Auth();
        $this->assertTrue((bool)$auth->login('tech', 'tech', true));

        $ticket = new \Ticket();
        $this->assertTrue((bool)$ticket->canAdminActors());
        $this->assertFalse((bool)$ticket->canAssign());
        $this->assertTrue((bool)$ticket->canAssignToMe());
        $this->assertTrue((bool)$ticket->canUpdate());
        $this->assertTrue((bool)$ticket->canView());
        $this->assertTrue((bool)$ticket->canViewItem());
        $this->assertTrue((bool)$ticket->canSolve());
        $this->assertFalse((bool)$ticket->canApprove());
        $this->assertTrue((bool)$ticket->canMassiveAction('update', 'content', 'qwerty'));
        $this->assertTrue((bool)$ticket->canMassiveAction('update', 'name', 'qwerty'));
        $this->assertTrue((bool)$ticket->canMassiveAction('update', 'priority', 'qwerty'));
        $this->assertTrue((bool)$ticket->canMassiveAction('update', 'type', 'qwerty'));
        $this->assertTrue((bool)$ticket->canMassiveAction('update', 'location', 'qwerty'));
        $this->assertTrue((bool)$ticket->canCreateItem());
        $this->assertTrue((bool)$ticket->canUpdateItem());
        $this->assertFalse((bool)$ticket->canRequesterUpdateItem());
        $this->assertFalse((bool)$ticket->canDelete());
        $this->assertFalse((bool)$ticket->canDeleteItem());
        $this->assertTrue((bool)$ticket->canAddItem('Document'));
        $this->assertTrue((bool)$ticket->canAddItem('Ticket_Cost'));
        $this->assertTrue((bool)$ticket->canAddFollowups());
        $this->assertTrue((bool)$ticket->canUserAddFollowups(\Session::getLoginUserID()));

        $this->assertGreaterThan(
            0,
            (int)$ticket->add([
                'name'    => '',
                'content' => 'A ticket to check ACLS',
                '_users_id_assign' => getItemByTypeName("User", 'tech', true),
            ])
        );

        //reload ticket from DB
        $this->assertTrue((bool)$ticket->getFromDB($ticket->getID()));
        $this->assertTrue((bool)$ticket->canAdminActors());
        $this->assertFalse((bool)$ticket->canAssign());
        $this->assertFalse((bool)$ticket->canAssignToMe());
        $this->assertTrue((bool)$ticket->canUpdate());
        $this->assertTrue((bool)$ticket->canView());
        $this->assertTrue((bool)$ticket->canViewItem());
        $this->assertTrue((bool)$ticket->canSolve());
        $this->assertTrue((bool)$ticket->canApprove());
        $this->assertTrue((bool)$ticket->canMassiveAction('update', 'content', 'qwerty'));
        $this->assertTrue((bool)$ticket->canMassiveAction('update', 'name', 'qwerty'));
        $this->assertTrue((bool)$ticket->canMassiveAction('update', 'priority', 'qwerty'));
        $this->assertTrue((bool)$ticket->canMassiveAction('update', 'type', 'qwerty'));
        $this->assertTrue((bool)$ticket->canMassiveAction('update', 'location', 'qwerty'));
        $this->assertTrue((bool)$ticket->canCreateItem());
        $this->assertTrue((bool)$ticket->canUpdateItem());
        $this->assertTrue((bool)$ticket->canRequesterUpdateItem());
        $this->assertFalse((bool)$ticket->canDelete());
        $this->assertFalse((bool)$ticket->canDeleteItem());
        $this->assertTrue((bool)$ticket->canAddItem('Document'));
        $this->assertTrue((bool)$ticket->canAddItem('Ticket_Cost'));
        $this->assertTrue((bool)$ticket->canAddFollowups());
        $this->assertTrue((bool)$ticket->canUserAddFollowups(\Session::getLoginUserID()));

        $uid = getItemByTypeName('User', TU_USER, true);
        //add a followup to the ticket
        $fup = new \ITILFollowup();
        $this->assertGreaterThan(
            0,
            (int)$fup->add([
                'itemtype'  => 'Ticket',
                'items_id'   => $ticket->getID(),
                'users_id'     => $uid,
                'content'      => 'A simple followup'
            ])
        );

        $this->assertTrue((bool)$ticket->getFromDB($ticket->getID()));
        $this->assertTrue((bool)$ticket->canAdminActors());
        $this->assertFalse((bool)$ticket->canAssign());
        $this->assertFalse((bool)$ticket->canAssignToMe());
        $this->assertTrue((bool)$ticket->canUpdate());
        $this->assertTrue((bool)$ticket->canView());
        $this->assertTrue((bool)$ticket->canViewItem());
        $this->assertTrue((bool)$ticket->canSolve());
        $this->assertTrue((bool)$ticket->canApprove());
        $this->assertTrue((bool)$ticket->canMassiveAction('update', 'content', 'qwerty'));
        $this->assertTrue((bool)$ticket->canMassiveAction('update', 'name', 'qwerty'));
        $this->assertTrue((bool)$ticket->canMassiveAction('update', 'priority', 'qwerty'));
        $this->assertTrue((bool)$ticket->canMassiveAction('update', 'type', 'qwerty'));
        $this->assertTrue((bool)$ticket->canMassiveAction('update', 'location', 'qwerty'));
        $this->assertTrue((bool)$ticket->canCreateItem());
        $this->assertTrue((bool)$ticket->canUpdateItem());
        $this->assertFalse((bool)$ticket->canRequesterUpdateItem());
        $this->assertFalse((bool)$ticket->canDelete());
        $this->assertFalse((bool)$ticket->canDeleteItem());
        $this->assertTrue((bool)$ticket->canAddItem('Document'));
        $this->assertTrue((bool)$ticket->canAddItem('Ticket_Cost'));
        $this->assertTrue((bool)$ticket->canAddFollowups());
        $this->assertTrue((bool)$ticket->canUserAddFollowups(\Session::getLoginUserID()));

        //drop update ticket right from tech profile
        global $DB;
        $DB->update(
            'glpi_profilerights',
            ['rights' => 168965],
            [
                'profiles_id'  => 6,
                'name'         => 'ticket'
            ]
        );
        //ACLs have changed: login again.
        $this->assertTrue((bool)$auth->login('tech', 'tech', true));

        //reset rights. Done here so ACLs are reset even if tests fails.
        $DB->update(
            'glpi_profilerights',
            ['rights' => 168967],
            [
                'profiles_id'  => 6,
                'name'         => 'ticket'
            ]
        );

        $this->assertTrue((bool)$ticket->getFromDB($ticket->getID()));
        $this->assertFalse((bool)$ticket->canAdminActors());
        $this->assertFalse((bool)$ticket->canAssign());
        $this->assertFalse((bool)$ticket->canAssignToMe());
        $this->assertTrue((bool)$ticket->canUpdate());
        $this->assertTrue((bool)$ticket->canView());
        $this->assertTrue((bool)$ticket->canViewItem());
        $this->assertTrue((bool)$ticket->canSolve());
        $this->assertTrue((bool)$ticket->canApprove());
        $this->assertTrue((bool)$ticket->canMassiveAction('update', 'content', 'qwerty'));
        $this->assertTrue((bool)$ticket->canMassiveAction('update', 'name', 'qwerty'));
        $this->assertTrue((bool)$ticket->canMassiveAction('update', 'priority', 'qwerty'));
        $this->assertTrue((bool)$ticket->canMassiveAction('update', 'type', 'qwerty'));
        $this->assertTrue((bool)$ticket->canMassiveAction('update', 'location', 'qwerty'));
        $this->assertTrue((bool)$ticket->canCreateItem());
        $this->assertTrue((bool)$ticket->canUpdateItem());
        $this->assertFalse((bool)$ticket->canRequesterUpdateItem());
        $this->assertFalse((bool)$ticket->canDelete());
        $this->assertFalse((bool)$ticket->canDeleteItem());
        $this->assertTrue((bool)$ticket->canAddItem('Document'));
        $this->assertFalse((bool)$ticket->canAddItem('Ticket_Cost'));
        $this->assertTrue((bool)$ticket->canAddFollowups());
        $this->assertTrue((bool)$ticket->canUserAddFollowups(\Session::getLoginUserID()));

        $this->assertGreaterThan(
            0,
            (int)$ticket->add([
                'name'    => '',
                'content' => 'Another ticket to check ACLS',
                '_users_id_assign' => getItemByTypeName("User", 'tech', true),
            ])
        );
        $this->assertTrue((bool)$ticket->getFromDB($ticket->getID()));
        $this->assertFalse((bool)$ticket->canAdminActors());
        $this->assertFalse((bool)$ticket->canAssign());
        $this->assertFalse((bool)$ticket->canAssignToMe());
        $this->assertTrue((bool)$ticket->canUpdate());
        $this->assertTrue((bool)$ticket->canView());
        $this->assertTrue((bool)$ticket->canViewItem());
        $this->assertTrue((bool)$ticket->canSolve());
        $this->assertTrue((bool)$ticket->canApprove());
        $this->assertTrue((bool)$ticket->canMassiveAction('update', 'content', 'qwerty'));
        $this->assertTrue((bool)$ticket->canMassiveAction('update', 'name', 'qwerty'));
        $this->assertTrue((bool)$ticket->canMassiveAction('update', 'priority', 'qwerty'));
        $this->assertTrue((bool)$ticket->canMassiveAction('update', 'type', 'qwerty'));
        $this->assertTrue((bool)$ticket->canMassiveAction('update', 'location', 'qwerty'));
        $this->assertTrue((bool)$ticket->canCreateItem());
        $this->assertTrue((bool)$ticket->canUpdateItem());
        $this->assertTrue((bool)$ticket->canRequesterUpdateItem());
        $this->assertFalse((bool)$ticket->canDelete());
        $this->assertFalse((bool)$ticket->canDeleteItem());
        $this->assertTrue((bool)$ticket->canAddItem('Document'));
        $this->assertTrue((bool)$ticket->canAddItem('Ticket_Cost'));
        $this->assertTrue((bool)$ticket->canAddFollowups());
        $this->assertTrue((bool)$ticket->canUserAddFollowups(\Session::getLoginUserID()));
    }

    public function testNotOwnerAcls()
    {
        $this->login();

        $ticket = new \Ticket();
        $this->assertGreaterThan(
            0,
            (int)$ticket->add([
                'name'    => '',
                'content' => 'A ticket to check ACLS',
                '_users_id_assign' => getItemByTypeName("User", TU_USER, true),
            ])
        );

        $auth = new \Auth();
        $this->assertTrue((bool)$auth->login('tech', 'tech', true));

        //reload ticket from DB
        $this->assertTrue((bool)$ticket->getFromDB($ticket->getID()));
        $this->assertTrue((bool)$ticket->canAdminActors());
        $this->assertFalse((bool)$ticket->canAssign());
        $this->assertFalse((bool)$ticket->canAssignToMe());
        $this->assertTrue((bool)$ticket->canUpdate());
        $this->assertTrue((bool)$ticket->canView());
        $this->assertTrue((bool)$ticket->canViewItem());
        $this->assertTrue((bool)$ticket->canSolve());
        $this->assertFalse((bool)$ticket->canApprove());
        $this->assertTrue((bool)$ticket->canMassiveAction('update', 'content', 'qwerty'));
        $this->assertTrue((bool)$ticket->canMassiveAction('update', 'name', 'qwerty'));
        $this->assertTrue((bool)$ticket->canMassiveAction('update', 'priority', 'qwerty'));
        $this->assertTrue((bool)$ticket->canMassiveAction('update', 'type', 'qwerty'));
        $this->assertTrue((bool)$ticket->canMassiveAction('update', 'location', 'qwerty'));
        $this->assertTrue((bool)$ticket->canCreateItem());
        $this->assertTrue((bool)$ticket->canUpdateItem());
        $this->assertFalse((bool)$ticket->canRequesterUpdateItem());
        $this->assertFalse((bool)$ticket->canDelete());
        $this->assertFalse((bool)$ticket->canDeleteItem());
        $this->assertTrue((bool)$ticket->canAddItem('Document'));
        $this->assertTrue((bool)$ticket->canAddItem('Ticket_Cost'));
        $this->assertTrue((bool)$ticket->canAddFollowups());
        $this->assertTrue((bool)$ticket->canUserAddFollowups(\Session::getLoginUserID()));

        //drop update ticket right from tech profile
        global $DB;
        $this->assertTrue(
            $DB->update(
                'glpi_profilerights',
                ['rights' => 168965],
                [
                    'profiles_id'  => 6,
                    'name'         => 'ticket'
                ]
            )
        );
        //ACLs have changed: login again.
        $this->assertTrue((bool)$auth->login('tech', 'tech', true));

        //reset rights. Done here so ACLs are reset even if tests fails.
        $this->assertTrue(
            $DB->update(
                'glpi_profilerights',
                ['rights' => 168967],
                [
                    'profiles_id'  => 6,
                    'name'         => 'ticket'
                ]
            )
        );

        $this->assertTrue((bool)$ticket->getFromDB($ticket->getID()));
        $this->assertFalse((bool)$ticket->canAdminActors());
        $this->assertFalse((bool)$ticket->canAssign());
        $this->assertFalse((bool)$ticket->canAssignToMe());
        $this->assertTrue((bool)$ticket->canUpdate());
        $this->assertTrue((bool)$ticket->canView());
        $this->assertTrue((bool)$ticket->canViewItem());
        $this->assertFalse((bool)$ticket->canSolve());
        $this->assertFalse((bool)$ticket->canApprove());
        $this->assertTrue((bool)$ticket->canMassiveAction('update', 'content', 'qwerty'));
        $this->assertTrue((bool)$ticket->canMassiveAction('update', 'name', 'qwerty'));
        $this->assertTrue((bool)$ticket->canMassiveAction('update', 'priority', 'qwerty'));
        $this->assertTrue((bool)$ticket->canMassiveAction('update', 'type', 'qwerty'));
        $this->assertTrue((bool)$ticket->canMassiveAction('update', 'location', 'qwerty'));
        $this->assertTrue((bool)$ticket->canCreateItem());
        $this->assertFalse((bool)$ticket->canUpdateItem());
        $this->assertFalse((bool)$ticket->canRequesterUpdateItem());
        $this->assertFalse((bool)$ticket->canDelete());
        $this->assertFalse((bool)$ticket->canDeleteItem());
        $this->assertTrue((bool)$ticket->canAddItem('Document'));
        $this->assertFalse((bool)$ticket->canAddItem('Ticket_Cost'));
        $this->assertTrue((bool)$ticket->canAddFollowups());
        $this->assertTrue((bool)$ticket->canUserAddFollowups(\Session::getLoginUserID()));

        // post only tests
        $this->assertTrue((bool)$auth->login('post-only', 'postonly', true));
        $this->assertTrue((bool)$ticket->getFromDB($ticket->getID()));
        $this->assertFalse((bool)$ticket->canAdminActors());
        $this->assertFalse((bool)$ticket->canAssign());
        $this->assertFalse((bool)$ticket->canAssignToMe());
        $this->assertTrue((bool)$ticket->canUpdate());
        $this->assertTrue((bool)$ticket->canView());
        $this->assertFalse((bool)$ticket->canViewItem());
        $this->assertFalse((bool)$ticket->canSolve());
        $this->assertFalse((bool)$ticket->canApprove());
        $this->assertTrue((bool)$ticket->canMassiveAction('update', 'content', 'qwerty'));
        $this->assertTrue((bool)$ticket->canMassiveAction('update', 'name', 'qwerty'));
        $this->assertTrue((bool)$ticket->canMassiveAction('update', 'priority', 'qwerty'));
        $this->assertTrue((bool)$ticket->canMassiveAction('update', 'type', 'qwerty'));
        $this->assertTrue((bool)$ticket->canMassiveAction('update', 'location', 'qwerty'));
        $this->assertTrue((bool)$ticket->canCreateItem());
        $this->assertFalse((bool)$ticket->canUpdateItem());
        $this->assertFalse((bool)$ticket->canRequesterUpdateItem());
        $this->assertTrue((bool)$ticket->canDelete());
        $this->assertFalse((bool)$ticket->canDeleteItem());
        $this->assertFalse((bool)$ticket->canAddItem('Document'));
        $this->assertFalse((bool)$ticket->canAddItem('Ticket_Cost'));
        $this->assertFalse((bool)$ticket->canAddFollowups());
        $this->assertFalse((bool)$ticket->canUserAddFollowups(\Session::getLoginUserID()));
    }

    /**
     * Checks showForm() output
     *
     * @param \Ticket $ticket   Ticket instance
     * @param boolean $name     Name is editable
     * @param boolean $textarea Content is editable
     * @param boolean $priority Priority can be changed
     * @param boolean $save     Save button is present
     * @param boolean $assign   Can assign
     *
     * @return void
     */
    private function checkFormOutput(
        \Ticket $ticket,
        $name = true,
        $textarea = true,
        $priority = true,
        $save = true,
        $assign = true,
        $openDate = true,
        $timeOwnResolve = true,
        $type = true,
        $status = true,
        $urgency = true,
        $impact = true,
        $category = true,
        $requestSource = true,
        $location = true,
        $itil_form = true,
        $cancel_ticket = false,
    ) {
        ob_start();
        $ticket->showForm($ticket->getID());
        $output = ob_get_contents();
        ob_end_clean();
        $crawler = new Crawler($output);

        $backtrace = debug_backtrace(0, 1);
        $caller = "File: {$backtrace[0]['file']} Function: {$backtrace[0]['function']}:{$backtrace[0]['line']}";
        // Opening date, editable
        $matches = iterator_to_array($crawler->filter("#itil-data input[name=date]:not([disabled])"));
        $this->assertCount(($openDate === true ? 1 : 0), $matches, "RW Opening date $caller");

        // Time to own, editable
        $matches = iterator_to_array($crawler->filter("#itil-data input[name=time_to_own]:not([disabled])"));
        $this->assertCount(($timeOwnResolve === true ? 1 : 0), $matches, "Time to own editable $caller");

        // Internal time to own, editable
        $matches = iterator_to_array($crawler->filter("#itil-data input[name=internal_time_to_own]:not([disabled])"));
        $this->assertCount(($timeOwnResolve === true ? 1 : 0), $matches, "Internal time to own editable $caller");

        // Time to resolve, editable
        $matches = iterator_to_array($crawler->filter("#itil-data input[name=time_to_resolve]:not([disabled])"));
        $this->assertCount(($timeOwnResolve === true ? 1 : 0), $matches, "Time to resolve $caller");

        // Internal time to resolve, editable
         $matches = iterator_to_array($crawler->filter("#itil-data input[name=internal_time_to_resolve]:not([disabled])"));
        $this->assertCount(($timeOwnResolve === true ? 1 : 0), $matches, "Internal time to resolve $caller");

        //Type
        $matches = iterator_to_array($crawler->filter("#itil-data select[name=type]:not([disabled])"));
        $this->assertCount(($type === true ? 1 : 0), $matches, "Type $caller");

        //Status
        $matches = iterator_to_array($crawler->filter("#itil-data select[name=status]:not([disabled])"));
        $this->assertCount(($status === true ? 1 : 0), $matches, "Status $caller");

        //Urgency
        $matches = iterator_to_array($crawler->filter("#itil-data select[name=urgency]:not([disabled])"));
        $this->assertCount(($urgency === true ? 1 : 0), $matches, "Urgency $caller");

        //Impact
        $matches = iterator_to_array($crawler->filter("#itil-data select[name=impact]:not([disabled])"));
        $this->assertCount(($impact === true ? 1 : 0), $matches, "Impact $caller");

        //Category
        $matches = iterator_to_array($crawler->filter("#itil-data select[name=itilcategories_id]:not([disabled])"));
        $this->assertCount(($category === true ? 1 : 0), $matches, "Category $caller");

        //Request source file_put_contents('/tmp/out.html', $output)
        $matches = iterator_to_array($crawler->filter("#itil-data select[name=requesttypes_id]:not([disabled])"));
        $this->assertCount(($requestSource === true ? 1 : 0), $matches, "Request source $caller");

        //Location
        $matches = iterator_to_array($crawler->filter("#itil-data select[name=locations_id]:not([disabled])"));
        $this->assertCount(($location === true ? 1 : 0), $matches, "Location $caller");

        //Priority, editable
        $matches = iterator_to_array($crawler->filter("#itil-data select[name=priority]:not([disabled])"));
        $this->assertCount(($priority === true ? 1 : 0), $matches, "RW priority $caller");

        //Save button
        $matches = iterator_to_array($crawler->filter("#itil-footer button[type=submit][name=update]:not([disabled])"));
        $this->assertCount(($save === true ? 1 : 0), $matches, ($save === true ? 'Save button missing' : 'Save button present') . ' ' . $caller);

        // Check that the itil form exist
        $matches = iterator_to_array($crawler->filter("#itil-form"));
        $this->assertCount(
            ($itil_form === true ? 1 : 0),
            $matches,
            ($itil_form === true ? 'ITIL form' : 'ITIL form present') . ' ' . $caller
        );

        // Cancel ticket button
        $matches = iterator_to_array($crawler->filter("button:contains('Cancel ticket')"));
        $this->assertCount(
            ($cancel_ticket === true ? 1 : 0),
            $matches,
            'Cancel ticket ' . ($cancel_ticket === true ? 'missing' : 'present')
        );


        //Assign to
        /*preg_match(
          '|.*<select name=\'_itil_assign\[_type\]\'[^>]*>.*|',
          $output,
          $matches
        );
        $this->assertCount(($assign === true ? 1 : 0), $matches);*/
    }

    public function testForm()
    {
        $this->login();
        $this->setEntity('Root entity', true);
        $ticket = getItemByTypeName('Ticket', '_ticket01');

        $this->checkFormOutput($ticket);
    }

    public function testFormPostOnly()
    {
        $auth = new \Auth();
        $this->assertTrue((bool)$auth->login('post-only', 'postonly', true));

        //create a new ticket
        $ticket = new \Ticket();
        $this->assertGreaterThan(
            0,
            (int)$ticket->add([
                'name'    => '',
                'content' => 'A ticket to check displayed postonly form',
            ])
        );
        $this->assertTrue($ticket->getFromDB($ticket->getId()));

        $this->checkFormOutput(
            $ticket,
            name: false,
            textarea: true,
            priority: false,
            save: false,
            assign: false,
            openDate: false,
            timeOwnResolve: false,
            type: false,
            status: false,
            urgency: false,
            impact: false,
            category: false,
            requestSource: false,
            location: false,
            itil_form: false,
            cancel_ticket: true,
        );

        $uid = getItemByTypeName('User', TU_USER, true);
        //add a followup to the ticket
        $fup = new \ITILFollowup();
        $this->assertGreaterThan(
            0,
            (int)$fup->add([
                'itemtype'  => 'Ticket',
                'items_id'   => $ticket->getID(),
                'users_id'     => $uid,
                'content'      => 'A simple followup'
            ])
        );

        $this->checkFormOutput(
            $ticket,
            $name = false,
            $textarea = false,
            $priority = false,
            $save = false,
            $assign = false,
            $openDate = false,
            $timeOwnResolve = false,
            $type = false,
            $status = false,
            $urgency = false,
            $impact = false,
            $category = false,
            $requestSource = false,
            $location = false,
            itil_form: false,
            cancel_ticket: false, // Can no longer cancel once a followup is added
        );

        // Display extra fields
        $this->login('glpi', 'glpi'); // Need to be admin to update entities
        $this->updateItem(Entity::class, 0, [
            'show_tickets_properties_on_helpdesk' => 1,
        ]);
        $this->login('post-only', 'postonly');
        $this->checkFormOutput(
            $ticket,
            name: false,
            textarea: false,
            priority: false,
            save: false,
            assign: false,
            openDate: false,
            timeOwnResolve: false,
            type: false,
            status: false,
            urgency: false,
            impact: false,
            category: false,
            requestSource: false,
            location: false,
            itil_form: true,
            cancel_ticket: false, // Can no longer cancel once a followup is added
        );
    }

    public function testFormTech()
    {
       //create a new ticket with tu user
        $auth = new \Auth();
        $this->login();
        $ticket = new \Ticket();
        $this->assertGreaterThan(
            0,
            (int)$ticket->add([
                'name'                => '',
                'content'             => 'A ticket to check displayed tech form',
                '_users_id_requester' => '3', // post-only
                '_users_id_assign'    => '4', // tech
            ])
        );
        $this->assertTrue($ticket->getFromDB($ticket->getId()));

        //check output with default ACLs
        $this->changeTechRights(['ticket' => null]);
        $this->checkFormOutput(
            $ticket,
            $name = false,
            $textarea = true,
            $priority = false,
            $save = true,
            $assign = false,
            $openDate = true,
            $timeOwnResolve = true,
            $type = true,
            $status = true,
            $urgency = true,
            $impact = true,
            $category = true,
            $requestSource = true,
            $location = true
        );

        //drop UPDATE ticket right from tech profile (still with OWN)
        $this->changeTechRights(['ticket' => 168965]);
        $this->checkFormOutput(
            $ticket,
            $name = false,
            $textarea = true,
            $priority = false,
            $save = true,
            $assign = false,
            $openDate = true,
            $timeOwnResolve = true,
            $type = true,
            $status = true,
            $urgency = true,
            $impact = true,
            $category = true,
            $requestSource = true,
            $location = true
        );

        //drop UPDATE ticket right from tech profile (without OWN)
        $this->changeTechRights(['ticket' => 136197]);
        $this->checkFormOutput(
            $ticket,
            $name = false,
            $textarea = false,
            $priority = false,
            $save = false,
            $assign = false,
            $openDate = false,
            $timeOwnResolve = false,
            $type = false,
            $status = false,
            $urgency = false,
            $impact = false,
            $category = false,
            $requestSource = false,
            $location = false
        );

        // only assign and priority right for tech (without UPDATE and OWN rights)
        $this->changeTechRights(['ticket' => 94209]);
        $this->checkFormOutput(
            $ticket,
            $name = false,
            $textarea = false,
            $priority = true,
            $save = true,
            $assign = true,
            $openDate = false,
            $timeOwnResolve = false,
            $type = false,
            $status = false,
            $urgency = false,
            $impact = false,
            $category = false,
            $requestSource = false,
            $location = false
        );

        $this->changeTechRights([
            'ticket'    => 168967,
            'slm'       => 256,
        ]);
        $this->checkFormOutput(
            $ticket,
            $name = true,
            $textarea = true,
            $priority = false,
            $save = true,
            $assign = true,
            $openDate = true,
            $timeOwnResolve = true,
            $type = true,
            $status = true,
            $urgency = true,
            $impact = true,
            $category = true,
            $requestSource = true,
            $location = true
        );

        $this->changeTechRights([
            'ticket'    => 168967,
            'slm'       => 255,
        ]);
        $this->checkFormOutput(
            $ticket,
            $name = true,
            $textarea = true,
            $priority = false,
            $save = true,
            $assign = true,
            $openDate = true,
            $timeOwnResolve = false,
            $type = true,
            $status = true,
            $urgency = true,
            $impact = true,
            $category = true,
            $requestSource = true,
            $location = true
        );

        // no update rights, only display for tech
        $this->changeTechRights(['ticket' => 3077]);
        $this->checkFormOutput(
            $ticket,
            $name = false,
            $textarea = false,
            $priority = false,
            $save = false,
            $assign = false,
            $openDate = false,
            $timeOwnResolve = false,
            $type = false,
            $status = false,
            $urgency = false,
            $impact = false,
            $category = false,
            $requestSource = false,
            $location = false
        );

        $uid = getItemByTypeName('User', TU_USER, true);
        //add a followup to the ticket
        $fup = new \ITILFollowup();
        $this->assertGreaterThan(
            0,
            (int)$fup->add([
                'itemtype'  => 'Ticket',
                'items_id'   => $ticket->getID(),
                'users_id'     => $uid,
                'content'      => 'A simple followup'
            ])
        );

        //check output with changed ACLs when a followup has been added
        $this->checkFormOutput(
            $ticket,
            $name = false,
            $textarea = false,
            $priority = false,
            $save = false,
            $assign = false,
            $openDate = false,
            $timeOwnResolve = false,
            $type = false,
            $status = false,
            $urgency = false,
            $impact = false,
            $category = false,
            $requestSource = false,
            $location = false
        );
    }

    /**
     * Update tech user rights (and relogin to apply these rights)
     *
     * $rights parameter is an array with the following format:
     * key : object type (e.g. ticket)
     * value : right (e.g. \Ticket::READNEWTICKET)
     * @param array<string, int> $rights
     * @throws \Exception
     */
    public function changeTechRights(array $rights): void
    {
        global $DB;

        $default_rights = [
            'ticket'    => 168967,
            'slm'       => 255,
        ];

        foreach ($rights as $name => $value) {
            if (is_array($value) && isset($value['default'])) {
                $default_rights[$name] = $value;
            }
            $default_value = $default_rights[$name] ?? null;
            if ($default_value === null) {
                throw new \Exception("Unknown right $name with no default value specified");
            }
            if ($value === null) {
                $value = $default_value;
            }

            // set new rights
            $this->assertTrue(
                $DB->update(
                    'glpi_profilerights',
                    ['rights' => $value],
                    [
                        'profiles_id'  => 6,
                        'name'         => $name
                    ]
                )
            );

        //ACLs have changed: login again.
            $auth = new \Auth();
            $this->assertTrue((bool) $auth->Login('tech', 'tech', true));

            if ($rights != $default_value) {
                //reset rights. Done here so ACLs are reset even if tests fails.
                $this->assertTrue(
                    $DB->update(
                        'glpi_profilerights',
                        ['rights' => $default_value],
                        [
                            'profiles_id'  => 6,
                            'name'         => $name
                        ]
                    )
                );
            }
        }
    }

    /**
     * @param $rights
     * @return void
     * @deprecated 11.0.0 - Use changeTechRights() instead
     */
    public function changeTechRight($rights = 168967)
    {
        $this->changeTechRights(['ticket' => $rights]);
    }

    public function testPriorityAcl()
    {
        $this->login();

        $ticket = new \Ticket();
        $this->assertGreaterThan(
            0,
            (int)$ticket->add([
                'name'    => '',
                'content' => 'A ticket to check priority ACLS',
            ])
        );

        $auth = new \Auth();
        $this->assertTrue((bool)$auth->login('tech', 'tech', true));
        $this->assertTrue((bool)$ticket->getFromDB($ticket->getID()));

        $this->assertFalse((bool)\Session::haveRight(\Ticket::$rightname, \Ticket::CHANGEPRIORITY));
        //check output with default ACLs
        $this->checkFormOutput(
            $ticket,
            $name = false,
            $textarea = true,
            $priority = false,
            $save = true,
            $assign = false,
            $openDate = true,
            $timeOwnResolve = true,
            $type = true,
            $status = true,
            $urgency = true,
            $impact = true,
            $category = true,
            $requestSource = true,
            $location = true
        );

        //Add priority right from tech profile
        global $DB;
        $this->assertTrue(
            $DB->update(
                'glpi_profilerights',
                ['rights' => 234503],
                [
                    'profiles_id'  => 6,
                    'name'         => 'ticket'
                ]
            )
        );

        //ACLs have changed: login again.
        $this->assertTrue((bool)$auth->login('tech', 'tech', true));

        //reset rights. Done here so ACLs are reset even if tests fails.
        $this->assertTrue(
            $DB->update(
                'glpi_profilerights',
                ['rights' => 168967],
                [
                    'profiles_id'  => 6,
                    'name'         => 'ticket'
                ]
            )
        );

        $this->assertTrue((bool)\Session::haveRight(\Ticket::$rightname, \Ticket::CHANGEPRIORITY));
        //check output with changed ACLs
        $this->checkFormOutput(
            $ticket,
            $name = false,
            $textarea = true,
            $priority = true,
            $save = true,
            $assign = false,
            $openDate = true,
            $timeOwnResolve = true,
            $type = true,
            $status = true,
            $urgency = true,
            $impact = true,
            $category = true,
            $requestSource = true,
            $location = true
        );
    }

    public function testAssignAcl()
    {
        $this->login();

        $ticket = new \Ticket();
        $this->assertGreaterThan(
            0,
            (int)$ticket->add([
                'name'    => '',
                'content' => 'A ticket to check assign ACLS',
                '_users_id_assign' => getItemByTypeName("User", TU_USER, true),
            ])
        );

        $auth = new \Auth();
        $this->assertTrue((bool)$auth->login('tech', 'tech', true));
        $this->assertTrue((bool)$ticket->getFromDB($ticket->getID()));

        $this->assertFalse((bool)$ticket->canAssign());
        $this->assertFalse((bool)$ticket->canAssignToMe());
        $this->changeTechRights(['ticket' => 168967]);
        //check output with default ACLs
        $this->checkFormOutput(
            $ticket,
            $name = false,
            $textarea = true,
            $priority = false,
            $save = true,
            $assign = false,
            $openDate = true,
            $timeOwnResolve = true,
            $type = true,
            $status = true,
            $urgency = true,
            $impact = true,
            $category = true,
            $requestSource = true,
            $location = true
        );

        //Drop being in charge from tech profile
        global $DB;
        $this->assertTrue(
            $DB->update(
                'glpi_profilerights',
                ['rights' => 136199],
                [
                    'profiles_id'  => 6,
                    'name'         => 'ticket'
                ]
            )
        );

        //ACLs have changed: login again.
        $this->assertTrue((bool)$auth->login('tech', 'tech', true));

        //reset rights. Done here so ACLs are reset even if tests fails.
        $this->assertTrue(
            $DB->update(
                'glpi_profilerights',
                ['rights' => 168967],
                [
                    'profiles_id'  => 6,
                    'name'         => 'ticket'
                ]
            )
        );

        $this->assertFalse((bool)$ticket->canAssign());
        $this->assertFalse((bool)$ticket->canAssignToMe());
        //check output with changed ACLs
        $this->checkFormOutput(
            $ticket,
            $name = false,
            $textarea = true,
            $priority = false,
            $save = true,
            $assign = false,
            $openDate = true,
            $timeOwnResolve = true,
            $type = true,
            $status = true,
            $urgency = true,
            $impact = true,
            $category = true,
            $requestSource = true,
            $location = true
        );

        //Add assign in charge from tech profile
        $this->assertTrue(
            $DB->update(
                'glpi_profilerights',
                ['rights' => 144391],
                [
                    'profiles_id'  => 6,
                    'name'         => 'ticket'
                ]
            )
        );

        //ACLs have changed: login again.
        $this->assertTrue((bool)$auth->login('tech', 'tech', true));

        //reset rights. Done here so ACLs are reset even if tests fails.
        $DB->update(
            'glpi_profilerights',
            ['rights' => 168967],
            [
                'profiles_id'  => 6,
                'name'         => 'ticket'
            ]
        );

        $this->assertTrue((bool)$ticket->canAssign());
        $this->assertFalse((bool)$ticket->canAssignToMe());
        //check output with changed ACLs
        $this->checkFormOutput(
            $ticket,
            $name = false,
            $textarea = true,
            $priority = false,
            $save = true,
            $assign = true,
            $openDate = true,
            $timeOwnResolve = true,
            $type = true,
            $status = true,
            $urgency = true,
            $impact = true,
            $category = true,
            $requestSource = true,
            $location = true
        );

        // Assign right without UPDATE
        $this->changeTechRight(\Ticket::ASSIGN | \Ticket::READALL);
        $this->checkFormOutput(
            $ticket,
            $name = false,
            $textarea = false,
            $priority = false,
            $save = true,
            $assign = true,
            $openDate = false,
            $timeOwnResolve = false,
            $type = false,
            $status = false,
            $urgency = false,
            $impact = false,
            $category = false,
            $requestSource = false,
            $location = false
        );
    }

    public function testUpdateFollowup()
    {
        $uid = getItemByTypeName('User', 'tech', true);
        $auth = new \Auth();
        $this->assertTrue((bool)$auth->login('tech', 'tech', true));

        $ticket = new \Ticket();
        $this->assertGreaterThan(
            0,
            (int)$ticket->add([
                'name'    => '',
                'content' => 'A ticket to check followup updates',
            ])
        );

        //add a followup to the ticket
        $fup = new \ITILFollowup();
        $this->assertGreaterThan(
            0,
            (int)$fup->add([
                'itemtype'  => $ticket::getType(),
                'items_id'   => $ticket->getID(),
                'users_id'     => $uid,
                'content'      => 'A simple followup'
            ])
        );

        $this->login();
        $uid2 = getItemByTypeName('User', TU_USER, true);
        $this->assertTrue($fup->getFromDB($fup->getID()));
        $this->assertTrue($fup->update([
            'id'        => $fup->getID(),
            'content'   => 'A simple edited followup'
        ]));

        $this->assertTrue($fup->getFromDB($fup->getID()));
        $this->assertIsArray($fup->fields);
        $this->assertEquals($uid, $fup->fields['users_id']);
        $this->assertEquals($uid2, $fup->fields['users_id_editor']);
    }

    public function testClone()
    {
        $this->login();
        $this->setEntity('Root entity', true);
        $ticket = new GlobalTicket();
        $ticket_id = $ticket->add([
            'name'    => 'Ticket to check cloning',
            'content' => 'Ticket to check cloning',
        ]);
        $this->assertGreaterThan(0, $ticket_id);
        $task = new \TicketTask();
        $this->assertGreaterThan(
            0,
            (int)$task->add([
                'tickets_id' => $ticket_id,
                'content'    => 'A task to check cloning',
                'actiontime' => 3600,
            ])
        );

        $date = date('Y-m-d H:i:s');
        $_SESSION['glpi_currenttime'] = $date;

        // Test item cloning
        $added = $ticket->clone();
        $this->assertGreaterThan(0, (int)$added);

        $clonedTicket = new \Ticket();
        $this->assertTrue($clonedTicket->getFromDB($added));

        // Check timeline items are not cloned
        $this->assertEquals(0, (int)$clonedTicket->getTimelineItems());

        $fields = $ticket->fields;

        // Check the ticket values. Id and dates must be different, everything else must be equal
        foreach ($fields as $k => $v) {
            switch ($k) {
                case 'id':
                    $this->assertNotEquals($ticket->getField($k), $clonedTicket->getField($k));
                    break;
                case 'date_mod':
                case 'date_creation':
                    $dateClone = new \DateTime($clonedTicket->getField($k));
                    $expectedDate = new \DateTime($date);
                    $this->assertEquals($expectedDate, $dateClone);
                    break;
                case 'name':
                    $this->assertEquals("{$ticket->getField($k)} (copy)", $clonedTicket->getField($k));
                    break;
                default:
                    $this->assertEquals($ticket->getField($k), $clonedTicket->getField($k), "$k");
            }
        }
    }

    public function testCloneActor()
    {
        $this->login();
        $this->setEntity('Root entity', true);
        $ticket = getItemByTypeName('Ticket', '_ticket01');

        $ticket_user = new Ticket_User();
        $this->assertGreaterThan(
            0,
            (int)$ticket_user->add([
                'tickets_id' => $ticket->getID(),
                'users_id' => (int)getItemByTypeName('User', 'post-only', true), //requester
                'type' => 1
            ])
        );

        $this->assertGreaterThan(
            0,
            $ticket_user->add([
                'tickets_id' => $ticket->getID(),
                'users_id' => (int)getItemByTypeName('User', 'tech', true), //assign
                'type' => 2
            ])
        );

        $ticket_Supplier = new Supplier_Ticket();
        $this->assertGreaterThan(
            0,
            (int)$ticket_Supplier->add([
                'tickets_id' => $ticket->getID(),
                'suppliers_id' => (int)getItemByTypeName('Supplier', '_suplier01_name', true), //observer
                'type' => 3
            ])
        );

        $this->assertGreaterThan(
            0,
            (int)$ticket_Supplier->add([
                'tickets_id' => $ticket->getID(),
                'suppliers_id' => (int)getItemByTypeName('Supplier', '_suplier02_name', true), //requester
                'type' => 1
            ])
        );

        $this->assertGreaterThan(
            0,
            $ticket_user->add([
                'tickets_id' => $ticket->getID(),
                'users_id' => (int)getItemByTypeName('User', 'normal', true), //observer
                'type' => 3
            ])
        );

        $group_ticket = new Group_Ticket();
        $this->assertGreaterThan(
            0,
            $group_ticket->add([
                'tickets_id' => $ticket->getID(),
                'groups_id' => (int)getItemByTypeName('Group', '_test_group_1', true), //observer
                'type' => 3
            ])
        );

        $this->assertGreaterThan(
            0,
            $group_ticket->add([
                'tickets_id' => $ticket->getID(),
                'groups_id' => (int)getItemByTypeName('Group', '_test_group_2', true), //assign
                'type' => 3
            ])
        );

        $date = date('Y-m-d H:i:s');
        $_SESSION['glpi_currenttime'] = $date;

        // Test item cloning
        $added = $ticket->clone();
        $this->assertGreaterThan(0, (int)$added);

        $clonedTicket = new \Ticket();
        $this->assertTrue($clonedTicket->getFromDB($added));

        // Check timeline items are not cloned except log
        $this->assertCount(
            0,
            $clonedTicket->getTimelineItems(['with_logs' => false])
        );

        $this->assertCount(
            8,
            $clonedTicket->getTimelineItems(['with_logs' => true])
        );
        //User: Add a link with an item: 5 times
        //Group: Add a link with an item: 2 times
        //Status: Change New to Processing (assigned): once

        //check actors
        $this->assertTrue(
            $ticket_user->getFromDBByCrit([
                'tickets_id' => $clonedTicket->getID(),
                'users_id' => (int)getItemByTypeName('User', 'post-only', true), //requester
                'type' => 1
            ])
        );

        $this->assertTrue(
            $ticket_user->getFromDBByCrit([
                'tickets_id' => $clonedTicket->getID(),
                'users_id' => (int)getItemByTypeName('User', 'tech', true), //assign
                'type' => 2
            ])
        );

        $this->assertTrue(
            $ticket_user->getFromDBByCrit([
                'tickets_id' => $clonedTicket->getID(),
                'users_id' => (int)getItemByTypeName('User', 'normal', true), //observer
                'type' => 3
            ])
        );

        $this->assertTrue(
            $ticket_Supplier->getFromDBByCrit([
                'tickets_id' => $ticket->getID(),
                'suppliers_id' => (int)getItemByTypeName('Supplier', '_suplier01_name', true), //observer
                'type' => 3
            ])
        );

        $this->assertTrue(
            $ticket_Supplier->getFromDBByCrit([
                'tickets_id' => $ticket->getID(),
                'suppliers_id' => (int)getItemByTypeName('Supplier', '_suplier02_name', true), //requester
                'type' => 1
            ])
        );

        $this->assertTrue(
            $group_ticket->getFromDBByCrit([
                'tickets_id' => $clonedTicket->getID(),
                'groups_id' => (int)getItemByTypeName('Group', '_test_group_1', true), //observer
                'type' => 3
            ])
        );

        $this->assertTrue(
            $group_ticket->getFromDBByCrit([
                'tickets_id' => $clonedTicket->getID(),
                'groups_id' => (int)getItemByTypeName('Group', '_test_group_2', true), //assign
                'type' => 3
            ])
        );

        $fields = $ticket->fields;
        // Check the ticket values. Id and dates must be different, everything else must be equal
        foreach ($fields as $k => $v) {
            switch ($k) {
                case 'id':
                    $this->assertNotEquals($ticket->getField($k), $clonedTicket->getField($k));
                    break;
                case 'date_mod':
                case 'date_creation':
                    $dateClone = new \DateTime($clonedTicket->getField($k));
                    $expectedDate = new \DateTime($date);
                    $this->assertEquals($expectedDate, $dateClone);
                    break;
                case 'name':
                    $this->assertEquals("{$ticket->getField($k)} (copy)", $clonedTicket->getField($k));
                    break;
                default:
                    $this->assertEquals($ticket->getField($k), $clonedTicket->getField($k), "$k");
            }
        }
    }

    protected function testGetTimelinePosition2($tlp, $tickets_id)
    {
        foreach ($tlp as $users_name => $user) {
            $this->login($users_name, $user['pass']);
            $uid = getItemByTypeName('User', $users_name, true);

            // ITILFollowup
            $fup = new \ITILFollowup();
            $this->assertGreaterThan(
                0,
                (int)$fup->add([
                    'itemtype'  => 'Ticket',
                    'items_id'   => $tickets_id,
                    'users_id'     => $uid,
                    'content'      => 'A simple followup'
                ])
            );

            $this->assertEquals(
                $user['pos'],
                (int)$fup->fields['timeline_position']
            );

            // TicketTask
            $task = new \TicketTask();
            $this->assertGreaterThan(
                0,
                (int)$task->add([
                    'tickets_id'   => $tickets_id,
                    'users_id'     => $uid,
                    'content'      => 'A simple Task'
                ])
            );

            $this->assertEquals(
                $user['pos'],
                (int)$task->fields['timeline_position']
            );

            // Document and Document_Item
            $doc = new \Document();
            $this->assertGreaterThan(
                0,
                (int)$doc->add([
                    'users_id'     => $uid,
                    'tickets_id'   => $tickets_id,
                    'name'         => 'A simple document object'
                ])
            );

            $doc_item = new \Document_Item();
            $this->assertGreaterThan(
                0,
                (int)$doc_item->add([
                    'users_id'      => $uid,
                    'items_id'      => $tickets_id,
                    'itemtype'      => 'Ticket',
                    'documents_id'  => $doc->getID()
                ])
            );

            $this->assertEquals(
                $user['pos'],
                (int)$doc_item->fields['timeline_position']
            );

            // TicketValidation
            $val = new \TicketValidation();
            $this->assertGreaterThan(
                0,
                (int)$val->add([
                    'tickets_id'   => $tickets_id,
                    'comment_submission'      => 'A simple validation',
                    'itemtype_target' => 'User',
                    'items_id_target' => 5, // normal
                    'status' => 2
                ])
            );

            $this->assertEquals(
                $user['pos'],
                (int)$val->fields['timeline_position']
            );
        }
    }

    protected function testGetTimelinePositionSolution($tlp, $tickets_id)
    {
        foreach ($tlp as $users_name => $user) {
            $this->login($users_name, $user['pass']);
            $uid = getItemByTypeName('User', $users_name, true);

            // Ticket Solution
            $tkt = new \Ticket();
            $this->assertTrue(
                (bool)$tkt->update([
                    'id'   => $tickets_id,
                    'solution'      => 'A simple solution from ' . $users_name
                ])
            );

            $this->assertEquals(
                $user['pos'],
                (int)$tkt->getTimelinePosition($tickets_id, 'ITILSolution', $uid)
            );
        }
    }

    public function testGetTimelinePosition()
    {

        // login TU_USER
        $this->login();

        // create ticket
        // with post-only as requester
        // tech as assigned to
        // normal as observer
        $ticket = new \Ticket();
        $this->assertGreaterThan(
            0,
            (int)$ticket->add([
                'name'                => 'ticket title',
                'content'             => 'a description',
                '_users_id_requester' => '3', // post-only
                '_users_id_observer'  => '5', // normal
                '_users_id_assign'    => ['4', '5'] // tech and normal
            ])
        );

        $tlp = [
            'glpi'      => ['pass' => 'glpi',     'pos' => \CommonITILObject::TIMELINE_LEFT],
            'post-only' => ['pass' => 'postonly', 'pos' => \CommonITILObject::TIMELINE_LEFT],
            'tech'      => ['pass' => 'tech',     'pos' => \CommonITILObject::TIMELINE_RIGHT],
            'normal'    => ['pass' => 'normal',   'pos' => \CommonITILObject::TIMELINE_RIGHT]
        ];

        $this->testGetTimelinePosition2($tlp, $ticket->getID());

       // Solution timeline tests
        $tlp = [
            'tech' => [
                'pass' => 'tech',
                'pos' => \CommonITILObject::TIMELINE_RIGHT
            ]
        ];

        $this->testGetTimelinePositionSolution($tlp, $ticket->getID());

        return $ticket->getID();
    }

    public function testGetTimelineItemsPosition()
    {

        $tkt_id = $this->testGetTimelinePosition();

        // login TU_USER
        $this->login();

        $ticket = new \Ticket();
        $this->assertTrue(
            (bool)$ticket->getFromDB($tkt_id)
        );

        // test timeline_position from getTimelineItems()
        $timeline_items = $ticket->getTimelineItems();

        foreach ($timeline_items as $item) {
            switch ($item['type']) {
                case 'ITILFollowup':
                case 'TicketTask':
                case 'TicketValidation':
                case 'Document_Item':
                    if (in_array($item['item']['users_id'], [2, 3])) {
                        $this->assertEquals(\CommonITILObject::TIMELINE_LEFT, (int)$item['item']['timeline_position']);
                    } else {
                        $this->assertEquals(\CommonITILObject::TIMELINE_RIGHT, (int)$item['item']['timeline_position']);
                    }
                    break;
                case 'ITILSolution':
                    $this->assertEquals(\CommonITILObject::TIMELINE_RIGHT, (int)$item['item']['timeline_position']);
                    break;
            }
        }
    }

    public static function inputProvider()
    {
        return [
            [
                'input'     => [
                    'name'     => 'This is a title',
                    'content'   => 'This is a content'
                ],
                'expected'  => [
                    'name' => 'This is a title',
                    'content' => 'This is a content'
                ]
            ], [
                'input'     => [
                    'name'      => '',
                    'content'   => 'This is a content'
                ],
                'expected'  => [
                    'name' => 'This is a content',
                    'content' => 'This is a content'
                ]
            ], [
                'input'     => [
                    'name'      => '',
                    'content'   => "This is a content\nwith a carriage return"
                ],
                'expected'  => [
                    'name' => 'This is a content with a carriage return',
                    'content' => "This is a content\nwith a carriage return"
                ]
            ], [
                'input'     => [
                    'name'      => '',
                    'content'   => "This is a content\r\nwith a carriage return"
                ],
                'expected'  => [
                    'name' => 'This is a content with a carriage return',
                    'content' => "This is a content\nwith a carriage return"
                ]
            ], [
                'input'     => [
                    'name'      => '',
                    'content'   => "<p>This is a content\r\nwith a carriage return</p>"
                ],
                'expected'  => [
                    'name' => 'This is a content with a carriage return',
                    'content' => "<p>This is a content\nwith a carriage return</p>",
                ]
            ], [
                'input'     => [
                    'name'      => '',
                    'content'   => 'Test for buggy &#039; character'
                ],
                'expected'  => [
                    'name'      => "Test for buggy ' character",
                    'content'   => "Test for buggy &#039; character",
                ]
            ]
        ];
    }

    #[DataProvider('inputProvider')]
    public function testPrepareInputForAdd($input, $expected)
    {
        $instance = new \Ticket();
        $prepared = $instance->prepareInputForAdd($input);
        $this->assertSame($expected['name'], $prepared['name']);
        $this->assertSame($expected['content'], $prepared['content']);
    }

    public function testAssignChangeStatus()
    {
        // login postonly
        $this->login('post-only', 'postonly');

        //create a new ticket
        $ticket = new \Ticket();
        $this->assertGreaterThan(
            0,
            (int)$ticket->add([
                'name'    => '',
                'content' => 'A ticket to check change of status when using "associate myself" feature',
            ])
        );
        $tickets_id = $ticket->getID();
        $this->assertTrue($ticket->getFromDB($tickets_id));

        // login TU_USER
        $this->login();

        // simulate "associate myself" feature
        $ticket_user = new \Ticket_User();
        $input_ticket_user = [
            'tickets_id'       => $tickets_id,
            'users_id'         => \Session::getLoginUserID(),
            'use_notification' => 1,
            'type'             => \CommonITILActor::ASSIGN
        ];
        $this->assertGreaterThan(0, (int) $ticket_user->add($input_ticket_user));
        $this->assertTrue($ticket_user->getFromDB($ticket_user->getId()));

        // check status (should be ASSIGNED)
        $this->assertTrue($ticket->getFromDB($tickets_id));
        $this->assertEquals(\CommonITILObject::ASSIGNED, (int) $ticket->fields['status']);

        // remove associated user
        $ticket_user->delete([
            'id' => $ticket_user->getId()
        ]);

        // check status (should be INCOMING)
        $this->assertTrue($ticket->getFromDB($tickets_id));
        $this->assertEquals(\CommonITILObject::INCOMING, (int)$ticket->fields['status']);

        // drop UPDATE right to TU_USER and redo "associate myself"
        $saverights = $_SESSION['glpiactiveprofile'];
        $_SESSION['glpiactiveprofile']['ticket'] -= \UPDATE;
        $this->assertGreaterThan(0, (int) $ticket_user->add($input_ticket_user));
        // restore rights
        $_SESSION['glpiactiveprofile'] = $saverights;
        //check ticket creation
        $this->assertTrue($ticket_user->getFromDB($ticket_user->getId()));

        // check status (should be ASSIGNED)
        $this->assertTrue($ticket->getFromDB($tickets_id));
        $this->assertEquals(\CommonITILObject::ASSIGNED, (int)$ticket->fields['status']);

        // remove associated user
        $ticket_user->delete([
            'id' => $ticket_user->getId()
        ]);

        // check status (should be INCOMING)
        $this->assertTrue($ticket->getFromDB($tickets_id));
        $this->assertEquals(\CommonITILObject::INCOMING, (int)$ticket->fields['status']);

        // remove associated user
        $ticket_user->delete([
            'id' => $ticket_user->getId()
        ]);

        // check with very limited rights and redo "associate myself"
        $_SESSION['glpiactiveprofile']['ticket'] = \CREATE
                                               + \Ticket::READMY
                                               + \Ticket::READALL
                                               + \Ticket::READGROUP
                                               + \Ticket::OWN; // OWN right must allow self-assign
        $this->assertGreaterThan(0, (int) $ticket_user->add($input_ticket_user));
        // restore rights
        $_SESSION['glpiactiveprofile'] = $saverights;
        //check ticket creation
        $this->assertTrue($ticket_user->getFromDB($ticket_user->getId()));

        // check status (should still be ASSIGNED)
        $this->assertTrue($ticket->getFromDB($tickets_id));
        $this->assertEquals(\CommonITILObject::ASSIGNED, (int)$ticket->fields['status']);
    }

    public function testClosedTicketTransfer()
    {

       // 1- create a category
        $itilcat      = new \ITILCategory();
        $first_cat_id = $itilcat->add([
            'name' => 'my first cat',
        ]);
        $this->assertFalse($itilcat->isNewItem());

       // 2- create a category
        $second_cat    = new \ITILCategory();
        $second_cat_id = $second_cat->add([
            'name' => 'my second cat',
        ]);
        $this->assertFalse($second_cat->isNewItem());

        // 3- create ticket
        $ticket    = new \Ticket();
        $ticket_id = $ticket->add([
            'name'              => 'A ticket to check the category change when using the "transfer" function.',
            'content'           => 'A ticket to check the category change when using the "transfer" function.',
            'itilcategories_id' => $first_cat_id,
            'status'            => \CommonITILObject::CLOSED
        ]);

        $this->assertFalse($ticket->isNewItem());

        // 4 - delete category with replacement
        $itilcat->delete(['id'          => $first_cat_id,
            '_replace_by' => $second_cat_id
        ], 1);

        // 5 - check that the category has been replaced in the ticket
        $ticket->getFromDB($ticket_id);
        $this->assertEquals($second_cat_id, (int)$ticket->fields['itilcategories_id']);
    }

    public static function computePriorityProvider()
    {
        return [
            [
                'input'    => [
                    'urgency'   => 2,
                    'impact'    => 2
                ],
                'urgency'  => 2,
                'impact'   => 2,
                'priority' => 2
            ], [
                'input'    => [
                    'urgency'   => 5
                ],
                'urgency'  => 5,
                'impact'   => 3,
                'priority' => 4
            ], [
                'input'    => [
                    'impact'   => 5
                ],
                'urgency'  => 3,
                'impact'   => 5,
                'priority' => 4
            ], [
                'input'    => [
                    'urgency'   => 5,
                    'impact'    => 5
                ],
                'urgency'  => 5,
                'impact'   => 5,
                'priority' => 5
            ], [
                'input'    => [
                    'urgency'   => 5,
                    'impact'    => 1
                ],
                'urgency'  => 5,
                'impact'   => 1,
                'priority' => 2
            ]
        ];
    }

    #[DataProvider('computePriorityProvider')]
    public function testComputePriority($input, $urgency, $impact, $priority)
    {
        $this->login();
        $ticket = getItemByTypeName('Ticket', '_ticket01');
        $input['id'] = $ticket->fields['id'];
        $result = $ticket->prepareInputForUpdate($input);
        $this->assertSame($urgency, $result['urgency']);
        $this->assertSame($impact, $result['impact']);
        $this->assertSame($priority, $result['priority']);
    }

    public function testGetDefaultValues()
    {
        $input = \Ticket::getDefaultValues();

        $this->assertEquals(0, $input['_users_id_requester']);
        $this->assertContains('1', $input['_users_id_requester_notif']['use_notification']);
        $this->assertContains('', $input['_users_id_requester_notif']['alternative_email']);

        $this->assertEquals(0, $input['_groups_id_requester']);

        $this->assertEquals(0, $input['_users_id_assign']);
        $this->assertContains('1', $input['_users_id_assign_notif']['use_notification']);
        $this->assertContains('', $input['_users_id_assign_notif']['alternative_email']);

        $this->assertEquals(0, $input['_groups_id_assign']);

        $this->assertEquals(0, $input['_users_id_observer']);
        $this->assertContains(1, $input['_users_id_observer_notif']['use_notification']);
        $this->assertContains('', $input['_users_id_observer_notif']['alternative_email']);

        $this->assertEquals(0, $input['_suppliers_id_assign']);
        $this->assertContains(1, $input['_suppliers_id_assign_notif']['use_notification']);
        $this->assertContains('', $input['_suppliers_id_assign_notif']['alternative_email']);

        $this->assertEquals('', $input['name']);
        $this->assertEquals('', $input['content']);
        $this->assertEquals(0, (int) $input['itilcategories_id']);
        $this->assertEquals(3, (int) $input['urgency']);
        $this->assertEquals(3, (int) $input['impact']);
        $this->assertEquals(3, (int) $input['priority']);
        $this->assertEquals(1, (int) $input['requesttypes_id']);
        $this->assertEquals(0, (int) $input['actiontime']);
        $this->assertEquals(0, (int) $input['entities_id']);
        $this->assertEquals(\Ticket::INCOMING, (int) $input['status']);
        $this->assertCount(0, $input['followup']);
        $this->assertEquals('', $input['itemtype']);
        $this->assertEquals(0, (int) $input['items_id']);
        $this->assertCount(0, $input['plan']);
        $this->assertEquals(\CommonITILValidation::NONE, (int) $input['global_validation']);

        $this->assertEquals('NULL', $input['time_to_resolve']);
        $this->assertEquals('NULL', $input['time_to_own']);
        $this->assertEquals(0, (int) $input['slas_id_tto']);
        $this->assertEquals(0, (int) $input['slas_id_ttr']);

        $this->assertEquals('NULL', $input['internal_time_to_resolve']);
        $this->assertEquals('NULL', $input['internal_time_to_own']);
        $this->assertEquals(0, (int) $input['olas_id_tto']);
        $this->assertEquals(0, (int) $input['olas_id_ttr']);

        $this->assertEquals(0, (int) $input['_add_validation']);

        $this->assertCount(0, $input['_validation_targets']);
        $this->assertEquals(\Ticket::INCIDENT_TYPE, (int) $input['type']);
        $this->assertCount(0, $input['_documents_id']);
        $this->assertCount(0, $input['_tasktemplates_id']);
        $this->assertCount(0, $input['_filename']);
        $this->assertCount(0, $input['_tag_filename']);
    }

    /**
     * @see self::testCanTakeIntoAccount()
     */
    public static function canTakeIntoAccountProvider()
    {
        return [
            [
                'input'    => [
                    '_users_id_requester' => ['3'], // "post-only"
                ],
                'user'     => [
                    'login'    => 'post-only',
                    'password' => 'postonly',
                ],
                'expected' => false, // is requester, so cannot take into account
            ],
            [
                'input'    => [
                    '_users_id_requester' => ['3', '4'], // "post-only" and "tech"
                ],
                'user'     => [
                    'login'    => 'tech',
                    'password' => 'tech',
                ],
                'expected' => false, // is requester, so cannot take into account
            ],
            [
                'input'    => [
                    '_users_id_requester' => ['3'], // "post-only"
                ],
                'user'     => [
                    'login'    => 'tech',
                    'password' => 'tech',
                ],
                'expected' => true, // has enough rights so can take into account
            ],
            [
                'input'    => [
                    '_users_id_requester' => ['3'], // "post-only"
                ],
                'user'     => [
                    'login'    => 'tech',
                    'password' => 'tech',
                    'rights'   => [
                        'task' => \READ,
                        'followup' => \READ,
                    ],
                ],
                'expected' => false, // has not enough rights so cannot take into account
            ],
            [
                'input'    => [
                    '_users_id_requester' => ['3'], // "post-only"
                ],
                'user'     => [
                    'login'    => 'tech',
                    'password' => 'tech',
                    'rights'   => [
                        'task' => \READ + \CommonITILTask::ADDALLITEM,
                        'followup' => \READ,
                    ],
                ],
                'expected' => true, // has enough rights so can take into account
            ],
            [
                'input'    => [
                    '_users_id_requester' => ['3'], // "post-only"
                ],
                'user'     => [
                    'login'    => 'tech',
                    'password' => 'tech',
                    'rights'   => [
                        'task' => \READ,
                        'followup' => \READ + \ITILFollowup::ADDALLITEM,
                    ],
                ],
                'expected' => true, // has enough rights so can take into account
            ],
            [
                'input'    => [
                    '_users_id_requester' => ['3'], // "post-only"
                ],
                'user'     => [
                    'login'    => 'tech',
                    'password' => 'tech',
                    'rights'   => [
                        'task' => \READ,
                        'followup' => \READ + \ITILFollowup::ADDMY,
                    ],
                ],
                'expected' => true, // has enough rights so can take into account
            ],
            [
                'input'    => [
                    '_users_id_requester' => ['3'], // "post-only"
                ],
                'user'     => [
                    'login'    => 'tech',
                    'password' => 'tech',
                    'rights'   => [
                        'task' => \READ,
                        'followup' => \READ + \ITILFollowup::ADD_AS_GROUP,
                    ],
                ],
                'expected' => true, // has enough rights so can take into account
            ],
            [
                'input'    => [
                    '_do_not_compute_takeintoaccount' => 1,
                    '_users_id_requester'             => ['4'], // "tech"
                    '_users_id_assign'                => ['4'], // "tech"
                ],
                'user'     => [
                    'login'    => 'tech',
                    'password' => 'tech',
                ],
            // is requester but also assigned, so can take into account
            // this is only possible if "_do_not_compute_takeintoaccount" flag is set by business rules
                'expected' => true,
            ],
        ];
    }

    /**
     * Tests ability to take a ticket into account.
     *
     * @param array   $input    Input used to create the ticket
     * @param array   $user     Array containing 'login' and 'password' fields of tested user,
     *                          and a 'rights' array if rights have to be forced
     * @param boolean $expected Expected result of "Ticket::canTakeIntoAccount()" method
     */
    #[DataProvider('canTakeIntoAccountProvider')]
    public function testCanTakeIntoAccount(array $input, array $user, bool $expected)
    {
        // Create a ticket
        $this->login();
        $_SESSION['glpiset_default_tech'] = false;
        $ticket = new \Ticket();
        $ticketId = $ticket->add(
            $input + [
                'name'    => '',
                'content' => 'A ticket to check canTakeIntoAccount() results',
                'status'  => CommonITILObject::ASSIGNED
            ]
        );
        $this->assertGreaterThan(0, (int)$ticketId);
        // Reload ticket to get all default fields values
        $this->assertTrue($ticket->getFromDB($ticketId));
        // Validate that "takeintoaccount_delay_stat" is not automatically defined
        $this->assertEquals(0, (int)$ticket->fields['takeintoaccount_delay_stat']);
        $this->assertEquals(null, $ticket->fields['takeintoaccountdate']);
        // Login with tested user
        $this->login($user['login'], $user['password']);
        // Apply specific rights if defined
        if (array_key_exists('rights', $user)) {
            foreach ($user['rights'] as $rightname => $rightvalue) {
                $_SESSION['glpiactiveprofile'][$rightname] = $rightvalue;
            }
        }
        // Verify result
        $this->assertEquals($expected, $ticket->canTakeIntoAccount());

        // Check that computation of "takeintoaccount_delay_stat" can be prevented
        $this->modifyCurrentTime('+1 second'); // be sure to wait at least one second before updating
        $this->assertTrue(
            $ticket->update(
                [
                    'id'                              => $ticketId,
                    'content'                         => 'Updated ticket 1',
                    '_do_not_compute_takeintoaccount' => 1
                ]
            )
        );
        $this->assertEquals(0, (int)$ticket->fields['takeintoaccount_delay_stat']);
        $this->assertEquals(null, $ticket->fields['takeintoaccountdate']);

        // Check that computation of "takeintoaccount_delay_stat" is done if user can take into account
        $this->assertTrue(
            $ticket->update(
                [
                    'id'      => $ticketId,
                    'content' => 'Updated ticket 2',
                ]
            )
        );
        if (!$expected) {
            $this->assertEquals(0, (int)$ticket->fields['takeintoaccount_delay_stat']);
            $this->assertEquals(null, $ticket->fields['takeintoaccountdate']);
        } else {
            $this->assertGreaterThan(0, (int)$ticket->fields['takeintoaccount_delay_stat']);
            $this->assertEquals($_SESSION['glpi_currenttime'], $ticket->fields['takeintoaccountdate']);
        }
    }

    /**
     * Tests taken into account state.
     */
    public function testIsAlreadyTakenIntoAccount()
    {
        // Create a ticket
        $this->login();
        $_SESSION['glpiset_default_tech'] = false;
        $ticket = new \Ticket();
        $ticket_id = $ticket->add(
            [
                'name'    => '',
                'content' => 'A ticket to check isAlreadyTakenIntoAccount() results',
            ]
        );
        $this->assertGreaterThan(0, (int)$ticket_id);

        // Reload ticket to get all default fields values
        $this->assertTrue($ticket->getFromDB($ticket_id));

        // Empty ticket is not taken into account
        $this->assertFalse($ticket->isAlreadyTakenIntoAccount());

        // Take into account
        $this->login('tech', 'tech');
        $ticket_user = new \Ticket_User();
        $ticket_user_id = $ticket_user->add(
            [
                'tickets_id'       => $ticket_id,
                'users_id'         => \Session::getLoginUserID(),
                'use_notification' => 1,
                'type'             => \CommonITILActor::ASSIGN
            ]
        );
        $this->assertGreaterThan(0, (int)$ticket_user_id);

        // Assign to tech made ticket taken into account
        $this->assertTrue($ticket->getFromDB($ticket_id));
        $this->assertTrue($ticket->isAlreadyTakenIntoAccount());
    }

    public function testCronCloseTicket()
    {
        global $DB;
        $this->login();
        // set default calendar and autoclose delay in root entity
        $entity = new \Entity();
        $this->assertTrue($entity->update([
            'id'              => 0,
            'calendars_id'    => 1,
            'autoclose_delay' => 5,
        ]));

       // create some solved tickets at various solvedate
        $ticket = new \Ticket();
        $tickets_id_1 = $ticket->add([
            'name'        => "test autoclose 1",
            'content'     => "test autoclose 1",
            'entities_id' => 0,
            'status'      => \CommonITILObject::SOLVED,
        ]);
        $this->assertGreaterThan(0, (int)$tickets_id_1);
        $DB->update('glpi_tickets', [
            'solvedate' => date('Y-m-d 10:00:00', time() - 10 * DAY_TIMESTAMP),
        ], [
            'id' => $tickets_id_1,
        ]);
        $tickets_id_2 = $ticket->add([
            'name'        => "test autoclose 1",
            'content'     => "test autoclose 1",
            'entities_id' => 0,
            'status'      => \CommonITILObject::SOLVED,
        ]);
        $DB->update('glpi_tickets', [
            'solvedate' => date('Y-m-d 10:00:00', time()),
        ], [
            'id' => $tickets_id_2,
        ]);
        $this->assertGreaterThan(0, (int)$tickets_id_2);

       // launch Cron for closing tickets
        $mode = - \CronTask::MODE_EXTERNAL; // force
        \CronTask::launch($mode, 5, 'closeticket');

       // check ticket status
        $this->assertTrue($ticket->getFromDB($tickets_id_1));
        $this->assertEquals(\CommonITILObject::CLOSED, (int)$ticket->fields['status']);
        $this->assertTrue($ticket->getFromDB($tickets_id_2));
        $this->assertEquals(\CommonITILObject::SOLVED, (int)$ticket->fields['status']);
    }

    /**
     * @see self::testTakeIntoAccountDelayComputationOnCreate()
     * @see self::testTakeIntoAccountDelayComputationOnUpdate()
     */
    protected function takeIntoAccountDelayComputationProvider()
    {
        $this->login();
        $group = new \Group();
        $group_id = $group->add(['name' => 'Test group']);
        $this->assertGreaterThan(0, (int)$group_id);

        $group_user = new \Group_User();
        $this->assertGreaterThan(
            0,
            (int)$group_user->add([
                'groups_id' => $group_id,
                'users_id'  => '4', // "tech"
            ])
        );

        $test_cases = [
            [
                'input'    => [
                    'content' => 'test',
                ],
                'computed' => false, // not computed as tech is requester
            ],
            [
                'input'    => [
                    '_users_id_assign' => '4', // "tech"
                ],
                'computed' => true, // computed on asignment
            ],
            [
                'input'    => [
                    '_users_id_observer' => '4', // "tech"
                ],
                'computed' => false, // not computed as new actor is not assigned
            ],
         /* Triggers PHP error "Uncaught Error: [] operator not supported for strings in /var/www/glpi/inc/ticket.class.php:1162"
         [
            'input'    => [
               '_users_id_requester' => '3', // "post-only"
            ],
            'computed' => false, // not computed as new actor is not assigned
         ],
         */
            [
                'input'    => [
                    '_additional_assigns' => [
                        ['users_id' => '4'], // "tech"
                    ],
                ],
                'computed' => true, // computed on asignment
            ],
            [
                'input'    => [
                    '_additional_observers' => [
                        ['users_id' => '4'], // "tech"
                    ],
                ],
                'computed' => false, // not computed as new actor is not assigned
            ],
            [
                'input'    => [
                    '_additional_requesters' => [
                        ['users_id' => '2'], // "post-only"
                    ],
                ],
                'computed' => false, // not computed as new actor is not assigned
            ],
            [
                'input'    => [
                    '_groups_id_assign' => $group_id,
                ],
                'computed' => true, // computed on asignment
            ],
            [
                'input'    => [
                    '_groups_id_observer' => $group_id,
                ],
                'computed' => false, // not computed as new actor is not assigned
            ],
            [
                'input'    => [
                    '_groups_id_requester' => $group_id,
                ],
                'computed' => false, // not computed as new actor is not assigned
            ],
            [
                'input'    => [
                    '_additional_groups_assigns' => [$group_id],
                ],
                'computed' => true, // computed on asignment
            ],
            [
                'input'    => [
                    '_additional_groups_observers' => [$group_id],
                ],
                'computed' => false, // not computed as new actor is not assigned
            ],
            [
                'input'    => [
                    '_additional_groups_requesters' => [$group_id],
                ],
                'computed' => false, // not computed as new actor is not assigned
            ],
         /* Not computing delay, do not know why
         [
            'input'    => [
               '_suppliers_id_assign' => '1', // "_suplier01_name"
            ],
            'computed' => true, // computed on asignment
         ],
         */
            [
                'input'    => [
                    '_additional_suppliers_assigns' => [
                        ['suppliers_id' => '1'], // "_suplier01_name"
                    ],
                ],
                'computed' => true, // computed on asignment
            ],
        ];

       // for all test cases that expect a computation
       // add a test case with '_do_not_compute_takeintoaccount' flag to check that computation is prevented
        foreach ($test_cases as $test_case) {
            $test_case['input']['_do_not_compute_takeintoaccount'] = 1;
            $test_case['computed'] = false;
            $test_cases[] = $test_case;
        }

        return $test_cases;
    }

    /**
     * Tests that "takeintoaccount_delay_stat" is computed (or not) as expected on ticket creation.
     */
    public function testTakeIntoAccountDelayComputationOnCreate()
    {
        $provider = $this->takeIntoAccountDelayComputationProvider();
        $this->login('tech', 'tech'); // Login with tech to be sure to be the requester

        foreach ($provider as $row) {
            $input = $row['input'];
            $computed = $row['computed'];

            // Create a ticket
            $_SESSION['glpiset_default_tech'] = false;
            $ticket = new \Ticket();
            $ticketId = $ticket->add(
                $input + [
                    'name' => '',
                    'content' => 'A ticket to check takeintoaccount_delay_stat computation state',
                ]
            );
            $this->assertGreaterThan(0, (int)$ticketId);

            // Reload ticket to get all default fields values
            $this->assertTrue($ticket->getFromDB($ticketId));

            if (!$computed) {
                $this->assertEquals(0, (int)$ticket->fields['takeintoaccount_delay_stat']);
                $this->assertEquals(null, $ticket->fields['takeintoaccountdate']);
            } else {
                $this->assertGreaterThan(0, (int)$ticket->fields['takeintoaccount_delay_stat']);
                $this->assertEquals($_SESSION['glpi_currenttime'], $ticket->fields['takeintoaccountdate']);
            }
        }
    }

    /**
     * Tests that "takeintoaccount_delay_stat" is computed (or not) as expected on ticket update.
     */
    public function testTakeIntoAccountDelayComputationOnUpdate()
    {
        $provider = $this->takeIntoAccountDelayComputationProvider();
        $this->login('tech', 'tech'); // Login with tech to be sure to be the requester

        foreach ($provider as $row) {
            $input = $row['input'];
            $computed = $row['computed'];

            // Create a ticket
            $_SESSION['glpiset_default_tech'] = false;
            $ticket = new \Ticket();
            $ticketId = $ticket->add(
                [
                    'name' => '',
                    'content' => 'A ticket to check takeintoaccount_delay_stat computation state',
                ]
            );
            $this->assertGreaterThan(0, (int)$ticketId);

            // Reload ticket to get all default fields values
            $this->assertTrue($ticket->getFromDB($ticketId));

            // Validate that "takeintoaccount_delay_stat" is not automatically defined
            $this->assertEquals(0, (int)$ticket->fields['takeintoaccount_delay_stat']);
            $this->assertEquals(null, $ticket->fields['takeintoaccountdate']);

            // Login with tech to be sure to be have rights to take into account
            $this->login('tech', 'tech');

            $this->modifyCurrentTime('+1 second'); // be sure to wait at least one second before updating
            $this->assertTrue(
                $ticket->update(
                    $input + [
                        'id' => $ticketId,
                    ]
                )
            );

            // Reload ticket to get fresh values that can be defined by a tier object
            $this->assertTrue($ticket->getFromDB($ticketId));

            if (!$computed) {
                $this->assertEquals(0, (int)$ticket->fields['takeintoaccount_delay_stat']);
                $this->assertEquals(null, $ticket->fields['takeintoaccountdate']);
            } else {
                $this->assertGreaterThan(0, (int)$ticket->fields['takeintoaccount_delay_stat']);
                $this->assertEquals($_SESSION['glpi_currenttime'], $ticket->fields['takeintoaccountdate']);
            }
        }
    }

    /**
     * @see self::testStatusComputationOnCreate()
     */
    protected function statusComputationOnCreateProvider()
    {

        $group = new \Group();
        $group_id = $group->add(['name' => 'Test group']);
        $this->assertGreaterThan(0, (int)$group_id);

        return [
            [
                'input'    => [
                    '_users_id_assign' => ['4'], // "tech"
                    'status' => \CommonITILObject::INCOMING,
                ],
                'expected' => \CommonITILObject::ASSIGNED, // incoming changed to assign as actors are set
            ],
            [
                'input'    => [
                    '_groups_id_assign' => $group_id,
                    'status' => \CommonITILObject::INCOMING,
                ],
                'expected' => \CommonITILObject::ASSIGNED, // incoming changed to assign as actors are set
            ],
            [
                'input'    => [
                    '_suppliers_id_assign' => '1', // "_suplier01_name"
                    'status' => \CommonITILObject::INCOMING,
                ],
                'expected' => \CommonITILObject::ASSIGNED, // incoming changed to assign as actors are set
            ],
            [
                'input'    => [
                    '_users_id_assign' => ['4'], // "tech"
                    'status' => \CommonITILObject::INCOMING,
                    '_do_not_compute_status' => '1',
                ],
                'expected' => \CommonITILObject::INCOMING, // flag prevent status change
            ],
            [
                'input'    => [
                    '_groups_id_assign' => $group_id,
                    'status' => \CommonITILObject::INCOMING,
                    '_do_not_compute_status' => '1',
                ],
                'expected' => \CommonITILObject::INCOMING, // flag prevent status change
            ],
            [
                'input'    => [
                    '_suppliers_id_assign' => '1', // "_suplier01_name"
                    'status' => \CommonITILObject::INCOMING,
                    '_do_not_compute_status' => '1',
                ],
                'expected' => \CommonITILObject::INCOMING, // flag prevent status change
            ],
            [
                'input'    => [
                    '_users_id_assign' => ['4'], // "tech"
                    'status' => \CommonITILObject::WAITING,
                ],
                'expected' => \CommonITILObject::WAITING, // status not changed as not "new"
            ],
            [
                'input'    => [
                    '_groups_id_assign' => $group_id,
                    'status' => \CommonITILObject::WAITING,
                ],
                'expected' => \CommonITILObject::WAITING, // status not changed as not "new"
            ],
            [
                'input'    => [
                    '_suppliers_id_assign' => '1', // "_suplier01_name"
                    'status' => \CommonITILObject::WAITING,
                ],
                'expected' => \CommonITILObject::WAITING, // status not changed as not "new"
            ],
        ];
    }

    /**
     * Check computed status on ticket creation
     */
    public function testStatusComputationOnCreate()
    {
        $provider = $this->statusComputationOnCreateProvider();
        foreach ($provider as $row) {
            $input = $row['input'];
            $expected = $row['expected'];

            // Create a ticket
            $this->login();
            $_SESSION['glpiset_default_tech'] = false;
            $ticket = new \Ticket();
            $ticketId = (int)$ticket->add([
                'name' => '',
                'content' => 'A ticket to check status computation',
            ] + $input);
            $this->assertGreaterThan(0, $ticketId);

            // Reload ticket to get computed fields values
            $this->assertTrue($ticket->getFromDB($ticketId));

            // Check status
            $this->assertEquals($expected, (int)$ticket->fields['status']);
        }
    }

    public function testLocationAssignment()
    {
        $rule = new \Rule();
        $rule->getFromDBByCrit([
            'sub_type' => 'RuleTicket',
            'name' => 'Ticket location from user',
        ]);
        $location = new \Location();
        $location->getFromDBByCrit([
            'name' => '_location01'
        ]);
        $user = new \User();
        $user->add([
            'name' => $this->getUniqueString(),
            'locations_id' => $location->getID(),
        ]);

       // test ad ticket with single requester
        $ticket = new \Ticket();
        $rule->update([
            'id' => $rule->getID(),
            'is_active' => '1'
        ]);
        $ticket->add([
            '_users_id_requester' => $user->getID(),
            'name' => 'test location assignment',
            'content' => 'test location assignment',
        ]);
        $rule->update([
            'id' => $rule->getID(),
            'is_active' => '0'
        ]);
        $ticket->getFromDB($ticket->getID());
        $this->assertEquals($location->getID(), (int) $ticket->fields['locations_id']);

       // test add ticket with multiple requesters
        $ticket = new \Ticket();
        $rule->update([
            'id' => $rule->getID(),
            'is_active' => '1'
        ]);
        $ticket->add([
            '_users_id_requester' => [$user->getID(), 2],
            'name' => 'test location assignment',
            'content' => 'test location assignment',
        ]);
        $rule->update([
            'id' => $rule->getID(),
            'is_active' => '0'
        ]);
        $ticket->getFromDB($ticket->getID());
        $this->assertEquals($location->getID(), (int) $ticket->fields['locations_id']);

       // test add ticket with multiple requesters
        $ticket = new \Ticket();
        $rule->update([
            'id' => $rule->getID(),
            'is_active' => '1'
        ]);
        $ticket->add([
            '_users_id_requester' => [2, $user->getID()],
            'name' => 'test location assignment',
            'content' => 'test location assignment',
        ]);
        $rule->update([
            'id' => $rule->getID(),
            'is_active' => '0'
        ]);
        $ticket->getFromDB($ticket->getID());
        $this->assertEquals(0, (int) $ticket->fields['locations_id']);
    }

    public function testCronPurgeTicket()
    {

        $this->login(); // must be logged as Document_Item uses Session::getLoginUserID()

        global $DB;
       // set default calendar and autoclose delay in root entity
        $entity = new \Entity();
        $this->assertTrue($entity->update([
            'id'              => 0,
            'calendars_id'    => 1,
            'autopurge_delay' => 5,
        ]));

        $doc = new \Document();
        $did = (int)$doc->add([
            'name'   => 'test doc'
        ]);
        $this->assertGreaterThan(0, $did);

       // create some closed tickets at various solvedate
        $ticket = new \Ticket();
        $tickets_id_1 = $ticket->add([
            'name'            => "test autopurge 1",
            'content'         => "test autopurge 1",
            'entities_id'     => 0,
            'status'          => \CommonITILObject::CLOSED,
            '_documents_id'   => [$did]
        ]);
        $this->assertGreaterThan(0, (int)$tickets_id_1);
        $this->assertTrue(
            $DB->update('glpi_tickets', [
                'closedate' => date('Y-m-d 10:00:00', time() - 10 * DAY_TIMESTAMP),
            ], [
                'id' => $tickets_id_1,
            ])
        );
        $this->assertTrue($ticket->getFromDB($tickets_id_1));

        $docitem = new \Document_Item();
        $this->assertTrue($docitem->getFromDBByCrit(['itemtype' => 'Ticket', 'items_id' => $tickets_id_1]));

        $tickets_id_2 = $ticket->add([
            'name'        => "test autopurge 2",
            'content'     => "test autopurge 2",
            'entities_id' => 0,
            'status'      => \CommonITILObject::CLOSED,
        ]);
        $this->assertGreaterThan(0, (int)$tickets_id_2);
        $this->assertTrue(
            $DB->update('glpi_tickets', [
                'closedate' => date('Y-m-d 10:00:00', time()),
            ], [
                'id' => $tickets_id_2,
            ])
        );

        /**
         * Ticket with satisfaction
         */
        // Update Entity to enable survey
        $entity = new \Entity();
        $result = $entity->update([
            'id'                => 0,
            'inquest_config'    => 1,
            'inquest_rate'      => 100,
            'inquest_delay'     => 0,
        ]);
        $this->assertTrue($result);
        // Create a ticket
        $ticket = new \Ticket();
        $tickets_id_3 = $ticket->add([
            'name'        => "test autopurge 3",
            'content'     => "test autopurge 3",
            'entities_id' => 0,
        ]);
        $this->assertGreaterThan(0, (int)$tickets_id_3);
        // Close ticket
        $this->assertTrue($ticket->update([
            'id' => $tickets_id_3,
            'status' => \CommonITILObject::CLOSED
        ]));
        // Set closedate to 15 days ago
        $this->assertTrue(
            $DB->update('glpi_tickets', [
                'closedate' => date('Y-m-d 10:00:00', time() - 15 * DAY_TIMESTAMP),
            ], [
                'id' => $tickets_id_3,
            ])
        );
        // Verify survey created
        $satisfaction = new \TicketSatisfaction();
        $this->assertTrue($satisfaction->getFromDBByCrit(['tickets_id' => $tickets_id_3]));


       // launch Cron for closing tickets
        $mode = - \CronTask::MODE_EXTERNAL; // force
        \CronTask::launch($mode, 5, 'purgeticket');

       // check ticket presence
       // first ticket should have been removed
        $this->assertFalse($ticket->getFromDB($tickets_id_1));
       //also ensure linked document has been dropped
        $this->assertFalse($docitem->getFromDBByCrit(['itemtype' => 'Ticket', 'items_id' => $tickets_id_1]));
        $this->assertTrue($doc->getFromDB($did)); //document itself remains
       //second ticket is still present
        $this->assertTrue($ticket->getFromDB($tickets_id_2));
        $this->assertEquals(\CommonITILObject::CLOSED, (int)$ticket->fields['status']);

        // third ticket should have been removed with its satisfaction
        $this->assertFalse($ticket->getFromDB($tickets_id_3));
        $this->assertFalse($satisfaction->getFromDBByCrit(['tickets_id' => $tickets_id_3]));
    }

    public function testMerge()
    {
        $this->login();
        $_SESSION['glpiactiveprofile']['interface'] = '';
        $this->setEntity('Root entity', true);

        $ticket = new \Ticket();
        $ticket1 = $ticket->add([
            'name'        => "test merge 1",
            'content'     => "test merge 1",
            'entities_id' => 0,
            'status'      => \CommonITILObject::INCOMING,
        ]);
        $ticket2 = $ticket->add([
            'name'        => "test merge 2",
            'content'     => "test merge 2",
            'entities_id' => 0,
            'status'      => \CommonITILObject::INCOMING,
        ]);
        $ticket3 = $ticket->add([
            'name'        => "test merge 3",
            'content'     => "test merge 3",
            'entities_id' => 0,
            'status'      => \CommonITILObject::INCOMING,
        ]);

        $task = new \TicketTask();
        $fup = new \ITILFollowup();
        $task->add([
            'tickets_id'   => $ticket2,
            'content'      => 'ticket 2 task 1'
        ]);
        $task->add([
            'tickets_id'   => $ticket3,
            'content'      => 'ticket 3 task 1'
        ]);
        $fup->add([
            'itemtype'  => 'Ticket',
            'items_id'  => $ticket2,
            'content'   => 'ticket 2 fup 1'
        ]);
        $fup->add([
            'itemtype'  => 'Ticket',
            'items_id'  => $ticket3,
            'content'   => 'ticket 3 fup 1'
        ]);

        $document = new \Document();
        $documents_id = $document->add([
            'name'     => 'basic document in both',
            'filename' => 'doc.xls',
            'users_id' => '2', // user "glpi"
        ]);
        $documents_id2 = $document->add([
            'name'     => 'basic document in target',
            'filename' => 'doc.xls',
            'users_id' => '2', // user "glpi"
        ]);
        $documents_id3 = $document->add([
            'name'     => 'basic document in sources',
            'filename' => 'doc.xls',
            'users_id' => '2', // user "glpi"
        ]);

        $document_item = new \Document_Item();
       // Add document to two tickets to test merging duplicates
        $document_item->add([
            'itemtype'     => 'Ticket',
            'items_id'     => $ticket2,
            'documents_id' => $documents_id,
            'entities_id'  => '0',
            'is_recursive' => 0
        ]);
        $document_item->add([
            'itemtype'     => 'Ticket',
            'items_id'     => $ticket1,
            'documents_id' => $documents_id,
            'entities_id'  => '0',
            'is_recursive' => 0
        ]);
        $document_item->add([
            'itemtype'     => 'Ticket',
            'items_id'     => $ticket1,
            'documents_id' => $documents_id2,
            'entities_id'  => '0',
            'is_recursive' => 0
        ]);
        $document_item->add([
            'itemtype'     => 'Ticket',
            'items_id'     => $ticket2,
            'documents_id' => $documents_id3,
            'entities_id'  => '0',
            'is_recursive' => 0
        ]);
        $document_item->add([
            'itemtype'     => 'Ticket',
            'items_id'     => $ticket3,
            'documents_id' => $documents_id3,
            'entities_id'  => '0',
            'is_recursive' => 0
        ]);

        $ticket_user = new \Ticket_User();
        $ticket_user->add([
            'tickets_id'         => $ticket1,
            'type'               => \Ticket_User::REQUESTER,
            'users_id'           => 2
        ]);
        $ticket_user->add([ // Duplicate with #1
            'tickets_id'         => $ticket3,
            'type'               => \Ticket_User::REQUESTER,
            'users_id'           => 2
        ]);
        $ticket_user->add([
            'tickets_id'         => $ticket1,
            'users_id'           => 0,
            'type'               => \Ticket_User::REQUESTER,
            'alternative_email'  => 'test@glpi.com'
        ]);
        $ticket_user->add([ // Duplicate with #3
            'tickets_id'         => $ticket2,
            'users_id'           => 0,
            'type'               => \Ticket_User::REQUESTER,
            'alternative_email'  => 'test@glpi.com'
        ]);
        $ticket_user->add([ // Duplicate with #1
            'tickets_id'         => $ticket2,
            'users_id'           => 2,
            'type'               => \Ticket_User::REQUESTER,
            'alternative_email'  => 'test@glpi.com'
        ]);
        $ticket_user->add([
            'tickets_id'         => $ticket3,
            'users_id'           => 2,
            'type'               => \Ticket_User::ASSIGN,
            'alternative_email'  => 'test@glpi.com'
        ]);

        $ticket_group = new \Group_Ticket();
        $ticket_group->add([
            'tickets_id'         => $ticket1,
            'groups_id'          => 1,
            'type'               => \Group_Ticket::REQUESTER
        ]);
        $ticket_group->add([ // Duplicate with #1
            'tickets_id'         => $ticket3,
            'groups_id'          => 1,
            'type'               => \Group_Ticket::REQUESTER
        ]);
        $ticket_group->add([
            'tickets_id'         => $ticket3,
            'groups_id'          => 1,
            'type'               => \Group_Ticket::ASSIGN
        ]);

        $ticket_supplier = new \Supplier_Ticket();
        $ticket_supplier->add([
            'tickets_id'         => $ticket1,
            'type'               => \Supplier_Ticket::REQUESTER,
            'suppliers_id'       => 2
        ]);
        $ticket_supplier->add([ // Duplicate with #1
            'tickets_id'         => $ticket3,
            'type'               => \Supplier_Ticket::REQUESTER,
            'suppliers_id'       => 2
        ]);
        $ticket_supplier->add([
            'tickets_id'         => $ticket1,
            'suppliers_id'       => 0,
            'type'               => \Supplier_Ticket::REQUESTER,
            'alternative_email'  => 'test@glpi.com'
        ]);
        $ticket_supplier->add([ // Duplicate with #3
            'tickets_id'         => $ticket2,
            'suppliers_id'       => 0,
            'type'               => \Supplier_Ticket::REQUESTER,
            'alternative_email'  => 'test@glpi.com'
        ]);
        $ticket_supplier->add([ // Duplicate with #1
            'tickets_id'         => $ticket2,
            'suppliers_id'       => 2,
            'type'               => \Supplier_Ticket::REQUESTER,
            'alternative_email'  => 'test@glpi.com'
        ]);
        $ticket_supplier->add([
            'tickets_id'         => $ticket3,
            'suppliers_id'       => 2,
            'type'               => \Supplier_Ticket::ASSIGN,
            'alternative_email'  => 'test@glpi.com'
        ]);

        $status = [];
        $mergeparams = [
            'linktypes' => [
                'ITILFollowup',
                'TicketTask',
                'Document'
            ],
            'link_type'  => \CommonITILObject_CommonITILObject::SON_OF
        ];

        \Ticket::merge($ticket1, [$ticket2, $ticket3], $status, $mergeparams);

        $status_counts = array_count_values($status);
        $failure_count = 0;
        if (array_key_exists(1, $status_counts)) {
            $failure_count += $status_counts[1];
        }
        if (array_key_exists(2, $status_counts)) {
            $failure_count += $status_counts[2];
        }

        $this->assertEquals(0, (int)$failure_count);

        $task_count = count($task->find(['tickets_id' => $ticket1]));
        $fup_count = count($fup->find([
            'itemtype' => 'Ticket',
            'items_id' => $ticket1
        ]));
        $doc_count = count($document_item->find([
            'itemtype' => 'Ticket',
            'items_id' => $ticket1
        ]));
        $user_count = count($ticket_user->find([
            'tickets_id' => $ticket1
        ]));
        $group_count = count($ticket_group->find([
            'tickets_id' => $ticket1
        ]));
        $supplier_count = count($ticket_supplier->find([
            'tickets_id' => $ticket1
        ]));

       // Target ticket should have all tasks
        $this->assertEquals(2, (int)$task_count);
       // Target ticket should have all followups + 1 for each source ticket description
        $this->assertEquals(4, (int)$fup_count);
       // Target ticket should have the original document, one instance of the duplicate, and the new document from one of the source tickets
        $this->assertEquals(3, (int)$doc_count);
       // Target ticket should have all users not marked as duplicates above
        $this->assertEquals(3, (int)$user_count);
       // Target ticket should have all groups not marked as duplicates above
        $this->assertEquals(2, (int)$group_count);
       // Target ticket should have all suppliers not marked as duplicates above
        $this->assertEquals(3, (int)$supplier_count);
    }

    /**
     * After a ticket has been merged (set as deleted), the responses from the child tickets should be copied to the parent ticket.
     */
    public function testResponsesAfterMerge(): void
    {
        $this->login();
        $_SESSION['glpiactiveprofile']['interface'] = '';
        $this->setEntity('Root entity', true);

        $ticket = new \Ticket();
        $ticket1 = $ticket->add([
            'name'        => "Parent ticket",
            'content'     => "Parent ticket",
            'entities_id' => 0,
            'status'      => \CommonITILObject::INCOMING,
        ]);
        $ticket2 = $ticket->add([
            'name'        => "Child ticket",
            'content'     => "Child ticket",
            'entities_id' => 0,
            'status'      => \CommonITILObject::INCOMING,
        ]);

        $status = [];
        $mergeparams = [
            'linktypes' => [
                'ITILFollowup',
                'TicketTask',
                'Document'
            ],
            'link_type'  => \Ticket_Ticket::SON_OF
        ];

        \Ticket::merge($ticket1, [$ticket2], $status, $mergeparams);

        $status_counts = array_count_values($status);
        $failure_count = 0;
        if (array_key_exists(1, $status_counts)) {
            $failure_count += $status_counts[1];
        }
        if (array_key_exists(2, $status_counts)) {
            $failure_count += $status_counts[2];
        }

        $this->assertEquals(0, (int)$failure_count);

        // Add a followup to the child ticket
        $followup = new \ITILFollowup();
        $this->assertGreaterThan(
            0,
            $followup->add([
                'itemtype'  => 'Ticket',
                'items_id'  => $ticket2,
                'content'   => 'Child ticket followup'
            ])
        );

        // Check that the followup was copied to the parent ticket
        $this->assertNotEmpty($followup->find([
            'itemtype' => 'Ticket',
            'items_id' => $ticket1,
            'sourceitems_id' => $ticket2,
            'content' => 'Child ticket followup'
        ]));

        // Add a task to the child ticket
        $task = new \TicketTask();
        $this->assertGreaterThan(
            0,
            $task->add([
                'tickets_id'   => $ticket2,
                'content'      => 'Child ticket task'
            ])
        );

        // Check that the task was copied to the parent ticket
        $this->assertNotEmpty($task->find([
            'tickets_id' => $ticket1,
            'sourceitems_id' => $ticket2,
            'content' => 'Child ticket task'
        ]));

        // Add a document to the child ticket
        $document = new \Document();
        $documents_id = $document->add([
            'name'     => 'Child ticket document',
            'filename' => 'doc.xls',
            'users_id' => '2', // user "glpi"
        ]);
        $this->assertGreaterThan(0, $documents_id);

        $document_item = new \Document_Item();
        $this->assertGreaterThan(
            0,
            $document_item->add([
                'itemtype'     => 'Ticket',
                'items_id'     => $ticket2,
                'documents_id' => $documents_id,
                'entities_id'  => '0',
                'is_recursive' => 0
            ])
        );

        // Check that the document was copied to the parent ticket
        $this->assertNotEmpty($document_item->find([
            'itemtype' => 'Ticket',
            'items_id' => $ticket1,
            'documents_id' => $documents_id,
        ]));
    }

    public function testKeepScreenshotsOnFormReload()
    {
       //login to get session
        $auth = new \Auth();
        $this->assertTrue($auth->login(TU_USER, TU_PASS, true));

        $base64Image = base64_encode(file_get_contents(FIXTURE_DIR . '/uploads/foo.png'));

        // Test display of saved inputs from a previous submit
        $_SESSION['saveInput'][\Ticket::class] = [
            'content' => '&lt;p&gt; &lt;/p&gt;&lt;p&gt;&lt;img id="3e29dffe-0237ea21-5e5e7034b1d1a1.77230247"'
         . ' src="data:image/png;base64,' . $base64Image . '" width="12" height="12" /&gt;&lt;/p&gt;',
        ];

        ob_start();
        $instance = new \Ticket();
        $instance->showForm('-1');
        $output = ob_get_clean();
        $this->assertStringContainsString('src&amp;#61;&amp;#34;data:image/png;base64,' . str_replace(['+', '='], ['&amp;#43;', '&amp;#61;'], $base64Image) . '&amp;#34;', $output);
    }

    public function testScreenshotConvertedIntoDocument()
    {

        $this->login(); // must be logged as Document_Item uses Session::getLoginUserID()

        // Test uploads for item creation
        $base64Image = base64_encode(file_get_contents(FIXTURE_DIR . '/uploads/foo.png'));
        $filename = '5e5e92ffd9bd91.11111111image_paste22222222.png';
        $instance = new \Ticket();
        $input = [
            'name'    => 'a ticket',
            'content' => <<<HTML
<p>Test with a ' (add)</p>
<p><img id="3e29dffe-0237ea21-5e5e7034b1d1a1.00000000" src="data:image/png;base64,{$base64Image}" width="12" height="12"></p>
HTML,
            '_filename' => [
                $filename,
            ],
            '_tag_filename' => [
                '3e29dffe-0237ea21-5e5e7034b1d1a1.00000000',
            ],
            '_prefix_filename' => [
                '5e5e92ffd9bd91.11111111',
            ]
        ];
        copy(FIXTURE_DIR . '/uploads/foo.png', GLPI_TMP_DIR . '/' . $filename);
        $instance->add($input);
        $this->assertTrue($instance->getFromDB($instance->getId()));
        $expected = 'a href="/front/document.send.php?docid=';
        $this->assertStringContainsString($expected, $instance->fields['content']);

        // Test uploads for item update
        $base64Image = base64_encode(file_get_contents(FIXTURE_DIR . '/uploads/bar.png'));
        $filename = '5e5e92ffd9bd91.44444444image_paste55555555.png';
        copy(FIXTURE_DIR . '/uploads/bar.png', GLPI_TMP_DIR . '/' . $filename);
        $instance->update([
            'id' => $instance->getID(),
            'content' => <<<HTML
<p>Test with a ' (update)</p>
<p><img id="3e29dffe-0237ea21-5e5e7034b1d1a1.33333333" src="data:image/png;base64,{$base64Image}" width="12" height="12"></p>
HTML,
            '_filename' => [
                $filename,
            ],
            '_tag_filename' => [
                '3e29dffe-0237ea21-5e5e7034b1d1a1.33333333',
            ],
            '_prefix_filename' => [
                '5e5e92ffd9bd91.44444444',
            ]
        ]);
        $this->assertTrue($instance->getFromDB($instance->getId()));
        $expected = 'a href="/front/document.send.php?docid=';
        $this->assertStringContainsString($expected, $instance->fields['content']);
    }

    public function testUploadDocuments()
    {

        $this->login(); // must be logged as Document_Item uses Session::getLoginUserID()

       // Test uploads for item creation
        $filename = '5e5e92ffd9bd91.11111111' . 'foo.txt';
        $instance = new \Ticket();
        $input = [
            'name'    => 'a ticket',
            'content' => 'testUploadDocuments',
            '_filename' => [
                $filename,
            ],
            '_tag_filename' => [
                '3e29dffe-0237ea21-5e5e7034b1ffff.00000000',
            ],
            '_prefix_filename' => [
                '5e5e92ffd9bd91.11111111',
            ]
        ];
        copy(FIXTURE_DIR . '/uploads/foo.txt', GLPI_TMP_DIR . '/' . $filename);
        $instance->add($input);
        $this->assertStringContainsString('testUploadDocuments', $instance->fields['content']);
        $count = (new \DBUtils())->countElementsInTable(\Document_Item::getTable(), [
            'itemtype' => 'Ticket',
            'items_id' => $instance->getID(),
        ]);
        $this->assertEquals(1, $count);

       // Test uploads for item update (adds a 2nd document)
        $filename = '5e5e92ffd9bd91.44444444bar.txt';
        copy(FIXTURE_DIR . '/uploads/bar.txt', GLPI_TMP_DIR . '/' . $filename);
        $instance->update([
            'id' => $instance->getID(),
            'content' => 'update testUploadDocuments',
            '_filename' => [
                $filename,
            ],
            '_tag_filename' => [
                '3e29dffe-0237ea21-5e5e7034b1d1a1.33333333',
            ],
            '_prefix_filename' => [
                '5e5e92ffd9bd91.44444444',
            ]
        ]);
        $this->assertStringContainsString('update testUploadDocuments', $instance->fields['content']);
        $count = (new \DBUtils())->countElementsInTable(\Document_Item::getTable(), [
            'itemtype' => 'Ticket',
            'items_id' => $instance->getID(),
        ]);
        $this->assertEquals(2, $count);
    }

    public function testCanAddFollowupsDefaults()
    {
        $tech_id = getItemByTypeName('User', 'tech', true);
        $normal_id = getItemByTypeName('User', 'normal', true);
        $post_only_id = getItemByTypeName('User', 'post-only', true);

        $this->login();

        $ticket = new \Ticket();
        $this->assertGreaterThan(
            0,
            (int)$ticket->add([
                'name'    => '',
                'content' => 'A ticket to check ACLS',
            ])
        );

        $this->assertTrue((bool)$ticket->canUserAddFollowups($tech_id));
        $this->assertFalse((bool)$ticket->canUserAddFollowups($normal_id));
        $this->assertFalse((bool)$ticket->canUserAddFollowups($post_only_id));

        $this->login('tech', 'tech');
        $this->assertTrue((bool)$ticket->canAddFollowups());
        $this->login('normal', 'normal');
        $this->assertFalse((bool)$ticket->canAddFollowups());
        $this->login('post-only', 'postonly');
        $this->assertFalse((bool)$ticket->canAddFollowups());
    }

    public function testCanAddFollowupsAsRecipient()
    {
        global $DB;

        $post_only_id = getItemByTypeName('User', 'post-only', true);

        $this->login();

        $ticket = new \Ticket();
        $this->assertGreaterThan(
            0,
            (int)$ticket->add([
                'name'               => '',
                'content'            => 'A ticket to check ACLS',
                'users_id_recipient' => $post_only_id,
                '_auto_import'       => false,
            ])
        );

        // Drop all followup rights
        $DB->update(
            'glpi_profilerights',
            [
                'rights' => 0
            ],
            [
                'profiles_id' => getItemByTypeName('Profile', 'Self-Service', true),
                'name'        => \ITILFollowup::$rightname,
            ]
        );

       // Cannot add followup as user do not have ADDMY right
        $this->login();
        $this->assertFalse((bool)$ticket->canUserAddFollowups($post_only_id));
        $this->login('post-only', 'postonly');
        $this->assertFalse((bool)$ticket->canAddFollowups());

       // Add user right
        $DB->update(
            'glpi_profilerights',
            [
                'rights' => \ITILFollowup::ADDMY
            ],
            [
                'profiles_id' => getItemByTypeName('Profile', 'Self-Service', true),
                'name'        => \ITILFollowup::$rightname,
            ]
        );

       // User is recipient and have ADDMY, he should be able to add followup
        $this->login();
        $this->assertTrue((bool)$ticket->canUserAddFollowups($post_only_id));
        $this->login('post-only', 'postonly');
        $this->assertTrue((bool)$ticket->canAddFollowups());
    }

    public function testCanAddFollowupsAsRequester()
    {
        global $DB;

        $post_only_id = getItemByTypeName('User', 'post-only', true);

        $this->login();

        $ticket = new \Ticket();
        $this->assertGreaterThan(
            0,
            (int)$ticket->add([
                'name'    => '',
                'content' => 'A ticket to check ACLS',
            ])
        );

       // Drop all followup rights
        $DB->update(
            'glpi_profilerights',
            [
                'rights' => 0
            ],
            [
                'profiles_id' => getItemByTypeName('Profile', 'Self-Service', true),
                'name'        => \ITILFollowup::$rightname,
            ]
        );

       // Cannot add followups by default
        $this->login();
        $this->assertFalse((bool)$ticket->canUserAddFollowups($post_only_id));
        $this->login('post-only', 'postonly');
        $this->assertFalse((bool)$ticket->canAddFollowups());

       // Add user as requester
        $this->login();
        $ticket_user = new \Ticket_User();
        $input_ticket_user = [
            'tickets_id' => $ticket->getID(),
            'users_id'   => $post_only_id,
            'type'       => \CommonITILActor::REQUESTER
        ];
        $this->assertGreaterThan(0, (int) $ticket_user->add($input_ticket_user));
        $this->assertTrue($ticket->getFromDB($ticket->getID())); // Reload ticket actors

       // Cannot add followup as user do not have ADDMY right
        $this->login();
        $this->assertFalse((bool)$ticket->canUserAddFollowups($post_only_id));
        $this->login('post-only', 'postonly');
        $this->assertFalse((bool)$ticket->canAddFollowups());

       // Add user right
        $DB->update(
            'glpi_profilerights',
            [
                'rights' => \ITILFollowup::ADDMY
            ],
            [
                'profiles_id' => getItemByTypeName('Profile', 'Self-Service', true),
                'name'        => \ITILFollowup::$rightname,
            ]
        );

       // User is requester and have ADDMY, he should be able to add followup
        $this->login();
        $this->assertTrue((bool)$ticket->canUserAddFollowups($post_only_id));
        $this->login('post-only', 'postonly');
        $this->assertTrue((bool)$ticket->canAddFollowups());
    }

    public function testCanAddFollowupsAsRequesterGroup()
    {
        global $DB;

        $post_only_id = getItemByTypeName('User', 'post-only', true);

        $this->login();

        $ticket = new \Ticket();
        $this->assertGreaterThan(
            0,
            (int)$ticket->add([
                'name'    => '',
                'content' => 'A ticket to check ACLS',
            ])
        );

        // Drop all followup rights
        $DB->update(
            'glpi_profilerights',
            [
                'rights' => 0
            ],
            [
                'profiles_id' => getItemByTypeName('Profile', 'Self-Service', true),
                'name'        => \ITILFollowup::$rightname,
            ]
        );

       // Cannot add followups by default
        $this->login();
        $this->assertFalse((bool)$ticket->canUserAddFollowups($post_only_id));
        $this->login('post-only', 'postonly');
        $this->assertFalse((bool)$ticket->canAddFollowups());

       // Add user's group as requester
        $this->login();
        $group = new \Group();
        $group_id = $group->add(['name' => 'Test group']);
        $this->assertGreaterThan(0, (int)$group_id);
        $group_user = new \Group_User();
        $this->assertGreaterThan(
            0,
            (int)$group_user->add([
                'groups_id' => $group_id,
                'users_id'  => $post_only_id,
            ])
        );

        $group_ticket = new \Group_Ticket();
        $input_group_ticket = [
            'tickets_id' => $ticket->getID(),
            'groups_id'  => $group_id,
            'type'       => \CommonITILActor::REQUESTER
        ];
        $this->assertGreaterThan(0, (int) $group_ticket->add($input_group_ticket));
        $this->assertTrue($ticket->getFromDB($ticket->getID())); // Reload ticket actors

       // Cannot add followup as user do not have ADD_AS_GROUP right
        $this->login();
        $this->assertFalse((bool)$ticket->canUserAddFollowups($post_only_id));
        $this->login('post-only', 'postonly');
        $this->assertFalse((bool)$ticket->canAddFollowups());

        // Add user rights
        $DB->update(
            'glpi_profilerights',
            [
                'rights' => \ITILFollowup::ADD_AS_GROUP
            ],
            [
                'profiles_id' => getItemByTypeName('Profile', 'Self-Service', true),
                'name'        => \ITILFollowup::$rightname,
            ]
        );

        // User is requester and have ADD_AS_GROUP bot not UPDATEMY, he shouldn't be able to add followup
        $this->login();
        $this->assertfalse((bool)$ticket->canUserAddFollowups($post_only_id));
        $this->login('post-only', 'postonly');
        $this->assertFalse((bool)$ticket->canAddFollowups());

        // Add user rights
        $DB->update(
            'glpi_profilerights',
            [
                'rights' => \ITILFollowup::ADD_AS_GROUP | \ITILFollowup::ADDMY
            ],
            [
                'profiles_id' => getItemByTypeName('Profile', 'Self-Service', true),
                'name'        => \ITILFollowup::$rightname,
            ]
        );

        // User is requester and have ADD_AS_GROUP & UPDATEMY, he should be able to add followup
        $this->login();
        $this->assertTrue((bool)$ticket->canUserAddFollowups($post_only_id));
        $this->login('post-only', 'postonly');
        $this->assertTrue((bool)$ticket->canAddFollowups());
    }

    public function testCanAddFollowupsAsAssigned()
    {
        global $DB;

        $post_only_id = getItemByTypeName('User', 'post-only', true);

        $this->login();

        $ticket = new \Ticket();
        $this->assertGreaterThan(
            0,
            (int)$ticket->add([
                'name'    => '',
                'content' => 'A ticket to check ACLS',
            ])
        );

        // Drop all followup rights
        $DB->update(
            'glpi_profilerights',
            [
                'rights' => 0
            ],
            [
                'profiles_id' => getItemByTypeName('Profile', 'Self-Service', true),
                'name'        => \ITILFollowup::$rightname,
            ]
        );

        // Cannot add followups by default
        $this->login();
        $this->assertFalse((bool)$ticket->canUserAddFollowups($post_only_id));
        $this->login('post-only', 'postonly');
        $this->assertFalse((bool)$ticket->canAddFollowups());

        // Add user as requester
        $this->login();
        $ticket_user = new \Ticket_User();
        $input_ticket_user = [
            'tickets_id' => $ticket->getID(),
            'users_id'   => $post_only_id,
            'type'       => \CommonITILActor::ASSIGN
        ];
        $this->assertGreaterThan(0, (int) $ticket_user->add($input_ticket_user));
        $this->assertTrue($ticket->getFromDB($ticket->getID())); // Reload ticket actors

        // Cant add followup as user is assigned but do not have ADD_AS_TECHNICIAN right
        $this->login();
        $this->assertFalse((bool)$ticket->canUserAddFollowups($post_only_id));
        $this->login('post-only', 'postonly');
        $this->assertFalse((bool)$ticket->canAddFollowups());

        // Add user right
        $DB->update(
            'glpi_profilerights',
            [
                'rights' => \ITILFollowup::ADD_AS_TECHNICIAN
            ],
            [
                'profiles_id' => getItemByTypeName('Profile', 'Self-Service', true),
                'name'        => \ITILFollowup::$rightname,
            ]
        );

        // User is assigned and have ADD_AS_TECHNICIAN, he should be able to add followup
        $this->login();
        $this->assertTrue((bool)$ticket->canUserAddFollowups($post_only_id));
        $this->login('post-only', 'postonly');
        $this->assertTrue((bool)$ticket->canAddFollowups());
    }

    public function testCanAddFollowupsAsAssignedGroup()
    {
        global $DB;

        $post_only_id = getItemByTypeName('User', 'post-only', true);

        $this->login();

        $ticket = new \Ticket();
        $this->assertGreaterThan(
            0,
            (int)$ticket->add([
                'name'    => '',
                'content' => 'A ticket to check ACLS',
            ])
        );

        // Drop all followup rights
        $DB->update(
            'glpi_profilerights',
            [
                'rights' => 0
            ],
            [
                'profiles_id' => getItemByTypeName('Profile', 'Self-Service', true),
                'name'        => \ITILFollowup::$rightname,
            ]
        );

       // Cannot add followups by default
        $this->login();
        $this->assertFalse((bool)$ticket->canUserAddFollowups($post_only_id));
        $this->login('post-only', 'postonly');
        $this->assertFalse((bool)$ticket->canAddFollowups());

       // Add user's group as requester
        $this->login();
        $group = new \Group();
        $group_id = $group->add(['name' => 'Test group']);
        $this->assertGreaterThan(0, (int)$group_id);
        $group_user = new \Group_User();
        $this->assertGreaterThan(
            0,
            (int)$group_user->add([
                'groups_id' => $group_id,
                'users_id'  => $post_only_id,
            ])
        );

        $group_ticket = new \Group_Ticket();
        $input_group_ticket = [
            'tickets_id' => $ticket->getID(),
            'groups_id'  => $group_id,
            'type'       => \CommonITILActor::ASSIGN
        ];
        $this->assertGreaterThan(0, (int) $group_ticket->add($input_group_ticket));
        $this->assertTrue($ticket->getFromDB($ticket->getID())); // Reload ticket actors

        // Cant add followup as user is assigned but do not have ADD_AS_TECHNICIAN right
        $this->login();
        $this->assertFalse((bool)$ticket->canUserAddFollowups($post_only_id));
        $this->login('post-only', 'postonly');
        $this->assertFalse((bool)$ticket->canAddFollowups());

        // Add user right
        $DB->update(
            'glpi_profilerights',
            [
                'rights' => \ITILFollowup::ADD_AS_TECHNICIAN
            ],
            [
                'profiles_id' => getItemByTypeName('Profile', 'Self-Service', true),
                'name'        => \ITILFollowup::$rightname,
            ]
        );

        // User is assigned and have ADD_AS_TECHNICIAN, he should be able to add followup
        $this->login();
        $this->assertTrue((bool)$ticket->canUserAddFollowups($post_only_id));
        $this->login('post-only', 'postonly');
        $this->assertTrue((bool)$ticket->canAddFollowups());
    }

    public function testCanAddFollowupsAsObserver()
    {
        global $DB;

        $post_only_id = getItemByTypeName('User', 'post-only', true);

        $this->login();

        $ticket = new \Ticket();
        $this->assertGreaterThan(
            0,
            (int)$ticket->add([
                'name'    => '',
                'content' => 'A ticket to check ACLS',
            ])
        );

        // Cannot add followups by default
        $this->login();
        $this->assertFalse((bool)$ticket->canUserAddFollowups($post_only_id));
        $this->login('post-only', 'postonly');
        $this->assertFalse((bool)$ticket->canAddFollowups());

        // Add user as observer
        $this->login();
        $ticket_user = new \Ticket_User();
        $input_ticket_user = [
            'tickets_id' => $ticket->getID(),
            'users_id'   => $post_only_id,
            'type'       => \CommonITILActor::OBSERVER
        ];
        $this->assertGreaterThan(0, (int) $ticket_user->add($input_ticket_user));
        $this->assertTrue($ticket->getFromDB($ticket->getID())); // Reload ticket actors

        // Cannot add followup as user do not have ADD_AS_OBSERVER right
        $this->login();
        $this->assertFalse((bool)$ticket->canUserAddFollowups($post_only_id));
        $this->login('post-only', 'postonly');
        $this->assertFalse((bool)$ticket->canAddFollowups());

        // Add user right
        $DB->update(
            'glpi_profilerights',
            [
                'rights' => \ITILFollowup::ADD_AS_OBSERVER
            ],
            [
                'profiles_id' => getItemByTypeName('Profile', 'Self-Service', true),
                'name'        => \ITILFollowup::$rightname,
            ]
        );

        // User is observer and have ADD_AS_OBSERVER, he should be able to add followup
        $this->login();
        $this->assertTrue((bool)$ticket->canUserAddFollowups($post_only_id));
        $this->login('post-only', 'postonly');
        $this->assertTrue((bool)$ticket->canAddFollowups());

        // Remove user as observer
        $this->assertGreaterThan(0, (int) $ticket_user->deleteByCriteria([
            'tickets_id' => $ticket->getID(),
            'users_id'   => $post_only_id,
            'type'       => \CommonITILActor::OBSERVER
        ]));
        $this->assertTrue($ticket->getFromDB($ticket->getID())); // Reload ticket actors

        // Add user to a group and assign the group as observer
        $group = new \Group();
        $group_id = $group->add(['name' => 'Test group']);
        $this->assertGreaterThan(0, (int)$group_id);

        $group_user = new \Group_User();
        $this->assertGreaterThan(
            0,
            (int)$group_user->add([
                'groups_id' => $group_id,
                'users_id'  => $post_only_id,
            ])
        );

        $group_ticket = new \Group_Ticket();
        $input_group_ticket = [
            'tickets_id' => $ticket->getID(),
            'groups_id'  => $group_id,
            'type'       => \CommonITILActor::OBSERVER
        ];
        $this->assertGreaterThan(0, (int) $group_ticket->add($input_group_ticket));
        $this->assertTrue($ticket->getFromDB($ticket->getID())); // Reload ticket actors

        // User is in a group that is observer and has ADD_AS_OBSERVER rights but not ADD_AS_GROUP
        $this->login();
        $this->assertFalse((bool)$ticket->canUserAddFollowups($post_only_id));
        $this->login('post-only', 'postonly');
        $this->assertFalse((bool)$ticket->canAddFollowups());

        // Add user right
        $DB->update(
            'glpi_profilerights',
            [
                'rights' => \ITILFollowup::ADD_AS_OBSERVER | \ITILFollowup::ADD_AS_GROUP
            ],
            [
                'profiles_id' => getItemByTypeName('Profile', 'Self-Service', true),
                'name'        => \ITILFollowup::$rightname,
            ]
        );

        // User is observer and have ADD_AS_OBSERVER & ADD_AS_GROUP, he should be able to add followup
        $this->login();
        $this->assertTrue((bool)$ticket->canUserAddFollowups($post_only_id));
        $this->login('post-only', 'postonly');
        $this->assertTrue((bool)$ticket->canAddFollowups());
    }

    public static function convertContentForTicketProvider(): iterable
    {
        yield [
            'content'  => '',
            'files'    => [],
            'tags'     => [],
            'expected' => '',
        ];

        foreach (['"', "'", ''] as $quote_style) {
            // `img` of embedded image that has only a `src` attribute.
            yield [
                'content'  => <<<HTML
Here is the screenshot:
<img src={$quote_style}screenshot.png{$quote_style}>
blabla
HTML
                ,
                'files'    => [
                    'screenshot.png' => 'screenshot.png',
                ],
                'tags'     => [
                    'screenshot.png' => '9faff0a6-f37490bd-60e2af9721f420.96500246',
                ],
                'expected' => <<<HTML
Here is the screenshot:
<p>#9faff0a6-f37490bd-60e2af9721f420.96500246#</p>
blabla
HTML
                ,
            ];
            // `img` of embedded image that has multiple attributes.
            yield [
                'content'  => <<<HTML
Here is the screenshot:
<img id="img-id" src={$quote_style}screenshot.png{$quote_style} height="150" width="100" />
blabla
HTML
                ,
                'files'    => [
                    'screenshot.png' => 'screenshot.png',
                ],
                'tags'     => [
                    'screenshot.png' => '9faff0a6-f37490bd-60e2af9721f420.96500246',
                ],
                'expected' => <<<HTML
Here is the screenshot:
<p>#9faff0a6-f37490bd-60e2af9721f420.96500246#</p>
blabla
HTML
                ,
            ];

            // Content with leading external image that will not be replaced by a tag.
            yield [
                'content'  => <<<HTML
<img src={$quote_style}http://test.glpi-project.org/logo.png{$quote_style} />
Here is the screenshot:
<img src={$quote_style}img.jpg{$quote_style} />
blabla
HTML
                ,
                'files'    => [
                    'img.jpg' => 'img.jpg',
                ],
                'tags'     => [
                    'img.jpg' => '3eaff0a6-f37490bd-60e2a59721f420.96500246',
                ],
                'expected' => <<<HTML
<img src={$quote_style}http://test.glpi-project.org/logo.png{$quote_style} />
Here is the screenshot:
<p>#3eaff0a6-f37490bd-60e2a59721f420.96500246#</p>
blabla
HTML
                ,
            ];
        }
    }

    #[DataProvider('convertContentForTicketProvider')]
    public function testConvertContentForTicket(string $content, array $files, array $tags, string $expected)
    {
        $instance = new \Ticket();
        $this->assertEquals($expected, $instance->convertContentForTicket($content, $files, $tags));
    }

    public function testGetTeamRoles(): void
    {
        $roles = \Ticket::getTeamRoles();
        $this->assertContains(\CommonITILActor::ASSIGN, $roles);
        $this->assertContains(\CommonITILActor::OBSERVER, $roles);
        $this->assertContains(\CommonITILActor::REQUESTER, $roles);
    }

    public function testGetTeamRoleName(): void
    {
        $roles = \Ticket::getTeamRoles();
        foreach ($roles as $role) {
            $this->assertNotEmpty(\Ticket::getTeamRoleName($role));
        }
    }

    /**
     * Tests addTeamMember, deleteTeamMember, and getTeamMembers methods
     */
    public function testTeamManagement(): void
    {

        $ticket = new \Ticket();

        $tickets_id = $ticket->add([
            'name'      => 'Team test',
            'content'   => 'Team test'
        ]);
        $this->assertGreaterThan(0, $tickets_id);

        $this->assertEmpty($ticket->getTeam());

        // Add team members
        $this->assertTrue($ticket->addTeamMember(\User::class, 4, ['role' => Team::ROLE_ASSIGNED])); // using constant value
        $this->assertTrue($ticket->addTeamMember(\User::class, 2, ['role' => 'observer'])); // using CommonITILActor contant name

        // Reload ticket from DB
        $this->assertTrue($ticket->getFromDB($tickets_id));

        // Check team members
        $team = $ticket->getTeam();
        $this->assertCount(2, $team);
        $member = array_shift($team);
        $this->assertArrayHasKey('itemtype', $member);
        $this->assertArrayHasKey('items_id', $member);
        $this->assertArrayHasKey('role', $member);
        $this->assertEquals(\User::class, $member['itemtype']);
        $this->assertEquals(2, $member['items_id']);
        $this->assertEquals(Team::ROLE_OBSERVER, $member['role']);
        $member = array_shift($team);
        $this->assertArrayHasKey('itemtype', $member);
        $this->assertArrayHasKey('items_id', $member);
        $this->assertArrayHasKey('role', $member);
        $this->assertEquals(\User::class, $member['itemtype']);
        $this->assertEquals(4, $member['items_id']);
        $this->assertEquals(Team::ROLE_ASSIGNED, $member['role']);

        // Delete team member
        $this->assertTrue($ticket->deleteTeamMember(\User::class, 4, ['role' => Team::ROLE_ASSIGNED]));

        //Reload ticket from DB
        $this->assertTrue($ticket->getFromDB($tickets_id));

        // Check team members
        $team = $ticket->getTeam();
        $this->assertCount(1, $team);
        $member = array_shift($team);
        $this->assertArrayHasKey('itemtype', $member);
        $this->assertArrayHasKey('items_id', $member);
        $this->assertArrayHasKey('role', $member);
        $this->assertEquals(\User::class, $member['itemtype']);
        $this->assertEquals(2, $member['items_id']);
        $this->assertEquals(Team::ROLE_OBSERVER, $member['role']);

        // Delete team member
        $this->assertTrue($ticket->deleteTeamMember(\User::class, 2, ['role' => Team::ROLE_OBSERVER]));

        //Reload ticket from DB
        $this->assertTrue($ticket->getFromDB($tickets_id));

        // Check team members
        $this->assertEmpty($team);

        // Add team members
        $this->assertTrue($ticket->addTeamMember(\Group::class, 2, ['role' => Team::ROLE_ASSIGNED]));

        // Reload ticket from DB
        $this->assertTrue($ticket->getFromDB($tickets_id));

        // Check team members
        $team = $ticket->getTeam();
        $this->assertCount(1, $team);
        $this->assertArrayHasKey('itemtype', $team[0]);
        $this->assertArrayHasKey('items_id', $team[0]);
        $this->assertArrayHasKey('role', $team[0]);
        $this->assertEquals(\Group::class, $team[0]['itemtype']);
        $this->assertEquals(2, $team[0]['items_id']);
        $this->assertEquals(Team::ROLE_ASSIGNED, $team[0]['role']);
    }

    public function testGetTeamWithInvalidData(): void
    {
        global $DB;

        $this->login();

        $user_id = getItemByTypeName(User::class, TU_USER, true);

        $ticket = $this->createItem(
            \Ticket::class,
            [
                'name'             => __FUNCTION__,
                'content'          => __FUNCTION__,
                'entities_id'      => $this->getTestRootEntity(true),
                '_users_id_assign' => $user_id,
            ]
        );

        $this->assertCount(1, $ticket->getTeam()); // TU_USER as assignee

        // Create invalid entries
        foreach ([CommonITILActor::REQUESTER, CommonITILActor::OBSERVER, CommonITILActor::ASSIGN] as $role) {
            $this->assertTrue(
                $DB->insert(
                    Ticket_User::getTable(),
                    [
                        'tickets_id' => $ticket->getID(),
                        'users_id'   => 978897, // not a valid id
                        'type'       => $role,
                    ]
                )
            );
            $this->assertTrue(
                $DB->insert(
                    Group_Ticket::getTable(),
                    [
                        'tickets_id' => $ticket->getID(),
                        'groups_id'  => 46543, // not a valid id
                        'type'       => $role,
                    ]
                )
            );
            $this->assertTrue(
                $DB->insert(
                    Supplier_Ticket::getTable(),
                    [
                        'tickets_id'   => $ticket->getID(),
                        'suppliers_id' => 99999, // not a valid id
                        'type'         => $role,
                    ]
                )
            );
        }

        $this->assertTrue($ticket->getFromDB($ticket->getID()));

        // Does not contains invalid entries
        $this->assertCount(1, $ticket->getTeam()); // TU_USER as assignee

        // Check team in global Kanban
        $kanban = \Ticket::getDataToDisplayOnKanban(-1);
        $kanban_ticket = array_pop($kanban); // checked ticket is the last created
        $this->assertArrayHasKey('id', $kanban_ticket);
        $this->assertArrayHasKey('_itemtype', $kanban_ticket);
        $this->assertArrayHasKey('_team', $kanban_ticket);
        $this->assertEquals($ticket->getID(), $kanban_ticket['id']);
        $this->assertEquals(\Ticket::class, $kanban_ticket['_itemtype']);
        $this->assertEquals(
            [
                [
                    'itemtype'  => User::class,
                    'id'        => $user_id,
                    'firstname' => null,
                    'realname'  => null,
                    'name'      => '_test_user',
                ]
            ],
            $kanban_ticket['_team']
        );
    }

    protected function testUpdateLoad1NTableDataProvider(): \Generator
    {
        // Build test data
        $ticket = $this->createItem('Ticket', [
            'name'    => 'testUpdate1NTableData ticket',
            'content' => 'testUpdate1NTableData ticket',
        ]);

        // Build test params
        $user1 = getItemByTypeName('User', 'glpi', true);
        $user2 = getItemByTypeName('User', 'tech', true);
        $user3 = getItemByTypeName('User', 'post-only', true);
        $user4 = getItemByTypeName('User', 'normal', true);

        $tickets_base_params = [
            'item'              => $ticket,
            'commondb_relation' => Ticket_User::class,
            'field'             => 'assigned_users',
            'extra_input'       => ['type' => CommonITILActor::ASSIGN]
        ];

        // Add two users
        $ticket->input = [
            'id' => $ticket->getID(),
            'assigned_users' => [$user1, $user2]
        ];
        yield $tickets_base_params;

        // Remove one user
        $ticket->input = [
            'id' => $ticket->getID(),
            'assigned_users' => [$user1]
        ];
        yield $tickets_base_params;

        // Add one user
        $ticket->input = [
            'id' => $ticket->getID(),
            'assigned_users' => [$user1, $user3]
        ];
        yield $tickets_base_params;

        // Change both users
        $ticket->input = [
            'id' => $ticket->getID(),
            'assigned_users' => [$user2, $user4]
        ];
        yield $tickets_base_params;

        // Remove all users
        $ticket->input = [
            'id' => $ticket->getID(),
            'assigned_users' => []
        ];
        yield $tickets_base_params;

        // Try from the opposite side of the relation
        $user = getItemByTypeName('User', 'glpi');

        // Build test data
        $this->createItems('Ticket', [
            [
                'name'    => 'testUpdate1NTableData1',
                'content' => 'testUpdate1NTableData1',
            ],
            [
                'name'    => 'testUpdate1NTableData2',
                'content' => 'testUpdate1NTableData2',
            ],
            [
                'name'    => 'testUpdate1NTableData3',
                'content' => 'testUpdate1NTableData3',
            ],
            [
                'name'    => 'testUpdate1NTableData4',
                'content' => 'testUpdate1NTableData4',
            ],
        ]);
        $ticket1 = getItemByTypeName('Ticket', 'testUpdate1NTableData1', true);
        $ticket2 = getItemByTypeName('Ticket', 'testUpdate1NTableData2', true);
        $ticket3 = getItemByTypeName('Ticket', 'testUpdate1NTableData3', true);
        $ticket4 = getItemByTypeName('Ticket', 'testUpdate1NTableData4', true);

        $user_base_params = [
            'item'              => $user,
            'commondb_relation' => Ticket_User::class,
            'field'             => 'linked_tickets',
            'extra_input'       => ['type' => CommonITILActor::ASSIGN]
        ];

        // Add two tickets
        $user->input = [
            'id' => $user->getID(),
            'linked_tickets' => [$ticket1, $ticket2]
        ];
        yield $user_base_params;

        // Remove one ticket
        $user->input = [
            'id' => $user->getID(),
            'linked_tickets' => [$ticket1]
        ];
        yield $user_base_params;

        // Add one tickett
        $user->input = [
            'id' => $user->getID(),
            'linked_tickets' => [$ticket1, $ticket3]
        ];
        yield $user_base_params;

        // Change both tickets
        $user->input = [
            'id' => $user->getID(),
            'linked_tickets' => [$ticket2, $ticket4]
        ];
        yield $user_base_params;

        // Remove all tickets
        $user->input = [
            'id' => $user->getID(),
            'linked_tickets' => []
        ];
        yield $user_base_params;
    }

    /**
     * Functional tests for update1NTableData and load1NTableData
     */
    public function testUpdateLoad1NTableData(): void
    {
        $provider = $this->testUpdateLoad1NTableDataProvider();
        foreach ($provider as $row) {
            $item = $row['item'];
            $commondb_relation = $row['commondb_relation'];
            $field = $row['field'];
            $extra_input = $row['extra_input'];

            // Keep track of the linked items
            $linked = $item->input[$field];
            $this->assertIsArray($linked);

            // Update DB
            $this->callPrivateMethod($item, 'update1NTableData', $commondb_relation, $field, $extra_input);

            // Load values
            $this->callPrivateMethod($item, 'load1NTableData', $commondb_relation, $field, $extra_input);

            // Compare values
            $this->assertEquals($linked, $item->fields[$field]);
        }
    }

    public function testNewToSolvedUnassigned()
    {
        $this->login();
        // Create ticket without automatic assignment
        $ticket = new \Ticket();
        $tickets_id = $ticket->add([
            'name' => 'testNewToSolvedUnassigned',
            'content' => 'testNewToSolvedUnassigned',
            '_skip_auto_assign' => true,
        ]);
        $this->assertGreaterThan(0, $tickets_id);

        // Check ticket status is new
        $this->assertTrue($ticket->getFromDB($tickets_id));
        $this->assertEquals(0, $ticket->countUsers(\CommonITILActor::ASSIGN));
        $this->assertEquals(\CommonITILObject::INCOMING, $ticket->fields['status']);

        // Set status to solved
        $this->assertTrue($ticket->update([
            'id' => $tickets_id,
            'status' => \CommonITILObject::SOLVED,
            '_skip_auto_assign' => true,
        ]));

        // Check ticket status is solved
        $this->assertTrue($ticket->getFromDB($tickets_id));
        $this->assertEquals(\CommonITILObject::SOLVED, $ticket->fields['status']);

        // Set status to new
        $this->assertTrue($ticket->update([
            'id' => $tickets_id,
            'status' => \CommonITILObject::INCOMING,
            '_skip_auto_assign' => true,
        ]));

        // Check ticket status is new
        $this->assertTrue($ticket->getFromDB($tickets_id));
        $this->assertEquals(\CommonITILObject::INCOMING, $ticket->fields['status']);

        // Set status to closed
        $this->assertTrue($ticket->update([
            'id' => $tickets_id,
            'status' => \CommonITILObject::CLOSED,
            '_skip_auto_assign' => true,
        ]));

        // Check ticket status is closed
        $this->assertTrue($ticket->getFromDB($tickets_id));
        $this->assertEquals(\CommonITILObject::CLOSED, $ticket->fields['status']);
    }

    public function testSurveyCreation()
    {
        global $DB;

        $this->login();
        // Create ticket
        $ticket = new \Ticket();
        $tickets_id = $ticket->add([
            'name' => 'testSurveyCreation',
            'content' => 'testSurveyCreation',
        ]);
        $this->assertGreaterThan(0, $tickets_id);

        $entities_id = $ticket->fields['entities_id'];
        // Update Entity to enable survey
        $entity = new \Entity();
        $result = $entity->update([
            'id'                => $entities_id,
            'inquest_config'    => 1,
            'inquest_rate'      => 100,
            'inquest_delay'     => 0,
        ]);
        $this->assertTrue($result);

        $inquest = new \TicketSatisfaction();

        // Verify no existing survey for ticket
        $it = $DB->request([
            'SELECT' => ['id'],
            'FROM' => \TicketSatisfaction::getTable(),
            'WHERE' => [
                'tickets_id' => $tickets_id,
            ],
        ]);
        $this->assertEquals(0, $it->count());

        // Close ticket
        $this->assertTrue($ticket->update([
            'id' => $tickets_id,
            'status' => \CommonITILObject::CLOSED
        ]));

        // Verify survey created
        $it = $DB->request([
            'SELECT' => ['id'],
            'FROM' => \TicketSatisfaction::getTable(),
            'WHERE' => [
                'tickets_id' => $tickets_id,
            ],
        ]);
        $this->assertEquals(1, $it->count());
    }

    public function testSurveyCreationOnReopened()
    {
        global $DB;

        $this->login();
        // Create ticket
        $ticket = new \Ticket();
        $tickets_id = $ticket->add([
            'name' => 'testSurveyCreation',
            'content' => 'testSurveyCreation',
        ]);
        $this->assertGreaterThan(0, $tickets_id);

        $entities_id = $ticket->fields['entities_id'];
        // Update Entity to enable survey
        $entity = new \Entity();
        $result = $entity->update([
            'id' => $entities_id,
            'inquest_config' => 1,
            'inquest_rate' => 100,
            'inquest_delay' => 0,
        ]);
        $this->assertTrue($result);

        $inquest = new \TicketSatisfaction();

        // Verify no existing survey for ticket
        $it = $DB->request([
            'SELECT' => ['id'],
            'FROM' => \TicketSatisfaction::getTable(),
            'WHERE' => [
                'tickets_id' => $tickets_id,
            ],
        ]);
        $this->assertEquals(0, $it->count());

        // Close ticket
        $this->assertTrue($ticket->update([
            'id' => $tickets_id,
            'status' => \CommonITILObject::CLOSED
        ]));

        // Reopen ticket
        $this->assertTrue($ticket->update([
            'id' => $tickets_id,
            'status' => \CommonITILObject::INCOMING
        ]));

        $result = $entity->update([
            'id' => $entities_id,
            'inquest_config' => 1,
            'inquest_rate' => 100,
            'inquest_delay' => 0,
        ]);
        $this->assertTrue($result);

        // Re-close ticket
        $this->assertTrue($ticket->update([
            'id' => $tickets_id,
            'status' => \CommonITILObject::CLOSED
        ]));

        // Verify survey created and only one exists
        $it = $DB->request([
            'SELECT' => ['id'],
            'FROM' => \TicketSatisfaction::getTable(),
            'WHERE' => [
                'tickets_id' => $tickets_id,
            ],
        ]);
        $this->assertEquals(1, $it->count());
    }

    public function testCronSurveyCreation(): void
    {
        $this->login();

        $root_entity_id    = $this->getTestRootEntity(true);
        $child_1_entity_id = getItemByTypeName('Entity', '_test_child_1', true);
        $child_2_entity_id = getItemByTypeName('Entity', '_test_child_2', true);

        $now              = \Session::getCurrentTime();
        $twelve_hours_ago = date("Y-m-d H:i:s", strtotime('-12 hours'));
        $six_hours_ago    = date("Y-m-d H:i:s", strtotime('-4 hours'));
        $four_hours_ago   = date("Y-m-d H:i:s", strtotime('-4 hours'));
        $two_hours_ago    = date("Y-m-d H:i:s", strtotime('-2 hours'));

        $this->updateItem(
            Entity::class,
            0,
            [
                'inquest_config' => 1, // GLPI native survey
                'inquest_rate'   => 100, // always generate a survey for closed tickets
                'inquest_delay'  => 0, // instant survey generation
            ]
        );
        $this->updateItem(
            Entity::class,
            $root_entity_id,
            [
                'inquest_config' => Entity::CONFIG_PARENT, // inherits
            ]
        );
        $this->updateItem(
            Entity::class,
            $child_1_entity_id,
            [
                'inquest_config' => Entity::CONFIG_PARENT, // inherits
            ]
        );
        $this->updateItem(
            Entity::class,
            $child_2_entity_id,
            [
                'inquest_config' => 1, // GLPI native survey
                'inquest_rate'   => 100, // always generate a survey for closed tickets
                'inquest_delay'  => 0, // instant survey generation
            ]
        );

        foreach ([0, $root_entity_id, $child_1_entity_id, $child_2_entity_id] as $entity_id) {
            // Ensure `max_closedate` is in the past
            $this->updateItem(
                Entity::class,
                $entity_id,
                [
                    'max_closedate'  => $twelve_hours_ago,
                ]
            );
        }

        // Create a closed ticket on test root entity
        $_SESSION['glpi_currenttime'] = $six_hours_ago;
        $root_ticket = $this->createItem(
            \Ticket::class,
            [
                'name'        => "test root entity survey",
                'content'     => "test root entity survey",
                'entities_id' => $root_entity_id,
                'status'      => CommonITILObject::CLOSED
            ]
        );

        // Create a closed ticket on test child entity 1
        $_SESSION['glpi_currenttime'] = $four_hours_ago;
        $child_1_ticket = $this->createItem(
            \Ticket::class,
            [
                'name'        => "test child entity 1 survey",
                'content'     => "test child entity 1 survey",
                'entities_id' => $child_1_entity_id,
                'status'      => CommonITILObject::CLOSED
            ]
        );

        // Create a closed ticket on test child entity 2
        $_SESSION['glpi_currenttime'] = $two_hours_ago;
        $child_1_ticket = $this->createItem(
            \Ticket::class,
            [
                'name'        => "test child entity 2 survey",
                'content'     => "test child entity 2 survey",
                'entities_id' => $child_2_entity_id,
                'status'      => CommonITILObject::CLOSED
            ]
        );

        // Ensure no survey has been created yet
        $ticket_satisfaction = new \TicketSatisfaction();
        $this->assertEquals(0, count($ticket_satisfaction->find(['tickets_id' => $root_ticket->getID()])));
        $this->assertEquals(0, count($ticket_satisfaction->find(['tickets_id' => $child_1_ticket->getID()])));

        // Launch cron to create surveys
        CronTask::launch(
            - CronTask::MODE_INTERNAL, // force
            1,
            'createinquest'
        );

        // Ensure survey has been created
        $ticket_satisfaction = new \TicketSatisfaction();
        $this->assertEquals(1, count($ticket_satisfaction->find(['tickets_id' => $root_ticket->getID()])));
        $this->assertEquals(1, count($ticket_satisfaction->find(['tickets_id' => $child_1_ticket->getID()])));

        // Check `max_closedate` values in DB
        $expected_db_values = [
            0                  => $four_hours_ago,   // last ticket closedate from entities that inherits the config
            $root_entity_id    => $twelve_hours_ago, // not updated as it inherits the config
            $child_1_entity_id => $twelve_hours_ago, // not updated as it inherits the config
            $child_2_entity_id => $two_hours_ago,    // last ticket closedate from self as it has its own config
        ];
        foreach ($expected_db_values as $entity_id => $date) {
            $entity = new Entity();
            $this->assertTrue($entity->getFromDB($entity_id));
            $this->assertEquals($date, $entity->fields['max_closedate']);
        }

        // Check `max_closedate` returned by `Entity::getUsedConfig()`
        $expected_config_values = [
            0                  => $four_hours_ago, // last ticket closedate from entities that inherits the config
            $root_entity_id    => $four_hours_ago, // inherited value
            $child_1_entity_id => $four_hours_ago, // inherited value
            $child_2_entity_id => $two_hours_ago,  // last ticket closedate from self as it has its own config
        ];
        foreach ($expected_config_values as $entity_id => $date) {
            $this->assertEquals($date, Entity::getUsedConfig('inquest_config', $entity_id, 'max_closedate'));
        }
    }

    public function testAddAssignWithoutUpdateRight()
    {
        $this->login();

        $ticket = new \Ticket();
        $tickets_id = $ticket->add([
            'name' => 'testAddAssignWithoutUpdateRight',
            'content' => 'testAddAssignWithoutUpdateRight',
            '_skip_auto_assign' => true,
        ]);
        $this->assertGreaterThan(0, $tickets_id);

        $ticket->loadActors();
        $this->assertEquals(0, $ticket->countUsers(\CommonITILActor::ASSIGN));
        $this->assertEquals(0, $ticket->countUsers(\CommonITILActor::REQUESTER));

        $this->changeTechRight(\Ticket::ASSIGN | \Ticket::READALL);
        $this->assertFalse($ticket->canUpdateItem());
        $this->assertTrue((bool) $ticket->canAssign());
        $this->assertTrue($ticket->update([
            'id' => $tickets_id,
            '_actors' => [
                'requester' => [
                    [
                        'itemtype'  => 'User',
                        'items_id'  => getItemByTypeName('User', 'post-only', true),
                        'use_notification' => 0,
                        'alternative_email' => '',
                    ],
                    [
                        'itemtype'  => 'User',
                        'items_id'  => getItemByTypeName('User', 'tech', true),
                        'use_notification' => 0,
                        'alternative_email' => '',
                    ]
                ],
                'assign' => [
                    [
                        'itemtype'  => 'User',
                        'items_id'  => getItemByTypeName('User', 'tech', true),
                        'use_notification' => 0,
                        'alternative_email' => '',
                    ]
                ],
            ],
        ]));
        $ticket->loadActors();
        // Verify new assignee was added
        $this->assertEquals(1, $ticket->countUsers(\CommonITILActor::ASSIGN));
        // Verify new requester wasn't added
        $this->assertEquals(0, $ticket->countUsers(\CommonITILActor::REQUESTER));
    }

    public function testAddAssignWithoutAssignRight()
    {
        $this->login();

        $ticket = new \Ticket();
        $tickets_id = $ticket->add([
            'name' => 'testAddAssignWithoutAssignRight',
            'content' => 'testAddAssignWithoutAssignRight',
            '_skip_auto_assign' => true,
        ]);
        $this->assertGreaterThan(0, $tickets_id);

        $ticket->loadActors();
        $this->assertEquals(0, $ticket->countUsers(\CommonITILActor::ASSIGN));
        $this->assertEquals(0, $ticket->countUsers(\CommonITILActor::REQUESTER));

        $this->changeTechRight(\Ticket::READALL | UPDATE);
        $this->assertTrue($ticket->canUpdateItem());
        $this->assertFalse((bool) $ticket->canAssign());
        $this->assertTrue($ticket->update([
            'id' => $tickets_id,
            '_actors' => [
                'requester' => [
                    [
                        'itemtype'  => 'User',
                        'items_id'  => getItemByTypeName('User', 'post-only', true),
                        'use_notification' => 0,
                        'alternative_email' => '',
                    ],
                    [
                        'itemtype'  => 'User',
                        'items_id'  => getItemByTypeName('User', 'tech', true),
                        'use_notification' => 0,
                        'alternative_email' => '',
                    ]
                ],
                'assign' => [
                    [
                        'itemtype'  => 'User',
                        'items_id'  => getItemByTypeName('User', 'tech', true),
                        'use_notification' => 0,
                        'alternative_email' => '',
                    ]
                ],
            ],
        ]));
        $ticket->loadActors();
        // Verify new assignee wasn't added
        $this->assertEquals(0, $ticket->countUsers(\CommonITILActor::ASSIGN));
        // Verify new requester was added
        $this->assertEquals(2, $ticket->countUsers(\CommonITILActor::REQUESTER));
    }

    public function testAddActorsWithAssignAndUpdateRight()
    {
        $this->login();

        $ticket = new \Ticket();
        $tickets_id = $ticket->add([
            'name' => 'testAddActorsWithAssignAndUpdateRight',
            'content' => 'testAddActorsWithAssignAndUpdateRight',
            '_skip_auto_assign' => true,
        ]);
        $this->assertGreaterThan(0, $tickets_id);

        $ticket->loadActors();
        $this->assertEquals(0, $ticket->countUsers(\CommonITILActor::ASSIGN));
        $this->assertEquals(0, $ticket->countUsers(\CommonITILActor::REQUESTER));

        $this->changeTechRight(\Ticket::ASSIGN | UPDATE | \Ticket::READALL);
        $this->assertTrue($ticket->canUpdateItem());
        $this->assertTrue((bool) $ticket->canAssign());
        $this->assertTrue($ticket->update([
            'id' => $tickets_id,
            '_actors' => [
                'requester' => [
                    [
                        'itemtype'  => 'User',
                        'items_id'  => getItemByTypeName('User', 'post-only', true),
                        'use_notification' => 0,
                        'alternative_email' => '',
                    ],
                    [
                        'itemtype'  => 'User',
                        'items_id'  => getItemByTypeName('User', 'tech', true),
                        'use_notification' => 0,
                        'alternative_email' => '',
                    ]
                ],
                'assign' => [
                    [
                        'itemtype'  => 'User',
                        'items_id'  => getItemByTypeName('User', 'tech', true),
                        'use_notification' => 0,
                        'alternative_email' => '',
                    ]
                ],
            ],
        ]));
        $ticket->loadActors();
        // Verify new assignee was added
        $this->assertEquals(1, $ticket->countUsers(\CommonITILActor::ASSIGN));
        // Verify new requester was added
        $this->assertEquals(2, $ticket->countUsers(\CommonITILActor::REQUESTER));
    }


    public function testGetActorsForType()
    {
        $this->login();

        $ticket = new \Ticket();
        $ticket->getEmpty();

        $tech_id = getItemByTypeName('User', 'tech', true);
        $postonly_id = getItemByTypeName('User', 'post-only', true);

        // ## 1st - test auto requester and assign feature
        // ###############################################

        $this->assertCount(1, $ticket->getActorsForType(\CommonITILActor::REQUESTER));
        $this->assertCount(0, $ticket->getActorsForType(\CommonITILActor::OBSERVER));
        $this->assertCount(1, $ticket->getActorsForType(\CommonITILActor::ASSIGN));

        // disable autoactor by parameter
        $params = ['_skip_default_actor' => true];
        $this->assertCount(0, $ticket->getActorsForType(\CommonITILActor::REQUESTER, $params));
        $this->assertCount(0, $ticket->getActorsForType(\CommonITILActor::OBSERVER, $params));
        $this->assertCount(0, $ticket->getActorsForType(\CommonITILActor::ASSIGN, $params));

        // disable autoactor in session
        $_SESSION['glpiset_default_requester'] = false;
        $_SESSION['glpiset_default_tech']      = false;
        $this->assertCount(0, $ticket->getActorsForType(\CommonITILActor::REQUESTER));
        $this->assertCount(0, $ticket->getActorsForType(\CommonITILActor::OBSERVER));
        $this->assertCount(0, $ticket->getActorsForType(\CommonITILActor::ASSIGN));

        // ## 2nd - test load actors from templates (simulated)
        // ####################################################
        //reset session
        $_SESSION['glpiset_default_requester'] = true;
        $_SESSION['glpiset_default_tech']      = true;
        //prepare params
        $params = [
            '_template_changed'  => true,
            '_predefined_fields' => [
                '_users_id_requester' => $postonly_id,
                '_users_id_observer'  => $postonly_id,
                '_users_id_assign'    => $tech_id,
            ]
        ];
        $this->assertCount(2, $ticket->getActorsForType(\CommonITILActor::REQUESTER, $params));
        $this->assertCount(1, $ticket->getActorsForType(\CommonITILActor::OBSERVER, $params));
        $this->assertCount(2, $ticket->getActorsForType(\CommonITILActor::ASSIGN, $params));

        $_SESSION['glpiset_default_requester'] = false;
        $_SESSION['glpiset_default_tech']      = false;

        $actors = $ticket->getActorsForType(\CommonITILActor::REQUESTER, $params);
        $this->assertCount(1, $actors);
        $this->assertEquals($postonly_id, $actors[0]['items_id']);

        $actors = $ticket->getActorsForType(\CommonITILActor::OBSERVER, $params);
        $this->assertCount(1, $actors);
        $this->assertEquals($postonly_id, $actors[0]['items_id']);

        $actors = $ticket->getActorsForType(\CommonITILActor::ASSIGN, $params);
        $this->assertCount(1, $actors);
        $this->assertEquals($tech_id, $actors[0]['items_id']);

        // apend groups
        $params['_predefined_fields']['_groups_id_requester'] = [1];
        $params['_predefined_fields']['_groups_id_observer'] = [1];
        $params['_predefined_fields']['_groups_id_assign'] = [1];

        $actors = $ticket->getActorsForType(\CommonITILActor::REQUESTER, $params);
        $this->assertCount(2, $actors);
        $this->assertEquals('_test_group_1', $actors[1]['text']);

        $actors = $ticket->getActorsForType(\CommonITILActor::OBSERVER, $params);
        $this->assertCount(2, $actors);
        $this->assertEquals('_test_group_1', $actors[1]['text']);

        $actors = $ticket->getActorsForType(\CommonITILActor::ASSIGN, $params);
        $this->assertCount(2, $actors);
        $this->assertEquals('_test_group_1', $actors[1]['text']);

        // ## 2nd - test load actors from _actors key (reload simulated)
        // #############################################################
        //reset session
        $_SESSION['glpiset_default_requester'] = true;
        $_SESSION['glpiset_default_tech']      = true;
        //prepare params
        $params = [
            '_skip_default_actor' => true,
            '_actors'             => [
                'requester' => [
                    ['itemtype' => 'User',  'items_id' => $postonly_id],
                    ['itemtype' => 'Group', 'items_id' => 1]
                ],
                'observer'  => [
                    ['itemtype' => 'User',  'items_id' => $postonly_id],
                    ['itemtype' => 'Group', 'items_id' => 1]
                ],
                'assign'    => [
                    ['itemtype' => 'User',  'items_id' => $tech_id],
                    ['itemtype' => 'Group', 'items_id' => 1]
                ],
            ]
        ];
        $requesters = $ticket->getActorsForType(\CommonITILActor::REQUESTER, $params);
        $this->assertCount(2, $requesters);
        $this->assertEquals('post-only', $requesters[0]['text']);
        $this->assertEquals('_test_group_1', $requesters[1]['text']);

        $observers = $ticket->getActorsForType(\CommonITILActor::OBSERVER, $params);
        $this->assertCount(2, $observers);
        $this->assertEquals('post-only', $observers[0]['text']);
        $this->assertEquals('_test_group_1', $observers[1]['text']);

        $assignees = $ticket->getActorsForType(\CommonITILActor::ASSIGN, $params);
        $this->assertCount(2, $assignees);
        $this->assertEquals('tech', $assignees[0]['text']);
        $this->assertEquals('_test_group_1', $assignees[1]['text']);
    }

    public function testGetActorsForTypeNoDuplicates()
    {
        $this->login();

        $ticket = new \Ticket();
        $ticket->getEmpty();
        $tech_id = getItemByTypeName('User', 'tech', true);
        $postonly_id = getItemByTypeName('User', 'post-only', true);

        $params = [
            '_template_changed'  => true,
            '_users_id_requester' => $postonly_id,
            '_users_id_observer'  => $postonly_id,
            '_users_id_assign'    => $tech_id,
            '_predefined_fields' => [
                '_users_id_requester' => $postonly_id,
                '_users_id_observer'  => $postonly_id,
                '_users_id_assign'    => $tech_id,
                '_groups_id_requester' => 1,
                '_groups_id_observer'  => 1,
                '_groups_id_assign'    => 1,
            ],
        ];

        $this->assertCount(2, $ticket->getActorsForType(\CommonITILActor::REQUESTER, $params));
        $this->assertCount(2, $ticket->getActorsForType(\CommonITILActor::OBSERVER, $params));
        $this->assertCount(2, $ticket->getActorsForType(\CommonITILActor::ASSIGN, $params));

        $ticket->getEmpty();
        $params = [
            '_skip_default_actor' => true,
            '_actors'             => [
                'requester' => [
                    ['itemtype' => 'User',  'items_id' => $postonly_id],
                    ['itemtype' => 'User',  'items_id' => $postonly_id],
                    ['itemtype' => 'User',  'items_id' => $tech_id],
                    ['itemtype' => 'Group', 'items_id' => 1],
                    ['itemtype' => 'Group', 'items_id' => 1]
                ],
                'observer'  => [
                    ['itemtype' => 'User',  'items_id' => $tech_id],
                    ['itemtype' => 'Group', 'items_id' => 1],
                    ['itemtype' => 'User',  'items_id' => $tech_id],
                    ['itemtype' => 'Group', 'items_id' => 1],
                ],
                'assign'    => [
                    ['itemtype' => 'User',  'items_id' => $tech_id],
                    ['itemtype' => 'Group', 'items_id' => 1],
                    ['itemtype' => 'User',  'items_id' => $tech_id],
                    ['itemtype' => 'Group', 'items_id' => 1],
                ],
            ]
        ];

        $this->assertCount(3, $ticket->getActorsForType(\CommonITILActor::REQUESTER, $params));
        $this->assertCount(2, $ticket->getActorsForType(\CommonITILActor::OBSERVER, $params));
        $this->assertCount(2, $ticket->getActorsForType(\CommonITILActor::ASSIGN, $params));
    }


    public function testNeedReopen()
    {
        $this->login();

        $tech_id     = getItemByTypeName('User', 'tech', true);
        $postonly_id = getItemByTypeName('User', 'post-only', true);
        $normal_id   = getItemByTypeName('User', 'normal', true);

        $requester_group = $this->createItem("Group", [
            'name' => "testNeedReopen"
        ]);
        $this->createItem("Group_User", [
            'users_id' => $normal_id,
            'groups_id' => $requester_group->getID(),
        ]);

        $ticket = new \Ticket();
        $tickets_id = $ticket->add([
            'name'                => 'testNeedReopen',
            'content'             => 'testNeedReopen',
            '_users_id_requester' => $postonly_id,
            '_users_id_assign'    => $tech_id,
        ]);
        $this->assertGreaterThan(0, $tickets_id);
        $this->assertTrue((bool)$ticket->getFromDB($ticket->getID()));
        $this->assertEquals(\Ticket::ASSIGNED, $ticket->fields['status']);
        $this->assertFalse((bool)$ticket->needReopen());

        $ticket->update([
            'id' => $tickets_id,
            'status' => \Ticket::WAITING,
        ]);

        // tech user cant reopen
        $this->assertTrue((bool)$ticket->getFromDB($ticket->getID()));
        $this->assertEquals(\Ticket::WAITING, $ticket->fields['status']);
        $this->assertFalse((bool)$ticket->needReopen());

        // requester can reopen
        $this->login('post-only', 'postonly');
        $this->assertTrue((bool)$ticket->getFromDB($ticket->getID()));
        $this->assertEquals(\Ticket::WAITING, $ticket->fields['status']);
        $this->assertTrue((bool)$ticket->needReopen());

        // force a reopen
        $followup = new \ITILFollowup();
        $followup->add([
            'itemtype'   => 'Ticket',
            'items_id'   => $tickets_id,
            'content'    => 'testNeedReopen',
            'add_reopen' => 1,
        ]);

        // requester cant reopen anymore (ticket is already in an open state)
        $this->assertTrue((bool)$ticket->getFromDB($ticket->getID()));
        $this->assertEquals(\Ticket::ASSIGNED, $ticket->fields['status']);
        $this->assertFalse((bool)$ticket->needReopen());

        // Test reopen as a member of a requester group
        $ticket = $this->createItem('Ticket', [
            'name'                 => 'testNeedReopen requester group',
            'content'              => 'testNeedReopen requester group',
            '_users_id_requester'  => $postonly_id,
            '_groups_id_requester' => $requester_group->getID(),
            '_users_id_assign'     => $tech_id,
        ]);

        $this->updateItem('Ticket', $ticket->getID(), [
            'status' => \Ticket::WAITING,
        ]);
        $ticket->getFromDB($ticket->getID());

        $this->login('normal', 'normal');
        $this->assertTrue((bool)$ticket->needReopen());
    }

    protected function assignFromCategoryOrItemProvider(): iterable
    {
        $tech_id    = getItemByTypeName('User', 'tech', true);
        $glpi_id    = getItemByTypeName('User', 'glpi', true);
        $normal_id  = getItemByTypeName('User', 'normal', true);

        $group_1_id = getItemByTypeName('Group', '_test_group_1', true);
        $group_2_id = getItemByTypeName('Group', '_test_group_2', true);

        $group = new Group();
        $group_3_id = $group->add(
            [
                'name'        => 'Group 3',
                'entities_id' => getItemByTypeName('Entity', '_test_root_entity', true),
                'is_assign'   => 1,
            ]
        );
        $this->assertGreaterThan(0, $group_3_id);

        // _skip_auto_assign in input should prevent auto assign
        yield [
            'auto_assign_mode' => Entity::AUTO_ASSIGN_HARDWARE_CATEGORY,
            'category_input'   => [
                'users_id'  => $tech_id,
                'groups_id' => $group_1_id,
            ],
            'computer_input'   => [
                'users_id_tech'  => $glpi_id,
                'groups_id_tech' => $group_2_id,
            ],
            'ticket_input'     => [
                '_skip_auto_assign' => 1,
            ],
            'expected_actors'  => [
            ],
        ];

        // Entity::CONFIG_NEVER case
        yield [
            'auto_assign_mode' => Entity::CONFIG_NEVER,
            'category_input'   => [
                'users_id'  => $tech_id,
                'groups_id' => $group_1_id,
            ],
            'computer_input'   => [
                'users_id_tech'  => $glpi_id,
                'groups_id_tech' => $group_2_id,
            ],
            'ticket_input'     => [
            ],
            'expected_actors'  => [
            ],
        ];

        // Entity::AUTO_ASSIGN_HARDWARE_CATEGORY case
        // - with no assignee from input
        // - with hardware having both user and group defined
        yield [
            'auto_assign_mode' => Entity::AUTO_ASSIGN_HARDWARE_CATEGORY,
            'category_input'   => [
                'users_id'  => $tech_id,
                'groups_id' => $group_1_id,
            ],
            'computer_input'   => [
                'users_id_tech'  => $glpi_id,
                'groups_id_tech' => $group_2_id,
            ],
            'ticket_input'     => [
            ],
            'expected_actors'  => [
                [
                    'itemtype' => User::class,
                    'items_id' => $glpi_id,
                ],
                [
                    'itemtype' => Group::class,
                    'items_id' => $group_2_id,
                ],
            ],
        ];

        // Entity::AUTO_ASSIGN_HARDWARE_CATEGORY case
        // - with no assignee from input
        // - with hardware having only user defined
        // - with category having both user and group defined
        yield [
            'auto_assign_mode' => Entity::AUTO_ASSIGN_HARDWARE_CATEGORY,
            'category_input'   => [
                'users_id'  => $tech_id,
                'groups_id' => $group_1_id,
            ],
            'computer_input'   => [
                'users_id_tech'  => 0,
                'groups_id_tech' => $group_2_id,
            ],
            'ticket_input'     => [
            ],
            'expected_actors'  => [
                [
                    'itemtype' => User::class,
                    'items_id' => $tech_id,
                ],
                [
                    'itemtype' => Group::class,
                    'items_id' => $group_2_id,
                ],
            ],
        ];

        // Entity::AUTO_ASSIGN_HARDWARE_CATEGORY case
        // - with no assignee from input
        // - with hardware having only group defined
        // - with category having both user and group defined
        yield [
            'auto_assign_mode' => Entity::AUTO_ASSIGN_HARDWARE_CATEGORY,
            'category_input'   => [
                'users_id'  => $tech_id,
                'groups_id' => $group_1_id,
            ],
            'computer_input'   => [
                'users_id_tech'  => $glpi_id,
                'groups_id_tech' => 0,
            ],
            'ticket_input'     => [
            ],
            'expected_actors'  => [
                [
                    'itemtype' => User::class,
                    'items_id' => $glpi_id,
                ],
                [
                    'itemtype' => Group::class,
                    'items_id' => $group_1_id,
                ],
            ],
        ];

        // Entity::AUTO_ASSIGN_HARDWARE_CATEGORY case
        // - with no assignee from input
        // - with hardware having neither user or group defined
        // - with category having both user and group defined
        yield [
            'auto_assign_mode' => Entity::AUTO_ASSIGN_HARDWARE_CATEGORY,
            'category_input'   => [
                'users_id'  => $tech_id,
                'groups_id' => $group_1_id,
            ],
            'computer_input'   => [
                'users_id_tech'  => 0,
                'groups_id_tech' => 0,
            ],
            'ticket_input'     => [
            ],
            'expected_actors'  => [
                [
                    'itemtype' => User::class,
                    'items_id' => $tech_id,
                ],
                [
                    'itemtype' => Group::class,
                    'items_id' => $group_1_id,
                ],
            ],
        ];

        // Entity::AUTO_ASSIGN_HARDWARE_CATEGORY case
        // - with assignee from input (user)
        // - with hardware having both user and group defined
        yield [
            'auto_assign_mode' => Entity::AUTO_ASSIGN_HARDWARE_CATEGORY,
            'category_input'   => [
                'users_id'  => $tech_id,
                'groups_id' => $group_1_id,
            ],
            'computer_input'   => [
                'users_id_tech'  => $glpi_id,
                'groups_id_tech' => $group_2_id,
            ],
            'ticket_input'     => [
                '_users_id_assign' => [$normal_id],
            ],
            'expected_actors'  => [
                [
                    'itemtype' => User::class,
                    'items_id' => $normal_id,
                ],
                [
                    'itemtype' => Group::class,
                    'items_id' => $group_2_id,
                ],
            ],
        ];

        // Entity::AUTO_ASSIGN_HARDWARE_CATEGORY case
        // - with assignee from input ("email" actor)
        // - with hardware having both user and group defined
        yield [
            'auto_assign_mode' => Entity::AUTO_ASSIGN_HARDWARE_CATEGORY,
            'category_input'   => [
                'users_id'  => $tech_id,
                'groups_id' => $group_1_id,
            ],
            'computer_input'   => [
                'users_id_tech'  => $glpi_id,
                'groups_id_tech' => $group_2_id,
            ],
            'ticket_input'     => [
                '_users_id_assign' => [0],
                '_users_id_assign_notif' => [
                    'use_notification'  => [1],
                    'alternative_email' => ['test@glpi-project.org'],
                ],
            ],
            'expected_actors'  => [
                [
                    'itemtype' => User::class,
                    'items_id' => 0,
                    'use_notification'  => 1,
                    'alternative_email' => 'test@glpi-project.org',
                ],
                [
                    'itemtype' => Group::class,
                    'items_id' => $group_2_id,
                ],
            ],
        ];

        // Entity::AUTO_ASSIGN_HARDWARE_CATEGORY case
        // - with assignee from input (group)
        // - with hardware having both user and group defined
        yield [
            'auto_assign_mode' => Entity::AUTO_ASSIGN_HARDWARE_CATEGORY,
            'category_input'   => [
                'users_id'  => $tech_id,
                'groups_id' => $group_1_id,
            ],
            'computer_input'   => [
                'users_id_tech'  => $glpi_id,
                'groups_id_tech' => $group_2_id,
            ],
            'ticket_input'     => [
                '_groups_id_assign' => [$group_3_id],
            ],
            'expected_actors'  => [
                [
                    'itemtype' => User::class,
                    'items_id' => $glpi_id,
                ],
                [
                    'itemtype' => Group::class,
                    'items_id' => $group_3_id,
                ],
            ],
        ];

        // Entity::AUTO_ASSIGN_CATEGORY_HARDWARE case
        // - with no assignee from input
        // - with category having both user and group defined
        yield [
            'auto_assign_mode' => Entity::AUTO_ASSIGN_CATEGORY_HARDWARE,
            'category_input'   => [
                'users_id'  => $tech_id,
                'groups_id' => $group_1_id,
            ],
            'computer_input'   => [
                'users_id_tech'  => $glpi_id,
                'groups_id_tech' => $group_2_id,
            ],
            'ticket_input'     => [
            ],
            'expected_actors'  => [
                [
                    'itemtype' => User::class,
                    'items_id' => $tech_id,
                ],
                [
                    'itemtype' => Group::class,
                    'items_id' => $group_1_id,
                ],
            ],
        ];

        // Entity::AUTO_ASSIGN_CATEGORY_HARDWARE case
        // - with no assignee from input
        // - with category having only user defined
        // - with hardware having both user and group defined
        yield [
            'auto_assign_mode' => Entity::AUTO_ASSIGN_CATEGORY_HARDWARE,
            'category_input'   => [
                'users_id'  => $tech_id,
                'groups_id' => 0,
            ],
            'computer_input'   => [
                'users_id_tech'  => $glpi_id,
                'groups_id_tech' => $group_2_id,
            ],
            'ticket_input'     => [
            ],
            'expected_actors'  => [
                [
                    'itemtype' => User::class,
                    'items_id' => $tech_id,
                ],
                [
                    'itemtype' => Group::class,
                    'items_id' => $group_2_id,
                ],
            ],
        ];

        // Entity::AUTO_ASSIGN_CATEGORY_HARDWARE case
        // - with no assignee from input
        // - with category having only group defined
        // - with hardware having both user and group defined
        yield [
            'auto_assign_mode' => Entity::AUTO_ASSIGN_CATEGORY_HARDWARE,
            'category_input'   => [
                'users_id'  => 0,
                'groups_id' => $group_1_id,
            ],
            'computer_input'   => [
                'users_id_tech'  => $glpi_id,
                'groups_id_tech' => $group_2_id,
            ],
            'ticket_input'     => [
            ],
            'expected_actors'  => [
                [
                    'itemtype' => User::class,
                    'items_id' => $glpi_id,
                ],
                [
                    'itemtype' => Group::class,
                    'items_id' => $group_1_id,
                ],
            ],
        ];

        // Entity::AUTO_ASSIGN_CATEGORY_HARDWARE case
        // - with no assignee from input
        // - with category having neither user or group defined
        // - with hardware having both user and group defined
        yield [
            'auto_assign_mode' => Entity::AUTO_ASSIGN_CATEGORY_HARDWARE,
            'category_input'   => [
                'users_id'  => 0,
                'groups_id' => 0,
            ],
            'computer_input'   => [
                'users_id_tech'  => $glpi_id,
                'groups_id_tech' => $group_2_id,
            ],
            'ticket_input'     => [
            ],
            'expected_actors'  => [
                [
                    'itemtype' => User::class,
                    'items_id' => $glpi_id,
                ],
                [
                    'itemtype' => Group::class,
                    'items_id' => $group_2_id,
                ],
            ],
        ];

        // Entity::AUTO_ASSIGN_CATEGORY_HARDWARE case
        // - with assignee from input (user)
        // - with hardware having both user and group defined
        yield [
            'auto_assign_mode' => Entity::AUTO_ASSIGN_CATEGORY_HARDWARE,
            'category_input'   => [
                'users_id'  => $tech_id,
                'groups_id' => $group_1_id,
            ],
            'computer_input'   => [
                'users_id_tech'  => $glpi_id,
                'groups_id_tech' => $group_2_id,
            ],
            'ticket_input'     => [
                '_users_id_assign' => [$normal_id],
            ],
            'expected_actors'  => [
                [
                    'itemtype' => User::class,
                    'items_id' => $normal_id,
                ],
                [
                    'itemtype' => Group::class,
                    'items_id' => $group_1_id,
                ],
            ],
        ];

        // Entity::AUTO_ASSIGN_CATEGORY_HARDWARE case
        // - with assignee from input ("email" actor)
        // - with category having both user and group defined
        yield [
            'auto_assign_mode' => Entity::AUTO_ASSIGN_CATEGORY_HARDWARE,
            'category_input'   => [
                'users_id'  => $tech_id,
                'groups_id' => $group_1_id,
            ],
            'computer_input'   => [
                'users_id_tech'  => $glpi_id,
                'groups_id_tech' => $group_2_id,
            ],
            'ticket_input'     => [
                '_users_id_assign' => [0],
                '_users_id_assign_notif' => [
                    'use_notification'  => [1],
                    'alternative_email' => ['test@glpi-project.org'],
                ],
            ],
            'expected_actors'  => [
                [
                    'itemtype' => User::class,
                    'items_id' => 0,
                    'use_notification'  => 1,
                    'alternative_email' => 'test@glpi-project.org',
                ],
                [
                    'itemtype' => Group::class,
                    'items_id' => $group_1_id,
                ],
            ],
        ];

        // Entity::AUTO_ASSIGN_CATEGORY_HARDWARE case
        // - with assignee from input (group)
        // - with category having both user and group defined
        yield [
            'auto_assign_mode' => Entity::AUTO_ASSIGN_CATEGORY_HARDWARE,
            'category_input'   => [
                'users_id'  => $tech_id,
                'groups_id' => $group_1_id,
            ],
            'computer_input'   => [
                'users_id_tech'  => $glpi_id,
                'groups_id_tech' => $group_2_id,
            ],
            'ticket_input'     => [
                '_groups_id_assign' => [$group_3_id],
            ],
            'expected_actors'  => [
                [
                    'itemtype' => User::class,
                    'items_id' => $tech_id,
                ],
                [
                    'itemtype' => Group::class,
                    'items_id' => $group_3_id,
                ],
            ],
        ];
    }

    public function testAssignFromCategoryOrItem(): void
    {
        $provider = $this->assignFromCategoryOrItemProvider();
        $entity_id = getItemByTypeName('Entity', '_test_root_entity', true);
        $this->login();

        foreach ($provider as $row) {
            $auto_assign_mode = $row['auto_assign_mode'];
            $category_input = $row['category_input'] ?? null;
            $computer_input = $row['computer_input'] ?? null;
            $ticket_input = $row['ticket_input'];
            $expected_actors = $row['expected_actors'];

            $entity = new Entity();
            $this->assertTrue($entity->update(['id' => $entity_id, 'auto_assign_mode' => $auto_assign_mode]));

            $itilcategory_id = 0;
            if ($category_input !== null) {
                $itilcategory = new ITILCategory();
                $itilcategory_id = $itilcategory->add(
                    $category_input + [
                        'name' => __METHOD__,
                        'entities_id' => $entity_id,
                    ]
                );
                $this->assertGreaterThan(0, $itilcategory_id);
            }

            $items_id = [];
            if ($computer_input !== null) {
                $computer = new Computer();
                $computer_id = $computer->add(
                    $computer_input + [
                        'name' => __METHOD__,
                        'entities_id' => $entity_id,
                    ]
                );
                $this->assertGreaterThan(0, $computer_id);
                $items_id[Computer::class] = [$computer_id];
            }

            $ticket = new \Ticket();
            $ticket_id = $ticket->add(
                $ticket_input + [
                    'name' => __METHOD__,
                    'content' => __METHOD__,
                    'entities_id' => $entity_id,
                    'itilcategories_id' => $itilcategory_id,
                    'items_id' => $items_id,
                ]
            );
            $this->assertGreaterThan(0, $ticket_id);

            $ticket->getFromDB($ticket->getID());
            $actors = $ticket->getActorsForType(CommonITILActor::ASSIGN);
            $this->assertCount(count($expected_actors), $actors);

            foreach ($expected_actors as $expected_actor) {
                $found = false;
                foreach ($actors as $actor) {
                    if (array_intersect_assoc($expected_actor, $actor) === $expected_actor) {
                        // Found an actor that has same properties as those defined in expected actor
                        $found = true;
                        break;
                    }
                }
                $this->assertTrue($found, json_encode($expected_actor));
            }
        }
    }

    protected function providerGetPrimaryRequesterUser()
    {
        $this->login();
        $entity_id = 0;

        $ticket = new \Ticket();
        yield [
            'ticket' => $ticket,
            'expected' => null,
        ];

        $ticket = new \Ticket();
        $ticket->add([
            'name'              => __METHOD__,
            'content'           => __METHOD__,
            'entities_id'       => $entity_id,
            '_skip_auto_assign' => true,
        ]);
        yield [
            'ticket' => $ticket,
            'expected' => null,
        ];

        $ticket = new \Ticket();
        $ticket->add([
            'name'              => __METHOD__,
            'content'           => __METHOD__,
            'entities_id'       => $entity_id,
            '_actors'           => [
                'requester'       => [
                    [
                        'itemtype'          => \User::class,
                        'items_id'          => $_SESSION['glpiID'],
                        'use_notification'  => 0,
                        'alternative_email' => '',
                    ]
                ],
            ],
        ]);
        yield [
            'ticket' => $ticket,
            'expected' => $_SESSION['glpiID'],
        ];

        $glpi_user = new \User();
        $glpi_user->getFromDBbyName('glpi');
        $normal_user = new \User();
        $normal_user->getFromDBbyName('normal');
        $ticket = new \Ticket();
        $ticket->add([
            'name'              => __METHOD__,
            'content'           => __METHOD__,
            'entities_id'       => $entity_id,
            '_actors'           => [
                'requester'       => [
                    [
                        'itemtype'          => \User::class,
                        'items_id'          => $normal_user->getID(),
                        'use_notification'  => 0,
                        'alternative_email' => '',
                    ], [
                        'itemtype'          => \User::class,
                        'items_id'          => $glpi_user->getID(),
                        'use_notification'  => 0,
                        'alternative_email' => '',
                    ],
                ],
            ],
        ]);
        yield [
            'ticket' => $ticket,
            'expected' => $normal_user->getID(),
        ];
    }

    public function testGetPrimaryRequesterUser()
    {
        $provider = $this->providerGetPrimaryRequesterUser();
        foreach ($provider as $row) {
            /** @var \Ticket $ticket */
            $ticket = $row['ticket'];
            $expected = $row['expected'];
            $output = $ticket->getPrimaryRequesterUser();
            if ($expected === null) {
                $this->assertNull($output);
            } else {
                $this->assertSame($expected, $output->getID());
            }
        }
    }

    protected function requestersEntitiesProvider(): iterable
    {
        $this->login();

        $entity_1 = $this->createItem(
            Entity::class,
            [
                'name'        => __FUNCTION__ . '1',
                'entities_id' => getItemByTypeName('Entity', '_test_root_entity', true),
            ]
        );

        $entity_2 = $this->createItem(
            Entity::class,
            [
                'name'        => __FUNCTION__ . '2',
                'entities_id' => getItemByTypeName('Entity', '_test_root_entity', true),
            ]
        );

        $profile_id = getItemByTypeName('Profile', 'Self-Service', true);

        // User 1 is attached only to Entity 1
        $user_1 = $this->createItem(
            User::class,
            [
                'name'         => __FUNCTION__ . '1',
                '_profiles_id' => $profile_id,
                '_entities_id' => $entity_1->getID(),
                'entities_id'  => $entity_1->getID(),
            ]
        );

        // User 2 is attached to Entity 1 and Entity 2
        $user_2 = $this->createItem(
            User::class,
            [
                'name'         => __FUNCTION__ . '2',
                '_profiles_id' => $profile_id,
                '_entities_id' => $entity_1->getID(),
                'entities_id'  => $entity_1->getID(),
            ]
        );
        $this->createItem(
            Profile_User::class,
            [
                'entities_id' => $entity_2->getID(),
                'profiles_id' => $profile_id,
                'users_id'    => $user_2->getID(),
            ]
        );

        // Check for User 1
        yield [
            'params'   => [
                '_users_id_requester' => $user_1->getID(),
            ],
            'expected' => [
                $entity_1->getID(),
            ],
        ];
        yield [
            'params'   => [
                '_actors' => [
                    'requester' => [
                        [
                            'itemtype'          => User::class,
                            'items_id'          => $user_1->getID(),
                            'use_notification'  => 1,
                            'alternative_email' => '',
                        ],
                    ],
                ]
            ],
            'expected' => [
                $entity_1->getID(),
            ],
        ];

        // Check for User 2
        yield [
            'params'   => [
                '_users_id_requester' => $user_2->getID(),
            ],
            'expected' => [
                $entity_1->getID(),
                $entity_2->getID(),
            ],
        ];
        yield [
            'params'   => [
                '_actors' => [
                    'requester' => [
                        [
                            'itemtype'          => User::class,
                            'items_id'          => $user_2->getID(),
                            'use_notification'  => 1,
                            'alternative_email' => '',
                        ],
                    ],
                ]
            ],
            'expected' => [
                $entity_1->getID(),
                $entity_2->getID(),
            ],
        ];

        // Check for User 1 + User 2
        yield [
            'params'   => [
                '_users_id_requester' => [$user_1->getID(), $user_2->getID()],
            ],
            'expected' => [
                $entity_1->getID(),
            ],
        ];
        yield [
            'params'   => [
                '_actors' => [
                    'requester' => [
                        [
                            'itemtype'          => User::class,
                            'items_id'          => $user_1->getID(),
                            'use_notification'  => 1,
                            'alternative_email' => '',
                        ],
                        [
                            'itemtype'          => User::class,
                            'items_id'          => $user_2->getID(),
                            'use_notification'  => 1,
                            'alternative_email' => '',
                        ],
                    ],
                ]
            ],
            'expected' => [
                $entity_1->getID(),
            ],
        ];

        // Check for "email" actor
        yield [
            'params'   => [
                '_actors' => [
                    'requester' => [
                        [
                            'itemtype'          => User::class,
                            'items_id'          => 0,
                            'use_notification'  => 1,
                            'alternative_email' => 'notaglpiuser@domain.tld',
                        ],
                    ],
                ]
            ],
            'expected' => array_values($_SESSION['glpiactiveentities']),
        ];
    }

    public function testGetEntitiesForRequesters()
    {
        $this->login();
        $provider = $this->requestersEntitiesProvider();
        foreach ($provider as $row) {
            $params = $row['params'];
            $expected = $row['expected'];

            $instance = new \Ticket();
            $this->assertSame($expected, $instance->getEntitiesForRequesters($params));
        }
    }

    public function testViewIncomingTicketWithoutNewTicketRight()
    {
        $this->login();

        $ticket = new \Ticket();
        $tickets_id = $ticket->add([
            'name' => 'testViewIncomingTicketWithoutNewTicketRight',
            'content' => 'testViewIncomingTicketWithoutNewTicketRight',
        ]);
        $this->assertGreaterThan(0, $tickets_id);

        $this->changeTechRight(\Ticket::READMY);
        $this->assertFalse($ticket->canViewItem());
    }

    public function testViewIncomingTicketWithNewTicketRight()
    {
        $this->login();

        $ticket = new \Ticket();
        $tickets_id = $ticket->add([
            'name' => 'testViewIncomingTicketWithoutNewTicketRight',
            'content' => 'testViewIncomingTicketWithoutNewTicketRight',
        ]);
        $this->assertGreaterThan(0, $tickets_id);

        $this->changeTechRight(\Ticket::READNEWTICKET);
        $this->assertTrue($ticket->canViewItem());
    }

    /**
     * The right "View new tickets" should not include those with the "approval" status.
     */
    public function testUserCannotViewApprovalTicketsWithReadNewTicketRight()
    {
        $this->login();

        $ticket = $this->createItem('Ticket', [
            'name' => __FUNCTION__,
            'content' => __FUNCTION__,
            'status' => CommonITILObject::APPROVAL,
        ]);

        $this->changeTechRights(['ticket' => \Ticket::READNEWTICKET]);
        $this->assertFalse($ticket->canViewItem());
    }

    public function testAssignToMe()
    {
        $this->login();
        $entity_id = 0;

        $ticket = new \Ticket();
        $fup = new \ITILFollowup();
        $sol = new \ITILSolution();

        //create a ticket
        $ticket_id = $ticket->add([
            'name'                  => __METHOD__,
            'content'               => __METHOD__,
            'entities_id'           => $entity_id,
            '_skip_auto_assign'     => true,
            '_users_id_requester'   => getItemByTypeName('User', 'normal', true),
        ]);
        $this->assertGreaterThan(0, $ticket_id);

        //add a followup to the ticket without assigning to me (tech)
        $this->login('tech', 'tech');
        $_SESSION['glpiset_followup_tech'] = 0;
        $this->assertGreaterThan(
            0,
            (int)$fup->add([
                'itemtype'  => 'Ticket',
                'items_id'  => $ticket_id,
                'content'   => 'A simple followup'
            ])
        );

        $ticket->getFromDB($ticket_id);
        $actors = $ticket->getActorsForType(CommonITILActor::ASSIGN);
        $this->assertCount(0, $actors);

        //add a private followup to the ticket and NOT assign to me (tech)
        $_SESSION['glpiset_followup_tech'] = 1;
        $this->assertGreaterThan(
            0,
            (int)$fup->add([
                'itemtype'      => 'Ticket',
                'items_id'      => $ticket_id,
                'content'       => 'A simple followup',
                'is_private'    => 1
            ])
        );

        $ticket->getFromDB($ticket_id);
        $actors = $ticket->getActorsForType(CommonITILActor::ASSIGN);
        $this->assertCount(0, $actors);

        //add a followup to the ticket and assign to me (tech)
        $this->assertGreaterThan(
            0,
            (int)$fup->add([
                'itemtype'  => 'Ticket',
                'items_id'  => $ticket_id,
                'content'   => 'A simple followup'
            ])
        );

        $ticket->getFromDB($ticket_id);
        $actors = $ticket->getActorsForType(CommonITILActor::ASSIGN);
        $this->assertCount(1, $actors);

        //add a solution to the ticket and assign to me
        $this->login('glpi', 'glpi');
        $_SESSION['glpiset_solution_tech'] = 1;
        $this->assertGreaterThan(
            0,
            (int)$sol->add([
                'itemtype'  => 'Ticket',
                'items_id'  => $ticket_id,
                'content'   => 'A simple solution'
            ])
        );

        $ticket->getFromDB($ticket_id);
        $actors = $ticket->getActorsForType(CommonITILActor::ASSIGN);
        $this->assertCount(2, $actors);

        //create a new ticket
        $ticket_id = $ticket->add([
            'name'                  => __METHOD__,
            'content'               => __METHOD__,
            'entities_id'           => $entity_id,
            '_skip_auto_assign'     => true,
            '_users_id_requester'   => getItemByTypeName('User', 'normal', true),
        ]);
        $this->assertGreaterThan(0, $ticket_id);

        //add a solution to the ticket without assigning to me
        $this->login('tech', 'tech');
        $_SESSION['glpiset_solution_tech'] = 0;
        $this->assertGreaterThan(
            0,
            (int)$sol->add([
                'itemtype'  => 'Ticket',
                'items_id'  => $ticket_id,
                'content'   => 'A simple solution'
            ])
        );

        $ticket->getFromDB($ticket_id);
        $actors = $ticket->getActorsForType(CommonITILActor::ASSIGN);
        $this->assertCount(0, $actors);

        //create a new ticket
        $ticket_id = $ticket->add([
            'name'                  => __METHOD__,
            'content'               => __METHOD__,
            'entities_id'           => $entity_id,
            '_skip_auto_assign'     => true,
            '_users_id_requester'   => getItemByTypeName('User', 'glpi', true),
            '_users_id_observer'    => getItemByTypeName('User', 'tech', true),
        ]);
        $this->assertGreaterThan(0, $ticket_id);
        $ticket->getFromDB($ticket_id);
        $actors = $ticket->getActorsForType(CommonITILActor::REQUESTER);
        $this->assertCount(1, $actors);

        //add a followup to the ticket without assigning to me
        $this->login('glpi', 'glpi');
        $_SESSION['glpiset_followup_tech'] = 1;
        $this->assertGreaterThan(
            0,
            (int)$fup->add([
                'itemtype'  => 'Ticket',
                'items_id'  => $ticket_id,
                'content'   => 'A simple followup'
            ])
        );

        //add a followup to the ticket without assigning to me
        $this->login('tech', 'tech');
        $_SESSION['glpiset_followup_tech'] = 1;
        $this->assertGreaterThan(
            0,
            (int)$fup->add([
                'itemtype'  => 'Ticket',
                'items_id'  => $ticket_id,
                'content'   => 'A simple followup'
            ])
        );

        $ticket->getFromDB($ticket_id);
        $actors = $ticket->getActorsForType(CommonITILActor::ASSIGN);
        $this->assertCount(0, $actors);

        //add a solution to the ticket without assigning to me
        $this->login('glpi', 'glpi');
        $_SESSION['glpiset_solution_tech'] = 1;
        $this->assertGreaterThan(
            0,
            (int)$sol->add([
                'itemtype'  => 'Ticket',
                'items_id'  => $ticket_id,
                'content'   => 'A simple solution'
            ])
        );

        $ticket->getFromDB($ticket_id);
        $actors = $ticket->getActorsForType(CommonITILActor::ASSIGN);
        $this->assertCount(0, $actors);
    }

    public function testNotificationDisabled()
    {
        //setup
        $this->login();

        $user = new \User();

        //check default computed value
        $this->assertTrue((bool)$user->getFromDB(\Session::getLoginUserID()));
        $this->assertNull($user->fields['is_notif_enable_default']); //default value from user table
        $this->assertTrue((bool)$user->isUserNotificationEnable()); //like default configuration

        $ticket = new \Ticket();
        $ticket_id = $ticket->add(
            [
                'name'        => 'ticket title',
                'content'     => 'a description',
                'entities_id' => getItemByTypeName('Entity', '_test_root_entity', true),
                "_users_id_requester" => \Session::getLoginUserID(),
            ] + $ticket->getDefaultValues(getItemByTypeName('Entity', '_test_root_entity', true))
        );
        $this->assertGreaterThan(0, $ticket_id);

        //load ticket actor
        $ticket_user = new \Ticket_User();
        $actors = $ticket_user->find([
            "tickets_id" => $ticket_id,
            "type" => CommonITILActor::REQUESTER,
        ]);
        $this->assertCount(1, $actors);
        $this->assertEquals(1, reset($actors)['use_notification']);

        //update user to explicitly refuse notification
        $this->assertTrue($user->update([
            'id' => \Session::getLoginUserID(),
            'is_notif_enable_default' => '0'
        ]));
        //check computed value
        $this->assertTrue($user->getFromDB(\Session::getLoginUserID()));
        $this->assertFalse((bool)$user->fields['is_notif_enable_default']);
        $this->assertFalse($user->isUserNotificationEnable());

        $ticket = new \Ticket();
        $ticket_id = $ticket->add(
            [
                'name'        => 'other ticket title',
                'content'     => 'other description',
                'entities_id' => getItemByTypeName('Entity', '_test_root_entity', true)
            ] + $ticket->getDefaultValues(getItemByTypeName('Entity', '_test_root_entity', true))
        );
        $this->assertGreaterThan(0, $ticket_id);

        //load ticket actor
        $ticket_user = new \Ticket_User();
        $actors = $ticket_user->find([
            "tickets_id" => $ticket_id,
            "type" => CommonITILActor::REQUESTER,
        ]);
        $this->assertCount(1, $actors);
        $this->assertEquals(0, reset($actors)['use_notification']);
    }

    public function testShowCentralCountCriteria()
    {
        global $DB;

        $this->login();

        // Create entities
        $entity = new Entity();
        $entity_id = $entity->add([
            'name' => 'testShowCentralCountCriteria',
            'entities_id' => getItemByTypeName('Entity', '_test_root_entity', true),
        ]);
        $this->assertGreaterThan(0, $entity_id);

        // Create a new user
        $user = new User();
        $user_id = $user->add([
            'name' => 'testShowCentralCountCriteria',
            'password' => 'testShowCentralCountCriteria',
            'password2' => 'testShowCentralCountCriteria',
            '_profiles_id' => getItemByTypeName('Profile', 'Self-Service', true),
            '_entities_id' => $entity_id,
            'entities_id' => $entity_id,
        ]);
        $this->assertGreaterThan(0, $user_id);

        // Create a new ticket with the user as requester
        $ticket_requester = new \Ticket();
        $ticket_id_requester = $ticket_requester->add([
            'name' => 'testShowCentralCountCriteria',
            'content' => 'testShowCentralCountCriteria',
            'entities_id' => $entity_id,
        ]);
        $this->assertGreaterThan(0, $ticket_id_requester);

        // Add the user as requester for the ticket
        $ticket_user_requester = new \Ticket_User();
        $ticket_user_id_requester = $ticket_user_requester->add([
            'tickets_id' => $ticket_id_requester,
            'users_id' => $user_id,
            'type' => CommonITILActor::REQUESTER,
        ]);
        $this->assertGreaterThan(0, $ticket_user_id_requester);

        // Create a new ticket with the user as observer
        $ticket_observer = new \Ticket();
        $ticket_id_observer = $ticket_observer->add([
            'name' => 'testShowCentralCountCriteria',
            'content' => 'testShowCentralCountCriteria',
            'entities_id' => $entity_id,
        ]);
        $this->assertGreaterThan(0, $ticket_id_observer);

        // Add the user as observer for the ticket
        $ticket_user_observer = new \Ticket_User();
        $ticket_user_observer_id = $ticket_user_observer->add([
            'tickets_id' => $ticket_id_observer,
            'users_id' => $user_id,
            'type' => CommonITILActor::OBSERVER,
        ]);
        $this->assertGreaterThan(0, $ticket_user_observer_id);

        // Create a new ticket
        $ticket = new \Ticket();
        $ticket_id = $ticket->add([
            'name' => 'testShowCentralCountCriteria',
            'content' => 'testShowCentralCountCriteria',
            'entities_id' => $entity_id,
        ]);
        $this->assertGreaterThan(0, $ticket_id);

        // Login with the new user
        $this->login('testShowCentralCountCriteria', 'testShowCentralCountCriteria');

        // Check if the user can see 2 tickets
        $criteria = $this->callPrivateMethod(new \Ticket(), 'showCentralCountCriteria', true);
        $iterator = $DB->request($criteria);
        foreach ($iterator as $data) {
            $this->assertArrayHasKey('status', $data);
            $this->assertArrayHasKey('COUNT', $data);
            $this->assertEquals(1, $data['status']);
            $this->assertEquals(2, $data['COUNT']);
        }

        // Check if the global view return 3 tickets
        $criteria = $this->callPrivateMethod(new \Ticket(), 'showCentralCountCriteria', false);
        $iterator = $DB->request($criteria);
        foreach ($iterator as $data) {
            $this->assertArrayHasKey('status', $data);
            $this->assertArrayHasKey('COUNT', $data);
            $this->assertEquals(1, $data['status']);
            $this->assertEquals(3, $data['COUNT']);
        }
    }

    protected function timelineItemsProvider(): iterable
    {
        $now = time();

        $postonly_user_id = getItemByTypeName(User::class, 'post-only', true);
        $normal_user_id   = getItemByTypeName(User::class, 'normal', true);
        $tech_user_id     = getItemByTypeName(User::class, 'tech', true);

        $profile = getItemByTypeName(\Profile::class, 'Observer');

        $profile_right = new \ProfileRight();
        $profile_right->getFromDBByCrit([
            'profiles_id' => $profile->getID(),
            'name'        => 'task',
        ]);

        $this->updateItem(
            \ProfileRight::class,
            $profile_right->getID(),
            [
                'rights' => \CommonITILTask::SEEPRIVATEGROUPS + \CommonITILTask::SEEPUBLIC,
            ]
        );

        $group = $this->createItem(
            Group::class,
            [
                'name' => 'Test_Group_Task',
            ]
        );

        $this->createItem(
            Group_User::class,
            [
                'groups_id' => $group->getID(),
                'users_id'  => $normal_user_id,
            ]
        );

        $seegroup_id = $group->getID();

        $this->login();

        $ticket = $this->createItem(
            \Ticket::class,
            [
                'name'                => __FUNCTION__,
                'content'             => __FUNCTION__,
                '_users_id_requester' => $postonly_user_id,
                '_users_id_observer'  => $normal_user_id,
                '_users_id_assign'    => $tech_user_id,
                '_groups_id_assign'   => $seegroup_id,
            ]
        );

        $this->createItem(
            \ITILFollowup::class,
            [
                'itemtype'      => \Ticket::class,
                'items_id'      => $ticket->getID(),
                'content'       => 'public followup',
                'date_creation' => date('Y-m-d H:i:s', strtotime('+10s', $now)), // to ensure result order is correct
            ]
        );

        $this->createItem(
            \ITILFollowup::class,
            [
                'itemtype'      => \Ticket::class,
                'items_id'      => $ticket->getID(),
                'content'       => 'private followup of tech user',
                'is_private'    => 1,
                'users_id'      => $tech_user_id,
                'date_creation' => date('Y-m-d H:i:s', strtotime('+20s', $now)), // to ensure result order is correct
            ]
        );

        $this->createItem(
            \ITILFollowup::class,
            [
                'itemtype'   => \Ticket::class,
                'items_id'   => $ticket->getID(),
                'content'    => 'private followup of normal user',
                'is_private' => 1,
                'users_id'   => $normal_user_id,
                'date_creation' => date('Y-m-d H:i:s', strtotime('+30s', $now)), // to ensure result order is correct
            ]
        );

        $this->createItem(
            \TicketTask::class,
            [
                'tickets_id'    => $ticket->getID(),
                'content'       => 'public task',
                'date_creation' => date('Y-m-d H:i:s', strtotime('+10s', $now)), // to ensure result order is correct
            ]
        );

        $this->createItem(
            \TicketTask::class,
            [
                'tickets_id'    => $ticket->getID(),
                'content'       => 'private task of tech user',
                'is_private'    => 1,
                'users_id'      => $tech_user_id,
                'date_creation' => date('Y-m-d H:i:s', strtotime('+20s', $now)), // to ensure result order is correct
            ]
        );

        $this->createItem(
            \TicketTask::class,
            [
                'tickets_id'    => $ticket->getID(),
                'content'       => 'private task of normal user',
                'is_private'    => 1,
                'users_id'      => $normal_user_id,
                'date_creation' => date('Y-m-d H:i:s', strtotime('+30s', $now)), // to ensure result order is correct
            ]
        );

        $this->createItem(
            \TicketTask::class,
            [
                'tickets_id'    => $ticket->getID(),
                'content'       => 'private task assigned to normal user',
                'is_private'    => 1,
                'users_id_tech' => $normal_user_id,
                'date_creation' => date('Y-m-d H:i:s', strtotime('+40s', $now)), // to ensure result order is correct
            ]
        );

        $this->createItem(
            \TicketTask::class,
            [
                'tickets_id'        => $ticket->getID(),
                'content'           => 'private task assigned to see group',
                'is_private'        => 1,
                'groups_id_tech'    => $seegroup_id,
                'date_creation'     => date('Y-m-d H:i:s', strtotime('+50s', $now)), // to ensure result order is correct
            ]
        );

        // tech has rights to see all private followups/tasks
        yield [
            'login'              => 'tech',
            'pass'               => 'tech',
            'ticket_id'          => $ticket->getID(),
            'options'            => [],
            'expected_followups' => [
                'private followup of normal user',
                'private followup of tech user',
                'public followup',
            ],
            'expected_tasks'     => [
                'private task assigned to see group',
                'private task assigned to normal user',
                'private task of normal user',
                'private task of tech user',
                'public task',
            ],
        ];

        // normal will only see own private followups/tasks
        yield [
            'login'              => 'normal',
            'pass'               => 'normal',
            'ticket_id'          => $ticket->getID(),
            'options'            => [],
            'expected_followups' => [
                'private followup of normal user',
                'public followup',
            ],
            'expected_tasks'     => [
                'private task assigned to see group',
                'private task assigned to normal user',
                'private task of normal user',
                'public task',
            ],
        ];

        // post-only will only see public followup/tasks
        yield [
            'login'              => 'post-only',
            'pass'               => 'postonly',
            'ticket_id'          => $ticket->getID(),
            'options'            => [],
            'expected_followups' => [
                'public followup',
            ],
            'expected_tasks'     => [
                'public task',
            ],
        ];

        foreach ([null => null, 'post-only' => 'postonly', 'tech' => 'tech'] as $login => $pass) {
            // usage of `check_view_rights` should produce the same result whoever is logged-in (used for notifications)
            yield [
                'login'              => $login,
                'pass'               => $pass,
                'ticket_id'          => $ticket->getID(),
                'options'            => [
                    'check_view_rights'  => false,
                    'hide_private_items' => false,
                ],
                'expected_followups' => [
                    'private followup of normal user',
                    'private followup of tech user',
                    'public followup',
                ],
                'expected_tasks'     => [
                    'private task assigned to see group',
                    'private task assigned to normal user',
                    'private task of normal user',
                    'private task of tech user',
                    'public task',
                ],
            ];

            // usage of `check_view_rights` should produce the same result whoever is logged-in (used for notifications)
            yield [
                'login'              => $login,
                'pass'               => $pass,
                'ticket_id'          => $ticket->getID(),
                'options'            => [
                    'check_view_rights'  => false,
                    'hide_private_items' => true,
                ],
                'expected_followups' => [
                    'public followup',
                ],
                'expected_tasks'     => [
                    'public task',
                ],
            ];
        }
    }

    public function testGetTimelineItems(): void
    {
        $provider = $this->timelineItemsProvider();
        foreach ($provider as $row) {
            $login = $row['login'] ?? null;
            $pass = $row['pass'] ?? null;
            $ticket_id = $row['ticket_id'];
            $options = $row['options'];
            $expected_followups = $row['expected_followups'];
            $expected_tasks = $row['expected_tasks'];

            if ($pass !== null) {
                $this->login($login, $pass);
            } else {
                $this->resetSession();
            }

            $ticket = new \Ticket();
            $this->assertTrue($ticket->getFromDB($ticket_id));

            $this->assertIsArray($timeline = $ticket->getTimelineItems($options));

            $followups_content = array_map(
                fn($entry) => $entry['item']['content'],
                array_values(
                    array_filter(
                        $timeline,
                        fn($entry) => $entry['type'] === \ITILFollowup::class
                    )
                ),
            );
            $this->assertEquals($expected_followups, $followups_content);

            $tasks_content = array_map(
                fn($entry) => $entry['item']['content'],
                array_values(
                    array_filter(
                        $timeline,
                        fn($entry) => $entry['type'] === \TicketTask::class
                    )
                ),
            );
            $this->assertEquals($expected_tasks, $tasks_content);
        }
    }

    /**
     * Check that when a ticket has multiple timeline items with the same creation date, they are ordered by ID
     * @return void
     * @see https://github.com/glpi-project/glpi/issues/15761
     */
    public function testGetTimelineItemsSameDate()
    {
        $this->login();

        $ticket = new \Ticket();
        $this->assertGreaterThan(
            0,
            $tickets_id = $ticket->add([
                'name' => __FUNCTION__,
                'content' => __FUNCTION__,
                'entities_id' => getItemByTypeName('Entity', '_test_root_entity', true),
            ])
        );

        $task = new \TicketTask();
        $date = date('Y-m-d H:i:s');
        // Create one task with a different creation date after the others
        $this->assertGreaterThan(
            0,
            $task->add([
                'tickets_id' => $tickets_id,
                'content' => __FUNCTION__ . 'after',
                'date_creation' => date('Y-m-d H:i:s', strtotime('+1 second', strtotime($date))),
            ])
        );
        // Create one task with a different creation date before the others
        $this->assertGreaterThan(
            0,
            $task->add([
                'tickets_id' => $tickets_id,
                'content' => __FUNCTION__ . 'before',
                'date_creation' => date('Y-m-d H:i:s', strtotime('-1 second', strtotime($date))),
            ])
        );
        for ($i = 0; $i < 20; $i++) {
            $this->assertGreaterThan(
                0,
                $task->add([
                    'tickets_id' => $tickets_id,
                    'content' => __FUNCTION__,
                    'date_creation' => $date,
                ])
            );
        }

        $this->assertTrue($ticket->getFromDB($tickets_id));
        $timeline_items = $ticket->getTimelineItems();

        // Ensure that the tasks are ordered by creation date. And, if they have the same creation date, by ID
        $tasks = array_values(array_filter($timeline_items, static fn($entry) => $entry['type'] === \TicketTask::class));
        // Check tasks are in order of creation date
        $creation_dates = array_map(static fn($entry) => $entry['item']['date_creation'], $tasks);
        $sorted_dates = $creation_dates;
        sort($sorted_dates);
        $this->assertEquals($sorted_dates, $creation_dates);
        // Check tasks with same creation date are ordered by ID
        $same_date_tasks = array_filter($tasks, static fn($entry) => $entry['item']['date_creation'] === $date);
        $ids = array_map(static fn($entry) => $entry['item']['id'], $same_date_tasks);
        $sorted_ids = $ids;
        sort($sorted_ids, SORT_NUMERIC);
        $this->assertEquals(array_values($sorted_ids), array_values($ids));

        // Check reverse timeline order
        $timeline_items = $ticket->getTimelineItems(['sort_by_date_desc' => true]);
        $tasks = array_values(array_filter($timeline_items, static fn($entry) => $entry['type'] === \TicketTask::class));
        $creation_dates = array_map(static fn($entry) => $entry['item']['date_creation'], $tasks);
        $sorted_dates = $creation_dates;
        sort($sorted_dates);
        $sorted_dates = array_reverse($sorted_dates);
        $this->assertEquals($sorted_dates, $creation_dates);
        $same_date_tasks = array_filter($tasks, static fn($entry) => $entry['item']['date_creation'] === $date);
        $ids = array_map(static fn($entry) => $entry['item']['id'], $same_date_tasks);
        $sorted_ids = $ids;
        sort($sorted_ids, SORT_NUMERIC);
        $sorted_ids = array_reverse($sorted_ids);
        $this->assertEquals(array_values($sorted_ids), array_values($ids));
    }

    /**
     * Data provider for the testCountActors function
     *
     * @return iterable
     */
    protected function testCountActorsProvider(): iterable
    {
        $root = getItemByTypeName('Entity', '_test_root_entity', true);

        // Get tests users
        $user_1 = getItemByTypeName('User', 'glpi', true);
        $user_2 = getItemByTypeName('User', 'tech', true);

        // Create groups
        $this->createItems('Group', [
            [
                'name' => 'Group 1',
                'entities_id' => $root,
            ],
            [
                'name' => 'Group 2',
                'entities_id' => $root,
            ],
        ]);
        $group_1 = getItemByTypeName('Group', 'Group 1', true);
        $group_2 = getItemByTypeName('Group', 'Group 2', true);

        // Create suppliers
        $this->createItems('Supplier', [
            [
                'name' => 'Supplier 1',
                'entities_id' => $root,
            ],
            [
                'name' => 'Supplier 2',
                'entities_id' => $root,
            ],
        ]);
        $supplier_1 = getItemByTypeName('Supplier', 'Supplier 1', true);
        $supplier_2 = getItemByTypeName('Supplier', 'Supplier 2', true);

        // Run tests cases
        $ticket = $this->createItem('Ticket', [
            'name'        => 'Ticket supplier 1 + supplier 2',
            'content'     => '',
            'entities_id' => $root,
            '_actors'     => []
        ]);
        yield [$ticket, 0];

        $ticket = $this->createItem('Ticket', [
            'name'        => 'Ticket supplier 1 + supplier 2',
            'content'     => '',
            'entities_id' => $root,
            '_actors'     => [
                'assign' => [
                    ['itemtype' => 'Group', 'items_id' => $group_1],
                ],
            ]
        ]);
        yield [$ticket, 1];

        $ticket = $this->createItem('Ticket', [
            'name'        => 'Ticket supplier 1 + supplier 2',
            'content'     => '',
            'entities_id' => $root,
            '_actors'     => [
                'assign' => [
                    ['itemtype' => 'Group', 'items_id' => $group_1],
                    ['itemtype' => 'Supplier', 'items_id' => $supplier_1],
                    ['itemtype' => 'Supplier', 'items_id' => $supplier_2],
                ],
            ]
        ]);
        yield [$ticket, 3];

        $ticket = $this->createItem('Ticket', [
            'name'        => 'Ticket supplier 1 + supplier 2',
            'content'     => '',
            'entities_id' => $root,
            '_actors'     => [
                'assign' => [
                    ['itemtype' => 'Group', 'items_id' => $group_1],
                    ['itemtype' => 'Supplier', 'items_id' => $supplier_1],
                    ['itemtype' => 'Supplier', 'items_id' => $supplier_2],
                ],
                'observer' => [
                    ['itemtype' => 'Group', 'items_id' => $group_2],
                ],
            ]
        ]);
        yield [$ticket, 4];

        $ticket = $this->createItem('Ticket', [
            'name'        => 'Ticket supplier 1 + supplier 2',
            'content'     => '',
            'entities_id' => $root,
            '_actors'     => [
                'assign' => [
                    ['itemtype' => 'Group', 'items_id' => $group_1],
                    ['itemtype' => 'Supplier', 'items_id' => $supplier_1],
                    ['itemtype' => 'Supplier', 'items_id' => $supplier_2],
                ],
                'observer' => [
                    ['itemtype' => 'Group', 'items_id' => $group_2],
                ],
                'requester' => [
                    ['itemtype' => 'User', 'items_id' => $user_1],
                ],
            ]
        ]);
        yield [$ticket, 5];

        $ticket = $this->createItem('Ticket', [
            'name'        => 'Ticket supplier 1 + supplier 2',
            'content'     => '',
            'entities_id' => $root,
            '_actors'     => [
                'assign' => [
                    ['itemtype' => 'Group', 'items_id' => $group_1],
                    ['itemtype' => 'Supplier', 'items_id' => $supplier_1],
                    ['itemtype' => 'Supplier', 'items_id' => $supplier_2],
                ],
                'observer' => [
                    ['itemtype' => 'Group', 'items_id' => $group_2],
                ],
                'requester' => [
                    ['itemtype' => 'User', 'items_id' => $user_1],
                    ['itemtype' => 'User', 'items_id' => $user_2],
                ],
            ]
        ]);
        yield [$ticket, 6];
    }

    /**
     * Test the testCountActors method
     *
     * @return void
     */
    public function testCountActors(): void
    {
        $this->login();
        $provider = $this->testCountActorsProvider();
        foreach ($provider as $row) {
            /** @var \Ticket $ticket */
            $ticket = $row[0];
            /** @var int $expected */
            $expected = $row[1];
            $this->assertEquals($expected, $ticket->countActors());
        }
    }

    /**
     * Data provider for the testActorsMagicProperties function
     *
     * @return iterable
     */
    protected function testActorsMagicPropertiesProvider(): iterable
    {
        $this->login();

        $root = getItemByTypeName('Entity', '_test_root_entity', true);

        // Get tests users
        $user_1 = getItemByTypeName('User', 'glpi', true);
        $user_2 = getItemByTypeName('User', 'tech', true);

        // Create tests groups
        $this->createItems('Group', [
            [
                'name' => 'Group 1',
                'entities_id' => $root,
            ],
            [
                'name' => 'Group 2',
                'entities_id' => $root,
            ],
        ]);
        $group_1 = getItemByTypeName('Group', 'Group 1', true);
        $group_2 = getItemByTypeName('Group', 'Group 2', true);

        // Create tests suppliers
        $this->createItems('Supplier', [
            [
                'name' => 'Supplier 1',
                'entities_id' => $root,
            ],
            [
                'name' => 'Supplier 2',
                'entities_id' => $root,
            ],
        ]);
        $supplier_1 = getItemByTypeName('Supplier', 'Supplier 1', true);
        $supplier_2 = getItemByTypeName('Supplier', 'Supplier 2', true);

        // Case 1: ticket without actors
        $ticket_1 = $this->createItem('Ticket', [
            'name'        => 'Ticket 1',
            'content'     => '',
            'entities_id' => $root,
            '_actors'     => []
        ]);
        yield [$ticket_1, [], [], []];

        // Case 2: add actors to our ticket
        $this->updateItem('Ticket', $ticket_1->getID(), [
            '_actors'     => [
                'assign' => [
                    ['itemtype' => 'Group', 'items_id' => $group_1],
                    ['itemtype' => 'Supplier', 'items_id' => $supplier_1],
                    ['itemtype' => 'Supplier', 'items_id' => $supplier_2],
                ],
                'observer' => [
                    ['itemtype' => 'Group', 'items_id' => $group_2],
                ],
                'requester' => [
                    ['itemtype' => 'User', 'items_id' => $user_1],
                    ['itemtype' => 'User', 'items_id' => $user_2],
                ],
            ]
        ]);
        $ticket_1->getFromDB($ticket_1->getID());
        yield [
            $ticket_1,
            [CommonITILActor::REQUESTER => [$user_1, $user_2]],
            [
                CommonITILActor::ASSIGN => [$group_1,],
                CommonITILActor::OBSERVER => [$group_2],
            ],
            [CommonITILActor::ASSIGN => [$supplier_1, $supplier_2]]
        ];

        // Case 3: create another ticket directly with actors
        $ticket_2 = $this->createItem('Ticket', [
            'name'        => 'Ticket 2',
            'content'     => '',
            'entities_id' => $root,
            '_actors'     => [
                'assign' => [
                    ['itemtype' => 'User', 'items_id' => $user_1],
                    ['itemtype' => 'User', 'items_id' => $user_2],
                    ['itemtype' => 'Group', 'items_id' => $group_1],
                    ['itemtype' => 'Group', 'items_id' => $group_2],
                    ['itemtype' => 'Supplier', 'items_id' => $supplier_1],
                    ['itemtype' => 'Supplier', 'items_id' => $supplier_2],
                ],
            ]
        ]);
        yield [
            $ticket_2,
            [CommonITILActor::ASSIGN => [$user_1, $user_2]],
            [CommonITILActor::ASSIGN => [$group_1, $group_2]],
            [CommonITILActor::ASSIGN => [$supplier_1, $supplier_2]]
        ];

        // Case 4: load ticket 2 into ticket 1 variable (simulate reusing an object for multiple rows)
        $ticket_1->getFromDb($ticket_2->getID());
        yield [
            $ticket_1,
            [CommonITILActor::ASSIGN => [$user_1, $user_2]],
            [CommonITILActor::ASSIGN => [$group_1, $group_2]],
            [CommonITILActor::ASSIGN => [$supplier_1, $supplier_2]]
        ];
    }

    /**
     * Test the magic properties used to lazy load actors
     *
     * @return void
     */
    public function testActorsMagicProperties()
    {
        $provider = $this->testActorsMagicPropertiesProvider();
        foreach ($provider as $row) {
            $ticket = $row[0];
            $expected_users = $row[1];
            $expected_groups = $row[2];
            $expected_suppliers = $row[3];

            $actors = [
                User::class => $ticket->users,
                Group::class => $ticket->groups,
                Supplier::class => $ticket->suppliers,
            ];

            // Simplify data to be able to compare it easily to our expected values
            $simplied_actors = [
                User::class => [],
                Group::class => [],
                Supplier::class => [],
            ];
            foreach ($actors as $itemtype => $actor_types) {
                foreach ($actor_types as $actor_type => $values) {
                    // Extract users_id / groups_id / suppliers_id
                    $simplied_actors[$itemtype][$actor_type] = array_column(
                        $values,
                        $itemtype::getForeignKeyField()
                    );
                }
            }

            $this->assertEquals($expected_users, $simplied_actors[User::class]);
            $this->assertEquals($expected_groups, $simplied_actors[Group::class]);
            $this->assertEquals($expected_suppliers, $simplied_actors[Supplier::class]);
        }
    }

    public function testDynamicProperties(): void
    {
        $ticket = new \Ticket();

        $reporting_level = \error_reporting(E_ALL); // be sure to report deprecations
        $ticket->plugin_xxx_data = 'test';
        \error_reporting($reporting_level); // restore previous level

        $this->hasPhpLogRecordThatContains(
            'Creation of dynamic property Ticket::$plugin_xxx_data is deprecated',
            LogLevel::INFO
        );

        $this->assertTrue(property_exists($ticket, 'plugin_xxx_data'));
        $this->assertEquals('test', $ticket->plugin_xxx_data);
    }

    protected function ageSearchOptionDataProvider()
    {
        $this->login();
        $_SESSION['glpi_currenttime'] = '2023-11-27 10:00:00';

        $entity = $this->createItem(
            \Entity::class,
            [
                'name' => __FUNCTION__
            ]
        );

        $calendar = $this->createItem(
            \Calendar::class,
            [
                'name' => __FUNCTION__
            ]
        );

        $segments = $this->createItems(\CalendarSegment::class, [
            ['calendars_id' => $calendar->getID(), 'day' => 0, 'begin' => '00:00:00', 'end' => '24:00:00'],
            ['calendars_id' => $calendar->getID(), 'day' => 1, 'begin' => '00:00:00', 'end' => '24:00:00'],
            ['calendars_id' => $calendar->getID(), 'day' => 2, 'begin' => '00:00:00', 'end' => '24:00:00'],
            ['calendars_id' => $calendar->getID(), 'day' => 3, 'begin' => '00:00:00', 'end' => '24:00:00'],
            ['calendars_id' => $calendar->getID(), 'day' => 4, 'begin' => '00:00:00', 'end' => '24:00:00'],
            ['calendars_id' => $calendar->getID(), 'day' => 5, 'begin' => '00:00:00', 'end' => '24:00:00'],
            ['calendars_id' => $calendar->getID(), 'day' => 6, 'begin' => '00:00:00', 'end' => '24:00:00'],
        ]);

        $calendar2 = $this->createItem(
            \Calendar::class,
            [
                'name' => __FUNCTION__
            ]
        );

        $segments2 = $this->createItems(\CalendarSegment::class, [
            ['calendars_id' => $calendar2->getID(), 'day' => 0, 'begin' => '08:00:00', 'end' => '17:00:00'],
            ['calendars_id' => $calendar2->getID(), 'day' => 1, 'begin' => '08:00:00', 'end' => '17:00:00'],
            ['calendars_id' => $calendar2->getID(), 'day' => 2, 'begin' => '08:00:00', 'end' => '17:00:00'],
            ['calendars_id' => $calendar2->getID(), 'day' => 3, 'begin' => '08:00:00', 'end' => '17:00:00'],
            ['calendars_id' => $calendar2->getID(), 'day' => 4, 'begin' => '08:00:00', 'end' => '17:00:00'],
            ['calendars_id' => $calendar2->getID(), 'day' => 5, 'begin' => '08:00:00', 'end' => '17:00:00'],
            ['calendars_id' => $calendar2->getID(), 'day' => 6, 'begin' => '08:00:00', 'end' => '17:00:00'],
        ]);

        $calendar3 = $this->createItem(
            \Calendar::class,
            [
                'name' => __FUNCTION__
            ]
        );

        $calendar4 = $this->createItem(
            \Calendar::class,
            [
                'name' => __FUNCTION__
            ]
        );

        $segmetns4 = $this->createItems(\CalendarSegment::class, [
            ['calendars_id' => $calendar4->getID(), 'day' => 1, 'begin' => '08:00:00', 'end' => '17:00:00'],
            ['calendars_id' => $calendar4->getID(), 'day' => 2, 'begin' => '08:00:00', 'end' => '17:00:00'],
            ['calendars_id' => $calendar4->getID(), 'day' => 4, 'begin' => '08:00:00', 'end' => '17:00:00'],
            ['calendars_id' => $calendar4->getID(), 'day' => 5, 'begin' => '08:00:00', 'end' => '17:00:00'],
        ]);

        $data = array();

        // No calendar defined, 24/24
        $data[] = [
            $entity->getID(),
            0,
            '2023-11-26 10:00:00',
            '24 hours 0 minutes'
        ];

        // Calendar with 24/24 working hours
        $data[] = [
            $entity->getID(),
            $calendar2->getID(),
            '2023-11-11 10:00:00',
            '144 hours 0 minutes'
        ];

        // Calendar with 0 working hours
        $data[] = [
            $entity->getID(),
            $calendar3->getID(),
            '2023-11-11 10:00:00',
            '0 hours 0 minutes'
        ];

        // Calendar with working hours
        $data[] = [
            $entity->getID(),
            $calendar4->getID(),
            '2023-11-10 10:47:21',
            '80 hours 12 minutes'
        ];

        // Calendar with working hours with ticket creation date outside working hours
        $data[] = [
            $entity->getID(),
            $calendar4->getID(),
            '2023-11-11 10:00:00',
            '74 hours 0 minutes'
        ];

        return $data;
    }

    public function testAgeSearchOption()
    {
        $this->login();
        $_SESSION['glpi_currenttime'] = '2023-11-27 10:00:00';

        $provider = $this->ageSearchOptionDataProvider();
        foreach ($provider as $row) {
            $entity_id = $row[0];
            $calendar_id = $row[1];
            $date = $row[2];
            $expected = $row[3];

            if ($calendar_id) {
                $this->updateItem(
                    \Entity::class,
                    $entity_id,
                    [
                        'calendars_id' => $calendar_id,
                    ]
                );
            }

            $ticket = $this->createItem(
                \Ticket::class,
                [
                    'name' => __FUNCTION__,
                    'content' => __FUNCTION__,
                    'entities_id' => $entity_id,
                    'date' => $date
                ]
            );

            $this->assertEquals(
                $expected,
                $ticket->getSpecificValueToDisplay(
                    '_virtual_age',
                    [
                        'entities_id' => $entity_id,
                        'date' => $date
                    ]
                )
            );
        }
    }

    public function testRestrictedDropdownValues()
    {
        $this->login();

        $fn_dropdown_has_id = static function ($dropdown_values, $id) use (&$fn_dropdown_has_id) {
            foreach ($dropdown_values as $dropdown_value) {
                if (isset($dropdown_value['children'])) {
                    if ($fn_dropdown_has_id($dropdown_value['children'], $id)) {
                        return true;
                    }
                } elseif ((int) $dropdown_value['id'] === (int) $id) {
                    return true;
                }
            }
            return false;
        };

        $ticket = new \Ticket();
        $this->assertGreaterThan(
            0,
            $not_my_tickets_id = $ticket->add([
                'name'      => __FUNCTION__,
                'content'   => __FUNCTION__,
                'users_id'  => $_SESSION['glpiID'] + 1, // Not current user
                '_skip_auto_assign' => true,
                'entities_id' => $this->getTestRootEntity(true),
            ])
        );

        $dropdown_params = [
            'itemtype' => \Ticket::class,
            'entity_restrict' => -1,
            'page_limit' => 1000
        ];
        $idor = \Session::getNewIDORToken(\Ticket::class, $dropdown_params);
        $values = \Dropdown::getDropdownValue($dropdown_params + ['_idor_token' => $idor], false);
        $this->assertGreaterThan(1, count($values['results']));
        $this->assertTrue($fn_dropdown_has_id($values['results'], $not_my_tickets_id));

        // Remove permission to see all tickets
        $_SESSION['glpiactiveprofile']['ticket'] = READ;
        $idor = \Session::getNewIDORToken(\Ticket::class, $dropdown_params);
        $values = \Dropdown::getDropdownValue($dropdown_params + ['_idor_token' => $idor], false);
        $this->assertGreaterThan(1, count($values['results']));
        $this->assertFalse($fn_dropdown_has_id($values['results'], $not_my_tickets_id));

        // Add user as requester
        $ticket_user = new \Ticket_User();
        $ticket_user->add([
            'tickets_id' => $not_my_tickets_id,
            'users_id' => $_SESSION['glpiID'],
            'type' => CommonITILActor::REQUESTER,
        ]);
        $idor = \Session::getNewIDORToken(\Ticket::class, $dropdown_params);
        $values = \Dropdown::getDropdownValue($dropdown_params + ['_idor_token' => $idor], false);
        $this->assertGreaterThan(1, count($values['results']));
        $this->assertTrue($fn_dropdown_has_id($values['results'], $not_my_tickets_id));
    }

    public function testGetCommonCriteria()
    {
        global $DB;

        $this->login('tech', 'tech');

        $item = new \Project();
        $item->add([
            'name' => $this->getUniqueString(),
        ]);
        $this->assertFalse($item->isNewItem());

        // Find tickets already in the entity
        $request = \Ticket::getCommonCriteria();
        $request['WHERE'] = $this->callPrivateMethod(new \Ticket(), 'getListForItemRestrict', $item);
        $request['WHERE'] = $request['WHERE'] + getEntitiesRestrictCriteria(\Ticket::getTable());
        $result = $DB->request($request);
        $existing_tickets = $result->count();

        // Create a ticket with no actor and a valdiator
        $ticket = new \Ticket();
        $ticket->add([
            'name'      => __FUNCTION__,
            'content'   => __FUNCTION__,
            'entities_id' => $this->getTestRootEntity(true),
            'users_id_recipient' => getItemByTypeName(User::class, 'tech', true),
        ]);
        $this->assertFalse($ticket->isNewItem());

        $item_ticket = new \Item_Ticket();
        $item_ticket->add([
            'tickets_id' => $ticket->getID(),
            'itemtype' => $item->getType(),
            'items_id' => $item->getID(),
        ]);
        $this->assertFalse($item_ticket->isNewItem());

        $user = new \Ticket_User();
        $users = $user->find([
            'tickets_id' => $ticket->getID(),
        ]);
        $this->assertCount(0, $users);

        $this->login('post-only', 'postonly');
        $_SESSION['glpiactiveprofile'][\TicketValidation::$rightname] = \TicketValidation::VALIDATEINCIDENT + \TicketValidation::VALIDATEREQUEST;

        // Check the ticket is not found
        $request['WHERE'] = $this->callPrivateMethod(new \Ticket(), 'getListForItemRestrict', $item);
        $request['WHERE'] = $request['WHERE'] + getEntitiesRestrictCriteria(\Ticket::getTable());
        $result = $DB->request($request);
        $this->assertEquals($existing_tickets, $result->count());

        $ticket_validation = new TicketValidation();
        $ticket_validation->add([
            'tickets_id'        => $ticket->getID(),
            'entities_id'       => $ticket->fields['entities_id'],
            'itemtype_target'   => User::class,
            'items_id_target'   => Session::getLoginUserID(),
            'timeline_position' => 1,
        ]);
        $this->assertFalse($ticket_validation->isNewItem());

        // Check the ticket under valdiation is found
        $result = $DB->request($request);
        $this->assertEquals($existing_tickets + 1, $result->count());
    }

    public function testComputeDefaultValuesForAdd(): void
    {
        // OK : Inputs dates are good (no modification expected)
        $this->createItem('Ticket', [
            'name'          => __FUNCTION__,
            'content'       => __FUNCTION__,
            'status'        => \CommonITILObject::CLOSED,
            'date_creation' => '2024-01-11 09:00:00',
            'date'          => '2024-01-12 09:00:00',
            'solvedate'     => '2024-01-13 09:00:00',
            'date_mod'      => '2024-01-14 09:00:00',
            'closedate'     => '2024-01-15 09:00:00',
        ]);

        // OK : All inputs dates are equal (no modification expected)
        $this->createItem('Ticket', [
            'name'          => __FUNCTION__,
            'content'       => __FUNCTION__,
            'status'        => \CommonITILObject::CLOSED,
            'date_creation' => '2024-01-11 09:00:00',
            'date'          => '2024-01-11 09:00:00',
            'solvedate'     => '2024-01-11 09:00:00',
            'date_mod'      => '2024-01-11 09:00:00',
            'closedate'     => '2024-01-11 09:00:00',
        ]);

        // NOK : Bad inputs dates -> fixed durring add
        $input = [
            'name'          => __FUNCTION__,
            'content'       => __FUNCTION__,
            'status'        => \CommonITILObject::CLOSED,
            'date_creation' => '2024-01-11 09:00:00',
            'date'          => '2024-01-12 09:00:00',
            'solvedate'     => '2024-01-11 09:00:00',
            'date_mod'      => '2024-01-11 09:00:00',
            'closedate'     => '2024-01-11 09:00:00',
        ];
        $expected = $input;
        $expected['solvedate'] = $input['date'];
        $expected['closedate'] = $input['date'];

        $ticket = new \Ticket();
        $id = $ticket->add($input);
        $this->assertGreaterThan(0, $id);
        $this->checkInput($ticket, $id, $expected);
    }

    public static function isCategoryValidProvider(): array
    {
        $ent0 = getItemByTypeName('Entity', '_test_root_entity', true);
        $ent1 = getItemByTypeName('Entity', '_test_child_1', true);

        return [
            [
                'category_fields' => [
                    'name' => 'category_root_entity_recursive',
                    'entities_id' => $ent0,
                    'is_recursive' => 1,
                ],
                'input' => [
                    'entities_id'       => $ent0,
                    'type'              => \Ticket::INCIDENT_TYPE,
                ],
                'expected' => true,
            ],
            [
                'category_fields' => [
                    'name' => 'category_root_entity_recursive',
                    'entities_id' => $ent0,
                    'is_recursive' => 1,
                ],
                'input' => [
                    'entities_id'       => $ent1,
                    'type'              => \Ticket::INCIDENT_TYPE,
                ],
                'expected' => true,
            ],
            [
                'category_fields' => [
                    'name' => 'category_root_entity_no_recursive',
                    'entities_id' => $ent0,
                    'is_recursive' => 0,
                ],
                'input' => [
                    'entities_id'       => $ent0,
                    'type'              => \Ticket::INCIDENT_TYPE,
                ],
                'expected' => true,
            ],
            [
                'category_fields' => [
                    'name' => 'category_root_entity_no_recursive',
                    'entities_id' => $ent0,
                    'is_recursive' => 0,
                ],
                'input' => [
                    'entities_id'       => $ent1,
                    'type'              => \Ticket::INCIDENT_TYPE,
                ],
                'expected' => false,
            ],
            [
                'category_fields' => [
                    'name' => 'category_child_entity',
                    'entities_id' => $ent1,
                ],
                'input' => [
                    'entities_id'       => $ent0,
                    'type'              => \Ticket::INCIDENT_TYPE,
                ],
                'expected' => false,
            ],
            [
                'category_fields' => [
                    'name' => 'category_child_entity',
                    'entities_id' => $ent1,
                ],
                'input' => [
                    'entities_id'       => $ent1,
                    'type'              => \Ticket::INCIDENT_TYPE,
                ],
                'expected' => true,
            ],
            [
                'category_fields' => [
                    'name' => 'category_no_request',
                    'entities_id' => $ent0,
                    'is_recursive' => 1,
                    'is_request' => 0,
                ],
                'input' => [
                    'entities_id'       => $ent0,
                    'type'              => \Ticket::INCIDENT_TYPE,
                ],
                'expected' => true,
            ],
            [
                'category_fields' => [
                    'name' => 'category_no_request',
                    'entities_id' => $ent0,
                    'is_recursive' => 1,
                    'is_request' => 0,
                ],
                'input' => [
                    'entities_id'       => $ent0,
                    'type'              => \Ticket::DEMAND_TYPE,
                ],
                'expected' => false,
            ],
            [
                'category_fields' => [
                    'name' => 'category_no_incident',
                    'entities_id' => $ent0,
                    'is_recursive' => 1,
                    'is_incident' => 0,
                ],
                'input' => [
                    'entities_id'       => $ent0,
                    'type'              => \Ticket::INCIDENT_TYPE,
                ],
                'expected' => false,
            ],
            [
                'category_fields' => [
                    'name' => 'category_no_incident',
                    'entities_id' => $ent0,
                    'is_recursive' => 1,
                    'is_incident' => 0,
                ],
                'input' => [
                    'entities_id'       => $ent0,
                    'type'              => \Ticket::DEMAND_TYPE,
                ],
                'expected' => true,
            ],
        ];
    }

    #[DataProvider('isCategoryValidProvider')]
    public function testIsCategoryValid(array $category_fields, array $input, bool $expected): void
    {
        $category = $this->createItem('ITILCategory', $category_fields);
        $input['itilcategories_id'] = $category->getID();
        $this->assertSame($expected, \Ticket::isCategoryValid($input));
    }

    public function testGlobalValidationUpdate(): void
    {
        $this->login();
        $uid1 = getItemByTypeName('User', 'glpi', true);

        $ticket = $this->createItem('Ticket', [
            'name' => 'Global_Validation_Update',
            'content' => 'Global_Validation_Update',
            'validation_percent' => 100,
        ]);

        $ticketobj = new \Ticket();

        $this->assertTrue($ticketobj->getFromDB($ticket->getID()));

        $v1_id = $this->createItem('TicketValidation', [
            'tickets_id'        => $ticket->getID(),
            'itemtype_target'   => User::class,
            'items_id_target'   => $uid1,
        ]);

        $this->updateItem('TicketValidation', $v1_id->getID(), [
            'status'  => \CommonITILValidation::ACCEPTED,
        ]);

        $this->updateItem('Ticket', $ticket->getID(), [
            'validation_percent' => 0,
        ]);

        $this->assertEquals(\CommonITILValidation::ACCEPTED, TicketValidation::computeValidationStatus($ticket));

        $this->updateItem('Ticket', $ticket->getID(), [
            'validation_percent' => 50,
        ]);

        $v2_id = $this->createItem('TicketValidation', [
            'tickets_id'        => $ticket->getID(),
            'itemtype_target'   => User::class,
            'items_id_target'   => $uid1,
        ]);

        $this->updateItem('TicketValidation', $v2_id->getID(), [
            'status'  => \CommonITILValidation::WAITING,
        ]);

        $this->assertEquals(\CommonITILValidation::WAITING, TicketValidation::computeValidationStatus($ticket));

        $this->updateItem('Ticket', $ticket->getID(), [
            'validation_percent' => 100,
        ]);

        $v3_id = $this->createItem('TicketValidation', [
            'tickets_id'        => $ticket->getID(),
            'itemtype_target'   => User::class,
            'items_id_target'   => $uid1,
        ]);

        $this->updateItem('TicketValidation', $v3_id->getID(), [
            'status'  => \CommonITILValidation::REFUSED,
        ]);


        $this->assertEquals(\CommonITILValidation::REFUSED, TicketValidation::computeValidationStatus($ticket));
    }

    public function testCanAssign()
    {
        $this->login();

        $ticket = new \Ticket();
        $tickets_id = $ticket->add([
            'name' => __FUNCTION__,
            'content' => __FUNCTION__,
            '_skip_auto_assign' => true,
            '_actors' => [
                'assign' => [
                    [
                        'itemtype'  => 'User',
                        'items_id'  => getItemByTypeName('User', 'tech', true),
                        'use_notification' => 0,
                        'alternative_email' => '',
                    ]
                ]
            ]
        ]);
        $this->assertGreaterThan(0, $tickets_id);
        $ticket->loadActors();
        $this->assertEquals(1, $ticket->countUsers(\CommonITILActor::ASSIGN));

        // Assigning technician during creation of closed ticket should work
        $tickets_id = $ticket->add([
            'name' => __FUNCTION__,
            'content' => __FUNCTION__,
            'status' => \CommonITILObject::CLOSED,
            '_actors' => [
                'assign' => [
                    [
                        'itemtype'  => 'User',
                        'items_id'  => getItemByTypeName('User', 'tech', true),
                        'use_notification' => 0,
                        'alternative_email' => '',
                    ]
                ]
            ],
            '_skip_auto_assign' => true,
        ]);
        $this->assertGreaterThan(0, $tickets_id);
        $ticket->loadActors();
        $this->assertEquals(1, $ticket->countUsers(\CommonITILActor::ASSIGN));
        $this->assertEquals(\CommonITILObject::CLOSED, $ticket->fields['status']);

        // Assigning technician in same update as closing should work
        $tickets_id = $ticket->add([
            'name' => __FUNCTION__,
            'content' => __FUNCTION__,
            '_skip_auto_assign' => true,
        ]);
        $this->assertGreaterThan(0, $tickets_id);
        $ticket->loadActors();
        $this->assertEquals(0, $ticket->countUsers(\CommonITILActor::ASSIGN));
        $ticket->update([
            'id' => $tickets_id,
            'status' => \CommonITILObject::CLOSED,
            '_actors' => [
                'assign' => [
                    [
                        'itemtype'  => 'User',
                        'items_id'  => getItemByTypeName('User', 'tech', true),
                        'use_notification' => 0,
                        'alternative_email' => '',
                    ]
                ]
            ]
        ]);
        $ticket->loadActors();
        $this->assertEquals(1, $ticket->countUsers(\CommonITILActor::ASSIGN));
        $this->assertEquals(\CommonITILObject::CLOSED, $ticket->fields['status']);

        // Assigning technician after ticket is already closed should be blocked
        $tickets_id = $ticket->add([
            'name' => __FUNCTION__,
            'content' => __FUNCTION__,
            'status' => \CommonITILObject::CLOSED,
            '_skip_auto_assign' => true,
        ]);
        $this->assertGreaterThan(0, $tickets_id);
        $ticket->loadActors();
        $this->assertEquals(0, $ticket->countUsers(\CommonITILActor::ASSIGN));
        $this->assertFalse($ticket->update([
            'id' => $tickets_id,
            '_actors' => [
                'assign' => [
                    [
                        'itemtype'  => 'User',
                        'items_id'  => getItemByTypeName('User', 'tech', true),
                        'use_notification' => 0,
                        'alternative_email' => '',
                    ]
                ]
            ]
        ]));
        $ticket->loadActors();
        $this->assertEquals(0, $ticket->countUsers(\CommonITILActor::ASSIGN));
    }

    public function testDoNotComputeStatusFollowup()
    {
        $this->login('glpi', 'glpi');

        $user1 = new \User();
        $user1->getFromDBbyName('glpi');
        $this->assertGreaterThan(0, $user1->getID());

        $user2 = new \User();
        $user2->getFromDBbyName('tech');
        $this->assertGreaterThan(0, $user2->getID());

        $ticket = new \Ticket();
        // Create ticket with two actors (requester and technician)
        $tickets_id = $ticket->add([
            'name' => __FUNCTION__,
            'content' => __FUNCTION__,
            'status' => \CommonITILObject::WAITING,
            '_actors' => [
                'requester' => [
                    [
                        'items_id' => $user1->getID(),
                        'itemtype' => 'User'
                    ]
                ],
                'assign' => [
                    [
                        'items_id' => $user2->getID(),
                        'itemtype' => 'User'
                    ]
                ],
            ]
        ]);
        $this->assertGreaterThan(0, $tickets_id);

        $this->createItem('ITILFollowup', [
            'itemtype'               => $ticket::getType(),
            'items_id'               => $tickets_id,
            'content'                => 'do not compute status followup content',
            'date'                   => '2015-01-01 00:00:00',
            '_do_not_compute_status' => 1
        ]);

        $ticket = new \Ticket();
        $ticket->getFromDB($tickets_id);

        $this->assertEquals(\CommonITILObject::WAITING, $ticket->fields['status']);

        $this->createItem('ITILFollowup', [
            'itemtype'               => $ticket::getType(),
            'items_id'               => $tickets_id,
            'content'                => 'simple followup content',
            'date'                   => '2015-01-01 00:00:00',
        ]);

        $ticket = new \Ticket();
        $ticket->getFromDB($tickets_id);

        $this->assertEquals(\CommonITILObject::ASSIGNED, $ticket->fields['status']);
    }

    public function testTechniciansDontSeeSolvedTicketsByDefault(): void
    {
        // Make sure the tested profile does not have the right to see all the
        // tickets to increase the test fidelity.
        $technician_profile = getItemByTypeName(Profile::class, 'Technician', true);
        $right = new ProfileRight();
        $right->getFromDBByCrit([
            'profiles_id' => $technician_profile,
            'name'        => Ticket::$rightname,
        ]);
        $this->updateItem(ProfileRight::class, $right->getID(), [
            'rights' => $right->fields['rights'] & ~Ticket::READALL,
        ]);

        // Need to login before creating the tickets to make sure they will be visible for our user.
        $this->login('tech', 'tech');

        // Arrange: create 3 open tickets and 2 solved.
        $entity_id = $this->getTestRootEntity(true);
        $to_create = [
            'Ticket 1' => CommonITILObject::INCOMING,
            'Ticket 2' => CommonITILObject::INCOMING,
            'Ticket 3' => CommonITILObject::INCOMING,
            'Ticket 4' => CommonITILObject::SOLVED,
            'Ticket 5' => CommonITILObject::SOLVED,
        ];
        foreach ($to_create as $name => $status) {
            $this->createItem(Ticket::class, [
                'name'        => $name,
                'content'     => '...',
                'status'      => $status,
                'entities_id' => $entity_id,
            ]);
        }

        // Act: login as "tech" and get tickets using the default search request
        $criteria = Ticket::getDefaultSearchRequest();
        $results = Search::getDatas(Ticket::class, $criteria);

        // Assert: only the non solved tickets should be found.
        $this->assertEquals(3, $results['data']['totalcount']);
    }

    public function testHelpdeskUsersCanSeeSolvedTicketsByDefault(): void
    {
        // Need to login before creating the tickets to make sure they will be visible for our user.
        $this->login('post-only', 'postonly');

        // Arrange: create 3 open tickets, 2 solved and 1 closed.
        $entity_id = $this->getTestRootEntity(true);
        $to_create = [
            'Ticket 1' => CommonITILObject::INCOMING,
            'Ticket 2' => CommonITILObject::INCOMING,
            'Ticket 3' => CommonITILObject::INCOMING,
            'Ticket 4' => CommonITILObject::SOLVED,
            'Ticket 5' => CommonITILObject::SOLVED,
            'Ticket 6' => CommonITILObject::CLOSED,
        ];
        foreach ($to_create as $name => $status) {
            $this->createItem(Ticket::class, [
                'name'        => $name,
                'content'     => '...',
                'status'      => $status,
                'entities_id' => $entity_id,
            ]);
        }

        // Act: Get tickets using the default search request
        $criteria = Ticket::getDefaultSearchRequest();
        $results = Search::getDatas(Ticket::class, $criteria);

        // Assert: only the non closed tickets should be found.
        $this->assertEquals(5, $results['data']['totalcount']);
    }
}<|MERGE_RESOLUTION|>--- conflicted
+++ resolved
@@ -35,7 +35,6 @@
 
 namespace tests\units;
 
-use CommonDBTM;
 use CommonITILActor;
 use CommonITILObject;
 use Computer;
@@ -47,12 +46,8 @@
 use Group_Ticket;
 use Group_User;
 use ITILCategory;
-use Monolog\Logger;
-<<<<<<< HEAD
 use PHPUnit\Framework\Attributes\DataProvider;
-=======
 use Profile;
->>>>>>> c017f5b0
 use Profile_User;
 use ProfileRight;
 use Psr\Log\LogLevel;
@@ -60,11 +55,7 @@
 use Supplier;
 use Supplier_Ticket;
 use Symfony\Component\DomCrawler\Crawler;
-<<<<<<< HEAD
-use Ticket as GlobalTicket;
-=======
 use Ticket;
->>>>>>> c017f5b0
 use Ticket_User;
 use TicketValidation;
 use User;
@@ -2351,7 +2342,7 @@
     {
         $this->login();
         $this->setEntity('Root entity', true);
-        $ticket = new GlobalTicket();
+        $ticket = new Ticket();
         $ticket_id = $ticket->add([
             'name'    => 'Ticket to check cloning',
             'content' => 'Ticket to check cloning',
