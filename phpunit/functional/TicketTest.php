<?php

/**
 * ---------------------------------------------------------------------
 *
 * GLPI - Gestionnaire Libre de Parc Informatique
 *
 * http://glpi-project.org
 *
 * @copyright 2015-2025 Teclib' and contributors.
 * @licence   https://www.gnu.org/licenses/gpl-3.0.html
 *
 * ---------------------------------------------------------------------
 *
 * LICENSE
 *
 * This file is part of GLPI.
 *
 * This program is free software: you can redistribute it and/or modify
 * it under the terms of the GNU General Public License as published by
 * the Free Software Foundation, either version 3 of the License, or
 * (at your option) any later version.
 *
 * This program is distributed in the hope that it will be useful,
 * but WITHOUT ANY WARRANTY; without even the implied warranty of
 * MERCHANTABILITY or FITNESS FOR A PARTICULAR PURPOSE.  See the
 * GNU General Public License for more details.
 *
 * You should have received a copy of the GNU General Public License
 * along with this program.  If not, see <https://www.gnu.org/licenses/>.
 *
 * ---------------------------------------------------------------------
 */

namespace tests\units;

use CommonITILActor;
use CommonITILObject;
use Computer;
use CronTask;
use DbTestCase;
use Entity;
use Glpi\PHPUnit\Tests\Glpi\ITILTrait;
use Glpi\PHPUnit\Tests\Glpi\ValidationStepTrait;
use Glpi\Search\SearchOption;
use Glpi\Team\Team;
use Group;
use Group_Ticket;
use Group_User;
use ITILCategory;
use PHPUnit\Framework\Attributes\DataProvider;
use Profile;
use Profile_User;
use ProfileRight;
use Psr\Log\LogLevel;
use Search;
use Session;
use Supplier;
use Supplier_Ticket;
use Symfony\Component\DomCrawler\Crawler;
use Ticket;
use Ticket_User;
use TicketValidation;
use User;

/* Test for inc/ticket.class.php */

class TicketTest extends DbTestCase
{
    use ValidationStepTrait;
    use ITILTrait;

    public static function addActorsProvider(): iterable
    {
        $default_use_notifications = 1;

        $admin_user_id    = getItemByTypeName(User::class, 'glpi', true);
        $tech_user_id     = getItemByTypeName(User::class, 'tech', true);
        $normal_user_id   = getItemByTypeName(User::class, 'normal', true);
        $postonly_user_id = getItemByTypeName(User::class, 'post-only', true);

        $group_1_id = getItemByTypeName(Group::class, '_test_group_1', true);
        $group_2_id = getItemByTypeName(Group::class, '_test_group_2', true);

        $supplier_id = getItemByTypeName(Supplier::class, '_suplier01_name', true);

        $actor_types = ['requester', 'assign', 'observer'];

        foreach ($actor_types as $actor_type) {
            $actor_type_value = constant(CommonITILActor::class . '::' . strtoupper($actor_type));

            // single user
            $expected_actors = [
                [
                    'type'              => $actor_type_value,
                    'itemtype'          => User::class,
                    'items_id'          => $tech_user_id,
                    'use_notification'  => $default_use_notifications,
                    'alternative_email' => '',
                ],
            ];
            // using historical keys
            yield [
                'actors_input'   => [
                    "_users_id_{$actor_type}" => "$tech_user_id",
                ],
                'expected_actors' => $expected_actors,
            ];
            // using _actors key
            yield [
                'actors_input'   => [
                    '_actors' => [
                        $actor_type => [
                            [
                                'itemtype'          => User::class,
                                'items_id'          => $tech_user_id,
                                'use_notification'  => $default_use_notifications,
                                'alternative_email' => '',
                            ],
                        ],
                    ],
                ],
                'expected_actors' => $expected_actors,
            ];

            // single email actor
            $expected_actors = [
                [
                    'type'              => $actor_type_value,
                    'itemtype'          => User::class,
                    'items_id'          => 0,
                    'use_notification'  => 1,
                    'alternative_email' => 'unknownuser@localhost.local',
                ],
            ];
            // using historical keys
            yield [
                'actors_input'   => [
                    "_users_id_{$actor_type}"       => '0',
                    "_users_id_{$actor_type}_notif" => [
                        'use_notification'   => '1',
                        'alternative_email'  => 'unknownuser@localhost.local',
                    ],
                ],
                'expected_actors' => $expected_actors,
            ];
            // using _actors key
            yield [
                'actors_input'   => [
                    '_actors' => [
                        $actor_type => [
                            [
                                'itemtype'          => User::class,
                                'items_id'          => 0,
                                'use_notification'  => 1,
                                'alternative_email' => 'unknownuser@localhost.local',
                            ],
                        ],
                    ],
                ],
                'expected_actors' => $expected_actors,
            ];

            // single group
            $expected_actors = [
                [
                    'type'     => $actor_type_value,
                    'itemtype' => Group::class,
                    'items_id' => $group_1_id,
                ],
            ];
            // using historical keys
            yield [
                'actors_input'   => [
                    "_groups_id_{$actor_type}" => "$group_1_id",
                ],
                'expected_actors' => $expected_actors,
            ];
            // using _actors key
            yield [
                'actors_input'   => [
                    '_actors' => [
                        $actor_type => [
                            [
                                'itemtype' => Group::class,
                                'items_id' => $group_1_id,
                            ],
                        ],
                    ],
                ],
                'expected_actors' => $expected_actors,
            ];

            // multiple actors
            $expected_actors = [
                [
                    'type'              => $actor_type_value,
                    'itemtype'          => User::class,
                    'items_id'          => $tech_user_id,
                    'use_notification'  => 1,
                    'alternative_email' => 'alt-email@localhost.local',
                ],
                [
                    'type'              => $actor_type_value,
                    'itemtype'          => User::class,
                    'items_id'          => $admin_user_id,
                    'use_notification'  => 0,
                    'alternative_email' => '',
                ],
                [
                    'type'              => $actor_type_value,
                    'itemtype'          => User::class,
                    'items_id'          => 0,
                    'use_notification'  => 1,
                    'alternative_email' => 'unknownuser1@localhost.local',
                ],
                [
                    'type'              => $actor_type_value,
                    'itemtype'          => User::class,
                    'items_id'          => 0,
                    'use_notification'  => 1,
                    'alternative_email' => 'unknownuser2@localhost.local',
                ],
                [
                    'type'              => $actor_type_value,
                    'itemtype'          => Group::class,
                    'items_id'          => $group_1_id,
                ],
                [
                    'type'              => $actor_type_value,
                    'itemtype'          => Group::class,
                    'items_id'          => $group_2_id,
                ],
            ];
            // using historical keys
            yield [
                'actors_input'   => [
                    "_users_id_{$actor_type}"       => ["$tech_user_id", "$admin_user_id", '0', '0'],
                    "_users_id_{$actor_type}_notif" => [
                        'use_notification'   => ['1', '0', '1', '1'],
                        'alternative_email'  => ['alt-email@localhost.local', '', 'unknownuser1@localhost.local', 'unknownuser2@localhost.local'],
                    ],
                    "_groups_id_{$actor_type}"      => ["$group_1_id", "$group_2_id"],
                ],
                'expected_actors' => $expected_actors,
            ];
            // using _actors key
            yield [
                'actors_input'   => [
                    '_actors' => [
                        $actor_type => [
                            [
                                'itemtype'          => User::class,
                                'items_id'          => $tech_user_id,
                                'use_notification'  => 1,
                                'alternative_email' => 'alt-email@localhost.local',
                            ],
                            [
                                'itemtype'          => User::class,
                                'items_id'          => $admin_user_id,
                                'use_notification'  => 0,
                                'alternative_email' => '',
                            ],
                            [
                                'itemtype'          => User::class,
                                'items_id'          => 0,
                                'use_notification'  => 1,
                                'alternative_email' => 'unknownuser1@localhost.local',
                            ],
                            [
                                'itemtype'          => User::class,
                                'items_id'          => 0,
                                'use_notification'  => 1,
                                'alternative_email' => 'unknownuser2@localhost.local',
                            ],
                            [
                                'itemtype'          => Group::class,
                                'items_id'          => $group_1_id,
                            ],
                            [
                                'itemtype'          => Group::class,
                                'items_id'          => $group_2_id,
                            ],
                        ],
                    ],
                ],
                'expected_actors' => $expected_actors,
            ];
            // using mix between historical keys and _actors key
            yield [
                'actors_input'   => [
                    "_users_id_{$actor_type}"       => ["$tech_user_id"],
                    "_users_id_{$actor_type}_notif" => [
                        'use_notification'   => ['1'],
                        'alternative_email'  => ['alt-email@localhost.local'],
                    ],
                    '_actors' => [
                        $actor_type => [
                            [
                                'itemtype'          => User::class,
                                'items_id'          => $admin_user_id,
                                'use_notification'  => 0,
                                'alternative_email' => '',
                            ],
                            [
                                'itemtype'          => User::class,
                                'items_id'          => 0,
                                'use_notification'  => 1,
                                'alternative_email' => 'unknownuser1@localhost.local',
                            ],
                            [
                                'itemtype'          => User::class,
                                'items_id'          => 0,
                                'use_notification'  => 1,
                                'alternative_email' => 'unknownuser2@localhost.local',
                            ],
                            [
                                'itemtype'          => Group::class,
                                'items_id'          => $group_1_id,
                            ],
                            [
                                'itemtype'          => Group::class,
                                'items_id'          => $group_2_id,
                            ],
                        ],
                    ],
                ],
                'expected_actors' => $expected_actors,
            ];
        }

        // complete mix
        $expected_actors = [
            [
                'type'              => CommonITILActor::REQUESTER,
                'itemtype'          => User::class,
                'items_id'          => $postonly_user_id,
                'use_notification'  => $default_use_notifications,
                'alternative_email' => '',
            ],
            [
                'type'              => CommonITILActor::REQUESTER,
                'itemtype'          => User::class,
                'items_id'          => $normal_user_id,
                'use_notification'  => $default_use_notifications,
                'alternative_email' => '',
            ],
            [
                'type'              => CommonITILActor::OBSERVER,
                'itemtype'          => User::class,
                'items_id'          => $normal_user_id,
                'use_notification'  => 0,
                'alternative_email' => '',
            ],
            [
                'type'              => CommonITILActor::OBSERVER,
                'itemtype'          => User::class,
                'items_id'          => 0,
                'use_notification'  => 1,
                'alternative_email' => 'obs1@localhost.local',
            ],
            [
                'type'              => CommonITILActor::OBSERVER,
                'itemtype'          => User::class,
                'items_id'          => 0,
                'use_notification'  => 1,
                'alternative_email' => 'obs1@localhost.local',
            ],
            [
                'type'              => CommonITILActor::OBSERVER,
                'itemtype'          => Group::class,
                'items_id'          => $group_1_id,
            ],
            [
                'type'              => CommonITILActor::ASSIGN,
                'itemtype'          => User::class,
                'items_id'          => $tech_user_id,
                'use_notification'  => 1,
                'alternative_email' => 'alternativeemail@localhost.local',
            ],
            [
                'type'              => CommonITILActor::ASSIGN,
                'itemtype'          => Group::class,
                'items_id'          => $group_2_id,
            ],
            [
                'type'              => CommonITILActor::ASSIGN,
                'itemtype'          => Supplier::class,
                'items_id'          => $supplier_id,
            ],
        ];
        // using historical keys
        yield [
            'actors_input'   => [
                '_users_id_requester'       => ["$postonly_user_id", "$normal_user_id"],
                '_users_id_observer'        => ["$normal_user_id", '0', '0'],
                '_users_id_observer_notif'  => [
                    'use_notification'   => ['0', '1', '1'],
                    'alternative_email'  => ['', 'obs1@localhost.local', 'obs2@localhost.local'],
                ],
                '_groups_id_observer'       => ["$group_1_id"],
                '_users_id_assign'          => ["$tech_user_id"],
                '_users_id_assign_notif'    => [
                    'use_notification'   => ['1'],
                    'alternative_email'  => ['alternativeemail@localhost.local'],
                ],
                '_groups_id_assign'         => ["$group_2_id"],
                '_suppliers_id_assign'      => ["$supplier_id"],
            ],
            'expected_actors' => $expected_actors,
        ];
        // using _actors key
        yield [
            'actors_input'   => [
                '_actors' => [
                    'requester' => [
                        [
                            'itemtype'          => User::class,
                            'items_id'          => $postonly_user_id,
                            'use_notification'  => $default_use_notifications,
                            'alternative_email' => '',
                        ],
                        [
                            'itemtype'          => User::class,
                            'items_id'          => $normal_user_id,
                            'use_notification'  => $default_use_notifications,
                            'alternative_email' => '',
                        ],
                    ],
                    'observer' => [
                        [
                            'itemtype'          => User::class,
                            'items_id'          => $normal_user_id,
                            'use_notification'  => 0,
                            'alternative_email' => '',
                        ],
                        [
                            'itemtype'          => User::class,
                            'items_id'          => 0,
                            'use_notification'  => 1,
                            'alternative_email' => 'obs1@localhost.local',
                        ],
                        [
                            'itemtype'          => User::class,
                            'items_id'          => 0,
                            'use_notification'  => 1,
                            'alternative_email' => 'obs2@localhost.local',
                        ],
                        [
                            'itemtype'          => Group::class,
                            'items_id'          => $group_1_id,
                        ],
                    ],
                    'assign' => [
                        [
                            'itemtype'          => User::class,
                            'items_id'          => $tech_user_id,
                            'use_notification'  => 1,
                            'alternative_email' => 'alternativeemail@localhost.local',
                        ],
                        [
                            'itemtype'          => Group::class,
                            'items_id'          => $group_2_id,
                        ],
                        [
                            'itemtype'          => Supplier::class,
                            'items_id'          => $supplier_id,
                        ],
                    ],
                ],
            ],
            'expected_actors' => $expected_actors,
        ];
        // using mix between historical keys and _actors key
        yield [
            'actors_input'   => [
                '_users_id_requester'        => ["$postonly_user_id", "$normal_user_id"],
                '_users_id_observer'        => ['0'],
                '_users_id_observer_notif'  => [
                    'use_notification'   => ['1'],
                    'alternative_email'  => ['obs2@localhost.local'],
                ],
                '_actors' => [
                    'requester' => [
                        // Duplicates actor defined in "_users_id_requester", should not be a problem
                        [
                            'itemtype'          => User::class,
                            'items_id'          => $postonly_user_id,
                            'use_notification'  => $default_use_notifications,
                            'alternative_email' => '',
                        ],
                    ],
                    'observer' => [
                        [
                            'itemtype'          => User::class,
                            'items_id'          => $normal_user_id,
                            'use_notification'  => 0,
                            'alternative_email' => '',
                        ],
                        [
                            'itemtype'          => User::class,
                            'items_id'          => 0,
                            'use_notification'  => 1,
                            'alternative_email' => 'obs1@localhost.local',
                        ],
                        [
                            'itemtype'          => Group::class,
                            'items_id'          => $group_1_id,
                        ],
                    ],
                    'assign' => [
                        [
                            'itemtype'          => User::class,
                            'items_id'          => $tech_user_id,
                            'use_notification'  => 1,
                            'alternative_email' => 'alternativeemail@localhost.local',
                        ],
                        [
                            'itemtype'          => Group::class,
                            'items_id'          => $group_2_id,
                        ],
                        [
                            'itemtype'          => Supplier::class,
                            'items_id'          => $supplier_id,
                        ],
                    ],
                ],
            ],
            'expected_actors' => $expected_actors,
        ];
    }

    #[DataProvider('addActorsProvider')]
    public function testCreateTicketWithActors(array $actors_input, array $expected_actors): void
    {
        $this->login();

        $ticket = new Ticket();
        $ticket_id = $ticket->add(
            [
                'name'        => 'ticket title',
                'content'     => 'a description',
                'entities_id' => getItemByTypeName('Entity', '_test_root_entity', true),
            ] + $actors_input
        );
        $this->assertGreaterThan(0, $ticket_id);

        $this->checkActors($ticket, $expected_actors);
    }

    public function testSearchOptions()
    {
        $this->login();

        $last_followup_date = '2016-01-01 00:00:00';
        $last_task_date = '2017-01-01 00:00:00';
        $last_solution_date = '2018-01-01 00:00:00';

        $ticket = new Ticket();
        $ticket_id = $ticket->add(
            [
                'name'        => 'ticket title',
                'content'     => 'a description',
                'entities_id' => getItemByTypeName('Entity', '_test_root_entity', true),
            ]
        );

        $followup = new \ITILFollowup();
        $followup->add([
            'itemtype'  => $ticket::getType(),
            'items_id' => $ticket_id,
            'content'    => 'followup content',
            'date'       => '2015-01-01 00:00:00',
        ]);

        $followup->add([
            'itemtype'  => $ticket::getType(),
            'items_id' => $ticket_id,
            'content'    => 'followup content',
            'date'       => '2015-02-01 00:00:00',
        ]);

        $task = new \TicketTask();
        $this->assertGreaterThan(
            0,
            (int) $task->add([
                'tickets_id'   => $ticket_id,
                'content'      => 'A simple Task',
                'date'         => '2015-01-01 00:00:00',
            ])
        );

        $this->assertGreaterThan(
            0,
            (int) $task->add([
                'tickets_id'   => $ticket_id,
                'content'      => 'A simple Task',
                'date'         => $last_task_date,
            ])
        );

        $this->assertGreaterThan(
            0,
            (int) $task->add([
                'tickets_id'   => $ticket_id,
                'content'      => 'A simple Task',
                'date'         => '2016-01-01 00:00:00',
            ])
        );

        $solution = new \ITILSolution();
        $this->assertGreaterThan(
            0,
            (int) $solution->add([
                'itemtype'  => $ticket::getType(),
                'items_id' => $ticket_id,
                'content'    => 'solution content',
                'date_creation' => '2017-01-01 00:00:00',
                'status' => 2,
            ])
        );

        $this->assertGreaterThan(
            0,
            (int) $followup->add([
                'itemtype'  => $ticket::getType(),
                'items_id'  => $ticket_id,
                'add_reopen'   => '1',
                'content'      => 'This is required',
                'date'         => $last_followup_date,
            ])
        );

        $this->assertGreaterThan(
            0,
            (int) $solution->add([
                'itemtype'  => $ticket::getType(),
                'items_id' => $ticket_id,
                'content'    => 'solution content',
                'date_creation' => $last_solution_date,
            ])
        );

        $criteria = [
            [
                'link' => 'AND',
                'field' => 2,
                'searchtype' => 'contains',
                'value' => $ticket_id,
            ],
        ];
        $data   = Search::getDatas($ticket->getType(), ["criteria" => $criteria], [72,73,74]);
        $this->assertSame(1, $data['data']['totalcount']);
        $ticket_with_so = $data['data']['rows'][0]['raw'];
        $this->assertEquals($ticket_id, $ticket_with_so['id']);
        $this->assertTrue(array_key_exists('ITEM_Ticket_72', $ticket_with_so));
        $this->assertEquals($last_followup_date, $ticket_with_so['ITEM_Ticket_72']);
        $this->assertTrue(array_key_exists('ITEM_Ticket_73', $ticket_with_so));
        $this->assertEquals($last_task_date, $ticket_with_so['ITEM_Ticket_73']);
        $this->assertTrue(array_key_exists('ITEM_Ticket_74', $ticket_with_so));
        $this->assertEquals($last_solution_date, $ticket_with_so['ITEM_Ticket_74']);
    }


    public static function updateActorsProvider(): iterable
    {
        foreach (self::addActorsProvider() as $params) {
            yield [
                'add_actors_input'       => [],
                'add_expected_actors'    => [],
                'update_actors_input'    => $params['actors_input'],
                'update_expected_actors' => $params['expected_actors'],
            ];

            // Update without an actor input should not change actors
            yield [
                'add_actors_input'       => $params['actors_input'],
                'add_expected_actors'    => $params['expected_actors'],
                'update_actors_input'    => [],
                'update_expected_actors' => $params['expected_actors'],
            ];
        }

        $postonly_user_id = getItemByTypeName(User::class, 'post-only', true);

        $actor_types = ['requester', 'assign', 'observer'];
        foreach ($actor_types as $actor_type) {
            $actor_type_value = constant(CommonITILActor::class . '::' . strtoupper($actor_type));

            // single email actor updated
            yield [
                'add_actors_input'       => [
                    '_actors' => [
                        $actor_type => [
                            [
                                'itemtype'          => User::class,
                                'items_id'          => 0,
                                'use_notification'  => 1,
                                'alternative_email' => 'extern1@localhost.local',
                            ],
                        ],
                    ],
                ],
                'add_expected_actors'    => [
                    [
                        'type'              => $actor_type_value,
                        'itemtype'          => User::class,
                        'items_id'          => 0,
                        'use_notification'  => 1,
                        'alternative_email' => 'extern1@localhost.local',
                    ],
                ],
                'update_actors_input'    => [
                    '_actors' => [
                        $actor_type => [
                            [
                                'itemtype'          => User::class,
                                'items_id'          => 0,
                                'use_notification'  => 0,
                                'alternative_email' => 'extern1@localhost.local',
                            ],
                        ],
                    ],
                ],
                'update_expected_actors' => [
                    [
                        'type'              => $actor_type_value,
                        'itemtype'          => User::class,
                        'items_id'          => 0,
                        'use_notification'  => 0,
                        'alternative_email' => 'extern1@localhost.local',
                    ],
                ],
            ];

            // single email actor replaced
            yield [
                'add_actors_input'       => [
                    '_actors' => [
                        $actor_type => [
                            [
                                'itemtype'          => User::class,
                                'items_id'          => 0,
                                'use_notification'  => 1,
                                'alternative_email' => 'extern1@localhost.local',
                            ],
                        ],
                    ],
                ],
                'add_expected_actors'    => [
                    [
                        'type'              => $actor_type_value,
                        'itemtype'          => User::class,
                        'items_id'          => 0,
                        'use_notification'  => 1,
                        'alternative_email' => 'extern1@localhost.local',
                    ],
                ],
                'update_actors_input'    => [
                    '_actors' => [
                        $actor_type => [
                            [
                                'itemtype'          => User::class,
                                'items_id'          => 0,
                                'use_notification'  => 0,
                                'alternative_email' => 'extern2@localhost.local',
                            ],
                        ],
                    ],
                ],
                'update_expected_actors' => [
                    [
                        'type'              => $actor_type_value,
                        'itemtype'          => User::class,
                        'items_id'          => 0,
                        'use_notification'  => 0,
                        'alternative_email' => 'extern2@localhost.local',
                    ],
                ],
            ];

            // single email actor removed
            yield [
                'add_actors_input'       => [
                    '_actors' => [
                        $actor_type => [
                            [
                                'itemtype'          => User::class,
                                'items_id'          => 0,
                                'use_notification'  => 1,
                                'alternative_email' => 'extern1@localhost.local',
                            ],
                        ],
                    ],
                ],
                'add_expected_actors'    => [
                    [
                        'type'              => $actor_type_value,
                        'itemtype'          => User::class,
                        'items_id'          => 0,
                        'use_notification'  => 1,
                        'alternative_email' => 'extern1@localhost.local',
                    ],
                ],
                'update_actors_input'    => [
                    '_actors' => [
                        $actor_type => [
                        ],
                    ],
                ],
                'update_expected_actors' => [],
            ];

            // add multiple actors, including multiple email actors, add an update for one of them (in mixed order)
            // to validate that the expected email actor is updated
            // also remove an email actor
            yield [
                'add_actors_input'       => [
                    '_actors' => [
                        $actor_type => [
                            [
                                'itemtype'          => User::class,
                                'items_id'          => 0,
                                'use_notification'  => 1,
                                'alternative_email' => 'extern1@localhost.local',
                            ],
                            [
                                'itemtype'          => User::class,
                                'items_id'          => $postonly_user_id,
                                'use_notification'  => 1,
                                'alternative_email' => '',
                            ],
                            [
                                'itemtype'          => User::class,
                                'items_id'          => 0,
                                'use_notification'  => 1,
                                'alternative_email' => 'extern2@localhost.local',
                            ],
                            [
                                'itemtype'          => User::class,
                                'items_id'          => 0,
                                'use_notification'  => 1,
                                'alternative_email' => 'extern3@localhost.local',
                            ],
                        ],
                    ],
                ],
                'add_expected_actors'    => [
                    [
                        'type'              => $actor_type_value,
                        'itemtype'          => User::class,
                        'items_id'          => 0,
                        'use_notification'  => 1,
                        'alternative_email' => 'extern1@localhost.local',
                    ],
                    [
                        'type'              => $actor_type_value,
                        'itemtype'          => User::class,
                        'items_id'          => $postonly_user_id,
                        'use_notification'  => 1,
                        'alternative_email' => '',
                    ],
                    [
                        'type'              => $actor_type_value,
                        'itemtype'          => User::class,
                        'items_id'          => 0,
                        'use_notification'  => 1,
                        'alternative_email' => 'extern2@localhost.local',
                    ],
                    [
                        'type'              => $actor_type_value,
                        'itemtype'          => User::class,
                        'items_id'          => 0,
                        'use_notification'  => 1,
                        'alternative_email' => 'extern3@localhost.local',
                    ],
                ],
                'update_actors_input'    => [
                    '_actors' => [
                        $actor_type => [
                            [
                                'itemtype'          => User::class,
                                'items_id'          => $postonly_user_id,
                                'use_notification'  => 1,
                                'alternative_email' => '',
                            ],
                            [
                                'itemtype'          => User::class,
                                'items_id'          => 0,
                                'use_notification'  => 0,
                                'alternative_email' => 'extern2@localhost.local',
                            ],
                            [
                                'itemtype'          => User::class,
                                'items_id'          => 0,
                                'use_notification'  => 1,
                                'alternative_email' => 'extern1@localhost.local',
                            ],
                        ],
                    ],
                ],
                'update_expected_actors' => [
                    [
                        'type'              => $actor_type_value,
                        'itemtype'          => User::class,
                        'items_id'          => 0,
                        'use_notification'  => 1,
                        'alternative_email' => 'extern1@localhost.local',
                    ],
                    [
                        'type'              => $actor_type_value,
                        'itemtype'          => User::class,
                        'items_id'          => $postonly_user_id,
                        'use_notification'  => 1,
                        'alternative_email' => '',
                    ],
                    [
                        'type'              => $actor_type_value,
                        'itemtype'          => User::class,
                        'items_id'          => 0,
                        'use_notification'  => 0,
                        'alternative_email' => 'extern2@localhost.local',
                    ],
                ],
            ];
        }
    }

    #[DataProvider('updateActorsProvider')]
    public function testUpdateTicketWithActors(
        array $add_actors_input,
        array $add_expected_actors,
        array $update_actors_input,
        array $update_expected_actors
    ): void {
        $this->login();

        $ticket = new Ticket();
        $ticket_id = $ticket->add(
            [
                'name'        => 'ticket title',
                'content'     => 'a description',
                'entities_id' => getItemByTypeName('Entity', '_test_root_entity', true),
            ] + $add_actors_input
        );
        $this->assertGreaterThan(0, $ticket_id);

        $this->checkActors($ticket, $add_expected_actors);

        $this->assertTrue($ticket->update(['id' => $ticket_id] + $update_actors_input));

        $this->checkActors($ticket, $update_expected_actors);
    }

    /**
     * Check that ticket actors are matching expected actors.
     *
     * @param Ticket $ticket
     * @param array $expected_actors
     *
     * @return void
     */
    private function checkActors(Ticket $ticket, array $expected_actors): void
    {
        foreach ([Ticket_User::class, Group_Ticket::class, Supplier_Ticket::class] as $link_class) {
            $link_obj = new $link_class();

            $expected_actors_for_itemtype = array_filter(
                $expected_actors,
                function (array $actor) use ($link_obj) {
                    return $actor['itemtype'] === getItemtypeForForeignKeyField($link_obj->getActorForeignKey());
                }
            );

            foreach ($expected_actors_for_itemtype as $actor) {
                $actor[$link_obj->getActorForeignKey()] = $actor['items_id'];
                unset($actor['itemtype'], $actor['items_id']);
                $this->assertTrue(
                    $link_obj->getFromDBByCrit(['tickets_id' => $ticket->getID()] + $actor),
                    sprintf('Actor not found: %s', json_encode($actor))
                );
            }
            $this->assertEquals(
                count($expected_actors_for_itemtype),
                $link_obj->countForItem($ticket)
            );
        }
    }

    public function testTasksFromTemplate()
    {
        // 1- create a task category
        $taskcat    = new \TaskCategory();
        $taskcat_id = $taskcat->add([
            'name' => 'my task cat',
        ]);
        $this->assertFalse($taskcat->isNewItem());

        // 2- create some task templates
        $tasktemplate = new \TaskTemplate();
        $ttA_id          = $tasktemplate->add([
            'name'              => 'my task template A',
            'content'           => '<p>my task template A</p>',
            'taskcategories_id' => $taskcat_id,
            'actiontime'        => 60,
            'is_private'        => true,
            'users_id_tech'     => 2,
            'groups_id_tech'    => 0,
            'state'             => \Planning::INFO,
        ]);
        $this->assertFalse($tasktemplate->isNewItem());
        $ttB_id          = $tasktemplate->add([
            'name'              => 'my task template B',
            'content'           => '<p>my task template B</p>',
            'taskcategories_id' => $taskcat_id,
            'actiontime'        => 120,
            'is_private'        => false,
            'users_id_tech'     => 2,
            'groups_id_tech'    => 0,
            'state'             => \Planning::TODO,
        ]);
        $this->assertFalse($tasktemplate->isNewItem());

        // 3 - create a ticket template with the task templates in predefined fields
        $itiltemplate    = new \TicketTemplate();
        $itiltemplate_id = $itiltemplate->add([
            'name' => 'my ticket template',
        ]);
        $this->assertFalse($itiltemplate->isNewItem());
        $ttp = new \TicketTemplatePredefinedField();
        $ttp->add([
            'tickettemplates_id' => $itiltemplate_id,
            'num'                => '175',
            'value'              => $ttA_id,
        ]);
        $this->assertFalse($ttp->isNewItem());
        $ttp->add([
            'tickettemplates_id' => $itiltemplate_id,
            'num'                => '176',
            'value'              => $ttB_id,
        ]);
        $this->assertFalse($ttp->isNewItem());

        // 4 - create a ticket category using the ticket template
        $itilcat    = new ITILCategory();
        $itilcat_id = $itilcat->add([
            'name'                        => 'my itil category',
            'ticketltemplates_id_incident' => $itiltemplate_id,
            'tickettemplates_id_demand'   => $itiltemplate_id,
            'is_incident'                 => true,
            'is_request'                  => true,
        ]);
        $this->assertFalse($itilcat->isNewItem());

        // 5 - create a ticket using the ticket category
        $ticket     = new Ticket();
        $tickets_id = $ticket->add([
            'name'                => 'test task template',
            'content'             => 'test task template',
            'itilcategories_id'   => $itilcat_id,
            '_tickettemplates_id' => $itiltemplate_id,
            '_tasktemplates_id'   => [$ttA_id, $ttB_id],
        ]);
        $this->assertFalse($ticket->isNewItem());

        // 6 - check creation of the tasks
        $tickettask = new \TicketTask();
        $found_tasks = $tickettask->find(['tickets_id' => $tickets_id], "id ASC");

        // 6.1 -> check first task
        $taskA = array_shift($found_tasks);
        $this->assertEquals('<p>my task template A</p>', $taskA['content']);
        $this->assertEquals($taskcat_id, $taskA['taskcategories_id']);
        $this->assertEquals(60, $taskA['actiontime']);
        $this->assertEquals(1, $taskA['is_private']);
        $this->assertEquals(2, $taskA['users_id_tech']);
        $this->assertEquals(0, $taskA['groups_id_tech']);
        $this->assertEquals(\Planning::INFO, $taskA['state']);

        // 6.2 -> check second task
        $taskB = array_shift($found_tasks);
        $this->assertSame('<p>my task template B</p>', $taskB['content']);
        $this->assertEquals($taskcat_id, $taskB['taskcategories_id']);
        $this->assertEquals(120, $taskB['actiontime']);
        $this->assertEquals(0, $taskB['is_private']);
        $this->assertEquals(2, $taskB['users_id_tech']);
        $this->assertEquals(0, $taskB['groups_id_tech']);
        $this->assertEquals(\Planning::TODO, $taskB['state']);
    }

    public function testAcls()
    {
        $ticket = new Ticket();
        //to fix an undefined index
        $_SESSION["glpiactiveprofile"]["interface"] = '';
        $this->assertFalse((bool) $ticket->canAdminActors());
        $this->assertFalse((bool) $ticket->canAssign());
        $this->assertFalse((bool) $ticket->canAssignToMe());
        $this->assertFalse((bool) $ticket->canUpdate());
        $this->assertFalse((bool) $ticket->canView());
        $this->assertFalse((bool) $ticket->canViewItem());
        $this->assertFalse((bool) $ticket->canSolve());
        $this->assertFalse((bool) $ticket->canApprove());
        $this->assertTrue((bool) $ticket->canMassiveAction('update', 'content', 'qwerty'));
        $this->assertTrue((bool) $ticket->canMassiveAction('update', 'name', 'qwerty'));
        $this->assertTrue((bool) $ticket->canMassiveAction('update', 'priority', 'qwerty'));
        $this->assertTrue((bool) $ticket->canMassiveAction('update', 'type', 'qwerty'));
        $this->assertTrue((bool) $ticket->canMassiveAction('update', 'location', 'qwerty'));
        $this->assertFalse((bool) $ticket->canCreateItem());
        $this->assertFalse((bool) $ticket->canUpdateItem());
        $this->assertFalse((bool) $ticket->canRequesterUpdateItem());
        $this->assertFalse((bool) $ticket->canDelete());
        $this->assertFalse((bool) $ticket->canDeleteItem());
        $this->assertFalse((bool) $ticket->canAddItem('Document'));
        $this->assertFalse((bool) $ticket->canAddItem('Ticket_Cost'));
        $this->assertFalse((bool) $ticket->canAddFollowups());
        $this->assertFalse((bool) $ticket->canUserAddFollowups(Session::getLoginUserID()));

        $this->login();
        $this->setEntity('Root entity', true);
        $ticket = new Ticket();
        $this->assertTrue((bool) $ticket->canAdminActors()); //=> get 2
        $this->assertTrue((bool) $ticket->canAssign()); //=> get 8192
        $this->assertTrue((bool) $ticket->canAssignToMe());
        $this->assertTrue((bool) $ticket->canUpdate());
        $this->assertTrue((bool) $ticket->canView());
        $this->assertTrue((bool) $ticket->canViewItem());
        $this->assertTrue((bool) $ticket->canSolve());
        $this->assertFalse((bool) $ticket->canApprove());
        $this->assertTrue((bool) $ticket->canMassiveAction('update', 'content', 'qwerty'));
        $this->assertTrue((bool) $ticket->canMassiveAction('update', 'name', 'qwerty'));
        $this->assertTrue((bool) $ticket->canMassiveAction('update', 'priority', 'qwerty'));
        $this->assertTrue((bool) $ticket->canMassiveAction('update', 'type', 'qwerty'));
        $this->assertTrue((bool) $ticket->canMassiveAction('update', 'location', 'qwerty'));
        $this->assertTrue((bool) $ticket->canCreateItem());
        $this->assertTrue((bool) $ticket->canUpdateItem());
        $this->assertFalse((bool) $ticket->canRequesterUpdateItem());
        $this->assertTrue((bool) $ticket->canDelete());
        $this->assertTrue((bool) $ticket->canDeleteItem());
        $this->assertTrue((bool) $ticket->canAddItem('Document'));
        $this->assertTrue((bool) $ticket->canAddItem('Ticket_Cost'));
        $this->assertTrue((bool) $ticket->canAddFollowups());
        $this->assertTrue((bool) $ticket->canUserAddFollowups(Session::getLoginUserID()));

        $ticket = getItemByTypeName('Ticket', '_ticket01');
        $this->assertTrue((bool) $ticket->canAdminActors()); //=> get 2
        $this->assertTrue((bool) $ticket->canAssign()); //=> get 8192
        $this->assertTrue((bool) $ticket->canAssignToMe());
        $this->assertTrue((bool) $ticket->canUpdate());
        $this->assertTrue((bool) $ticket->canView());
        $this->assertTrue((bool) $ticket->canViewItem());
        $this->assertTrue((bool) $ticket->canSolve());
        $this->assertTrue((bool) $ticket->canApprove());
        $this->assertTrue((bool) $ticket->canMassiveAction('update', 'content', 'qwerty'));
        $this->assertTrue((bool) $ticket->canMassiveAction('update', 'name', 'qwerty'));
        $this->assertTrue((bool) $ticket->canMassiveAction('update', 'priority', 'qwerty'));
        $this->assertTrue((bool) $ticket->canMassiveAction('update', 'type', 'qwerty'));
        $this->assertTrue((bool) $ticket->canMassiveAction('update', 'location', 'qwerty'));
        $this->assertTrue((bool) $ticket->canCreateItem());
        $this->assertTrue((bool) $ticket->canUpdateItem());
        $this->assertFalse((bool) $ticket->canRequesterUpdateItem());
        $this->assertTrue((bool) $ticket->canDelete());
        $this->assertTrue((bool) $ticket->canDeleteItem());
        $this->assertTrue((bool) $ticket->canAddItem('Document'));
        $this->assertTrue((bool) $ticket->canAddItem('Ticket_Cost'));
        $this->assertTrue((bool) $ticket->canAddFollowups());
        $this->assertTrue((bool) $ticket->canUserAddFollowups(Session::getLoginUserID()));
    }

    public function testPostOnlyAcls()
    {
        $auth = new \Auth();
        $this->assertTrue((bool) $auth->login('post-only', 'postonly', true));

        $ticket = new Ticket();
        $this->assertFalse((bool) $ticket->canAdminActors());
        $this->assertFalse((bool) $ticket->canAssign());
        $this->assertFalse((bool) $ticket->canAssignToMe());
        $this->assertTrue((bool) $ticket->canUpdate());
        $this->assertTrue((bool) $ticket->canView());
        $this->assertFalse((bool) $ticket->canViewItem());
        $this->assertFalse((bool) $ticket->canSolve());
        $this->assertFalse((bool) $ticket->canApprove());
        $this->assertTrue((bool) $ticket->canMassiveAction('update', 'content', 'qwerty'));
        $this->assertTrue((bool) $ticket->canMassiveAction('update', 'name', 'qwerty'));
        $this->assertTrue((bool) $ticket->canMassiveAction('update', 'priority', 'qwerty'));
        $this->assertTrue((bool) $ticket->canMassiveAction('update', 'type', 'qwerty'));
        $this->assertTrue((bool) $ticket->canMassiveAction('update', 'location', 'qwerty'));
        $this->assertTrue((bool) $ticket->canCreateItem());
        $this->assertFalse((bool) $ticket->canUpdateItem());
        $this->assertFalse((bool) $ticket->canRequesterUpdateItem());
        $this->assertTrue((bool) $ticket->canDelete());
        $this->assertFalse((bool) $ticket->canDeleteItem());
        $this->assertFalse((bool) $ticket->canAddItem('Document'));
        $this->assertFalse((bool) $ticket->canAddItem('Ticket_Cost'));
        $this->assertFalse((bool) $ticket->canAddFollowups());
        $this->assertFalse((bool) $ticket->canUserAddFollowups(Session::getLoginUserID()));

        $this->assertGreaterThan(
            0,
            (int) $ticket->add([
                'name'    => '',
                'content' => 'A ticket to check ACLS',
                '_users_id_requester' => getItemByTypeName('User', 'post-only', true),
            ])
        );

        //reload ticket from DB
        $this->assertTrue((bool) $ticket->getFromDB($ticket->getID()));
        $this->assertFalse((bool) $ticket->canAdminActors());
        $this->assertFalse((bool) $ticket->canAssign());
        $this->assertFalse((bool) $ticket->canAssignToMe());
        $this->assertTrue((bool) $ticket->canUpdate());
        $this->assertTrue((bool) $ticket->canView());
        $this->assertTrue((bool) $ticket->canViewItem());
        $this->assertFalse((bool) $ticket->canSolve());
        $this->assertTrue((bool) $ticket->canApprove());
        $this->assertTrue((bool) $ticket->canMassiveAction('update', 'content', 'qwerty'));
        $this->assertTrue((bool) $ticket->canMassiveAction('update', 'name', 'qwerty'));
        $this->assertTrue((bool) $ticket->canMassiveAction('update', 'priority', 'qwerty'));
        $this->assertTrue((bool) $ticket->canMassiveAction('update', 'type', 'qwerty'));
        $this->assertTrue((bool) $ticket->canMassiveAction('update', 'location', 'qwerty'));
        $this->assertTrue((bool) $ticket->canCreateItem());
        $this->assertTrue((bool) $ticket->canUpdateItem());
        $this->assertTrue((bool) $ticket->canRequesterUpdateItem());
        $this->assertTrue((bool) $ticket->canDelete());
        $this->assertTrue((bool) $ticket->canDeleteItem());
        $this->assertTrue((bool) $ticket->canAddItem('Document'));
        $this->assertTrue((bool) $ticket->canAddItem('Ticket_Cost'));
        $this->assertTrue((bool) $ticket->canAddFollowups());
        $this->assertTrue((bool) $ticket->canUserAddFollowups(Session::getLoginUserID()));

        $uid = getItemByTypeName('User', TU_USER, true);
        //add a followup to the ticket
        $fup = new \ITILFollowup();
        $this->assertGreaterThan(
            0,
            (int) $fup->add([
                'itemtype'  => 'Ticket',
                'items_id'   => $ticket->getID(),
                'users_id'     => $uid,
                'content'      => 'A simple followup',
            ])
        );

        $this->assertTrue((bool) $ticket->getFromDB($ticket->getID()));
        $this->assertFalse((bool) $ticket->canAdminActors());
        $this->assertFalse((bool) $ticket->canAssign());
        $this->assertFalse((bool) $ticket->canAssignToMe());
        $this->assertTrue((bool) $ticket->canUpdate());
        $this->assertTrue((bool) $ticket->canView());
        $this->assertTrue((bool) $ticket->canViewItem());
        $this->assertFalse((bool) $ticket->canSolve());
        $this->assertTrue((bool) $ticket->canApprove());
        $this->assertTrue((bool) $ticket->canMassiveAction('update', 'content', 'qwerty'));
        $this->assertTrue((bool) $ticket->canMassiveAction('update', 'name', 'qwerty'));
        $this->assertTrue((bool) $ticket->canMassiveAction('update', 'priority', 'qwerty'));
        $this->assertTrue((bool) $ticket->canMassiveAction('update', 'type', 'qwerty'));
        $this->assertTrue((bool) $ticket->canMassiveAction('update', 'location', 'qwerty'));
        $this->assertTrue((bool) $ticket->canCreateItem());
        $this->assertFalse((bool) $ticket->canUpdateItem());
        $this->assertFalse((bool) $ticket->canRequesterUpdateItem());
        $this->assertTrue((bool) $ticket->canDelete());
        $this->assertFalse((bool) $ticket->canDeleteItem());
        $this->assertTrue((bool) $ticket->canAddItem('Document'));
        $this->assertFalse((bool) $ticket->canAddItem('Ticket_Cost'));
        $this->assertTrue((bool) $ticket->canAddFollowups());
        $this->assertTrue((bool) $ticket->canUserAddFollowups(Session::getLoginUserID()));
    }

    public function testTechAcls()
    {
        $auth = new \Auth();
        $this->assertTrue((bool) $auth->login('tech', 'tech', true));

        $ticket = new Ticket();
        $this->assertTrue((bool) $ticket->canAdminActors());
        $this->assertFalse((bool) $ticket->canAssign());
        $this->assertTrue((bool) $ticket->canAssignToMe());
        $this->assertTrue((bool) $ticket->canUpdate());
        $this->assertTrue((bool) $ticket->canView());
        $this->assertTrue((bool) $ticket->canViewItem());
        $this->assertTrue((bool) $ticket->canSolve());
        $this->assertFalse((bool) $ticket->canApprove());
        $this->assertTrue((bool) $ticket->canMassiveAction('update', 'content', 'qwerty'));
        $this->assertTrue((bool) $ticket->canMassiveAction('update', 'name', 'qwerty'));
        $this->assertTrue((bool) $ticket->canMassiveAction('update', 'priority', 'qwerty'));
        $this->assertTrue((bool) $ticket->canMassiveAction('update', 'type', 'qwerty'));
        $this->assertTrue((bool) $ticket->canMassiveAction('update', 'location', 'qwerty'));
        $this->assertTrue((bool) $ticket->canCreateItem());
        $this->assertTrue((bool) $ticket->canUpdateItem());
        $this->assertFalse((bool) $ticket->canRequesterUpdateItem());
        $this->assertFalse((bool) $ticket->canDelete());
        $this->assertFalse((bool) $ticket->canDeleteItem());
        $this->assertTrue((bool) $ticket->canAddItem('Document'));
        $this->assertTrue((bool) $ticket->canAddItem('Ticket_Cost'));
        $this->assertTrue((bool) $ticket->canAddFollowups());
        $this->assertTrue((bool) $ticket->canUserAddFollowups(Session::getLoginUserID()));

        $this->assertGreaterThan(
            0,
            (int) $ticket->add([
                'name'    => '',
                'content' => 'A ticket to check ACLS',
                '_users_id_assign' => getItemByTypeName("User", 'tech', true),
            ])
        );

        //reload ticket from DB
        $this->assertTrue((bool) $ticket->getFromDB($ticket->getID()));
        $this->assertTrue((bool) $ticket->canAdminActors());
        $this->assertFalse((bool) $ticket->canAssign());
        $this->assertFalse((bool) $ticket->canAssignToMe());
        $this->assertTrue((bool) $ticket->canUpdate());
        $this->assertTrue((bool) $ticket->canView());
        $this->assertTrue((bool) $ticket->canViewItem());
        $this->assertTrue((bool) $ticket->canSolve());
        $this->assertTrue((bool) $ticket->canApprove());
        $this->assertTrue((bool) $ticket->canMassiveAction('update', 'content', 'qwerty'));
        $this->assertTrue((bool) $ticket->canMassiveAction('update', 'name', 'qwerty'));
        $this->assertTrue((bool) $ticket->canMassiveAction('update', 'priority', 'qwerty'));
        $this->assertTrue((bool) $ticket->canMassiveAction('update', 'type', 'qwerty'));
        $this->assertTrue((bool) $ticket->canMassiveAction('update', 'location', 'qwerty'));
        $this->assertTrue((bool) $ticket->canCreateItem());
        $this->assertTrue((bool) $ticket->canUpdateItem());
        $this->assertTrue((bool) $ticket->canRequesterUpdateItem());
        $this->assertFalse((bool) $ticket->canDelete());
        $this->assertFalse((bool) $ticket->canDeleteItem());
        $this->assertTrue((bool) $ticket->canAddItem('Document'));
        $this->assertTrue((bool) $ticket->canAddItem('Ticket_Cost'));
        $this->assertTrue((bool) $ticket->canAddFollowups());
        $this->assertTrue((bool) $ticket->canUserAddFollowups(Session::getLoginUserID()));

        $uid = getItemByTypeName('User', TU_USER, true);
        //add a followup to the ticket
        $fup = new \ITILFollowup();
        $this->assertGreaterThan(
            0,
            (int) $fup->add([
                'itemtype'  => 'Ticket',
                'items_id'   => $ticket->getID(),
                'users_id'     => $uid,
                'content'      => 'A simple followup',
            ])
        );

        $this->assertTrue((bool) $ticket->getFromDB($ticket->getID()));
        $this->assertTrue((bool) $ticket->canAdminActors());
        $this->assertFalse((bool) $ticket->canAssign());
        $this->assertFalse((bool) $ticket->canAssignToMe());
        $this->assertTrue((bool) $ticket->canUpdate());
        $this->assertTrue((bool) $ticket->canView());
        $this->assertTrue((bool) $ticket->canViewItem());
        $this->assertTrue((bool) $ticket->canSolve());
        $this->assertTrue((bool) $ticket->canApprove());
        $this->assertTrue((bool) $ticket->canMassiveAction('update', 'content', 'qwerty'));
        $this->assertTrue((bool) $ticket->canMassiveAction('update', 'name', 'qwerty'));
        $this->assertTrue((bool) $ticket->canMassiveAction('update', 'priority', 'qwerty'));
        $this->assertTrue((bool) $ticket->canMassiveAction('update', 'type', 'qwerty'));
        $this->assertTrue((bool) $ticket->canMassiveAction('update', 'location', 'qwerty'));
        $this->assertTrue((bool) $ticket->canCreateItem());
        $this->assertTrue((bool) $ticket->canUpdateItem());
        $this->assertFalse((bool) $ticket->canRequesterUpdateItem());
        $this->assertFalse((bool) $ticket->canDelete());
        $this->assertFalse((bool) $ticket->canDeleteItem());
        $this->assertTrue((bool) $ticket->canAddItem('Document'));
        $this->assertTrue((bool) $ticket->canAddItem('Ticket_Cost'));
        $this->assertTrue((bool) $ticket->canAddFollowups());
        $this->assertTrue((bool) $ticket->canUserAddFollowups(Session::getLoginUserID()));

        //drop update ticket right from tech profile
        global $DB;
        $DB->update(
            'glpi_profilerights',
            ['rights' => 168965],
            [
                'profiles_id'  => 6,
                'name'         => 'ticket',
            ]
        );
        //ACLs have changed: login again.
        $this->assertTrue((bool) $auth->login('tech', 'tech', true));

        //reset rights. Done here so ACLs are reset even if tests fails.
        $DB->update(
            'glpi_profilerights',
            ['rights' => 168967],
            [
                'profiles_id'  => 6,
                'name'         => 'ticket',
            ]
        );

        $this->assertTrue((bool) $ticket->getFromDB($ticket->getID()));
        $this->assertFalse((bool) $ticket->canAdminActors());
        $this->assertFalse((bool) $ticket->canAssign());
        $this->assertFalse((bool) $ticket->canAssignToMe());
        $this->assertTrue((bool) $ticket->canUpdate());
        $this->assertTrue((bool) $ticket->canView());
        $this->assertTrue((bool) $ticket->canViewItem());
        $this->assertTrue((bool) $ticket->canSolve());
        $this->assertTrue((bool) $ticket->canApprove());
        $this->assertTrue((bool) $ticket->canMassiveAction('update', 'content', 'qwerty'));
        $this->assertTrue((bool) $ticket->canMassiveAction('update', 'name', 'qwerty'));
        $this->assertTrue((bool) $ticket->canMassiveAction('update', 'priority', 'qwerty'));
        $this->assertTrue((bool) $ticket->canMassiveAction('update', 'type', 'qwerty'));
        $this->assertTrue((bool) $ticket->canMassiveAction('update', 'location', 'qwerty'));
        $this->assertTrue((bool) $ticket->canCreateItem());
        $this->assertTrue((bool) $ticket->canUpdateItem());
        $this->assertFalse((bool) $ticket->canRequesterUpdateItem());
        $this->assertFalse((bool) $ticket->canDelete());
        $this->assertFalse((bool) $ticket->canDeleteItem());
        $this->assertTrue((bool) $ticket->canAddItem('Document'));
        $this->assertFalse((bool) $ticket->canAddItem('Ticket_Cost'));
        $this->assertTrue((bool) $ticket->canAddFollowups());
        $this->assertTrue((bool) $ticket->canUserAddFollowups(Session::getLoginUserID()));

        $this->assertGreaterThan(
            0,
            (int) $ticket->add([
                'name'    => '',
                'content' => 'Another ticket to check ACLS',
                '_users_id_assign' => getItemByTypeName("User", 'tech', true),
            ])
        );
        $this->assertTrue((bool) $ticket->getFromDB($ticket->getID()));
        $this->assertFalse((bool) $ticket->canAdminActors());
        $this->assertFalse((bool) $ticket->canAssign());
        $this->assertFalse((bool) $ticket->canAssignToMe());
        $this->assertTrue((bool) $ticket->canUpdate());
        $this->assertTrue((bool) $ticket->canView());
        $this->assertTrue((bool) $ticket->canViewItem());
        $this->assertTrue((bool) $ticket->canSolve());
        $this->assertTrue((bool) $ticket->canApprove());
        $this->assertTrue((bool) $ticket->canMassiveAction('update', 'content', 'qwerty'));
        $this->assertTrue((bool) $ticket->canMassiveAction('update', 'name', 'qwerty'));
        $this->assertTrue((bool) $ticket->canMassiveAction('update', 'priority', 'qwerty'));
        $this->assertTrue((bool) $ticket->canMassiveAction('update', 'type', 'qwerty'));
        $this->assertTrue((bool) $ticket->canMassiveAction('update', 'location', 'qwerty'));
        $this->assertTrue((bool) $ticket->canCreateItem());
        $this->assertTrue((bool) $ticket->canUpdateItem());
        $this->assertTrue((bool) $ticket->canRequesterUpdateItem());
        $this->assertFalse((bool) $ticket->canDelete());
        $this->assertFalse((bool) $ticket->canDeleteItem());
        $this->assertTrue((bool) $ticket->canAddItem('Document'));
        $this->assertTrue((bool) $ticket->canAddItem('Ticket_Cost'));
        $this->assertTrue((bool) $ticket->canAddFollowups());
        $this->assertTrue((bool) $ticket->canUserAddFollowups(Session::getLoginUserID()));
    }

    public function testNotOwnerAcls()
    {
        $this->login();

        $ticket = new Ticket();
        $this->assertGreaterThan(
            0,
            (int) $ticket->add([
                'name'    => '',
                'content' => 'A ticket to check ACLS',
                '_users_id_assign' => getItemByTypeName("User", TU_USER, true),
            ])
        );

        $auth = new \Auth();
        $this->assertTrue((bool) $auth->login('tech', 'tech', true));

        //reload ticket from DB
        $this->assertTrue((bool) $ticket->getFromDB($ticket->getID()));
        $this->assertTrue((bool) $ticket->canAdminActors());
        $this->assertFalse((bool) $ticket->canAssign());
        $this->assertFalse((bool) $ticket->canAssignToMe());
        $this->assertTrue((bool) $ticket->canUpdate());
        $this->assertTrue((bool) $ticket->canView());
        $this->assertTrue((bool) $ticket->canViewItem());
        $this->assertTrue((bool) $ticket->canSolve());
        $this->assertFalse((bool) $ticket->canApprove());
        $this->assertTrue((bool) $ticket->canMassiveAction('update', 'content', 'qwerty'));
        $this->assertTrue((bool) $ticket->canMassiveAction('update', 'name', 'qwerty'));
        $this->assertTrue((bool) $ticket->canMassiveAction('update', 'priority', 'qwerty'));
        $this->assertTrue((bool) $ticket->canMassiveAction('update', 'type', 'qwerty'));
        $this->assertTrue((bool) $ticket->canMassiveAction('update', 'location', 'qwerty'));
        $this->assertTrue((bool) $ticket->canCreateItem());
        $this->assertTrue((bool) $ticket->canUpdateItem());
        $this->assertFalse((bool) $ticket->canRequesterUpdateItem());
        $this->assertFalse((bool) $ticket->canDelete());
        $this->assertFalse((bool) $ticket->canDeleteItem());
        $this->assertTrue((bool) $ticket->canAddItem('Document'));
        $this->assertTrue((bool) $ticket->canAddItem('Ticket_Cost'));
        $this->assertTrue((bool) $ticket->canAddFollowups());
        $this->assertTrue((bool) $ticket->canUserAddFollowups(Session::getLoginUserID()));

        //drop update ticket right from tech profile
        global $DB;
        $this->assertTrue(
            $DB->update(
                'glpi_profilerights',
                ['rights' => 168965],
                [
                    'profiles_id'  => 6,
                    'name'         => 'ticket',
                ]
            )
        );
        //ACLs have changed: login again.
        $this->assertTrue((bool) $auth->login('tech', 'tech', true));

        //reset rights. Done here so ACLs are reset even if tests fails.
        $this->assertTrue(
            $DB->update(
                'glpi_profilerights',
                ['rights' => 168967],
                [
                    'profiles_id'  => 6,
                    'name'         => 'ticket',
                ]
            )
        );

        $this->assertTrue((bool) $ticket->getFromDB($ticket->getID()));
        $this->assertFalse((bool) $ticket->canAdminActors());
        $this->assertFalse((bool) $ticket->canAssign());
        $this->assertFalse((bool) $ticket->canAssignToMe());
        $this->assertTrue((bool) $ticket->canUpdate());
        $this->assertTrue((bool) $ticket->canView());
        $this->assertTrue((bool) $ticket->canViewItem());
        $this->assertFalse((bool) $ticket->canSolve());
        $this->assertFalse((bool) $ticket->canApprove());
        $this->assertTrue((bool) $ticket->canMassiveAction('update', 'content', 'qwerty'));
        $this->assertTrue((bool) $ticket->canMassiveAction('update', 'name', 'qwerty'));
        $this->assertTrue((bool) $ticket->canMassiveAction('update', 'priority', 'qwerty'));
        $this->assertTrue((bool) $ticket->canMassiveAction('update', 'type', 'qwerty'));
        $this->assertTrue((bool) $ticket->canMassiveAction('update', 'location', 'qwerty'));
        $this->assertTrue((bool) $ticket->canCreateItem());
        $this->assertFalse((bool) $ticket->canUpdateItem());
        $this->assertFalse((bool) $ticket->canRequesterUpdateItem());
        $this->assertFalse((bool) $ticket->canDelete());
        $this->assertFalse((bool) $ticket->canDeleteItem());
        $this->assertTrue((bool) $ticket->canAddItem('Document'));
        $this->assertFalse((bool) $ticket->canAddItem('Ticket_Cost'));
        $this->assertTrue((bool) $ticket->canAddFollowups());
        $this->assertTrue((bool) $ticket->canUserAddFollowups(Session::getLoginUserID()));

        // post only tests
        $this->assertTrue((bool) $auth->login('post-only', 'postonly', true));
        $this->assertTrue((bool) $ticket->getFromDB($ticket->getID()));
        $this->assertFalse((bool) $ticket->canAdminActors());
        $this->assertFalse((bool) $ticket->canAssign());
        $this->assertFalse((bool) $ticket->canAssignToMe());
        $this->assertTrue((bool) $ticket->canUpdate());
        $this->assertTrue((bool) $ticket->canView());
        $this->assertFalse((bool) $ticket->canViewItem());
        $this->assertFalse((bool) $ticket->canSolve());
        $this->assertFalse((bool) $ticket->canApprove());
        $this->assertTrue((bool) $ticket->canMassiveAction('update', 'content', 'qwerty'));
        $this->assertTrue((bool) $ticket->canMassiveAction('update', 'name', 'qwerty'));
        $this->assertTrue((bool) $ticket->canMassiveAction('update', 'priority', 'qwerty'));
        $this->assertTrue((bool) $ticket->canMassiveAction('update', 'type', 'qwerty'));
        $this->assertTrue((bool) $ticket->canMassiveAction('update', 'location', 'qwerty'));
        $this->assertTrue((bool) $ticket->canCreateItem());
        $this->assertFalse((bool) $ticket->canUpdateItem());
        $this->assertFalse((bool) $ticket->canRequesterUpdateItem());
        $this->assertTrue((bool) $ticket->canDelete());
        $this->assertFalse((bool) $ticket->canDeleteItem());
        $this->assertFalse((bool) $ticket->canAddItem('Document'));
        $this->assertFalse((bool) $ticket->canAddItem('Ticket_Cost'));
        $this->assertFalse((bool) $ticket->canAddFollowups());
        $this->assertFalse((bool) $ticket->canUserAddFollowups(Session::getLoginUserID()));
    }

    /**
     * Checks showForm() output
     *
     * @param Ticket $ticket   Ticket instance
     * @param boolean $name     Name is editable
     * @param boolean $textarea Content is editable
     * @param boolean $priority Priority can be changed
     * @param boolean $save     Save button is present
     * @param boolean $assign   Can assign
     *
     * @return void
     */
    private function checkFormOutput(
        Ticket $ticket,
        $name = true,
        $textarea = true,
        $priority = true,
        $save = true,
        $assign = true,
        $openDate = true,
        $timeOwnResolve = true,
        $type = true,
        $status = true,
        $urgency = true,
        $impact = true,
        $category = true,
        $requestSource = true,
        $location = true,
        $itil_form = true,
        $cancel_ticket = false,
    ) {
        ob_start();
        $ticket->showForm($ticket->getID());
        $output = ob_get_contents();
        ob_end_clean();
        $crawler = new Crawler($output);

        $backtrace = debug_backtrace(0, 1);
        $caller = "File: {$backtrace[0]['file']} Function: {$backtrace[0]['function']}:{$backtrace[0]['line']}";
        // Opening date, editable
        $matches = iterator_to_array($crawler->filter("#itil-data input[name=date]:not([disabled])"));
        $this->assertCount(($openDate === true ? 1 : 0), $matches, "RW Opening date $caller");

        // Time to own, editable
        $matches = iterator_to_array($crawler->filter("#itil-data input[name=time_to_own]:not([disabled])"));
        $this->assertCount(($timeOwnResolve === true ? 1 : 0), $matches, "Time to own editable $caller");

        // Internal time to own, editable
        $matches = iterator_to_array($crawler->filter("#itil-data input[name=internal_time_to_own]:not([disabled])"));
        $this->assertCount(($timeOwnResolve === true ? 1 : 0), $matches, "Internal time to own editable $caller");

        // Time to resolve, editable
        $matches = iterator_to_array($crawler->filter("#itil-data input[name=time_to_resolve]:not([disabled])"));
        $this->assertCount(($timeOwnResolve === true ? 1 : 0), $matches, "Time to resolve $caller");

        // Internal time to resolve, editable
        $matches = iterator_to_array($crawler->filter("#itil-data input[name=internal_time_to_resolve]:not([disabled])"));
        $this->assertCount(($timeOwnResolve === true ? 1 : 0), $matches, "Internal time to resolve $caller");

        //Type
        $matches = iterator_to_array($crawler->filter("#itil-data select[name=type]:not([disabled])"));
        $this->assertCount(($type === true ? 1 : 0), $matches, "Type $caller");

        //Status
        $matches = iterator_to_array($crawler->filter("#itil-data select[name=status]:not([disabled])"));
        $this->assertCount(($status === true ? 1 : 0), $matches, "Status $caller");

        //Urgency
        $matches = iterator_to_array($crawler->filter("#itil-data select[name=urgency]:not([disabled])"));
        $this->assertCount(($urgency === true ? 1 : 0), $matches, "Urgency $caller");

        //Impact
        $matches = iterator_to_array($crawler->filter("#itil-data select[name=impact]:not([disabled])"));
        $this->assertCount(($impact === true ? 1 : 0), $matches, "Impact $caller");

        //Category
        $matches = iterator_to_array($crawler->filter("#itil-data select[name=itilcategories_id]:not([disabled])"));
        $this->assertCount(($category === true ? 1 : 0), $matches, "Category $caller");

        //Request source file_put_contents('/tmp/out.html', $output)
        $matches = iterator_to_array($crawler->filter("#itil-data select[name=requesttypes_id]:not([disabled])"));
        $this->assertCount(($requestSource === true ? 1 : 0), $matches, "Request source $caller");

        //Location
        $matches = iterator_to_array($crawler->filter("#itil-data select[name=locations_id]:not([disabled])"));
        $this->assertCount(($location === true ? 1 : 0), $matches, "Location $caller");

        //Priority, editable
        $matches = iterator_to_array($crawler->filter("#itil-data select[name=priority]:not([disabled])"));
        $this->assertCount(($priority === true ? 1 : 0), $matches, "RW priority $caller");

        //Save button
        $matches = iterator_to_array($crawler->filter("#itil-footer button[type=submit][name=update]:not([disabled])"));
        $this->assertCount(($save === true ? 1 : 0), $matches, ($save === true ? 'Save button missing' : 'Save button present') . ' ' . $caller);

        // Check that the itil form exist
        $matches = iterator_to_array($crawler->filter("#itil-form"));
        $this->assertCount(
            ($itil_form === true ? 1 : 0),
            $matches,
            ($itil_form === true ? 'ITIL form' : 'ITIL form present') . ' ' . $caller
        );

        // Cancel ticket button
        $matches = iterator_to_array($crawler->filter("button:contains('Cancel ticket')"));
        $this->assertCount(
            ($cancel_ticket === true ? 1 : 0),
            $matches,
            'Cancel ticket ' . ($cancel_ticket === true ? 'missing' : 'present')
        );


        //Assign to
        /*preg_match(
          '|.*<select name=\'_itil_assign\[_type\]\'[^>]*>.*|',
          $output,
          $matches
        );
        $this->assertCount(($assign === true ? 1 : 0), $matches);*/
    }

    public function testForm()
    {
        $this->login();
        $this->setEntity('Root entity', true);
        $ticket = getItemByTypeName('Ticket', '_ticket01');

        $this->checkFormOutput($ticket);
    }

    public function testFormPostOnly()
    {
        $auth = new \Auth();
        $this->assertTrue((bool) $auth->login('post-only', 'postonly', true));

        //create a new ticket
        $ticket = new Ticket();
        $this->assertGreaterThan(
            0,
            (int) $ticket->add([
                'name'    => '',
                'content' => 'A ticket to check displayed postonly form',
            ])
        );
        $this->assertTrue($ticket->getFromDB($ticket->getId()));

        $this->checkFormOutput(
            $ticket,
            name: false,
            textarea: true,
            priority: false,
            save: false,
            assign: false,
            openDate: false,
            timeOwnResolve: false,
            type: false,
            status: false,
            urgency: false,
            impact: false,
            category: false,
            requestSource: false,
            location: false,
            itil_form: false,
            cancel_ticket: true,
        );

        $uid = getItemByTypeName('User', TU_USER, true);
        //add a followup to the ticket
        $fup = new \ITILFollowup();
        $this->assertGreaterThan(
            0,
            (int) $fup->add([
                'itemtype'  => 'Ticket',
                'items_id'   => $ticket->getID(),
                'users_id'     => $uid,
                'content'      => 'A simple followup',
            ])
        );

        $this->checkFormOutput(
            $ticket,
            $name = false,
            $textarea = false,
            $priority = false,
            $save = false,
            $assign = false,
            $openDate = false,
            $timeOwnResolve = false,
            $type = false,
            $status = false,
            $urgency = false,
            $impact = false,
            $category = false,
            $requestSource = false,
            $location = false,
            itil_form: false,
            cancel_ticket: false, // Can no longer cancel once a followup is added
        );

        // Display extra fields
        $this->login('glpi', 'glpi'); // Need to be admin to update entities
        $this->updateItem(Entity::class, 0, [
            'show_tickets_properties_on_helpdesk' => 1,
        ]);
        $this->login('post-only', 'postonly');
        $this->checkFormOutput(
            $ticket,
            name: false,
            textarea: false,
            priority: false,
            save: false,
            assign: false,
            openDate: false,
            timeOwnResolve: false,
            type: false,
            status: false,
            urgency: false,
            impact: false,
            category: false,
            requestSource: false,
            location: false,
            itil_form: true,
            cancel_ticket: false, // Can no longer cancel once a followup is added
        );
    }

    public function testFormTech()
    {
        //create a new ticket with tu user
        $auth = new \Auth();
        $this->login();
        $ticket = new Ticket();
        $this->assertGreaterThan(
            0,
            (int) $ticket->add([
                'name'                => '',
                'content'             => 'A ticket to check displayed tech form',
                '_users_id_requester' => '3', // post-only
                '_users_id_assign'    => '4', // tech
            ])
        );
        $this->assertTrue($ticket->getFromDB($ticket->getId()));

        //check output with default ACLs
        $this->changeTechRights(['ticket' => null]);
        $this->checkFormOutput(
            $ticket,
            $name = false,
            $textarea = true,
            $priority = false,
            $save = true,
            $assign = false,
            $openDate = true,
            $timeOwnResolve = true,
            $type = true,
            $status = true,
            $urgency = true,
            $impact = true,
            $category = true,
            $requestSource = true,
            $location = true
        );

        //drop UPDATE ticket right from tech profile (still with OWN)
        $this->changeTechRights(['ticket' => 168965]);
        $this->checkFormOutput(
            $ticket,
            $name = false,
            $textarea = true,
            $priority = false,
            $save = true,
            $assign = false,
            $openDate = true,
            $timeOwnResolve = true,
            $type = true,
            $status = true,
            $urgency = true,
            $impact = true,
            $category = true,
            $requestSource = true,
            $location = true
        );

        //drop UPDATE ticket right from tech profile (without OWN)
        $this->changeTechRights(['ticket' => 136197]);
        $this->checkFormOutput(
            $ticket,
            $name = false,
            $textarea = false,
            $priority = false,
            $save = false,
            $assign = false,
            $openDate = false,
            $timeOwnResolve = false,
            $type = false,
            $status = false,
            $urgency = false,
            $impact = false,
            $category = false,
            $requestSource = false,
            $location = false
        );

        // only assign and priority right for tech (without UPDATE and OWN rights)
        $this->changeTechRights(['ticket' => 94209]);
        $this->checkFormOutput(
            $ticket,
            $name = false,
            $textarea = false,
            $priority = true,
            $save = true,
            $assign = true,
            $openDate = false,
            $timeOwnResolve = false,
            $type = false,
            $status = false,
            $urgency = false,
            $impact = false,
            $category = false,
            $requestSource = false,
            $location = false
        );

        $this->changeTechRights([
            'ticket'    => 168967,
            'slm'       => 256,
        ]);
        $this->checkFormOutput(
            $ticket,
            $name = true,
            $textarea = true,
            $priority = false,
            $save = true,
            $assign = true,
            $openDate = true,
            $timeOwnResolve = true,
            $type = true,
            $status = true,
            $urgency = true,
            $impact = true,
            $category = true,
            $requestSource = true,
            $location = true
        );

        $this->changeTechRights([
            'ticket'    => 168967,
            'slm'       => 255,
        ]);
        $this->checkFormOutput(
            $ticket,
            $name = true,
            $textarea = true,
            $priority = false,
            $save = true,
            $assign = true,
            $openDate = true,
            $timeOwnResolve = false,
            $type = true,
            $status = true,
            $urgency = true,
            $impact = true,
            $category = true,
            $requestSource = true,
            $location = true
        );

        // no update rights, only display for tech
        $this->changeTechRights(['ticket' => 3077]);
        $this->checkFormOutput(
            $ticket,
            $name = false,
            $textarea = false,
            $priority = false,
            $save = false,
            $assign = false,
            $openDate = false,
            $timeOwnResolve = false,
            $type = false,
            $status = false,
            $urgency = false,
            $impact = false,
            $category = false,
            $requestSource = false,
            $location = false
        );

        $uid = getItemByTypeName('User', TU_USER, true);
        //add a followup to the ticket
        $fup = new \ITILFollowup();
        $this->assertGreaterThan(
            0,
            (int) $fup->add([
                'itemtype'  => 'Ticket',
                'items_id'   => $ticket->getID(),
                'users_id'     => $uid,
                'content'      => 'A simple followup',
            ])
        );

        //check output with changed ACLs when a followup has been added
        $this->checkFormOutput(
            $ticket,
            $name = false,
            $textarea = false,
            $priority = false,
            $save = false,
            $assign = false,
            $openDate = false,
            $timeOwnResolve = false,
            $type = false,
            $status = false,
            $urgency = false,
            $impact = false,
            $category = false,
            $requestSource = false,
            $location = false
        );
    }

    /**
     * Update tech user rights (and relogin to apply these rights)
     *
     * $rights parameter is an array with the following format:
     * key : object type (e.g. ticket)
     * value : right (e.g. \Ticket::READNEWTICKET)
     * @param array<string, int> $rights
     * @throws \Exception
     */
    public function changeTechRights(array $rights): void
    {
        global $DB;

        $default_rights = [
            'ticket'    => 168967,
            'slm'       => 255,
        ];

        foreach ($rights as $name => $value) {
            if (is_array($value) && isset($value['default'])) {
                $default_rights[$name] = $value;
            }
            $default_value = $default_rights[$name] ?? null;
            if ($default_value === null) {
                throw new \Exception("Unknown right $name with no default value specified");
            }
            if ($value === null) {
                $value = $default_value;
            }

            // set new rights
            $this->assertTrue(
                $DB->update(
                    'glpi_profilerights',
                    ['rights' => $value],
                    [
                        'profiles_id'  => 6,
                        'name'         => $name,
                    ]
                )
            );

            //ACLs have changed: login again.
            $auth = new \Auth();
            $this->assertTrue((bool) $auth->Login('tech', 'tech', true));

            if ($rights != $default_value) {
                //reset rights. Done here so ACLs are reset even if tests fails.
                $this->assertTrue(
                    $DB->update(
                        'glpi_profilerights',
                        ['rights' => $default_value],
                        [
                            'profiles_id'  => 6,
                            'name'         => $name,
                        ]
                    )
                );
            }
        }
    }

    /**
     * @param $rights
     * @return void
     * @deprecated 11.0.0 - Use changeTechRights() instead
     */
    public function changeTechRight($rights = 168967)
    {
        $this->changeTechRights(['ticket' => $rights]);
    }

    public function testPriorityAcl()
    {
        $this->login();

        $ticket = new Ticket();
        $this->assertGreaterThan(
            0,
            (int) $ticket->add([
                'name'    => '',
                'content' => 'A ticket to check priority ACLS',
            ])
        );

        $auth = new \Auth();
        $this->assertTrue((bool) $auth->login('tech', 'tech', true));
        $this->assertTrue((bool) $ticket->getFromDB($ticket->getID()));

        $this->assertFalse((bool) Session::haveRight(Ticket::$rightname, Ticket::CHANGEPRIORITY));
        //check output with default ACLs
        $this->checkFormOutput(
            $ticket,
            $name = false,
            $textarea = true,
            $priority = false,
            $save = true,
            $assign = false,
            $openDate = true,
            $timeOwnResolve = true,
            $type = true,
            $status = true,
            $urgency = true,
            $impact = true,
            $category = true,
            $requestSource = true,
            $location = true
        );

        //Add priority right from tech profile
        global $DB;
        $this->assertTrue(
            $DB->update(
                'glpi_profilerights',
                ['rights' => 234503],
                [
                    'profiles_id'  => 6,
                    'name'         => 'ticket',
                ]
            )
        );

        //ACLs have changed: login again.
        $this->assertTrue((bool) $auth->login('tech', 'tech', true));

        //reset rights. Done here so ACLs are reset even if tests fails.
        $this->assertTrue(
            $DB->update(
                'glpi_profilerights',
                ['rights' => 168967],
                [
                    'profiles_id'  => 6,
                    'name'         => 'ticket',
                ]
            )
        );

        $this->assertTrue((bool) Session::haveRight(Ticket::$rightname, Ticket::CHANGEPRIORITY));
        //check output with changed ACLs
        $this->checkFormOutput(
            $ticket,
            $name = false,
            $textarea = true,
            $priority = true,
            $save = true,
            $assign = false,
            $openDate = true,
            $timeOwnResolve = true,
            $type = true,
            $status = true,
            $urgency = true,
            $impact = true,
            $category = true,
            $requestSource = true,
            $location = true
        );
    }

    public function testAssignAcl()
    {
        $this->login();

        $ticket = new Ticket();
        $this->assertGreaterThan(
            0,
            (int) $ticket->add([
                'name'    => '',
                'content' => 'A ticket to check assign ACLS',
                '_users_id_assign' => getItemByTypeName("User", TU_USER, true),
            ])
        );

        $auth = new \Auth();
        $this->assertTrue((bool) $auth->login('tech', 'tech', true));
        $this->assertTrue((bool) $ticket->getFromDB($ticket->getID()));

        $this->assertFalse((bool) $ticket->canAssign());
        $this->assertFalse((bool) $ticket->canAssignToMe());
        $this->changeTechRights(['ticket' => 168967]);
        //check output with default ACLs
        $this->checkFormOutput(
            $ticket,
            $name = false,
            $textarea = true,
            $priority = false,
            $save = true,
            $assign = false,
            $openDate = true,
            $timeOwnResolve = true,
            $type = true,
            $status = true,
            $urgency = true,
            $impact = true,
            $category = true,
            $requestSource = true,
            $location = true
        );

        //Drop being in charge from tech profile
        global $DB;
        $this->assertTrue(
            $DB->update(
                'glpi_profilerights',
                ['rights' => 136199],
                [
                    'profiles_id'  => 6,
                    'name'         => 'ticket',
                ]
            )
        );

        //ACLs have changed: login again.
        $this->assertTrue((bool) $auth->login('tech', 'tech', true));

        //reset rights. Done here so ACLs are reset even if tests fails.
        $this->assertTrue(
            $DB->update(
                'glpi_profilerights',
                ['rights' => 168967],
                [
                    'profiles_id'  => 6,
                    'name'         => 'ticket',
                ]
            )
        );

        $this->assertFalse((bool) $ticket->canAssign());
        $this->assertFalse((bool) $ticket->canAssignToMe());
        //check output with changed ACLs
        $this->checkFormOutput(
            $ticket,
            $name = false,
            $textarea = true,
            $priority = false,
            $save = true,
            $assign = false,
            $openDate = true,
            $timeOwnResolve = true,
            $type = true,
            $status = true,
            $urgency = true,
            $impact = true,
            $category = true,
            $requestSource = true,
            $location = true
        );

        //Add assign in charge from tech profile
        $this->assertTrue(
            $DB->update(
                'glpi_profilerights',
                ['rights' => 144391],
                [
                    'profiles_id'  => 6,
                    'name'         => 'ticket',
                ]
            )
        );

        //ACLs have changed: login again.
        $this->assertTrue((bool) $auth->login('tech', 'tech', true));

        //reset rights. Done here so ACLs are reset even if tests fails.
        $DB->update(
            'glpi_profilerights',
            ['rights' => 168967],
            [
                'profiles_id'  => 6,
                'name'         => 'ticket',
            ]
        );

        $this->assertTrue((bool) $ticket->canAssign());
        $this->assertFalse((bool) $ticket->canAssignToMe());
        //check output with changed ACLs
        $this->checkFormOutput(
            $ticket,
            $name = false,
            $textarea = true,
            $priority = false,
            $save = true,
            $assign = true,
            $openDate = true,
            $timeOwnResolve = true,
            $type = true,
            $status = true,
            $urgency = true,
            $impact = true,
            $category = true,
            $requestSource = true,
            $location = true
        );

        // Assign right without UPDATE
        $this->changeTechRight(Ticket::ASSIGN | Ticket::READALL);
        $this->checkFormOutput(
            $ticket,
            $name = false,
            $textarea = false,
            $priority = false,
            $save = true,
            $assign = true,
            $openDate = false,
            $timeOwnResolve = false,
            $type = false,
            $status = false,
            $urgency = false,
            $impact = false,
            $category = false,
            $requestSource = false,
            $location = false
        );
    }

    public function testUpdateFollowup()
    {
        $uid = getItemByTypeName('User', 'tech', true);
        $auth = new \Auth();
        $this->assertTrue((bool) $auth->login('tech', 'tech', true));

        $ticket = new Ticket();
        $this->assertGreaterThan(
            0,
            (int) $ticket->add([
                'name'    => '',
                'content' => 'A ticket to check followup updates',
            ])
        );

        //add a followup to the ticket
        $fup = new \ITILFollowup();
        $this->assertGreaterThan(
            0,
            (int) $fup->add([
                'itemtype'  => $ticket::getType(),
                'items_id'   => $ticket->getID(),
                'users_id'     => $uid,
                'content'      => 'A simple followup',
            ])
        );

        $this->login();
        $uid2 = getItemByTypeName('User', TU_USER, true);
        $this->assertTrue($fup->getFromDB($fup->getID()));
        $this->assertTrue($fup->update([
            'id'        => $fup->getID(),
            'content'   => 'A simple edited followup',
        ]));

        $this->assertTrue($fup->getFromDB($fup->getID()));
        $this->assertIsArray($fup->fields);
        $this->assertEquals($uid, $fup->fields['users_id']);
        $this->assertEquals($uid2, $fup->fields['users_id_editor']);
    }

    public function testClone()
    {
        $this->login();
        $this->setEntity('Root entity', true);
        $ticket = new Ticket();
        $ticket_id = $ticket->add([
            'name'    => 'Ticket to check cloning',
            'content' => 'Ticket to check cloning',
        ]);
        $this->assertGreaterThan(0, $ticket_id);
        $task = new \TicketTask();
        $this->assertGreaterThan(
            0,
            (int) $task->add([
                'tickets_id' => $ticket_id,
                'content'    => 'A task to check cloning',
                'actiontime' => 3600,
            ])
        );

        $date = date('Y-m-d H:i:s');
        $_SESSION['glpi_currenttime'] = $date;

        // Test item cloning
        $added = $ticket->clone();
        $this->assertGreaterThan(0, (int) $added);

        $clonedTicket = new Ticket();
        $this->assertTrue($clonedTicket->getFromDB($added));

        // Check timeline items are not cloned
        $this->assertEquals(0, (int) $clonedTicket->getTimelineItems());

        $fields = $ticket->fields;

        // Check the ticket values. Id and dates must be different, everything else must be equal
        foreach ($fields as $k => $v) {
            switch ($k) {
                case 'id':
                    $this->assertNotEquals($ticket->getField($k), $clonedTicket->getField($k));
                    break;
                case 'date_mod':
                case 'date_creation':
                    $dateClone = new \DateTime($clonedTicket->getField($k));
                    $expectedDate = new \DateTime($date);
                    $this->assertEquals($expectedDate, $dateClone);
                    break;
                case 'name':
                    $this->assertEquals("{$ticket->getField($k)} (copy)", $clonedTicket->getField($k));
                    break;
                default:
                    $this->assertEquals($ticket->getField($k), $clonedTicket->getField($k), "$k");
            }
        }
    }

    public function testCloneActor()
    {
        $this->login();
        $this->setEntity('Root entity', true);
        $ticket = getItemByTypeName('Ticket', '_ticket01');

        $ticket_user = new Ticket_User();
        $this->assertGreaterThan(
            0,
            (int) $ticket_user->add([
                'tickets_id' => $ticket->getID(),
                'users_id' => (int) getItemByTypeName('User', 'post-only', true), //requester
                'type' => 1,
            ])
        );

        $this->assertGreaterThan(
            0,
            $ticket_user->add([
                'tickets_id' => $ticket->getID(),
                'users_id' => (int) getItemByTypeName('User', 'tech', true), //assign
                'type' => 2,
            ])
        );

        $ticket_Supplier = new Supplier_Ticket();
        $this->assertGreaterThan(
            0,
            (int) $ticket_Supplier->add([
                'tickets_id' => $ticket->getID(),
                'suppliers_id' => (int) getItemByTypeName('Supplier', '_suplier01_name', true), //observer
                'type' => 3,
            ])
        );

        $this->assertGreaterThan(
            0,
            (int) $ticket_Supplier->add([
                'tickets_id' => $ticket->getID(),
                'suppliers_id' => (int) getItemByTypeName('Supplier', '_suplier02_name', true), //requester
                'type' => 1,
            ])
        );

        $this->assertGreaterThan(
            0,
            $ticket_user->add([
                'tickets_id' => $ticket->getID(),
                'users_id' => (int) getItemByTypeName('User', 'normal', true), //observer
                'type' => 3,
            ])
        );

        $group_ticket = new Group_Ticket();
        $this->assertGreaterThan(
            0,
            $group_ticket->add([
                'tickets_id' => $ticket->getID(),
                'groups_id' => (int) getItemByTypeName('Group', '_test_group_1', true), //observer
                'type' => 3,
            ])
        );

        $this->assertGreaterThan(
            0,
            $group_ticket->add([
                'tickets_id' => $ticket->getID(),
                'groups_id' => (int) getItemByTypeName('Group', '_test_group_2', true), //assign
                'type' => 3,
            ])
        );

        $date = date('Y-m-d H:i:s');
        $_SESSION['glpi_currenttime'] = $date;

        // Test item cloning
        $added = $ticket->clone();
        $this->assertGreaterThan(0, (int) $added);

        $clonedTicket = new Ticket();
        $this->assertTrue($clonedTicket->getFromDB($added));

        // Check timeline items are not cloned except log
        $this->assertCount(
            0,
            $clonedTicket->getTimelineItems(['with_logs' => false])
        );

        $this->assertCount(
            8,
            $clonedTicket->getTimelineItems(['with_logs' => true])
        );
        //User: Add a link with an item: 5 times
        //Group: Add a link with an item: 2 times
        //Status: Change New to Processing (assigned): once

        //check actors
        $this->assertTrue(
            $ticket_user->getFromDBByCrit([
                'tickets_id' => $clonedTicket->getID(),
                'users_id' => (int) getItemByTypeName('User', 'post-only', true), //requester
                'type' => 1,
            ])
        );

        $this->assertTrue(
            $ticket_user->getFromDBByCrit([
                'tickets_id' => $clonedTicket->getID(),
                'users_id' => (int) getItemByTypeName('User', 'tech', true), //assign
                'type' => 2,
            ])
        );

        $this->assertTrue(
            $ticket_user->getFromDBByCrit([
                'tickets_id' => $clonedTicket->getID(),
                'users_id' => (int) getItemByTypeName('User', 'normal', true), //observer
                'type' => 3,
            ])
        );

        $this->assertTrue(
            $ticket_Supplier->getFromDBByCrit([
                'tickets_id' => $ticket->getID(),
                'suppliers_id' => (int) getItemByTypeName('Supplier', '_suplier01_name', true), //observer
                'type' => 3,
            ])
        );

        $this->assertTrue(
            $ticket_Supplier->getFromDBByCrit([
                'tickets_id' => $ticket->getID(),
                'suppliers_id' => (int) getItemByTypeName('Supplier', '_suplier02_name', true), //requester
                'type' => 1,
            ])
        );

        $this->assertTrue(
            $group_ticket->getFromDBByCrit([
                'tickets_id' => $clonedTicket->getID(),
                'groups_id' => (int) getItemByTypeName('Group', '_test_group_1', true), //observer
                'type' => 3,
            ])
        );

        $this->assertTrue(
            $group_ticket->getFromDBByCrit([
                'tickets_id' => $clonedTicket->getID(),
                'groups_id' => (int) getItemByTypeName('Group', '_test_group_2', true), //assign
                'type' => 3,
            ])
        );

        $fields = $ticket->fields;
        // Check the ticket values. Id and dates must be different, everything else must be equal
        foreach ($fields as $k => $v) {
            switch ($k) {
                case 'id':
                    $this->assertNotEquals($ticket->getField($k), $clonedTicket->getField($k));
                    break;
                case 'date_mod':
                case 'date_creation':
                    $dateClone = new \DateTime($clonedTicket->getField($k));
                    $expectedDate = new \DateTime($date);
                    $this->assertEquals($expectedDate, $dateClone);
                    break;
                case 'name':
                    $this->assertEquals("{$ticket->getField($k)} (copy)", $clonedTicket->getField($k));
                    break;
                default:
                    $this->assertEquals($ticket->getField($k), $clonedTicket->getField($k), "$k");
            }
        }
    }

    protected function testGetTimelinePosition2($tlp, $tickets_id)
    {
        foreach ($tlp as $users_name => $user) {
            $this->login($users_name, $user['pass']);
            $uid = getItemByTypeName('User', $users_name, true);

            // ITILFollowup
            $fup = new \ITILFollowup();
            $this->assertGreaterThan(
                0,
                (int) $fup->add([
                    'itemtype'  => 'Ticket',
                    'items_id'   => $tickets_id,
                    'users_id'     => $uid,
                    'content'      => 'A simple followup',
                ])
            );

            $this->assertEquals(
                $user['pos'],
                (int) $fup->fields['timeline_position']
            );

            // TicketTask
            $task = new \TicketTask();
            $this->assertGreaterThan(
                0,
                (int) $task->add([
                    'tickets_id'   => $tickets_id,
                    'users_id'     => $uid,
                    'content'      => 'A simple Task',
                ])
            );

            $this->assertEquals(
                $user['pos'],
                (int) $task->fields['timeline_position']
            );

            // Document and Document_Item
            $doc = new \Document();
            $this->assertGreaterThan(
                0,
                (int) $doc->add([
                    'users_id'     => $uid,
                    'tickets_id'   => $tickets_id,
                    'name'         => 'A simple document object',
                ])
            );

            $doc_item = new \Document_Item();
            $this->assertGreaterThan(
                0,
                (int) $doc_item->add([
                    'users_id'      => $uid,
                    'items_id'      => $tickets_id,
                    'itemtype'      => 'Ticket',
                    'documents_id'  => $doc->getID(),
                ])
            );

            $this->assertEquals(
                $user['pos'],
                (int) $doc_item->fields['timeline_position']
            );

            // TicketValidation
            $val = new TicketValidation();
            $this->assertGreaterThan(
                0,
                (int) $val->add([
                    'tickets_id'   => $tickets_id,
                    'comment_submission'      => 'A simple validation',
                    'itemtype_target' => 'User',
                    'items_id_target' => 5, // normal
                    'status' => 2,
                ])
            );

            $this->assertEquals(
                $user['pos'],
                (int) $val->fields['timeline_position']
            );
        }
    }

    protected function testGetTimelinePositionSolution($tlp, $tickets_id)
    {
        foreach ($tlp as $users_name => $user) {
            $this->login($users_name, $user['pass']);
            $uid = getItemByTypeName('User', $users_name, true);

            // Ticket Solution
            $tkt = new Ticket();
            $this->assertTrue(
                (bool) $tkt->update([
                    'id'   => $tickets_id,
                    'solution'      => 'A simple solution from ' . $users_name,
                ])
            );

            $this->assertEquals(
                $user['pos'],
                (int) $tkt->getTimelinePosition($tickets_id, 'ITILSolution', $uid)
            );
        }
    }

    public function testGetTimelinePosition()
    {

        // login TU_USER
        $this->login();

        // create ticket
        // with post-only as requester
        // tech as assigned to
        // normal as observer
        $ticket = new Ticket();
        $this->assertGreaterThan(
            0,
            (int) $ticket->add([
                'name'                => 'ticket title',
                'content'             => 'a description',
                '_users_id_requester' => '3', // post-only
                '_users_id_observer'  => '5', // normal
                '_users_id_assign'    => ['4', '5'], // tech and normal
            ])
        );

        $tlp = [
            'glpi'      => ['pass' => 'glpi',     'pos' => CommonITILObject::TIMELINE_LEFT],
            'post-only' => ['pass' => 'postonly', 'pos' => CommonITILObject::TIMELINE_LEFT],
            'tech'      => ['pass' => 'tech',     'pos' => CommonITILObject::TIMELINE_RIGHT],
            'normal'    => ['pass' => 'normal',   'pos' => CommonITILObject::TIMELINE_RIGHT],
        ];

        $this->testGetTimelinePosition2($tlp, $ticket->getID());

        // Solution timeline tests
        $tlp = [
            'tech' => [
                'pass' => 'tech',
                'pos' => CommonITILObject::TIMELINE_RIGHT,
            ],
        ];

        $this->testGetTimelinePositionSolution($tlp, $ticket->getID());

        return $ticket->getID();
    }

    public function testGetTimelineItemsPosition()
    {

        $tkt_id = $this->testGetTimelinePosition();

        // login TU_USER
        $this->login();

        $ticket = new Ticket();
        $this->assertTrue(
            (bool) $ticket->getFromDB($tkt_id)
        );

        // test timeline_position from getTimelineItems()
        $timeline_items = $ticket->getTimelineItems();

        foreach ($timeline_items as $item) {
            switch ($item['type']) {
                case 'ITILFollowup':
                case 'TicketTask':
                case 'TicketValidation':
                case 'Document_Item':
                    if (in_array($item['item']['users_id'], [2, 3])) {
                        $this->assertEquals(CommonITILObject::TIMELINE_LEFT, (int) $item['item']['timeline_position']);
                    } else {
                        $this->assertEquals(CommonITILObject::TIMELINE_RIGHT, (int) $item['item']['timeline_position']);
                    }
                    break;
                case 'ITILSolution':
                    $this->assertEquals(CommonITILObject::TIMELINE_RIGHT, (int) $item['item']['timeline_position']);
                    break;
            }
        }
    }

    public static function inputProvider()
    {
        return [
            [
                'input'     => [
                    'name'     => 'This is a title',
                    'content'   => 'This is a content',
                ],
                'expected'  => [
                    'name' => 'This is a title',
                    'content' => 'This is a content',
                ],
            ], [
                'input'     => [
                    'name'      => '',
                    'content'   => 'This is a content',
                ],
                'expected'  => [
                    'name' => 'This is a content',
                    'content' => 'This is a content',
                ],
            ], [
                'input'     => [
                    'name'      => '',
                    'content'   => "This is a content\nwith a carriage return",
                ],
                'expected'  => [
                    'name' => 'This is a content with a carriage return',
                    'content' => "This is a content\nwith a carriage return",
                ],
            ], [
                'input'     => [
                    'name'      => '',
                    'content'   => "This is a content\r\nwith a carriage return",
                ],
                'expected'  => [
                    'name' => 'This is a content with a carriage return',
                    'content' => "This is a content\nwith a carriage return",
                ],
            ], [
                'input'     => [
                    'name'      => '',
                    'content'   => "<p>This is a content\r\nwith a carriage return</p>",
                ],
                'expected'  => [
                    'name' => 'This is a content with a carriage return',
                    'content' => "<p>This is a content\nwith a carriage return</p>",
                ],
            ], [
                'input'     => [
                    'name'      => '',
                    'content'   => 'Test for buggy &#039; character',
                ],
                'expected'  => [
                    'name'      => "Test for buggy ' character",
                    'content'   => "Test for buggy &#039; character",
                ],
            ],
        ];
    }

    #[DataProvider('inputProvider')]
    public function testPrepareInputForAdd($input, $expected)
    {
        $instance = new Ticket();
        $prepared = $instance->prepareInputForAdd($input);
        $this->assertSame($expected['name'], $prepared['name']);
        $this->assertSame($expected['content'], $prepared['content']);
    }

    public function testAssignChangeStatus()
    {
        // login postonly
        $this->login('post-only', 'postonly');

        //create a new ticket
        $ticket = new Ticket();
        $this->assertGreaterThan(
            0,
            (int) $ticket->add([
                'name'    => '',
                'content' => 'A ticket to check change of status when using "associate myself" feature',
            ])
        );
        $tickets_id = $ticket->getID();
        $this->assertTrue($ticket->getFromDB($tickets_id));

        // login TU_USER
        $this->login();

        // simulate "associate myself" feature
        $ticket_user = new Ticket_User();
        $input_ticket_user = [
            'tickets_id'       => $tickets_id,
            'users_id'         => Session::getLoginUserID(),
            'use_notification' => 1,
            'type'             => CommonITILActor::ASSIGN,
        ];
        $this->assertGreaterThan(0, (int) $ticket_user->add($input_ticket_user));
        $this->assertTrue($ticket_user->getFromDB($ticket_user->getId()));

        // check status (should be ASSIGNED)
        $this->assertTrue($ticket->getFromDB($tickets_id));
        $this->assertEquals(CommonITILObject::ASSIGNED, (int) $ticket->fields['status']);

        // remove associated user
        $ticket_user->delete([
            'id' => $ticket_user->getId(),
        ]);

        // check status (should be INCOMING)
        $this->assertTrue($ticket->getFromDB($tickets_id));
        $this->assertEquals(CommonITILObject::INCOMING, (int) $ticket->fields['status']);

        // drop UPDATE right to TU_USER and redo "associate myself"
        $saverights = $_SESSION['glpiactiveprofile'];
        $_SESSION['glpiactiveprofile']['ticket'] -= \UPDATE;
        $this->assertGreaterThan(0, (int) $ticket_user->add($input_ticket_user));
        // restore rights
        $_SESSION['glpiactiveprofile'] = $saverights;
        //check ticket creation
        $this->assertTrue($ticket_user->getFromDB($ticket_user->getId()));

        // check status (should be ASSIGNED)
        $this->assertTrue($ticket->getFromDB($tickets_id));
        $this->assertEquals(CommonITILObject::ASSIGNED, (int) $ticket->fields['status']);

        // remove associated user
        $ticket_user->delete([
            'id' => $ticket_user->getId(),
        ]);

        // check status (should be INCOMING)
        $this->assertTrue($ticket->getFromDB($tickets_id));
        $this->assertEquals(CommonITILObject::INCOMING, (int) $ticket->fields['status']);

        // remove associated user
        $ticket_user->delete([
            'id' => $ticket_user->getId(),
        ]);

        // check with very limited rights and redo "associate myself"
        $_SESSION['glpiactiveprofile']['ticket'] = \CREATE
                                               + Ticket::READMY
                                               + Ticket::READALL
                                               + Ticket::READGROUP
                                               + Ticket::OWN; // OWN right must allow self-assign
        $this->assertGreaterThan(0, (int) $ticket_user->add($input_ticket_user));
        // restore rights
        $_SESSION['glpiactiveprofile'] = $saverights;
        //check ticket creation
        $this->assertTrue($ticket_user->getFromDB($ticket_user->getId()));

        // check status (should still be ASSIGNED)
        $this->assertTrue($ticket->getFromDB($tickets_id));
        $this->assertEquals(CommonITILObject::ASSIGNED, (int) $ticket->fields['status']);
    }

    public function testClosedTicketTransfer()
    {

        // 1- create a category and location
        $itilcat      = new ITILCategory();
        $first_cat_id = $itilcat->add([
            'name' => 'my first cat',
        ]);
        $this->assertFalse($itilcat->isNewItem());

        $itilloc      = new \Location();
        $first_loc_id = $itilloc->add([
            'name' => 'my first loc',
        ]);
        $this->assertFalse($itilloc->isNewItem());

        // 2- create a category and location
        $second_cat    = new ITILCategory();
        $second_cat_id = $second_cat->add([
            'name' => 'my second cat',
        ]);
        $this->assertFalse($second_cat->isNewItem());

        $second_loc    = new \Location();
        $second_loc_id = $second_loc->add([
            'name' => 'my second loc',
        ]);
        $this->assertFalse($second_loc->isNewItem());

        // 3- create ticket
        $ticket    = new Ticket();
        $ticket_id = $ticket->add([
            'name'              => 'A ticket to check the category change when using the "transfer" function.',
            'content'           => 'A ticket to check the category change when using the "transfer" function.',
            'itilcategories_id' => $first_cat_id,
            'status'            => CommonITILObject::CLOSED,
            'locations_id'       => $first_loc_id,
        ]);

        $this->assertFalse($ticket->isNewItem());

        // 4 - delete category and location with replacement
        $itilcat->delete(['id'          => $first_cat_id,
            '_replace_by' => $second_cat_id,
        ], 1);

        $itilloc->delete(['id'          => $first_loc_id,
            '_replace_by' => $second_loc_id,
        ], 1);

        // 5 - check that the category and the location has been replaced in the ticket
        $ticket->getFromDB($ticket_id);
        $this->assertEquals($second_cat_id, (int) $ticket->fields['itilcategories_id']);
        $this->assertEquals($second_loc_id, (int) $ticket->fields['locations_id']);
    }

    public static function computePriorityProvider()
    {
        return [
            [
                'input'    => [
                    'urgency'   => 2,
                    'impact'    => 2,
                ],
                'urgency'  => 2,
                'impact'   => 2,
                'priority' => 2,
            ], [
                'input'    => [
                    'urgency'   => 5,
                ],
                'urgency'  => 5,
                'impact'   => 3,
                'priority' => 4,
            ], [
                'input'    => [
                    'impact'   => 5,
                ],
                'urgency'  => 3,
                'impact'   => 5,
                'priority' => 4,
            ], [
                'input'    => [
                    'urgency'   => 5,
                    'impact'    => 5,
                ],
                'urgency'  => 5,
                'impact'   => 5,
                'priority' => 5,
            ], [
                'input'    => [
                    'urgency'   => 5,
                    'impact'    => 1,
                ],
                'urgency'  => 5,
                'impact'   => 1,
                'priority' => 2,
            ],
        ];
    }

    #[DataProvider('computePriorityProvider')]
    public function testComputePriority($input, $urgency, $impact, $priority)
    {
        $this->login();
        $ticket = getItemByTypeName('Ticket', '_ticket01');
        $input['id'] = $ticket->fields['id'];
        $result = $ticket->prepareInputForUpdate($input);
        $this->assertSame($urgency, $result['urgency']);
        $this->assertSame($impact, $result['impact']);
        $this->assertSame($priority, $result['priority']);
    }

    public function testGetDefaultValues()
    {
        $input = Ticket::getDefaultValues();

        $this->assertEquals(0, $input['_users_id_requester']);
        $this->assertContains('1', $input['_users_id_requester_notif']['use_notification']);
        $this->assertContains('', $input['_users_id_requester_notif']['alternative_email']);

        $this->assertEquals(0, $input['_groups_id_requester']);

        $this->assertEquals(0, $input['_users_id_assign']);
        $this->assertContains('1', $input['_users_id_assign_notif']['use_notification']);
        $this->assertContains('', $input['_users_id_assign_notif']['alternative_email']);

        $this->assertEquals(0, $input['_groups_id_assign']);

        $this->assertEquals(0, $input['_users_id_observer']);
        $this->assertContains(1, $input['_users_id_observer_notif']['use_notification']);
        $this->assertContains('', $input['_users_id_observer_notif']['alternative_email']);

        $this->assertEquals(0, $input['_suppliers_id_assign']);
        $this->assertContains(1, $input['_suppliers_id_assign_notif']['use_notification']);
        $this->assertContains('', $input['_suppliers_id_assign_notif']['alternative_email']);

        $this->assertEquals('', $input['name']);
        $this->assertEquals('', $input['content']);
        $this->assertEquals(0, (int) $input['itilcategories_id']);
        $this->assertEquals(3, (int) $input['urgency']);
        $this->assertEquals(3, (int) $input['impact']);
        $this->assertEquals(3, (int) $input['priority']);
        $this->assertEquals(1, (int) $input['requesttypes_id']);
        $this->assertEquals(0, (int) $input['actiontime']);
        $this->assertEquals(0, (int) $input['entities_id']);
        $this->assertEquals(Ticket::INCOMING, (int) $input['status']);
        $this->assertCount(0, $input['followup']);
        $this->assertEquals('', $input['itemtype']);
        $this->assertEquals(0, (int) $input['items_id']);
        $this->assertCount(0, $input['plan']);

        $this->assertEquals('NULL', $input['time_to_resolve']);
        $this->assertEquals('NULL', $input['time_to_own']);
        $this->assertEquals(0, (int) $input['slas_id_tto']);
        $this->assertEquals(0, (int) $input['slas_id_ttr']);

        $this->assertEquals('NULL', $input['internal_time_to_resolve']);
        $this->assertEquals('NULL', $input['internal_time_to_own']);
        $this->assertEquals(0, (int) $input['olas_id_tto']);
        $this->assertEquals(0, (int) $input['olas_id_ttr']);

        $this->assertEquals(0, (int) $input['_add_validation']);

        $this->assertCount(0, $input['_validation_targets']);
        $this->assertEquals(Ticket::INCIDENT_TYPE, (int) $input['type']);
        $this->assertCount(0, $input['_documents_id']);
        $this->assertCount(0, $input['_tasktemplates_id']);
        $this->assertCount(0, $input['_filename']);
        $this->assertCount(0, $input['_tag_filename']);
    }

    /**
     * @see self::testCanTakeIntoAccount()
     */
    public static function canTakeIntoAccountProvider()
    {
        return [
            [
                'input'    => [
                    '_users_id_requester' => ['3'], // "post-only"
                ],
                'user'     => [
                    'login'    => 'post-only',
                    'password' => 'postonly',
                ],
                'expected' => false, // is requester, so cannot take into account
            ],
            [
                'input'    => [
                    '_users_id_requester' => ['3', '4'], // "post-only" and "tech"
                ],
                'user'     => [
                    'login'    => 'tech',
                    'password' => 'tech',
                ],
                'expected' => false, // is requester, so cannot take into account
            ],
            [
                'input'    => [
                    '_users_id_requester' => ['3'], // "post-only"
                ],
                'user'     => [
                    'login'    => 'tech',
                    'password' => 'tech',
                ],
                'expected' => true, // has enough rights so can take into account
            ],
            [
                'input'    => [
                    '_users_id_requester' => ['3'], // "post-only"
                ],
                'user'     => [
                    'login'    => 'tech',
                    'password' => 'tech',
                    'rights'   => [
                        'task' => \READ,
                        'followup' => \READ,
                    ],
                ],
                'expected' => false, // has not enough rights so cannot take into account
            ],
            [
                'input'    => [
                    '_users_id_requester' => ['3'], // "post-only"
                ],
                'user'     => [
                    'login'    => 'tech',
                    'password' => 'tech',
                    'rights'   => [
                        'task' => \READ + \CommonITILTask::ADDALLITEM,
                        'followup' => \READ,
                    ],
                ],
                'expected' => true, // has enough rights so can take into account
            ],
            [
                'input'    => [
                    '_users_id_requester' => ['3'], // "post-only"
                ],
                'user'     => [
                    'login'    => 'tech',
                    'password' => 'tech',
                    'rights'   => [
                        'task' => \READ,
                        'followup' => \READ + \ITILFollowup::ADDALLITEM,
                    ],
                ],
                'expected' => true, // has enough rights so can take into account
            ],
            [
                'input'    => [
                    '_users_id_requester' => ['3'], // "post-only"
                ],
                'user'     => [
                    'login'    => 'tech',
                    'password' => 'tech',
                    'rights'   => [
                        'task' => \READ,
                        'followup' => \READ + \ITILFollowup::ADDMY,
                    ],
                ],
                'expected' => true, // has enough rights so can take into account
            ],
            [
                'input'    => [
                    '_users_id_requester' => ['3'], // "post-only"
                ],
                'user'     => [
                    'login'    => 'tech',
                    'password' => 'tech',
                    'rights'   => [
                        'task' => \READ,
                        'followup' => \READ + \ITILFollowup::ADD_AS_GROUP,
                    ],
                ],
                'expected' => true, // has enough rights so can take into account
            ],
            [
                'input'    => [
                    '_do_not_compute_takeintoaccount' => 1,
                    '_users_id_requester'             => ['4'], // "tech"
                    '_users_id_assign'                => ['4'], // "tech"
                ],
                'user'     => [
                    'login'    => 'tech',
                    'password' => 'tech',
                ],
                // is requester but also assigned, so can take into account
                // this is only possible if "_do_not_compute_takeintoaccount" flag is set by business rules
                'expected' => true,
            ],
        ];
    }

    /**
     * Tests ability to take a ticket into account.
     *
     * @param array   $input    Input used to create the ticket
     * @param array   $user     Array containing 'login' and 'password' fields of tested user,
     *                          and a 'rights' array if rights have to be forced
     * @param boolean $expected Expected result of "Ticket::canTakeIntoAccount()" method
     */
    #[DataProvider('canTakeIntoAccountProvider')]
    public function testCanTakeIntoAccount(array $input, array $user, bool $expected)
    {
        // Create a ticket
        $this->login();
        $_SESSION['glpiset_default_tech'] = false;
        $ticket = new Ticket();
        $ticketId = $ticket->add(
            $input + [
                'name'    => '',
                'content' => 'A ticket to check canTakeIntoAccount() results',
                'status'  => CommonITILObject::ASSIGNED,
            ]
        );
        $this->assertGreaterThan(0, (int) $ticketId);
        // Reload ticket to get all default fields values
        $this->assertTrue($ticket->getFromDB($ticketId));
        // Validate that "takeintoaccount_delay_stat" is not automatically defined
        $this->assertEquals(0, (int) $ticket->fields['takeintoaccount_delay_stat']);
        $this->assertEquals(null, $ticket->fields['takeintoaccountdate']);
        // Login with tested user
        $this->login($user['login'], $user['password']);
        // Apply specific rights if defined
        if (array_key_exists('rights', $user)) {
            foreach ($user['rights'] as $rightname => $rightvalue) {
                $_SESSION['glpiactiveprofile'][$rightname] = $rightvalue;
            }
        }
        // Verify result
        $this->assertEquals($expected, $ticket->canTakeIntoAccount());

        // Check that computation of "takeintoaccount_delay_stat" can be prevented
        $this->modifyCurrentTime('+1 second'); // be sure to wait at least one second before updating
        $this->assertTrue(
            $ticket->update(
                [
                    'id'                              => $ticketId,
                    'content'                         => 'Updated ticket 1',
                    '_do_not_compute_takeintoaccount' => 1,
                ]
            )
        );
        $this->assertEquals(0, (int) $ticket->fields['takeintoaccount_delay_stat']);
        $this->assertEquals(null, $ticket->fields['takeintoaccountdate']);

        // Check that computation of "takeintoaccount_delay_stat" is done if user can take into account
        $this->assertTrue(
            $ticket->update(
                [
                    'id'      => $ticketId,
                    'content' => 'Updated ticket 2',
                ]
            )
        );
        if (!$expected) {
            $this->assertEquals(0, (int) $ticket->fields['takeintoaccount_delay_stat']);
            $this->assertEquals(null, $ticket->fields['takeintoaccountdate']);
        } else {
            $this->assertGreaterThan(0, (int) $ticket->fields['takeintoaccount_delay_stat']);
            $this->assertEquals($_SESSION['glpi_currenttime'], $ticket->fields['takeintoaccountdate']);
        }
    }

    /**
     * Tests taken into account state.
     */
    public function testIsAlreadyTakenIntoAccount()
    {
        // Create a ticket
        $this->login();
        $_SESSION['glpiset_default_tech'] = false;
        $ticket = new Ticket();
        $ticket_id = $ticket->add(
            [
                'name'    => '',
                'content' => 'A ticket to check isAlreadyTakenIntoAccount() results',
            ]
        );
        $this->assertGreaterThan(0, (int) $ticket_id);

        // Reload ticket to get all default fields values
        $this->assertTrue($ticket->getFromDB($ticket_id));

        // Empty ticket is not taken into account
        $this->assertFalse($ticket->isAlreadyTakenIntoAccount());

        // Take into account
        $this->login('tech', 'tech');
        $ticket_user = new Ticket_User();
        $ticket_user_id = $ticket_user->add(
            [
                'tickets_id'       => $ticket_id,
                'users_id'         => Session::getLoginUserID(),
                'use_notification' => 1,
                'type'             => CommonITILActor::ASSIGN,
            ]
        );
        $this->assertGreaterThan(0, (int) $ticket_user_id);

        // Assign to tech made ticket taken into account
        $this->assertTrue($ticket->getFromDB($ticket_id));
        $this->assertTrue($ticket->isAlreadyTakenIntoAccount());
    }

    public function testCronCloseTicket()
    {
        global $DB;
        $this->login();
        // set default calendar and autoclose delay in root entity
        $entity = new Entity();
        $this->assertTrue($entity->update([
            'id'              => 0,
            'calendars_id'    => 1,
            'autoclose_delay' => 5,
        ]));

        // create some solved tickets at various solvedate
        $ticket = new Ticket();
        $tickets_id_1 = $ticket->add([
            'name'        => "test autoclose 1",
            'content'     => "test autoclose 1",
            'entities_id' => 0,
            'status'      => CommonITILObject::SOLVED,
        ]);
        $this->assertGreaterThan(0, (int) $tickets_id_1);
        $DB->update('glpi_tickets', [
            'solvedate' => date('Y-m-d 10:00:00', time() - 10 * DAY_TIMESTAMP),
        ], [
            'id' => $tickets_id_1,
        ]);
        $tickets_id_2 = $ticket->add([
            'name'        => "test autoclose 1",
            'content'     => "test autoclose 1",
            'entities_id' => 0,
            'status'      => CommonITILObject::SOLVED,
        ]);
        $DB->update('glpi_tickets', [
            'solvedate' => date('Y-m-d 10:00:00', time()),
        ], [
            'id' => $tickets_id_2,
        ]);
        $this->assertGreaterThan(0, (int) $tickets_id_2);

        // launch Cron for closing tickets
        $mode = - CronTask::MODE_EXTERNAL; // force
        CronTask::launch($mode, 5, 'closeticket');

        // check ticket status
        $this->assertTrue($ticket->getFromDB($tickets_id_1));
        $this->assertEquals(CommonITILObject::CLOSED, (int) $ticket->fields['status']);
        $this->assertTrue($ticket->getFromDB($tickets_id_2));
        $this->assertEquals(CommonITILObject::SOLVED, (int) $ticket->fields['status']);
    }

    /**
     * @see self::testTakeIntoAccountDelayComputationOnCreate()
     * @see self::testTakeIntoAccountDelayComputationOnUpdate()
     */
    protected function takeIntoAccountDelayComputationProvider()
    {
        $this->login();
        $group = new Group();
        $group_id = $group->add(['name' => 'Test group']);
        $this->assertGreaterThan(0, (int) $group_id);

        $group_user = new Group_User();
        $this->assertGreaterThan(
            0,
            (int) $group_user->add([
                'groups_id' => $group_id,
                'users_id'  => '4', // "tech"
            ])
        );

        $test_cases = [
            [
                'input'    => [
                    'content' => 'test',
                ],
                'computed' => false, // not computed as tech is requester
            ],
            [
                'input'    => [
                    '_users_id_assign' => '4', // "tech"
                ],
                'computed' => true, // computed on asignment
            ],
            [
                'input'    => [
                    '_users_id_observer' => '4', // "tech"
                ],
                'computed' => false, // not computed as new actor is not assigned
            ],
            /* Triggers PHP error "Uncaught Error: [] operator not supported for strings in /var/www/glpi/inc/ticket.class.php:1162"
         [
            'input'    => [
               '_users_id_requester' => '3', // "post-only"
            ],
            'computed' => false, // not computed as new actor is not assigned
         ],
         */
            [
                'input'    => [
                    '_additional_assigns' => [
                        ['users_id' => '4'], // "tech"
                    ],
                ],
                'computed' => true, // computed on asignment
            ],
            [
                'input'    => [
                    '_additional_observers' => [
                        ['users_id' => '4'], // "tech"
                    ],
                ],
                'computed' => false, // not computed as new actor is not assigned
            ],
            [
                'input'    => [
                    '_additional_requesters' => [
                        ['users_id' => '2'], // "post-only"
                    ],
                ],
                'computed' => false, // not computed as new actor is not assigned
            ],
            [
                'input'    => [
                    '_groups_id_assign' => $group_id,
                ],
                'computed' => true, // computed on asignment
            ],
            [
                'input'    => [
                    '_groups_id_observer' => $group_id,
                ],
                'computed' => false, // not computed as new actor is not assigned
            ],
            [
                'input'    => [
                    '_groups_id_requester' => $group_id,
                ],
                'computed' => false, // not computed as new actor is not assigned
            ],
            [
                'input'    => [
                    '_additional_groups_assigns' => [$group_id],
                ],
                'computed' => true, // computed on asignment
            ],
            [
                'input'    => [
                    '_additional_groups_observers' => [$group_id],
                ],
                'computed' => false, // not computed as new actor is not assigned
            ],
            [
                'input'    => [
                    '_additional_groups_requesters' => [$group_id],
                ],
                'computed' => false, // not computed as new actor is not assigned
            ],
            /* Not computing delay, do not know why
         [
            'input'    => [
               '_suppliers_id_assign' => '1', // "_suplier01_name"
            ],
            'computed' => true, // computed on asignment
         ],
         */
            [
                'input'    => [
                    '_additional_suppliers_assigns' => [
                        ['suppliers_id' => '1'], // "_suplier01_name"
                    ],
                ],
                'computed' => true, // computed on asignment
            ],
        ];

        // for all test cases that expect a computation
        // add a test case with '_do_not_compute_takeintoaccount' flag to check that computation is prevented
        foreach ($test_cases as $test_case) {
            $test_case['input']['_do_not_compute_takeintoaccount'] = 1;
            $test_case['computed'] = false;
            $test_cases[] = $test_case;
        }

        return $test_cases;
    }

    /**
     * Tests that "takeintoaccount_delay_stat" is computed (or not) as expected on ticket creation.
     */
    public function testTakeIntoAccountDelayComputationOnCreate()
    {
        $provider = $this->takeIntoAccountDelayComputationProvider();
        $this->login('tech', 'tech'); // Login with tech to be sure to be the requester

        foreach ($provider as $row) {
            $input = $row['input'];
            $computed = $row['computed'];

            // Create a ticket
            $_SESSION['glpiset_default_tech'] = false;
            $ticket = new Ticket();
            $ticketId = $ticket->add(
                $input + [
                    'name' => '',
                    'content' => 'A ticket to check takeintoaccount_delay_stat computation state',
                ]
            );
            $this->assertGreaterThan(0, (int) $ticketId);

            // Reload ticket to get all default fields values
            $this->assertTrue($ticket->getFromDB($ticketId));

            if (!$computed) {
                $this->assertEquals(0, (int) $ticket->fields['takeintoaccount_delay_stat']);
                $this->assertEquals(null, $ticket->fields['takeintoaccountdate']);
            } else {
                $this->assertGreaterThan(0, (int) $ticket->fields['takeintoaccount_delay_stat']);
                $this->assertEquals($_SESSION['glpi_currenttime'], $ticket->fields['takeintoaccountdate']);
            }
        }
    }

    /**
     * Tests that "takeintoaccount_delay_stat" is computed (or not) as expected on ticket update.
     */
    public function testTakeIntoAccountDelayComputationOnUpdate()
    {
        $provider = $this->takeIntoAccountDelayComputationProvider();
        $this->login('tech', 'tech'); // Login with tech to be sure to be the requester

        foreach ($provider as $row) {
            $input = $row['input'];
            $computed = $row['computed'];

            // Create a ticket
            $_SESSION['glpiset_default_tech'] = false;
            $ticket = new Ticket();
            $ticketId = $ticket->add(
                [
                    'name' => '',
                    'content' => 'A ticket to check takeintoaccount_delay_stat computation state',
                ]
            );
            $this->assertGreaterThan(0, (int) $ticketId);

            // Reload ticket to get all default fields values
            $this->assertTrue($ticket->getFromDB($ticketId));

            // Validate that "takeintoaccount_delay_stat" is not automatically defined
            $this->assertEquals(0, (int) $ticket->fields['takeintoaccount_delay_stat']);
            $this->assertEquals(null, $ticket->fields['takeintoaccountdate']);

            // Login with tech to be sure to be have rights to take into account
            $this->login('tech', 'tech');

            $this->modifyCurrentTime('+1 second'); // be sure to wait at least one second before updating
            $this->assertTrue(
                $ticket->update(
                    $input + [
                        'id' => $ticketId,
                    ]
                )
            );

            // Reload ticket to get fresh values that can be defined by a tier object
            $this->assertTrue($ticket->getFromDB($ticketId));

            if (!$computed) {
                $this->assertEquals(0, (int) $ticket->fields['takeintoaccount_delay_stat']);
                $this->assertEquals(null, $ticket->fields['takeintoaccountdate']);
            } else {
                $this->assertGreaterThan(0, (int) $ticket->fields['takeintoaccount_delay_stat']);
                $this->assertEquals($_SESSION['glpi_currenttime'], $ticket->fields['takeintoaccountdate']);
            }
        }
    }

    /**
     * @see self::testStatusComputationOnCreate()
     */
    protected function statusComputationOnCreateProvider()
    {

        $group = new Group();
        $group_id = $group->add(['name' => 'Test group']);
        $this->assertGreaterThan(0, (int) $group_id);

        return [
            [
                'input'    => [
                    '_users_id_assign' => ['4'], // "tech"
                    'status' => CommonITILObject::INCOMING,
                ],
                'expected' => CommonITILObject::ASSIGNED, // incoming changed to assign as actors are set
            ],
            [
                'input'    => [
                    '_groups_id_assign' => $group_id,
                    'status' => CommonITILObject::INCOMING,
                ],
                'expected' => CommonITILObject::ASSIGNED, // incoming changed to assign as actors are set
            ],
            [
                'input'    => [
                    '_suppliers_id_assign' => '1', // "_suplier01_name"
                    'status' => CommonITILObject::INCOMING,
                ],
                'expected' => CommonITILObject::ASSIGNED, // incoming changed to assign as actors are set
            ],
            [
                'input'    => [
                    '_users_id_assign' => ['4'], // "tech"
                    'status' => CommonITILObject::INCOMING,
                    '_do_not_compute_status' => '1',
                ],
                'expected' => CommonITILObject::INCOMING, // flag prevent status change
            ],
            [
                'input'    => [
                    '_groups_id_assign' => $group_id,
                    'status' => CommonITILObject::INCOMING,
                    '_do_not_compute_status' => '1',
                ],
                'expected' => CommonITILObject::INCOMING, // flag prevent status change
            ],
            [
                'input'    => [
                    '_suppliers_id_assign' => '1', // "_suplier01_name"
                    'status' => CommonITILObject::INCOMING,
                    '_do_not_compute_status' => '1',
                ],
                'expected' => CommonITILObject::INCOMING, // flag prevent status change
            ],
            [
                'input'    => [
                    '_users_id_assign' => ['4'], // "tech"
                    'status' => CommonITILObject::WAITING,
                ],
                'expected' => CommonITILObject::WAITING, // status not changed as not "new"
            ],
            [
                'input'    => [
                    '_groups_id_assign' => $group_id,
                    'status' => CommonITILObject::WAITING,
                ],
                'expected' => CommonITILObject::WAITING, // status not changed as not "new"
            ],
            [
                'input'    => [
                    '_suppliers_id_assign' => '1', // "_suplier01_name"
                    'status' => CommonITILObject::WAITING,
                ],
                'expected' => CommonITILObject::WAITING, // status not changed as not "new"
            ],
        ];
    }

    /**
     * Check computed status on ticket creation
     */
    public function testStatusComputationOnCreate()
    {
        $provider = $this->statusComputationOnCreateProvider();
        foreach ($provider as $row) {
            $input = $row['input'];
            $expected = $row['expected'];

            // Create a ticket
            $this->login();
            $_SESSION['glpiset_default_tech'] = false;
            $ticket = new Ticket();
            $ticketId = (int) $ticket->add([
                'name' => '',
                'content' => 'A ticket to check status computation',
            ] + $input);
            $this->assertGreaterThan(0, $ticketId);

            // Reload ticket to get computed fields values
            $this->assertTrue($ticket->getFromDB($ticketId));

            // Check status
            $this->assertEquals($expected, (int) $ticket->fields['status']);
        }
    }

    public function testLocationAssignment()
    {
        $rule = new \Rule();
        $rule->getFromDBByCrit([
            'sub_type' => 'RuleTicket',
            'name' => 'Ticket location from user',
        ]);
        $location = new \Location();
        $location->getFromDBByCrit([
            'name' => '_location01',
        ]);
        $user = new User();
        $user->add([
            'name' => $this->getUniqueString(),
            'locations_id' => $location->getID(),
        ]);

        // test ad ticket with single requester
        $ticket = new Ticket();
        $rule->update([
            'id' => $rule->getID(),
            'is_active' => '1',
        ]);
        $ticket->add([
            '_users_id_requester' => $user->getID(),
            'name' => 'test location assignment',
            'content' => 'test location assignment',
        ]);
        $rule->update([
            'id' => $rule->getID(),
            'is_active' => '0',
        ]);
        $ticket->getFromDB($ticket->getID());
        $this->assertEquals($location->getID(), (int) $ticket->fields['locations_id']);

        // test add ticket with multiple requesters
        $ticket = new Ticket();
        $rule->update([
            'id' => $rule->getID(),
            'is_active' => '1',
        ]);
        $ticket->add([
            '_users_id_requester' => [$user->getID(), 2],
            'name' => 'test location assignment',
            'content' => 'test location assignment',
        ]);
        $rule->update([
            'id' => $rule->getID(),
            'is_active' => '0',
        ]);
        $ticket->getFromDB($ticket->getID());
        $this->assertEquals($location->getID(), (int) $ticket->fields['locations_id']);

        // test add ticket with multiple requesters
        $ticket = new Ticket();
        $rule->update([
            'id' => $rule->getID(),
            'is_active' => '1',
        ]);
        $ticket->add([
            '_users_id_requester' => [2, $user->getID()],
            'name' => 'test location assignment',
            'content' => 'test location assignment',
        ]);
        $rule->update([
            'id' => $rule->getID(),
            'is_active' => '0',
        ]);
        $ticket->getFromDB($ticket->getID());
        $this->assertEquals(0, (int) $ticket->fields['locations_id']);
    }

    public function testCronPurgeTicket()
    {

        $this->login(); // must be logged as Document_Item uses Session::getLoginUserID()

        global $DB;
        // set default calendar and autoclose delay in root entity
        $entity = new Entity();
        $this->assertTrue($entity->update([
            'id'              => 0,
            'calendars_id'    => 1,
            'autopurge_delay' => 5,
        ]));

        $doc = new \Document();
        $did = (int) $doc->add([
            'name'   => 'test doc',
        ]);
        $this->assertGreaterThan(0, $did);

        // create some closed tickets at various solvedate
        $ticket = new Ticket();
        $tickets_id_1 = $ticket->add([
            'name'            => "test autopurge 1",
            'content'         => "test autopurge 1",
            'entities_id'     => 0,
            'status'          => CommonITILObject::CLOSED,
            '_documents_id'   => [$did],
        ]);
        $this->assertGreaterThan(0, (int) $tickets_id_1);
        $this->assertTrue(
            $DB->update('glpi_tickets', [
                'closedate' => date('Y-m-d 10:00:00', time() - 10 * DAY_TIMESTAMP),
            ], [
                'id' => $tickets_id_1,
            ])
        );
        $this->assertTrue($ticket->getFromDB($tickets_id_1));

        $docitem = new \Document_Item();
        $this->assertTrue($docitem->getFromDBByCrit(['itemtype' => 'Ticket', 'items_id' => $tickets_id_1]));

        $tickets_id_2 = $ticket->add([
            'name'        => "test autopurge 2",
            'content'     => "test autopurge 2",
            'entities_id' => 0,
            'status'      => CommonITILObject::CLOSED,
        ]);
        $this->assertGreaterThan(0, (int) $tickets_id_2);
        $this->assertTrue(
            $DB->update('glpi_tickets', [
                'closedate' => date('Y-m-d 10:00:00', time()),
            ], [
                'id' => $tickets_id_2,
            ])
        );

        /**
         * Ticket with satisfaction
         */
        // Update Entity to enable survey
        $entity = new Entity();
        $result = $entity->update([
            'id'                => 0,
            'inquest_config'    => 1,
            'inquest_rate'      => 100,
            'inquest_delay'     => 0,
        ]);
        $this->assertTrue($result);
        // Create a ticket
        $ticket = new Ticket();
        $tickets_id_3 = $ticket->add([
            'name'        => "test autopurge 3",
            'content'     => "test autopurge 3",
            'entities_id' => 0,
        ]);
        $this->assertGreaterThan(0, (int) $tickets_id_3);
        // Close ticket
        $this->assertTrue($ticket->update([
            'id' => $tickets_id_3,
            'status' => CommonITILObject::CLOSED,
        ]));
        // Set closedate to 15 days ago
        $this->assertTrue(
            $DB->update('glpi_tickets', [
                'closedate' => date('Y-m-d 10:00:00', time() - 15 * DAY_TIMESTAMP),
            ], [
                'id' => $tickets_id_3,
            ])
        );
        // Verify survey created
        $satisfaction = new \TicketSatisfaction();
        $this->assertTrue($satisfaction->getFromDBByCrit(['tickets_id' => $tickets_id_3]));


        // launch Cron for closing tickets
        $mode = - CronTask::MODE_EXTERNAL; // force
        CronTask::launch($mode, 5, 'purgeticket');

        // check ticket presence
        // first ticket should have been removed
        $this->assertFalse($ticket->getFromDB($tickets_id_1));
        //also ensure linked document has been dropped
        $this->assertFalse($docitem->getFromDBByCrit(['itemtype' => 'Ticket', 'items_id' => $tickets_id_1]));
        $this->assertTrue($doc->getFromDB($did)); //document itself remains
        //second ticket is still present
        $this->assertTrue($ticket->getFromDB($tickets_id_2));
        $this->assertEquals(CommonITILObject::CLOSED, (int) $ticket->fields['status']);

        // third ticket should have been removed with its satisfaction
        $this->assertFalse($ticket->getFromDB($tickets_id_3));
        $this->assertFalse($satisfaction->getFromDBByCrit(['tickets_id' => $tickets_id_3]));
    }

    public function testMerge()
    {
        $this->login();
        $_SESSION['glpiactiveprofile']['interface'] = '';
        $this->setEntity('Root entity', true);

        $ticket = new Ticket();
        $ticket1 = $ticket->add([
            'name'        => "test merge 1",
            'content'     => "test merge 1",
            'entities_id' => 0,
            'status'      => CommonITILObject::INCOMING,
        ]);
        $ticket2 = $ticket->add([
            'name'        => "test merge 2",
            'content'     => "test merge 2",
            'entities_id' => 0,
            'status'      => CommonITILObject::INCOMING,
        ]);
        $ticket3 = $ticket->add([
            'name'        => "test merge 3",
            'content'     => "test merge 3",
            'entities_id' => 0,
            'status'      => CommonITILObject::INCOMING,
        ]);

        $task = new \TicketTask();
        $fup = new \ITILFollowup();
        $task->add([
            'tickets_id'   => $ticket2,
            'content'      => 'ticket 2 task 1',
        ]);
        $task->add([
            'tickets_id'   => $ticket3,
            'content'      => 'ticket 3 task 1',
        ]);
        $fup->add([
            'itemtype'  => 'Ticket',
            'items_id'  => $ticket2,
            'content'   => 'ticket 2 fup 1',
        ]);
        $fup->add([
            'itemtype'  => 'Ticket',
            'items_id'  => $ticket3,
            'content'   => 'ticket 3 fup 1',
        ]);

        $document = new \Document();
        $documents_id = $document->add([
            'name'     => 'basic document in both',
            'filename' => 'doc.xls',
            'users_id' => '2', // user "glpi"
        ]);
        $documents_id2 = $document->add([
            'name'     => 'basic document in target',
            'filename' => 'doc.xls',
            'users_id' => '2', // user "glpi"
        ]);
        $documents_id3 = $document->add([
            'name'     => 'basic document in sources',
            'filename' => 'doc.xls',
            'users_id' => '2', // user "glpi"
        ]);

        $document_item = new \Document_Item();
        // Add document to two tickets to test merging duplicates
        $document_item->add([
            'itemtype'     => 'Ticket',
            'items_id'     => $ticket2,
            'documents_id' => $documents_id,
            'entities_id'  => '0',
            'is_recursive' => 0,
        ]);
        $document_item->add([
            'itemtype'     => 'Ticket',
            'items_id'     => $ticket1,
            'documents_id' => $documents_id,
            'entities_id'  => '0',
            'is_recursive' => 0,
        ]);
        $document_item->add([
            'itemtype'     => 'Ticket',
            'items_id'     => $ticket1,
            'documents_id' => $documents_id2,
            'entities_id'  => '0',
            'is_recursive' => 0,
        ]);
        $document_item->add([
            'itemtype'     => 'Ticket',
            'items_id'     => $ticket2,
            'documents_id' => $documents_id3,
            'entities_id'  => '0',
            'is_recursive' => 0,
        ]);
        $document_item->add([
            'itemtype'     => 'Ticket',
            'items_id'     => $ticket3,
            'documents_id' => $documents_id3,
            'entities_id'  => '0',
            'is_recursive' => 0,
        ]);

        $ticket_user = new Ticket_User();
        $ticket_user->add([
            'tickets_id'         => $ticket1,
            'type'               => Ticket_User::REQUESTER,
            'users_id'           => 2,
        ]);
        $ticket_user->add([ // Duplicate with #1
            'tickets_id'         => $ticket3,
            'type'               => Ticket_User::REQUESTER,
            'users_id'           => 2,
        ]);
        $ticket_user->add([
            'tickets_id'         => $ticket1,
            'users_id'           => 0,
            'type'               => Ticket_User::REQUESTER,
            'alternative_email'  => 'test@glpi.com',
        ]);
        $ticket_user->add([ // Duplicate with #3
            'tickets_id'         => $ticket2,
            'users_id'           => 0,
            'type'               => Ticket_User::REQUESTER,
            'alternative_email'  => 'test@glpi.com',
        ]);
        $ticket_user->add([ // Duplicate with #1
            'tickets_id'         => $ticket2,
            'users_id'           => 2,
            'type'               => Ticket_User::REQUESTER,
            'alternative_email'  => 'test@glpi.com',
        ]);
        $ticket_user->add([
            'tickets_id'         => $ticket3,
            'users_id'           => 2,
            'type'               => Ticket_User::ASSIGN,
            'alternative_email'  => 'test@glpi.com',
        ]);

        $ticket_group = new Group_Ticket();
        $ticket_group->add([
            'tickets_id'         => $ticket1,
            'groups_id'          => 1,
            'type'               => Group_Ticket::REQUESTER,
        ]);
        $ticket_group->add([ // Duplicate with #1
            'tickets_id'         => $ticket3,
            'groups_id'          => 1,
            'type'               => Group_Ticket::REQUESTER,
        ]);
        $ticket_group->add([
            'tickets_id'         => $ticket3,
            'groups_id'          => 1,
            'type'               => Group_Ticket::ASSIGN,
        ]);

        $ticket_supplier = new Supplier_Ticket();
        $ticket_supplier->add([
            'tickets_id'         => $ticket1,
            'type'               => Supplier_Ticket::REQUESTER,
            'suppliers_id'       => 2,
        ]);
        $ticket_supplier->add([ // Duplicate with #1
            'tickets_id'         => $ticket3,
            'type'               => Supplier_Ticket::REQUESTER,
            'suppliers_id'       => 2,
        ]);
        $ticket_supplier->add([
            'tickets_id'         => $ticket1,
            'suppliers_id'       => 0,
            'type'               => Supplier_Ticket::REQUESTER,
            'alternative_email'  => 'test@glpi.com',
        ]);
        $ticket_supplier->add([ // Duplicate with #3
            'tickets_id'         => $ticket2,
            'suppliers_id'       => 0,
            'type'               => Supplier_Ticket::REQUESTER,
            'alternative_email'  => 'test@glpi.com',
        ]);
        $ticket_supplier->add([ // Duplicate with #1
            'tickets_id'         => $ticket2,
            'suppliers_id'       => 2,
            'type'               => Supplier_Ticket::REQUESTER,
            'alternative_email'  => 'test@glpi.com',
        ]);
        $ticket_supplier->add([
            'tickets_id'         => $ticket3,
            'suppliers_id'       => 2,
            'type'               => Supplier_Ticket::ASSIGN,
            'alternative_email'  => 'test@glpi.com',
        ]);

        $status = [];
        $mergeparams = [
            'linktypes' => [
                'ITILFollowup',
                'TicketTask',
                'Document',
            ],
            'link_type'  => \CommonITILObject_CommonITILObject::SON_OF,
        ];

        Ticket::merge($ticket1, [$ticket2, $ticket3], $status, $mergeparams);

        $status_counts = array_count_values($status);
        $failure_count = 0;
        if (array_key_exists(1, $status_counts)) {
            $failure_count += $status_counts[1];
        }
        if (array_key_exists(2, $status_counts)) {
            $failure_count += $status_counts[2];
        }

        $this->assertEquals(0, (int) $failure_count);

        $task_count = count($task->find(['tickets_id' => $ticket1]));
        $fup_count = count($fup->find([
            'itemtype' => 'Ticket',
            'items_id' => $ticket1,
        ]));
        $doc_count = count($document_item->find([
            'itemtype' => 'Ticket',
            'items_id' => $ticket1,
        ]));
        $user_count = count($ticket_user->find([
            'tickets_id' => $ticket1,
        ]));
        $group_count = count($ticket_group->find([
            'tickets_id' => $ticket1,
        ]));
        $supplier_count = count($ticket_supplier->find([
            'tickets_id' => $ticket1,
        ]));

        // Target ticket should have all tasks
        $this->assertEquals(2, (int) $task_count);
        // Target ticket should have all followups + 1 for each source ticket description
        $this->assertEquals(4, (int) $fup_count);
        // Target ticket should have the original document, one instance of the duplicate, and the new document from one of the source tickets
        $this->assertEquals(3, (int) $doc_count);
        // Target ticket should have all users not marked as duplicates above
        $this->assertEquals(3, (int) $user_count);
        // Target ticket should have all groups not marked as duplicates above
        $this->assertEquals(2, (int) $group_count);
        // Target ticket should have all suppliers not marked as duplicates above
        $this->assertEquals(3, (int) $supplier_count);
    }

    /**
     * After a ticket has been merged (set as deleted), the responses from the child tickets should be copied to the parent ticket.
     */
    public function testResponsesAfterMerge(): void
    {
        $this->login();
        $_SESSION['glpiactiveprofile']['interface'] = '';
        $this->setEntity('Root entity', true);

        $ticket = new Ticket();
        $ticket1 = $ticket->add([
            'name'        => "Parent ticket",
            'content'     => "Parent ticket",
            'entities_id' => 0,
            'status'      => CommonITILObject::INCOMING,
        ]);
        $ticket2 = $ticket->add([
            'name'        => "Child ticket",
            'content'     => "Child ticket",
            'entities_id' => 0,
            'status'      => CommonITILObject::INCOMING,
        ]);

        $status = [];
        $mergeparams = [
            'linktypes' => [
                'ITILFollowup',
                'TicketTask',
                'Document',
            ],
            'link_type'  => \Ticket_Ticket::SON_OF,
        ];

        Ticket::merge($ticket1, [$ticket2], $status, $mergeparams);

        $status_counts = array_count_values($status);
        $failure_count = 0;
        if (array_key_exists(1, $status_counts)) {
            $failure_count += $status_counts[1];
        }
        if (array_key_exists(2, $status_counts)) {
            $failure_count += $status_counts[2];
        }

        $this->assertEquals(0, (int) $failure_count);

        // Add a followup to the child ticket
        $followup = new \ITILFollowup();
        $this->assertGreaterThan(
            0,
            $followup->add([
                'itemtype'  => 'Ticket',
                'items_id'  => $ticket2,
                'content'   => 'Child ticket followup',
            ])
        );

        // Check that the followup was copied to the parent ticket
        $this->assertNotEmpty($followup->find([
            'itemtype' => 'Ticket',
            'items_id' => $ticket1,
            'sourceitems_id' => $ticket2,
            'content' => 'Child ticket followup',
        ]));

        // Add a task to the child ticket
        $task = new \TicketTask();
        $this->assertGreaterThan(
            0,
            $task->add([
                'tickets_id'   => $ticket2,
                'content'      => 'Child ticket task',
            ])
        );

        // Check that the task was copied to the parent ticket
        $this->assertNotEmpty($task->find([
            'tickets_id' => $ticket1,
            'sourceitems_id' => $ticket2,
            'content' => 'Child ticket task',
        ]));

        // Add a document to the child ticket
        $document = new \Document();
        $documents_id = $document->add([
            'name'     => 'Child ticket document',
            'filename' => 'doc.xls',
            'users_id' => '2', // user "glpi"
        ]);
        $this->assertGreaterThan(0, $documents_id);

        $document_item = new \Document_Item();
        $this->assertGreaterThan(
            0,
            $document_item->add([
                'itemtype'     => 'Ticket',
                'items_id'     => $ticket2,
                'documents_id' => $documents_id,
                'entities_id'  => '0',
                'is_recursive' => 0,
            ])
        );

        // Check that the document was copied to the parent ticket
        $this->assertNotEmpty($document_item->find([
            'itemtype' => 'Ticket',
            'items_id' => $ticket1,
            'documents_id' => $documents_id,
        ]));
    }

    public function testKeepScreenshotsOnFormReload()
    {
        //login to get session
        $auth = new \Auth();
        $this->assertTrue($auth->login(TU_USER, TU_PASS, true));

        $base64Image = base64_encode(file_get_contents(FIXTURE_DIR . '/uploads/foo.png'));

        // Test display of saved inputs from a previous submit
        $_SESSION['saveInput'][Ticket::class] = [
            'content' => '&lt;p&gt; &lt;/p&gt;&lt;p&gt;&lt;img id="3e29dffe-0237ea21-5e5e7034b1d1a1.77230247"'
         . ' src="data:image/png;base64,' . $base64Image . '" width="12" height="12" /&gt;&lt;/p&gt;',
        ];

        ob_start();
        $instance = new Ticket();
        $instance->showForm('-1');
        $output = ob_get_clean();
        $this->assertStringContainsString('src&amp;#61;&amp;#34;data:image/png;base64,' . str_replace(['+', '='], ['&amp;#43;', '&amp;#61;'], $base64Image) . '&amp;#34;', $output);
    }

    public function testScreenshotConvertedIntoDocument()
    {

        $this->login(); // must be logged as Document_Item uses Session::getLoginUserID()

        // Test uploads for item creation
        $base64Image = base64_encode(file_get_contents(FIXTURE_DIR . '/uploads/foo.png'));
        $filename = '5e5e92ffd9bd91.11111111image_paste22222222.png';
        $instance = new Ticket();
        $input = [
            'name'    => 'a ticket',
            'content' => <<<HTML
<p>Test with a ' (add)</p>
<p><img id="3e29dffe-0237ea21-5e5e7034b1d1a1.00000000" src="data:image/png;base64,{$base64Image}" width="12" height="12"></p>
HTML,
            '_filename' => [
                $filename,
            ],
            '_tag_filename' => [
                '3e29dffe-0237ea21-5e5e7034b1d1a1.00000000',
            ],
            '_prefix_filename' => [
                '5e5e92ffd9bd91.11111111',
            ],
        ];
        copy(FIXTURE_DIR . '/uploads/foo.png', GLPI_TMP_DIR . '/' . $filename);
        $instance->add($input);
        $this->assertTrue($instance->getFromDB($instance->getId()));
        $expected = 'a href="/front/document.send.php?docid=';
        $this->assertStringContainsString($expected, $instance->fields['content']);

        // Test uploads for item update
        $base64Image = base64_encode(file_get_contents(FIXTURE_DIR . '/uploads/bar.png'));
        $filename = '5e5e92ffd9bd91.44444444image_paste55555555.png';
        copy(FIXTURE_DIR . '/uploads/bar.png', GLPI_TMP_DIR . '/' . $filename);
        $instance->update([
            'id' => $instance->getID(),
            'content' => <<<HTML
<p>Test with a ' (update)</p>
<p><img id="3e29dffe-0237ea21-5e5e7034b1d1a1.33333333" src="data:image/png;base64,{$base64Image}" width="12" height="12"></p>
HTML,
            '_filename' => [
                $filename,
            ],
            '_tag_filename' => [
                '3e29dffe-0237ea21-5e5e7034b1d1a1.33333333',
            ],
            '_prefix_filename' => [
                '5e5e92ffd9bd91.44444444',
            ],
        ]);
        $this->assertTrue($instance->getFromDB($instance->getId()));
        $expected = 'a href="/front/document.send.php?docid=';
        $this->assertStringContainsString($expected, $instance->fields['content']);
    }

    public function testUploadDocuments()
    {

        $this->login(); // must be logged as Document_Item uses Session::getLoginUserID()

        // Test uploads for item creation
        $filename = '5e5e92ffd9bd91.11111111' . 'foo.txt';
        $instance = new Ticket();
        $input = [
            'name'    => 'a ticket',
            'content' => 'testUploadDocuments',
            '_filename' => [
                $filename,
            ],
            '_tag_filename' => [
                '3e29dffe-0237ea21-5e5e7034b1ffff.00000000',
            ],
            '_prefix_filename' => [
                '5e5e92ffd9bd91.11111111',
            ],
        ];
        copy(FIXTURE_DIR . '/uploads/foo.txt', GLPI_TMP_DIR . '/' . $filename);
        $instance->add($input);
        $this->assertStringContainsString('testUploadDocuments', $instance->fields['content']);
        $count = (new \DBUtils())->countElementsInTable(\Document_Item::getTable(), [
            'itemtype' => 'Ticket',
            'items_id' => $instance->getID(),
        ]);
        $this->assertEquals(1, $count);

        // Test uploads for item update (adds a 2nd document)
        $filename = '5e5e92ffd9bd91.44444444bar.txt';
        copy(FIXTURE_DIR . '/uploads/bar.txt', GLPI_TMP_DIR . '/' . $filename);
        $instance->update([
            'id' => $instance->getID(),
            'content' => 'update testUploadDocuments',
            '_filename' => [
                $filename,
            ],
            '_tag_filename' => [
                '3e29dffe-0237ea21-5e5e7034b1d1a1.33333333',
            ],
            '_prefix_filename' => [
                '5e5e92ffd9bd91.44444444',
            ],
        ]);
        $this->assertStringContainsString('update testUploadDocuments', $instance->fields['content']);
        $count = (new \DBUtils())->countElementsInTable(\Document_Item::getTable(), [
            'itemtype' => 'Ticket',
            'items_id' => $instance->getID(),
        ]);
        $this->assertEquals(2, $count);
    }

    public function testCanAddFollowupsDefaults()
    {
        $tech_id = getItemByTypeName('User', 'tech', true);
        $normal_id = getItemByTypeName('User', 'normal', true);
        $post_only_id = getItemByTypeName('User', 'post-only', true);

        $this->login();

        $ticket = new Ticket();
        $this->assertGreaterThan(
            0,
            (int) $ticket->add([
                'name'    => '',
                'content' => 'A ticket to check ACLS',
            ])
        );

        $this->assertTrue((bool) $ticket->canUserAddFollowups($tech_id));
        $this->assertFalse((bool) $ticket->canUserAddFollowups($normal_id));
        $this->assertFalse((bool) $ticket->canUserAddFollowups($post_only_id));

        $this->login('tech', 'tech');
        $this->assertTrue((bool) $ticket->canAddFollowups());
        $this->login('normal', 'normal');
        $this->assertFalse((bool) $ticket->canAddFollowups());
        $this->login('post-only', 'postonly');
        $this->assertFalse((bool) $ticket->canAddFollowups());
    }

    public function testCanAddFollowupsAsRecipient()
    {
        global $DB;

        $post_only_id = getItemByTypeName('User', 'post-only', true);

        $this->login();

        $ticket = new Ticket();
        $this->assertGreaterThan(
            0,
            (int) $ticket->add([
                'name'               => '',
                'content'            => 'A ticket to check ACLS',
                'users_id_recipient' => $post_only_id,
                '_auto_import'       => false,
            ])
        );

        // Drop all followup rights
        $DB->update(
            'glpi_profilerights',
            [
                'rights' => 0,
            ],
            [
                'profiles_id' => getItemByTypeName('Profile', 'Self-Service', true),
                'name'        => \ITILFollowup::$rightname,
            ]
        );

        // Cannot add followup as user do not have ADDMY right
        $this->login();
        $this->assertFalse((bool) $ticket->canUserAddFollowups($post_only_id));
        $this->login('post-only', 'postonly');
        $this->assertFalse((bool) $ticket->canAddFollowups());

        // Add user right
        $DB->update(
            'glpi_profilerights',
            [
                'rights' => \ITILFollowup::ADDMY,
            ],
            [
                'profiles_id' => getItemByTypeName('Profile', 'Self-Service', true),
                'name'        => \ITILFollowup::$rightname,
            ]
        );

        // User is recipient and have ADDMY, he should be able to add followup
        $this->login();
        $this->assertTrue((bool) $ticket->canUserAddFollowups($post_only_id));
        $this->login('post-only', 'postonly');
        $this->assertTrue((bool) $ticket->canAddFollowups());
    }

    public function testCanAddFollowupsAsRequester()
    {
        global $DB;

        $post_only_id = getItemByTypeName('User', 'post-only', true);

        $this->login();

        $ticket = new Ticket();
        $this->assertGreaterThan(
            0,
            (int) $ticket->add([
                'name'    => '',
                'content' => 'A ticket to check ACLS',
            ])
        );

        // Drop all followup rights
        $DB->update(
            'glpi_profilerights',
            [
                'rights' => 0,
            ],
            [
                'profiles_id' => getItemByTypeName('Profile', 'Self-Service', true),
                'name'        => \ITILFollowup::$rightname,
            ]
        );

        // Cannot add followups by default
        $this->login();
        $this->assertFalse((bool) $ticket->canUserAddFollowups($post_only_id));
        $this->login('post-only', 'postonly');
        $this->assertFalse((bool) $ticket->canAddFollowups());

        // Add user as requester
        $this->login();
        $ticket_user = new Ticket_User();
        $input_ticket_user = [
            'tickets_id' => $ticket->getID(),
            'users_id'   => $post_only_id,
            'type'       => CommonITILActor::REQUESTER,
        ];
        $this->assertGreaterThan(0, (int) $ticket_user->add($input_ticket_user));
        $this->assertTrue($ticket->getFromDB($ticket->getID())); // Reload ticket actors

        // Cannot add followup as user do not have ADDMY right
        $this->login();
        $this->assertFalse((bool) $ticket->canUserAddFollowups($post_only_id));
        $this->login('post-only', 'postonly');
        $this->assertFalse((bool) $ticket->canAddFollowups());

        // Add user right
        $DB->update(
            'glpi_profilerights',
            [
                'rights' => \ITILFollowup::ADDMY,
            ],
            [
                'profiles_id' => getItemByTypeName('Profile', 'Self-Service', true),
                'name'        => \ITILFollowup::$rightname,
            ]
        );

        // User is requester and have ADDMY, he should be able to add followup
        $this->login();
        $this->assertTrue((bool) $ticket->canUserAddFollowups($post_only_id));
        $this->login('post-only', 'postonly');
        $this->assertTrue((bool) $ticket->canAddFollowups());
    }

    public function testCanAddFollowupsAsRequesterGroup()
    {
        global $DB;

        $post_only_id = getItemByTypeName('User', 'post-only', true);

        $this->login();

        $ticket = new Ticket();
        $this->assertGreaterThan(
            0,
            (int) $ticket->add([
                'name'    => '',
                'content' => 'A ticket to check ACLS',
            ])
        );

        // Drop all followup rights
        $DB->update(
            'glpi_profilerights',
            [
                'rights' => 0,
            ],
            [
                'profiles_id' => getItemByTypeName('Profile', 'Self-Service', true),
                'name'        => \ITILFollowup::$rightname,
            ]
        );

        // Cannot add followups by default
        $this->login();
        $this->assertFalse((bool) $ticket->canUserAddFollowups($post_only_id));
        $this->login('post-only', 'postonly');
        $this->assertFalse((bool) $ticket->canAddFollowups());

        // Add user's group as requester
        $this->login();
        $group = new Group();
        $group_id = $group->add(['name' => 'Test group']);
        $this->assertGreaterThan(0, (int) $group_id);
        $group_user = new Group_User();
        $this->assertGreaterThan(
            0,
            (int) $group_user->add([
                'groups_id' => $group_id,
                'users_id'  => $post_only_id,
            ])
        );

        $group_ticket = new Group_Ticket();
        $input_group_ticket = [
            'tickets_id' => $ticket->getID(),
            'groups_id'  => $group_id,
            'type'       => CommonITILActor::REQUESTER,
        ];
        $this->assertGreaterThan(0, (int) $group_ticket->add($input_group_ticket));
        $this->assertTrue($ticket->getFromDB($ticket->getID())); // Reload ticket actors

        // Cannot add followup as user do not have ADD_AS_GROUP right
        $this->login();
        $this->assertFalse((bool) $ticket->canUserAddFollowups($post_only_id));
        $this->login('post-only', 'postonly');
        $this->assertFalse((bool) $ticket->canAddFollowups());

        // Add user rights
        $DB->update(
            'glpi_profilerights',
            [
                'rights' => \ITILFollowup::ADD_AS_GROUP,
            ],
            [
                'profiles_id' => getItemByTypeName('Profile', 'Self-Service', true),
                'name'        => \ITILFollowup::$rightname,
            ]
        );

        // User is requester and have ADD_AS_GROUP bot not UPDATEMY, he shouldn't be able to add followup
        $this->login();
        $this->assertfalse((bool) $ticket->canUserAddFollowups($post_only_id));
        $this->login('post-only', 'postonly');
        $this->assertFalse((bool) $ticket->canAddFollowups());

        // Add user rights
        $DB->update(
            'glpi_profilerights',
            [
                'rights' => \ITILFollowup::ADD_AS_GROUP | \ITILFollowup::ADDMY,
            ],
            [
                'profiles_id' => getItemByTypeName('Profile', 'Self-Service', true),
                'name'        => \ITILFollowup::$rightname,
            ]
        );

        // User is requester and have ADD_AS_GROUP & UPDATEMY, he should be able to add followup
        $this->login();
        $this->assertTrue((bool) $ticket->canUserAddFollowups($post_only_id));
        $this->login('post-only', 'postonly');
        $this->assertTrue((bool) $ticket->canAddFollowups());
    }

    public function testCanAddFollowupsAsAssigned()
    {
        global $DB;

        $post_only_id = getItemByTypeName('User', 'post-only', true);

        $this->login();

        $ticket = new Ticket();
        $this->assertGreaterThan(
            0,
            (int) $ticket->add([
                'name'    => '',
                'content' => 'A ticket to check ACLS',
            ])
        );

        // Drop all followup rights
        $DB->update(
            'glpi_profilerights',
            [
                'rights' => 0,
            ],
            [
                'profiles_id' => getItemByTypeName('Profile', 'Self-Service', true),
                'name'        => \ITILFollowup::$rightname,
            ]
        );

        // Cannot add followups by default
        $this->login();
        $this->assertFalse((bool) $ticket->canUserAddFollowups($post_only_id));
        $this->login('post-only', 'postonly');
        $this->assertFalse((bool) $ticket->canAddFollowups());

        // Add user as requester
        $this->login();
        $ticket_user = new Ticket_User();
        $input_ticket_user = [
            'tickets_id' => $ticket->getID(),
            'users_id'   => $post_only_id,
            'type'       => CommonITILActor::ASSIGN,
        ];
        $this->assertGreaterThan(0, (int) $ticket_user->add($input_ticket_user));
        $this->assertTrue($ticket->getFromDB($ticket->getID())); // Reload ticket actors

        // Cant add followup as user is assigned but do not have ADD_AS_TECHNICIAN right
        $this->login();
        $this->assertFalse((bool) $ticket->canUserAddFollowups($post_only_id));
        $this->login('post-only', 'postonly');
        $this->assertFalse((bool) $ticket->canAddFollowups());

        // Add user right
        $DB->update(
            'glpi_profilerights',
            [
                'rights' => \ITILFollowup::ADD_AS_TECHNICIAN,
            ],
            [
                'profiles_id' => getItemByTypeName('Profile', 'Self-Service', true),
                'name'        => \ITILFollowup::$rightname,
            ]
        );

        // User is assigned and have ADD_AS_TECHNICIAN, he should be able to add followup
        $this->login();
        $this->assertTrue((bool) $ticket->canUserAddFollowups($post_only_id));
        $this->login('post-only', 'postonly');
        $this->assertTrue((bool) $ticket->canAddFollowups());
    }

    public function testCanAddFollowupsAsAssignedGroup()
    {
        global $DB;

        $post_only_id = getItemByTypeName('User', 'post-only', true);

        $this->login();

        $ticket = new Ticket();
        $this->assertGreaterThan(
            0,
            (int) $ticket->add([
                'name'    => '',
                'content' => 'A ticket to check ACLS',
            ])
        );

        // Drop all followup rights
        $DB->update(
            'glpi_profilerights',
            [
                'rights' => 0,
            ],
            [
                'profiles_id' => getItemByTypeName('Profile', 'Self-Service', true),
                'name'        => \ITILFollowup::$rightname,
            ]
        );

        // Cannot add followups by default
        $this->login();
        $this->assertFalse((bool) $ticket->canUserAddFollowups($post_only_id));
        $this->login('post-only', 'postonly');
        $this->assertFalse((bool) $ticket->canAddFollowups());

        // Add user's group as requester
        $this->login();
        $group = new Group();
        $group_id = $group->add(['name' => 'Test group']);
        $this->assertGreaterThan(0, (int) $group_id);
        $group_user = new Group_User();
        $this->assertGreaterThan(
            0,
            (int) $group_user->add([
                'groups_id' => $group_id,
                'users_id'  => $post_only_id,
            ])
        );

        $group_ticket = new Group_Ticket();
        $input_group_ticket = [
            'tickets_id' => $ticket->getID(),
            'groups_id'  => $group_id,
            'type'       => CommonITILActor::ASSIGN,
        ];
        $this->assertGreaterThan(0, (int) $group_ticket->add($input_group_ticket));
        $this->assertTrue($ticket->getFromDB($ticket->getID())); // Reload ticket actors

        // Cant add followup as user is assigned but do not have ADD_AS_TECHNICIAN right
        $this->login();
        $this->assertFalse((bool) $ticket->canUserAddFollowups($post_only_id));
        $this->login('post-only', 'postonly');
        $this->assertFalse((bool) $ticket->canAddFollowups());

        // Add user right
        $DB->update(
            'glpi_profilerights',
            [
                'rights' => \ITILFollowup::ADD_AS_TECHNICIAN,
            ],
            [
                'profiles_id' => getItemByTypeName('Profile', 'Self-Service', true),
                'name'        => \ITILFollowup::$rightname,
            ]
        );

        // User is assigned and have ADD_AS_TECHNICIAN, he should be able to add followup
        $this->login();
        $this->assertTrue((bool) $ticket->canUserAddFollowups($post_only_id));
        $this->login('post-only', 'postonly');
        $this->assertTrue((bool) $ticket->canAddFollowups());
    }

    public function testCanAddFollowupsAsObserver()
    {
        global $DB;

        $post_only_id = getItemByTypeName('User', 'post-only', true);

        $this->login();

        $ticket = new Ticket();
        $this->assertGreaterThan(
            0,
            (int) $ticket->add([
                'name'    => '',
                'content' => 'A ticket to check ACLS',
            ])
        );

        // Cannot add followups by default
        $this->login();
        $this->assertFalse((bool) $ticket->canUserAddFollowups($post_only_id));
        $this->login('post-only', 'postonly');
        $this->assertFalse((bool) $ticket->canAddFollowups());

        // Add user as observer
        $this->login();
        $ticket_user = new Ticket_User();
        $input_ticket_user = [
            'tickets_id' => $ticket->getID(),
            'users_id'   => $post_only_id,
            'type'       => CommonITILActor::OBSERVER,
        ];
        $this->assertGreaterThan(0, (int) $ticket_user->add($input_ticket_user));
        $this->assertTrue($ticket->getFromDB($ticket->getID())); // Reload ticket actors

        // Cannot add followup as user do not have ADD_AS_OBSERVER right
        $this->login();
        $this->assertFalse((bool) $ticket->canUserAddFollowups($post_only_id));
        $this->login('post-only', 'postonly');
        $this->assertFalse((bool) $ticket->canAddFollowups());

        // Add user right
        $DB->update(
            'glpi_profilerights',
            [
                'rights' => \ITILFollowup::ADD_AS_OBSERVER,
            ],
            [
                'profiles_id' => getItemByTypeName('Profile', 'Self-Service', true),
                'name'        => \ITILFollowup::$rightname,
            ]
        );

        // User is observer and have ADD_AS_OBSERVER, he should be able to add followup
        $this->login();
        $this->assertTrue((bool) $ticket->canUserAddFollowups($post_only_id));
        $this->login('post-only', 'postonly');
        $this->assertTrue((bool) $ticket->canAddFollowups());

        // Remove user as observer
        $this->assertGreaterThan(0, (int) $ticket_user->deleteByCriteria([
            'tickets_id' => $ticket->getID(),
            'users_id'   => $post_only_id,
            'type'       => CommonITILActor::OBSERVER,
        ]));
        $this->assertTrue($ticket->getFromDB($ticket->getID())); // Reload ticket actors

        // Add user to a group and assign the group as observer
        $group = new Group();
        $group_id = $group->add(['name' => 'Test group']);
        $this->assertGreaterThan(0, (int) $group_id);

        $group_user = new Group_User();
        $this->assertGreaterThan(
            0,
            (int) $group_user->add([
                'groups_id' => $group_id,
                'users_id'  => $post_only_id,
            ])
        );

        $group_ticket = new Group_Ticket();
        $input_group_ticket = [
            'tickets_id' => $ticket->getID(),
            'groups_id'  => $group_id,
            'type'       => CommonITILActor::OBSERVER,
        ];
        $this->assertGreaterThan(0, (int) $group_ticket->add($input_group_ticket));
        $this->assertTrue($ticket->getFromDB($ticket->getID())); // Reload ticket actors

        // User is in a group that is observer and has ADD_AS_OBSERVER rights but not ADD_AS_GROUP
        $this->login();
        $this->assertFalse((bool) $ticket->canUserAddFollowups($post_only_id));
        $this->login('post-only', 'postonly');
        $this->assertFalse((bool) $ticket->canAddFollowups());

        // Add user right
        $DB->update(
            'glpi_profilerights',
            [
                'rights' => \ITILFollowup::ADD_AS_OBSERVER | \ITILFollowup::ADD_AS_GROUP,
            ],
            [
                'profiles_id' => getItemByTypeName('Profile', 'Self-Service', true),
                'name'        => \ITILFollowup::$rightname,
            ]
        );

        // User is observer and have ADD_AS_OBSERVER & ADD_AS_GROUP, he should be able to add followup
        $this->login();
        $this->assertTrue((bool) $ticket->canUserAddFollowups($post_only_id));
        $this->login('post-only', 'postonly');
        $this->assertTrue((bool) $ticket->canAddFollowups());
    }

    public static function convertContentForTicketProvider(): iterable
    {
        yield [
            'content'  => '',
            'files'    => [],
            'tags'     => [],
            'expected' => '',
        ];

        foreach (['"', "'", ''] as $quote_style) {
            // `img` of embedded image that has only a `src` attribute.
            yield [
                'content'  => <<<HTML
Here is the screenshot:
<img src={$quote_style}screenshot.png{$quote_style}>
blabla
HTML,
                'files'    => [
                    'screenshot.png' => 'screenshot.png',
                ],
                'tags'     => [
                    'screenshot.png' => '9faff0a6-f37490bd-60e2af9721f420.96500246',
                ],
                'expected' => <<<HTML
Here is the screenshot:
<p>#9faff0a6-f37490bd-60e2af9721f420.96500246#</p>
blabla
HTML,
            ];
            // `img` of embedded image that has multiple attributes.
            yield [
                'content'  => <<<HTML
Here is the screenshot:
<img id="img-id" src={$quote_style}screenshot.png{$quote_style} height="150" width="100" />
blabla
HTML,
                'files'    => [
                    'screenshot.png' => 'screenshot.png',
                ],
                'tags'     => [
                    'screenshot.png' => '9faff0a6-f37490bd-60e2af9721f420.96500246',
                ],
                'expected' => <<<HTML
Here is the screenshot:
<p>#9faff0a6-f37490bd-60e2af9721f420.96500246#</p>
blabla
HTML,
            ];

            // Content with leading external image that will not be replaced by a tag.
            yield [
                'content'  => <<<HTML
<img src={$quote_style}http://test.glpi-project.org/logo.png{$quote_style} />
Here is the screenshot:
<img src={$quote_style}img.jpg{$quote_style} />
blabla
HTML,
                'files'    => [
                    'img.jpg' => 'img.jpg',
                ],
                'tags'     => [
                    'img.jpg' => '3eaff0a6-f37490bd-60e2a59721f420.96500246',
                ],
                'expected' => <<<HTML
<img src={$quote_style}http://test.glpi-project.org/logo.png{$quote_style} />
Here is the screenshot:
<p>#3eaff0a6-f37490bd-60e2a59721f420.96500246#</p>
blabla
HTML,
            ];
        }
    }

    #[DataProvider('convertContentForTicketProvider')]
    public function testConvertContentForTicket(string $content, array $files, array $tags, string $expected)
    {
        $instance = new Ticket();
        $this->assertEquals($expected, $instance->convertContentForTicket($content, $files, $tags));
    }

    public function testGetTeamRoles(): void
    {
        $roles = Ticket::getTeamRoles();
        $this->assertContains(CommonITILActor::ASSIGN, $roles);
        $this->assertContains(CommonITILActor::OBSERVER, $roles);
        $this->assertContains(CommonITILActor::REQUESTER, $roles);
    }

    public function testGetTeamRoleName(): void
    {
        $roles = Ticket::getTeamRoles();
        foreach ($roles as $role) {
            $this->assertNotEmpty(Ticket::getTeamRoleName($role));
        }
    }

    /**
     * Tests addTeamMember, deleteTeamMember, and getTeamMembers methods
     */
    public function testTeamManagement(): void
    {

        $ticket = new Ticket();

        $tickets_id = $ticket->add([
            'name'      => 'Team test',
            'content'   => 'Team test',
        ]);
        $this->assertGreaterThan(0, $tickets_id);

        $this->assertEmpty($ticket->getTeam());

        // Add team members
        $this->assertTrue($ticket->addTeamMember(User::class, 4, ['role' => Team::ROLE_ASSIGNED])); // using constant value
        $this->assertTrue($ticket->addTeamMember(User::class, 2, ['role' => 'observer'])); // using CommonITILActor contant name

        // Reload ticket from DB
        $this->assertTrue($ticket->getFromDB($tickets_id));

        // Check team members
        $team = $ticket->getTeam();
        $this->assertCount(2, $team);
        $member = array_shift($team);
        $this->assertArrayHasKey('itemtype', $member);
        $this->assertArrayHasKey('items_id', $member);
        $this->assertArrayHasKey('role', $member);
        $this->assertEquals(User::class, $member['itemtype']);
        $this->assertEquals(2, $member['items_id']);
        $this->assertEquals(Team::ROLE_OBSERVER, $member['role']);
        $member = array_shift($team);
        $this->assertArrayHasKey('itemtype', $member);
        $this->assertArrayHasKey('items_id', $member);
        $this->assertArrayHasKey('role', $member);
        $this->assertEquals(User::class, $member['itemtype']);
        $this->assertEquals(4, $member['items_id']);
        $this->assertEquals(Team::ROLE_ASSIGNED, $member['role']);

        // Delete team member
        $this->assertTrue($ticket->deleteTeamMember(User::class, 4, ['role' => Team::ROLE_ASSIGNED]));

        //Reload ticket from DB
        $this->assertTrue($ticket->getFromDB($tickets_id));

        // Check team members
        $team = $ticket->getTeam();
        $this->assertCount(1, $team);
        $member = array_shift($team);
        $this->assertArrayHasKey('itemtype', $member);
        $this->assertArrayHasKey('items_id', $member);
        $this->assertArrayHasKey('role', $member);
        $this->assertEquals(User::class, $member['itemtype']);
        $this->assertEquals(2, $member['items_id']);
        $this->assertEquals(Team::ROLE_OBSERVER, $member['role']);

        // Delete team member
        $this->assertTrue($ticket->deleteTeamMember(User::class, 2, ['role' => Team::ROLE_OBSERVER]));

        //Reload ticket from DB
        $this->assertTrue($ticket->getFromDB($tickets_id));

        // Check team members
        $this->assertEmpty($team);

        // Add team members
        $this->assertTrue($ticket->addTeamMember(Group::class, 2, ['role' => Team::ROLE_ASSIGNED]));

        // Reload ticket from DB
        $this->assertTrue($ticket->getFromDB($tickets_id));

        // Check team members
        $team = $ticket->getTeam();
        $this->assertCount(1, $team);
        $this->assertArrayHasKey('itemtype', $team[0]);
        $this->assertArrayHasKey('items_id', $team[0]);
        $this->assertArrayHasKey('role', $team[0]);
        $this->assertEquals(Group::class, $team[0]['itemtype']);
        $this->assertEquals(2, $team[0]['items_id']);
        $this->assertEquals(Team::ROLE_ASSIGNED, $team[0]['role']);
    }

    public function testGetTeamWithInvalidData(): void
    {
        global $DB;

        $this->login();

        $user_id = getItemByTypeName(User::class, TU_USER, true);

        $ticket = $this->createItem(
            Ticket::class,
            [
                'name'             => __FUNCTION__,
                'content'          => __FUNCTION__,
                'entities_id'      => $this->getTestRootEntity(true),
                '_users_id_assign' => $user_id,
            ]
        );

        $this->assertCount(1, $ticket->getTeam()); // TU_USER as assignee

        // Create invalid entries
        foreach ([CommonITILActor::REQUESTER, CommonITILActor::OBSERVER, CommonITILActor::ASSIGN] as $role) {
            $this->assertTrue(
                $DB->insert(
                    Ticket_User::getTable(),
                    [
                        'tickets_id' => $ticket->getID(),
                        'users_id'   => 978897, // not a valid id
                        'type'       => $role,
                    ]
                )
            );
            $this->assertTrue(
                $DB->insert(
                    Group_Ticket::getTable(),
                    [
                        'tickets_id' => $ticket->getID(),
                        'groups_id'  => 46543, // not a valid id
                        'type'       => $role,
                    ]
                )
            );
            $this->assertTrue(
                $DB->insert(
                    Supplier_Ticket::getTable(),
                    [
                        'tickets_id'   => $ticket->getID(),
                        'suppliers_id' => 99999, // not a valid id
                        'type'         => $role,
                    ]
                )
            );
        }

        $this->assertTrue($ticket->getFromDB($ticket->getID()));

        // Does not contains invalid entries
        $this->assertCount(1, $ticket->getTeam()); // TU_USER as assignee

        // Check team in global Kanban
        $kanban = Ticket::getDataToDisplayOnKanban(-1);
        $kanban_ticket = array_pop($kanban); // checked ticket is the last created
        $this->assertArrayHasKey('id', $kanban_ticket);
        $this->assertArrayHasKey('_itemtype', $kanban_ticket);
        $this->assertArrayHasKey('_team', $kanban_ticket);
        $this->assertEquals($ticket->getID(), $kanban_ticket['id']);
        $this->assertEquals(Ticket::class, $kanban_ticket['_itemtype']);
        $this->assertEquals(
            [
                [
                    'itemtype'  => User::class,
                    'id'        => $user_id,
                    'firstname' => null,
                    'realname'  => null,
                    'name'      => '_test_user',
                ],
            ],
            $kanban_ticket['_team']
        );
    }

    protected function testUpdateLoad1NTableDataProvider(): \Generator
    {
        // Build test data
        $ticket = $this->createItem('Ticket', [
            'name'    => 'testUpdate1NTableData ticket',
            'content' => 'testUpdate1NTableData ticket',
        ]);

        // Build test params
        $user1 = getItemByTypeName('User', 'glpi', true);
        $user2 = getItemByTypeName('User', 'tech', true);
        $user3 = getItemByTypeName('User', 'post-only', true);
        $user4 = getItemByTypeName('User', 'normal', true);

        $tickets_base_params = [
            'item'              => $ticket,
            'commondb_relation' => Ticket_User::class,
            'field'             => 'assigned_users',
            'extra_input'       => ['type' => CommonITILActor::ASSIGN],
        ];

        // Add two users
        $ticket->input = [
            'id' => $ticket->getID(),
            'assigned_users' => [$user1, $user2],
        ];
        yield $tickets_base_params;

        // Remove one user
        $ticket->input = [
            'id' => $ticket->getID(),
            'assigned_users' => [$user1],
        ];
        yield $tickets_base_params;

        // Add one user
        $ticket->input = [
            'id' => $ticket->getID(),
            'assigned_users' => [$user1, $user3],
        ];
        yield $tickets_base_params;

        // Change both users
        $ticket->input = [
            'id' => $ticket->getID(),
            'assigned_users' => [$user2, $user4],
        ];
        yield $tickets_base_params;

        // Remove all users
        $ticket->input = [
            'id' => $ticket->getID(),
            'assigned_users' => [],
        ];
        yield $tickets_base_params;

        // Try from the opposite side of the relation
        $user = getItemByTypeName('User', 'glpi');

        // Build test data
        $this->createItems('Ticket', [
            [
                'name'    => 'testUpdate1NTableData1',
                'content' => 'testUpdate1NTableData1',
            ],
            [
                'name'    => 'testUpdate1NTableData2',
                'content' => 'testUpdate1NTableData2',
            ],
            [
                'name'    => 'testUpdate1NTableData3',
                'content' => 'testUpdate1NTableData3',
            ],
            [
                'name'    => 'testUpdate1NTableData4',
                'content' => 'testUpdate1NTableData4',
            ],
        ]);
        $ticket1 = getItemByTypeName('Ticket', 'testUpdate1NTableData1', true);
        $ticket2 = getItemByTypeName('Ticket', 'testUpdate1NTableData2', true);
        $ticket3 = getItemByTypeName('Ticket', 'testUpdate1NTableData3', true);
        $ticket4 = getItemByTypeName('Ticket', 'testUpdate1NTableData4', true);

        $user_base_params = [
            'item'              => $user,
            'commondb_relation' => Ticket_User::class,
            'field'             => 'linked_tickets',
            'extra_input'       => ['type' => CommonITILActor::ASSIGN],
        ];

        // Add two tickets
        $user->input = [
            'id' => $user->getID(),
            'linked_tickets' => [$ticket1, $ticket2],
        ];
        yield $user_base_params;

        // Remove one ticket
        $user->input = [
            'id' => $user->getID(),
            'linked_tickets' => [$ticket1],
        ];
        yield $user_base_params;

        // Add one tickett
        $user->input = [
            'id' => $user->getID(),
            'linked_tickets' => [$ticket1, $ticket3],
        ];
        yield $user_base_params;

        // Change both tickets
        $user->input = [
            'id' => $user->getID(),
            'linked_tickets' => [$ticket2, $ticket4],
        ];
        yield $user_base_params;

        // Remove all tickets
        $user->input = [
            'id' => $user->getID(),
            'linked_tickets' => [],
        ];
        yield $user_base_params;
    }

    /**
     * Functional tests for update1NTableData and load1NTableData
     */
    public function testUpdateLoad1NTableData(): void
    {
        $provider = $this->testUpdateLoad1NTableDataProvider();
        foreach ($provider as $row) {
            $item = $row['item'];
            $commondb_relation = $row['commondb_relation'];
            $field = $row['field'];
            $extra_input = $row['extra_input'];

            // Keep track of the linked items
            $linked = $item->input[$field];
            $this->assertIsArray($linked);

            // Update DB
            $this->callPrivateMethod($item, 'update1NTableData', $commondb_relation, $field, $extra_input);

            // Load values
            $this->callPrivateMethod($item, 'load1NTableData', $commondb_relation, $field, $extra_input);

            // Compare values
            $this->assertEquals($linked, $item->fields[$field]);
        }
    }

    public function testNewToSolvedUnassigned()
    {
        $this->login();
        // Create ticket without automatic assignment
        $ticket = new Ticket();
        $tickets_id = $ticket->add([
            'name' => 'testNewToSolvedUnassigned',
            'content' => 'testNewToSolvedUnassigned',
            '_skip_auto_assign' => true,
        ]);
        $this->assertGreaterThan(0, $tickets_id);

        // Check ticket status is new
        $this->assertTrue($ticket->getFromDB($tickets_id));
        $this->assertEquals(0, $ticket->countUsers(CommonITILActor::ASSIGN));
        $this->assertEquals(CommonITILObject::INCOMING, $ticket->fields['status']);

        // Set status to solved
        $this->assertTrue($ticket->update([
            'id' => $tickets_id,
            'status' => CommonITILObject::SOLVED,
            '_skip_auto_assign' => true,
        ]));

        // Check ticket status is solved
        $this->assertTrue($ticket->getFromDB($tickets_id));
        $this->assertEquals(CommonITILObject::SOLVED, $ticket->fields['status']);

        // Set status to new
        $this->assertTrue($ticket->update([
            'id' => $tickets_id,
            'status' => CommonITILObject::INCOMING,
            '_skip_auto_assign' => true,
        ]));

        // Check ticket status is new
        $this->assertTrue($ticket->getFromDB($tickets_id));
        $this->assertEquals(CommonITILObject::INCOMING, $ticket->fields['status']);

        // Set status to closed
        $this->assertTrue($ticket->update([
            'id' => $tickets_id,
            'status' => CommonITILObject::CLOSED,
            '_skip_auto_assign' => true,
        ]));

        // Check ticket status is closed
        $this->assertTrue($ticket->getFromDB($tickets_id));
        $this->assertEquals(CommonITILObject::CLOSED, $ticket->fields['status']);
    }

    public function testSurveyCreation()
    {
        global $DB;

        $this->login();
        // Create ticket
        $ticket = new Ticket();
        $tickets_id = $ticket->add([
            'name' => 'testSurveyCreation',
            'content' => 'testSurveyCreation',
        ]);
        $this->assertGreaterThan(0, $tickets_id);

        $entities_id = $ticket->fields['entities_id'];
        // Update Entity to enable survey
        $entity = new Entity();
        $result = $entity->update([
            'id'                => $entities_id,
            'inquest_config'    => 1,
            'inquest_rate'      => 100,
            'inquest_delay'     => 0,
        ]);
        $this->assertTrue($result);

        $inquest = new \TicketSatisfaction();

        // Verify no existing survey for ticket
        $it = $DB->request([
            'SELECT' => ['id'],
            'FROM' => \TicketSatisfaction::getTable(),
            'WHERE' => [
                'tickets_id' => $tickets_id,
            ],
        ]);
        $this->assertEquals(0, $it->count());

        // Close ticket
        $this->assertTrue($ticket->update([
            'id' => $tickets_id,
            'status' => CommonITILObject::CLOSED,
        ]));

        // Verify survey created
        $it = $DB->request([
            'SELECT' => ['id'],
            'FROM' => \TicketSatisfaction::getTable(),
            'WHERE' => [
                'tickets_id' => $tickets_id,
            ],
        ]);
        $this->assertEquals(1, $it->count());
    }

    public function testSurveyCreationOnReopened()
    {
        global $DB;

        $this->login();
        // Create ticket
        $ticket = new Ticket();
        $tickets_id = $ticket->add([
            'name' => 'testSurveyCreation',
            'content' => 'testSurveyCreation',
        ]);
        $this->assertGreaterThan(0, $tickets_id);

        $entities_id = $ticket->fields['entities_id'];
        // Update Entity to enable survey
        $entity = new Entity();
        $result = $entity->update([
            'id' => $entities_id,
            'inquest_config' => 1,
            'inquest_rate' => 100,
            'inquest_delay' => 0,
        ]);
        $this->assertTrue($result);

        $inquest = new \TicketSatisfaction();

        // Verify no existing survey for ticket
        $it = $DB->request([
            'SELECT' => ['id'],
            'FROM' => \TicketSatisfaction::getTable(),
            'WHERE' => [
                'tickets_id' => $tickets_id,
            ],
        ]);
        $this->assertEquals(0, $it->count());

        // Close ticket
        $this->assertTrue($ticket->update([
            'id' => $tickets_id,
            'status' => CommonITILObject::CLOSED,
        ]));

        // Reopen ticket
        $this->assertTrue($ticket->update([
            'id' => $tickets_id,
            'status' => CommonITILObject::INCOMING,
        ]));

        $result = $entity->update([
            'id' => $entities_id,
            'inquest_config' => 1,
            'inquest_rate' => 100,
            'inquest_delay' => 0,
        ]);
        $this->assertTrue($result);

        // Re-close ticket
        $this->assertTrue($ticket->update([
            'id' => $tickets_id,
            'status' => CommonITILObject::CLOSED,
        ]));

        // Verify survey created and only one exists
        $it = $DB->request([
            'SELECT' => ['id'],
            'FROM' => \TicketSatisfaction::getTable(),
            'WHERE' => [
                'tickets_id' => $tickets_id,
            ],
        ]);
        $this->assertEquals(1, $it->count());
    }

    public function testCronSurveyCreation(): void
    {
        $this->login();

        $root_entity_id    = $this->getTestRootEntity(true);
        $child_1_entity_id = getItemByTypeName('Entity', '_test_child_1', true);
        $child_2_entity_id = getItemByTypeName('Entity', '_test_child_2', true);

        $now              = Session::getCurrentTime();
        $twelve_hours_ago = date("Y-m-d H:i:s", strtotime('-12 hours'));
        $six_hours_ago    = date("Y-m-d H:i:s", strtotime('-4 hours'));
        $four_hours_ago   = date("Y-m-d H:i:s", strtotime('-4 hours'));
        $two_hours_ago    = date("Y-m-d H:i:s", strtotime('-2 hours'));

        $this->updateItem(
            Entity::class,
            0,
            [
                'inquest_config' => 1, // GLPI native survey
                'inquest_rate'   => 100, // always generate a survey for closed tickets
                'inquest_delay'  => 0, // instant survey generation
            ]
        );
        $this->updateItem(
            Entity::class,
            $root_entity_id,
            [
                'inquest_config' => Entity::CONFIG_PARENT, // inherits
            ]
        );
        $this->updateItem(
            Entity::class,
            $child_1_entity_id,
            [
                'inquest_config' => Entity::CONFIG_PARENT, // inherits
            ]
        );
        $this->updateItem(
            Entity::class,
            $child_2_entity_id,
            [
                'inquest_config' => 1, // GLPI native survey
                'inquest_rate'   => 100, // always generate a survey for closed tickets
                'inquest_delay'  => 0, // instant survey generation
            ]
        );

        foreach ([0, $root_entity_id, $child_1_entity_id, $child_2_entity_id] as $entity_id) {
            // Ensure `max_closedate` is in the past
            $this->updateItem(
                Entity::class,
                $entity_id,
                [
                    'max_closedate'  => $twelve_hours_ago,
                ]
            );
        }

        // Create a closed ticket on test root entity
        $_SESSION['glpi_currenttime'] = $six_hours_ago;
        $root_ticket = $this->createItem(
            Ticket::class,
            [
                'name'        => "test root entity survey",
                'content'     => "test root entity survey",
                'entities_id' => $root_entity_id,
                'status'      => CommonITILObject::CLOSED,
            ]
        );

        // Create a closed ticket on test child entity 1
        $_SESSION['glpi_currenttime'] = $four_hours_ago;
        $child_1_ticket = $this->createItem(
            Ticket::class,
            [
                'name'        => "test child entity 1 survey",
                'content'     => "test child entity 1 survey",
                'entities_id' => $child_1_entity_id,
                'status'      => CommonITILObject::CLOSED,
            ]
        );

        // Create a closed ticket on test child entity 2
        $_SESSION['glpi_currenttime'] = $two_hours_ago;
        $child_1_ticket = $this->createItem(
            Ticket::class,
            [
                'name'        => "test child entity 2 survey",
                'content'     => "test child entity 2 survey",
                'entities_id' => $child_2_entity_id,
                'status'      => CommonITILObject::CLOSED,
            ]
        );

        // Ensure no survey has been created yet
        $ticket_satisfaction = new \TicketSatisfaction();
        $this->assertEquals(0, count($ticket_satisfaction->find(['tickets_id' => $root_ticket->getID()])));
        $this->assertEquals(0, count($ticket_satisfaction->find(['tickets_id' => $child_1_ticket->getID()])));

        // Launch cron to create surveys
        CronTask::launch(
            - CronTask::MODE_INTERNAL, // force
            1,
            'createinquest'
        );

        // Ensure survey has been created
        $ticket_satisfaction = new \TicketSatisfaction();
        $this->assertEquals(1, count($ticket_satisfaction->find(['tickets_id' => $root_ticket->getID()])));
        $this->assertEquals(1, count($ticket_satisfaction->find(['tickets_id' => $child_1_ticket->getID()])));

        // Check `max_closedate` values in DB
        $expected_db_values = [
            0                  => $four_hours_ago,   // last ticket closedate from entities that inherits the config
            $root_entity_id    => $twelve_hours_ago, // not updated as it inherits the config
            $child_1_entity_id => $twelve_hours_ago, // not updated as it inherits the config
            $child_2_entity_id => $two_hours_ago,    // last ticket closedate from self as it has its own config
        ];
        foreach ($expected_db_values as $entity_id => $date) {
            $entity = new Entity();
            $this->assertTrue($entity->getFromDB($entity_id));
            $this->assertEquals($date, $entity->fields['max_closedate']);
        }

        // Check `max_closedate` returned by `Entity::getUsedConfig()`
        $expected_config_values = [
            0                  => $four_hours_ago, // last ticket closedate from entities that inherits the config
            $root_entity_id    => $four_hours_ago, // inherited value
            $child_1_entity_id => $four_hours_ago, // inherited value
            $child_2_entity_id => $two_hours_ago,  // last ticket closedate from self as it has its own config
        ];
        foreach ($expected_config_values as $entity_id => $date) {
            $this->assertEquals($date, Entity::getUsedConfig('inquest_config', $entity_id, 'max_closedate'));
        }
    }

    public function testAddAssignWithoutUpdateRight()
    {
        $this->login();

        $ticket = new Ticket();
        $tickets_id = $ticket->add([
            'name' => 'testAddAssignWithoutUpdateRight',
            'content' => 'testAddAssignWithoutUpdateRight',
            '_skip_auto_assign' => true,
        ]);
        $this->assertGreaterThan(0, $tickets_id);

        $ticket->loadActors();
        $this->assertEquals(0, $ticket->countUsers(CommonITILActor::ASSIGN));
        $this->assertEquals(0, $ticket->countUsers(CommonITILActor::REQUESTER));

        $this->changeTechRight(Ticket::ASSIGN | Ticket::READALL);
        $this->assertFalse($ticket->canUpdateItem());
        $this->assertTrue((bool) $ticket->canAssign());
        $this->assertTrue($ticket->update([
            'id' => $tickets_id,
            '_actors' => [
                'requester' => [
                    [
                        'itemtype'  => 'User',
                        'items_id'  => getItemByTypeName('User', 'post-only', true),
                        'use_notification' => 0,
                        'alternative_email' => '',
                    ],
                    [
                        'itemtype'  => 'User',
                        'items_id'  => getItemByTypeName('User', 'tech', true),
                        'use_notification' => 0,
                        'alternative_email' => '',
                    ],
                ],
                'assign' => [
                    [
                        'itemtype'  => 'User',
                        'items_id'  => getItemByTypeName('User', 'tech', true),
                        'use_notification' => 0,
                        'alternative_email' => '',
                    ],
                ],
            ],
        ]));
        $ticket->loadActors();
        // Verify new assignee was added
        $this->assertEquals(1, $ticket->countUsers(CommonITILActor::ASSIGN));
        // Verify new requester wasn't added
        $this->assertEquals(0, $ticket->countUsers(CommonITILActor::REQUESTER));
    }

    public function testAddAssignWithoutAssignRight()
    {
        $this->login();

        $ticket = new Ticket();
        $tickets_id = $ticket->add([
            'name' => 'testAddAssignWithoutAssignRight',
            'content' => 'testAddAssignWithoutAssignRight',
            '_skip_auto_assign' => true,
        ]);
        $this->assertGreaterThan(0, $tickets_id);

        $ticket->loadActors();
        $this->assertEquals(0, $ticket->countUsers(CommonITILActor::ASSIGN));
        $this->assertEquals(0, $ticket->countUsers(CommonITILActor::REQUESTER));

        $this->changeTechRight(Ticket::READALL | UPDATE);
        $this->assertTrue($ticket->canUpdateItem());
        $this->assertFalse((bool) $ticket->canAssign());
        $this->assertTrue($ticket->update([
            'id' => $tickets_id,
            '_actors' => [
                'requester' => [
                    [
                        'itemtype'  => 'User',
                        'items_id'  => getItemByTypeName('User', 'post-only', true),
                        'use_notification' => 0,
                        'alternative_email' => '',
                    ],
                    [
                        'itemtype'  => 'User',
                        'items_id'  => getItemByTypeName('User', 'tech', true),
                        'use_notification' => 0,
                        'alternative_email' => '',
                    ],
                ],
                'assign' => [
                    [
                        'itemtype'  => 'User',
                        'items_id'  => getItemByTypeName('User', 'tech', true),
                        'use_notification' => 0,
                        'alternative_email' => '',
                    ],
                ],
            ],
        ]));
        $ticket->loadActors();
        // Verify new assignee wasn't added
        $this->assertEquals(0, $ticket->countUsers(CommonITILActor::ASSIGN));
        // Verify new requester was added
        $this->assertEquals(2, $ticket->countUsers(CommonITILActor::REQUESTER));
    }

    public function testAddActorsWithAssignAndUpdateRight()
    {
        $this->login();

        $ticket = new Ticket();
        $tickets_id = $ticket->add([
            'name' => 'testAddActorsWithAssignAndUpdateRight',
            'content' => 'testAddActorsWithAssignAndUpdateRight',
            '_skip_auto_assign' => true,
        ]);
        $this->assertGreaterThan(0, $tickets_id);

        $ticket->loadActors();
        $this->assertEquals(0, $ticket->countUsers(CommonITILActor::ASSIGN));
        $this->assertEquals(0, $ticket->countUsers(CommonITILActor::REQUESTER));

        $this->changeTechRight(Ticket::ASSIGN | UPDATE | Ticket::READALL);
        $this->assertTrue($ticket->canUpdateItem());
        $this->assertTrue((bool) $ticket->canAssign());
        $this->assertTrue($ticket->update([
            'id' => $tickets_id,
            '_actors' => [
                'requester' => [
                    [
                        'itemtype'  => 'User',
                        'items_id'  => getItemByTypeName('User', 'post-only', true),
                        'use_notification' => 0,
                        'alternative_email' => '',
                    ],
                    [
                        'itemtype'  => 'User',
                        'items_id'  => getItemByTypeName('User', 'tech', true),
                        'use_notification' => 0,
                        'alternative_email' => '',
                    ],
                ],
                'assign' => [
                    [
                        'itemtype'  => 'User',
                        'items_id'  => getItemByTypeName('User', 'tech', true),
                        'use_notification' => 0,
                        'alternative_email' => '',
                    ],
                ],
            ],
        ]));
        $ticket->loadActors();
        // Verify new assignee was added
        $this->assertEquals(1, $ticket->countUsers(CommonITILActor::ASSIGN));
        // Verify new requester was added
        $this->assertEquals(2, $ticket->countUsers(CommonITILActor::REQUESTER));
    }


    public function testGetActorsForType()
    {
        $this->login();

        $ticket = new Ticket();
        $ticket->getEmpty();

        $tech_id = getItemByTypeName('User', 'tech', true);
        $postonly_id = getItemByTypeName('User', 'post-only', true);

        // ## 1st - test auto requester and assign feature
        // ###############################################

        $this->assertCount(1, $ticket->getActorsForType(CommonITILActor::REQUESTER));
        $this->assertCount(0, $ticket->getActorsForType(CommonITILActor::OBSERVER));
        $this->assertCount(1, $ticket->getActorsForType(CommonITILActor::ASSIGN));

        // disable autoactor by parameter
        $params = ['_skip_default_actor' => true];
        $this->assertCount(0, $ticket->getActorsForType(CommonITILActor::REQUESTER, $params));
        $this->assertCount(0, $ticket->getActorsForType(CommonITILActor::OBSERVER, $params));
        $this->assertCount(0, $ticket->getActorsForType(CommonITILActor::ASSIGN, $params));

        // disable autoactor in session
        $_SESSION['glpiset_default_requester'] = false;
        $_SESSION['glpiset_default_tech']      = false;
        $this->assertCount(0, $ticket->getActorsForType(CommonITILActor::REQUESTER));
        $this->assertCount(0, $ticket->getActorsForType(CommonITILActor::OBSERVER));
        $this->assertCount(0, $ticket->getActorsForType(CommonITILActor::ASSIGN));

        // ## 2nd - test load actors from templates (simulated)
        // ####################################################
        //reset session
        $_SESSION['glpiset_default_requester'] = true;
        $_SESSION['glpiset_default_tech']      = true;
        //prepare params
        $params = [
            '_template_changed'  => true,
            '_predefined_fields' => [
                '_users_id_requester' => $postonly_id,
                '_users_id_observer'  => $postonly_id,
                '_users_id_assign'    => $tech_id,
            ],
        ];
        $this->assertCount(2, $ticket->getActorsForType(CommonITILActor::REQUESTER, $params));
        $this->assertCount(1, $ticket->getActorsForType(CommonITILActor::OBSERVER, $params));
        $this->assertCount(2, $ticket->getActorsForType(CommonITILActor::ASSIGN, $params));

        $_SESSION['glpiset_default_requester'] = false;
        $_SESSION['glpiset_default_tech']      = false;

        $actors = $ticket->getActorsForType(CommonITILActor::REQUESTER, $params);
        $this->assertCount(1, $actors);
        $this->assertEquals($postonly_id, $actors[0]['items_id']);

        $actors = $ticket->getActorsForType(CommonITILActor::OBSERVER, $params);
        $this->assertCount(1, $actors);
        $this->assertEquals($postonly_id, $actors[0]['items_id']);

        $actors = $ticket->getActorsForType(CommonITILActor::ASSIGN, $params);
        $this->assertCount(1, $actors);
        $this->assertEquals($tech_id, $actors[0]['items_id']);

        // apend groups
        $params['_predefined_fields']['_groups_id_requester'] = [1];
        $params['_predefined_fields']['_groups_id_observer'] = [1];
        $params['_predefined_fields']['_groups_id_assign'] = [1];

        $actors = $ticket->getActorsForType(CommonITILActor::REQUESTER, $params);
        $this->assertCount(2, $actors);
        $this->assertEquals('_test_group_1', $actors[1]['text']);

        $actors = $ticket->getActorsForType(CommonITILActor::OBSERVER, $params);
        $this->assertCount(2, $actors);
        $this->assertEquals('_test_group_1', $actors[1]['text']);

        $actors = $ticket->getActorsForType(CommonITILActor::ASSIGN, $params);
        $this->assertCount(2, $actors);
        $this->assertEquals('_test_group_1', $actors[1]['text']);

        // ## 2nd - test load actors from _actors key (reload simulated)
        // #############################################################
        //reset session
        $_SESSION['glpiset_default_requester'] = true;
        $_SESSION['glpiset_default_tech']      = true;
        //prepare params
        $params = [
            '_skip_default_actor' => true,
            '_actors'             => [
                'requester' => [
                    ['itemtype' => 'User',  'items_id' => $postonly_id],
                    ['itemtype' => 'Group', 'items_id' => 1],
                ],
                'observer'  => [
                    ['itemtype' => 'User',  'items_id' => $postonly_id],
                    ['itemtype' => 'Group', 'items_id' => 1],
                ],
                'assign'    => [
                    ['itemtype' => 'User',  'items_id' => $tech_id],
                    ['itemtype' => 'Group', 'items_id' => 1],
                ],
            ],
        ];
        $requesters = $ticket->getActorsForType(CommonITILActor::REQUESTER, $params);
        $this->assertCount(2, $requesters);
        $this->assertEquals('post-only', $requesters[0]['text']);
        $this->assertEquals('_test_group_1', $requesters[1]['text']);

        $observers = $ticket->getActorsForType(CommonITILActor::OBSERVER, $params);
        $this->assertCount(2, $observers);
        $this->assertEquals('post-only', $observers[0]['text']);
        $this->assertEquals('_test_group_1', $observers[1]['text']);

        $assignees = $ticket->getActorsForType(CommonITILActor::ASSIGN, $params);
        $this->assertCount(2, $assignees);
        $this->assertEquals('tech', $assignees[0]['text']);
        $this->assertEquals('_test_group_1', $assignees[1]['text']);
    }

    public function testGetActorsForTypeNoDuplicates()
    {
        $this->login();

        $ticket = new Ticket();
        $ticket->getEmpty();
        $tech_id = getItemByTypeName('User', 'tech', true);
        $postonly_id = getItemByTypeName('User', 'post-only', true);

        $params = [
            '_template_changed'  => true,
            '_users_id_requester' => $postonly_id,
            '_users_id_observer'  => $postonly_id,
            '_users_id_assign'    => $tech_id,
            '_predefined_fields' => [
                '_users_id_requester' => $postonly_id,
                '_users_id_observer'  => $postonly_id,
                '_users_id_assign'    => $tech_id,
                '_groups_id_requester' => 1,
                '_groups_id_observer'  => 1,
                '_groups_id_assign'    => 1,
            ],
        ];

        $this->assertCount(2, $ticket->getActorsForType(CommonITILActor::REQUESTER, $params));
        $this->assertCount(2, $ticket->getActorsForType(CommonITILActor::OBSERVER, $params));
        $this->assertCount(2, $ticket->getActorsForType(CommonITILActor::ASSIGN, $params));

        $ticket->getEmpty();
        $params = [
            '_skip_default_actor' => true,
            '_actors'             => [
                'requester' => [
                    ['itemtype' => 'User',  'items_id' => $postonly_id],
                    ['itemtype' => 'User',  'items_id' => $postonly_id],
                    ['itemtype' => 'User',  'items_id' => $tech_id],
                    ['itemtype' => 'Group', 'items_id' => 1],
                    ['itemtype' => 'Group', 'items_id' => 1],
                ],
                'observer'  => [
                    ['itemtype' => 'User',  'items_id' => $tech_id],
                    ['itemtype' => 'Group', 'items_id' => 1],
                    ['itemtype' => 'User',  'items_id' => $tech_id],
                    ['itemtype' => 'Group', 'items_id' => 1],
                ],
                'assign'    => [
                    ['itemtype' => 'User',  'items_id' => $tech_id],
                    ['itemtype' => 'Group', 'items_id' => 1],
                    ['itemtype' => 'User',  'items_id' => $tech_id],
                    ['itemtype' => 'Group', 'items_id' => 1],
                ],
            ],
        ];

        $this->assertCount(3, $ticket->getActorsForType(CommonITILActor::REQUESTER, $params));
        $this->assertCount(2, $ticket->getActorsForType(CommonITILActor::OBSERVER, $params));
        $this->assertCount(2, $ticket->getActorsForType(CommonITILActor::ASSIGN, $params));
    }


    public function testNeedReopen()
    {
        $this->login();

        $tech_id     = getItemByTypeName('User', 'tech', true);
        $postonly_id = getItemByTypeName('User', 'post-only', true);
        $normal_id   = getItemByTypeName('User', 'normal', true);

        $requester_group = $this->createItem("Group", [
            'name' => "testNeedReopen",
        ]);
        $this->createItem("Group_User", [
            'users_id' => $normal_id,
            'groups_id' => $requester_group->getID(),
        ]);

        $ticket = new Ticket();
        $tickets_id = $ticket->add([
            'name'                => 'testNeedReopen',
            'content'             => 'testNeedReopen',
            '_users_id_requester' => $postonly_id,
            '_users_id_assign'    => $tech_id,
        ]);
        $this->assertGreaterThan(0, $tickets_id);
        $this->assertTrue((bool) $ticket->getFromDB($ticket->getID()));
        $this->assertEquals(Ticket::ASSIGNED, $ticket->fields['status']);
        $this->assertFalse((bool) $ticket->needReopen());

        $ticket->update([
            'id' => $tickets_id,
            'status' => Ticket::WAITING,
        ]);

        // tech user cant reopen
        $this->assertTrue((bool) $ticket->getFromDB($ticket->getID()));
        $this->assertEquals(Ticket::WAITING, $ticket->fields['status']);
        $this->assertFalse((bool) $ticket->needReopen());

        // requester can reopen
        $this->login('post-only', 'postonly');
        $this->assertTrue((bool) $ticket->getFromDB($ticket->getID()));
        $this->assertEquals(Ticket::WAITING, $ticket->fields['status']);
        $this->assertTrue((bool) $ticket->needReopen());

        // force a reopen
        $followup = new \ITILFollowup();
        $followup->add([
            'itemtype'   => 'Ticket',
            'items_id'   => $tickets_id,
            'content'    => 'testNeedReopen',
            'add_reopen' => 1,
        ]);

        // requester cant reopen anymore (ticket is already in an open state)
        $this->assertTrue((bool) $ticket->getFromDB($ticket->getID()));
        $this->assertEquals(Ticket::ASSIGNED, $ticket->fields['status']);
        $this->assertFalse((bool) $ticket->needReopen());

        // Test reopen as a member of a requester group
        $ticket = $this->createItem('Ticket', [
            'name'                 => 'testNeedReopen requester group',
            'content'              => 'testNeedReopen requester group',
            '_users_id_requester'  => $postonly_id,
            '_groups_id_requester' => $requester_group->getID(),
            '_users_id_assign'     => $tech_id,
        ]);

        $this->updateItem('Ticket', $ticket->getID(), [
            'status' => Ticket::WAITING,
        ]);
        $ticket->getFromDB($ticket->getID());

        $this->login('normal', 'normal');
        $this->assertTrue((bool) $ticket->needReopen());
    }

    protected function assignFromCategoryOrItemProvider(): iterable
    {
        $tech_id    = getItemByTypeName('User', 'tech', true);
        $glpi_id    = getItemByTypeName('User', 'glpi', true);
        $normal_id  = getItemByTypeName('User', 'normal', true);

        $group_1_id = getItemByTypeName('Group', '_test_group_1', true);
        $group_2_id = getItemByTypeName('Group', '_test_group_2', true);

        $group = new Group();
        $group_3_id = $group->add(
            [
                'name'        => 'Group 3',
                'entities_id' => getItemByTypeName('Entity', '_test_root_entity', true),
                'is_assign'   => 1,
            ]
        );
        $this->assertGreaterThan(0, $group_3_id);

        // _skip_auto_assign in input should prevent auto assign
        yield [
            'auto_assign_mode' => Entity::AUTO_ASSIGN_HARDWARE_CATEGORY,
            'category_input'   => [
                'users_id'  => $tech_id,
                'groups_id' => $group_1_id,
            ],
            'computer_input'   => [
                'users_id_tech'  => $glpi_id,
                'groups_id_tech' => $group_2_id,
            ],
            'ticket_input'     => [
                '_skip_auto_assign' => 1,
            ],
            'expected_actors'  => [
            ],
        ];

        // Entity::CONFIG_NEVER case
        yield [
            'auto_assign_mode' => Entity::CONFIG_NEVER,
            'category_input'   => [
                'users_id'  => $tech_id,
                'groups_id' => $group_1_id,
            ],
            'computer_input'   => [
                'users_id_tech'  => $glpi_id,
                'groups_id_tech' => $group_2_id,
            ],
            'ticket_input'     => [
            ],
            'expected_actors'  => [
            ],
        ];

        // Entity::AUTO_ASSIGN_HARDWARE_CATEGORY case
        // - with no assignee from input
        // - with hardware having both user and group defined
        yield [
            'auto_assign_mode' => Entity::AUTO_ASSIGN_HARDWARE_CATEGORY,
            'category_input'   => [
                'users_id'  => $tech_id,
                'groups_id' => $group_1_id,
            ],
            'computer_input'   => [
                'users_id_tech'  => $glpi_id,
                'groups_id_tech' => $group_2_id,
            ],
            'ticket_input'     => [
            ],
            'expected_actors'  => [
                [
                    'itemtype' => User::class,
                    'items_id' => $glpi_id,
                ],
                [
                    'itemtype' => Group::class,
                    'items_id' => $group_2_id,
                ],
            ],
        ];

        // Entity::AUTO_ASSIGN_HARDWARE_CATEGORY case
        // - with no assignee from input
        // - with hardware having only user defined
        // - with category having both user and group defined
        yield [
            'auto_assign_mode' => Entity::AUTO_ASSIGN_HARDWARE_CATEGORY,
            'category_input'   => [
                'users_id'  => $tech_id,
                'groups_id' => $group_1_id,
            ],
            'computer_input'   => [
                'users_id_tech'  => 0,
                'groups_id_tech' => $group_2_id,
            ],
            'ticket_input'     => [
            ],
            'expected_actors'  => [
                [
                    'itemtype' => User::class,
                    'items_id' => $tech_id,
                ],
                [
                    'itemtype' => Group::class,
                    'items_id' => $group_2_id,
                ],
            ],
        ];

        // Entity::AUTO_ASSIGN_HARDWARE_CATEGORY case
        // - with no assignee from input
        // - with hardware having only group defined
        // - with category having both user and group defined
        yield [
            'auto_assign_mode' => Entity::AUTO_ASSIGN_HARDWARE_CATEGORY,
            'category_input'   => [
                'users_id'  => $tech_id,
                'groups_id' => $group_1_id,
            ],
            'computer_input'   => [
                'users_id_tech'  => $glpi_id,
                'groups_id_tech' => 0,
            ],
            'ticket_input'     => [
            ],
            'expected_actors'  => [
                [
                    'itemtype' => User::class,
                    'items_id' => $glpi_id,
                ],
                [
                    'itemtype' => Group::class,
                    'items_id' => $group_1_id,
                ],
            ],
        ];

        // Entity::AUTO_ASSIGN_HARDWARE_CATEGORY case
        // - with no assignee from input
        // - with hardware having neither user or group defined
        // - with category having both user and group defined
        yield [
            'auto_assign_mode' => Entity::AUTO_ASSIGN_HARDWARE_CATEGORY,
            'category_input'   => [
                'users_id'  => $tech_id,
                'groups_id' => $group_1_id,
            ],
            'computer_input'   => [
                'users_id_tech'  => 0,
                'groups_id_tech' => 0,
            ],
            'ticket_input'     => [
            ],
            'expected_actors'  => [
                [
                    'itemtype' => User::class,
                    'items_id' => $tech_id,
                ],
                [
                    'itemtype' => Group::class,
                    'items_id' => $group_1_id,
                ],
            ],
        ];

        // Entity::AUTO_ASSIGN_HARDWARE_CATEGORY case
        // - with assignee from input (user)
        // - with hardware having both user and group defined
        yield [
            'auto_assign_mode' => Entity::AUTO_ASSIGN_HARDWARE_CATEGORY,
            'category_input'   => [
                'users_id'  => $tech_id,
                'groups_id' => $group_1_id,
            ],
            'computer_input'   => [
                'users_id_tech'  => $glpi_id,
                'groups_id_tech' => $group_2_id,
            ],
            'ticket_input'     => [
                '_users_id_assign' => [$normal_id],
            ],
            'expected_actors'  => [
                [
                    'itemtype' => User::class,
                    'items_id' => $normal_id,
                ],
                [
                    'itemtype' => Group::class,
                    'items_id' => $group_2_id,
                ],
            ],
        ];

        // Entity::AUTO_ASSIGN_HARDWARE_CATEGORY case
        // - with assignee from input ("email" actor)
        // - with hardware having both user and group defined
        yield [
            'auto_assign_mode' => Entity::AUTO_ASSIGN_HARDWARE_CATEGORY,
            'category_input'   => [
                'users_id'  => $tech_id,
                'groups_id' => $group_1_id,
            ],
            'computer_input'   => [
                'users_id_tech'  => $glpi_id,
                'groups_id_tech' => $group_2_id,
            ],
            'ticket_input'     => [
                '_users_id_assign' => [0],
                '_users_id_assign_notif' => [
                    'use_notification'  => [1],
                    'alternative_email' => ['test@glpi-project.org'],
                ],
            ],
            'expected_actors'  => [
                [
                    'itemtype' => User::class,
                    'items_id' => 0,
                    'use_notification'  => 1,
                    'alternative_email' => 'test@glpi-project.org',
                ],
                [
                    'itemtype' => Group::class,
                    'items_id' => $group_2_id,
                ],
            ],
        ];

        // Entity::AUTO_ASSIGN_HARDWARE_CATEGORY case
        // - with assignee from input (group)
        // - with hardware having both user and group defined
        yield [
            'auto_assign_mode' => Entity::AUTO_ASSIGN_HARDWARE_CATEGORY,
            'category_input'   => [
                'users_id'  => $tech_id,
                'groups_id' => $group_1_id,
            ],
            'computer_input'   => [
                'users_id_tech'  => $glpi_id,
                'groups_id_tech' => $group_2_id,
            ],
            'ticket_input'     => [
                '_groups_id_assign' => [$group_3_id],
            ],
            'expected_actors'  => [
                [
                    'itemtype' => User::class,
                    'items_id' => $glpi_id,
                ],
                [
                    'itemtype' => Group::class,
                    'items_id' => $group_3_id,
                ],
            ],
        ];

        // Entity::AUTO_ASSIGN_CATEGORY_HARDWARE case
        // - with no assignee from input
        // - with category having both user and group defined
        yield [
            'auto_assign_mode' => Entity::AUTO_ASSIGN_CATEGORY_HARDWARE,
            'category_input'   => [
                'users_id'  => $tech_id,
                'groups_id' => $group_1_id,
            ],
            'computer_input'   => [
                'users_id_tech'  => $glpi_id,
                'groups_id_tech' => $group_2_id,
            ],
            'ticket_input'     => [
            ],
            'expected_actors'  => [
                [
                    'itemtype' => User::class,
                    'items_id' => $tech_id,
                ],
                [
                    'itemtype' => Group::class,
                    'items_id' => $group_1_id,
                ],
            ],
        ];

        // Entity::AUTO_ASSIGN_CATEGORY_HARDWARE case
        // - with no assignee from input
        // - with category having only user defined
        // - with hardware having both user and group defined
        yield [
            'auto_assign_mode' => Entity::AUTO_ASSIGN_CATEGORY_HARDWARE,
            'category_input'   => [
                'users_id'  => $tech_id,
                'groups_id' => 0,
            ],
            'computer_input'   => [
                'users_id_tech'  => $glpi_id,
                'groups_id_tech' => $group_2_id,
            ],
            'ticket_input'     => [
            ],
            'expected_actors'  => [
                [
                    'itemtype' => User::class,
                    'items_id' => $tech_id,
                ],
                [
                    'itemtype' => Group::class,
                    'items_id' => $group_2_id,
                ],
            ],
        ];

        // Entity::AUTO_ASSIGN_CATEGORY_HARDWARE case
        // - with no assignee from input
        // - with category having only group defined
        // - with hardware having both user and group defined
        yield [
            'auto_assign_mode' => Entity::AUTO_ASSIGN_CATEGORY_HARDWARE,
            'category_input'   => [
                'users_id'  => 0,
                'groups_id' => $group_1_id,
            ],
            'computer_input'   => [
                'users_id_tech'  => $glpi_id,
                'groups_id_tech' => $group_2_id,
            ],
            'ticket_input'     => [
            ],
            'expected_actors'  => [
                [
                    'itemtype' => User::class,
                    'items_id' => $glpi_id,
                ],
                [
                    'itemtype' => Group::class,
                    'items_id' => $group_1_id,
                ],
            ],
        ];

        // Entity::AUTO_ASSIGN_CATEGORY_HARDWARE case
        // - with no assignee from input
        // - with category having neither user or group defined
        // - with hardware having both user and group defined
        yield [
            'auto_assign_mode' => Entity::AUTO_ASSIGN_CATEGORY_HARDWARE,
            'category_input'   => [
                'users_id'  => 0,
                'groups_id' => 0,
            ],
            'computer_input'   => [
                'users_id_tech'  => $glpi_id,
                'groups_id_tech' => $group_2_id,
            ],
            'ticket_input'     => [
            ],
            'expected_actors'  => [
                [
                    'itemtype' => User::class,
                    'items_id' => $glpi_id,
                ],
                [
                    'itemtype' => Group::class,
                    'items_id' => $group_2_id,
                ],
            ],
        ];

        // Entity::AUTO_ASSIGN_CATEGORY_HARDWARE case
        // - with assignee from input (user)
        // - with hardware having both user and group defined
        yield [
            'auto_assign_mode' => Entity::AUTO_ASSIGN_CATEGORY_HARDWARE,
            'category_input'   => [
                'users_id'  => $tech_id,
                'groups_id' => $group_1_id,
            ],
            'computer_input'   => [
                'users_id_tech'  => $glpi_id,
                'groups_id_tech' => $group_2_id,
            ],
            'ticket_input'     => [
                '_users_id_assign' => [$normal_id],
            ],
            'expected_actors'  => [
                [
                    'itemtype' => User::class,
                    'items_id' => $normal_id,
                ],
                [
                    'itemtype' => Group::class,
                    'items_id' => $group_1_id,
                ],
            ],
        ];

        // Entity::AUTO_ASSIGN_CATEGORY_HARDWARE case
        // - with assignee from input ("email" actor)
        // - with category having both user and group defined
        yield [
            'auto_assign_mode' => Entity::AUTO_ASSIGN_CATEGORY_HARDWARE,
            'category_input'   => [
                'users_id'  => $tech_id,
                'groups_id' => $group_1_id,
            ],
            'computer_input'   => [
                'users_id_tech'  => $glpi_id,
                'groups_id_tech' => $group_2_id,
            ],
            'ticket_input'     => [
                '_users_id_assign' => [0],
                '_users_id_assign_notif' => [
                    'use_notification'  => [1],
                    'alternative_email' => ['test@glpi-project.org'],
                ],
            ],
            'expected_actors'  => [
                [
                    'itemtype' => User::class,
                    'items_id' => 0,
                    'use_notification'  => 1,
                    'alternative_email' => 'test@glpi-project.org',
                ],
                [
                    'itemtype' => Group::class,
                    'items_id' => $group_1_id,
                ],
            ],
        ];

        // Entity::AUTO_ASSIGN_CATEGORY_HARDWARE case
        // - with assignee from input (group)
        // - with category having both user and group defined
        yield [
            'auto_assign_mode' => Entity::AUTO_ASSIGN_CATEGORY_HARDWARE,
            'category_input'   => [
                'users_id'  => $tech_id,
                'groups_id' => $group_1_id,
            ],
            'computer_input'   => [
                'users_id_tech'  => $glpi_id,
                'groups_id_tech' => $group_2_id,
            ],
            'ticket_input'     => [
                '_groups_id_assign' => [$group_3_id],
            ],
            'expected_actors'  => [
                [
                    'itemtype' => User::class,
                    'items_id' => $tech_id,
                ],
                [
                    'itemtype' => Group::class,
                    'items_id' => $group_3_id,
                ],
            ],
        ];
    }

    public function testAssignFromCategoryOrItem(): void
    {
        $provider = $this->assignFromCategoryOrItemProvider();
        $entity_id = getItemByTypeName('Entity', '_test_root_entity', true);
        $this->login();

        foreach ($provider as $row) {
            $auto_assign_mode = $row['auto_assign_mode'];
            $category_input = $row['category_input'] ?? null;
            $computer_input = $row['computer_input'] ?? null;
            $ticket_input = $row['ticket_input'];
            $expected_actors = $row['expected_actors'];

            $entity = new Entity();
            $this->assertTrue($entity->update(['id' => $entity_id, 'auto_assign_mode' => $auto_assign_mode]));

            $itilcategory_id = 0;
            if ($category_input !== null) {
                $itilcategory = new ITILCategory();
                $itilcategory_id = $itilcategory->add(
                    $category_input + [
                        'name' => __METHOD__,
                        'entities_id' => $entity_id,
                    ]
                );
                $this->assertGreaterThan(0, $itilcategory_id);
            }

            $items_id = [];
            if ($computer_input !== null) {
                $computer = new Computer();
                $computer_id = $computer->add(
                    $computer_input + [
                        'name' => __METHOD__,
                        'entities_id' => $entity_id,
                    ]
                );
                $this->assertGreaterThan(0, $computer_id);
                $items_id[Computer::class] = [$computer_id];
            }

            $ticket = new Ticket();
            $ticket_id = $ticket->add(
                $ticket_input + [
                    'name' => __METHOD__,
                    'content' => __METHOD__,
                    'entities_id' => $entity_id,
                    'itilcategories_id' => $itilcategory_id,
                    'items_id' => $items_id,
                ]
            );
            $this->assertGreaterThan(0, $ticket_id);

            $ticket->getFromDB($ticket->getID());
            $actors = $ticket->getActorsForType(CommonITILActor::ASSIGN);
            $this->assertCount(count($expected_actors), $actors);

            foreach ($expected_actors as $expected_actor) {
                $found = false;
                foreach ($actors as $actor) {
                    if (array_intersect_assoc($expected_actor, $actor) === $expected_actor) {
                        // Found an actor that has same properties as those defined in expected actor
                        $found = true;
                        break;
                    }
                }
                $this->assertTrue(
                    $found,
                    sprintf(
                        "Expected:\n%s\nFound:\n%s",
                        json_encode($expected_actor),
                        json_encode($actors)
                    )
                );
            }
        }
    }

    protected function providerGetPrimaryRequesterUser()
    {
        $this->login();
        $entity_id = 0;

        $ticket = new Ticket();
        yield [
            'ticket' => $ticket,
            'expected' => null,
        ];

        $ticket = new Ticket();
        $ticket->add([
            'name'              => __METHOD__,
            'content'           => __METHOD__,
            'entities_id'       => $entity_id,
            '_skip_auto_assign' => true,
        ]);
        yield [
            'ticket' => $ticket,
            'expected' => null,
        ];

        $ticket = new Ticket();
        $ticket->add([
            'name'              => __METHOD__,
            'content'           => __METHOD__,
            'entities_id'       => $entity_id,
            '_actors'           => [
                'requester'       => [
                    [
                        'itemtype'          => User::class,
                        'items_id'          => $_SESSION['glpiID'],
                        'use_notification'  => 0,
                        'alternative_email' => '',
                    ],
                ],
            ],
        ]);
        yield [
            'ticket' => $ticket,
            'expected' => $_SESSION['glpiID'],
        ];

        $glpi_user = new User();
        $glpi_user->getFromDBbyName('glpi');
        $normal_user = new User();
        $normal_user->getFromDBbyName('normal');
        $ticket = new Ticket();
        $ticket->add([
            'name'              => __METHOD__,
            'content'           => __METHOD__,
            'entities_id'       => $entity_id,
            '_actors'           => [
                'requester'       => [
                    [
                        'itemtype'          => User::class,
                        'items_id'          => $normal_user->getID(),
                        'use_notification'  => 0,
                        'alternative_email' => '',
                    ], [
                        'itemtype'          => User::class,
                        'items_id'          => $glpi_user->getID(),
                        'use_notification'  => 0,
                        'alternative_email' => '',
                    ],
                ],
            ],
        ]);
        yield [
            'ticket' => $ticket,
            'expected' => $normal_user->getID(),
        ];
    }

    public function testGetPrimaryRequesterUser()
    {
        $provider = $this->providerGetPrimaryRequesterUser();
        foreach ($provider as $row) {
            /** @var Ticket $ticket */
            $ticket = $row['ticket'];
            $expected = $row['expected'];
            $output = $ticket->getPrimaryRequesterUser();
            if ($expected === null) {
                $this->assertNull($output);
            } else {
                $this->assertSame($expected, $output->getID());
            }
        }
    }

    protected function requestersEntitiesProvider(): iterable
    {
        $this->login();

        $entity_1 = $this->createItem(
            Entity::class,
            [
                'name'        => __FUNCTION__ . '1',
                'entities_id' => getItemByTypeName('Entity', '_test_root_entity', true),
            ]
        );

        $entity_2 = $this->createItem(
            Entity::class,
            [
                'name'        => __FUNCTION__ . '2',
                'entities_id' => getItemByTypeName('Entity', '_test_root_entity', true),
            ]
        );

        $profile_id = getItemByTypeName('Profile', 'Self-Service', true);

        // User 1 is attached only to Entity 1
        $user_1 = $this->createItem(
            User::class,
            [
                'name'         => __FUNCTION__ . '1',
                '_profiles_id' => $profile_id,
                '_entities_id' => $entity_1->getID(),
                'entities_id'  => $entity_1->getID(),
            ]
        );

        // User 2 is attached to Entity 1 and Entity 2
        $user_2 = $this->createItem(
            User::class,
            [
                'name'         => __FUNCTION__ . '2',
                '_profiles_id' => $profile_id,
                '_entities_id' => $entity_1->getID(),
                'entities_id'  => $entity_1->getID(),
            ]
        );
        $this->createItem(
            Profile_User::class,
            [
                'entities_id' => $entity_2->getID(),
                'profiles_id' => $profile_id,
                'users_id'    => $user_2->getID(),
            ]
        );

        // Check for User 1
        yield [
            'params'   => [
                '_users_id_requester' => $user_1->getID(),
            ],
            'expected' => [
                $entity_1->getID(),
            ],
        ];
        yield [
            'params'   => [
                '_actors' => [
                    'requester' => [
                        [
                            'itemtype'          => User::class,
                            'items_id'          => $user_1->getID(),
                            'use_notification'  => 1,
                            'alternative_email' => '',
                        ],
                    ],
                ],
            ],
            'expected' => [
                $entity_1->getID(),
            ],
        ];

        // Check for User 2
        yield [
            'params'   => [
                '_users_id_requester' => $user_2->getID(),
            ],
            'expected' => [
                $entity_1->getID(),
                $entity_2->getID(),
            ],
        ];
        yield [
            'params'   => [
                '_actors' => [
                    'requester' => [
                        [
                            'itemtype'          => User::class,
                            'items_id'          => $user_2->getID(),
                            'use_notification'  => 1,
                            'alternative_email' => '',
                        ],
                    ],
                ],
            ],
            'expected' => [
                $entity_1->getID(),
                $entity_2->getID(),
            ],
        ];

        // Check for User 1 + User 2
        yield [
            'params'   => [
                '_users_id_requester' => [$user_1->getID(), $user_2->getID()],
            ],
            'expected' => [
                $entity_1->getID(),
            ],
        ];
        yield [
            'params'   => [
                '_actors' => [
                    'requester' => [
                        [
                            'itemtype'          => User::class,
                            'items_id'          => $user_1->getID(),
                            'use_notification'  => 1,
                            'alternative_email' => '',
                        ],
                        [
                            'itemtype'          => User::class,
                            'items_id'          => $user_2->getID(),
                            'use_notification'  => 1,
                            'alternative_email' => '',
                        ],
                    ],
                ],
            ],
            'expected' => [
                $entity_1->getID(),
            ],
        ];

        // Check for "email" actor
        yield [
            'params'   => [
                '_actors' => [
                    'requester' => [
                        [
                            'itemtype'          => User::class,
                            'items_id'          => 0,
                            'use_notification'  => 1,
                            'alternative_email' => 'notaglpiuser@domain.tld',
                        ],
                    ],
                ],
            ],
            'expected' => array_values($_SESSION['glpiactiveentities']),
        ];
    }

    public function testGetEntitiesForRequesters()
    {
        $this->login();
        $provider = $this->requestersEntitiesProvider();
        foreach ($provider as $row) {
            $params = $row['params'];
            $expected = $row['expected'];

            $instance = new Ticket();
            $this->assertSame($expected, $instance->getEntitiesForRequesters($params));
        }
    }

    public function testViewIncomingTicketWithoutNewTicketRight()
    {
        $this->login();

        $ticket = new Ticket();
        $tickets_id = $ticket->add([
            'name' => 'testViewIncomingTicketWithoutNewTicketRight',
            'content' => 'testViewIncomingTicketWithoutNewTicketRight',
        ]);
        $this->assertGreaterThan(0, $tickets_id);

        $this->changeTechRight(Ticket::READMY);
        $this->assertFalse($ticket->canViewItem());
    }

    public function testViewIncomingTicketWithNewTicketRight()
    {
        $this->login();

        $ticket = new Ticket();
        $tickets_id = $ticket->add([
            'name' => 'testViewIncomingTicketWithoutNewTicketRight',
            'content' => 'testViewIncomingTicketWithoutNewTicketRight',
        ]);
        $this->assertGreaterThan(0, $tickets_id);

        $this->changeTechRight(Ticket::READNEWTICKET);
        $this->assertTrue($ticket->canViewItem());
    }

    /**
     * The right "View new tickets" should not include those with the "approval" status.
     */
    public function testUserCannotViewApprovalTicketsWithReadNewTicketRight()
    {
        $this->login();

        $ticket = $this->createItem('Ticket', [
            'name' => __FUNCTION__,
            'content' => __FUNCTION__,
            'status' => CommonITILObject::APPROVAL,
        ]);

        $this->changeTechRights(['ticket' => Ticket::READNEWTICKET]);
        $this->assertFalse($ticket->canViewItem());
    }

    public function testAssignToMe()
    {
        $this->login();
        $entity_id = 0;

        $ticket = new Ticket();
        $fup = new \ITILFollowup();
        $sol = new \ITILSolution();

        //create a ticket
        $ticket_id = $ticket->add([
            'name'                  => __METHOD__,
            'content'               => __METHOD__,
            'entities_id'           => $entity_id,
            '_skip_auto_assign'     => true,
            '_users_id_requester'   => getItemByTypeName('User', 'normal', true),
        ]);
        $this->assertGreaterThan(0, $ticket_id);

        //add a followup to the ticket without assigning to me (tech)
        $this->login('tech', 'tech');
        $_SESSION['glpiset_followup_tech'] = 0;
        $this->assertGreaterThan(
            0,
            (int) $fup->add([
                'itemtype'  => 'Ticket',
                'items_id'  => $ticket_id,
                'content'   => 'A simple followup',
            ])
        );

        $ticket->getFromDB($ticket_id);
        $actors = $ticket->getActorsForType(CommonITILActor::ASSIGN);
        $this->assertCount(0, $actors);

        //add a private followup to the ticket and NOT assign to me (tech)
        $_SESSION['glpiset_followup_tech'] = 1;
        $this->assertGreaterThan(
            0,
            (int) $fup->add([
                'itemtype'      => 'Ticket',
                'items_id'      => $ticket_id,
                'content'       => 'A simple followup',
                'is_private'    => 1,
            ])
        );

        $ticket->getFromDB($ticket_id);
        $actors = $ticket->getActorsForType(CommonITILActor::ASSIGN);
        $this->assertCount(0, $actors);

        //add a followup to the ticket and assign to me (tech)
        $this->assertGreaterThan(
            0,
            (int) $fup->add([
                'itemtype'  => 'Ticket',
                'items_id'  => $ticket_id,
                'content'   => 'A simple followup',
            ])
        );

        $ticket->getFromDB($ticket_id);
        $actors = $ticket->getActorsForType(CommonITILActor::ASSIGN);
        $this->assertCount(1, $actors);

        //add a solution to the ticket and assign to me
        $this->login('glpi', 'glpi');
        $_SESSION['glpiset_solution_tech'] = 1;
        $this->assertGreaterThan(
            0,
            (int) $sol->add([
                'itemtype'  => 'Ticket',
                'items_id'  => $ticket_id,
                'content'   => 'A simple solution',
            ])
        );

        $ticket->getFromDB($ticket_id);
        $actors = $ticket->getActorsForType(CommonITILActor::ASSIGN);
        $this->assertCount(2, $actors);

        //create a new ticket
        $ticket_id = $ticket->add([
            'name'                  => __METHOD__,
            'content'               => __METHOD__,
            'entities_id'           => $entity_id,
            '_skip_auto_assign'     => true,
            '_users_id_requester'   => getItemByTypeName('User', 'normal', true),
        ]);
        $this->assertGreaterThan(0, $ticket_id);

        //add a solution to the ticket without assigning to me
        $this->login('tech', 'tech');
        $_SESSION['glpiset_solution_tech'] = 0;
        $this->assertGreaterThan(
            0,
            (int) $sol->add([
                'itemtype'  => 'Ticket',
                'items_id'  => $ticket_id,
                'content'   => 'A simple solution',
            ])
        );

        $ticket->getFromDB($ticket_id);
        $actors = $ticket->getActorsForType(CommonITILActor::ASSIGN);
        $this->assertCount(0, $actors);

        //create a new ticket
        $ticket_id = $ticket->add([
            'name'                  => __METHOD__,
            'content'               => __METHOD__,
            'entities_id'           => $entity_id,
            '_skip_auto_assign'     => true,
            '_users_id_requester'   => getItemByTypeName('User', 'glpi', true),
            '_users_id_observer'    => getItemByTypeName('User', 'tech', true),
        ]);
        $this->assertGreaterThan(0, $ticket_id);
        $ticket->getFromDB($ticket_id);
        $actors = $ticket->getActorsForType(CommonITILActor::REQUESTER);
        $this->assertCount(1, $actors);

        //add a followup to the ticket without assigning to me
        $this->login('glpi', 'glpi');
        $_SESSION['glpiset_followup_tech'] = 1;
        $this->assertGreaterThan(
            0,
            (int) $fup->add([
                'itemtype'  => 'Ticket',
                'items_id'  => $ticket_id,
                'content'   => 'A simple followup',
            ])
        );

        //add a followup to the ticket without assigning to me
        $this->login('tech', 'tech');
        $_SESSION['glpiset_followup_tech'] = 1;
        $this->assertGreaterThan(
            0,
            (int) $fup->add([
                'itemtype'  => 'Ticket',
                'items_id'  => $ticket_id,
                'content'   => 'A simple followup',
            ])
        );

        $ticket->getFromDB($ticket_id);
        $actors = $ticket->getActorsForType(CommonITILActor::ASSIGN);
        $this->assertCount(0, $actors);

        //add a solution to the ticket without assigning to me
        $this->login('glpi', 'glpi');
        $_SESSION['glpiset_solution_tech'] = 1;
        $this->assertGreaterThan(
            0,
            (int) $sol->add([
                'itemtype'  => 'Ticket',
                'items_id'  => $ticket_id,
                'content'   => 'A simple solution',
            ])
        );

        $ticket->getFromDB($ticket_id);
        $actors = $ticket->getActorsForType(CommonITILActor::ASSIGN);
        $this->assertCount(0, $actors);
    }

    public function testNotificationDisabled()
    {
        //setup
        $this->login();

        $user = new User();

        //check default computed value
        $this->assertTrue((bool) $user->getFromDB(Session::getLoginUserID()));
        $this->assertNull($user->fields['is_notif_enable_default']); //default value from user table
        $this->assertTrue((bool) $user->isUserNotificationEnable()); //like default configuration

        $ticket = new Ticket();
        $ticket_id = $ticket->add(
            [
                'name'        => 'ticket title',
                'content'     => 'a description',
                'entities_id' => getItemByTypeName('Entity', '_test_root_entity', true),
                "_users_id_requester" => Session::getLoginUserID(),
            ] + $ticket->getDefaultValues(getItemByTypeName('Entity', '_test_root_entity', true))
        );
        $this->assertGreaterThan(0, $ticket_id);

        //load ticket actor
        $ticket_user = new Ticket_User();
        $actors = $ticket_user->find([
            "tickets_id" => $ticket_id,
            "type" => CommonITILActor::REQUESTER,
        ]);
        $this->assertCount(1, $actors);
        $this->assertEquals(1, reset($actors)['use_notification']);

        //update user to explicitly refuse notification
        $this->assertTrue($user->update([
            'id' => Session::getLoginUserID(),
            'is_notif_enable_default' => '0',
        ]));
        //check computed value
        $this->assertTrue($user->getFromDB(Session::getLoginUserID()));
        $this->assertFalse((bool) $user->fields['is_notif_enable_default']);
        $this->assertFalse($user->isUserNotificationEnable());

        $ticket = new Ticket();
        $ticket_id = $ticket->add(
            [
                'name'        => 'other ticket title',
                'content'     => 'other description',
                'entities_id' => getItemByTypeName('Entity', '_test_root_entity', true),
            ] + $ticket->getDefaultValues(getItemByTypeName('Entity', '_test_root_entity', true))
        );
        $this->assertGreaterThan(0, $ticket_id);

        //load ticket actor
        $ticket_user = new Ticket_User();
        $actors = $ticket_user->find([
            "tickets_id" => $ticket_id,
            "type" => CommonITILActor::REQUESTER,
        ]);
        $this->assertCount(1, $actors);
        $this->assertEquals(0, reset($actors)['use_notification']);
    }

    public function testShowCentralCountCriteria()
    {
        global $DB;

        $this->login();

        // Create entities
        $entity = new Entity();
        $entity_id = $entity->add([
            'name' => 'testShowCentralCountCriteria',
            'entities_id' => getItemByTypeName('Entity', '_test_root_entity', true),
        ]);
        $this->assertGreaterThan(0, $entity_id);

        // Create a new user
        $user = new User();
        $user_id = $user->add([
            'name' => 'testShowCentralCountCriteria',
            'password' => 'testShowCentralCountCriteria',
            'password2' => 'testShowCentralCountCriteria',
            '_profiles_id' => getItemByTypeName('Profile', 'Self-Service', true),
            '_entities_id' => $entity_id,
            'entities_id' => $entity_id,
        ]);
        $this->assertGreaterThan(0, $user_id);

        // Create a new ticket with the user as requester
        $ticket_requester = new Ticket();
        $ticket_id_requester = $ticket_requester->add([
            'name' => 'testShowCentralCountCriteria',
            'content' => 'testShowCentralCountCriteria',
            'entities_id' => $entity_id,
        ]);
        $this->assertGreaterThan(0, $ticket_id_requester);

        // Add the user as requester for the ticket
        $ticket_user_requester = new Ticket_User();
        $ticket_user_id_requester = $ticket_user_requester->add([
            'tickets_id' => $ticket_id_requester,
            'users_id' => $user_id,
            'type' => CommonITILActor::REQUESTER,
        ]);
        $this->assertGreaterThan(0, $ticket_user_id_requester);

        // Create a new ticket with the user as observer
        $ticket_observer = new Ticket();
        $ticket_id_observer = $ticket_observer->add([
            'name' => 'testShowCentralCountCriteria',
            'content' => 'testShowCentralCountCriteria',
            'entities_id' => $entity_id,
        ]);
        $this->assertGreaterThan(0, $ticket_id_observer);

        // Add the user as observer for the ticket
        $ticket_user_observer = new Ticket_User();
        $ticket_user_observer_id = $ticket_user_observer->add([
            'tickets_id' => $ticket_id_observer,
            'users_id' => $user_id,
            'type' => CommonITILActor::OBSERVER,
        ]);
        $this->assertGreaterThan(0, $ticket_user_observer_id);

        // Create a new ticket
        $ticket = new Ticket();
        $ticket_id = $ticket->add([
            'name' => 'testShowCentralCountCriteria',
            'content' => 'testShowCentralCountCriteria',
            'entities_id' => $entity_id,
        ]);
        $this->assertGreaterThan(0, $ticket_id);

        // Login with the new user
        $this->login('testShowCentralCountCriteria', 'testShowCentralCountCriteria');

        // Check if the user can see 2 tickets
        $criteria = $this->callPrivateMethod(new Ticket(), 'showCentralCountCriteria', true);
        $iterator = $DB->request($criteria);
        foreach ($iterator as $data) {
            $this->assertArrayHasKey('status', $data);
            $this->assertArrayHasKey('COUNT', $data);
            $this->assertEquals(1, $data['status']);
            $this->assertEquals(2, $data['COUNT']);
        }

        // Check if the global view return 3 tickets
        $criteria = $this->callPrivateMethod(new Ticket(), 'showCentralCountCriteria', false);
        $iterator = $DB->request($criteria);
        foreach ($iterator as $data) {
            $this->assertArrayHasKey('status', $data);
            $this->assertArrayHasKey('COUNT', $data);
            $this->assertEquals(1, $data['status']);
            $this->assertEquals(3, $data['COUNT']);
        }
    }

    protected function timelineItemsProvider(): iterable
    {
        $now = time();

        $postonly_user_id = getItemByTypeName(User::class, 'post-only', true);
        $normal_user_id   = getItemByTypeName(User::class, 'normal', true);
        $tech_user_id     = getItemByTypeName(User::class, 'tech', true);
        $glpi_user_id     = getItemByTypeName(User::class, 'glpi', true);

        $profile_id = getItemByTypeName(Profile::class, 'Observer', true);

        $profile_right = new ProfileRight();
        $profile_right->getFromDBByCrit([
            'profiles_id' => $profile_id,
            'name'        => 'task',
        ]);

        $this->updateItem(
            ProfileRight::class,
            $profile_right->getID(),
            [
                'rights' => \CommonITILTask::SEEPRIVATEGROUPS + \CommonITILTask::SEEPUBLIC,
            ]
        );

        $tprofile_id = getItemByTypeName(Profile::class, 'Technician', true);

        $profile_right = new ProfileRight();
        $profile_right->getFromDBByCrit([
            'profiles_id' => $tprofile_id,
            'name'        => 'task',
        ]);

        $this->updateItem(
            ProfileRight::class,
            $profile_right->getID(),
            [
                'rights' => \CommonITILTask::SEEPRIVATEGROUPS + \CommonITILTask::SEEPUBLIC,
            ]
        );

        $group = $this->createItem(
            Group::class,
            [
                'name' => 'Test_Group_Task',
            ]
        );

        $this->createItem(
            Group_User::class,
            [
                'groups_id' => $group->getID(),
                'users_id'  => $normal_user_id,
            ]
        );

        $seegroup_id = $group->getID();

        $this->login();

        $ticket = $this->createItem(
            Ticket::class,
            [
                'name'                => __FUNCTION__,
                'content'             => __FUNCTION__,
                '_users_id_requester' => $postonly_user_id,
                '_users_id_observer'  => $normal_user_id,
                '_users_id_assign'    => [$tech_user_id, $glpi_user_id],
                '_groups_id_assign'   => $seegroup_id,
            ]
        );

        $this->createItem(
            \ITILFollowup::class,
            [
                'itemtype'      => Ticket::class,
                'items_id'      => $ticket->getID(),
                'content'       => 'public followup',
                'date_creation' => date('Y-m-d H:i:s', strtotime('+10s', $now)), // to ensure result order is correct
            ]
        );

        $this->createItem(
            \ITILFollowup::class,
            [
                'itemtype'      => Ticket::class,
                'items_id'      => $ticket->getID(),
                'content'       => 'private followup of tech user',
                'is_private'    => 1,
                'users_id'      => $tech_user_id,
                'date_creation' => date('Y-m-d H:i:s', strtotime('+20s', $now)), // to ensure result order is correct
            ]
        );

        $this->createItem(
            \ITILFollowup::class,
            [
                'itemtype'   => Ticket::class,
                'items_id'   => $ticket->getID(),
                'content'    => 'private followup of normal user',
                'is_private' => 1,
                'users_id'   => $normal_user_id,
                'date_creation' => date('Y-m-d H:i:s', strtotime('+30s', $now)), // to ensure result order is correct
            ]
        );

        $task1 = $this->createItem(
            \TicketTask::class,
            [
                'tickets_id'    => $ticket->getID(),
                'content'       => 'public task',
                'date_creation' => date('Y-m-d H:i:s', strtotime('+10s', $now)), // to ensure result order is correct
            ]
        );

        $task2 = $this->createItem(
            \TicketTask::class,
            [
                'tickets_id'    => $ticket->getID(),
                'content'       => 'private task of tech user',
                'is_private'    => 1,
                'users_id'      => $tech_user_id,
                'date_creation' => date('Y-m-d H:i:s', strtotime('+20s', $now)), // to ensure result order is correct
            ]
        );

        $task3 = $this->createItem(
            \TicketTask::class,
            [
                'tickets_id'    => $ticket->getID(),
                'content'       => 'private task of normal user',
                'is_private'    => 1,
                'users_id'      => $normal_user_id,
                'date_creation' => date('Y-m-d H:i:s', strtotime('+30s', $now)), // to ensure result order is correct
            ]
        );

        $task4 = $this->createItem(
            \TicketTask::class,
            [
                'tickets_id'    => $ticket->getID(),
                'content'       => 'private task assigned to normal user',
                'is_private'    => 1,
                'users_id_tech' => $normal_user_id,
                'date_creation' => date('Y-m-d H:i:s', strtotime('+40s', $now)), // to ensure result order is correct
            ]
        );

        $task5 = $this->createItem(
            \TicketTask::class,
            [
                'tickets_id'        => $ticket->getID(),
                'content'           => 'private task assigned to see group',
                'is_private'        => 1,
                'groups_id_tech'    => $seegroup_id,
                'date_creation'     => date('Y-m-d H:i:s', strtotime('+50s', $now)), // to ensure result order is correct
            ]
        );

        $task6 = $this->createItem(
            \TicketTask::class,
            [
                'tickets_id'    => $ticket->getID(),
                'content'       => 'private task assign to tech user',
                'is_private'    => 1,
                'users_id_tech' => $tech_user_id,
                'date_creation' => date('Y-m-d H:i:s', strtotime('+20s', $now)), // to ensure result order is correct
            ]
        );

        $document = $this->createTxtDocument();
        $weblink_document = $this->createItem(
            \Document::class,
            [
                'name' => 'weblink document',
                'link' => 'https://example.com/document.txt',
                'entities_id' => $this->getTestRootEntity(true),
            ],
        );

        $this->createItems(
            \Document_Item::class,
            [
                [
                    'documents_id'   => $document->getID(),
                    'items_id'       => $task1->getID(),
                    'itemtype'       => \TicketTask::class,
                ],
                [
                    'documents_id'   => $document->getID(),
                    'items_id'       => $task2->getID(),
                    'itemtype'       => \TicketTask::class,
                ],
                [
                    'documents_id'   => $document->getID(),
                    'items_id'       => $task3->getID(),
                    'itemtype'       => \TicketTask::class,
                ],
                [
                    'documents_id'   => $document->getID(),
                    'items_id'       => $task4->getID(),
                    'itemtype'       => \TicketTask::class,
                ],
                [
                    'documents_id'   => $document->getID(),
                    'items_id'       => $task5->getID(),
                    'itemtype'       => \TicketTask::class,
                ],
                [
                    'documents_id'   => $document->getID(),
                    'items_id'       => $task6->getID(),
                    'itemtype'       => \TicketTask::class,
                ],
                [
                    'documents_id'   => $weblink_document->getID(),
                    'items_id'       => $ticket->getID(),
                    'itemtype'       => Ticket::class,
                ],
            ]
        );

        // glpi has rights to see all private followups/tasks
        yield [
            'login'              => 'glpi',
            'pass'               => 'glpi',
            'ticket_id'          => $ticket->getID(),
            'options'            => [],
            'expected_followups' => [
                'private followup of normal user',
                'private followup of tech user',
                'public followup',
            ],
            'expected_tasks'     => [
                'private task assigned to see group',
                'private task assigned to normal user',
                'private task of normal user',
                'private task of tech user',
                'private task assign to tech user',
                'public task',
            ],
        ];

        // tech will only see own private tasks and all private followups
        yield [
            'login'              => 'tech',
            'pass'               => 'tech',
            'ticket_id'          => $ticket->getID(),
            'options'            => [],
            'expected_followups' => [
                'private followup of normal user',
                'private followup of tech user',
                'public followup',
            ],
            'expected_tasks'     => [
                'private task of tech user',
                'private task assign to tech user',
                'public task',
            ],
        ];

        // normal will only see own private followups/tasks + private followups/tasks from its group
        yield [
            'login'              => 'normal',
            'pass'               => 'normal',
            'ticket_id'          => $ticket->getID(),
            'options'            => [],
            'expected_followups' => [
                'private followup of normal user',
                'public followup',
            ],
            'expected_tasks'     => [
                'private task assigned to see group',
                'private task assigned to normal user',
                'private task of normal user',
                'public task',
            ],
        ];

        // post-only will only see public followup/tasks
        yield [
            'login'              => 'post-only',
            'pass'               => 'postonly',
            'ticket_id'          => $ticket->getID(),
            'options'            => [],
            'expected_followups' => [
                'public followup',
            ],
            'expected_tasks'     => [
                'public task',
            ],
        ];

        foreach ([null => null, 'post-only' => 'postonly', 'tech' => 'tech'] as $login => $pass) {
            // usage of `check_view_rights` should produce the same result whoever is logged-in (used for notifications)
            yield [
                'login'              => $login,
                'pass'               => $pass,
                'ticket_id'          => $ticket->getID(),
                'options'            => [
                    'check_view_rights'  => false,
                    'hide_private_items' => false,
                ],
                'expected_followups' => [
                    'private followup of normal user',
                    'private followup of tech user',
                    'public followup',
                ],
                'expected_tasks'     => [
                    'private task assigned to see group',
                    'private task assigned to normal user',
                    'private task of normal user',
                    'private task of tech user',
                    'private task assign to tech user',
                    'public task',
                ],
            ];

            // usage of `check_view_rights` should produce the same result whoever is logged-in (used for notifications)
            yield [
                'login'              => $login,
                'pass'               => $pass,
                'ticket_id'          => $ticket->getID(),
                'options'            => [
                    'check_view_rights'  => false,
                    'hide_private_items' => true,
                ],
                'expected_followups' => [
                    'public followup',
                ],
                'expected_tasks'     => [
                    'public task',
                ],
            ];
        }
    }

    public function testGetTimelineItems(): void
    {
        $provider = $this->timelineItemsProvider();
        foreach ($provider as $row) {
            $login = $row['login'] ?? null;
            $pass = $row['pass'] ?? null;
            $ticket_id = $row['ticket_id'];
            $options = $row['options'];
            $expected_followups = $row['expected_followups'];
            $expected_tasks = $row['expected_tasks'];

            if ($pass !== null) {
                $this->login($login, $pass);
            } else {
                $this->resetSession();
            }

            $ticket = new Ticket();
            $this->assertTrue($ticket->getFromDB($ticket_id));

            $this->assertIsArray($timeline = $ticket->getTimelineItems($options));

            $followups_content = array_map(
                fn($entry) => $entry['item']['content'],
                array_values(
                    array_filter(
                        $timeline,
                        fn($entry) => $entry['type'] === \ITILFollowup::class
                    )
                ),
            );
            $this->assertEquals($expected_followups, $followups_content);

            $tasks_content = array_map(
                fn($entry) => $entry['item']['content'],
                array_values(
                    array_filter(
                        $timeline,
                        fn($entry) => $entry['type'] === \TicketTask::class
                    )
                ),
            );
            $this->assertEquals($expected_tasks, $tasks_content);

            $has_weblink = false;
            foreach ($timeline as $entry) {
                if (
                    $entry['type'] === \TicketTask::class &&
                    isset($entry['item']['content']) &&
                    $entry['item']['content'] !== 'private task assigned to normal user'
                ) {
                    $this->assertArrayHasKey('documents', $entry);
                }
                if ($entry['type'] === \Document_Item::class && !empty($entry['item']['link'])) {
                    $this->assertFalse($entry['_is_image']);
                    $has_weblink = true;
                }
            }
            $this->assertTrue($has_weblink);
        }
    }

    /**
     * Check that when a ticket has multiple timeline items with the same creation date, they are ordered by ID
     * @return void
     * @see https://github.com/glpi-project/glpi/issues/15761
     */
    public function testGetTimelineItemsSameDate()
    {
        $this->login();

        $ticket = new Ticket();
        $this->assertGreaterThan(
            0,
            $tickets_id = $ticket->add([
                'name' => __FUNCTION__,
                'content' => __FUNCTION__,
                'entities_id' => getItemByTypeName('Entity', '_test_root_entity', true),
            ])
        );

        $task = new \TicketTask();
        $date = date('Y-m-d H:i:s');
        // Create one task with a different creation date after the others
        $this->assertGreaterThan(
            0,
            $task->add([
                'tickets_id' => $tickets_id,
                'content' => __FUNCTION__ . 'after',
                'date_creation' => date('Y-m-d H:i:s', strtotime('+1 second', strtotime($date))),
            ])
        );
        // Create one task with a different creation date before the others
        $this->assertGreaterThan(
            0,
            $task->add([
                'tickets_id' => $tickets_id,
                'content' => __FUNCTION__ . 'before',
                'date_creation' => date('Y-m-d H:i:s', strtotime('-1 second', strtotime($date))),
            ])
        );
        for ($i = 0; $i < 20; $i++) {
            $this->assertGreaterThan(
                0,
                $task->add([
                    'tickets_id' => $tickets_id,
                    'content' => __FUNCTION__,
                    'date_creation' => $date,
                ])
            );
        }

        $this->assertTrue($ticket->getFromDB($tickets_id));
        $timeline_items = $ticket->getTimelineItems();

        // Ensure that the tasks are ordered by creation date. And, if they have the same creation date, by ID
        $tasks = array_values(array_filter($timeline_items, static fn($entry) => $entry['type'] === \TicketTask::class));
        // Check tasks are in order of creation date
        $creation_dates = array_map(static fn($entry) => $entry['item']['date_creation'], $tasks);
        $sorted_dates = $creation_dates;
        sort($sorted_dates);
        $this->assertEquals($sorted_dates, $creation_dates);
        // Check tasks with same creation date are ordered by ID
        $same_date_tasks = array_filter($tasks, static fn($entry) => $entry['item']['date_creation'] === $date);
        $ids = array_map(static fn($entry) => $entry['item']['id'], $same_date_tasks);
        $sorted_ids = $ids;
        sort($sorted_ids, SORT_NUMERIC);
        $this->assertEquals(array_values($sorted_ids), array_values($ids));

        // Check reverse timeline order
        $timeline_items = $ticket->getTimelineItems(['sort_by_date_desc' => true]);
        $tasks = array_values(array_filter($timeline_items, static fn($entry) => $entry['type'] === \TicketTask::class));
        $creation_dates = array_map(static fn($entry) => $entry['item']['date_creation'], $tasks);
        $sorted_dates = $creation_dates;
        sort($sorted_dates);
        $sorted_dates = array_reverse($sorted_dates);
        $this->assertEquals($sorted_dates, $creation_dates);
        $same_date_tasks = array_filter($tasks, static fn($entry) => $entry['item']['date_creation'] === $date);
        $ids = array_map(static fn($entry) => $entry['item']['id'], $same_date_tasks);
        $sorted_ids = $ids;
        sort($sorted_ids, SORT_NUMERIC);
        $sorted_ids = array_reverse($sorted_ids);
        $this->assertEquals(array_values($sorted_ids), array_values($ids));
    }

    /**
     * Data provider for the testCountActors function
     *
     * @return iterable
     */
    protected function testCountActorsProvider(): iterable
    {
        $root = getItemByTypeName('Entity', '_test_root_entity', true);

        // Get tests users
        $user_1 = getItemByTypeName('User', 'glpi', true);
        $user_2 = getItemByTypeName('User', 'tech', true);

        // Create groups
        $this->createItems('Group', [
            [
                'name' => 'Group 1',
                'entities_id' => $root,
            ],
            [
                'name' => 'Group 2',
                'entities_id' => $root,
            ],
        ]);
        $group_1 = getItemByTypeName('Group', 'Group 1', true);
        $group_2 = getItemByTypeName('Group', 'Group 2', true);

        // Create suppliers
        $this->createItems('Supplier', [
            [
                'name' => 'Supplier 1',
                'entities_id' => $root,
            ],
            [
                'name' => 'Supplier 2',
                'entities_id' => $root,
            ],
        ]);
        $supplier_1 = getItemByTypeName('Supplier', 'Supplier 1', true);
        $supplier_2 = getItemByTypeName('Supplier', 'Supplier 2', true);

        // Run tests cases
        $ticket = $this->createItem('Ticket', [
            'name'        => 'Ticket supplier 1 + supplier 2',
            'content'     => '',
            'entities_id' => $root,
            '_actors'     => [],
        ]);
        yield [$ticket, 0];

        $ticket = $this->createItem('Ticket', [
            'name'        => 'Ticket supplier 1 + supplier 2',
            'content'     => '',
            'entities_id' => $root,
            '_actors'     => [
                'assign' => [
                    ['itemtype' => 'Group', 'items_id' => $group_1],
                ],
            ],
        ]);
        yield [$ticket, 1];

        $ticket = $this->createItem('Ticket', [
            'name'        => 'Ticket supplier 1 + supplier 2',
            'content'     => '',
            'entities_id' => $root,
            '_actors'     => [
                'assign' => [
                    ['itemtype' => 'Group', 'items_id' => $group_1],
                    ['itemtype' => 'Supplier', 'items_id' => $supplier_1],
                    ['itemtype' => 'Supplier', 'items_id' => $supplier_2],
                ],
            ],
        ]);
        yield [$ticket, 3];

        $ticket = $this->createItem('Ticket', [
            'name'        => 'Ticket supplier 1 + supplier 2',
            'content'     => '',
            'entities_id' => $root,
            '_actors'     => [
                'assign' => [
                    ['itemtype' => 'Group', 'items_id' => $group_1],
                    ['itemtype' => 'Supplier', 'items_id' => $supplier_1],
                    ['itemtype' => 'Supplier', 'items_id' => $supplier_2],
                ],
                'observer' => [
                    ['itemtype' => 'Group', 'items_id' => $group_2],
                ],
            ],
        ]);
        yield [$ticket, 4];

        $ticket = $this->createItem('Ticket', [
            'name'        => 'Ticket supplier 1 + supplier 2',
            'content'     => '',
            'entities_id' => $root,
            '_actors'     => [
                'assign' => [
                    ['itemtype' => 'Group', 'items_id' => $group_1],
                    ['itemtype' => 'Supplier', 'items_id' => $supplier_1],
                    ['itemtype' => 'Supplier', 'items_id' => $supplier_2],
                ],
                'observer' => [
                    ['itemtype' => 'Group', 'items_id' => $group_2],
                ],
                'requester' => [
                    ['itemtype' => 'User', 'items_id' => $user_1],
                ],
            ],
        ]);
        yield [$ticket, 5];

        $ticket = $this->createItem('Ticket', [
            'name'        => 'Ticket supplier 1 + supplier 2',
            'content'     => '',
            'entities_id' => $root,
            '_actors'     => [
                'assign' => [
                    ['itemtype' => 'Group', 'items_id' => $group_1],
                    ['itemtype' => 'Supplier', 'items_id' => $supplier_1],
                    ['itemtype' => 'Supplier', 'items_id' => $supplier_2],
                ],
                'observer' => [
                    ['itemtype' => 'Group', 'items_id' => $group_2],
                ],
                'requester' => [
                    ['itemtype' => 'User', 'items_id' => $user_1],
                    ['itemtype' => 'User', 'items_id' => $user_2],
                ],
            ],
        ]);
        yield [$ticket, 6];
    }

    /**
     * Test the testCountActors method
     *
     * @return void
     */
    public function testCountActors(): void
    {
        $this->login();
        $provider = $this->testCountActorsProvider();
        foreach ($provider as $row) {
            /** @var Ticket $ticket */
            $ticket = $row[0];
            /** @var int $expected */
            $expected = $row[1];
            $this->assertEquals($expected, $ticket->countActors());
        }
    }

    /**
     * Data provider for the testActorsMagicProperties function
     *
     * @return iterable
     */
    protected function testActorsMagicPropertiesProvider(): iterable
    {
        $this->login();

        $root = getItemByTypeName('Entity', '_test_root_entity', true);

        // Get tests users
        $user_1 = getItemByTypeName('User', 'glpi', true);
        $user_2 = getItemByTypeName('User', 'tech', true);

        // Create tests groups
        $this->createItems('Group', [
            [
                'name' => 'Group 1',
                'entities_id' => $root,
            ],
            [
                'name' => 'Group 2',
                'entities_id' => $root,
            ],
        ]);
        $group_1 = getItemByTypeName('Group', 'Group 1', true);
        $group_2 = getItemByTypeName('Group', 'Group 2', true);

        // Create tests suppliers
        $this->createItems('Supplier', [
            [
                'name' => 'Supplier 1',
                'entities_id' => $root,
            ],
            [
                'name' => 'Supplier 2',
                'entities_id' => $root,
            ],
        ]);
        $supplier_1 = getItemByTypeName('Supplier', 'Supplier 1', true);
        $supplier_2 = getItemByTypeName('Supplier', 'Supplier 2', true);

        // Case 1: ticket without actors
        $ticket_1 = $this->createItem('Ticket', [
            'name'        => 'Ticket 1',
            'content'     => '',
            'entities_id' => $root,
            '_actors'     => [],
        ]);
        yield [$ticket_1, [], [], []];

        // Case 2: add actors to our ticket
        $this->updateItem('Ticket', $ticket_1->getID(), [
            '_actors'     => [
                'assign' => [
                    ['itemtype' => 'Group', 'items_id' => $group_1],
                    ['itemtype' => 'Supplier', 'items_id' => $supplier_1],
                    ['itemtype' => 'Supplier', 'items_id' => $supplier_2],
                ],
                'observer' => [
                    ['itemtype' => 'Group', 'items_id' => $group_2],
                ],
                'requester' => [
                    ['itemtype' => 'User', 'items_id' => $user_1],
                    ['itemtype' => 'User', 'items_id' => $user_2],
                ],
            ],
        ]);
        $ticket_1->getFromDB($ticket_1->getID());
        yield [
            $ticket_1,
            [CommonITILActor::REQUESTER => [$user_1, $user_2]],
            [
                CommonITILActor::ASSIGN => [$group_1,],
                CommonITILActor::OBSERVER => [$group_2],
            ],
            [CommonITILActor::ASSIGN => [$supplier_1, $supplier_2]],
        ];

        // Case 3: create another ticket directly with actors
        $ticket_2 = $this->createItem('Ticket', [
            'name'        => 'Ticket 2',
            'content'     => '',
            'entities_id' => $root,
            '_actors'     => [
                'assign' => [
                    ['itemtype' => 'User', 'items_id' => $user_1],
                    ['itemtype' => 'User', 'items_id' => $user_2],
                    ['itemtype' => 'Group', 'items_id' => $group_1],
                    ['itemtype' => 'Group', 'items_id' => $group_2],
                    ['itemtype' => 'Supplier', 'items_id' => $supplier_1],
                    ['itemtype' => 'Supplier', 'items_id' => $supplier_2],
                ],
            ],
        ]);
        yield [
            $ticket_2,
            [CommonITILActor::ASSIGN => [$user_1, $user_2]],
            [CommonITILActor::ASSIGN => [$group_1, $group_2]],
            [CommonITILActor::ASSIGN => [$supplier_1, $supplier_2]],
        ];

        // Case 4: load ticket 2 into ticket 1 variable (simulate reusing an object for multiple rows)
        $ticket_1->getFromDb($ticket_2->getID());
        yield [
            $ticket_1,
            [CommonITILActor::ASSIGN => [$user_1, $user_2]],
            [CommonITILActor::ASSIGN => [$group_1, $group_2]],
            [CommonITILActor::ASSIGN => [$supplier_1, $supplier_2]],
        ];
    }

    /**
     * Test the magic properties used to lazy load actors
     *
     * @return void
     */
    public function testActorsMagicProperties()
    {
        $provider = $this->testActorsMagicPropertiesProvider();
        foreach ($provider as $row) {
            $ticket = $row[0];
            $expected_users = $row[1];
            $expected_groups = $row[2];
            $expected_suppliers = $row[3];

            $actors = [
                User::class => $ticket->users,
                Group::class => $ticket->groups,
                Supplier::class => $ticket->suppliers,
            ];

            // Simplify data to be able to compare it easily to our expected values
            $simplied_actors = [
                User::class => [],
                Group::class => [],
                Supplier::class => [],
            ];
            foreach ($actors as $itemtype => $actor_types) {
                foreach ($actor_types as $actor_type => $values) {
                    // Extract users_id / groups_id / suppliers_id
                    $simplied_actors[$itemtype][$actor_type] = array_column(
                        $values,
                        $itemtype::getForeignKeyField()
                    );
                }
            }

            $this->assertEquals($expected_users, $simplied_actors[User::class]);
            $this->assertEquals($expected_groups, $simplied_actors[Group::class]);
            $this->assertEquals($expected_suppliers, $simplied_actors[Supplier::class]);
        }
    }

    public function testDynamicProperties(): void
    {
        $ticket = new Ticket();

        $reporting_level = \error_reporting(E_ALL); // be sure to report deprecations
        $ticket->plugin_xxx_data = 'test';
        \error_reporting($reporting_level); // restore previous level

        $this->hasPhpLogRecordThatContains(
            'Creation of dynamic property Ticket::$plugin_xxx_data is deprecated',
            LogLevel::INFO
        );

        $this->assertTrue(property_exists($ticket, 'plugin_xxx_data'));
        $this->assertEquals('test', $ticket->plugin_xxx_data);
    }

    protected function ageSearchOptionDataProvider()
    {
        $this->login();
        $_SESSION['glpi_currenttime'] = '2023-11-27 10:00:00';

        $entity = $this->createItem(
            Entity::class,
            [
                'name' => __FUNCTION__,
            ]
        );

        $calendar = $this->createItem(
            \Calendar::class,
            [
                'name' => __FUNCTION__,
            ]
        );

        $segments = $this->createItems(\CalendarSegment::class, [
            ['calendars_id' => $calendar->getID(), 'day' => 0, 'begin' => '00:00:00', 'end' => '24:00:00'],
            ['calendars_id' => $calendar->getID(), 'day' => 1, 'begin' => '00:00:00', 'end' => '24:00:00'],
            ['calendars_id' => $calendar->getID(), 'day' => 2, 'begin' => '00:00:00', 'end' => '24:00:00'],
            ['calendars_id' => $calendar->getID(), 'day' => 3, 'begin' => '00:00:00', 'end' => '24:00:00'],
            ['calendars_id' => $calendar->getID(), 'day' => 4, 'begin' => '00:00:00', 'end' => '24:00:00'],
            ['calendars_id' => $calendar->getID(), 'day' => 5, 'begin' => '00:00:00', 'end' => '24:00:00'],
            ['calendars_id' => $calendar->getID(), 'day' => 6, 'begin' => '00:00:00', 'end' => '24:00:00'],
        ]);

        $calendar2 = $this->createItem(
            \Calendar::class,
            [
                'name' => __FUNCTION__,
            ]
        );

        $segments2 = $this->createItems(\CalendarSegment::class, [
            ['calendars_id' => $calendar2->getID(), 'day' => 0, 'begin' => '08:00:00', 'end' => '17:00:00'],
            ['calendars_id' => $calendar2->getID(), 'day' => 1, 'begin' => '08:00:00', 'end' => '17:00:00'],
            ['calendars_id' => $calendar2->getID(), 'day' => 2, 'begin' => '08:00:00', 'end' => '17:00:00'],
            ['calendars_id' => $calendar2->getID(), 'day' => 3, 'begin' => '08:00:00', 'end' => '17:00:00'],
            ['calendars_id' => $calendar2->getID(), 'day' => 4, 'begin' => '08:00:00', 'end' => '17:00:00'],
            ['calendars_id' => $calendar2->getID(), 'day' => 5, 'begin' => '08:00:00', 'end' => '17:00:00'],
            ['calendars_id' => $calendar2->getID(), 'day' => 6, 'begin' => '08:00:00', 'end' => '17:00:00'],
        ]);

        $calendar3 = $this->createItem(
            \Calendar::class,
            [
                'name' => __FUNCTION__,
            ]
        );

        $calendar4 = $this->createItem(
            \Calendar::class,
            [
                'name' => __FUNCTION__,
            ]
        );

        $segmetns4 = $this->createItems(\CalendarSegment::class, [
            ['calendars_id' => $calendar4->getID(), 'day' => 1, 'begin' => '08:00:00', 'end' => '17:00:00'],
            ['calendars_id' => $calendar4->getID(), 'day' => 2, 'begin' => '08:00:00', 'end' => '17:00:00'],
            ['calendars_id' => $calendar4->getID(), 'day' => 4, 'begin' => '08:00:00', 'end' => '17:00:00'],
            ['calendars_id' => $calendar4->getID(), 'day' => 5, 'begin' => '08:00:00', 'end' => '17:00:00'],
        ]);

        $data = [];

        // No calendar defined, 24/24
        $data[] = [
            $entity->getID(),
            0,
            '2023-11-26 10:00:00',
            '24 hours 0 minutes',
        ];

        // Calendar with 24/24 working hours
        $data[] = [
            $entity->getID(),
            $calendar2->getID(),
            '2023-11-11 10:00:00',
            '144 hours 0 minutes',
        ];

        // Calendar with 0 working hours
        $data[] = [
            $entity->getID(),
            $calendar3->getID(),
            '2023-11-11 10:00:00',
            '0 hours 0 minutes',
        ];

        // Calendar with working hours
        $data[] = [
            $entity->getID(),
            $calendar4->getID(),
            '2023-11-10 10:47:21',
            '80 hours 12 minutes',
        ];

        // Calendar with working hours with ticket creation date outside working hours
        $data[] = [
            $entity->getID(),
            $calendar4->getID(),
            '2023-11-11 10:00:00',
            '74 hours 0 minutes',
        ];

        return $data;
    }

    public function testAgeSearchOption()
    {
        $this->login();
        $_SESSION['glpi_currenttime'] = '2023-11-27 10:00:00';

        $provider = $this->ageSearchOptionDataProvider();
        foreach ($provider as $row) {
            $entity_id = $row[0];
            $calendar_id = $row[1];
            $date = $row[2];
            $expected = $row[3];

            if ($calendar_id) {
                $this->updateItem(
                    Entity::class,
                    $entity_id,
                    [
                        'calendars_id' => $calendar_id,
                    ]
                );
            }

            $ticket = $this->createItem(
                Ticket::class,
                [
                    'name' => __FUNCTION__,
                    'content' => __FUNCTION__,
                    'entities_id' => $entity_id,
                    'date' => $date,
                ]
            );

            $this->assertEquals(
                $expected,
                $ticket->getSpecificValueToDisplay(
                    '_virtual_age',
                    [
                        'entities_id' => $entity_id,
                        'date' => $date,
                    ]
                )
            );
        }
    }

    public function testRestrictedDropdownValues()
    {
        $this->login();

        $fn_dropdown_has_id = static function ($dropdown_values, $id) use (&$fn_dropdown_has_id) {
            foreach ($dropdown_values as $dropdown_value) {
                if (isset($dropdown_value['children'])) {
                    if ($fn_dropdown_has_id($dropdown_value['children'], $id)) {
                        return true;
                    }
                } elseif ((int) $dropdown_value['id'] === (int) $id) {
                    return true;
                }
            }
            return false;
        };

        $ticket = new Ticket();
        $this->assertGreaterThan(
            0,
            $not_my_tickets_id = $ticket->add([
                'name'      => __FUNCTION__,
                'content'   => __FUNCTION__,
                'users_id'  => $_SESSION['glpiID'] + 1, // Not current user
                '_skip_auto_assign' => true,
                'entities_id' => $this->getTestRootEntity(true),
            ])
        );

        $dropdown_params = [
            'itemtype' => Ticket::class,
            'entity_restrict' => -1,
            'page_limit' => 1000,
        ];
        $idor = Session::getNewIDORToken(Ticket::class, $dropdown_params);
        $values = \Dropdown::getDropdownValue($dropdown_params + ['_idor_token' => $idor], false);
        $this->assertGreaterThan(1, count($values['results']));
        $this->assertTrue($fn_dropdown_has_id($values['results'], $not_my_tickets_id));

        // Remove permission to see all tickets
        $_SESSION['glpiactiveprofile']['ticket'] = READ;
        $idor = Session::getNewIDORToken(Ticket::class, $dropdown_params);
        $values = \Dropdown::getDropdownValue($dropdown_params + ['_idor_token' => $idor], false);
        $this->assertGreaterThan(1, count($values['results']));
        $this->assertFalse($fn_dropdown_has_id($values['results'], $not_my_tickets_id));

        // Add user as requester
        $ticket_user = new Ticket_User();
        $ticket_user->add([
            'tickets_id' => $not_my_tickets_id,
            'users_id' => $_SESSION['glpiID'],
            'type' => CommonITILActor::REQUESTER,
        ]);
        $idor = Session::getNewIDORToken(Ticket::class, $dropdown_params);
        $values = \Dropdown::getDropdownValue($dropdown_params + ['_idor_token' => $idor], false);
        $this->assertGreaterThan(1, count($values['results']));
        $this->assertTrue($fn_dropdown_has_id($values['results'], $not_my_tickets_id));
    }

    public function testGetCommonCriteria()
    {
        global $DB;

        $this->login('tech', 'tech');

        $item = new \Project();
        $item->add([
            'name' => $this->getUniqueString(),
        ]);
        $this->assertFalse($item->isNewItem());

        // Find tickets already in the entity
        $request = Ticket::getCommonCriteria();
        $request['WHERE'] = $this->callPrivateMethod(new Ticket(), 'getListForItemRestrict', $item);
        $request['WHERE'] = $request['WHERE'] + getEntitiesRestrictCriteria(Ticket::getTable());
        $result = $DB->request($request);
        $existing_tickets = $result->count();

        // Create a ticket with no actor and a valdiator
        $ticket = new Ticket();
        $ticket->add([
            'name'      => __FUNCTION__,
            'content'   => __FUNCTION__,
            'entities_id' => $this->getTestRootEntity(true),
            'users_id_recipient' => getItemByTypeName(User::class, 'tech', true),
        ]);
        $this->assertFalse($ticket->isNewItem());

        $item_ticket = new \Item_Ticket();
        $item_ticket->add([
            'tickets_id' => $ticket->getID(),
            'itemtype' => $item->getType(),
            'items_id' => $item->getID(),
        ]);
        $this->assertFalse($item_ticket->isNewItem());

        $user = new Ticket_User();
        $users = $user->find([
            'tickets_id' => $ticket->getID(),
        ]);
        $this->assertCount(0, $users);

        $this->login('post-only', 'postonly');
        $_SESSION['glpiactiveprofile'][TicketValidation::$rightname] = TicketValidation::VALIDATEINCIDENT + TicketValidation::VALIDATEREQUEST;

        // Check the ticket is not found
        $request['WHERE'] = $this->callPrivateMethod(new Ticket(), 'getListForItemRestrict', $item);
        $request['WHERE'] = $request['WHERE'] + getEntitiesRestrictCriteria(Ticket::getTable());
        $result = $DB->request($request);
        $this->assertEquals($existing_tickets, $result->count());

        $ticket_validation = new TicketValidation();
        $ticket_validation->add([
            'tickets_id'        => $ticket->getID(),
            'entities_id'       => $ticket->fields['entities_id'],
            'itemtype_target'   => User::class,
            'items_id_target'   => Session::getLoginUserID(),
            'timeline_position' => 1,
        ]);
        $this->assertFalse($ticket_validation->isNewItem());

        // Check the ticket under valdiation is found
        $result = $DB->request($request);
        $this->assertEquals($existing_tickets + 1, $result->count());
    }

    public function testComputeDefaultValuesForAdd(): void
    {
        // OK : Inputs dates are good (no modification expected)
        $this->createItem('Ticket', [
            'name'          => __FUNCTION__,
            'content'       => __FUNCTION__,
            'status'        => CommonITILObject::CLOSED,
            'date_creation' => '2024-01-11 09:00:00',
            'date'          => '2024-01-12 09:00:00',
            'solvedate'     => '2024-01-13 09:00:00',
            'date_mod'      => '2024-01-14 09:00:00',
            'closedate'     => '2024-01-15 09:00:00',
        ]);

        // OK : All inputs dates are equal (no modification expected)
        $this->createItem('Ticket', [
            'name'          => __FUNCTION__,
            'content'       => __FUNCTION__,
            'status'        => CommonITILObject::CLOSED,
            'date_creation' => '2024-01-11 09:00:00',
            'date'          => '2024-01-11 09:00:00',
            'solvedate'     => '2024-01-11 09:00:00',
            'date_mod'      => '2024-01-11 09:00:00',
            'closedate'     => '2024-01-11 09:00:00',
        ]);

        // NOK : Bad inputs dates -> fixed durring add
        $input = [
            'name'          => __FUNCTION__,
            'content'       => __FUNCTION__,
            'status'        => CommonITILObject::CLOSED,
            'date_creation' => '2024-01-11 09:00:00',
            'date'          => '2024-01-12 09:00:00',
            'solvedate'     => '2024-01-11 09:00:00',
            'date_mod'      => '2024-01-11 09:00:00',
            'closedate'     => '2024-01-11 09:00:00',
        ];
        $expected = $input;
        $expected['solvedate'] = $input['date'];
        $expected['closedate'] = $input['date'];

        $ticket = new Ticket();
        $id = $ticket->add($input);
        $this->assertGreaterThan(0, $id);
        $this->checkInput($ticket, $id, $expected);
    }

    public static function isCategoryValidProvider(): array
    {
        $ent0 = getItemByTypeName('Entity', '_test_root_entity', true);
        $ent1 = getItemByTypeName('Entity', '_test_child_1', true);

        return [
            [
                'category_fields' => [
                    'name' => 'category_root_entity_recursive',
                    'entities_id' => $ent0,
                    'is_recursive' => 1,
                ],
                'input' => [
                    'entities_id'       => $ent0,
                    'type'              => Ticket::INCIDENT_TYPE,
                ],
                'expected' => true,
            ],
            [
                'category_fields' => [
                    'name' => 'category_root_entity_recursive',
                    'entities_id' => $ent0,
                    'is_recursive' => 1,
                ],
                'input' => [
                    'entities_id'       => $ent1,
                    'type'              => Ticket::INCIDENT_TYPE,
                ],
                'expected' => true,
            ],
            [
                'category_fields' => [
                    'name' => 'category_root_entity_no_recursive',
                    'entities_id' => $ent0,
                    'is_recursive' => 0,
                ],
                'input' => [
                    'entities_id'       => $ent0,
                    'type'              => Ticket::INCIDENT_TYPE,
                ],
                'expected' => true,
            ],
            [
                'category_fields' => [
                    'name' => 'category_root_entity_no_recursive',
                    'entities_id' => $ent0,
                    'is_recursive' => 0,
                ],
                'input' => [
                    'entities_id'       => $ent1,
                    'type'              => Ticket::INCIDENT_TYPE,
                ],
                'expected' => false,
            ],
            [
                'category_fields' => [
                    'name' => 'category_child_entity',
                    'entities_id' => $ent1,
                ],
                'input' => [
                    'entities_id'       => $ent0,
                    'type'              => Ticket::INCIDENT_TYPE,
                ],
                'expected' => false,
            ],
            [
                'category_fields' => [
                    'name' => 'category_child_entity',
                    'entities_id' => $ent1,
                ],
                'input' => [
                    'entities_id'       => $ent1,
                    'type'              => Ticket::INCIDENT_TYPE,
                ],
                'expected' => true,
            ],
            [
                'category_fields' => [
                    'name' => 'category_no_request',
                    'entities_id' => $ent0,
                    'is_recursive' => 1,
                    'is_request' => 0,
                ],
                'input' => [
                    'entities_id'       => $ent0,
                    'type'              => Ticket::INCIDENT_TYPE,
                ],
                'expected' => true,
            ],
            [
                'category_fields' => [
                    'name' => 'category_no_request',
                    'entities_id' => $ent0,
                    'is_recursive' => 1,
                    'is_request' => 0,
                ],
                'input' => [
                    'entities_id'       => $ent0,
                    'type'              => Ticket::DEMAND_TYPE,
                ],
                'expected' => false,
            ],
            [
                'category_fields' => [
                    'name' => 'category_no_incident',
                    'entities_id' => $ent0,
                    'is_recursive' => 1,
                    'is_incident' => 0,
                ],
                'input' => [
                    'entities_id'       => $ent0,
                    'type'              => Ticket::INCIDENT_TYPE,
                ],
                'expected' => false,
            ],
            [
                'category_fields' => [
                    'name' => 'category_no_incident',
                    'entities_id' => $ent0,
                    'is_recursive' => 1,
                    'is_incident' => 0,
                ],
                'input' => [
                    'entities_id'       => $ent0,
                    'type'              => Ticket::DEMAND_TYPE,
                ],
                'expected' => true,
            ],
        ];
    }

    #[DataProvider('isCategoryValidProvider')]
    public function testIsCategoryValid(array $category_fields, array $input, bool $expected): void
    {
        $category = $this->createItem('ITILCategory', $category_fields);
        $input['itilcategories_id'] = $category->getID();
        $this->assertSame($expected, Ticket::isCategoryValid($input));
    }

    public function testCanAssign()
    {
        $this->login();

        $ticket = new Ticket();
        $tickets_id = $ticket->add([
            'name' => __FUNCTION__,
            'content' => __FUNCTION__,
            '_skip_auto_assign' => true,
            '_actors' => [
                'assign' => [
                    [
                        'itemtype'  => 'User',
                        'items_id'  => getItemByTypeName('User', 'tech', true),
                        'use_notification' => 0,
                        'alternative_email' => '',
                    ],
                ],
            ],
        ]);
        $this->assertGreaterThan(0, $tickets_id);
        $ticket->loadActors();
        $this->assertEquals(1, $ticket->countUsers(CommonITILActor::ASSIGN));

        // Assigning technician during creation of closed ticket should work
        $tickets_id = $ticket->add([
            'name' => __FUNCTION__,
            'content' => __FUNCTION__,
            'status' => CommonITILObject::CLOSED,
            '_actors' => [
                'assign' => [
                    [
                        'itemtype'  => 'User',
                        'items_id'  => getItemByTypeName('User', 'tech', true),
                        'use_notification' => 0,
                        'alternative_email' => '',
                    ],
                ],
            ],
            '_skip_auto_assign' => true,
        ]);
        $this->assertGreaterThan(0, $tickets_id);
        $ticket->loadActors();
        $this->assertEquals(1, $ticket->countUsers(CommonITILActor::ASSIGN));
        $this->assertEquals(CommonITILObject::CLOSED, $ticket->fields['status']);

        // Assigning technician in same update as closing should work
        $tickets_id = $ticket->add([
            'name' => __FUNCTION__,
            'content' => __FUNCTION__,
            '_skip_auto_assign' => true,
        ]);
        $this->assertGreaterThan(0, $tickets_id);
        $ticket->loadActors();
        $this->assertEquals(0, $ticket->countUsers(CommonITILActor::ASSIGN));
        $ticket->update([
            'id' => $tickets_id,
            'status' => CommonITILObject::CLOSED,
            '_actors' => [
                'assign' => [
                    [
                        'itemtype'  => 'User',
                        'items_id'  => getItemByTypeName('User', 'tech', true),
                        'use_notification' => 0,
                        'alternative_email' => '',
                    ],
                ],
            ],
        ]);
        $ticket->loadActors();
        $this->assertEquals(1, $ticket->countUsers(CommonITILActor::ASSIGN));
        $this->assertEquals(CommonITILObject::CLOSED, $ticket->fields['status']);

        // Assigning technician after ticket is already closed should be blocked
        $tickets_id = $ticket->add([
            'name' => __FUNCTION__,
            'content' => __FUNCTION__,
            'status' => CommonITILObject::CLOSED,
            '_skip_auto_assign' => true,
        ]);
        $this->assertGreaterThan(0, $tickets_id);
        $ticket->loadActors();
        $this->assertEquals(0, $ticket->countUsers(CommonITILActor::ASSIGN));
        $this->assertFalse($ticket->update([
            'id' => $tickets_id,
            '_actors' => [
                'assign' => [
                    [
                        'itemtype'  => 'User',
                        'items_id'  => getItemByTypeName('User', 'tech', true),
                        'use_notification' => 0,
                        'alternative_email' => '',
                    ],
                ],
            ],
        ]));
        $ticket->loadActors();
        $this->assertEquals(0, $ticket->countUsers(CommonITILActor::ASSIGN));
    }

    public function testDoNotComputeStatusFollowup()
    {
        $this->login('glpi', 'glpi');

        $user1 = new User();
        $user1->getFromDBbyName('glpi');
        $this->assertGreaterThan(0, $user1->getID());

        $user2 = new User();
        $user2->getFromDBbyName('tech');
        $this->assertGreaterThan(0, $user2->getID());

        $ticket = new Ticket();
        // Create ticket with two actors (requester and technician)
        $tickets_id = $ticket->add([
            'name' => __FUNCTION__,
            'content' => __FUNCTION__,
            'status' => CommonITILObject::WAITING,
            '_actors' => [
                'requester' => [
                    [
                        'items_id' => $user1->getID(),
                        'itemtype' => 'User',
                    ],
                ],
                'assign' => [
                    [
                        'items_id' => $user2->getID(),
                        'itemtype' => 'User',
                    ],
                ],
            ],
        ]);
        $this->assertGreaterThan(0, $tickets_id);

        $this->createItem('ITILFollowup', [
            'itemtype'               => $ticket::getType(),
            'items_id'               => $tickets_id,
            'content'                => 'do not compute status followup content',
            'date'                   => '2015-01-01 00:00:00',
            '_do_not_compute_status' => 1,
        ]);

        $ticket = new Ticket();
        $ticket->getFromDB($tickets_id);

        $this->assertEquals(CommonITILObject::WAITING, $ticket->fields['status']);

        $this->createItem('ITILFollowup', [
            'itemtype'               => $ticket::getType(),
            'items_id'               => $tickets_id,
            'content'                => 'simple followup content',
            'date'                   => '2015-01-01 00:00:00',
        ]);

        $ticket = new Ticket();
        $ticket->getFromDB($tickets_id);

        $this->assertEquals(CommonITILObject::ASSIGNED, $ticket->fields['status']);
    }

    public function testTechniciansDontSeeSolvedTicketsByDefault(): void
    {
        // Make sure the tested profile does not have the right to see all the
        // tickets to increase the test fidelity.
        $technician_profile = getItemByTypeName(Profile::class, 'Technician', true);
        $right = new ProfileRight();
        $right->getFromDBByCrit([
            'profiles_id' => $technician_profile,
            'name'        => Ticket::$rightname,
        ]);
        $this->updateItem(ProfileRight::class, $right->getID(), [
            'rights' => $right->fields['rights'] & ~Ticket::READALL,
        ]);

        // Need to login before creating the tickets to make sure they will be visible for our user.
        $this->login('tech', 'tech');

        // Arrange: create 3 open tickets and 2 solved.
        $entity_id = $this->getTestRootEntity(true);
        $to_create = [
            __FUNCTION__ . ' 1' => CommonITILObject::INCOMING,
            __FUNCTION__ . ' 2' => CommonITILObject::INCOMING,
            __FUNCTION__ . ' 3' => CommonITILObject::INCOMING,
            __FUNCTION__ . ' 4' => CommonITILObject::SOLVED,
            __FUNCTION__ . ' 5' => CommonITILObject::SOLVED,
        ];
        foreach ($to_create as $name => $status) {
            $this->createItem(Ticket::class, [
                'name'        => $name,
                'content'     => '...',
                'status'      => $status,
                'entities_id' => $entity_id,
            ]);
        }

        // Act: login as "tech" and get tickets using the default search request
        $criteria = Ticket::getDefaultSearchRequest();
        $results = Search::getDatas(Ticket::class, $criteria);
        $count = 0;
        foreach ($results['data']['rows'] as $item) {
            if (str_starts_with($item['raw']['ITEM_Ticket_1'], __FUNCTION__)) {
                $count++;
            }
        }

        // Assert: only the non solved tickets should be found.
        $this->assertEquals(3, $count);
    }

    public function testHelpdeskUsersCanSeeSolvedTicketsByDefault(): void
    {
        // Need to login before creating the tickets to make sure they will be visible for our user.
        $this->login('post-only', 'postonly');

        // Arrange: create 3 open tickets, 2 solved and 1 closed.
        $entity_id = $this->getTestRootEntity(true);
        $to_create = [
            'Ticket 1' => CommonITILObject::INCOMING,
            'Ticket 2' => CommonITILObject::INCOMING,
            'Ticket 3' => CommonITILObject::INCOMING,
            'Ticket 4' => CommonITILObject::SOLVED,
            'Ticket 5' => CommonITILObject::SOLVED,
            'Ticket 6' => CommonITILObject::CLOSED,
        ];
        foreach ($to_create as $name => $status) {
            $this->createItem(Ticket::class, [
                'name'        => $name,
                'content'     => '...',
                'status'      => $status,
                'entities_id' => $entity_id,
            ]);
        }

        // Act: Get tickets using the default search request
        $criteria = Ticket::getDefaultSearchRequest();
        $results = Search::getDatas(Ticket::class, $criteria);

        // Assert: only the non closed tickets should be found.
        $this->assertEquals(5, $results['data']['totalcount']);
    }

    public function testConditionalSearchOptions()
    {
        $this->login();
        $this->assertArrayHasKey('111', SearchOption::getCleanedOptions(Ticket::class));

        $this->login('post-only', 'postonly');
        SearchOption::clearSearchOptionCache(Ticket::class);
        $this->assertArrayNotHasKey('111', SearchOption::getCleanedOptions(Ticket::class));
    }

    public function testShowSubForm(): void
    {
        // Arrange: create a ticket
        $ticket = $this->createItem(Ticket::class, [
            'name' => 'My ticket',
            'content' => 'My content',
            'entities_id' => $this->getTestRootEntity(only_id: true),
        ]);

        // Act: render sub form for this ticket
        $this->login();
        ob_start();
        Ticket::showSubForm($ticket, $ticket->getId(), [
            // Note: these parameters are ugly (ticket is both the target and
            // the parent somehow) but this is how its called from the actual
            // front files so we need to replicate it.
            'parent' => $ticket,
            'tickets_id' => $ticket->getID(),
        ]);
        $html = ob_get_clean();

        // Assert: make sure some html was generated
        $crawler = new Crawler($html);
        $this->assertCount(1, $crawler->filter('input[name="name"]'));
        $this->assertCount(1, $crawler->filter('textarea[name="content"]'));
    }

    public static function canAddDocumentProvider(): iterable
    {
        yield [
            'profilerights' => [
                'followup' => 0,
                'ticket'   => 0,
                'document' => 0,
            ],
            'expected' => false,
        ];

        yield [
            'profilerights' => [
                'followup' => \ITILFollowup::ADDMYTICKET,
                'ticket'   => 0,
                'document' => 0,
            ],
            'expected' => true,
        ];

        yield [
            'profilerights' => [
                'followup' => 0,
                'ticket'   => UPDATE,
                'document' => 0,
            ],
            'expected' => false,
        ];

        yield [
            'profilerights' => [
                'followup' => 0,
                'ticket'   => 0,
                'document' => CREATE,
            ],
            'expected' => true, // requester can always add docs if the ticket is not modified
        ];

        yield [
            'profilerights' => [
                'followup' => \ITILFollowup::ADDMYTICKET,
                'ticket'   => UPDATE,
                'document' => 0,
            ],
            'expected' => true,
        ];

        yield [
            'profilerights' => [
                'followup' => \ITILFollowup::ADDMYTICKET,
                'ticket'   => 0,
                'document' => CREATE,
            ],
            'expected' => true,
        ];

        yield [
            'profilerights' => [
                'followup' => 0,
                'ticket'   => CREATE,
                'document' => CREATE,
            ],
            'expected' => true, // requester can always add docs if the ticket is not modified
        ];
    }

    #[DataProvider('canAddDocumentProvider')]
    public function testCanAddDocument(array $profilerights, bool $expected): void
    {
        global $DB;

        foreach ($profilerights as $right => $value) {
            $this->assertTrue($DB->update(
                'glpi_profilerights',
                ['rights' => $value],
                [
                    'profiles_id'  => 4,
                    'name'         => $right,
                ]
            ));
        }

        $this->login();

        $ticket = $this->createItem(\Change::class, [
            'name' => 'Ticket Test',
            'content' => 'Ticket content',
            '_actors' => [
                'requester' => [
                    [
                        'itemtype'  => 'User',
                        'items_id'  => Session::getLoginUserID(),
                    ],
                ],
            ],
        ]);

        $input = ['itemtype' => Ticket::class, 'items_id' => $ticket->getID()];
        $doc = new \Document();
        $this->assertEquals($expected, $doc->can(-1, CREATE, $input));
    }

    /**
     * date & date_creation field initial value test
     *
     * - use the current time is not set
     * - use the value provided otherwise
     *
     * date field can be changed in front office
     * date_creation cannot be changed in front office, it is not supposed to be changed.
     */
    public function testDateFieldsInitialValues(): void
    {
        // test 1 : date & date_creation field is not set : current time is used
        $now = $this->setCurrentTime('2023-11-27 02:11:44');
        $ticket = $this->createTicket();

        $this->assertEquals($now->format('Y-m-d H:i:s'), $ticket->fields['date']);
        $this->assertEquals($now->format('Y-m-d H:i:s'), $ticket->fields['date_creation']);

        // test 2 : date & date_creation set : provided values used
        $provided_date = '2023-11-27 10:00:00';
        $ticket = $this->createTicket(['date' => $provided_date, 'date_creation' => $provided_date]);
        $this->assertEquals($provided_date, $ticket->fields['date']);
        $this->assertEquals($provided_date, $ticket->fields['date_creation']);
    }

    public function testRequesterHaveDoubleSolvedTicketNotification()
    {
        global $CFG_GLPI;
        $CFG_GLPI['use_notifications'] = 1;
        $CFG_GLPI['notifications_mailing'] = 1;

        $this->login('glpi', 'glpi');

        $user = getItemByTypeName(User::class, 'tech');

        $itilsolution_template = $this->createItem(
            \SolutionTemplate::class,
            [
                'entities_id' => 0,
                'name' => 'ITILsolution Template',
                'content' => 'ITILsolution Content',
            ]
        );

        $rule = $this->createItem(
            \Rule::class,
            [
                'entities_id' => 0,
                'name' => 'Rule name',
                'sub_type' => 'RuleTicket',
                'match' => 'AND',
                'is_active' => 1,
                'condition' => 3,
            ]
        );

        $this->createItem(\RuleAction::class, [
            'rules_id' => $rule->getID(),
            'action_type' => 'assign',
            'field' => 'solution_template',
            'value' => $itilsolution_template->getID(),
        ]);

        $this->createItem(\RuleCriteria::class, [
            'rules_id' => $rule->getID(),
            'criteria' => 'name',
            'condition' => \Rule::PATTERN_CONTAIN,
            'pattern' => 'ITILsolution',
        ]);

        $this->createItem(\UserEmail::class, [
            'users_id' => $user->getID(),
            'is_default' => 1,
            'email' => 'tech@tech.tech',
        ]);

        //Test Notification for solved ticket with solution template rule at creation
        $ticket = $this->createItem(
            Ticket::class,
            [
                'name'        => 'ITILsolution Title',
                'content'     => '',
                'entities_id' => 0,
                '_actors'     => [
                    'requester' => [
                        ['itemtype' => 'User', 'items_id' => $user->getID(), 'use_notification' => 1],
                    ],
                ],
            ]
        );

        $queue = new \QueuedNotification();
        $this->assertTrue($queue->getFromDBByCrit([
            'itemtype' => Ticket::class,
            'items_id' => $ticket->getID(),
            'event' => 'solved',
            'mode' => 'mailing',
            'recipientname' => 'tech',
        ]));

        $this->assertTrue($queue->delete(['id' => $queue->getID()], true));

        $solution = new \ITILSolution();
        $this->assertTrue($solution->getFromDBByCrit([
            'items_id' => $ticket->getID(),
            'itemtype' => Ticket::class,
            'status'   => 2,
        ]));

        // Test Notification for solved ticket with solution template rule at update
        $this->updateItem(
            \ITILSolution::class,
            $solution->getID(),
            [
                'status' => 3,
            ],
        );

        $this->updateItem(
            Ticket::class,
            $ticket->getID(),
            [
                'name'        => 'ITILsolution',
                'status'      => CommonITILObject::ASSIGNED,
            ],
            ['status']
        );

        $this->assertTrue($queue->getFromDBByCrit([
            'itemtype' => Ticket::class,
            'items_id' => $ticket->getID(),
            'event' => 'solved',
            'mode' => 'mailing',
            'recipientname' => 'tech',
        ]));

        $this->assertTrue($queue->delete(['id' => $queue->getID()], true));

        $this->updateItem(
            Ticket::class,
            $ticket->getID(),
            [
                'status'      => CommonITILObject::ASSIGNED,
            ],
            ['status']
        );
        $solution = new \ITILSolution();
        $this->createItem(
            \ITILSolution::class,
            [
                'items_id' => $ticket->getID(),
                'itemtype' => Ticket::class,
                'content' => 'ITILsolution Content',
                'status' => 2,
            ]
        );

        $this->assertTrue($queue->getFromDBByCrit([
            'itemtype' => Ticket::class,
            'items_id' => $ticket->getID(),
            'event' => 'solved',
            'mode' => 'mailing',
            'recipientname' => 'tech',
        ]));
    }

<<<<<<< HEAD
    public function testShowCentralListSurvey()
    {
        global $DB, $GLPI_CACHE;

        $this->login();

        $DB->insert('glpi_tickets', [
            'name' => __FUNCTION__ . ' old',
            'content' => '',
            'users_id_recipient' => Session::getLoginUserID(),
            'entities_id' => getItemByTypeName('Entity', '_test_child_1', true),
            'status' => CommonITILObject::CLOSED,
            'closedate' => date('Y-m-d', \Safe\strtotime(Session::getCurrentTime() . ' - 181 days')),
        ]);
        $this->assertNotFalse($DB->insert('glpi_ticketsatisfactions', [
            'tickets_id' => $DB->insertId(),
            'date_begin' => date('Y-m-d', \Safe\strtotime(Session::getCurrentTime() . ' - 181 days')),
        ]));
        $DB->insert('glpi_tickets', [
            'name' => __FUNCTION__ . ' 1',
            'content' => '',
            'users_id_recipient' => Session::getLoginUserID(),
            'entities_id' => getItemByTypeName('Entity', '_test_child_1', true),
            'status' => CommonITILObject::CLOSED,
            'closedate' => date('Y-m-d', \Safe\strtotime(Session::getCurrentTime() . ' - 10 days')),
        ]);
        $this->assertNotFalse($DB->insert('glpi_ticketsatisfactions', [
            'tickets_id' => $DB->insertId(),
            'date_begin' => date('Y-m-d', \Safe\strtotime(Session::getCurrentTime() . ' - 10 days')),
        ]));
        $DB->insert('glpi_tickets', [
            'name' => __FUNCTION__ . ' 2',
            'content' => '',
            'users_id_recipient' => Session::getLoginUserID(),
            'entities_id' => getItemByTypeName('Entity', '_test_child_1', true),
            'status' => CommonITILObject::CLOSED,
            'closedate' => date('Y-m-d', \Safe\strtotime(Session::getCurrentTime() . ' - 5 days')),
        ]);
        $this->assertNotFalse($DB->insert('glpi_ticketsatisfactions', [
            'tickets_id' => $DB->insertId(),
            'date_begin' => date('Y-m-d', \Safe\strtotime(Session::getCurrentTime() . ' - 5 days')),
        ]));

        $this->assertNotFalse($DB->update('glpi_entities', [
            'inquest_config' => Entity::CONFIG_PARENT,
        ], [
            'id' => getItemByTypeName('Entity', '_test_child_1', true),
        ]));
        $this->assertNotFalse($DB->update('glpi_entities', [
            'inquest_config' => 1,
            'inquest_duration' => 7,
        ], [
            'id' => getItemByTypeName('Entity', '_test_root_entity', true),
        ]));
        $GLPI_CACHE->clear();

        $result = Ticket::showCentralList(0, 'survey', false, false);
        $this->assertStringContainsString(__FUNCTION__ . ' 2', $result);
        $this->assertStringNotContainsString(__FUNCTION__ . ' 1', $result);
        $this->assertStringNotContainsString(__FUNCTION__ . ' old', $result);

        $DB->update('glpi_entities', [
            'inquest_duration' => 11,
        ], [
            'id' => getItemByTypeName('Entity', '_test_root_entity', true),
        ]);
        $GLPI_CACHE->clear();
        $result = Ticket::showCentralList(0, 'survey', false, false);

        $this->assertStringContainsString(__FUNCTION__ . ' 2', $result);
        $this->assertStringContainsString(__FUNCTION__ . ' 1', $result);
        $this->assertStringNotContainsString(__FUNCTION__ . ' old', $result);

        $DB->update('glpi_entities', [
            'inquest_duration' => 200,
        ], [
            'id' => getItemByTypeName('Entity', '_test_root_entity', true),
        ]);
        $GLPI_CACHE->clear();
        $result = Ticket::showCentralList(0, 'survey', false, false);

        $this->assertStringContainsString(__FUNCTION__ . ' 2', $result);
        $this->assertStringContainsString(__FUNCTION__ . ' 1', $result);
        $this->assertStringNotContainsString(__FUNCTION__ . ' old', $result);
=======
    public function testShowListForItem(): void
    {
        $this->login('glpi', 'glpi');

        $user = getItemByTypeName(User::class, 'glpi');
        $normal = getItemByTypeName(User::class, 'normal');

        // Ticket not visible for normal user
        $ticket1_id = $this->createItem(
            \Ticket::class,
            [
                'name'        => 'Test Ticket 1',
                'content'     => 'Test Ticket 1 Content',
                'entities_id' => 0,
                '_actors'     => [
                    'requester' => [
                        ['itemtype' => 'User', 'items_id' => $user->getID()],
                    ],
                ],
            ],
        )->getID();

        // Ticket visible for normal user
        $ticket2_id = $this->createItem(
            \Ticket::class,
            [
                'name'        => 'Test Ticket 2',
                'content'     => 'Test Ticket 2 Content',
                'entities_id' => 0,
                '_actors'     => [
                    'requester' => [
                        ['itemtype' => 'User', 'items_id' => $user->getID()],
                    ],
                    'observer' => [
                        ['itemtype' => 'User', 'items_id' => $normal->getID()],
                    ],
                ],
            ],
        )->getID();

        $this->login('normal', 'normal');

        // Remove permission to see all tickets
        $_SESSION['glpiactiveprofile']['ticket'] = Ticket::READMY;

        ob_start();
        Ticket::showListForItem($user);
        $out = ob_get_clean();

        $crawler = new Crawler($out);
        $rows = $crawler->filter('table.tab_cadre_fixehov tr');

        $found = [];
        foreach ($rows as $row) {
            $cells = (new Crawler($row))->filter('td');
            if (!empty($cells->getNode(1))) {
                $ticket_id = trim($cells->getNode(1)->textContent);
                if (!empty($ticket_id)) {
                    $found[$ticket_id] = true;
                }
            }
        }
        $this->assertArrayNotHasKey($ticket1_id, $found);
        $this->assertArrayHasKey($ticket2_id, $found);
    }

    public function testSelfServiceFormRendering(): void
    {
        // Act: render the the helpdesk form
        $this->login('post-only', 'postonly');
        $ticket = new Ticket();
        ob_start();
        $ticket->showFormHelpdesk(0);
        $content = ob_get_clean();

        // We don't assert anything, we just want the error/warning detection to
        // trigger in case of issues.
        $this->assertNotEmpty($content);
>>>>>>> 4be12383
    }
}<|MERGE_RESOLUTION|>--- conflicted
+++ resolved
@@ -9043,7 +9043,6 @@
         ]));
     }
 
-<<<<<<< HEAD
     public function testShowCentralListSurvey()
     {
         global $DB, $GLPI_CACHE;
@@ -9128,7 +9127,8 @@
         $this->assertStringContainsString(__FUNCTION__ . ' 2', $result);
         $this->assertStringContainsString(__FUNCTION__ . ' 1', $result);
         $this->assertStringNotContainsString(__FUNCTION__ . ' old', $result);
-=======
+    }
+
     public function testShowListForItem(): void
     {
         $this->login('glpi', 'glpi');
@@ -9138,7 +9138,7 @@
 
         // Ticket not visible for normal user
         $ticket1_id = $this->createItem(
-            \Ticket::class,
+            Ticket::class,
             [
                 'name'        => 'Test Ticket 1',
                 'content'     => 'Test Ticket 1 Content',
@@ -9153,7 +9153,7 @@
 
         // Ticket visible for normal user
         $ticket2_id = $this->createItem(
-            \Ticket::class,
+            Ticket::class,
             [
                 'name'        => 'Test Ticket 2',
                 'content'     => 'Test Ticket 2 Content',
@@ -9179,13 +9179,13 @@
         $out = ob_get_clean();
 
         $crawler = new Crawler($out);
-        $rows = $crawler->filter('table.tab_cadre_fixehov tr');
+        $rows = $crawler->filter('table.table.table-hover > tbody > tr');
 
         $found = [];
         foreach ($rows as $row) {
             $cells = (new Crawler($row))->filter('td');
-            if (!empty($cells->getNode(1))) {
-                $ticket_id = trim($cells->getNode(1)->textContent);
+            if (!empty($cells->getNode(0))) {
+                $ticket_id = trim($cells->getNode(0)->textContent);
                 if (!empty($ticket_id)) {
                     $found[$ticket_id] = true;
                 }
@@ -9194,19 +9194,4 @@
         $this->assertArrayNotHasKey($ticket1_id, $found);
         $this->assertArrayHasKey($ticket2_id, $found);
     }
-
-    public function testSelfServiceFormRendering(): void
-    {
-        // Act: render the the helpdesk form
-        $this->login('post-only', 'postonly');
-        $ticket = new Ticket();
-        ob_start();
-        $ticket->showFormHelpdesk(0);
-        $content = ob_get_clean();
-
-        // We don't assert anything, we just want the error/warning detection to
-        // trigger in case of issues.
-        $this->assertNotEmpty($content);
->>>>>>> 4be12383
-    }
 }