--- conflicted
+++ resolved
@@ -9196,22 +9196,6 @@
         $this->assertArrayNotHasKey($ticket1_id, $found);
         $this->assertArrayHasKey($ticket2_id, $found);
     }
-<<<<<<< HEAD
-=======
-
-    public function testSelfServiceFormRendering(): void
-    {
-        // Act: render the the helpdesk form
-        $this->login('post-only', 'postonly');
-        $ticket = new Ticket();
-        ob_start();
-        $ticket->showFormHelpdesk(0);
-        $content = ob_get_clean();
-
-        // We don't assert anything, we just want the error/warning detection to
-        // trigger in case of issues.
-        $this->assertNotEmpty($content);
-    }
 
     public function testHandleAddContracts()
     {
@@ -9245,5 +9229,4 @@
         $this->assertContains($contract_1->getID(), array_column($linked_contracts, 'contracts_id'));
         $this->assertContains($contract_2->getID(), array_column($linked_contracts, 'contracts_id'));
     }
->>>>>>> ee3bf744
 }