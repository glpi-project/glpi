<?php

/**
 * ---------------------------------------------------------------------
 *
 * GLPI - Gestionnaire Libre de Parc Informatique
 *
 * http://glpi-project.org
 *
 * @copyright 2015-2024 Teclib' and contributors.
 * @copyright 2003-2014 by the INDEPNET Development Team.
 * @licence   https://www.gnu.org/licenses/gpl-3.0.html
 *
 * ---------------------------------------------------------------------
 *
 * LICENSE
 *
 * This file is part of GLPI.
 *
 * This program is free software: you can redistribute it and/or modify
 * it under the terms of the GNU General Public License as published by
 * the Free Software Foundation, either version 3 of the License, or
 * (at your option) any later version.
 *
 * This program is distributed in the hope that it will be useful,
 * but WITHOUT ANY WARRANTY; without even the implied warranty of
 * MERCHANTABILITY or FITNESS FOR A PARTICULAR PURPOSE.  See the
 * GNU General Public License for more details.
 *
 * You should have received a copy of the GNU General Public License
 * along with this program.  If not, see <https://www.gnu.org/licenses/>.
 *
 * ---------------------------------------------------------------------
 */

namespace tests\units;

use CommonDBTM;
use CommonITILActor;
use CommonITILObject;
use Computer;
use CronTask;
use DbTestCase;
use Entity;
use Glpi\Team\Team;
use Group;
use Group_Ticket;
use ITILCategory;
use Monolog\Logger;
use PHPUnit\Framework\Attributes\DataProvider;
use Profile_User;
use Psr\Log\LogLevel;
use Supplier;
use Supplier_Ticket;
use Symfony\Component\DomCrawler\Crawler;
use Ticket as GlobalTicket;
use Ticket_User;
use TicketValidation;
use User;
use Session;

/* Test for inc/ticket.class.php */

class TicketTest extends DbTestCase
{
    public static function addActorsProvider(): iterable
    {
        $default_use_notifications = 1;

        $admin_user_id    = getItemByTypeName(User::class, 'glpi', true);
        $tech_user_id     = getItemByTypeName(User::class, 'tech', true);
        $normal_user_id   = getItemByTypeName(User::class, 'normal', true);
        $postonly_user_id = getItemByTypeName(User::class, 'post-only', true);

        $group_1_id = getItemByTypeName(Group::class, '_test_group_1', true);
        $group_2_id = getItemByTypeName(Group::class, '_test_group_2', true);

        $supplier_id = getItemByTypeName(Supplier::class, '_suplier01_name', true);

        $actor_types = ['requester', 'assign', 'observer'];

        foreach ($actor_types as $actor_type) {
            $actor_type_value = constant(CommonITILActor::class . '::' . strtoupper($actor_type));

            // single user
            $expected_actors = [
                [
                    'type'              => $actor_type_value,
                    'itemtype'          => User::class,
                    'items_id'          => $tech_user_id,
                    'use_notification'  => $default_use_notifications,
                    'alternative_email' => '',
                ],
            ];
            // using historical keys
            yield [
                'actors_input'   => [
                    "_users_id_{$actor_type}" => "$tech_user_id",
                ],
                'expected_actors' => $expected_actors,
            ];
            // using _actors key
            yield [
                'actors_input'   => [
                    '_actors' => [
                        $actor_type => [
                            [
                                'itemtype'          => User::class,
                                'items_id'          => $tech_user_id,
                                'use_notification'  => $default_use_notifications,
                                'alternative_email' => '',
                            ]
                        ],
                    ],
                ],
                'expected_actors' => $expected_actors,
            ];

            // single email actor
            $expected_actors = [
                [
                    'type'              => $actor_type_value,
                    'itemtype'          => User::class,
                    'items_id'          => 0,
                    'use_notification'  => 1,
                    'alternative_email' => 'unknownuser@localhost.local',
                ],
            ];
            // using historical keys
            yield [
                'actors_input'   => [
                    "_users_id_{$actor_type}"       => '0',
                    "_users_id_{$actor_type}_notif" => [
                        'use_notification'   => '1',
                        'alternative_email'  => 'unknownuser@localhost.local',
                    ],
                ],
                'expected_actors' => $expected_actors,
            ];
            // using _actors key
            yield [
                'actors_input'   => [
                    '_actors' => [
                        $actor_type => [
                            [
                                'itemtype'          => User::class,
                                'items_id'          => 0,
                                'use_notification'  => 1,
                                'alternative_email' => 'unknownuser@localhost.local',
                            ]
                        ],
                    ],
                ],
                'expected_actors' => $expected_actors,
            ];

            // single group
            $expected_actors = [
                [
                    'type'     => $actor_type_value,
                    'itemtype' => Group::class,
                    'items_id' => $group_1_id,
                ],
            ];
            // using historical keys
            yield [
                'actors_input'   => [
                    "_groups_id_{$actor_type}" => "$group_1_id",
                ],
                'expected_actors' => $expected_actors,
            ];
            // using _actors key
            yield [
                'actors_input'   => [
                    '_actors' => [
                        $actor_type => [
                            [
                                'itemtype' => Group::class,
                                'items_id' => $group_1_id,
                            ]
                        ],
                    ],
                ],
                'expected_actors' => $expected_actors,
            ];

            // multiple actors
            $expected_actors = [
                [
                    'type'              => $actor_type_value,
                    'itemtype'          => User::class,
                    'items_id'          => $tech_user_id,
                    'use_notification'  => 1,
                    'alternative_email' => 'alt-email@localhost.local',
                ],
                [
                    'type'              => $actor_type_value,
                    'itemtype'          => User::class,
                    'items_id'          => $admin_user_id,
                    'use_notification'  => 0,
                    'alternative_email' => '',
                ],
                [
                    'type'              => $actor_type_value,
                    'itemtype'          => User::class,
                    'items_id'          => 0,
                    'use_notification'  => 1,
                    'alternative_email' => 'unknownuser1@localhost.local',
                ],
                [
                    'type'              => $actor_type_value,
                    'itemtype'          => User::class,
                    'items_id'          => 0,
                    'use_notification'  => 1,
                    'alternative_email' => 'unknownuser2@localhost.local',
                ],
                [
                    'type'              => $actor_type_value,
                    'itemtype'          => Group::class,
                    'items_id'          => $group_1_id,
                ],
                [
                    'type'              => $actor_type_value,
                    'itemtype'          => Group::class,
                    'items_id'          => $group_2_id,
                ],
            ];
            // using historical keys
            yield [
                'actors_input'   => [
                    "_users_id_{$actor_type}"       => ["$tech_user_id", "$admin_user_id", '0', '0'],
                    "_users_id_{$actor_type}_notif" => [
                        'use_notification'   => ['1', '0', '1', '1'],
                        'alternative_email'  => ['alt-email@localhost.local', '', 'unknownuser1@localhost.local', 'unknownuser2@localhost.local'],
                    ],
                    "_groups_id_{$actor_type}"      => ["$group_1_id", "$group_2_id"],
                ],
                'expected_actors' => $expected_actors,
            ];
            // using _actors key
            yield [
                'actors_input'   => [
                    '_actors' => [
                        $actor_type => [
                            [
                                'itemtype'          => User::class,
                                'items_id'          => $tech_user_id,
                                'use_notification'  => 1,
                                'alternative_email' => 'alt-email@localhost.local',
                            ],
                            [
                                'itemtype'          => User::class,
                                'items_id'          => $admin_user_id,
                                'use_notification'  => 0,
                                'alternative_email' => '',
                            ],
                            [
                                'itemtype'          => User::class,
                                'items_id'          => 0,
                                'use_notification'  => 1,
                                'alternative_email' => 'unknownuser1@localhost.local',
                            ],
                            [
                                'itemtype'          => User::class,
                                'items_id'          => 0,
                                'use_notification'  => 1,
                                'alternative_email' => 'unknownuser2@localhost.local',
                            ],
                            [
                                'itemtype'          => Group::class,
                                'items_id'          => $group_1_id,
                            ],
                            [
                                'itemtype'          => Group::class,
                                'items_id'          => $group_2_id,
                            ],
                        ],
                    ],
                ],
                'expected_actors' => $expected_actors,
            ];
            // using mix between historical keys and _actors key
            yield [
                'actors_input'   => [
                    "_users_id_{$actor_type}"       => ["$tech_user_id"],
                    "_users_id_{$actor_type}_notif" => [
                        'use_notification'   => ['1'],
                        'alternative_email'  => ['alt-email@localhost.local'],
                    ],
                    '_actors' => [
                        $actor_type => [
                            [
                                'itemtype'          => User::class,
                                'items_id'          => $admin_user_id,
                                'use_notification'  => 0,
                                'alternative_email' => '',
                            ],
                            [
                                'itemtype'          => User::class,
                                'items_id'          => 0,
                                'use_notification'  => 1,
                                'alternative_email' => 'unknownuser1@localhost.local',
                            ],
                            [
                                'itemtype'          => User::class,
                                'items_id'          => 0,
                                'use_notification'  => 1,
                                'alternative_email' => 'unknownuser2@localhost.local',
                            ],
                            [
                                'itemtype'          => Group::class,
                                'items_id'          => $group_1_id,
                            ],
                            [
                                'itemtype'          => Group::class,
                                'items_id'          => $group_2_id,
                            ],
                        ],
                    ],
                ],
                'expected_actors' => $expected_actors,
            ];
        }

        // complete mix
        $expected_actors = [
            [
                'type'              => CommonITILActor::REQUESTER,
                'itemtype'          => User::class,
                'items_id'          => $postonly_user_id,
                'use_notification'  => $default_use_notifications,
                'alternative_email' => '',
            ],
            [
                'type'              => CommonITILActor::REQUESTER,
                'itemtype'          => User::class,
                'items_id'          => $normal_user_id,
                'use_notification'  => $default_use_notifications,
                'alternative_email' => '',
            ],
            [
                'type'              => CommonITILActor::OBSERVER,
                'itemtype'          => User::class,
                'items_id'          => $normal_user_id,
                'use_notification'  => 0,
                'alternative_email' => '',
            ],
            [
                'type'              => CommonITILActor::OBSERVER,
                'itemtype'          => User::class,
                'items_id'          => 0,
                'use_notification'  => 1,
                'alternative_email' => 'obs1@localhost.local',
            ],
            [
                'type'              => CommonITILActor::OBSERVER,
                'itemtype'          => User::class,
                'items_id'          => 0,
                'use_notification'  => 1,
                'alternative_email' => 'obs1@localhost.local',
            ],
            [
                'type'              => CommonITILActor::OBSERVER,
                'itemtype'          => Group::class,
                'items_id'          => $group_1_id,
            ],
            [
                'type'              => CommonITILActor::ASSIGN,
                'itemtype'          => User::class,
                'items_id'          => $tech_user_id,
                'use_notification'  => 1,
                'alternative_email' => 'alternativeemail@localhost.local',
            ],
            [
                'type'              => CommonITILActor::ASSIGN,
                'itemtype'          => Group::class,
                'items_id'          => $group_2_id,
            ],
            [
                'type'              => CommonITILActor::ASSIGN,
                'itemtype'          => Supplier::class,
                'items_id'          => $supplier_id,
            ],
        ];
        // using historical keys
        yield [
            'actors_input'   => [
                '_users_id_requester'       => ["$postonly_user_id", "$normal_user_id"],
                '_users_id_observer'        => ["$normal_user_id", '0', '0'],
                '_users_id_observer_notif'  => [
                    'use_notification'   => ['0', '1', '1'],
                    'alternative_email'  => ['', 'obs1@localhost.local', 'obs2@localhost.local'],
                ],
                '_groups_id_observer'       => ["$group_1_id"],
                '_users_id_assign'          => ["$tech_user_id"],
                '_users_id_assign_notif'    => [
                    'use_notification'   => ['1'],
                    'alternative_email'  => ['alternativeemail@localhost.local'],
                ],
                '_groups_id_assign'         => ["$group_2_id"],
                '_suppliers_id_assign'      => ["$supplier_id"],
            ],
            'expected_actors' => $expected_actors,
        ];
        // using _actors key
        yield [
            'actors_input'   => [
                '_actors' => [
                    'requester' => [
                        [
                            'itemtype'          => User::class,
                            'items_id'          => $postonly_user_id,
                            'use_notification'  => $default_use_notifications,
                            'alternative_email' => '',
                        ],
                        [
                            'itemtype'          => User::class,
                            'items_id'          => $normal_user_id,
                            'use_notification'  => $default_use_notifications,
                            'alternative_email' => '',
                        ],
                    ],
                    'observer' => [
                        [
                            'itemtype'          => User::class,
                            'items_id'          => $normal_user_id,
                            'use_notification'  => 0,
                            'alternative_email' => '',
                        ],
                        [
                            'itemtype'          => User::class,
                            'items_id'          => 0,
                            'use_notification'  => 1,
                            'alternative_email' => 'obs1@localhost.local',
                        ],
                        [
                            'itemtype'          => User::class,
                            'items_id'          => 0,
                            'use_notification'  => 1,
                            'alternative_email' => 'obs2@localhost.local',
                        ],
                        [
                            'itemtype'          => Group::class,
                            'items_id'          => $group_1_id,
                        ],
                    ],
                    'assign' => [
                        [
                            'itemtype'          => User::class,
                            'items_id'          => $tech_user_id,
                            'use_notification'  => 1,
                            'alternative_email' => 'alternativeemail@localhost.local',
                        ],
                        [
                            'itemtype'          => Group::class,
                            'items_id'          => $group_2_id,
                        ],
                        [
                            'itemtype'          => Supplier::class,
                            'items_id'          => $supplier_id,
                        ],
                    ],
                ],
            ],
            'expected_actors' => $expected_actors,
        ];
        // using mix between historical keys and _actors key
        yield [
            'actors_input'   => [
                '_users_id_requester'        => ["$postonly_user_id", "$normal_user_id"],
                '_users_id_observer'        => ['0'],
                '_users_id_observer_notif'  => [
                    'use_notification'   => ['1'],
                    'alternative_email'  => ['obs2@localhost.local'],
                ],
                '_actors' => [
                    'requester' => [
                        // Duplicates actor defined in "_users_id_requester", should not be a problem
                        [
                            'itemtype'          => User::class,
                            'items_id'          => $postonly_user_id,
                            'use_notification'  => $default_use_notifications,
                            'alternative_email' => '',
                        ],
                    ],
                    'observer' => [
                        [
                            'itemtype'          => User::class,
                            'items_id'          => $normal_user_id,
                            'use_notification'  => 0,
                            'alternative_email' => '',
                        ],
                        [
                            'itemtype'          => User::class,
                            'items_id'          => 0,
                            'use_notification'  => 1,
                            'alternative_email' => 'obs1@localhost.local',
                        ],
                        [
                            'itemtype'          => Group::class,
                            'items_id'          => $group_1_id,
                        ],
                    ],
                    'assign' => [
                        [
                            'itemtype'          => User::class,
                            'items_id'          => $tech_user_id,
                            'use_notification'  => 1,
                            'alternative_email' => 'alternativeemail@localhost.local',
                        ],
                        [
                            'itemtype'          => Group::class,
                            'items_id'          => $group_2_id,
                        ],
                        [
                            'itemtype'          => Supplier::class,
                            'items_id'          => $supplier_id,
                        ],
                    ],
                ],
            ],
            'expected_actors' => $expected_actors,
        ];
    }

    #[DataProvider('addActorsProvider')]
    public function testCreateTicketWithActors(array $actors_input, array $expected_actors): void
    {
        $this->login();

        $ticket = new \Ticket();
        $ticket_id = $ticket->add(
            [
                'name'        => 'ticket title',
                'content'     => 'a description',
                'entities_id' => getItemByTypeName('Entity', '_test_root_entity', true),
            ] + $actors_input
        );
        $this->assertGreaterThan(0, $ticket_id);

        $this->checkActors($ticket, $expected_actors);
    }


    public static function updateActorsProvider(): iterable
    {
        foreach (self::addActorsProvider() as $params) {
            yield [
                'add_actors_input'       => [],
                'add_expected_actors'    => [],
                'update_actors_input'    => $params['actors_input'],
                'update_expected_actors' => $params['expected_actors'],
            ];

            // Update without an actor input should not change actors
            yield [
                'add_actors_input'       => $params['actors_input'],
                'add_expected_actors'    => $params['expected_actors'],
                'update_actors_input'    => [],
                'update_expected_actors' => $params['expected_actors'],
            ];
        }

        $postonly_user_id = getItemByTypeName(User::class, 'post-only', true);

        $actor_types = ['requester', 'assign', 'observer'];
        foreach ($actor_types as $actor_type) {
            $actor_type_value = constant(CommonITILActor::class . '::' . strtoupper($actor_type));

            // single email actor updated
            yield [
                'add_actors_input'       => [
                    '_actors' => [
                        $actor_type => [
                            [
                                'itemtype'          => User::class,
                                'items_id'          => 0,
                                'use_notification'  => 1,
                                'alternative_email' => 'extern1@localhost.local',
                            ],
                        ],
                    ],
                ],
                'add_expected_actors'    => [
                    [
                        'type'              => $actor_type_value,
                        'itemtype'          => User::class,
                        'items_id'          => 0,
                        'use_notification'  => 1,
                        'alternative_email' => 'extern1@localhost.local',
                    ],
                ],
                'update_actors_input'    => [
                    '_actors' => [
                        $actor_type => [
                            [
                                'itemtype'          => User::class,
                                'items_id'          => 0,
                                'use_notification'  => 0,
                                'alternative_email' => 'extern1@localhost.local',
                            ],
                        ],
                    ],
                ],
                'update_expected_actors' => [
                    [
                        'type'              => $actor_type_value,
                        'itemtype'          => User::class,
                        'items_id'          => 0,
                        'use_notification'  => 0,
                        'alternative_email' => 'extern1@localhost.local',
                    ],
                ],
            ];

            // single email actor replaced
            yield [
                'add_actors_input'       => [
                    '_actors' => [
                        $actor_type => [
                            [
                                'itemtype'          => User::class,
                                'items_id'          => 0,
                                'use_notification'  => 1,
                                'alternative_email' => 'extern1@localhost.local',
                            ],
                        ],
                    ],
                ],
                'add_expected_actors'    => [
                    [
                        'type'              => $actor_type_value,
                        'itemtype'          => User::class,
                        'items_id'          => 0,
                        'use_notification'  => 1,
                        'alternative_email' => 'extern1@localhost.local',
                    ],
                ],
                'update_actors_input'    => [
                    '_actors' => [
                        $actor_type => [
                            [
                                'itemtype'          => User::class,
                                'items_id'          => 0,
                                'use_notification'  => 0,
                                'alternative_email' => 'extern2@localhost.local',
                            ],
                        ],
                    ],
                ],
                'update_expected_actors' => [
                    [
                        'type'              => $actor_type_value,
                        'itemtype'          => User::class,
                        'items_id'          => 0,
                        'use_notification'  => 0,
                        'alternative_email' => 'extern2@localhost.local',
                    ],
                ],
            ];

            // single email actor removed
            yield [
                'add_actors_input'       => [
                    '_actors' => [
                        $actor_type => [
                            [
                                'itemtype'          => User::class,
                                'items_id'          => 0,
                                'use_notification'  => 1,
                                'alternative_email' => 'extern1@localhost.local',
                            ],
                        ],
                    ],
                ],
                'add_expected_actors'    => [
                    [
                        'type'              => $actor_type_value,
                        'itemtype'          => User::class,
                        'items_id'          => 0,
                        'use_notification'  => 1,
                        'alternative_email' => 'extern1@localhost.local',
                    ],
                ],
                'update_actors_input'    => [
                    '_actors' => [
                        $actor_type => [
                        ],
                    ],
                ],
                'update_expected_actors' => [],
            ];

            // add multiple actors, including multiple email actors, add an update for one of them (in mixed order)
            // to validate that the expected email actor is updated
            // also remove an email actor
            yield [
                'add_actors_input'       => [
                    '_actors' => [
                        $actor_type => [
                            [
                                'itemtype'          => User::class,
                                'items_id'          => 0,
                                'use_notification'  => 1,
                                'alternative_email' => 'extern1@localhost.local',
                            ],
                            [
                                'itemtype'          => User::class,
                                'items_id'          => $postonly_user_id,
                                'use_notification'  => 1,
                                'alternative_email' => '',
                            ],
                            [
                                'itemtype'          => User::class,
                                'items_id'          => 0,
                                'use_notification'  => 1,
                                'alternative_email' => 'extern2@localhost.local',
                            ],
                            [
                                'itemtype'          => User::class,
                                'items_id'          => 0,
                                'use_notification'  => 1,
                                'alternative_email' => 'extern3@localhost.local',
                            ],
                        ],
                    ],
                ],
                'add_expected_actors'    => [
                    [
                        'type'              => $actor_type_value,
                        'itemtype'          => User::class,
                        'items_id'          => 0,
                        'use_notification'  => 1,
                        'alternative_email' => 'extern1@localhost.local',
                    ],
                    [
                        'type'              => $actor_type_value,
                        'itemtype'          => User::class,
                        'items_id'          => $postonly_user_id,
                        'use_notification'  => 1,
                        'alternative_email' => '',
                    ],
                    [
                        'type'              => $actor_type_value,
                        'itemtype'          => User::class,
                        'items_id'          => 0,
                        'use_notification'  => 1,
                        'alternative_email' => 'extern2@localhost.local',
                    ],
                    [
                        'type'              => $actor_type_value,
                        'itemtype'          => User::class,
                        'items_id'          => 0,
                        'use_notification'  => 1,
                        'alternative_email' => 'extern3@localhost.local',
                    ],
                ],
                'update_actors_input'    => [
                    '_actors' => [
                        $actor_type => [
                            [
                                'itemtype'          => User::class,
                                'items_id'          => $postonly_user_id,
                                'use_notification'  => 1,
                                'alternative_email' => '',
                            ],
                            [
                                'itemtype'          => User::class,
                                'items_id'          => 0,
                                'use_notification'  => 0,
                                'alternative_email' => 'extern2@localhost.local',
                            ],
                            [
                                'itemtype'          => User::class,
                                'items_id'          => 0,
                                'use_notification'  => 1,
                                'alternative_email' => 'extern1@localhost.local',
                            ],
                        ],
                    ],
                ],
                'update_expected_actors' => [
                    [
                        'type'              => $actor_type_value,
                        'itemtype'          => User::class,
                        'items_id'          => 0,
                        'use_notification'  => 1,
                        'alternative_email' => 'extern1@localhost.local',
                    ],
                    [
                        'type'              => $actor_type_value,
                        'itemtype'          => User::class,
                        'items_id'          => $postonly_user_id,
                        'use_notification'  => 1,
                        'alternative_email' => '',
                    ],
                    [
                        'type'              => $actor_type_value,
                        'itemtype'          => User::class,
                        'items_id'          => 0,
                        'use_notification'  => 0,
                        'alternative_email' => 'extern2@localhost.local',
                    ],
                ],
            ];
        }
    }

    #[DataProvider('updateActorsProvider')]
    public function testUpdateTicketWithActors(
        array $add_actors_input,
        array $add_expected_actors,
        array $update_actors_input,
        array $update_expected_actors
    ): void {
        $this->login();

        $ticket = new \Ticket();
        $ticket_id = $ticket->add(
            [
                'name'        => 'ticket title',
                'content'     => 'a description',
                'entities_id' => getItemByTypeName('Entity', '_test_root_entity', true),
            ] + $add_actors_input
        );
        $this->assertGreaterThan(0, $ticket_id);

        $this->checkActors($ticket, $add_expected_actors);

        $this->assertTrue($ticket->update(['id' => $ticket_id] + $update_actors_input));

        $this->checkActors($ticket, $update_expected_actors);
    }

    /**
     * Check that ticket actors are matching expected actors.
     *
     * @param \Ticket $ticket
     * @param array $expected_actors
     *
     * @return void
     */
    private function checkActors(\Ticket $ticket, array $expected_actors): void
    {
        foreach ([Ticket_User::class, Group_Ticket::class, Supplier_Ticket::class] as $link_class) {
            $link_obj = new $link_class();

            $expected_actors_for_itemtype = array_filter(
                $expected_actors,
                function (array $actor) use ($link_obj) {
                    return $actor['itemtype'] === getItemtypeForForeignKeyField($link_obj->getActorForeignKey());
                }
            );

            foreach ($expected_actors_for_itemtype as $actor) {
                $actor[$link_obj->getActorForeignKey()] = $actor['items_id'];
                unset($actor['itemtype'], $actor['items_id']);
                $this->assertTrue(
                    $link_obj->getFromDBByCrit(['tickets_id' => $ticket->getID()] + $actor),
                    sprintf('Actor not found: %s', json_encode($actor))
                );
            }
            $this->assertEquals(
                count($expected_actors_for_itemtype),
                $link_obj->countForItem($ticket)
            );
        }
    }

    public function testTasksFromTemplate()
    {
        // 1- create a task category
        $taskcat    = new \TaskCategory();
        $taskcat_id = $taskcat->add([
            'name' => 'my task cat',
        ]);
        $this->assertFalse($taskcat->isNewItem());

        // 2- create some task templates
        $tasktemplate = new \TaskTemplate();
        $ttA_id          = $tasktemplate->add([
            'name'              => 'my task template A',
            'content'           => '<p>my task template A</p>',
            'taskcategories_id' => $taskcat_id,
            'actiontime'        => 60,
            'is_private'        => true,
            'users_id_tech'     => 2,
            'groups_id_tech'    => 0,
            'state'             => \Planning::INFO,
        ]);
        $this->assertFalse($tasktemplate->isNewItem());
        $ttB_id          = $tasktemplate->add([
            'name'              => 'my task template B',
            'content'           => '<p>my task template B</p>',
            'taskcategories_id' => $taskcat_id,
            'actiontime'        => 120,
            'is_private'        => false,
            'users_id_tech'     => 2,
            'groups_id_tech'    => 0,
            'state'             => \Planning::TODO,
        ]);
        $this->assertFalse($tasktemplate->isNewItem());

        // 3 - create a ticket template with the task templates in predefined fields
        $itiltemplate    = new \TicketTemplate();
        $itiltemplate_id = $itiltemplate->add([
            'name' => 'my ticket template',
        ]);
        $this->assertFalse($itiltemplate->isNewItem());
        $ttp = new \TicketTemplatePredefinedField();
        $ttp->add([
            'tickettemplates_id' => $itiltemplate_id,
            'num'                => '175',
            'value'              => $ttA_id,
        ]);
        $this->assertFalse($ttp->isNewItem());
        $ttp->add([
            'tickettemplates_id' => $itiltemplate_id,
            'num'                => '176',
            'value'              => $ttB_id,
        ]);
        $this->assertFalse($ttp->isNewItem());

        // 4 - create a ticket category using the ticket template
        $itilcat    = new \ITILCategory();
        $itilcat_id = $itilcat->add([
            'name'                        => 'my itil category',
            'ticketltemplates_id_incident' => $itiltemplate_id,
            'tickettemplates_id_demand'   => $itiltemplate_id,
            'is_incident'                 => true,
            'is_request'                  => true,
        ]);
        $this->assertFalse($itilcat->isNewItem());

        // 5 - create a ticket using the ticket category
        $ticket     = new \Ticket();
        $tickets_id = $ticket->add([
            'name'                => 'test task template',
            'content'             => 'test task template',
            'itilcategories_id'   => $itilcat_id,
            '_tickettemplates_id' => $itiltemplate_id,
            '_tasktemplates_id'   => [$ttA_id, $ttB_id],
        ]);
        $this->assertFalse($ticket->isNewItem());

        // 6 - check creation of the tasks
        $tickettask = new \TicketTask();
        $found_tasks = $tickettask->find(['tickets_id' => $tickets_id], "id ASC");

        // 6.1 -> check first task
        $taskA = array_shift($found_tasks);
        $this->assertEquals('<p>my task template A</p>', $taskA['content']);
        $this->assertEquals($taskcat_id, $taskA['taskcategories_id']);
        $this->assertEquals(60, $taskA['actiontime']);
        $this->assertEquals(1, $taskA['is_private']);
        $this->assertEquals(2, $taskA['users_id_tech']);
        $this->assertEquals(0, $taskA['groups_id_tech']);
        $this->assertEquals(\Planning::INFO, $taskA['state']);

        // 6.2 -> check second task
        $taskB = array_shift($found_tasks);
        $this->assertSame('<p>my task template B</p>', $taskB['content']);
        $this->assertEquals($taskcat_id, $taskB['taskcategories_id']);
        $this->assertEquals(120, $taskB['actiontime']);
        $this->assertEquals(0, $taskB['is_private']);
        $this->assertEquals(2, $taskB['users_id_tech']);
        $this->assertEquals(0, $taskB['groups_id_tech']);
        $this->assertEquals(\Planning::TODO, $taskB['state']);
    }

    public function testAcls()
    {
        $ticket = new \Ticket();
        //to fix an undefined index
        $_SESSION["glpiactiveprofile"]["interface"] = '';
        $this->assertFalse((bool)$ticket->canAdminActors());
        $this->assertFalse((bool)$ticket->canAssign());
        $this->assertFalse((bool)$ticket->canAssignToMe());
        $this->assertFalse((bool)$ticket->canUpdate());
        $this->assertFalse((bool)$ticket->canView());
        $this->assertFalse((bool)$ticket->canViewItem());
        $this->assertFalse((bool)$ticket->canSolve());
        $this->assertFalse((bool)$ticket->canApprove());
        $this->assertTrue((bool)$ticket->canMassiveAction('update', 'content', 'qwerty'));
        $this->assertTrue((bool)$ticket->canMassiveAction('update', 'name', 'qwerty'));
        $this->assertTrue((bool)$ticket->canMassiveAction('update', 'priority', 'qwerty'));
        $this->assertTrue((bool)$ticket->canMassiveAction('update', 'type', 'qwerty'));
        $this->assertTrue((bool)$ticket->canMassiveAction('update', 'location', 'qwerty'));
        $this->assertFalse((bool)$ticket->canCreateItem());
        $this->assertFalse((bool)$ticket->canUpdateItem());
        $this->assertFalse((bool)$ticket->canRequesterUpdateItem());
        $this->assertFalse((bool)$ticket->canDelete());
        $this->assertFalse((bool)$ticket->canDeleteItem());
        $this->assertFalse((bool)$ticket->canAddItem('Document'));
        $this->assertFalse((bool)$ticket->canAddItem('Ticket_Cost'));
        $this->assertFalse((bool)$ticket->canAddFollowups());
        $this->assertFalse((bool)$ticket->canUserAddFollowups(\Session::getLoginUserID()));

        $this->login();
        $this->setEntity('Root entity', true);
        $ticket = new \Ticket();
        $this->assertTrue((bool)$ticket->canAdminActors()); //=> get 2
        $this->assertTrue((bool)$ticket->canAssign()); //=> get 8192
        $this->assertTrue((bool)$ticket->canAssignToMe());
        $this->assertTrue((bool)$ticket->canUpdate());
        $this->assertTrue((bool)$ticket->canView());
        $this->assertTrue((bool)$ticket->canViewItem());
        $this->assertTrue((bool)$ticket->canSolve());
        $this->assertFalse((bool)$ticket->canApprove());
        $this->assertTrue((bool)$ticket->canMassiveAction('update', 'content', 'qwerty'));
        $this->assertTrue((bool)$ticket->canMassiveAction('update', 'name', 'qwerty'));
        $this->assertTrue((bool)$ticket->canMassiveAction('update', 'priority', 'qwerty'));
        $this->assertTrue((bool)$ticket->canMassiveAction('update', 'type', 'qwerty'));
        $this->assertTrue((bool)$ticket->canMassiveAction('update', 'location', 'qwerty'));
        $this->assertTrue((bool)$ticket->canCreateItem());
        $this->assertTrue((bool)$ticket->canUpdateItem());
        $this->assertFalse((bool)$ticket->canRequesterUpdateItem());
        $this->assertTrue((bool)$ticket->canDelete());
        $this->assertTrue((bool)$ticket->canDeleteItem());
        $this->assertTrue((bool)$ticket->canAddItem('Document'));
        $this->assertTrue((bool)$ticket->canAddItem('Ticket_Cost'));
        $this->assertTrue((bool)$ticket->canAddFollowups());
        $this->assertTrue((bool)$ticket->canUserAddFollowups(\Session::getLoginUserID()));

        $ticket = getItemByTypeName('Ticket', '_ticket01');
        $this->assertTrue((bool)$ticket->canAdminActors()); //=> get 2
        $this->assertTrue((bool)$ticket->canAssign()); //=> get 8192
        $this->assertTrue((bool)$ticket->canAssignToMe());
        $this->assertTrue((bool)$ticket->canUpdate());
        $this->assertTrue((bool)$ticket->canView());
        $this->assertTrue((bool)$ticket->canViewItem());
        $this->assertTrue((bool)$ticket->canSolve());
        $this->assertTrue((bool)$ticket->canApprove());
        $this->assertTrue((bool)$ticket->canMassiveAction('update', 'content', 'qwerty'));
        $this->assertTrue((bool)$ticket->canMassiveAction('update', 'name', 'qwerty'));
        $this->assertTrue((bool)$ticket->canMassiveAction('update', 'priority', 'qwerty'));
        $this->assertTrue((bool)$ticket->canMassiveAction('update', 'type', 'qwerty'));
        $this->assertTrue((bool)$ticket->canMassiveAction('update', 'location', 'qwerty'));
        $this->assertTrue((bool)$ticket->canCreateItem());
        $this->assertTrue((bool)$ticket->canUpdateItem());
        $this->assertFalse((bool)$ticket->canRequesterUpdateItem());
        $this->assertTrue((bool)$ticket->canDelete());
        $this->assertTrue((bool)$ticket->canDeleteItem());
        $this->assertTrue((bool)$ticket->canAddItem('Document'));
        $this->assertTrue((bool)$ticket->canAddItem('Ticket_Cost'));
        $this->assertTrue((bool)$ticket->canAddFollowups());
        $this->assertTrue((bool)$ticket->canUserAddFollowups(\Session::getLoginUserID()));
    }

    public function testPostOnlyAcls()
    {
        $auth = new \Auth();
        $this->assertTrue((bool)$auth->login('post-only', 'postonly', true));

        $ticket = new \Ticket();
        $this->assertFalse((bool)$ticket->canAdminActors());
        $this->assertFalse((bool)$ticket->canAssign());
        $this->assertFalse((bool)$ticket->canAssignToMe());
        $this->assertTrue((bool)$ticket->canUpdate());
        $this->assertTrue((bool)$ticket->canView());
        $this->assertFalse((bool)$ticket->canViewItem());
        $this->assertFalse((bool)$ticket->canSolve());
        $this->assertFalse((bool)$ticket->canApprove());
        $this->assertTrue((bool)$ticket->canMassiveAction('update', 'content', 'qwerty'));
        $this->assertTrue((bool)$ticket->canMassiveAction('update', 'name', 'qwerty'));
        $this->assertTrue((bool)$ticket->canMassiveAction('update', 'priority', 'qwerty'));
        $this->assertTrue((bool)$ticket->canMassiveAction('update', 'type', 'qwerty'));
        $this->assertTrue((bool)$ticket->canMassiveAction('update', 'location', 'qwerty'));
        $this->assertTrue((bool)$ticket->canCreateItem());
        $this->assertFalse((bool)$ticket->canUpdateItem());
        $this->assertFalse((bool)$ticket->canRequesterUpdateItem());
        $this->assertTrue((bool)$ticket->canDelete());
        $this->assertFalse((bool)$ticket->canDeleteItem());
        $this->assertFalse((bool)$ticket->canAddItem('Document'));
        $this->assertFalse((bool)$ticket->canAddItem('Ticket_Cost'));
        $this->assertFalse((bool)$ticket->canAddFollowups());
        $this->assertFalse((bool)$ticket->canUserAddFollowups(\Session::getLoginUserID()));

        $this->assertGreaterThan(
            0,
            (int)$ticket->add([
                'name'    => '',
                'content' => 'A ticket to check ACLS',
                '_users_id_requester' => getItemByTypeName('User', 'post-only', true),
            ])
        );

        //reload ticket from DB
        $this->assertTrue((bool)$ticket->getFromDB($ticket->getID()));
        $this->assertFalse((bool)$ticket->canAdminActors());
        $this->assertFalse((bool)$ticket->canAssign());
        $this->assertFalse((bool)$ticket->canAssignToMe());
        $this->assertTrue((bool)$ticket->canUpdate());
        $this->assertTrue((bool)$ticket->canView());
        $this->assertTrue((bool)$ticket->canViewItem());
        $this->assertFalse((bool)$ticket->canSolve());
        $this->assertTrue((bool)$ticket->canApprove());
        $this->assertTrue((bool)$ticket->canMassiveAction('update', 'content', 'qwerty'));
        $this->assertTrue((bool)$ticket->canMassiveAction('update', 'name', 'qwerty'));
        $this->assertTrue((bool)$ticket->canMassiveAction('update', 'priority', 'qwerty'));
        $this->assertTrue((bool)$ticket->canMassiveAction('update', 'type', 'qwerty'));
        $this->assertTrue((bool)$ticket->canMassiveAction('update', 'location', 'qwerty'));
        $this->assertTrue((bool)$ticket->canCreateItem());
        $this->assertTrue((bool)$ticket->canUpdateItem());
        $this->assertTrue((bool)$ticket->canRequesterUpdateItem());
        $this->assertTrue((bool)$ticket->canDelete());
        $this->assertTrue((bool)$ticket->canDeleteItem());
        $this->assertTrue((bool)$ticket->canAddItem('Document'));
        $this->assertTrue((bool)$ticket->canAddItem('Ticket_Cost'));
        $this->assertTrue((bool)$ticket->canAddFollowups());
        $this->assertTrue((bool)$ticket->canUserAddFollowups(\Session::getLoginUserID()));

        $uid = getItemByTypeName('User', TU_USER, true);
       //add a followup to the ticket
        $fup = new \ITILFollowup();
        $this->assertGreaterThan(
            0,
            (int)$fup->add([
                'itemtype'  => 'Ticket',
                'items_id'   => $ticket->getID(),
                'users_id'     => $uid,
                'content'      => 'A simple followup'
            ])
        );

        $this->assertTrue((bool)$ticket->getFromDB($ticket->getID()));
        $this->assertFalse((bool)$ticket->canAdminActors());
        $this->assertFalse((bool)$ticket->canAssign());
        $this->assertFalse((bool)$ticket->canAssignToMe());
        $this->assertTrue((bool)$ticket->canUpdate());
        $this->assertTrue((bool)$ticket->canView());
        $this->assertTrue((bool)$ticket->canViewItem());
        $this->assertFalse((bool)$ticket->canSolve());
        $this->assertTrue((bool)$ticket->canApprove());
        $this->assertTrue((bool)$ticket->canMassiveAction('update', 'content', 'qwerty'));
        $this->assertTrue((bool)$ticket->canMassiveAction('update', 'name', 'qwerty'));
        $this->assertTrue((bool)$ticket->canMassiveAction('update', 'priority', 'qwerty'));
        $this->assertTrue((bool)$ticket->canMassiveAction('update', 'type', 'qwerty'));
        $this->assertTrue((bool)$ticket->canMassiveAction('update', 'location', 'qwerty'));
        $this->assertTrue((bool)$ticket->canCreateItem());
        $this->assertFalse((bool)$ticket->canUpdateItem());
        $this->assertFalse((bool)$ticket->canRequesterUpdateItem());
        $this->assertTrue((bool)$ticket->canDelete());
        $this->assertFalse((bool)$ticket->canDeleteItem());
        $this->assertTrue((bool)$ticket->canAddItem('Document'));
        $this->assertFalse((bool)$ticket->canAddItem('Ticket_Cost'));
        $this->assertTrue((bool)$ticket->canAddFollowups());
        $this->assertTrue((bool)$ticket->canUserAddFollowups(\Session::getLoginUserID()));
    }

    public function testTechAcls()
    {
        $auth = new \Auth();
        $this->assertTrue((bool)$auth->login('tech', 'tech', true));

        $ticket = new \Ticket();
        $this->assertTrue((bool)$ticket->canAdminActors());
        $this->assertFalse((bool)$ticket->canAssign());
        $this->assertTrue((bool)$ticket->canAssignToMe());
        $this->assertTrue((bool)$ticket->canUpdate());
        $this->assertTrue((bool)$ticket->canView());
        $this->assertTrue((bool)$ticket->canViewItem());
        $this->assertTrue((bool)$ticket->canSolve());
        $this->assertFalse((bool)$ticket->canApprove());
        $this->assertTrue((bool)$ticket->canMassiveAction('update', 'content', 'qwerty'));
        $this->assertTrue((bool)$ticket->canMassiveAction('update', 'name', 'qwerty'));
        $this->assertTrue((bool)$ticket->canMassiveAction('update', 'priority', 'qwerty'));
        $this->assertTrue((bool)$ticket->canMassiveAction('update', 'type', 'qwerty'));
        $this->assertTrue((bool)$ticket->canMassiveAction('update', 'location', 'qwerty'));
        $this->assertTrue((bool)$ticket->canCreateItem());
        $this->assertTrue((bool)$ticket->canUpdateItem());
        $this->assertFalse((bool)$ticket->canRequesterUpdateItem());
        $this->assertFalse((bool)$ticket->canDelete());
        $this->assertFalse((bool)$ticket->canDeleteItem());
        $this->assertTrue((bool)$ticket->canAddItem('Document'));
        $this->assertTrue((bool)$ticket->canAddItem('Ticket_Cost'));
        $this->assertTrue((bool)$ticket->canAddFollowups());
        $this->assertTrue((bool)$ticket->canUserAddFollowups(\Session::getLoginUserID()));

        $this->assertGreaterThan(
            0,
            (int)$ticket->add([
                'name'    => '',
                'content' => 'A ticket to check ACLS',
                '_users_id_assign' => getItemByTypeName("User", 'tech', true),
            ])
        );

        //reload ticket from DB
        $this->assertTrue((bool)$ticket->getFromDB($ticket->getID()));
        $this->assertTrue((bool)$ticket->canAdminActors());
        $this->assertFalse((bool)$ticket->canAssign());
        $this->assertFalse((bool)$ticket->canAssignToMe());
        $this->assertTrue((bool)$ticket->canUpdate());
        $this->assertTrue((bool)$ticket->canView());
        $this->assertTrue((bool)$ticket->canViewItem());
        $this->assertTrue((bool)$ticket->canSolve());
        $this->assertTrue((bool)$ticket->canApprove());
        $this->assertTrue((bool)$ticket->canMassiveAction('update', 'content', 'qwerty'));
        $this->assertTrue((bool)$ticket->canMassiveAction('update', 'name', 'qwerty'));
        $this->assertTrue((bool)$ticket->canMassiveAction('update', 'priority', 'qwerty'));
        $this->assertTrue((bool)$ticket->canMassiveAction('update', 'type', 'qwerty'));
        $this->assertTrue((bool)$ticket->canMassiveAction('update', 'location', 'qwerty'));
        $this->assertTrue((bool)$ticket->canCreateItem());
        $this->assertTrue((bool)$ticket->canUpdateItem());
        $this->assertTrue((bool)$ticket->canRequesterUpdateItem());
        $this->assertFalse((bool)$ticket->canDelete());
        $this->assertFalse((bool)$ticket->canDeleteItem());
        $this->assertTrue((bool)$ticket->canAddItem('Document'));
        $this->assertTrue((bool)$ticket->canAddItem('Ticket_Cost'));
        $this->assertTrue((bool)$ticket->canAddFollowups());
        $this->assertTrue((bool)$ticket->canUserAddFollowups(\Session::getLoginUserID()));

        $uid = getItemByTypeName('User', TU_USER, true);
        //add a followup to the ticket
        $fup = new \ITILFollowup();
        $this->assertGreaterThan(
            0,
            (int)$fup->add([
                'itemtype'  => 'Ticket',
                'items_id'   => $ticket->getID(),
                'users_id'     => $uid,
                'content'      => 'A simple followup'
            ])
        );

        $this->assertTrue((bool)$ticket->getFromDB($ticket->getID()));
        $this->assertTrue((bool)$ticket->canAdminActors());
        $this->assertFalse((bool)$ticket->canAssign());
        $this->assertFalse((bool)$ticket->canAssignToMe());
        $this->assertTrue((bool)$ticket->canUpdate());
        $this->assertTrue((bool)$ticket->canView());
        $this->assertTrue((bool)$ticket->canViewItem());
        $this->assertTrue((bool)$ticket->canSolve());
        $this->assertTrue((bool)$ticket->canApprove());
        $this->assertTrue((bool)$ticket->canMassiveAction('update', 'content', 'qwerty'));
        $this->assertTrue((bool)$ticket->canMassiveAction('update', 'name', 'qwerty'));
        $this->assertTrue((bool)$ticket->canMassiveAction('update', 'priority', 'qwerty'));
        $this->assertTrue((bool)$ticket->canMassiveAction('update', 'type', 'qwerty'));
        $this->assertTrue((bool)$ticket->canMassiveAction('update', 'location', 'qwerty'));
        $this->assertTrue((bool)$ticket->canCreateItem());
        $this->assertTrue((bool)$ticket->canUpdateItem());
        $this->assertFalse((bool)$ticket->canRequesterUpdateItem());
        $this->assertFalse((bool)$ticket->canDelete());
        $this->assertFalse((bool)$ticket->canDeleteItem());
        $this->assertTrue((bool)$ticket->canAddItem('Document'));
        $this->assertTrue((bool)$ticket->canAddItem('Ticket_Cost'));
        $this->assertTrue((bool)$ticket->canAddFollowups());
        $this->assertTrue((bool)$ticket->canUserAddFollowups(\Session::getLoginUserID()));

        //drop update ticket right from tech profile
        global $DB;
        $DB->update(
            'glpi_profilerights',
            ['rights' => 168965],
            [
                'profiles_id'  => 6,
                'name'         => 'ticket'
            ]
        );
        //ACLs have changed: login again.
        $this->assertTrue((bool)$auth->login('tech', 'tech', true));

        //reset rights. Done here so ACLs are reset even if tests fails.
        $DB->update(
            'glpi_profilerights',
            ['rights' => 168967],
            [
                'profiles_id'  => 6,
                'name'         => 'ticket'
            ]
        );

        $this->assertTrue((bool)$ticket->getFromDB($ticket->getID()));
        $this->assertFalse((bool)$ticket->canAdminActors());
        $this->assertFalse((bool)$ticket->canAssign());
        $this->assertFalse((bool)$ticket->canAssignToMe());
        $this->assertTrue((bool)$ticket->canUpdate());
        $this->assertTrue((bool)$ticket->canView());
        $this->assertTrue((bool)$ticket->canViewItem());
        $this->assertTrue((bool)$ticket->canSolve());
        $this->assertTrue((bool)$ticket->canApprove());
        $this->assertTrue((bool)$ticket->canMassiveAction('update', 'content', 'qwerty'));
        $this->assertTrue((bool)$ticket->canMassiveAction('update', 'name', 'qwerty'));
        $this->assertTrue((bool)$ticket->canMassiveAction('update', 'priority', 'qwerty'));
        $this->assertTrue((bool)$ticket->canMassiveAction('update', 'type', 'qwerty'));
        $this->assertTrue((bool)$ticket->canMassiveAction('update', 'location', 'qwerty'));
        $this->assertTrue((bool)$ticket->canCreateItem());
        $this->assertTrue((bool)$ticket->canUpdateItem());
        $this->assertFalse((bool)$ticket->canRequesterUpdateItem());
        $this->assertFalse((bool)$ticket->canDelete());
        $this->assertFalse((bool)$ticket->canDeleteItem());
        $this->assertTrue((bool)$ticket->canAddItem('Document'));
        $this->assertFalse((bool)$ticket->canAddItem('Ticket_Cost'));
        $this->assertTrue((bool)$ticket->canAddFollowups());
        $this->assertTrue((bool)$ticket->canUserAddFollowups(\Session::getLoginUserID()));

        $this->assertGreaterThan(
            0,
            (int)$ticket->add([
                'name'    => '',
                'content' => 'Another ticket to check ACLS',
                '_users_id_assign' => getItemByTypeName("User", 'tech', true),
            ])
        );
        $this->assertTrue((bool)$ticket->getFromDB($ticket->getID()));
        $this->assertFalse((bool)$ticket->canAdminActors());
        $this->assertFalse((bool)$ticket->canAssign());
        $this->assertFalse((bool)$ticket->canAssignToMe());
        $this->assertTrue((bool)$ticket->canUpdate());
        $this->assertTrue((bool)$ticket->canView());
        $this->assertTrue((bool)$ticket->canViewItem());
        $this->assertTrue((bool)$ticket->canSolve());
        $this->assertTrue((bool)$ticket->canApprove());
        $this->assertTrue((bool)$ticket->canMassiveAction('update', 'content', 'qwerty'));
        $this->assertTrue((bool)$ticket->canMassiveAction('update', 'name', 'qwerty'));
        $this->assertTrue((bool)$ticket->canMassiveAction('update', 'priority', 'qwerty'));
        $this->assertTrue((bool)$ticket->canMassiveAction('update', 'type', 'qwerty'));
        $this->assertTrue((bool)$ticket->canMassiveAction('update', 'location', 'qwerty'));
        $this->assertTrue((bool)$ticket->canCreateItem());
        $this->assertTrue((bool)$ticket->canUpdateItem());
        $this->assertTrue((bool)$ticket->canRequesterUpdateItem());
        $this->assertFalse((bool)$ticket->canDelete());
        $this->assertFalse((bool)$ticket->canDeleteItem());
        $this->assertTrue((bool)$ticket->canAddItem('Document'));
        $this->assertTrue((bool)$ticket->canAddItem('Ticket_Cost'));
        $this->assertTrue((bool)$ticket->canAddFollowups());
        $this->assertTrue((bool)$ticket->canUserAddFollowups(\Session::getLoginUserID()));
    }

    public function testNotOwnerAcls()
    {
        $this->login();

        $ticket = new \Ticket();
        $this->assertGreaterThan(
            0,
            (int)$ticket->add([
                'name'    => '',
                'content' => 'A ticket to check ACLS',
                '_users_id_assign' => getItemByTypeName("User", TU_USER, true),
            ])
        );

        $auth = new \Auth();
        $this->assertTrue((bool)$auth->login('tech', 'tech', true));

        //reload ticket from DB
        $this->assertTrue((bool)$ticket->getFromDB($ticket->getID()));
        $this->assertTrue((bool)$ticket->canAdminActors());
        $this->assertFalse((bool)$ticket->canAssign());
        $this->assertFalse((bool)$ticket->canAssignToMe());
        $this->assertTrue((bool)$ticket->canUpdate());
        $this->assertTrue((bool)$ticket->canView());
        $this->assertTrue((bool)$ticket->canViewItem());
        $this->assertTrue((bool)$ticket->canSolve());
        $this->assertFalse((bool)$ticket->canApprove());
        $this->assertTrue((bool)$ticket->canMassiveAction('update', 'content', 'qwerty'));
        $this->assertTrue((bool)$ticket->canMassiveAction('update', 'name', 'qwerty'));
        $this->assertTrue((bool)$ticket->canMassiveAction('update', 'priority', 'qwerty'));
        $this->assertTrue((bool)$ticket->canMassiveAction('update', 'type', 'qwerty'));
        $this->assertTrue((bool)$ticket->canMassiveAction('update', 'location', 'qwerty'));
        $this->assertTrue((bool)$ticket->canCreateItem());
        $this->assertTrue((bool)$ticket->canUpdateItem());
        $this->assertFalse((bool)$ticket->canRequesterUpdateItem());
        $this->assertFalse((bool)$ticket->canDelete());
        $this->assertFalse((bool)$ticket->canDeleteItem());
        $this->assertTrue((bool)$ticket->canAddItem('Document'));
        $this->assertTrue((bool)$ticket->canAddItem('Ticket_Cost'));
        $this->assertTrue((bool)$ticket->canAddFollowups());
        $this->assertTrue((bool)$ticket->canUserAddFollowups(\Session::getLoginUserID()));

        //drop update ticket right from tech profile
        global $DB;
        $this->assertTrue(
            $DB->update(
                'glpi_profilerights',
                ['rights' => 168965],
                [
                    'profiles_id'  => 6,
                    'name'         => 'ticket'
                ]
            )
        );
        //ACLs have changed: login again.
        $this->assertTrue((bool)$auth->login('tech', 'tech', true));

        //reset rights. Done here so ACLs are reset even if tests fails.
        $this->assertTrue(
            $DB->update(
                'glpi_profilerights',
                ['rights' => 168967],
                [
                    'profiles_id'  => 6,
                    'name'         => 'ticket'
                ]
            )
        );

        $this->assertTrue((bool)$ticket->getFromDB($ticket->getID()));
        $this->assertFalse((bool)$ticket->canAdminActors());
        $this->assertFalse((bool)$ticket->canAssign());
        $this->assertFalse((bool)$ticket->canAssignToMe());
        $this->assertTrue((bool)$ticket->canUpdate());
        $this->assertTrue((bool)$ticket->canView());
        $this->assertTrue((bool)$ticket->canViewItem());
        $this->assertFalse((bool)$ticket->canSolve());
        $this->assertFalse((bool)$ticket->canApprove());
        $this->assertTrue((bool)$ticket->canMassiveAction('update', 'content', 'qwerty'));
        $this->assertTrue((bool)$ticket->canMassiveAction('update', 'name', 'qwerty'));
        $this->assertTrue((bool)$ticket->canMassiveAction('update', 'priority', 'qwerty'));
        $this->assertTrue((bool)$ticket->canMassiveAction('update', 'type', 'qwerty'));
        $this->assertTrue((bool)$ticket->canMassiveAction('update', 'location', 'qwerty'));
        $this->assertTrue((bool)$ticket->canCreateItem());
        $this->assertFalse((bool)$ticket->canUpdateItem());
        $this->assertFalse((bool)$ticket->canRequesterUpdateItem());
        $this->assertFalse((bool)$ticket->canDelete());
        $this->assertFalse((bool)$ticket->canDeleteItem());
        $this->assertTrue((bool)$ticket->canAddItem('Document'));
        $this->assertFalse((bool)$ticket->canAddItem('Ticket_Cost'));
        $this->assertTrue((bool)$ticket->canAddFollowups());
        $this->assertTrue((bool)$ticket->canUserAddFollowups(\Session::getLoginUserID()));

        // post only tests
        $this->assertTrue((bool)$auth->login('post-only', 'postonly', true));
        $this->assertTrue((bool)$ticket->getFromDB($ticket->getID()));
        $this->assertFalse((bool)$ticket->canAdminActors());
        $this->assertFalse((bool)$ticket->canAssign());
        $this->assertFalse((bool)$ticket->canAssignToMe());
        $this->assertTrue((bool)$ticket->canUpdate());
        $this->assertTrue((bool)$ticket->canView());
        $this->assertFalse((bool)$ticket->canViewItem());
        $this->assertFalse((bool)$ticket->canSolve());
        $this->assertFalse((bool)$ticket->canApprove());
        $this->assertTrue((bool)$ticket->canMassiveAction('update', 'content', 'qwerty'));
        $this->assertTrue((bool)$ticket->canMassiveAction('update', 'name', 'qwerty'));
        $this->assertTrue((bool)$ticket->canMassiveAction('update', 'priority', 'qwerty'));
        $this->assertTrue((bool)$ticket->canMassiveAction('update', 'type', 'qwerty'));
        $this->assertTrue((bool)$ticket->canMassiveAction('update', 'location', 'qwerty'));
        $this->assertTrue((bool)$ticket->canCreateItem());
        $this->assertFalse((bool)$ticket->canUpdateItem());
        $this->assertFalse((bool)$ticket->canRequesterUpdateItem());
        $this->assertTrue((bool)$ticket->canDelete());
        $this->assertFalse((bool)$ticket->canDeleteItem());
        $this->assertFalse((bool)$ticket->canAddItem('Document'));
        $this->assertFalse((bool)$ticket->canAddItem('Ticket_Cost'));
        $this->assertFalse((bool)$ticket->canAddFollowups());
        $this->assertFalse((bool)$ticket->canUserAddFollowups(\Session::getLoginUserID()));
    }

    /**
     * Checks showForm() output
     *
     * @param \Ticket $ticket   Ticket instance
     * @param boolean $name     Name is editable
     * @param boolean $textarea Content is editable
     * @param boolean $priority Priority can be changed
     * @param boolean $save     Save button is present
     * @param boolean $assign   Can assign
     *
     * @return void
     */
    private function checkFormOutput(
        \Ticket $ticket,
        $name = true,
        $textarea = true,
        $priority = true,
        $save = true,
        $assign = true,
        $openDate = true,
        $timeOwnResolve = true,
        $type = true,
        $status = true,
        $urgency = true,
        $impact = true,
        $category = true,
        $requestSource = true,
        $location = true
    ) {
        ob_start();
        $ticket->showForm($ticket->getID());
        $output = ob_get_contents();
        ob_end_clean();
        $crawler = new Crawler($output);

        $backtrace = debug_backtrace(0, 1);
        $caller = "File: {$backtrace[0]['file']} Function: {$backtrace[0]['function']}:{$backtrace[0]['line']}";
        // Opening date, editable
        $matches = iterator_to_array($crawler->filter("#itil-data input[name=date]:not([disabled])"));
        $this->assertCount(($openDate === true ? 1 : 0), $matches, "RW Opening date $caller");

        // Time to own, editable
        $matches = iterator_to_array($crawler->filter("#itil-data input[name=time_to_own]:not([disabled])"));
        $this->assertCount(($timeOwnResolve === true ? 1 : 0), $matches, "Time to own editable $caller");

        // Internal time to own, editable
        $matches = iterator_to_array($crawler->filter("#itil-data input[name=internal_time_to_own]:not([disabled])"));
        $this->assertCount(($timeOwnResolve === true ? 1 : 0), $matches, "Internal time to own editable $caller");

        // Time to resolve, editable
        $matches = iterator_to_array($crawler->filter("#itil-data input[name=time_to_resolve]:not([disabled])"));
        $this->assertCount(($timeOwnResolve === true ? 1 : 0), $matches, "Time to resolve $caller");

        // Internal time to resolve, editable
         $matches = iterator_to_array($crawler->filter("#itil-data input[name=internal_time_to_resolve]:not([disabled])"));
        $this->assertCount(($timeOwnResolve === true ? 1 : 0), $matches, "Internal time to resolve $caller");

        //Type
        $matches = iterator_to_array($crawler->filter("#itil-data select[name=type]:not([disabled])"));
        $this->assertCount(($type === true ? 1 : 0), $matches, "Type $caller");

        //Status
        $matches = iterator_to_array($crawler->filter("#itil-data select[name=status]:not([disabled])"));
        $this->assertCount(($status === true ? 1 : 0), $matches, "Status $caller");

        //Urgency
        $matches = iterator_to_array($crawler->filter("#itil-data select[name=urgency]:not([disabled])"));
        $this->assertCount(($urgency === true ? 1 : 0), $matches, "Urgency $caller");

        //Impact
        $matches = iterator_to_array($crawler->filter("#itil-data select[name=impact]:not([disabled])"));
        $this->assertCount(($impact === true ? 1 : 0), $matches, "Impact $caller");

        //Category
        $matches = iterator_to_array($crawler->filter("#itil-data select[name=itilcategories_id]:not([disabled])"));
        $this->assertCount(($category === true ? 1 : 0), $matches, "Category $caller");

        //Request source file_put_contents('/tmp/out.html', $output)
        $matches = iterator_to_array($crawler->filter("#itil-data select[name=requesttypes_id]:not([disabled])"));
        $this->assertCount(($requestSource === true ? 1 : 0), $matches, "Request source $caller");

        //Location
        $matches = iterator_to_array($crawler->filter("#itil-data select[name=locations_id]:not([disabled])"));
        $this->assertCount(($location === true ? 1 : 0), $matches, "Location $caller");

        //Priority, editable
        $matches = iterator_to_array($crawler->filter("#itil-data select[name=priority]:not([disabled])"));
        $this->assertCount(($priority === true ? 1 : 0), $matches, "RW priority $caller");

        //Save button
        $matches = iterator_to_array($crawler->filter("#itil-footer button[type=submit][name=update]:not([disabled])"));
        $this->assertCount(($save === true ? 1 : 0), $matches, ($save === true ? 'Save button missing' : 'Save button present') . ' ' . $caller);

        //Assign to
        /*preg_match(
          '|.*<select name=\'_itil_assign\[_type\]\'[^>]*>.*|',
          $output,
          $matches
        );
        $this->assertCount(($assign === true ? 1 : 0), $matches);*/
    }

    public function testForm()
    {
        $this->login();
        $this->setEntity('Root entity', true);
        $ticket = getItemByTypeName('Ticket', '_ticket01');

        $this->checkFormOutput($ticket);
    }

    public function testFormPostOnly()
    {
        $auth = new \Auth();
        $this->assertTrue((bool)$auth->login('post-only', 'postonly', true));

        //create a new ticket
        $ticket = new \Ticket();
        $this->assertGreaterThan(
            0,
            (int)$ticket->add([
                'name'    => '',
                'content' => 'A ticket to check displayed postonly form',
            ])
        );
        $this->assertTrue($ticket->getFromDB($ticket->getId()));

        $this->checkFormOutput(
            $ticket,
            $name = false,
            $textarea = true,
            $priority = false,
            $save = true,
            $assign = false,
            $openDate = false,
            $timeOwnResolve = false,
            $type = false,
            $status = false,
            $urgency = true,
            $impact = false,
            $category = true,
            $requestSource = false,
            $location = false
        );

        $uid = getItemByTypeName('User', TU_USER, true);
        //add a followup to the ticket
        $fup = new \ITILFollowup();
        $this->assertGreaterThan(
            0,
            (int)$fup->add([
                'itemtype'  => 'Ticket',
                'items_id'   => $ticket->getID(),
                'users_id'     => $uid,
                'content'      => 'A simple followup'
            ])
        );

        $this->checkFormOutput(
            $ticket,
            $name = false,
            $textarea = false,
            $priority = false,
            $save = false,
            $assign = false,
            $openDate = false,
            $timeOwnResolve = false,
            $type = false,
            $status = false,
            $urgency = false,
            $impact = false,
            $category = false,
            $requestSource = false,
            $location = false
        );
    }

    public function testFormTech()
    {
       //create a new ticket with tu user
        $auth = new \Auth();
        $this->login();
        $ticket = new \Ticket();
        $this->assertGreaterThan(
            0,
            (int)$ticket->add([
                'name'                => '',
                'content'             => 'A ticket to check displayed tech form',
                '_users_id_requester' => '3', // post-only
                '_users_id_assign'    => '4', // tech
            ])
        );
        $this->assertTrue($ticket->getFromDB($ticket->getId()));

        //check output with default ACLs
        $this->changeTechRights(['ticket' => null]);
        $this->checkFormOutput(
            $ticket,
            $name = false,
            $textarea = true,
            $priority = false,
            $save = true,
            $assign = false,
            $openDate = true,
            $timeOwnResolve = true,
            $type = true,
            $status = true,
            $urgency = true,
            $impact = true,
            $category = true,
            $requestSource = true,
            $location = true
        );

        //drop UPDATE ticket right from tech profile (still with OWN)
        $this->changeTechRights(['ticket' => 168965]);
        $this->checkFormOutput(
            $ticket,
            $name = false,
            $textarea = true,
            $priority = false,
            $save = true,
            $assign = false,
            $openDate = true,
            $timeOwnResolve = true,
            $type = true,
            $status = true,
            $urgency = true,
            $impact = true,
            $category = true,
            $requestSource = true,
            $location = true
        );

        //drop UPDATE ticket right from tech profile (without OWN)
        $this->changeTechRights(['ticket' => 136197]);
        $this->checkFormOutput(
            $ticket,
            $name = false,
            $textarea = false,
            $priority = false,
            $save = false,
            $assign = false,
            $openDate = false,
            $timeOwnResolve = false,
            $type = false,
            $status = false,
            $urgency = false,
            $impact = false,
            $category = false,
            $requestSource = false,
            $location = false
        );

        // only assign and priority right for tech (without UPDATE and OWN rights)
        $this->changeTechRights(['ticket' => 94209]);
        $this->checkFormOutput(
            $ticket,
            $name = false,
            $textarea = false,
            $priority = true,
            $save = true,
            $assign = true,
            $openDate = false,
            $timeOwnResolve = false,
            $type = false,
            $status = false,
            $urgency = false,
            $impact = false,
            $category = false,
            $requestSource = false,
            $location = false
        );

        $this->changeTechRights([
            'ticket'    => 168967,
            'slm'       => 256,
        ]);
        $this->checkFormOutput(
            $ticket,
            $name = true,
            $textarea = true,
            $priority = false,
            $save = true,
            $assign = true,
            $openDate = true,
            $timeOwnResolve = true,
            $type = true,
            $status = true,
            $urgency = true,
            $impact = true,
            $category = true,
            $requestSource = true,
            $location = true
        );

        $this->changeTechRights([
            'ticket'    => 168967,
            'slm'       => 255,
        ]);
        $this->checkFormOutput(
            $ticket,
            $name = true,
            $textarea = true,
            $priority = false,
            $save = true,
            $assign = true,
            $openDate = true,
            $timeOwnResolve = false,
            $type = true,
            $status = true,
            $urgency = true,
            $impact = true,
            $category = true,
            $requestSource = true,
            $location = true
        );

        // no update rights, only display for tech
        $this->changeTechRights(['ticket' => 3077]);
        $this->checkFormOutput(
            $ticket,
            $name = false,
            $textarea = false,
            $priority = false,
            $save = false,
            $assign = false,
            $openDate = false,
            $timeOwnResolve = false,
            $type = false,
            $status = false,
            $urgency = false,
            $impact = false,
            $category = false,
            $requestSource = false,
            $location = false
        );

        $uid = getItemByTypeName('User', TU_USER, true);
        //add a followup to the ticket
        $fup = new \ITILFollowup();
        $this->assertGreaterThan(
            0,
            (int)$fup->add([
                'itemtype'  => 'Ticket',
                'items_id'   => $ticket->getID(),
                'users_id'     => $uid,
                'content'      => 'A simple followup'
            ])
        );

        //check output with changed ACLs when a followup has been added
        $this->checkFormOutput(
            $ticket,
            $name = false,
            $textarea = false,
            $priority = false,
            $save = false,
            $assign = false,
            $openDate = false,
            $timeOwnResolve = false,
            $type = false,
            $status = false,
            $urgency = false,
            $impact = false,
            $category = false,
            $requestSource = false,
            $location = false
        );
    }

    public function changeTechRights(array $rights)
    {
        global $DB;

        $default_rights = [
            'ticket'    => 168967,
            'slm'       => 255,
        ];

        foreach ($rights as $name => $value) {
            if (is_array($value) && isset($value['default'])) {
                $default_rights[$name] = $value;
            }
            $default_value = $default_rights[$name] ?? null;
            if ($default_value === null) {
                throw new \Exception("Unknown right $name with no default value specified");
            }
            if ($value === null) {
                $value = $default_value;
            }

            // set new rights
            $this->assertTrue(
                $DB->update(
                    'glpi_profilerights',
                    ['rights' => $value],
                    [
                        'profiles_id'  => 6,
                        'name'         => $name
                    ]
                )
            );

        //ACLs have changed: login again.
            $auth = new \Auth();
            $this->assertTrue((bool) $auth->Login('tech', 'tech', true));

            if ($rights != $default_value) {
                //reset rights. Done here so ACLs are reset even if tests fails.
                $this->assertTrue(
                    $DB->update(
                        'glpi_profilerights',
                        ['rights' => $default_value],
                        [
                            'profiles_id'  => 6,
                            'name'         => $name
                        ]
                    )
                );
            }
        }
    }

    /**
     * @param $rights
     * @return void
     * @deprecated 11.0.0 - Use changeTechRights() instead
     */
    public function changeTechRight($rights = 168967)
    {
        $this->changeTechRights(['ticket' => $rights]);
    }

    public function testPriorityAcl()
    {
        $this->login();

        $ticket = new \Ticket();
        $this->assertGreaterThan(
            0,
            (int)$ticket->add([
                'name'    => '',
                'content' => 'A ticket to check priority ACLS',
            ])
        );

        $auth = new \Auth();
        $this->assertTrue((bool)$auth->login('tech', 'tech', true));
        $this->assertTrue((bool)$ticket->getFromDB($ticket->getID()));

        $this->assertFalse((bool)\Session::haveRight(\Ticket::$rightname, \Ticket::CHANGEPRIORITY));
        //check output with default ACLs
        $this->checkFormOutput(
            $ticket,
            $name = false,
            $textarea = true,
            $priority = false,
            $save = true,
            $assign = false,
            $openDate = true,
            $timeOwnResolve = true,
            $type = true,
            $status = true,
            $urgency = true,
            $impact = true,
            $category = true,
            $requestSource = true,
            $location = true
        );

        //Add priority right from tech profile
        global $DB;
        $this->assertTrue(
            $DB->update(
                'glpi_profilerights',
                ['rights' => 234503],
                [
                    'profiles_id'  => 6,
                    'name'         => 'ticket'
                ]
            )
        );

        //ACLs have changed: login again.
        $this->assertTrue((bool)$auth->login('tech', 'tech', true));

        //reset rights. Done here so ACLs are reset even if tests fails.
        $this->assertTrue(
            $DB->update(
                'glpi_profilerights',
                ['rights' => 168967],
                [
                    'profiles_id'  => 6,
                    'name'         => 'ticket'
                ]
            )
        );

        $this->assertTrue((bool)\Session::haveRight(\Ticket::$rightname, \Ticket::CHANGEPRIORITY));
        //check output with changed ACLs
        $this->checkFormOutput(
            $ticket,
            $name = false,
            $textarea = true,
            $priority = true,
            $save = true,
            $assign = false,
            $openDate = true,
            $timeOwnResolve = true,
            $type = true,
            $status = true,
            $urgency = true,
            $impact = true,
            $category = true,
            $requestSource = true,
            $location = true
        );
    }

    public function testAssignAcl()
    {
        $this->login();

        $ticket = new \Ticket();
        $this->assertGreaterThan(
            0,
            (int)$ticket->add([
                'name'    => '',
                'content' => 'A ticket to check assign ACLS',
                '_users_id_assign' => getItemByTypeName("User", TU_USER, true),
            ])
        );

        $auth = new \Auth();
        $this->assertTrue((bool)$auth->login('tech', 'tech', true));
        $this->assertTrue((bool)$ticket->getFromDB($ticket->getID()));

        $this->assertFalse((bool)$ticket->canAssign());
        $this->assertFalse((bool)$ticket->canAssignToMe());
        $this->changeTechRights(['ticket' => 168967]);
        //check output with default ACLs
        $this->checkFormOutput(
            $ticket,
            $name = false,
            $textarea = true,
            $priority = false,
            $save = true,
            $assign = false,
            $openDate = true,
            $timeOwnResolve = true,
            $type = true,
            $status = true,
            $urgency = true,
            $impact = true,
            $category = true,
            $requestSource = true,
            $location = true
        );

        //Drop being in charge from tech profile
        global $DB;
        $this->assertTrue(
            $DB->update(
                'glpi_profilerights',
                ['rights' => 136199],
                [
                    'profiles_id'  => 6,
                    'name'         => 'ticket'
                ]
            )
        );

        //ACLs have changed: login again.
        $this->assertTrue((bool)$auth->login('tech', 'tech', true));

        //reset rights. Done here so ACLs are reset even if tests fails.
        $this->assertTrue(
            $DB->update(
                'glpi_profilerights',
                ['rights' => 168967],
                [
                    'profiles_id'  => 6,
                    'name'         => 'ticket'
                ]
            )
        );

        $this->assertFalse((bool)$ticket->canAssign());
        $this->assertFalse((bool)$ticket->canAssignToMe());
        //check output with changed ACLs
        $this->checkFormOutput(
            $ticket,
            $name = false,
            $textarea = true,
            $priority = false,
            $save = true,
            $assign = false,
            $openDate = true,
            $timeOwnResolve = true,
            $type = true,
            $status = true,
            $urgency = true,
            $impact = true,
            $category = true,
            $requestSource = true,
            $location = true
        );

        //Add assign in charge from tech profile
        $this->assertTrue(
            $DB->update(
                'glpi_profilerights',
                ['rights' => 144391],
                [
                    'profiles_id'  => 6,
                    'name'         => 'ticket'
                ]
            )
        );

        //ACLs have changed: login again.
        $this->assertTrue((bool)$auth->login('tech', 'tech', true));

        //reset rights. Done here so ACLs are reset even if tests fails.
        $DB->update(
            'glpi_profilerights',
            ['rights' => 168967],
            [
                'profiles_id'  => 6,
                'name'         => 'ticket'
            ]
        );

        $this->assertTrue((bool)$ticket->canAssign());
        $this->assertFalse((bool)$ticket->canAssignToMe());
        //check output with changed ACLs
        $this->checkFormOutput(
            $ticket,
            $name = false,
            $textarea = true,
            $priority = false,
            $save = true,
            $assign = true,
            $openDate = true,
            $timeOwnResolve = true,
            $type = true,
            $status = true,
            $urgency = true,
            $impact = true,
            $category = true,
            $requestSource = true,
            $location = true
        );

        // Assign right without UPDATE
        $this->changeTechRight(\Ticket::ASSIGN | \Ticket::READALL);
        $this->checkFormOutput(
            $ticket,
            $name = false,
            $textarea = false,
            $priority = false,
            $save = true,
            $assign = true,
            $openDate = false,
            $timeOwnResolve = false,
            $type = false,
            $status = false,
            $urgency = false,
            $impact = false,
            $category = false,
            $requestSource = false,
            $location = false
        );
    }

    public function testUpdateFollowup()
    {
        $uid = getItemByTypeName('User', 'tech', true);
        $auth = new \Auth();
        $this->assertTrue((bool)$auth->login('tech', 'tech', true));

        $ticket = new \Ticket();
        $this->assertGreaterThan(
            0,
            (int)$ticket->add([
                'name'    => '',
                'content' => 'A ticket to check followup updates',
            ])
        );

        //add a followup to the ticket
        $fup = new \ITILFollowup();
        $this->assertGreaterThan(
            0,
            (int)$fup->add([
                'itemtype'  => $ticket::getType(),
                'items_id'   => $ticket->getID(),
                'users_id'     => $uid,
                'content'      => 'A simple followup'
            ])
        );

        $this->login();
        $uid2 = getItemByTypeName('User', TU_USER, true);
        $this->assertTrue($fup->getFromDB($fup->getID()));
        $this->assertTrue($fup->update([
            'id'        => $fup->getID(),
            'content'   => 'A simple edited followup'
        ]));

        $this->assertTrue($fup->getFromDB($fup->getID()));
        $this->assertIsArray($fup->fields);
        $this->assertEquals($uid, $fup->fields['users_id']);
        $this->assertEquals($uid2, $fup->fields['users_id_editor']);
    }

    public function testClone()
    {
        $this->login();
        $this->setEntity('Root entity', true);
        $ticket = new GlobalTicket();
        $ticket_id = $ticket->add([
            'name'    => 'Ticket to check cloning',
            'content' => 'Ticket to check cloning',
        ]);
        $this->assertGreaterThan(0, $ticket_id);
        $task = new \TicketTask();
        $this->assertGreaterThan(
            0,
            (int)$task->add([
                'tickets_id' => $ticket_id,
                'content'    => 'A task to check cloning',
                'actiontime' => 3600,
            ])
        );

        $date = date('Y-m-d H:i:s');
        $_SESSION['glpi_currenttime'] = $date;

        // Test item cloning
        $added = $ticket->clone();
        $this->assertGreaterThan(0, (int)$added);

        $clonedTicket = new \Ticket();
        $this->assertTrue($clonedTicket->getFromDB($added));

        // Check timeline items are not cloned
        $this->assertEquals(0, (int)$clonedTicket->getTimelineItems());

        $fields = $ticket->fields;

        // Check the ticket values. Id and dates must be different, everything else must be equal
        foreach ($fields as $k => $v) {
            switch ($k) {
                case 'id':
                    $this->assertNotEquals($ticket->getField($k), $clonedTicket->getField($k));
                    break;
                case 'date_mod':
                case 'date_creation':
                    $dateClone = new \DateTime($clonedTicket->getField($k));
                    $expectedDate = new \DateTime($date);
                    $this->assertEquals($expectedDate, $dateClone);
                    break;
                case 'name':
                    $this->assertEquals("{$ticket->getField($k)} (copy)", $clonedTicket->getField($k));
                    break;
                default:
                    $this->assertEquals($ticket->getField($k), $clonedTicket->getField($k), "$k");
            }
        }
    }

    public function testCloneActor()
    {
        $this->login();
        $this->setEntity('Root entity', true);
        $ticket = getItemByTypeName('Ticket', '_ticket01');

        $ticket_user = new Ticket_User();
        $this->assertGreaterThan(
            0,
            (int)$ticket_user->add([
                'tickets_id' => $ticket->getID(),
                'users_id' => (int)getItemByTypeName('User', 'post-only', true), //requester
                'type' => 1
            ])
        );

        $this->assertGreaterThan(
            0,
            $ticket_user->add([
                'tickets_id' => $ticket->getID(),
                'users_id' => (int)getItemByTypeName('User', 'tech', true), //assign
                'type' => 2
            ])
        );

        $ticket_Supplier = new Supplier_Ticket();
        $this->assertGreaterThan(
            0,
            (int)$ticket_Supplier->add([
                'tickets_id' => $ticket->getID(),
                'suppliers_id' => (int)getItemByTypeName('Supplier', '_suplier01_name', true), //observer
                'type' => 3
            ])
        );

        $this->assertGreaterThan(
            0,
            (int)$ticket_Supplier->add([
                'tickets_id' => $ticket->getID(),
                'suppliers_id' => (int)getItemByTypeName('Supplier', '_suplier02_name', true), //requester
                'type' => 1
            ])
        );

        $this->assertGreaterThan(
            0,
            $ticket_user->add([
                'tickets_id' => $ticket->getID(),
                'users_id' => (int)getItemByTypeName('User', 'normal', true), //observer
                'type' => 3
            ])
        );

        $group_ticket = new Group_Ticket();
        $this->assertGreaterThan(
            0,
            $group_ticket->add([
                'tickets_id' => $ticket->getID(),
                'groups_id' => (int)getItemByTypeName('Group', '_test_group_1', true), //observer
                'type' => 3
            ])
        );

        $this->assertGreaterThan(
            0,
            $group_ticket->add([
                'tickets_id' => $ticket->getID(),
                'groups_id' => (int)getItemByTypeName('Group', '_test_group_2', true), //assign
                'type' => 3
            ])
        );

        $date = date('Y-m-d H:i:s');
        $_SESSION['glpi_currenttime'] = $date;

        // Test item cloning
        $added = $ticket->clone();
        $this->assertGreaterThan(0, (int)$added);

        $clonedTicket = new \Ticket();
        $this->assertTrue($clonedTicket->getFromDB($added));

        // Check timeline items are not cloned except log
        $this->assertCount(
            0,
            $clonedTicket->getTimelineItems(['with_logs' => false])
        );

        $this->assertCount(
            8,
            $clonedTicket->getTimelineItems(['with_logs' => true])
        );
        //User: Add a link with an item: 5 times
        //Group: Add a link with an item: 2 times
        //Status: Change New to Processing (assigned): once

        //check actors
        $this->assertTrue(
            $ticket_user->getFromDBByCrit([
                'tickets_id' => $clonedTicket->getID(),
                'users_id' => (int)getItemByTypeName('User', 'post-only', true), //requester
                'type' => 1
            ])
        );

        $this->assertTrue(
            $ticket_user->getFromDBByCrit([
                'tickets_id' => $clonedTicket->getID(),
                'users_id' => (int)getItemByTypeName('User', 'tech', true), //assign
                'type' => 2
            ])
        );

        $this->assertTrue(
            $ticket_user->getFromDBByCrit([
                'tickets_id' => $clonedTicket->getID(),
                'users_id' => (int)getItemByTypeName('User', 'normal', true), //observer
                'type' => 3
            ])
        );

        $this->assertTrue(
            $ticket_Supplier->getFromDBByCrit([
                'tickets_id' => $ticket->getID(),
                'suppliers_id' => (int)getItemByTypeName('Supplier', '_suplier01_name', true), //observer
                'type' => 3
            ])
        );

        $this->assertTrue(
            $ticket_Supplier->getFromDBByCrit([
                'tickets_id' => $ticket->getID(),
                'suppliers_id' => (int)getItemByTypeName('Supplier', '_suplier02_name', true), //requester
                'type' => 1
            ])
        );

        $this->assertTrue(
            $group_ticket->getFromDBByCrit([
                'tickets_id' => $clonedTicket->getID(),
                'groups_id' => (int)getItemByTypeName('Group', '_test_group_1', true), //observer
                'type' => 3
            ])
        );

        $this->assertTrue(
            $group_ticket->getFromDBByCrit([
                'tickets_id' => $clonedTicket->getID(),
                'groups_id' => (int)getItemByTypeName('Group', '_test_group_2', true), //assign
                'type' => 3
            ])
        );

        $fields = $ticket->fields;
        // Check the ticket values. Id and dates must be different, everything else must be equal
        foreach ($fields as $k => $v) {
            switch ($k) {
                case 'id':
                    $this->assertNotEquals($ticket->getField($k), $clonedTicket->getField($k));
                    break;
                case 'date_mod':
                case 'date_creation':
                    $dateClone = new \DateTime($clonedTicket->getField($k));
                    $expectedDate = new \DateTime($date);
                    $this->assertEquals($expectedDate, $dateClone);
                    break;
                case 'name':
                    $this->assertEquals("{$ticket->getField($k)} (copy)", $clonedTicket->getField($k));
                    break;
                default:
                    $this->assertEquals($ticket->getField($k), $clonedTicket->getField($k), "$k");
            }
        }
    }

    protected function testGetTimelinePosition2($tlp, $tickets_id)
    {
        foreach ($tlp as $users_name => $user) {
            $this->login($users_name, $user['pass']);
            $uid = getItemByTypeName('User', $users_name, true);

            // ITILFollowup
            $fup = new \ITILFollowup();
            $this->assertGreaterThan(
                0,
                (int)$fup->add([
                    'itemtype'  => 'Ticket',
                    'items_id'   => $tickets_id,
                    'users_id'     => $uid,
                    'content'      => 'A simple followup'
                ])
            );

            $this->assertEquals(
                $user['pos'],
                (int)$fup->fields['timeline_position']
            );

            // TicketTask
            $task = new \TicketTask();
            $this->assertGreaterThan(
                0,
                (int)$task->add([
                    'tickets_id'   => $tickets_id,
                    'users_id'     => $uid,
                    'content'      => 'A simple Task'
                ])
            );

            $this->assertEquals(
                $user['pos'],
                (int)$task->fields['timeline_position']
            );

            // Document and Document_Item
            $doc = new \Document();
            $this->assertGreaterThan(
                0,
                (int)$doc->add([
                    'users_id'     => $uid,
                    'tickets_id'   => $tickets_id,
                    'name'         => 'A simple document object'
                ])
            );

            $doc_item = new \Document_Item();
            $this->assertGreaterThan(
                0,
                (int)$doc_item->add([
                    'users_id'      => $uid,
                    'items_id'      => $tickets_id,
                    'itemtype'      => 'Ticket',
                    'documents_id'  => $doc->getID()
                ])
            );

            $this->assertEquals(
                $user['pos'],
                (int)$doc_item->fields['timeline_position']
            );

            // TicketValidation
            $val = new \TicketValidation();
            $this->assertGreaterThan(
                0,
                (int)$val->add([
                    'tickets_id'   => $tickets_id,
                    'comment_submission'      => 'A simple validation',
                    'itemtype_target' => 'User',
                    'items_id_target' => 5, // normal
                    'status' => 2
                ])
            );

            $this->assertEquals(
                $user['pos'],
                (int)$val->fields['timeline_position']
            );
        }
    }

    protected function testGetTimelinePositionSolution($tlp, $tickets_id)
    {
        foreach ($tlp as $users_name => $user) {
            $this->login($users_name, $user['pass']);
            $uid = getItemByTypeName('User', $users_name, true);

            // Ticket Solution
            $tkt = new \Ticket();
            $this->assertTrue(
                (bool)$tkt->update([
                    'id'   => $tickets_id,
                    'solution'      => 'A simple solution from ' . $users_name
                ])
            );

            $this->assertEquals(
                $user['pos'],
                (int)$tkt->getTimelinePosition($tickets_id, 'ITILSolution', $uid)
            );
        }
    }

    public function testGetTimelinePosition()
    {

        // login TU_USER
        $this->login();

        // create ticket
        // with post-only as requester
        // tech as assigned to
        // normal as observer
        $ticket = new \Ticket();
        $this->assertGreaterThan(
            0,
            (int)$ticket->add([
                'name'                => 'ticket title',
                'content'             => 'a description',
                '_users_id_requester' => '3', // post-only
                '_users_id_observer'  => '5', // normal
                '_users_id_assign'    => ['4', '5'] // tech and normal
            ])
        );

        $tlp = [
            'glpi'      => ['pass' => 'glpi',     'pos' => \CommonITILObject::TIMELINE_LEFT],
            'post-only' => ['pass' => 'postonly', 'pos' => \CommonITILObject::TIMELINE_LEFT],
            'tech'      => ['pass' => 'tech',     'pos' => \CommonITILObject::TIMELINE_RIGHT],
            'normal'    => ['pass' => 'normal',   'pos' => \CommonITILObject::TIMELINE_RIGHT]
        ];

        $this->testGetTimelinePosition2($tlp, $ticket->getID());

       // Solution timeline tests
        $tlp = [
            'tech' => [
                'pass' => 'tech',
                'pos' => \CommonITILObject::TIMELINE_RIGHT
            ]
        ];

        $this->testGetTimelinePositionSolution($tlp, $ticket->getID());

        return $ticket->getID();
    }

    public function testGetTimelineItemsPosition()
    {

        $tkt_id = $this->testGetTimelinePosition();

        // login TU_USER
        $this->login();

        $ticket = new \Ticket();
        $this->assertTrue(
            (bool)$ticket->getFromDB($tkt_id)
        );

        // test timeline_position from getTimelineItems()
        $timeline_items = $ticket->getTimelineItems();

        foreach ($timeline_items as $item) {
            switch ($item['type']) {
                case 'ITILFollowup':
                case 'TicketTask':
                case 'TicketValidation':
                case 'Document_Item':
                    if (in_array($item['item']['users_id'], [2, 3])) {
                        $this->assertEquals(\CommonITILObject::TIMELINE_LEFT, (int)$item['item']['timeline_position']);
                    } else {
                        $this->assertEquals(\CommonITILObject::TIMELINE_RIGHT, (int)$item['item']['timeline_position']);
                    }
                    break;
                case 'ITILSolution':
                    $this->assertEquals(\CommonITILObject::TIMELINE_RIGHT, (int)$item['item']['timeline_position']);
                    break;
            }
        }
    }

    public static function inputProvider()
    {
        return [
            [
                'input'     => [
                    'name'     => 'This is a title',
                    'content'   => 'This is a content'
                ],
                'expected'  => [
                    'name' => 'This is a title',
                    'content' => 'This is a content'
                ]
            ], [
                'input'     => [
                    'name'      => '',
                    'content'   => 'This is a content'
                ],
                'expected'  => [
                    'name' => 'This is a content',
                    'content' => 'This is a content'
                ]
            ], [
                'input'     => [
                    'name'      => '',
                    'content'   => "This is a content\nwith a carriage return"
                ],
                'expected'  => [
                    'name' => 'This is a content with a carriage return',
                    'content' => "This is a content\nwith a carriage return"
                ]
            ], [
                'input'     => [
                    'name'      => '',
                    'content'   => "This is a content\r\nwith a carriage return"
                ],
                'expected'  => [
                    'name' => 'This is a content with a carriage return',
                    'content' => "This is a content\nwith a carriage return"
                ]
            ], [
                'input'     => [
                    'name'      => '',
                    'content'   => "<p>This is a content\r\nwith a carriage return</p>"
                ],
                'expected'  => [
                    'name' => 'This is a content with a carriage return',
                    'content' => "<p>This is a content\nwith a carriage return</p>",
                ]
            ], [
                'input'     => [
                    'name'      => '',
                    'content'   => 'Test for buggy &#039; character'
                ],
                'expected'  => [
                    'name'      => "Test for buggy ' character",
                    'content'   => "Test for buggy &#039; character",
                ]
            ]
        ];
    }

    #[DataProvider('inputProvider')]
    public function testPrepareInputForAdd($input, $expected)
    {
        $instance = new \Ticket();
        $prepared = $instance->prepareInputForAdd($input);
        $this->assertSame($expected['name'], $prepared['name']);
        $this->assertSame($expected['content'], $prepared['content']);
    }

    public function testAssignChangeStatus()
    {
        // login postonly
        $this->login('post-only', 'postonly');

        //create a new ticket
        $ticket = new \Ticket();
        $this->assertGreaterThan(
            0,
            (int)$ticket->add([
                'name'    => '',
                'content' => 'A ticket to check change of status when using "associate myself" feature',
            ])
        );
        $tickets_id = $ticket->getID();
        $this->assertTrue($ticket->getFromDB($tickets_id));

        // login TU_USER
        $this->login();

        // simulate "associate myself" feature
        $ticket_user = new \Ticket_User();
        $input_ticket_user = [
            'tickets_id'       => $tickets_id,
            'users_id'         => \Session::getLoginUserID(),
            'use_notification' => 1,
            'type'             => \CommonITILActor::ASSIGN
        ];
        $this->assertGreaterThan(0, (int) $ticket_user->add($input_ticket_user));
        $this->assertTrue($ticket_user->getFromDB($ticket_user->getId()));

        // check status (should be ASSIGNED)
        $this->assertTrue($ticket->getFromDB($tickets_id));
        $this->assertEquals(\CommonITILObject::ASSIGNED, (int) $ticket->fields['status']);

        // remove associated user
        $ticket_user->delete([
            'id' => $ticket_user->getId()
        ]);

        // check status (should be INCOMING)
        $this->assertTrue($ticket->getFromDB($tickets_id));
        $this->assertEquals(\CommonITILObject::INCOMING, (int)$ticket->fields['status']);

        // drop UPDATE right to TU_USER and redo "associate myself"
        $saverights = $_SESSION['glpiactiveprofile'];
        $_SESSION['glpiactiveprofile']['ticket'] -= \UPDATE;
        $this->assertGreaterThan(0, (int) $ticket_user->add($input_ticket_user));
        // restore rights
        $_SESSION['glpiactiveprofile'] = $saverights;
        //check ticket creation
        $this->assertTrue($ticket_user->getFromDB($ticket_user->getId()));

        // check status (should be ASSIGNED)
        $this->assertTrue($ticket->getFromDB($tickets_id));
        $this->assertEquals(\CommonITILObject::ASSIGNED, (int)$ticket->fields['status']);

        // remove associated user
        $ticket_user->delete([
            'id' => $ticket_user->getId()
        ]);

        // check status (should be INCOMING)
        $this->assertTrue($ticket->getFromDB($tickets_id));
        $this->assertEquals(\CommonITILObject::INCOMING, (int)$ticket->fields['status']);

        // remove associated user
        $ticket_user->delete([
            'id' => $ticket_user->getId()
        ]);

        // check with very limited rights and redo "associate myself"
        $_SESSION['glpiactiveprofile']['ticket'] = \CREATE
                                               + \Ticket::READMY
                                               + \Ticket::READALL
                                               + \Ticket::READGROUP
                                               + \Ticket::OWN; // OWN right must allow self-assign
        $this->assertGreaterThan(0, (int) $ticket_user->add($input_ticket_user));
        // restore rights
        $_SESSION['glpiactiveprofile'] = $saverights;
        //check ticket creation
        $this->assertTrue($ticket_user->getFromDB($ticket_user->getId()));

        // check status (should still be ASSIGNED)
        $this->assertTrue($ticket->getFromDB($tickets_id));
        $this->assertEquals(\CommonITILObject::ASSIGNED, (int)$ticket->fields['status']);
    }

    public function testClosedTicketTransfer()
    {

       // 1- create a category
        $itilcat      = new \ITILCategory();
        $first_cat_id = $itilcat->add([
            'name' => 'my first cat',
        ]);
        $this->assertFalse($itilcat->isNewItem());

       // 2- create a category
        $second_cat    = new \ITILCategory();
        $second_cat_id = $second_cat->add([
            'name' => 'my second cat',
        ]);
        $this->assertFalse($second_cat->isNewItem());

        // 3- create ticket
        $ticket    = new \Ticket();
        $ticket_id = $ticket->add([
            'name'              => 'A ticket to check the category change when using the "transfer" function.',
            'content'           => 'A ticket to check the category change when using the "transfer" function.',
            'itilcategories_id' => $first_cat_id,
            'status'            => \CommonITILObject::CLOSED
        ]);

        $this->assertFalse($ticket->isNewItem());

        // 4 - delete category with replacement
        $itilcat->delete(['id'          => $first_cat_id,
            '_replace_by' => $second_cat_id
        ], 1);

        // 5 - check that the category has been replaced in the ticket
        $ticket->getFromDB($ticket_id);
        $this->assertEquals($second_cat_id, (int)$ticket->fields['itilcategories_id']);
    }

    public static function computePriorityProvider()
    {
        return [
            [
                'input'    => [
                    'urgency'   => 2,
                    'impact'    => 2
                ],
                'urgency'  => 2,
                'impact'   => 2,
                'priority' => 2
            ], [
                'input'    => [
                    'urgency'   => 5
                ],
                'urgency'  => 5,
                'impact'   => 3,
                'priority' => 4
            ], [
                'input'    => [
                    'impact'   => 5
                ],
                'urgency'  => 3,
                'impact'   => 5,
                'priority' => 4
            ], [
                'input'    => [
                    'urgency'   => 5,
                    'impact'    => 5
                ],
                'urgency'  => 5,
                'impact'   => 5,
                'priority' => 5
            ], [
                'input'    => [
                    'urgency'   => 5,
                    'impact'    => 1
                ],
                'urgency'  => 5,
                'impact'   => 1,
                'priority' => 2
            ]
        ];
    }

    #[DataProvider('computePriorityProvider')]
    public function testComputePriority($input, $urgency, $impact, $priority)
    {
        $this->login();
        $ticket = getItemByTypeName('Ticket', '_ticket01');
        $input['id'] = $ticket->fields['id'];
        $result = $ticket->prepareInputForUpdate($input);
        $this->assertSame($urgency, $result['urgency']);
        $this->assertSame($impact, $result['impact']);
        $this->assertSame($priority, $result['priority']);
    }

    public function testGetDefaultValues()
    {
        $input = \Ticket::getDefaultValues();

        $this->assertEquals(0, $input['_users_id_requester']);
        $this->assertContains('1', $input['_users_id_requester_notif']['use_notification']);
        $this->assertContains('', $input['_users_id_requester_notif']['alternative_email']);

        $this->assertEquals(0, $input['_groups_id_requester']);

        $this->assertEquals(0, $input['_users_id_assign']);
        $this->assertContains('1', $input['_users_id_assign_notif']['use_notification']);
        $this->assertContains('', $input['_users_id_assign_notif']['alternative_email']);

        $this->assertEquals(0, $input['_groups_id_assign']);

        $this->assertEquals(0, $input['_users_id_observer']);
        $this->assertContains(1, $input['_users_id_observer_notif']['use_notification']);
        $this->assertContains('', $input['_users_id_observer_notif']['alternative_email']);

        $this->assertEquals(0, $input['_suppliers_id_assign']);
        $this->assertContains(1, $input['_suppliers_id_assign_notif']['use_notification']);
        $this->assertContains('', $input['_suppliers_id_assign_notif']['alternative_email']);

        $this->assertEquals('', $input['name']);
        $this->assertEquals('', $input['content']);
        $this->assertEquals(0, (int) $input['itilcategories_id']);
        $this->assertEquals(3, (int) $input['urgency']);
        $this->assertEquals(3, (int) $input['impact']);
        $this->assertEquals(3, (int) $input['priority']);
        $this->assertEquals(1, (int) $input['requesttypes_id']);
        $this->assertEquals(0, (int) $input['actiontime']);
        $this->assertEquals(0, (int) $input['entities_id']);
        $this->assertEquals(\Ticket::INCOMING, (int) $input['status']);
        $this->assertCount(0, $input['followup']);
        $this->assertEquals('', $input['itemtype']);
        $this->assertEquals(0, (int) $input['items_id']);
        $this->assertCount(0, $input['plan']);
        $this->assertEquals(\CommonITILValidation::NONE, (int) $input['global_validation']);

        $this->assertEquals('NULL', $input['time_to_resolve']);
        $this->assertEquals('NULL', $input['time_to_own']);
        $this->assertEquals(0, (int) $input['slas_id_tto']);
        $this->assertEquals(0, (int) $input['slas_id_ttr']);

        $this->assertEquals('NULL', $input['internal_time_to_resolve']);
        $this->assertEquals('NULL', $input['internal_time_to_own']);
        $this->assertEquals(0, (int) $input['olas_id_tto']);
        $this->assertEquals(0, (int) $input['olas_id_ttr']);

        $this->assertEquals(0, (int) $input['_add_validation']);

        $this->assertCount(0, $input['_validation_targets']);
        $this->assertEquals(\Ticket::INCIDENT_TYPE, (int) $input['type']);
        $this->assertCount(0, $input['_documents_id']);
        $this->assertCount(0, $input['_tasktemplates_id']);
        $this->assertCount(0, $input['_filename']);
        $this->assertCount(0, $input['_tag_filename']);
    }

    /**
     * @see self::testCanTakeIntoAccount()
     */
    public static function canTakeIntoAccountProvider()
    {
        return [
            [
                'input'    => [
                    '_users_id_requester' => ['3'], // "post-only"
                ],
                'user'     => [
                    'login'    => 'post-only',
                    'password' => 'postonly',
                ],
                'expected' => false, // is requester, so cannot take into account
            ],
            [
                'input'    => [
                    '_users_id_requester' => ['3', '4'], // "post-only" and "tech"
                ],
                'user'     => [
                    'login'    => 'tech',
                    'password' => 'tech',
                ],
                'expected' => false, // is requester, so cannot take into account
            ],
            [
                'input'    => [
                    '_users_id_requester' => ['3'], // "post-only"
                ],
                'user'     => [
                    'login'    => 'tech',
                    'password' => 'tech',
                ],
                'expected' => true, // has enough rights so can take into account
            ],
            [
                'input'    => [
                    '_users_id_requester' => ['3'], // "post-only"
                ],
                'user'     => [
                    'login'    => 'tech',
                    'password' => 'tech',
                    'rights'   => [
                        'task' => \READ,
                        'followup' => \READ,
                    ],
                ],
                'expected' => false, // has not enough rights so cannot take into account
            ],
            [
                'input'    => [
                    '_users_id_requester' => ['3'], // "post-only"
                ],
                'user'     => [
                    'login'    => 'tech',
                    'password' => 'tech',
                    'rights'   => [
                        'task' => \READ + \CommonITILTask::ADDALLITEM,
                        'followup' => \READ,
                    ],
                ],
                'expected' => true, // has enough rights so can take into account
            ],
            [
                'input'    => [
                    '_users_id_requester' => ['3'], // "post-only"
                ],
                'user'     => [
                    'login'    => 'tech',
                    'password' => 'tech',
                    'rights'   => [
                        'task' => \READ,
                        'followup' => \READ + \ITILFollowup::ADDALLITEM,
                    ],
                ],
                'expected' => true, // has enough rights so can take into account
            ],
            [
                'input'    => [
                    '_users_id_requester' => ['3'], // "post-only"
                ],
                'user'     => [
                    'login'    => 'tech',
                    'password' => 'tech',
                    'rights'   => [
                        'task' => \READ,
                        'followup' => \READ + \ITILFollowup::ADDMY,
                    ],
                ],
                'expected' => true, // has enough rights so can take into account
            ],
            [
                'input'    => [
                    '_users_id_requester' => ['3'], // "post-only"
                ],
                'user'     => [
                    'login'    => 'tech',
                    'password' => 'tech',
                    'rights'   => [
                        'task' => \READ,
                        'followup' => \READ + \ITILFollowup::ADD_AS_GROUP,
                    ],
                ],
                'expected' => true, // has enough rights so can take into account
            ],
            [
                'input'    => [
                    '_do_not_compute_takeintoaccount' => 1,
                    '_users_id_requester'             => ['4'], // "tech"
                    '_users_id_assign'                => ['4'], // "tech"
                ],
                'user'     => [
                    'login'    => 'tech',
                    'password' => 'tech',
                ],
            // is requester but also assigned, so can take into account
            // this is only possible if "_do_not_compute_takeintoaccount" flag is set by business rules
                'expected' => true,
            ],
        ];
    }

    /**
     * Tests ability to take a ticket into account.
     *
     * @param array   $input    Input used to create the ticket
     * @param array   $user     Array containing 'login' and 'password' fields of tested user,
     *                          and a 'rights' array if rights have to be forced
     * @param boolean $expected Expected result of "Ticket::canTakeIntoAccount()" method
     */
    #[DataProvider('canTakeIntoAccountProvider')]
    public function testCanTakeIntoAccount(array $input, array $user, bool $expected)
    {
        // Create a ticket
        $this->login();
        $_SESSION['glpiset_default_tech'] = false;
        $ticket = new \Ticket();
        $ticketId = $ticket->add(
            $input + [
                'name'    => '',
                'content' => 'A ticket to check canTakeIntoAccount() results',
                'status'  => CommonITILObject::ASSIGNED
            ]
        );
        $this->assertGreaterThan(0, (int)$ticketId);
        // Reload ticket to get all default fields values
        $this->assertTrue($ticket->getFromDB($ticketId));
        // Validate that "takeintoaccount_delay_stat" is not automatically defined
        $this->assertEquals(0, (int)$ticket->fields['takeintoaccount_delay_stat']);
        $this->assertEquals(null, $ticket->fields['takeintoaccountdate']);
        // Login with tested user
        $this->login($user['login'], $user['password']);
        // Apply specific rights if defined
        if (array_key_exists('rights', $user)) {
            foreach ($user['rights'] as $rightname => $rightvalue) {
                $_SESSION['glpiactiveprofile'][$rightname] = $rightvalue;
            }
        }
        // Verify result
        $this->assertEquals($expected, $ticket->canTakeIntoAccount());

        // Check that computation of "takeintoaccount_delay_stat" can be prevented
        $this->modifyCurrentTime('+1 second'); // be sure to wait at least one second before updating
        $this->assertTrue(
            $ticket->update(
                [
                    'id'                              => $ticketId,
                    'content'                         => 'Updated ticket 1',
                    '_do_not_compute_takeintoaccount' => 1
                ]
            )
        );
        $this->assertEquals(0, (int)$ticket->fields['takeintoaccount_delay_stat']);
        $this->assertEquals(null, $ticket->fields['takeintoaccountdate']);

        // Check that computation of "takeintoaccount_delay_stat" is done if user can take into account
        $this->assertTrue(
            $ticket->update(
                [
                    'id'      => $ticketId,
                    'content' => 'Updated ticket 2',
                ]
            )
        );
        if (!$expected) {
            $this->assertEquals(0, (int)$ticket->fields['takeintoaccount_delay_stat']);
            $this->assertEquals(null, $ticket->fields['takeintoaccountdate']);
        } else {
            $this->assertGreaterThan(0, (int)$ticket->fields['takeintoaccount_delay_stat']);
            $this->assertEquals($_SESSION['glpi_currenttime'], $ticket->fields['takeintoaccountdate']);
        }
    }

    /**
     * Tests taken into account state.
     */
    public function testIsAlreadyTakenIntoAccount()
    {
        // Create a ticket
        $this->login();
        $_SESSION['glpiset_default_tech'] = false;
        $ticket = new \Ticket();
        $ticket_id = $ticket->add(
            [
                'name'    => '',
                'content' => 'A ticket to check isAlreadyTakenIntoAccount() results',
            ]
        );
        $this->assertGreaterThan(0, (int)$ticket_id);

        // Reload ticket to get all default fields values
        $this->assertTrue($ticket->getFromDB($ticket_id));

        // Empty ticket is not taken into account
        $this->assertFalse($ticket->isAlreadyTakenIntoAccount());

        // Take into account
        $this->login('tech', 'tech');
        $ticket_user = new \Ticket_User();
        $ticket_user_id = $ticket_user->add(
            [
                'tickets_id'       => $ticket_id,
                'users_id'         => \Session::getLoginUserID(),
                'use_notification' => 1,
                'type'             => \CommonITILActor::ASSIGN
            ]
        );
        $this->assertGreaterThan(0, (int)$ticket_user_id);

        // Assign to tech made ticket taken into account
        $this->assertTrue($ticket->getFromDB($ticket_id));
        $this->assertTrue($ticket->isAlreadyTakenIntoAccount());
    }

    public function testCronCloseTicket()
    {
        global $DB;
        $this->login();
        // set default calendar and autoclose delay in root entity
        $entity = new \Entity();
        $this->assertTrue($entity->update([
            'id'              => 0,
            'calendars_id'    => 1,
            'autoclose_delay' => 5,
        ]));

       // create some solved tickets at various solvedate
        $ticket = new \Ticket();
        $tickets_id_1 = $ticket->add([
            'name'        => "test autoclose 1",
            'content'     => "test autoclose 1",
            'entities_id' => 0,
            'status'      => \CommonITILObject::SOLVED,
        ]);
        $this->assertGreaterThan(0, (int)$tickets_id_1);
        $DB->update('glpi_tickets', [
            'solvedate' => date('Y-m-d 10:00:00', time() - 10 * DAY_TIMESTAMP),
        ], [
            'id' => $tickets_id_1,
        ]);
        $tickets_id_2 = $ticket->add([
            'name'        => "test autoclose 1",
            'content'     => "test autoclose 1",
            'entities_id' => 0,
            'status'      => \CommonITILObject::SOLVED,
        ]);
        $DB->update('glpi_tickets', [
            'solvedate' => date('Y-m-d 10:00:00', time()),
        ], [
            'id' => $tickets_id_2,
        ]);
        $this->assertGreaterThan(0, (int)$tickets_id_2);

       // launch Cron for closing tickets
        $mode = - \CronTask::MODE_EXTERNAL; // force
        \CronTask::launch($mode, 5, 'closeticket');

       // check ticket status
        $this->assertTrue($ticket->getFromDB($tickets_id_1));
        $this->assertEquals(\CommonITILObject::CLOSED, (int)$ticket->fields['status']);
        $this->assertTrue($ticket->getFromDB($tickets_id_2));
        $this->assertEquals(\CommonITILObject::SOLVED, (int)$ticket->fields['status']);
    }

    /**
     * @see self::testTakeIntoAccountDelayComputationOnCreate()
     * @see self::testTakeIntoAccountDelayComputationOnUpdate()
     */
    protected function takeIntoAccountDelayComputationProvider()
    {
        $this->login();
        $group = new \Group();
        $group_id = $group->add(['name' => 'Test group']);
        $this->assertGreaterThan(0, (int)$group_id);

        $group_user = new \Group_User();
        $this->assertGreaterThan(
            0,
            (int)$group_user->add([
                'groups_id' => $group_id,
                'users_id'  => '4', // "tech"
            ])
        );

        $test_cases = [
            [
                'input'    => [
                    'content' => 'test',
                ],
                'computed' => false, // not computed as tech is requester
            ],
            [
                'input'    => [
                    '_users_id_assign' => '4', // "tech"
                ],
                'computed' => true, // computed on asignment
            ],
            [
                'input'    => [
                    '_users_id_observer' => '4', // "tech"
                ],
                'computed' => false, // not computed as new actor is not assigned
            ],
         /* Triggers PHP error "Uncaught Error: [] operator not supported for strings in /var/www/glpi/inc/ticket.class.php:1162"
         [
            'input'    => [
               '_users_id_requester' => '3', // "post-only"
            ],
            'computed' => false, // not computed as new actor is not assigned
         ],
         */
            [
                'input'    => [
                    '_additional_assigns' => [
                        ['users_id' => '4'], // "tech"
                    ],
                ],
                'computed' => true, // computed on asignment
            ],
            [
                'input'    => [
                    '_additional_observers' => [
                        ['users_id' => '4'], // "tech"
                    ],
                ],
                'computed' => false, // not computed as new actor is not assigned
            ],
            [
                'input'    => [
                    '_additional_requesters' => [
                        ['users_id' => '2'], // "post-only"
                    ],
                ],
                'computed' => false, // not computed as new actor is not assigned
            ],
            [
                'input'    => [
                    '_groups_id_assign' => $group_id,
                ],
                'computed' => true, // computed on asignment
            ],
            [
                'input'    => [
                    '_groups_id_observer' => $group_id,
                ],
                'computed' => false, // not computed as new actor is not assigned
            ],
            [
                'input'    => [
                    '_groups_id_requester' => $group_id,
                ],
                'computed' => false, // not computed as new actor is not assigned
            ],
            [
                'input'    => [
                    '_additional_groups_assigns' => [$group_id],
                ],
                'computed' => true, // computed on asignment
            ],
            [
                'input'    => [
                    '_additional_groups_observers' => [$group_id],
                ],
                'computed' => false, // not computed as new actor is not assigned
            ],
            [
                'input'    => [
                    '_additional_groups_requesters' => [$group_id],
                ],
                'computed' => false, // not computed as new actor is not assigned
            ],
         /* Not computing delay, do not know why
         [
            'input'    => [
               '_suppliers_id_assign' => '1', // "_suplier01_name"
            ],
            'computed' => true, // computed on asignment
         ],
         */
            [
                'input'    => [
                    '_additional_suppliers_assigns' => [
                        ['suppliers_id' => '1'], // "_suplier01_name"
                    ],
                ],
                'computed' => true, // computed on asignment
            ],
        ];

       // for all test cases that expect a computation
       // add a test case with '_do_not_compute_takeintoaccount' flag to check that computation is prevented
        foreach ($test_cases as $test_case) {
            $test_case['input']['_do_not_compute_takeintoaccount'] = 1;
            $test_case['computed'] = false;
            $test_cases[] = $test_case;
        }

        return $test_cases;
    }

    /**
     * Tests that "takeintoaccount_delay_stat" is computed (or not) as expected on ticket creation.
     */
    public function testTakeIntoAccountDelayComputationOnCreate()
    {
        $provider = $this->takeIntoAccountDelayComputationProvider();
        $this->login('tech', 'tech'); // Login with tech to be sure to be the requester

        foreach ($provider as $row) {
            $input = $row['input'];
            $computed = $row['computed'];

            // Create a ticket
            $_SESSION['glpiset_default_tech'] = false;
            $ticket = new \Ticket();
            $ticketId = $ticket->add(
                $input + [
                    'name' => '',
                    'content' => 'A ticket to check takeintoaccount_delay_stat computation state',
                ]
            );
            $this->assertGreaterThan(0, (int)$ticketId);

            // Reload ticket to get all default fields values
            $this->assertTrue($ticket->getFromDB($ticketId));

            if (!$computed) {
                $this->assertEquals(0, (int)$ticket->fields['takeintoaccount_delay_stat']);
                $this->assertEquals(null, $ticket->fields['takeintoaccountdate']);
            } else {
                $this->assertGreaterThan(0, (int)$ticket->fields['takeintoaccount_delay_stat']);
                $this->assertEquals($_SESSION['glpi_currenttime'], $ticket->fields['takeintoaccountdate']);
            }
        }
    }

    /**
     * Tests that "takeintoaccount_delay_stat" is computed (or not) as expected on ticket update.
     */
    public function testTakeIntoAccountDelayComputationOnUpdate()
    {
        $provider = $this->takeIntoAccountDelayComputationProvider();
        $this->login('tech', 'tech'); // Login with tech to be sure to be the requester

        foreach ($provider as $row) {
            $input = $row['input'];
            $computed = $row['computed'];

            // Create a ticket
            $_SESSION['glpiset_default_tech'] = false;
            $ticket = new \Ticket();
            $ticketId = $ticket->add(
                [
                    'name' => '',
                    'content' => 'A ticket to check takeintoaccount_delay_stat computation state',
                ]
            );
            $this->assertGreaterThan(0, (int)$ticketId);

            // Reload ticket to get all default fields values
            $this->assertTrue($ticket->getFromDB($ticketId));

            // Validate that "takeintoaccount_delay_stat" is not automatically defined
            $this->assertEquals(0, (int)$ticket->fields['takeintoaccount_delay_stat']);
            $this->assertEquals(null, $ticket->fields['takeintoaccountdate']);

            // Login with tech to be sure to be have rights to take into account
            $this->login('tech', 'tech');

            $this->modifyCurrentTime('+1 second'); // be sure to wait at least one second before updating
            $this->assertTrue(
                $ticket->update(
                    $input + [
                        'id' => $ticketId,
                    ]
                )
            );

            // Reload ticket to get fresh values that can be defined by a tier object
            $this->assertTrue($ticket->getFromDB($ticketId));

            if (!$computed) {
                $this->assertEquals(0, (int)$ticket->fields['takeintoaccount_delay_stat']);
                $this->assertEquals(null, $ticket->fields['takeintoaccountdate']);
            } else {
                $this->assertGreaterThan(0, (int)$ticket->fields['takeintoaccount_delay_stat']);
                $this->assertEquals($_SESSION['glpi_currenttime'], $ticket->fields['takeintoaccountdate']);
            }
        }
    }

    /**
     * @see self::testStatusComputationOnCreate()
     */
    protected function statusComputationOnCreateProvider()
    {

        $group = new \Group();
        $group_id = $group->add(['name' => 'Test group']);
        $this->assertGreaterThan(0, (int)$group_id);

        return [
            [
                'input'    => [
                    '_users_id_assign' => ['4'], // "tech"
                    'status' => \CommonITILObject::INCOMING,
                ],
                'expected' => \CommonITILObject::ASSIGNED, // incoming changed to assign as actors are set
            ],
            [
                'input'    => [
                    '_groups_id_assign' => $group_id,
                    'status' => \CommonITILObject::INCOMING,
                ],
                'expected' => \CommonITILObject::ASSIGNED, // incoming changed to assign as actors are set
            ],
            [
                'input'    => [
                    '_suppliers_id_assign' => '1', // "_suplier01_name"
                    'status' => \CommonITILObject::INCOMING,
                ],
                'expected' => \CommonITILObject::ASSIGNED, // incoming changed to assign as actors are set
            ],
            [
                'input'    => [
                    '_users_id_assign' => ['4'], // "tech"
                    'status' => \CommonITILObject::INCOMING,
                    '_do_not_compute_status' => '1',
                ],
                'expected' => \CommonITILObject::INCOMING, // flag prevent status change
            ],
            [
                'input'    => [
                    '_groups_id_assign' => $group_id,
                    'status' => \CommonITILObject::INCOMING,
                    '_do_not_compute_status' => '1',
                ],
                'expected' => \CommonITILObject::INCOMING, // flag prevent status change
            ],
            [
                'input'    => [
                    '_suppliers_id_assign' => '1', // "_suplier01_name"
                    'status' => \CommonITILObject::INCOMING,
                    '_do_not_compute_status' => '1',
                ],
                'expected' => \CommonITILObject::INCOMING, // flag prevent status change
            ],
            [
                'input'    => [
                    '_users_id_assign' => ['4'], // "tech"
                    'status' => \CommonITILObject::WAITING,
                ],
                'expected' => \CommonITILObject::WAITING, // status not changed as not "new"
            ],
            [
                'input'    => [
                    '_groups_id_assign' => $group_id,
                    'status' => \CommonITILObject::WAITING,
                ],
                'expected' => \CommonITILObject::WAITING, // status not changed as not "new"
            ],
            [
                'input'    => [
                    '_suppliers_id_assign' => '1', // "_suplier01_name"
                    'status' => \CommonITILObject::WAITING,
                ],
                'expected' => \CommonITILObject::WAITING, // status not changed as not "new"
            ],
        ];
    }

    /**
     * Check computed status on ticket creation
     */
    public function testStatusComputationOnCreate()
    {
        $provider = $this->statusComputationOnCreateProvider();
        foreach ($provider as $row) {
            $input = $row['input'];
            $expected = $row['expected'];

            // Create a ticket
            $this->login();
            $_SESSION['glpiset_default_tech'] = false;
            $ticket = new \Ticket();
            $ticketId = (int)$ticket->add([
                'name' => '',
                'content' => 'A ticket to check status computation',
            ] + $input);
            $this->assertGreaterThan(0, $ticketId);

            // Reload ticket to get computed fields values
            $this->assertTrue($ticket->getFromDB($ticketId));

            // Check status
            $this->assertEquals($expected, (int)$ticket->fields['status']);
        }
    }

    public function testLocationAssignment()
    {
        $rule = new \Rule();
        $rule->getFromDBByCrit([
            'sub_type' => 'RuleTicket',
            'name' => 'Ticket location from user',
        ]);
        $location = new \Location();
        $location->getFromDBByCrit([
            'name' => '_location01'
        ]);
        $user = new \User();
        $user->add([
            'name' => $this->getUniqueString(),
            'locations_id' => $location->getID(),
        ]);

       // test ad ticket with single requester
        $ticket = new \Ticket();
        $rule->update([
            'id' => $rule->getID(),
            'is_active' => '1'
        ]);
        $ticket->add([
            '_users_id_requester' => $user->getID(),
            'name' => 'test location assignment',
            'content' => 'test location assignment',
        ]);
        $rule->update([
            'id' => $rule->getID(),
            'is_active' => '0'
        ]);
        $ticket->getFromDB($ticket->getID());
        $this->assertEquals($location->getID(), (int) $ticket->fields['locations_id']);

       // test add ticket with multiple requesters
        $ticket = new \Ticket();
        $rule->update([
            'id' => $rule->getID(),
            'is_active' => '1'
        ]);
        $ticket->add([
            '_users_id_requester' => [$user->getID(), 2],
            'name' => 'test location assignment',
            'content' => 'test location assignment',
        ]);
        $rule->update([
            'id' => $rule->getID(),
            'is_active' => '0'
        ]);
        $ticket->getFromDB($ticket->getID());
        $this->assertEquals($location->getID(), (int) $ticket->fields['locations_id']);

       // test add ticket with multiple requesters
        $ticket = new \Ticket();
        $rule->update([
            'id' => $rule->getID(),
            'is_active' => '1'
        ]);
        $ticket->add([
            '_users_id_requester' => [2, $user->getID()],
            'name' => 'test location assignment',
            'content' => 'test location assignment',
        ]);
        $rule->update([
            'id' => $rule->getID(),
            'is_active' => '0'
        ]);
        $ticket->getFromDB($ticket->getID());
        $this->assertEquals(0, (int) $ticket->fields['locations_id']);
    }

    public function testCronPurgeTicket()
    {

        $this->login(); // must be logged as Document_Item uses Session::getLoginUserID()

        global $DB;
       // set default calendar and autoclose delay in root entity
        $entity = new \Entity();
        $this->assertTrue($entity->update([
            'id'              => 0,
            'calendars_id'    => 1,
            'autopurge_delay' => 5,
        ]));

        $doc = new \Document();
        $did = (int)$doc->add([
            'name'   => 'test doc'
        ]);
        $this->assertGreaterThan(0, $did);

       // create some closed tickets at various solvedate
        $ticket = new \Ticket();
        $tickets_id_1 = $ticket->add([
            'name'            => "test autopurge 1",
            'content'         => "test autopurge 1",
            'entities_id'     => 0,
            'status'          => \CommonITILObject::CLOSED,
            '_documents_id'   => [$did]
        ]);
        $this->assertGreaterThan(0, (int)$tickets_id_1);
        $this->assertTrue(
            $DB->update('glpi_tickets', [
                'closedate' => date('Y-m-d 10:00:00', time() - 10 * DAY_TIMESTAMP),
            ], [
                'id' => $tickets_id_1,
            ])
        );
        $this->assertTrue($ticket->getFromDB($tickets_id_1));

        $docitem = new \Document_Item();
        $this->assertTrue($docitem->getFromDBByCrit(['itemtype' => 'Ticket', 'items_id' => $tickets_id_1]));

        $tickets_id_2 = $ticket->add([
            'name'        => "test autopurge 2",
            'content'     => "test autopurge 2",
            'entities_id' => 0,
            'status'      => \CommonITILObject::CLOSED,
        ]);
        $this->assertGreaterThan(0, (int)$tickets_id_2);
        $this->assertTrue(
            $DB->update('glpi_tickets', [
                'closedate' => date('Y-m-d 10:00:00', time()),
            ], [
                'id' => $tickets_id_2,
            ])
        );

       // launch Cron for closing tickets
        $mode = - \CronTask::MODE_EXTERNAL; // force
        \CronTask::launch($mode, 5, 'purgeticket');

       // check ticket presence
       // first ticket should have been removed
        $this->assertFalse($ticket->getFromDB($tickets_id_1));
       //also ensure linked document has been dropped
        $this->assertFalse($docitem->getFromDBByCrit(['itemtype' => 'Ticket', 'items_id' => $tickets_id_1]));
        $this->assertTrue($doc->getFromDB($did)); //document itself remains
       //second ticket is still present
        $this->assertTrue($ticket->getFromDB($tickets_id_2));
        $this->assertEquals(\CommonITILObject::CLOSED, (int)$ticket->fields['status']);
    }

    public function testMerge()
    {
        $this->login();
        $_SESSION['glpiactiveprofile']['interface'] = '';
        $this->setEntity('Root entity', true);

        $ticket = new \Ticket();
        $ticket1 = $ticket->add([
            'name'        => "test merge 1",
            'content'     => "test merge 1",
            'entities_id' => 0,
            'status'      => \CommonITILObject::INCOMING,
        ]);
        $ticket2 = $ticket->add([
            'name'        => "test merge 2",
            'content'     => "test merge 2",
            'entities_id' => 0,
            'status'      => \CommonITILObject::INCOMING,
        ]);
        $ticket3 = $ticket->add([
            'name'        => "test merge 3",
            'content'     => "test merge 3",
            'entities_id' => 0,
            'status'      => \CommonITILObject::INCOMING,
        ]);

        $task = new \TicketTask();
        $fup = new \ITILFollowup();
        $task->add([
            'tickets_id'   => $ticket2,
            'content'      => 'ticket 2 task 1'
        ]);
        $task->add([
            'tickets_id'   => $ticket3,
            'content'      => 'ticket 3 task 1'
        ]);
        $fup->add([
            'itemtype'  => 'Ticket',
            'items_id'  => $ticket2,
            'content'   => 'ticket 2 fup 1'
        ]);
        $fup->add([
            'itemtype'  => 'Ticket',
            'items_id'  => $ticket3,
            'content'   => 'ticket 3 fup 1'
        ]);

        $document = new \Document();
        $documents_id = $document->add([
            'name'     => 'basic document in both',
            'filename' => 'doc.xls',
            'users_id' => '2', // user "glpi"
        ]);
        $documents_id2 = $document->add([
            'name'     => 'basic document in target',
            'filename' => 'doc.xls',
            'users_id' => '2', // user "glpi"
        ]);
        $documents_id3 = $document->add([
            'name'     => 'basic document in sources',
            'filename' => 'doc.xls',
            'users_id' => '2', // user "glpi"
        ]);

        $document_item = new \Document_Item();
       // Add document to two tickets to test merging duplicates
        $document_item->add([
            'itemtype'     => 'Ticket',
            'items_id'     => $ticket2,
            'documents_id' => $documents_id,
            'entities_id'  => '0',
            'is_recursive' => 0
        ]);
        $document_item->add([
            'itemtype'     => 'Ticket',
            'items_id'     => $ticket1,
            'documents_id' => $documents_id,
            'entities_id'  => '0',
            'is_recursive' => 0
        ]);
        $document_item->add([
            'itemtype'     => 'Ticket',
            'items_id'     => $ticket1,
            'documents_id' => $documents_id2,
            'entities_id'  => '0',
            'is_recursive' => 0
        ]);
        $document_item->add([
            'itemtype'     => 'Ticket',
            'items_id'     => $ticket2,
            'documents_id' => $documents_id3,
            'entities_id'  => '0',
            'is_recursive' => 0
        ]);
        $document_item->add([
            'itemtype'     => 'Ticket',
            'items_id'     => $ticket3,
            'documents_id' => $documents_id3,
            'entities_id'  => '0',
            'is_recursive' => 0
        ]);

        $ticket_user = new \Ticket_User();
        $ticket_user->add([
            'tickets_id'         => $ticket1,
            'type'               => \Ticket_User::REQUESTER,
            'users_id'           => 2
        ]);
        $ticket_user->add([ // Duplicate with #1
            'tickets_id'         => $ticket3,
            'type'               => \Ticket_User::REQUESTER,
            'users_id'           => 2
        ]);
        $ticket_user->add([
            'tickets_id'         => $ticket1,
            'users_id'           => 0,
            'type'               => \Ticket_User::REQUESTER,
            'alternative_email'  => 'test@glpi.com'
        ]);
        $ticket_user->add([ // Duplicate with #3
            'tickets_id'         => $ticket2,
            'users_id'           => 0,
            'type'               => \Ticket_User::REQUESTER,
            'alternative_email'  => 'test@glpi.com'
        ]);
        $ticket_user->add([ // Duplicate with #1
            'tickets_id'         => $ticket2,
            'users_id'           => 2,
            'type'               => \Ticket_User::REQUESTER,
            'alternative_email'  => 'test@glpi.com'
        ]);
        $ticket_user->add([
            'tickets_id'         => $ticket3,
            'users_id'           => 2,
            'type'               => \Ticket_User::ASSIGN,
            'alternative_email'  => 'test@glpi.com'
        ]);

        $ticket_group = new \Group_Ticket();
        $ticket_group->add([
            'tickets_id'         => $ticket1,
            'groups_id'          => 1,
            'type'               => \Group_Ticket::REQUESTER
        ]);
        $ticket_group->add([ // Duplicate with #1
            'tickets_id'         => $ticket3,
            'groups_id'          => 1,
            'type'               => \Group_Ticket::REQUESTER
        ]);
        $ticket_group->add([
            'tickets_id'         => $ticket3,
            'groups_id'          => 1,
            'type'               => \Group_Ticket::ASSIGN
        ]);

        $ticket_supplier = new \Supplier_Ticket();
        $ticket_supplier->add([
            'tickets_id'         => $ticket1,
            'type'               => \Supplier_Ticket::REQUESTER,
            'suppliers_id'       => 2
        ]);
        $ticket_supplier->add([ // Duplicate with #1
            'tickets_id'         => $ticket3,
            'type'               => \Supplier_Ticket::REQUESTER,
            'suppliers_id'       => 2
        ]);
        $ticket_supplier->add([
            'tickets_id'         => $ticket1,
            'suppliers_id'       => 0,
            'type'               => \Supplier_Ticket::REQUESTER,
            'alternative_email'  => 'test@glpi.com'
        ]);
        $ticket_supplier->add([ // Duplicate with #3
            'tickets_id'         => $ticket2,
            'suppliers_id'       => 0,
            'type'               => \Supplier_Ticket::REQUESTER,
            'alternative_email'  => 'test@glpi.com'
        ]);
        $ticket_supplier->add([ // Duplicate with #1
            'tickets_id'         => $ticket2,
            'suppliers_id'       => 2,
            'type'               => \Supplier_Ticket::REQUESTER,
            'alternative_email'  => 'test@glpi.com'
        ]);
        $ticket_supplier->add([
            'tickets_id'         => $ticket3,
            'suppliers_id'       => 2,
            'type'               => \Supplier_Ticket::ASSIGN,
            'alternative_email'  => 'test@glpi.com'
        ]);

        $status = [];
        $mergeparams = [
            'linktypes' => [
                'ITILFollowup',
                'TicketTask',
                'Document'
            ],
            'link_type'  => \CommonITILObject_CommonITILObject::SON_OF
        ];

        \Ticket::merge($ticket1, [$ticket2, $ticket3], $status, $mergeparams);

        $status_counts = array_count_values($status);
        $failure_count = 0;
        if (array_key_exists(1, $status_counts)) {
            $failure_count += $status_counts[1];
        }
        if (array_key_exists(2, $status_counts)) {
            $failure_count += $status_counts[2];
        }

        $this->assertEquals(0, (int)$failure_count);

        $task_count = count($task->find(['tickets_id' => $ticket1]));
        $fup_count = count($fup->find([
            'itemtype' => 'Ticket',
            'items_id' => $ticket1
        ]));
        $doc_count = count($document_item->find([
            'itemtype' => 'Ticket',
            'items_id' => $ticket1
        ]));
        $user_count = count($ticket_user->find([
            'tickets_id' => $ticket1
        ]));
        $group_count = count($ticket_group->find([
            'tickets_id' => $ticket1
        ]));
        $supplier_count = count($ticket_supplier->find([
            'tickets_id' => $ticket1
        ]));

       // Target ticket should have all tasks
        $this->assertEquals(2, (int)$task_count);
       // Target ticket should have all followups + 1 for each source ticket description
        $this->assertEquals(4, (int)$fup_count);
       // Target ticket should have the original document, one instance of the duplicate, and the new document from one of the source tickets
        $this->assertEquals(3, (int)$doc_count);
       // Target ticket should have all users not marked as duplicates above
        $this->assertEquals(3, (int)$user_count);
       // Target ticket should have all groups not marked as duplicates above
        $this->assertEquals(2, (int)$group_count);
       // Target ticket should have all suppliers not marked as duplicates above
        $this->assertEquals(3, (int)$supplier_count);
    }

    /**
     * After a ticket has been merged (set as deleted), the responses from the child tickets should be copied to the parent ticket.
     */
    public function testResponsesAfterMerge(): void
    {
        $this->login();
        $_SESSION['glpiactiveprofile']['interface'] = '';
        $this->setEntity('Root entity', true);

        $ticket = new \Ticket();
        $ticket1 = $ticket->add([
            'name'        => "Parent ticket",
            'content'     => "Parent ticket",
            'entities_id' => 0,
            'status'      => \CommonITILObject::INCOMING,
        ]);
        $ticket2 = $ticket->add([
            'name'        => "Child ticket",
            'content'     => "Child ticket",
            'entities_id' => 0,
            'status'      => \CommonITILObject::INCOMING,
        ]);

        $status = [];
        $mergeparams = [
            'linktypes' => [
                'ITILFollowup',
                'TicketTask',
                'Document'
            ],
            'link_type'  => \Ticket_Ticket::SON_OF
        ];

        \Ticket::merge($ticket1, [$ticket2], $status, $mergeparams);

        $status_counts = array_count_values($status);
        $failure_count = 0;
        if (array_key_exists(1, $status_counts)) {
            $failure_count += $status_counts[1];
        }
        if (array_key_exists(2, $status_counts)) {
            $failure_count += $status_counts[2];
        }

        $this->assertEquals(0, (int)$failure_count);

        // Add a followup to the child ticket
        $followup = new \ITILFollowup();
        $this->assertGreaterThan(
            0,
            $followup->add([
                'itemtype'  => 'Ticket',
                'items_id'  => $ticket2,
                'content'   => 'Child ticket followup'
            ])
        );

        // Check that the followup was copied to the parent ticket
        $this->assertNotEmpty($followup->find([
            'itemtype' => 'Ticket',
            'items_id' => $ticket1,
            'sourceitems_id' => $ticket2,
            'content' => 'Child ticket followup'
        ]));

        // Add a task to the child ticket
        $task = new \TicketTask();
        $this->assertGreaterThan(
            0,
            $task->add([
                'tickets_id'   => $ticket2,
                'content'      => 'Child ticket task'
            ])
        );

        // Check that the task was copied to the parent ticket
        $this->assertNotEmpty($task->find([
            'tickets_id' => $ticket1,
            'sourceitems_id' => $ticket2,
            'content' => 'Child ticket task'
        ]));

        // Add a document to the child ticket
        $document = new \Document();
        $documents_id = $document->add([
            'name'     => 'Child ticket document',
            'filename' => 'doc.xls',
            'users_id' => '2', // user "glpi"
        ]);
        $this->assertGreaterThan(0, $documents_id);

        $document_item = new \Document_Item();
        $this->assertGreaterThan(
            0,
            $document_item->add([
                'itemtype'     => 'Ticket',
                'items_id'     => $ticket2,
                'documents_id' => $documents_id,
                'entities_id'  => '0',
                'is_recursive' => 0
            ])
        );

        // Check that the document was copied to the parent ticket
        $this->assertNotEmpty($document_item->find([
            'itemtype' => 'Ticket',
            'items_id' => $ticket1,
            'documents_id' => $documents_id,
        ]));
    }

    public function testKeepScreenshotsOnFormReload()
    {
       //login to get session
        $auth = new \Auth();
        $this->assertTrue($auth->login(TU_USER, TU_PASS, true));

        $base64Image = base64_encode(file_get_contents(FIXTURE_DIR . '/uploads/foo.png'));

        // Test display of saved inputs from a previous submit
        $_SESSION['saveInput'][\Ticket::class] = [
            'content' => '&lt;p&gt; &lt;/p&gt;&lt;p&gt;&lt;img id="3e29dffe-0237ea21-5e5e7034b1d1a1.77230247"'
         . ' src="data:image/png;base64,' . $base64Image . '" width="12" height="12" /&gt;&lt;/p&gt;',
        ];

        ob_start();
        $instance = new \Ticket();
        $instance->showForm('-1');
        $output = ob_get_clean();
        $this->assertStringContainsString('src&amp;#61;&amp;#34;data:image/png;base64,' . str_replace(['+', '='], ['&amp;#43;', '&amp;#61;'], $base64Image) . '&amp;#34;', $output);
    }

    public function testScreenshotConvertedIntoDocument()
    {

        $this->login(); // must be logged as Document_Item uses Session::getLoginUserID()

        // Test uploads for item creation
        $base64Image = base64_encode(file_get_contents(FIXTURE_DIR . '/uploads/foo.png'));
        $filename = '5e5e92ffd9bd91.11111111image_paste22222222.png';
        $instance = new \Ticket();
        $input = [
            'name'    => 'a ticket',
            'content' => <<<HTML
<p>Test with a ' (add)</p>
<p><img id="3e29dffe-0237ea21-5e5e7034b1d1a1.00000000" src="data:image/png;base64,{$base64Image}" width="12" height="12"></p>
HTML,
            '_filename' => [
                $filename,
            ],
            '_tag_filename' => [
                '3e29dffe-0237ea21-5e5e7034b1d1a1.00000000',
            ],
            '_prefix_filename' => [
                '5e5e92ffd9bd91.11111111',
            ]
        ];
        copy(FIXTURE_DIR . '/uploads/foo.png', GLPI_TMP_DIR . '/' . $filename);
        $instance->add($input);
        $this->assertTrue($instance->getFromDB($instance->getId()));
        $expected = 'a href="/front/document.send.php?docid=';
        $this->assertStringContainsString($expected, $instance->fields['content']);

        // Test uploads for item update
        $base64Image = base64_encode(file_get_contents(FIXTURE_DIR . '/uploads/bar.png'));
        $filename = '5e5e92ffd9bd91.44444444image_paste55555555.png';
        copy(FIXTURE_DIR . '/uploads/bar.png', GLPI_TMP_DIR . '/' . $filename);
        $instance->update([
            'id' => $instance->getID(),
            'content' => <<<HTML
<p>Test with a ' (update)</p>
<p><img id="3e29dffe-0237ea21-5e5e7034b1d1a1.33333333" src="data:image/png;base64,{$base64Image}" width="12" height="12"></p>
HTML,
            '_filename' => [
                $filename,
            ],
            '_tag_filename' => [
                '3e29dffe-0237ea21-5e5e7034b1d1a1.33333333',
            ],
            '_prefix_filename' => [
                '5e5e92ffd9bd91.44444444',
            ]
        ]);
        $this->assertTrue($instance->getFromDB($instance->getId()));
        $expected = 'a href="/front/document.send.php?docid=';
        $this->assertStringContainsString($expected, $instance->fields['content']);
    }

    public function testUploadDocuments()
    {

        $this->login(); // must be logged as Document_Item uses Session::getLoginUserID()

       // Test uploads for item creation
        $filename = '5e5e92ffd9bd91.11111111' . 'foo.txt';
        $instance = new \Ticket();
        $input = [
            'name'    => 'a ticket',
            'content' => 'testUploadDocuments',
            '_filename' => [
                $filename,
            ],
            '_tag_filename' => [
                '3e29dffe-0237ea21-5e5e7034b1ffff.00000000',
            ],
            '_prefix_filename' => [
                '5e5e92ffd9bd91.11111111',
            ]
        ];
        copy(FIXTURE_DIR . '/uploads/foo.txt', GLPI_TMP_DIR . '/' . $filename);
        $instance->add($input);
        $this->assertStringContainsString('testUploadDocuments', $instance->fields['content']);
        $count = (new \DBUtils())->countElementsInTable(\Document_Item::getTable(), [
            'itemtype' => 'Ticket',
            'items_id' => $instance->getID(),
        ]);
        $this->assertEquals(1, $count);

       // Test uploads for item update (adds a 2nd document)
        $filename = '5e5e92ffd9bd91.44444444bar.txt';
        copy(FIXTURE_DIR . '/uploads/bar.txt', GLPI_TMP_DIR . '/' . $filename);
        $instance->update([
            'id' => $instance->getID(),
            'content' => 'update testUploadDocuments',
            '_filename' => [
                $filename,
            ],
            '_tag_filename' => [
                '3e29dffe-0237ea21-5e5e7034b1d1a1.33333333',
            ],
            '_prefix_filename' => [
                '5e5e92ffd9bd91.44444444',
            ]
        ]);
        $this->assertStringContainsString('update testUploadDocuments', $instance->fields['content']);
        $count = (new \DBUtils())->countElementsInTable(\Document_Item::getTable(), [
            'itemtype' => 'Ticket',
            'items_id' => $instance->getID(),
        ]);
        $this->assertEquals(2, $count);
    }


    public function testCanDelegateeCreateTicket()
    {
        $normal_id   = getItemByTypeName('User', 'normal', true);
        $tech_id     = getItemByTypeName('User', 'tech', true);
        $postonly_id = getItemByTypeName('User', 'post-only', true);
        $tuser_id    = getItemByTypeName('User', TU_USER, true);

       // check base behavior (only standard interface can create for other users)
        $this->login();
        $this->assertTrue(\Ticket::canDelegateeCreateTicket($normal_id));
        $this->login('tech', 'tech');
        $this->assertTrue(\Ticket::canDelegateeCreateTicket($normal_id));
        $this->login('post-only', 'postonly');
        $this->assertFalse(\Ticket::canDelegateeCreateTicket($normal_id));

       // create a test group
        $group = new \Group();
        $groups_id = $group->add(['name' => 'test delegatee']);
        $this->assertGreaterThan(0, $groups_id);

       // make postonly delegate of the group
        $gu = new \Group_User();
        $this->assertGreaterThan(
            0,
            $gu->add([
                'users_id'         => $postonly_id,
                'groups_id'        => $groups_id,
                'is_userdelegate' => 1,
            ])
        );
        $this->assertGreaterThan(
            0,
            $gu->add([
                'users_id'  => $normal_id,
                'groups_id' => $groups_id,
            ])
        );

        // check postonly can now create (yes for normal and himself) or not (no for others) for other users
        $this->login('post-only', 'postonly');
        $this->assertTrue(\Ticket::canDelegateeCreateTicket($postonly_id));
        $this->assertTrue(\Ticket::canDelegateeCreateTicket($normal_id));
        $this->assertFalse(\Ticket::canDelegateeCreateTicket($tech_id));
        $this->assertFalse(\Ticket::canDelegateeCreateTicket($tuser_id));
    }

    public function testCanAddFollowupsDefaults()
    {
        $tech_id = getItemByTypeName('User', 'tech', true);
        $normal_id = getItemByTypeName('User', 'normal', true);
        $post_only_id = getItemByTypeName('User', 'post-only', true);

        $this->login();

        $ticket = new \Ticket();
        $this->assertGreaterThan(
            0,
            (int)$ticket->add([
                'name'    => '',
                'content' => 'A ticket to check ACLS',
            ])
        );

        $this->assertTrue((bool)$ticket->canUserAddFollowups($tech_id));
        $this->assertFalse((bool)$ticket->canUserAddFollowups($normal_id));
        $this->assertFalse((bool)$ticket->canUserAddFollowups($post_only_id));

        $this->login('tech', 'tech');
        $this->assertTrue((bool)$ticket->canAddFollowups());
        $this->login('normal', 'normal');
        $this->assertFalse((bool)$ticket->canAddFollowups());
        $this->login('post-only', 'postonly');
        $this->assertFalse((bool)$ticket->canAddFollowups());
    }

    public function testCanAddFollowupsAsRecipient()
    {
        global $DB;

        $post_only_id = getItemByTypeName('User', 'post-only', true);

        $this->login();

        $ticket = new \Ticket();
        $this->assertGreaterThan(
            0,
            (int)$ticket->add([
                'name'               => '',
                'content'            => 'A ticket to check ACLS',
                'users_id_recipient' => $post_only_id,
                '_auto_import'       => false,
            ])
        );

        // Drop all followup rights
        $DB->update(
            'glpi_profilerights',
            [
                'rights' => 0
            ],
            [
                'profiles_id' => getItemByTypeName('Profile', 'Self-Service', true),
                'name'        => \ITILFollowup::$rightname,
            ]
        );

       // Cannot add followup as user do not have ADDMY right
        $this->login();
        $this->assertFalse((bool)$ticket->canUserAddFollowups($post_only_id));
        $this->login('post-only', 'postonly');
        $this->assertFalse((bool)$ticket->canAddFollowups());

       // Add user right
        $DB->update(
            'glpi_profilerights',
            [
                'rights' => \ITILFollowup::ADDMY
            ],
            [
                'profiles_id' => getItemByTypeName('Profile', 'Self-Service', true),
                'name'        => \ITILFollowup::$rightname,
            ]
        );

       // User is recipient and have ADDMY, he should be able to add followup
        $this->login();
        $this->assertTrue((bool)$ticket->canUserAddFollowups($post_only_id));
        $this->login('post-only', 'postonly');
        $this->assertTrue((bool)$ticket->canAddFollowups());
    }

    public function testCanAddFollowupsAsRequester()
    {
        global $DB;

        $post_only_id = getItemByTypeName('User', 'post-only', true);

        $this->login();

        $ticket = new \Ticket();
        $this->assertGreaterThan(
            0,
            (int)$ticket->add([
                'name'    => '',
                'content' => 'A ticket to check ACLS',
            ])
        );

       // Drop all followup rights
        $DB->update(
            'glpi_profilerights',
            [
                'rights' => 0
            ],
            [
                'profiles_id' => getItemByTypeName('Profile', 'Self-Service', true),
                'name'        => \ITILFollowup::$rightname,
            ]
        );

       // Cannot add followups by default
        $this->login();
        $this->assertFalse((bool)$ticket->canUserAddFollowups($post_only_id));
        $this->login('post-only', 'postonly');
        $this->assertFalse((bool)$ticket->canAddFollowups());

       // Add user as requester
        $this->login();
        $ticket_user = new \Ticket_User();
        $input_ticket_user = [
            'tickets_id' => $ticket->getID(),
            'users_id'   => $post_only_id,
            'type'       => \CommonITILActor::REQUESTER
        ];
        $this->assertGreaterThan(0, (int) $ticket_user->add($input_ticket_user));
        $this->assertTrue($ticket->getFromDB($ticket->getID())); // Reload ticket actors

       // Cannot add followup as user do not have ADDMY right
        $this->login();
        $this->assertFalse((bool)$ticket->canUserAddFollowups($post_only_id));
        $this->login('post-only', 'postonly');
        $this->assertFalse((bool)$ticket->canAddFollowups());

       // Add user right
        $DB->update(
            'glpi_profilerights',
            [
                'rights' => \ITILFollowup::ADDMY
            ],
            [
                'profiles_id' => getItemByTypeName('Profile', 'Self-Service', true),
                'name'        => \ITILFollowup::$rightname,
            ]
        );

       // User is requester and have ADDMY, he should be able to add followup
        $this->login();
        $this->assertTrue((bool)$ticket->canUserAddFollowups($post_only_id));
        $this->login('post-only', 'postonly');
        $this->assertTrue((bool)$ticket->canAddFollowups());
    }

    public function testCanAddFollowupsAsRequesterGroup()
    {
        global $DB;

        $post_only_id = getItemByTypeName('User', 'post-only', true);

        $this->login();

        $ticket = new \Ticket();
        $this->assertGreaterThan(
            0,
            (int)$ticket->add([
                'name'    => '',
                'content' => 'A ticket to check ACLS',
            ])
        );

        // Drop all followup rights
        $DB->update(
            'glpi_profilerights',
            [
                'rights' => 0
            ],
            [
                'profiles_id' => getItemByTypeName('Profile', 'Self-Service', true),
                'name'        => \ITILFollowup::$rightname,
            ]
        );

       // Cannot add followups by default
        $this->login();
        $this->assertFalse((bool)$ticket->canUserAddFollowups($post_only_id));
        $this->login('post-only', 'postonly');
        $this->assertFalse((bool)$ticket->canAddFollowups());

       // Add user's group as requester
        $this->login();
        $group = new \Group();
        $group_id = $group->add(['name' => 'Test group']);
        $this->assertGreaterThan(0, (int)$group_id);
        $group_user = new \Group_User();
        $this->assertGreaterThan(
            0,
            (int)$group_user->add([
                'groups_id' => $group_id,
                'users_id'  => $post_only_id,
            ])
        );

        $group_ticket = new \Group_Ticket();
        $input_group_ticket = [
            'tickets_id' => $ticket->getID(),
            'groups_id'  => $group_id,
            'type'       => \CommonITILActor::REQUESTER
        ];
        $this->assertGreaterThan(0, (int) $group_ticket->add($input_group_ticket));
        $this->assertTrue($ticket->getFromDB($ticket->getID())); // Reload ticket actors

       // Cannot add followup as user do not have ADD_AS_GROUP right
        $this->login();
        $this->assertFalse((bool)$ticket->canUserAddFollowups($post_only_id));
        $this->login('post-only', 'postonly');
        $this->assertFalse((bool)$ticket->canAddFollowups());

        // Add user rights
        $DB->update(
            'glpi_profilerights',
            [
                'rights' => \ITILFollowup::ADD_AS_GROUP
            ],
            [
                'profiles_id' => getItemByTypeName('Profile', 'Self-Service', true),
                'name'        => \ITILFollowup::$rightname,
            ]
        );

<<<<<<< HEAD
       // User is requester and have ADD_AS_GROUP, he should be able to add followup
=======
       // User is requester and have ADDGROUPTICKET bot not ADDMYTICKET, he shouldn't be able to add followup
        $this->login();
        $this->assertfalse((bool)$ticket->canUserAddFollowups($post_only_id));
        $this->login('post-only', 'postonly');
        $this->assertFalse((bool)$ticket->canAddFollowups());

       // Add user rights
        $DB->update(
            'glpi_profilerights',
            [
                'rights' => \ITILFollowup::ADDGROUPTICKET | \ITILFollowup::ADDMYTICKET
            ],
            [
                'profiles_id' => getItemByTypeName('Profile', 'Self-Service', true),
                'name'        => \ITILFollowup::$rightname,
            ]
        );

       // User is requester and have ADDGROUPTICKET & ADDMYTICKET, he should be able to add followup
>>>>>>> 1f564134
        $this->login();
        $this->assertTrue((bool)$ticket->canUserAddFollowups($post_only_id));
        $this->login('post-only', 'postonly');
        $this->assertTrue((bool)$ticket->canAddFollowups());
    }

    public function testCanAddFollowupsAsAssigned()
    {
        global $DB;

        $post_only_id = getItemByTypeName('User', 'post-only', true);

        $this->login();

        $ticket = new \Ticket();
        $this->assertGreaterThan(
            0,
            (int)$ticket->add([
                'name'    => '',
                'content' => 'A ticket to check ACLS',
            ])
        );

        // Drop all followup rights
        $DB->update(
            'glpi_profilerights',
            [
                'rights' => 0
            ],
            [
                'profiles_id' => getItemByTypeName('Profile', 'Self-Service', true),
                'name'        => \ITILFollowup::$rightname,
            ]
        );

        // Cannot add followups by default
        $this->login();
        $this->assertFalse((bool)$ticket->canUserAddFollowups($post_only_id));
        $this->login('post-only', 'postonly');
        $this->assertFalse((bool)$ticket->canAddFollowups());

        // Add user as requester
        $this->login();
        $ticket_user = new \Ticket_User();
        $input_ticket_user = [
            'tickets_id' => $ticket->getID(),
            'users_id'   => $post_only_id,
            'type'       => \CommonITILActor::ASSIGN
        ];
        $this->assertGreaterThan(0, (int) $ticket_user->add($input_ticket_user));
        $this->assertTrue($ticket->getFromDB($ticket->getID())); // Reload ticket actors

        // Cant add followup as user is assigned but do not have ADD_AS_TECHNICIAN right
        $this->login();
        $this->assertFalse((bool)$ticket->canUserAddFollowups($post_only_id));
        $this->login('post-only', 'postonly');
        $this->assertFalse((bool)$ticket->canAddFollowups());

        // Add user right
        $DB->update(
            'glpi_profilerights',
            [
                'rights' => \ITILFollowup::ADD_AS_TECHNICIAN
            ],
            [
                'profiles_id' => getItemByTypeName('Profile', 'Self-Service', true),
                'name'        => \ITILFollowup::$rightname,
            ]
        );

        // User is assigned and have ADD_AS_TECHNICIAN, he should be able to add followup
        $this->login();
        $this->assertTrue((bool)$ticket->canUserAddFollowups($post_only_id));
        $this->login('post-only', 'postonly');
        $this->assertTrue((bool)$ticket->canAddFollowups());
    }

    public function testCanAddFollowupsAsAssignedGroup()
    {
        global $DB;

        $post_only_id = getItemByTypeName('User', 'post-only', true);

        $this->login();

        $ticket = new \Ticket();
        $this->assertGreaterThan(
            0,
            (int)$ticket->add([
                'name'    => '',
                'content' => 'A ticket to check ACLS',
            ])
        );

        // Drop all followup rights
        $DB->update(
            'glpi_profilerights',
            [
                'rights' => 0
            ],
            [
                'profiles_id' => getItemByTypeName('Profile', 'Self-Service', true),
                'name'        => \ITILFollowup::$rightname,
            ]
        );

       // Cannot add followups by default
        $this->login();
        $this->assertFalse((bool)$ticket->canUserAddFollowups($post_only_id));
        $this->login('post-only', 'postonly');
        $this->assertFalse((bool)$ticket->canAddFollowups());

       // Add user's group as requester
        $this->login();
        $group = new \Group();
        $group_id = $group->add(['name' => 'Test group']);
        $this->assertGreaterThan(0, (int)$group_id);
        $group_user = new \Group_User();
        $this->assertGreaterThan(
            0,
            (int)$group_user->add([
                'groups_id' => $group_id,
                'users_id'  => $post_only_id,
            ])
        );

        $group_ticket = new \Group_Ticket();
        $input_group_ticket = [
            'tickets_id' => $ticket->getID(),
            'groups_id'  => $group_id,
            'type'       => \CommonITILActor::ASSIGN
        ];
        $this->assertGreaterThan(0, (int) $group_ticket->add($input_group_ticket));
        $this->assertTrue($ticket->getFromDB($ticket->getID())); // Reload ticket actors

        // Cant add followup as user is assigned but do not have ADD_AS_TECHNICIAN right
        $this->login();
        $this->assertFalse((bool)$ticket->canUserAddFollowups($post_only_id));
        $this->login('post-only', 'postonly');
        $this->assertFalse((bool)$ticket->canAddFollowups());

        // Add user right
        $DB->update(
            'glpi_profilerights',
            [
                'rights' => \ITILFollowup::ADD_AS_TECHNICIAN
            ],
            [
                'profiles_id' => getItemByTypeName('Profile', 'Self-Service', true),
                'name'        => \ITILFollowup::$rightname,
            ]
        );

        // User is assigned and have ADD_AS_TECHNICIAN, he should be able to add followup
        $this->login();
        $this->assertTrue((bool)$ticket->canUserAddFollowups($post_only_id));
        $this->login('post-only', 'postonly');
        $this->assertTrue((bool)$ticket->canAddFollowups());
    }

    public function testCanAddFollowupsAsObserver()
    {
        global $DB;

        $post_only_id = getItemByTypeName('User', 'post-only', true);

        $this->login();

        $ticket = new \Ticket();
        $this->assertGreaterThan(
            0,
            (int)$ticket->add([
                'name'    => '',
                'content' => 'A ticket to check ACLS',
            ])
        );

        // Cannot add followups by default
        $this->login();
        $this->assertFalse((bool)$ticket->canUserAddFollowups($post_only_id));
        $this->login('post-only', 'postonly');
        $this->assertFalse((bool)$ticket->canAddFollowups());

        // Add user as observer
        $this->login();
        $ticket_user = new \Ticket_User();
        $input_ticket_user = [
            'tickets_id' => $ticket->getID(),
            'users_id'   => $post_only_id,
            'type'       => \CommonITILActor::OBSERVER
        ];
        $this->assertGreaterThan(0, (int) $ticket_user->add($input_ticket_user));
        $this->assertTrue($ticket->getFromDB($ticket->getID())); // Reload ticket actors

        // Cannot add followup as user do not have ADD_AS_OBSERVER right
        $this->login();
        $this->assertFalse((bool)$ticket->canUserAddFollowups($post_only_id));
        $this->login('post-only', 'postonly');
        $this->assertFalse((bool)$ticket->canAddFollowups());

        // Add user right
        $DB->update(
            'glpi_profilerights',
            [
                'rights' => \ITILFollowup::ADD_AS_OBSERVER
            ],
            [
                'profiles_id' => getItemByTypeName('Profile', 'Self-Service', true),
                'name'        => \ITILFollowup::$rightname,
            ]
        );

        // User is observer and have ADD_AS_OBSERVER, he should be able to add followup
        $this->login();
        $this->assertTrue((bool)$ticket->canUserAddFollowups($post_only_id));
        $this->login('post-only', 'postonly');
        $this->assertTrue((bool)$ticket->canAddFollowups());

        // Remove user as observer
        $this->assertGreaterThan(0, (int) $ticket_user->deleteByCriteria([
            'tickets_id' => $ticket->getID(),
            'users_id'   => $post_only_id,
            'type'       => \CommonITILActor::OBSERVER
        ]));
        $this->assertTrue($ticket->getFromDB($ticket->getID())); // Reload ticket actors

        // Add user to a group and assign the group as observer
        $group = new \Group();
        $group_id = $group->add(['name' => 'Test group']);
        $this->assertGreaterThan(0, (int)$group_id);

        $group_user = new \Group_User();
        $this->assertGreaterThan(
            0,
            (int)$group_user->add([
                'groups_id' => $group_id,
                'users_id'  => $post_only_id,
            ])
        );

        $group_ticket = new \Group_Ticket();
        $input_group_ticket = [
            'tickets_id' => $ticket->getID(),
            'groups_id'  => $group_id,
            'type'       => \CommonITILActor::OBSERVER
        ];
        $this->assertGreaterThan(0, (int) $group_ticket->add($input_group_ticket));
        $this->assertTrue($ticket->getFromDB($ticket->getID())); // Reload ticket actors

        // User is in a group that is observer and has ADD_AS_OBSERVER rights but not ADDGROUPTICKET
        $this->login();
        $this->assertFalse((bool)$ticket->canUserAddFollowups($post_only_id));
        $this->login('post-only', 'postonly');
        $this->assertFalse((bool)$ticket->canAddFollowups());

        // Add user right
        $DB->update(
            'glpi_profilerights',
            [
                'rights' => \ITILFollowup::ADD_AS_OBSERVER | \ITILFollowup::ADDGROUPTICKET
            ],
            [
                'profiles_id' => getItemByTypeName('Profile', 'Self-Service', true),
                'name'        => \ITILFollowup::$rightname,
            ]
        );

        // User is observer and have ADD_AS_OBSERVER & ADDGROUPTICKET, he should be able to add followup
        $this->login();
        $this->assertTrue((bool)$ticket->canUserAddFollowups($post_only_id));
        $this->login('post-only', 'postonly');
        $this->assertTrue((bool)$ticket->canAddFollowups());
    }

    public static function convertContentForTicketProvider(): iterable
    {
        yield [
            'content'  => '',
            'files'    => [],
            'tags'     => [],
            'expected' => '',
        ];

        foreach (['"', "'", ''] as $quote_style) {
            // `img` of embedded image that has only a `src` attribute.
            yield [
                'content'  => <<<HTML
Here is the screenshot:
<img src={$quote_style}screenshot.png{$quote_style}>
blabla
HTML
                ,
                'files'    => [
                    'screenshot.png' => 'screenshot.png',
                ],
                'tags'     => [
                    'screenshot.png' => '9faff0a6-f37490bd-60e2af9721f420.96500246',
                ],
                'expected' => <<<HTML
Here is the screenshot:
<p>#9faff0a6-f37490bd-60e2af9721f420.96500246#</p>
blabla
HTML
                ,
            ];
            // `img` of embedded image that has multiple attributes.
            yield [
                'content'  => <<<HTML
Here is the screenshot:
<img id="img-id" src={$quote_style}screenshot.png{$quote_style} height="150" width="100" />
blabla
HTML
                ,
                'files'    => [
                    'screenshot.png' => 'screenshot.png',
                ],
                'tags'     => [
                    'screenshot.png' => '9faff0a6-f37490bd-60e2af9721f420.96500246',
                ],
                'expected' => <<<HTML
Here is the screenshot:
<p>#9faff0a6-f37490bd-60e2af9721f420.96500246#</p>
blabla
HTML
                ,
            ];

            // Content with leading external image that will not be replaced by a tag.
            yield [
                'content'  => <<<HTML
<img src={$quote_style}http://test.glpi-project.org/logo.png{$quote_style} />
Here is the screenshot:
<img src={$quote_style}img.jpg{$quote_style} />
blabla
HTML
                ,
                'files'    => [
                    'img.jpg' => 'img.jpg',
                ],
                'tags'     => [
                    'img.jpg' => '3eaff0a6-f37490bd-60e2a59721f420.96500246',
                ],
                'expected' => <<<HTML
<img src={$quote_style}http://test.glpi-project.org/logo.png{$quote_style} />
Here is the screenshot:
<p>#3eaff0a6-f37490bd-60e2a59721f420.96500246#</p>
blabla
HTML
                ,
            ];
        }
    }

    #[DataProvider('convertContentForTicketProvider')]
    public function testConvertContentForTicket(string $content, array $files, array $tags, string $expected)
    {
        $instance = new \Ticket();
        $this->assertEquals($expected, $instance->convertContentForTicket($content, $files, $tags));
    }

    protected function testIsValidatorProvider(): array
    {
        // Existing users from database
        $users_id_1 = getItemByTypeName(User::class, "glpi", true);
        $users_id_2 = getItemByTypeName(User::class, "tech", true);

        // Tickets to create before tests
        $this->createItems(\Ticket::class, [
            [
                'name'    => 'testIsValidatorProvider 1',
                'content' => 'testIsValidatorProvider 1',
            ],
            [
                'name'    => 'testIsValidatorProvider 2',
                'content' => 'testIsValidatorProvider 2',
            ],
        ]);

        // Get id of created tickets to reuse later
        $tickets_id_1 = getItemByTypeName(\Ticket::class, "testIsValidatorProvider 1", true);
        $tickets_id_2 = getItemByTypeName(\Ticket::class, "testIsValidatorProvider 2", true);

        // TicketValidation items to create before tests
        $this->createItems(TicketValidation::class, [
            [
                'tickets_id'      => $tickets_id_1,
                'itemtype_target' => 'User',
                'items_id_target' => $users_id_1,
            ],
            [
                'tickets_id'      => $tickets_id_2,
                'itemtype_target' => 'User',
                'items_id_target' => $users_id_2,
            ],
        ]);

        return [
            [
                'tickets_id' => $tickets_id_1,
                'users_id'   => $users_id_1,
                'expected'   => true,
            ],
            [
                'tickets_id' => $tickets_id_1,
                'users_id'   => $users_id_2,
                'expected'   => false,
            ],
            [
                'tickets_id' => $tickets_id_2,
                'users_id'   => $users_id_1,
                'expected'   => false,
            ],
            [
                'tickets_id' => $tickets_id_2,
                'users_id'   => $users_id_2,
                'expected'   => true,
            ],
        ];
    }

    public function testIsValidator()
    {
        $this->login();

        $provider = $this->testIsValidatorProvider();
        foreach ($provider as $row) {
            $tickets_id = $row['tickets_id'];
            $users_id = $row['users_id'];
            $expected = $row['expected'];
            $ticket = new \Ticket();
            $this->assertTrue($ticket->getFromDB($tickets_id));
            $this->assertEquals($expected, @$ticket->isValidator($users_id));
        }
    }

    public function testGetTeamRoles(): void
    {
        $roles = \Ticket::getTeamRoles();
        $this->assertContains(\CommonITILActor::ASSIGN, $roles);
        $this->assertContains(\CommonITILActor::OBSERVER, $roles);
        $this->assertContains(\CommonITILActor::REQUESTER, $roles);
    }

    public function testGetTeamRoleName(): void
    {
        $roles = \Ticket::getTeamRoles();
        foreach ($roles as $role) {
            $this->assertNotEmpty(\Ticket::getTeamRoleName($role));
        }
    }

    /**
     * Tests addTeamMember, deleteTeamMember, and getTeamMembers methods
     */
    public function testTeamManagement(): void
    {

        $ticket = new \Ticket();

        $tickets_id = $ticket->add([
            'name'      => 'Team test',
            'content'   => 'Team test'
        ]);
        $this->assertGreaterThan(0, $tickets_id);

        $this->assertEmpty($ticket->getTeam());

        // Add team members
        $this->assertTrue($ticket->addTeamMember(\User::class, 4, ['role' => Team::ROLE_ASSIGNED])); // using constant value
        $this->assertTrue($ticket->addTeamMember(\User::class, 2, ['role' => 'observer'])); // using CommonITILActor contant name

        // Reload ticket from DB
        $this->assertTrue($ticket->getFromDB($tickets_id));

        // Check team members
        $team = $ticket->getTeam();
        $this->assertCount(2, $team);
        $member = array_shift($team);
        $this->assertArrayHasKey('itemtype', $member);
        $this->assertArrayHasKey('items_id', $member);
        $this->assertArrayHasKey('role', $member);
        $this->assertEquals(\User::class, $member['itemtype']);
        $this->assertEquals(2, $member['items_id']);
        $this->assertEquals(Team::ROLE_OBSERVER, $member['role']);
        $member = array_shift($team);
        $this->assertArrayHasKey('itemtype', $member);
        $this->assertArrayHasKey('items_id', $member);
        $this->assertArrayHasKey('role', $member);
        $this->assertEquals(\User::class, $member['itemtype']);
        $this->assertEquals(4, $member['items_id']);
        $this->assertEquals(Team::ROLE_ASSIGNED, $member['role']);

        // Delete team member
        $this->assertTrue($ticket->deleteTeamMember(\User::class, 4, ['role' => Team::ROLE_ASSIGNED]));

        //Reload ticket from DB
        $this->assertTrue($ticket->getFromDB($tickets_id));

        // Check team members
        $team = $ticket->getTeam();
        $this->assertCount(1, $team);
        $member = array_shift($team);
        $this->assertArrayHasKey('itemtype', $member);
        $this->assertArrayHasKey('items_id', $member);
        $this->assertArrayHasKey('role', $member);
        $this->assertEquals(\User::class, $member['itemtype']);
        $this->assertEquals(2, $member['items_id']);
        $this->assertEquals(Team::ROLE_OBSERVER, $member['role']);

        // Delete team member
        $this->assertTrue($ticket->deleteTeamMember(\User::class, 2, ['role' => Team::ROLE_OBSERVER]));

        //Reload ticket from DB
        $this->assertTrue($ticket->getFromDB($tickets_id));

        // Check team members
        $this->assertEmpty($team);

        // Add team members
        $this->assertTrue($ticket->addTeamMember(\Group::class, 2, ['role' => Team::ROLE_ASSIGNED]));

        // Reload ticket from DB
        $this->assertTrue($ticket->getFromDB($tickets_id));

        // Check team members
        $team = $ticket->getTeam();
        $this->assertCount(1, $team);
        $this->assertArrayHasKey('itemtype', $team[0]);
        $this->assertArrayHasKey('items_id', $team[0]);
        $this->assertArrayHasKey('role', $team[0]);
        $this->assertEquals(\Group::class, $team[0]['itemtype']);
        $this->assertEquals(2, $team[0]['items_id']);
        $this->assertEquals(Team::ROLE_ASSIGNED, $team[0]['role']);
    }

    public function testGetTeamWithInvalidData(): void
    {
        global $DB;

        $this->login();

        $user_id = getItemByTypeName(User::class, TU_USER, true);

        $ticket = $this->createItem(
            \Ticket::class,
            [
                'name'             => __FUNCTION__,
                'content'          => __FUNCTION__,
                'entities_id'      => $this->getTestRootEntity(true),
                '_users_id_assign' => $user_id,
            ]
        );

        $this->assertCount(1, $ticket->getTeam()); // TU_USER as assignee

        // Create invalid entries
        foreach ([CommonITILActor::REQUESTER, CommonITILActor::OBSERVER, CommonITILActor::ASSIGN] as $role) {
            $this->assertTrue(
                $DB->insert(
                    Ticket_User::getTable(),
                    [
                        'tickets_id' => $ticket->getID(),
                        'users_id'   => 978897, // not a valid id
                        'type'       => $role,
                    ]
                )
            );
            $this->assertTrue(
                $DB->insert(
                    Group_Ticket::getTable(),
                    [
                        'tickets_id' => $ticket->getID(),
                        'groups_id'  => 46543, // not a valid id
                        'type'       => $role,
                    ]
                )
            );
            $this->assertTrue(
                $DB->insert(
                    Supplier_Ticket::getTable(),
                    [
                        'tickets_id'   => $ticket->getID(),
                        'suppliers_id' => 99999, // not a valid id
                        'type'         => $role,
                    ]
                )
            );
        }

        $this->assertTrue($ticket->getFromDB($ticket->getID()));

        // Does not contains invalid entries
        $this->assertCount(1, $ticket->getTeam()); // TU_USER as assignee

        // Check team in global Kanban
        $kanban = \Ticket::getDataToDisplayOnKanban(-1);
        $kanban_ticket = array_pop($kanban); // checked ticket is the last created
        $this->assertArrayHasKey('id', $kanban_ticket);
        $this->assertArrayHasKey('_itemtype', $kanban_ticket);
        $this->assertArrayHasKey('_team', $kanban_ticket);
        $this->assertEquals($ticket->getID(), $kanban_ticket['id']);
        $this->assertEquals(\Ticket::class, $kanban_ticket['_itemtype']);
        $this->assertEquals(
            [
                [
                    'itemtype'  => User::class,
                    'id'        => $user_id,
                    'firstname' => null,
                    'realname'  => null,
                    'name'      => '_test_user',
                ]
            ],
            $kanban_ticket['_team']
        );
    }

    protected function testUpdateLoad1NTableDataProvider(): \Generator
    {
        // Build test data
        $ticket = $this->createItem('Ticket', [
            'name'    => 'testUpdate1NTableData ticket',
            'content' => 'testUpdate1NTableData ticket',
        ]);

        // Build test params
        $user1 = getItemByTypeName('User', 'glpi', true);
        $user2 = getItemByTypeName('User', 'tech', true);
        $user3 = getItemByTypeName('User', 'post-only', true);
        $user4 = getItemByTypeName('User', 'normal', true);

        $tickets_base_params = [
            'item'              => $ticket,
            'commondb_relation' => Ticket_User::class,
            'field'             => 'assigned_users',
            'extra_input'       => ['type' => CommonITILActor::ASSIGN]
        ];

        // Add two users
        $ticket->input = [
            'id' => $ticket->getID(),
            'assigned_users' => [$user1, $user2]
        ];
        yield $tickets_base_params;

        // Remove one user
        $ticket->input = [
            'id' => $ticket->getID(),
            'assigned_users' => [$user1]
        ];
        yield $tickets_base_params;

        // Add one user
        $ticket->input = [
            'id' => $ticket->getID(),
            'assigned_users' => [$user1, $user3]
        ];
        yield $tickets_base_params;

        // Change both users
        $ticket->input = [
            'id' => $ticket->getID(),
            'assigned_users' => [$user2, $user4]
        ];
        yield $tickets_base_params;

        // Remove all users
        $ticket->input = [
            'id' => $ticket->getID(),
            'assigned_users' => []
        ];
        yield $tickets_base_params;

        // Try from the opposite side of the relation
        $user = getItemByTypeName('User', 'glpi');

        // Build test data
        $this->createItems('Ticket', [
            [
                'name'    => 'testUpdate1NTableData1',
                'content' => 'testUpdate1NTableData1',
            ],
            [
                'name'    => 'testUpdate1NTableData2',
                'content' => 'testUpdate1NTableData2',
            ],
            [
                'name'    => 'testUpdate1NTableData3',
                'content' => 'testUpdate1NTableData3',
            ],
            [
                'name'    => 'testUpdate1NTableData4',
                'content' => 'testUpdate1NTableData4',
            ],
        ]);
        $ticket1 = getItemByTypeName('Ticket', 'testUpdate1NTableData1', true);
        $ticket2 = getItemByTypeName('Ticket', 'testUpdate1NTableData2', true);
        $ticket3 = getItemByTypeName('Ticket', 'testUpdate1NTableData3', true);
        $ticket4 = getItemByTypeName('Ticket', 'testUpdate1NTableData4', true);

        $user_base_params = [
            'item'              => $user,
            'commondb_relation' => Ticket_User::class,
            'field'             => 'linked_tickets',
            'extra_input'       => ['type' => CommonITILActor::ASSIGN]
        ];

        // Add two tickets
        $user->input = [
            'id' => $user->getID(),
            'linked_tickets' => [$ticket1, $ticket2]
        ];
        yield $user_base_params;

        // Remove one ticket
        $user->input = [
            'id' => $user->getID(),
            'linked_tickets' => [$ticket1]
        ];
        yield $user_base_params;

        // Add one tickett
        $user->input = [
            'id' => $user->getID(),
            'linked_tickets' => [$ticket1, $ticket3]
        ];
        yield $user_base_params;

        // Change both tickets
        $user->input = [
            'id' => $user->getID(),
            'linked_tickets' => [$ticket2, $ticket4]
        ];
        yield $user_base_params;

        // Remove all tickets
        $user->input = [
            'id' => $user->getID(),
            'linked_tickets' => []
        ];
        yield $user_base_params;
    }

    /**
     * Functional tests for update1NTableData and load1NTableData
     */
    public function testUpdateLoad1NTableData(): void
    {
        $provider = $this->testUpdateLoad1NTableDataProvider();
        foreach ($provider as $row) {
            $item = $row['item'];
            $commondb_relation = $row['commondb_relation'];
            $field = $row['field'];
            $extra_input = $row['extra_input'];

            // Keep track of the linked items
            $linked = $item->input[$field];
            $this->assertIsArray($linked);

            // Update DB
            $this->callPrivateMethod($item, 'update1NTableData', $commondb_relation, $field, $extra_input);

            // Load values
            $this->callPrivateMethod($item, 'load1NTableData', $commondb_relation, $field, $extra_input);

            // Compare values
            $this->assertEquals($linked, $item->fields[$field]);
        }
    }

    public function testNewToSolvedUnassigned()
    {
        $this->login();
        // Create ticket without automatic assignment
        $ticket = new \Ticket();
        $tickets_id = $ticket->add([
            'name' => 'testNewToSolvedUnassigned',
            'content' => 'testNewToSolvedUnassigned',
            '_skip_auto_assign' => true,
        ]);
        $this->assertGreaterThan(0, $tickets_id);

        // Check ticket status is new
        $this->assertTrue($ticket->getFromDB($tickets_id));
        $this->assertEquals(0, $ticket->countUsers(\CommonITILActor::ASSIGN));
        $this->assertEquals(\CommonITILObject::INCOMING, $ticket->fields['status']);

        // Set status to solved
        $this->assertTrue($ticket->update([
            'id' => $tickets_id,
            'status' => \CommonITILObject::SOLVED,
            '_skip_auto_assign' => true,
        ]));

        // Check ticket status is solved
        $this->assertTrue($ticket->getFromDB($tickets_id));
        $this->assertEquals(\CommonITILObject::SOLVED, $ticket->fields['status']);

        // Set status to new
        $this->assertTrue($ticket->update([
            'id' => $tickets_id,
            'status' => \CommonITILObject::INCOMING,
            '_skip_auto_assign' => true,
        ]));

        // Check ticket status is new
        $this->assertTrue($ticket->getFromDB($tickets_id));
        $this->assertEquals(\CommonITILObject::INCOMING, $ticket->fields['status']);

        // Set status to closed
        $this->assertTrue($ticket->update([
            'id' => $tickets_id,
            'status' => \CommonITILObject::CLOSED,
            '_skip_auto_assign' => true,
        ]));

        // Check ticket status is closed
        $this->assertTrue($ticket->getFromDB($tickets_id));
        $this->assertEquals(\CommonITILObject::CLOSED, $ticket->fields['status']);
    }

    public function testSurveyCreation()
    {
        global $DB;

        $this->login();
        // Create ticket
        $ticket = new \Ticket();
        $tickets_id = $ticket->add([
            'name' => 'testSurveyCreation',
            'content' => 'testSurveyCreation',
        ]);
        $this->assertGreaterThan(0, $tickets_id);

        $entities_id = $ticket->fields['entities_id'];
        // Update Entity to enable survey
        $entity = new \Entity();
        $result = $entity->update([
            'id'                => $entities_id,
            'inquest_config'    => 1,
            'inquest_rate'      => 100,
            'inquest_delay'     => 0,
        ]);
        $this->assertTrue($result);

        $inquest = new \TicketSatisfaction();

        // Verify no existing survey for ticket
        $it = $DB->request([
            'SELECT' => ['id'],
            'FROM' => \TicketSatisfaction::getTable(),
            'WHERE' => [
                'tickets_id' => $tickets_id,
            ],
        ]);
        $this->assertEquals(0, $it->count());

        // Close ticket
        $this->assertTrue($ticket->update([
            'id' => $tickets_id,
            'status' => \CommonITILObject::CLOSED
        ]));

        // Verify survey created
        $it = $DB->request([
            'SELECT' => ['id'],
            'FROM' => \TicketSatisfaction::getTable(),
            'WHERE' => [
                'tickets_id' => $tickets_id,
            ],
        ]);
        $this->assertEquals(1, $it->count());
    }

    public function testSurveyCreationOnReopened()
    {
        global $DB;

        $this->login();
        // Create ticket
        $ticket = new \Ticket();
        $tickets_id = $ticket->add([
            'name' => 'testSurveyCreation',
            'content' => 'testSurveyCreation',
        ]);
        $this->assertGreaterThan(0, $tickets_id);

        $entities_id = $ticket->fields['entities_id'];
        // Update Entity to enable survey
        $entity = new \Entity();
        $result = $entity->update([
            'id' => $entities_id,
            'inquest_config' => 1,
            'inquest_rate' => 100,
            'inquest_delay' => 0,
        ]);
        $this->assertTrue($result);

        $inquest = new \TicketSatisfaction();

        // Verify no existing survey for ticket
        $it = $DB->request([
            'SELECT' => ['id'],
            'FROM' => \TicketSatisfaction::getTable(),
            'WHERE' => [
                'tickets_id' => $tickets_id,
            ],
        ]);
        $this->assertEquals(0, $it->count());

        // Close ticket
        $this->assertTrue($ticket->update([
            'id' => $tickets_id,
            'status' => \CommonITILObject::CLOSED
        ]));

        // Reopen ticket
        $this->assertTrue($ticket->update([
            'id' => $tickets_id,
            'status' => \CommonITILObject::INCOMING
        ]));

        $result = $entity->update([
            'id' => $entities_id,
            'inquest_config' => 1,
            'inquest_rate' => 100,
            'inquest_delay' => 0,
        ]);
        $this->assertTrue($result);

        // Re-close ticket
        $this->assertTrue($ticket->update([
            'id' => $tickets_id,
            'status' => \CommonITILObject::CLOSED
        ]));

        // Verify survey created and only one exists
        $it = $DB->request([
            'SELECT' => ['id'],
            'FROM' => \TicketSatisfaction::getTable(),
            'WHERE' => [
                'tickets_id' => $tickets_id,
            ],
        ]);
        $this->assertEquals(1, $it->count());
    }

    public function testCronSurveyCreation(): void
    {
        $this->login();

        $root_entity_id    = $this->getTestRootEntity(true);
        $child_1_entity_id = getItemByTypeName('Entity', '_test_child_1', true);
        $child_2_entity_id = getItemByTypeName('Entity', '_test_child_2', true);

        $now              = \Session::getCurrentTime();
        $twelve_hours_ago = date("Y-m-d H:i:s", strtotime('-12 hours'));
        $six_hours_ago    = date("Y-m-d H:i:s", strtotime('-4 hours'));
        $four_hours_ago   = date("Y-m-d H:i:s", strtotime('-4 hours'));
        $two_hours_ago    = date("Y-m-d H:i:s", strtotime('-2 hours'));

        $this->updateItem(
            Entity::class,
            0,
            [
                'inquest_config' => 1, // GLPI native survey
                'inquest_rate'   => 100, // always generate a survey for closed tickets
                'inquest_delay'  => 0, // instant survey generation
            ]
        );
        $this->updateItem(
            Entity::class,
            $root_entity_id,
            [
                'inquest_config' => Entity::CONFIG_PARENT, // inherits
            ]
        );
        $this->updateItem(
            Entity::class,
            $child_1_entity_id,
            [
                'inquest_config' => Entity::CONFIG_PARENT, // inherits
            ]
        );
        $this->updateItem(
            Entity::class,
            $child_2_entity_id,
            [
                'inquest_config' => 1, // GLPI native survey
                'inquest_rate'   => 100, // always generate a survey for closed tickets
                'inquest_delay'  => 0, // instant survey generation
            ]
        );

        foreach ([0, $root_entity_id, $child_1_entity_id, $child_2_entity_id] as $entity_id) {
            // Ensure `max_closedate` is in the past
            $this->updateItem(
                Entity::class,
                $entity_id,
                [
                    'max_closedate'  => $twelve_hours_ago,
                ]
            );
        }

        // Create a closed ticket on test root entity
        $_SESSION['glpi_currenttime'] = $six_hours_ago;
        $root_ticket = $this->createItem(
            \Ticket::class,
            [
                'name'        => "test root entity survey",
                'content'     => "test root entity survey",
                'entities_id' => $root_entity_id,
                'status'      => CommonITILObject::CLOSED
            ]
        );

        // Create a closed ticket on test child entity 1
        $_SESSION['glpi_currenttime'] = $four_hours_ago;
        $child_1_ticket = $this->createItem(
            \Ticket::class,
            [
                'name'        => "test child entity 1 survey",
                'content'     => "test child entity 1 survey",
                'entities_id' => $child_1_entity_id,
                'status'      => CommonITILObject::CLOSED
            ]
        );

        // Create a closed ticket on test child entity 2
        $_SESSION['glpi_currenttime'] = $two_hours_ago;
        $child_1_ticket = $this->createItem(
            \Ticket::class,
            [
                'name'        => "test child entity 2 survey",
                'content'     => "test child entity 2 survey",
                'entities_id' => $child_2_entity_id,
                'status'      => CommonITILObject::CLOSED
            ]
        );

        // Ensure no survey has been created yet
        $ticket_satisfaction = new \TicketSatisfaction();
        $this->assertEquals(0, count($ticket_satisfaction->find(['tickets_id' => $root_ticket->getID()])));
        $this->assertEquals(0, count($ticket_satisfaction->find(['tickets_id' => $child_1_ticket->getID()])));

        // Launch cron to create surveys
        CronTask::launch(
            - CronTask::MODE_INTERNAL, // force
            1,
            'createinquest'
        );

        // Ensure survey has been created
        $ticket_satisfaction = new \TicketSatisfaction();
        $this->assertEquals(1, count($ticket_satisfaction->find(['tickets_id' => $root_ticket->getID()])));
        $this->assertEquals(1, count($ticket_satisfaction->find(['tickets_id' => $child_1_ticket->getID()])));

        // Check `max_closedate` values in DB
        $expected_db_values = [
            0                  => $four_hours_ago,   // last ticket closedate from entities that inherits the config
            $root_entity_id    => $twelve_hours_ago, // not updated as it inherits the config
            $child_1_entity_id => $twelve_hours_ago, // not updated as it inherits the config
            $child_2_entity_id => $two_hours_ago,    // last ticket closedate from self as it has its own config
        ];
        foreach ($expected_db_values as $entity_id => $date) {
            $entity = new Entity();
            $this->assertTrue($entity->getFromDB($entity_id));
            $this->assertEquals($date, $entity->fields['max_closedate']);
        }

        // Check `max_closedate` returned by `Entity::getUsedConfig()`
        $expected_config_values = [
            0                  => $four_hours_ago, // last ticket closedate from entities that inherits the config
            $root_entity_id    => $four_hours_ago, // inherited value
            $child_1_entity_id => $four_hours_ago, // inherited value
            $child_2_entity_id => $two_hours_ago,  // last ticket closedate from self as it has its own config
        ];
        foreach ($expected_config_values as $entity_id => $date) {
            $this->assertEquals($date, Entity::getUsedConfig('inquest_config', $entity_id, 'max_closedate'));
        }
    }

    public function testAddAssignWithoutUpdateRight()
    {
        $this->login();

        $ticket = new \Ticket();
        $tickets_id = $ticket->add([
            'name' => 'testAddAssignWithoutUpdateRight',
            'content' => 'testAddAssignWithoutUpdateRight',
            '_skip_auto_assign' => true,
        ]);
        $this->assertGreaterThan(0, $tickets_id);

        $ticket->loadActors();
        $this->assertEquals(0, $ticket->countUsers(\CommonITILActor::ASSIGN));
        $this->assertEquals(0, $ticket->countUsers(\CommonITILActor::REQUESTER));

        $this->changeTechRight(\Ticket::ASSIGN | \Ticket::READALL);
        $this->assertFalse($ticket->canUpdateItem());
        $this->assertTrue((bool) $ticket->canAssign());
        $this->assertTrue($ticket->update([
            'id' => $tickets_id,
            '_actors' => [
                'requester' => [
                    [
                        'itemtype'  => 'User',
                        'items_id'  => getItemByTypeName('User', 'post-only', true),
                        'use_notification' => 0,
                        'alternative_email' => '',
                    ],
                    [
                        'itemtype'  => 'User',
                        'items_id'  => getItemByTypeName('User', 'tech', true),
                        'use_notification' => 0,
                        'alternative_email' => '',
                    ]
                ],
                'assign' => [
                    [
                        'itemtype'  => 'User',
                        'items_id'  => getItemByTypeName('User', 'tech', true),
                        'use_notification' => 0,
                        'alternative_email' => '',
                    ]
                ],
            ],
        ]));
        $ticket->loadActors();
        // Verify new assignee was added
        $this->assertEquals(1, $ticket->countUsers(\CommonITILActor::ASSIGN));
        // Verify new requester wasn't added
        $this->assertEquals(0, $ticket->countUsers(\CommonITILActor::REQUESTER));
    }

    public function testAddAssignWithoutAssignRight()
    {
        $this->login();

        $ticket = new \Ticket();
        $tickets_id = $ticket->add([
            'name' => 'testAddAssignWithoutAssignRight',
            'content' => 'testAddAssignWithoutAssignRight',
            '_skip_auto_assign' => true,
        ]);
        $this->assertGreaterThan(0, $tickets_id);

        $ticket->loadActors();
        $this->assertEquals(0, $ticket->countUsers(\CommonITILActor::ASSIGN));
        $this->assertEquals(0, $ticket->countUsers(\CommonITILActor::REQUESTER));

        $this->changeTechRight(\Ticket::READALL | UPDATE);
        $this->assertTrue($ticket->canUpdateItem());
        $this->assertFalse((bool) $ticket->canAssign());
        $this->assertTrue($ticket->update([
            'id' => $tickets_id,
            '_actors' => [
                'requester' => [
                    [
                        'itemtype'  => 'User',
                        'items_id'  => getItemByTypeName('User', 'post-only', true),
                        'use_notification' => 0,
                        'alternative_email' => '',
                    ],
                    [
                        'itemtype'  => 'User',
                        'items_id'  => getItemByTypeName('User', 'tech', true),
                        'use_notification' => 0,
                        'alternative_email' => '',
                    ]
                ],
                'assign' => [
                    [
                        'itemtype'  => 'User',
                        'items_id'  => getItemByTypeName('User', 'tech', true),
                        'use_notification' => 0,
                        'alternative_email' => '',
                    ]
                ],
            ],
        ]));
        $ticket->loadActors();
        // Verify new assignee wasn't added
        $this->assertEquals(0, $ticket->countUsers(\CommonITILActor::ASSIGN));
        // Verify new requester was added
        $this->assertEquals(2, $ticket->countUsers(\CommonITILActor::REQUESTER));
    }

    public function testAddActorsWithAssignAndUpdateRight()
    {
        $this->login();

        $ticket = new \Ticket();
        $tickets_id = $ticket->add([
            'name' => 'testAddActorsWithAssignAndUpdateRight',
            'content' => 'testAddActorsWithAssignAndUpdateRight',
            '_skip_auto_assign' => true,
        ]);
        $this->assertGreaterThan(0, $tickets_id);

        $ticket->loadActors();
        $this->assertEquals(0, $ticket->countUsers(\CommonITILActor::ASSIGN));
        $this->assertEquals(0, $ticket->countUsers(\CommonITILActor::REQUESTER));

        $this->changeTechRight(\Ticket::ASSIGN | UPDATE | \Ticket::READALL);
        $this->assertTrue($ticket->canUpdateItem());
        $this->assertTrue((bool) $ticket->canAssign());
        $this->assertTrue($ticket->update([
            'id' => $tickets_id,
            '_actors' => [
                'requester' => [
                    [
                        'itemtype'  => 'User',
                        'items_id'  => getItemByTypeName('User', 'post-only', true),
                        'use_notification' => 0,
                        'alternative_email' => '',
                    ],
                    [
                        'itemtype'  => 'User',
                        'items_id'  => getItemByTypeName('User', 'tech', true),
                        'use_notification' => 0,
                        'alternative_email' => '',
                    ]
                ],
                'assign' => [
                    [
                        'itemtype'  => 'User',
                        'items_id'  => getItemByTypeName('User', 'tech', true),
                        'use_notification' => 0,
                        'alternative_email' => '',
                    ]
                ],
            ],
        ]));
        $ticket->loadActors();
        // Verify new assignee was added
        $this->assertEquals(1, $ticket->countUsers(\CommonITILActor::ASSIGN));
        // Verify new requester was added
        $this->assertEquals(2, $ticket->countUsers(\CommonITILActor::REQUESTER));
    }


    public function testGetActorsForType()
    {
        $this->login();

        $ticket = new \Ticket();
        $ticket->getEmpty();

        $tech_id = getItemByTypeName('User', 'tech', true);
        $postonly_id = getItemByTypeName('User', 'post-only', true);

        // ## 1st - test auto requester and assign feature
        // ###############################################

        $this->assertCount(1, $ticket->getActorsForType(\CommonITILActor::REQUESTER));
        $this->assertCount(0, $ticket->getActorsForType(\CommonITILActor::OBSERVER));
        $this->assertCount(1, $ticket->getActorsForType(\CommonITILActor::ASSIGN));

        // disable autoactor by parameter
        $params = ['_skip_default_actor' => true];
        $this->assertCount(0, $ticket->getActorsForType(\CommonITILActor::REQUESTER, $params));
        $this->assertCount(0, $ticket->getActorsForType(\CommonITILActor::OBSERVER, $params));
        $this->assertCount(0, $ticket->getActorsForType(\CommonITILActor::ASSIGN, $params));

        // disable autoactor in session
        $_SESSION['glpiset_default_requester'] = false;
        $_SESSION['glpiset_default_tech']      = false;
        $this->assertCount(0, $ticket->getActorsForType(\CommonITILActor::REQUESTER));
        $this->assertCount(0, $ticket->getActorsForType(\CommonITILActor::OBSERVER));
        $this->assertCount(0, $ticket->getActorsForType(\CommonITILActor::ASSIGN));

        // ## 2nd - test load actors from templates (simulated)
        // ####################################################
        //reset session
        $_SESSION['glpiset_default_requester'] = true;
        $_SESSION['glpiset_default_tech']      = true;
        //prepare params
        $params = [
            '_template_changed'  => true,
            '_predefined_fields' => [
                '_users_id_requester' => $postonly_id,
                '_users_id_observer'  => $postonly_id,
                '_users_id_assign'    => $tech_id,
            ]
        ];
        $this->assertCount(2, $ticket->getActorsForType(\CommonITILActor::REQUESTER, $params));
        $this->assertCount(1, $ticket->getActorsForType(\CommonITILActor::OBSERVER, $params));
        $this->assertCount(2, $ticket->getActorsForType(\CommonITILActor::ASSIGN, $params));

        $_SESSION['glpiset_default_requester'] = false;
        $_SESSION['glpiset_default_tech']      = false;

        $actors = $ticket->getActorsForType(\CommonITILActor::REQUESTER, $params);
        $this->assertCount(1, $actors);
        $this->assertEquals($postonly_id, $actors[0]['items_id']);

        $actors = $ticket->getActorsForType(\CommonITILActor::OBSERVER, $params);
        $this->assertCount(1, $actors);
        $this->assertEquals($postonly_id, $actors[0]['items_id']);

        $actors = $ticket->getActorsForType(\CommonITILActor::ASSIGN, $params);
        $this->assertCount(1, $actors);
        $this->assertEquals($tech_id, $actors[0]['items_id']);

        // apend groups
        $params['_predefined_fields']['_groups_id_requester'] = [1];
        $params['_predefined_fields']['_groups_id_observer'] = [1];
        $params['_predefined_fields']['_groups_id_assign'] = [1];

        $actors = $ticket->getActorsForType(\CommonITILActor::REQUESTER, $params);
        $this->assertCount(2, $actors);
        $this->assertEquals('_test_group_1', $actors[1]['text']);

        $actors = $ticket->getActorsForType(\CommonITILActor::OBSERVER, $params);
        $this->assertCount(2, $actors);
        $this->assertEquals('_test_group_1', $actors[1]['text']);

        $actors = $ticket->getActorsForType(\CommonITILActor::ASSIGN, $params);
        $this->assertCount(2, $actors);
        $this->assertEquals('_test_group_1', $actors[1]['text']);

        // ## 2nd - test load actors from _actors key (reload simulated)
        // #############################################################
        //reset session
        $_SESSION['glpiset_default_requester'] = true;
        $_SESSION['glpiset_default_tech']      = true;
        //prepare params
        $params = [
            '_skip_default_actor' => true,
            '_actors'             => [
                'requester' => [
                    ['itemtype' => 'User',  'items_id' => $postonly_id],
                    ['itemtype' => 'Group', 'items_id' => 1]
                ],
                'observer'  => [
                    ['itemtype' => 'User',  'items_id' => $postonly_id],
                    ['itemtype' => 'Group', 'items_id' => 1]
                ],
                'assign'    => [
                    ['itemtype' => 'User',  'items_id' => $tech_id],
                    ['itemtype' => 'Group', 'items_id' => 1]
                ],
            ]
        ];
        $requesters = $ticket->getActorsForType(\CommonITILActor::REQUESTER, $params);
        $this->assertCount(2, $requesters);
        $this->assertEquals('post-only', $requesters[0]['text']);
        $this->assertEquals('_test_group_1', $requesters[1]['text']);

        $observers = $ticket->getActorsForType(\CommonITILActor::OBSERVER, $params);
        $this->assertCount(2, $observers);
        $this->assertEquals('post-only', $observers[0]['text']);
        $this->assertEquals('_test_group_1', $observers[1]['text']);

        $assignees = $ticket->getActorsForType(\CommonITILActor::ASSIGN, $params);
        $this->assertCount(2, $assignees);
        $this->assertEquals('tech', $assignees[0]['text']);
        $this->assertEquals('_test_group_1', $assignees[1]['text']);
    }


    public function testNeedReopen()
    {
        $this->login();

        $tech_id     = getItemByTypeName('User', 'tech', true);
        $postonly_id = getItemByTypeName('User', 'post-only', true);
        $normal_id   = getItemByTypeName('User', 'normal', true);

        $requester_group = $this->createItem("Group", [
            'name' => "testNeedReopen"
        ]);
        $this->createItem("Group_User", [
            'users_id' => $normal_id,
            'groups_id' => $requester_group->getID(),
        ]);

        $ticket = new \Ticket();
        $tickets_id = $ticket->add([
            'name'                => 'testNeedReopen',
            'content'             => 'testNeedReopen',
            '_users_id_requester' => $postonly_id,
            '_users_id_assign'    => $tech_id,
        ]);
        $this->assertGreaterThan(0, $tickets_id);
        $this->assertTrue((bool)$ticket->getFromDB($ticket->getID()));
        $this->assertEquals(\Ticket::ASSIGNED, $ticket->fields['status']);
        $this->assertFalse((bool)$ticket->needReopen());

        $ticket->update([
            'id' => $tickets_id,
            'status' => \Ticket::WAITING,
        ]);

        // tech user cant reopen
        $this->assertTrue((bool)$ticket->getFromDB($ticket->getID()));
        $this->assertEquals(\Ticket::WAITING, $ticket->fields['status']);
        $this->assertFalse((bool)$ticket->needReopen());

        // requester can reopen
        $this->login('post-only', 'postonly');
        $this->assertTrue((bool)$ticket->getFromDB($ticket->getID()));
        $this->assertEquals(\Ticket::WAITING, $ticket->fields['status']);
        $this->assertTrue((bool)$ticket->needReopen());

        // force a reopen
        $followup = new \ITILFollowup();
        $followup->add([
            'itemtype'   => 'Ticket',
            'items_id'   => $tickets_id,
            'content'    => 'testNeedReopen',
            'add_reopen' => 1,
        ]);

        // requester cant reopen anymore (ticket is already in an open state)
        $this->assertTrue((bool)$ticket->getFromDB($ticket->getID()));
        $this->assertEquals(\Ticket::ASSIGNED, $ticket->fields['status']);
        $this->assertFalse((bool)$ticket->needReopen());

        // Test reopen as a member of a requester group
        $ticket = $this->createItem('Ticket', [
            'name'                 => 'testNeedReopen requester group',
            'content'              => 'testNeedReopen requester group',
            '_users_id_requester'  => $postonly_id,
            '_groups_id_requester' => $requester_group->getID(),
            '_users_id_assign'     => $tech_id,
        ]);

        $this->updateItem('Ticket', $ticket->getID(), [
            'status' => \Ticket::WAITING,
        ]);
        $ticket->getFromDB($ticket->getID());

        $this->login('normal', 'normal');
        $this->assertTrue((bool)$ticket->needReopen());
    }

    protected function assignFromCategoryOrItemProvider(): iterable
    {
        $tech_id    = getItemByTypeName('User', 'tech', true);
        $glpi_id    = getItemByTypeName('User', 'glpi', true);
        $normal_id  = getItemByTypeName('User', 'normal', true);

        $group_1_id = getItemByTypeName('Group', '_test_group_1', true);
        $group_2_id = getItemByTypeName('Group', '_test_group_2', true);

        $group = new Group();
        $group_3_id = $group->add(
            [
                'name'        => 'Group 3',
                'entities_id' => getItemByTypeName('Entity', '_test_root_entity', true),
                'is_assign'   => 1,
            ]
        );
        $this->assertGreaterThan(0, $group_3_id);

        // _skip_auto_assign in input should prevent auto assign
        yield [
            'auto_assign_mode' => Entity::AUTO_ASSIGN_HARDWARE_CATEGORY,
            'category_input'   => [
                'users_id'  => $tech_id,
                'groups_id' => $group_1_id,
            ],
            'computer_input'   => [
                'users_id_tech'  => $glpi_id,
                'groups_id_tech' => $group_2_id,
            ],
            'ticket_input'     => [
                '_skip_auto_assign' => 1,
            ],
            'expected_actors'  => [
            ],
        ];

        // Entity::CONFIG_NEVER case
        yield [
            'auto_assign_mode' => Entity::CONFIG_NEVER,
            'category_input'   => [
                'users_id'  => $tech_id,
                'groups_id' => $group_1_id,
            ],
            'computer_input'   => [
                'users_id_tech'  => $glpi_id,
                'groups_id_tech' => $group_2_id,
            ],
            'ticket_input'     => [
            ],
            'expected_actors'  => [
            ],
        ];

        // Entity::AUTO_ASSIGN_HARDWARE_CATEGORY case
        // - with no assignee from input
        // - with hardware having both user and group defined
        yield [
            'auto_assign_mode' => Entity::AUTO_ASSIGN_HARDWARE_CATEGORY,
            'category_input'   => [
                'users_id'  => $tech_id,
                'groups_id' => $group_1_id,
            ],
            'computer_input'   => [
                'users_id_tech'  => $glpi_id,
                'groups_id_tech' => $group_2_id,
            ],
            'ticket_input'     => [
            ],
            'expected_actors'  => [
                [
                    'itemtype' => User::class,
                    'items_id' => $glpi_id,
                ],
                [
                    'itemtype' => Group::class,
                    'items_id' => $group_2_id,
                ],
            ],
        ];

        // Entity::AUTO_ASSIGN_HARDWARE_CATEGORY case
        // - with no assignee from input
        // - with hardware having only user defined
        // - with category having both user and group defined
        yield [
            'auto_assign_mode' => Entity::AUTO_ASSIGN_HARDWARE_CATEGORY,
            'category_input'   => [
                'users_id'  => $tech_id,
                'groups_id' => $group_1_id,
            ],
            'computer_input'   => [
                'users_id_tech'  => 0,
                'groups_id_tech' => $group_2_id,
            ],
            'ticket_input'     => [
            ],
            'expected_actors'  => [
                [
                    'itemtype' => User::class,
                    'items_id' => $tech_id,
                ],
                [
                    'itemtype' => Group::class,
                    'items_id' => $group_2_id,
                ],
            ],
        ];

        // Entity::AUTO_ASSIGN_HARDWARE_CATEGORY case
        // - with no assignee from input
        // - with hardware having only group defined
        // - with category having both user and group defined
        yield [
            'auto_assign_mode' => Entity::AUTO_ASSIGN_HARDWARE_CATEGORY,
            'category_input'   => [
                'users_id'  => $tech_id,
                'groups_id' => $group_1_id,
            ],
            'computer_input'   => [
                'users_id_tech'  => $glpi_id,
                'groups_id_tech' => 0,
            ],
            'ticket_input'     => [
            ],
            'expected_actors'  => [
                [
                    'itemtype' => User::class,
                    'items_id' => $glpi_id,
                ],
                [
                    'itemtype' => Group::class,
                    'items_id' => $group_1_id,
                ],
            ],
        ];

        // Entity::AUTO_ASSIGN_HARDWARE_CATEGORY case
        // - with no assignee from input
        // - with hardware having neither user or group defined
        // - with category having both user and group defined
        yield [
            'auto_assign_mode' => Entity::AUTO_ASSIGN_HARDWARE_CATEGORY,
            'category_input'   => [
                'users_id'  => $tech_id,
                'groups_id' => $group_1_id,
            ],
            'computer_input'   => [
                'users_id_tech'  => 0,
                'groups_id_tech' => 0,
            ],
            'ticket_input'     => [
            ],
            'expected_actors'  => [
                [
                    'itemtype' => User::class,
                    'items_id' => $tech_id,
                ],
                [
                    'itemtype' => Group::class,
                    'items_id' => $group_1_id,
                ],
            ],
        ];

        // Entity::AUTO_ASSIGN_HARDWARE_CATEGORY case
        // - with assignee from input (user)
        // - with hardware having both user and group defined
        yield [
            'auto_assign_mode' => Entity::AUTO_ASSIGN_HARDWARE_CATEGORY,
            'category_input'   => [
                'users_id'  => $tech_id,
                'groups_id' => $group_1_id,
            ],
            'computer_input'   => [
                'users_id_tech'  => $glpi_id,
                'groups_id_tech' => $group_2_id,
            ],
            'ticket_input'     => [
                '_users_id_assign' => [$normal_id],
            ],
            'expected_actors'  => [
                [
                    'itemtype' => User::class,
                    'items_id' => $normal_id,
                ],
                [
                    'itemtype' => Group::class,
                    'items_id' => $group_2_id,
                ],
            ],
        ];

        // Entity::AUTO_ASSIGN_HARDWARE_CATEGORY case
        // - with assignee from input ("email" actor)
        // - with hardware having both user and group defined
        yield [
            'auto_assign_mode' => Entity::AUTO_ASSIGN_HARDWARE_CATEGORY,
            'category_input'   => [
                'users_id'  => $tech_id,
                'groups_id' => $group_1_id,
            ],
            'computer_input'   => [
                'users_id_tech'  => $glpi_id,
                'groups_id_tech' => $group_2_id,
            ],
            'ticket_input'     => [
                '_users_id_assign' => [0],
                '_users_id_assign_notif' => [
                    'use_notification'  => [1],
                    'alternative_email' => ['test@glpi-project.org'],
                ],
            ],
            'expected_actors'  => [
                [
                    'itemtype' => User::class,
                    'items_id' => 0,
                    'use_notification'  => 1,
                    'alternative_email' => 'test@glpi-project.org',
                ],
                [
                    'itemtype' => Group::class,
                    'items_id' => $group_2_id,
                ],
            ],
        ];

        // Entity::AUTO_ASSIGN_HARDWARE_CATEGORY case
        // - with assignee from input (group)
        // - with hardware having both user and group defined
        yield [
            'auto_assign_mode' => Entity::AUTO_ASSIGN_HARDWARE_CATEGORY,
            'category_input'   => [
                'users_id'  => $tech_id,
                'groups_id' => $group_1_id,
            ],
            'computer_input'   => [
                'users_id_tech'  => $glpi_id,
                'groups_id_tech' => $group_2_id,
            ],
            'ticket_input'     => [
                '_groups_id_assign' => [$group_3_id],
            ],
            'expected_actors'  => [
                [
                    'itemtype' => User::class,
                    'items_id' => $glpi_id,
                ],
                [
                    'itemtype' => Group::class,
                    'items_id' => $group_3_id,
                ],
            ],
        ];

        // Entity::AUTO_ASSIGN_CATEGORY_HARDWARE case
        // - with no assignee from input
        // - with category having both user and group defined
        yield [
            'auto_assign_mode' => Entity::AUTO_ASSIGN_CATEGORY_HARDWARE,
            'category_input'   => [
                'users_id'  => $tech_id,
                'groups_id' => $group_1_id,
            ],
            'computer_input'   => [
                'users_id_tech'  => $glpi_id,
                'groups_id_tech' => $group_2_id,
            ],
            'ticket_input'     => [
            ],
            'expected_actors'  => [
                [
                    'itemtype' => User::class,
                    'items_id' => $tech_id,
                ],
                [
                    'itemtype' => Group::class,
                    'items_id' => $group_1_id,
                ],
            ],
        ];

        // Entity::AUTO_ASSIGN_CATEGORY_HARDWARE case
        // - with no assignee from input
        // - with category having only user defined
        // - with hardware having both user and group defined
        yield [
            'auto_assign_mode' => Entity::AUTO_ASSIGN_CATEGORY_HARDWARE,
            'category_input'   => [
                'users_id'  => $tech_id,
                'groups_id' => 0,
            ],
            'computer_input'   => [
                'users_id_tech'  => $glpi_id,
                'groups_id_tech' => $group_2_id,
            ],
            'ticket_input'     => [
            ],
            'expected_actors'  => [
                [
                    'itemtype' => User::class,
                    'items_id' => $tech_id,
                ],
                [
                    'itemtype' => Group::class,
                    'items_id' => $group_2_id,
                ],
            ],
        ];

        // Entity::AUTO_ASSIGN_CATEGORY_HARDWARE case
        // - with no assignee from input
        // - with category having only group defined
        // - with hardware having both user and group defined
        yield [
            'auto_assign_mode' => Entity::AUTO_ASSIGN_CATEGORY_HARDWARE,
            'category_input'   => [
                'users_id'  => 0,
                'groups_id' => $group_1_id,
            ],
            'computer_input'   => [
                'users_id_tech'  => $glpi_id,
                'groups_id_tech' => $group_2_id,
            ],
            'ticket_input'     => [
            ],
            'expected_actors'  => [
                [
                    'itemtype' => User::class,
                    'items_id' => $glpi_id,
                ],
                [
                    'itemtype' => Group::class,
                    'items_id' => $group_1_id,
                ],
            ],
        ];

        // Entity::AUTO_ASSIGN_CATEGORY_HARDWARE case
        // - with no assignee from input
        // - with category having neither user or group defined
        // - with hardware having both user and group defined
        yield [
            'auto_assign_mode' => Entity::AUTO_ASSIGN_CATEGORY_HARDWARE,
            'category_input'   => [
                'users_id'  => 0,
                'groups_id' => 0,
            ],
            'computer_input'   => [
                'users_id_tech'  => $glpi_id,
                'groups_id_tech' => $group_2_id,
            ],
            'ticket_input'     => [
            ],
            'expected_actors'  => [
                [
                    'itemtype' => User::class,
                    'items_id' => $glpi_id,
                ],
                [
                    'itemtype' => Group::class,
                    'items_id' => $group_2_id,
                ],
            ],
        ];

        // Entity::AUTO_ASSIGN_CATEGORY_HARDWARE case
        // - with assignee from input (user)
        // - with hardware having both user and group defined
        yield [
            'auto_assign_mode' => Entity::AUTO_ASSIGN_CATEGORY_HARDWARE,
            'category_input'   => [
                'users_id'  => $tech_id,
                'groups_id' => $group_1_id,
            ],
            'computer_input'   => [
                'users_id_tech'  => $glpi_id,
                'groups_id_tech' => $group_2_id,
            ],
            'ticket_input'     => [
                '_users_id_assign' => [$normal_id],
            ],
            'expected_actors'  => [
                [
                    'itemtype' => User::class,
                    'items_id' => $normal_id,
                ],
                [
                    'itemtype' => Group::class,
                    'items_id' => $group_1_id,
                ],
            ],
        ];

        // Entity::AUTO_ASSIGN_CATEGORY_HARDWARE case
        // - with assignee from input ("email" actor)
        // - with category having both user and group defined
        yield [
            'auto_assign_mode' => Entity::AUTO_ASSIGN_CATEGORY_HARDWARE,
            'category_input'   => [
                'users_id'  => $tech_id,
                'groups_id' => $group_1_id,
            ],
            'computer_input'   => [
                'users_id_tech'  => $glpi_id,
                'groups_id_tech' => $group_2_id,
            ],
            'ticket_input'     => [
                '_users_id_assign' => [0],
                '_users_id_assign_notif' => [
                    'use_notification'  => [1],
                    'alternative_email' => ['test@glpi-project.org'],
                ],
            ],
            'expected_actors'  => [
                [
                    'itemtype' => User::class,
                    'items_id' => 0,
                    'use_notification'  => 1,
                    'alternative_email' => 'test@glpi-project.org',
                ],
                [
                    'itemtype' => Group::class,
                    'items_id' => $group_1_id,
                ],
            ],
        ];

        // Entity::AUTO_ASSIGN_CATEGORY_HARDWARE case
        // - with assignee from input (group)
        // - with category having both user and group defined
        yield [
            'auto_assign_mode' => Entity::AUTO_ASSIGN_CATEGORY_HARDWARE,
            'category_input'   => [
                'users_id'  => $tech_id,
                'groups_id' => $group_1_id,
            ],
            'computer_input'   => [
                'users_id_tech'  => $glpi_id,
                'groups_id_tech' => $group_2_id,
            ],
            'ticket_input'     => [
                '_groups_id_assign' => [$group_3_id],
            ],
            'expected_actors'  => [
                [
                    'itemtype' => User::class,
                    'items_id' => $tech_id,
                ],
                [
                    'itemtype' => Group::class,
                    'items_id' => $group_3_id,
                ],
            ],
        ];
    }

    public function testAssignFromCategoryOrItem(): void
    {
        $provider = $this->assignFromCategoryOrItemProvider();
        $entity_id = getItemByTypeName('Entity', '_test_root_entity', true);
        $this->login();

        foreach ($provider as $row) {
            $auto_assign_mode = $row['auto_assign_mode'];
            $category_input = $row['category_input'] ?? null;
            $computer_input = $row['computer_input'] ?? null;
            $ticket_input = $row['ticket_input'];
            $expected_actors = $row['expected_actors'];

            $entity = new Entity();
            $this->assertTrue($entity->update(['id' => $entity_id, 'auto_assign_mode' => $auto_assign_mode]));

            $itilcategory_id = 0;
            if ($category_input !== null) {
                $itilcategory = new ITILCategory();
                $itilcategory_id = $itilcategory->add(
                    $category_input + [
                        'name' => __METHOD__,
                        'entities_id' => $entity_id,
                    ]
                );
                $this->assertGreaterThan(0, $itilcategory_id);
            }

            $items_id = [];
            if ($computer_input !== null) {
                $computer = new Computer();
                $computer_id = $computer->add(
                    $computer_input + [
                        'name' => __METHOD__,
                        'entities_id' => $entity_id,
                    ]
                );
                $this->assertGreaterThan(0, $computer_id);
                $items_id[Computer::class] = [$computer_id];
            }

            $ticket = new \Ticket();
            $ticket_id = $ticket->add(
                $ticket_input + [
                    'name' => __METHOD__,
                    'content' => __METHOD__,
                    'entities_id' => $entity_id,
                    'itilcategories_id' => $itilcategory_id,
                    'items_id' => $items_id,
                ]
            );
            $this->assertGreaterThan(0, $ticket_id);

            $ticket->getFromDB($ticket->getID());
            $actors = $ticket->getActorsForType(CommonITILActor::ASSIGN);
            $this->assertCount(count($expected_actors), $actors);

            foreach ($expected_actors as $expected_actor) {
                $found = false;
                foreach ($actors as $actor) {
                    if (array_intersect_assoc($expected_actor, $actor) === $expected_actor) {
                        // Found an actor that has same properties as those defined in expected actor
                        $found = true;
                        break;
                    }
                }
                $this->assertTrue($found, json_encode($expected_actor));
            }
        }
    }

    protected function providerGetPrimaryRequesterUser()
    {
        $this->login();
        $entity_id = 0;

        $ticket = new \Ticket();
        yield [
            'ticket' => $ticket,
            'expected' => null,
        ];

        $ticket = new \Ticket();
        $ticket->add([
            'name'              => __METHOD__,
            'content'           => __METHOD__,
            'entities_id'       => $entity_id,
            '_skip_auto_assign' => true,
        ]);
        yield [
            'ticket' => $ticket,
            'expected' => null,
        ];

        $ticket = new \Ticket();
        $ticket->add([
            'name'              => __METHOD__,
            'content'           => __METHOD__,
            'entities_id'       => $entity_id,
            '_actors'           => [
                'requester'       => [
                    [
                        'itemtype'          => \User::class,
                        'items_id'          => $_SESSION['glpiID'],
                        'use_notification'  => 0,
                        'alternative_email' => '',
                    ]
                ],
            ],
        ]);
        yield [
            'ticket' => $ticket,
            'expected' => $_SESSION['glpiID'],
        ];

        $glpi_user = new \User();
        $glpi_user->getFromDBbyName('glpi');
        $normal_user = new \User();
        $normal_user->getFromDBbyName('normal');
        $ticket = new \Ticket();
        $ticket->add([
            'name'              => __METHOD__,
            'content'           => __METHOD__,
            'entities_id'       => $entity_id,
            '_actors'           => [
                'requester'       => [
                    [
                        'itemtype'          => \User::class,
                        'items_id'          => $normal_user->getID(),
                        'use_notification'  => 0,
                        'alternative_email' => '',
                    ], [
                        'itemtype'          => \User::class,
                        'items_id'          => $glpi_user->getID(),
                        'use_notification'  => 0,
                        'alternative_email' => '',
                    ],
                ],
            ],
        ]);
        yield [
            'ticket' => $ticket,
            'expected' => $normal_user->getID(),
        ];
    }

    public function testGetPrimaryRequesterUser()
    {
        $provider = $this->providerGetPrimaryRequesterUser();
        foreach ($provider as $row) {
            /** @var \Ticket $ticket */
            $ticket = $row['ticket'];
            $expected = $row['expected'];
            $output = $ticket->getPrimaryRequesterUser();
            if ($expected === null) {
                $this->assertNull($output);
            } else {
                $this->assertSame($expected, $output->getID());
            }
        }
    }

    protected function requestersEntitiesProvider(): iterable
    {
        $this->login();

        $entity_1 = $this->createItem(
            Entity::class,
            [
                'name'        => __FUNCTION__ . '1',
                'entities_id' => getItemByTypeName('Entity', '_test_root_entity', true),
            ]
        );

        $entity_2 = $this->createItem(
            Entity::class,
            [
                'name'        => __FUNCTION__ . '2',
                'entities_id' => getItemByTypeName('Entity', '_test_root_entity', true),
            ]
        );

        $profile_id = getItemByTypeName('Profile', 'Self-Service', true);

        // User 1 is attached only to Entity 1
        $user_1 = $this->createItem(
            User::class,
            [
                'name'         => __FUNCTION__ . '1',
                '_profiles_id' => $profile_id,
                '_entities_id' => $entity_1->getID(),
                'entities_id'  => $entity_1->getID(),
            ]
        );

        // User 2 is attached to Entity 1 and Entity 2
        $user_2 = $this->createItem(
            User::class,
            [
                'name'         => __FUNCTION__ . '2',
                '_profiles_id' => $profile_id,
                '_entities_id' => $entity_1->getID(),
                'entities_id'  => $entity_1->getID(),
            ]
        );
        $this->createItem(
            Profile_User::class,
            [
                'entities_id' => $entity_2->getID(),
                'profiles_id' => $profile_id,
                'users_id'    => $user_2->getID(),
            ]
        );

        // Check for User 1
        yield [
            'params'   => [
                '_users_id_requester' => $user_1->getID(),
            ],
            'expected' => [
                $entity_1->getID(),
            ],
        ];
        yield [
            'params'   => [
                '_actors' => [
                    'requester' => [
                        [
                            'itemtype'          => User::class,
                            'items_id'          => $user_1->getID(),
                            'use_notification'  => 1,
                            'alternative_email' => '',
                        ],
                    ],
                ]
            ],
            'expected' => [
                $entity_1->getID(),
            ],
        ];

        // Check for User 2
        yield [
            'params'   => [
                '_users_id_requester' => $user_2->getID(),
            ],
            'expected' => [
                $entity_1->getID(),
                $entity_2->getID(),
            ],
        ];
        yield [
            'params'   => [
                '_actors' => [
                    'requester' => [
                        [
                            'itemtype'          => User::class,
                            'items_id'          => $user_2->getID(),
                            'use_notification'  => 1,
                            'alternative_email' => '',
                        ],
                    ],
                ]
            ],
            'expected' => [
                $entity_1->getID(),
                $entity_2->getID(),
            ],
        ];

        // Check for User 1 + User 2
        yield [
            'params'   => [
                '_users_id_requester' => [$user_1->getID(), $user_2->getID()],
            ],
            'expected' => [
                $entity_1->getID(),
            ],
        ];
        yield [
            'params'   => [
                '_actors' => [
                    'requester' => [
                        [
                            'itemtype'          => User::class,
                            'items_id'          => $user_1->getID(),
                            'use_notification'  => 1,
                            'alternative_email' => '',
                        ],
                        [
                            'itemtype'          => User::class,
                            'items_id'          => $user_2->getID(),
                            'use_notification'  => 1,
                            'alternative_email' => '',
                        ],
                    ],
                ]
            ],
            'expected' => [
                $entity_1->getID(),
            ],
        ];

        // Check for "email" actor
        yield [
            'params'   => [
                '_actors' => [
                    'requester' => [
                        [
                            'itemtype'          => User::class,
                            'items_id'          => 0,
                            'use_notification'  => 1,
                            'alternative_email' => 'notaglpiuser@domain.tld',
                        ],
                    ],
                ]
            ],
            'expected' => array_values($_SESSION['glpiactiveentities']),
        ];
    }

    public function testGetEntitiesForRequesters()
    {
        $this->login();
        $provider = $this->requestersEntitiesProvider();
        foreach ($provider as $row) {
            $params = $row['params'];
            $expected = $row['expected'];

            $instance = new \Ticket();
            $this->assertSame($expected, $instance->getEntitiesForRequesters($params));
        }
    }

    public function testViewIncomingTicketWithoutNewTicketRight()
    {
        $this->login();

        $ticket = new \Ticket();
        $tickets_id = $ticket->add([
            'name' => 'testViewIncomingTicketWithoutNewTicketRight',
            'content' => 'testViewIncomingTicketWithoutNewTicketRight',
        ]);
        $this->assertGreaterThan(0, $tickets_id);

        $this->changeTechRight(\Ticket::READMY);
        $this->assertFalse($ticket->canViewItem());
    }

    public function testViewIncomingTicketWithNewTicketRight()
    {
        $this->login();

        $ticket = new \Ticket();
        $tickets_id = $ticket->add([
            'name' => 'testViewIncomingTicketWithoutNewTicketRight',
            'content' => 'testViewIncomingTicketWithoutNewTicketRight',
        ]);
        $this->assertGreaterThan(0, $tickets_id);

        $this->changeTechRight(\Ticket::READNEWTICKET);
        $this->assertTrue($ticket->canViewItem());
    }

    public function testAssignToMe()
    {
        $this->login();
        $entity_id = 0;

        $ticket = new \Ticket();
        $fup = new \ITILFollowup();
        $sol = new \ITILSolution();

        //create a ticket
        $ticket_id = $ticket->add([
            'name'                  => __METHOD__,
            'content'               => __METHOD__,
            'entities_id'           => $entity_id,
            '_skip_auto_assign'     => true,
            '_users_id_requester'   => getItemByTypeName('User', 'normal', true),
        ]);
        $this->assertGreaterThan(0, $ticket_id);

        //add a followup to the ticket without assigning to me (tech)
        $this->login('tech', 'tech');
        $_SESSION['glpiset_followup_tech'] = 0;
        $this->assertGreaterThan(
            0,
            (int)$fup->add([
                'itemtype'  => 'Ticket',
                'items_id'  => $ticket_id,
                'content'   => 'A simple followup'
            ])
        );

        $ticket->getFromDB($ticket_id);
        $actors = $ticket->getActorsForType(CommonITILActor::ASSIGN);
        $this->assertCount(0, $actors);

        //add a private followup to the ticket and NOT assign to me (tech)
        $_SESSION['glpiset_followup_tech'] = 1;
        $this->assertGreaterThan(
            0,
            (int)$fup->add([
                'itemtype'      => 'Ticket',
                'items_id'      => $ticket_id,
                'content'       => 'A simple followup',
                'is_private'    => 1
            ])
        );

        $ticket->getFromDB($ticket_id);
        $actors = $ticket->getActorsForType(CommonITILActor::ASSIGN);
        $this->assertCount(0, $actors);

        //add a followup to the ticket and assign to me (tech)
        $this->assertGreaterThan(
            0,
            (int)$fup->add([
                'itemtype'  => 'Ticket',
                'items_id'  => $ticket_id,
                'content'   => 'A simple followup'
            ])
        );

        $ticket->getFromDB($ticket_id);
        $actors = $ticket->getActorsForType(CommonITILActor::ASSIGN);
        $this->assertCount(1, $actors);

        //add a solution to the ticket and assign to me
        $this->login('glpi', 'glpi');
        $_SESSION['glpiset_solution_tech'] = 1;
        $this->assertGreaterThan(
            0,
            (int)$sol->add([
                'itemtype'  => 'Ticket',
                'items_id'  => $ticket_id,
                'content'   => 'A simple solution'
            ])
        );

        $ticket->getFromDB($ticket_id);
        $actors = $ticket->getActorsForType(CommonITILActor::ASSIGN);
        $this->assertCount(2, $actors);

        //create a new ticket
        $ticket_id = $ticket->add([
            'name'                  => __METHOD__,
            'content'               => __METHOD__,
            'entities_id'           => $entity_id,
            '_skip_auto_assign'     => true,
            '_users_id_requester'   => getItemByTypeName('User', 'normal', true),
        ]);
        $this->assertGreaterThan(0, $ticket_id);

        //add a solution to the ticket without assigning to me
        $this->login('tech', 'tech');
        $_SESSION['glpiset_solution_tech'] = 0;
        $this->assertGreaterThan(
            0,
            (int)$sol->add([
                'itemtype'  => 'Ticket',
                'items_id'  => $ticket_id,
                'content'   => 'A simple solution'
            ])
        );

        $ticket->getFromDB($ticket_id);
        $actors = $ticket->getActorsForType(CommonITILActor::ASSIGN);
        $this->assertCount(0, $actors);

        //create a new ticket
        $ticket_id = $ticket->add([
            'name'                  => __METHOD__,
            'content'               => __METHOD__,
            'entities_id'           => $entity_id,
            '_skip_auto_assign'     => true,
            '_users_id_requester'   => getItemByTypeName('User', 'glpi', true),
            '_users_id_observer'    => getItemByTypeName('User', 'tech', true),
        ]);
        $this->assertGreaterThan(0, $ticket_id);
        $ticket->getFromDB($ticket_id);
        $actors = $ticket->getActorsForType(CommonITILActor::REQUESTER);
        $this->assertCount(1, $actors);

        //add a followup to the ticket without assigning to me
        $this->login('glpi', 'glpi');
        $_SESSION['glpiset_followup_tech'] = 1;
        $this->assertGreaterThan(
            0,
            (int)$fup->add([
                'itemtype'  => 'Ticket',
                'items_id'  => $ticket_id,
                'content'   => 'A simple followup'
            ])
        );

        //add a followup to the ticket without assigning to me
        $this->login('tech', 'tech');
        $_SESSION['glpiset_followup_tech'] = 1;
        $this->assertGreaterThan(
            0,
            (int)$fup->add([
                'itemtype'  => 'Ticket',
                'items_id'  => $ticket_id,
                'content'   => 'A simple followup'
            ])
        );

        $ticket->getFromDB($ticket_id);
        $actors = $ticket->getActorsForType(CommonITILActor::ASSIGN);
        $this->assertCount(0, $actors);

        //add a solution to the ticket without assigning to me
        $this->login('glpi', 'glpi');
        $_SESSION['glpiset_solution_tech'] = 1;
        $this->assertGreaterThan(
            0,
            (int)$sol->add([
                'itemtype'  => 'Ticket',
                'items_id'  => $ticket_id,
                'content'   => 'A simple solution'
            ])
        );

        $ticket->getFromDB($ticket_id);
        $actors = $ticket->getActorsForType(CommonITILActor::ASSIGN);
        $this->assertCount(0, $actors);
    }

    public function testNotificationDisabled()
    {
        //setup
        $this->login();

        $user = new \User();

        //check default computed value
        $this->assertTrue((bool)$user->getFromDB(\Session::getLoginUserID()));
        $this->assertNull($user->fields['is_notif_enable_default']); //default value from user table
        $this->assertTrue((bool)$user->isUserNotificationEnable()); //like default configuration

        $ticket = new \Ticket();
        $ticket_id = $ticket->add(
            [
                'name'        => 'ticket title',
                'content'     => 'a description',
                'entities_id' => getItemByTypeName('Entity', '_test_root_entity', true),
                "_users_id_requester" => \Session::getLoginUserID(),
            ] + $ticket->getDefaultValues(getItemByTypeName('Entity', '_test_root_entity', true))
        );
        $this->assertGreaterThan(0, $ticket_id);

        //load ticket actor
        $ticket_user = new \Ticket_User();
        $actors = $ticket_user->find([
            "tickets_id" => $ticket_id,
            "type" => CommonITILActor::REQUESTER,
        ]);
        $this->assertCount(1, $actors);
        $this->assertEquals(1, reset($actors)['use_notification']);

        //update user to explicitly refuse notification
        $this->assertTrue($user->update([
            'id' => \Session::getLoginUserID(),
            'is_notif_enable_default' => '0'
        ]));
        //check computed value
        $this->assertTrue($user->getFromDB(\Session::getLoginUserID()));
        $this->assertFalse((bool)$user->fields['is_notif_enable_default']);
        $this->assertFalse($user->isUserNotificationEnable());

        $ticket = new \Ticket();
        $ticket_id = $ticket->add(
            [
                'name'        => 'other ticket title',
                'content'     => 'other description',
                'entities_id' => getItemByTypeName('Entity', '_test_root_entity', true)
            ] + $ticket->getDefaultValues(getItemByTypeName('Entity', '_test_root_entity', true))
        );
        $this->assertGreaterThan(0, $ticket_id);

        //load ticket actor
        $ticket_user = new \Ticket_User();
        $actors = $ticket_user->find([
            "tickets_id" => $ticket_id,
            "type" => CommonITILActor::REQUESTER,
        ]);
        $this->assertCount(1, $actors);
        $this->assertEquals(0, reset($actors)['use_notification']);
    }

    public function testShowCentralCountCriteria()
    {
        global $DB;

        $this->login();

        // Create entities
        $entity = new Entity();
        $entity_id = $entity->add([
            'name' => 'testShowCentralCountCriteria',
            'entities_id' => getItemByTypeName('Entity', '_test_root_entity', true),
        ]);
        $this->assertGreaterThan(0, $entity_id);

        // Create a new user
        $user = new User();
        $user_id = $user->add([
            'name' => 'testShowCentralCountCriteria',
            'password' => 'testShowCentralCountCriteria',
            'password2' => 'testShowCentralCountCriteria',
            '_profiles_id' => getItemByTypeName('Profile', 'Self-Service', true),
            '_entities_id' => $entity_id,
            'entities_id' => $entity_id,
        ]);
        $this->assertGreaterThan(0, $user_id);

        // Create a new ticket with the user as requester
        $ticket_requester = new \Ticket();
        $ticket_id_requester = $ticket_requester->add([
            'name' => 'testShowCentralCountCriteria',
            'content' => 'testShowCentralCountCriteria',
            'entities_id' => $entity_id,
        ]);
        $this->assertGreaterThan(0, $ticket_id_requester);

        // Add the user as requester for the ticket
        $ticket_user_requester = new \Ticket_User();
        $ticket_user_id_requester = $ticket_user_requester->add([
            'tickets_id' => $ticket_id_requester,
            'users_id' => $user_id,
            'type' => CommonITILActor::REQUESTER,
        ]);
        $this->assertGreaterThan(0, $ticket_user_id_requester);

        // Create a new ticket with the user as observer
        $ticket_observer = new \Ticket();
        $ticket_id_observer = $ticket_observer->add([
            'name' => 'testShowCentralCountCriteria',
            'content' => 'testShowCentralCountCriteria',
            'entities_id' => $entity_id,
        ]);
        $this->assertGreaterThan(0, $ticket_id_observer);

        // Add the user as observer for the ticket
        $ticket_user_observer = new \Ticket_User();
        $ticket_user_observer_id = $ticket_user_observer->add([
            'tickets_id' => $ticket_id_observer,
            'users_id' => $user_id,
            'type' => CommonITILActor::OBSERVER,
        ]);
        $this->assertGreaterThan(0, $ticket_user_observer_id);

        // Create a new ticket
        $ticket = new \Ticket();
        $ticket_id = $ticket->add([
            'name' => 'testShowCentralCountCriteria',
            'content' => 'testShowCentralCountCriteria',
            'entities_id' => $entity_id,
        ]);
        $this->assertGreaterThan(0, $ticket_id);

        // Login with the new user
        $this->login('testShowCentralCountCriteria', 'testShowCentralCountCriteria');

        // Check if the user can see 2 tickets
        $criteria = $this->callPrivateMethod(new \Ticket(), 'showCentralCountCriteria', true);
        $iterator = $DB->request($criteria);
        foreach ($iterator as $data) {
            $this->assertArrayHasKey('status', $data);
            $this->assertArrayHasKey('COUNT', $data);
            $this->assertEquals(1, $data['status']);
            $this->assertEquals(2, $data['COUNT']);
        }

        // Check if the global view return 3 tickets
        $criteria = $this->callPrivateMethod(new \Ticket(), 'showCentralCountCriteria', false);
        $iterator = $DB->request($criteria);
        foreach ($iterator as $data) {
            $this->assertArrayHasKey('status', $data);
            $this->assertArrayHasKey('COUNT', $data);
            $this->assertEquals(1, $data['status']);
            $this->assertEquals(3, $data['COUNT']);
        }
    }

    protected function timelineItemsProvider(): iterable
    {
        $now = time();

        $postonly_user_id = getItemByTypeName(\User::class, 'post-only', true);
        $normal_user_id   = getItemByTypeName(\User::class, 'normal', true);
        $tech_user_id     = getItemByTypeName(\User::class, 'tech', true);

        $this->login();

        $ticket = $this->createItem(
            \Ticket::class,
            [
                'name'                => __FUNCTION__,
                'content'             => __FUNCTION__,
                '_users_id_requester' => $postonly_user_id,
                '_users_id_observer'  => $normal_user_id,
                '_users_id_assign'    => $tech_user_id,
            ]
        );

        $this->createItem(
            \ITILFollowup::class,
            [
                'itemtype'      => \Ticket::class,
                'items_id'      => $ticket->getID(),
                'content'       => 'public followup',
                'date_creation' => date('Y-m-d H:i:s', strtotime('+10s', $now)), // to ensure result order is correct
            ]
        );

        $this->createItem(
            \ITILFollowup::class,
            [
                'itemtype'      => \Ticket::class,
                'items_id'      => $ticket->getID(),
                'content'       => 'private followup of tech user',
                'is_private'    => 1,
                'users_id'      => $tech_user_id,
                'date_creation' => date('Y-m-d H:i:s', strtotime('+20s', $now)), // to ensure result order is correct
            ]
        );

        $this->createItem(
            \ITILFollowup::class,
            [
                'itemtype'   => \Ticket::class,
                'items_id'   => $ticket->getID(),
                'content'    => 'private followup of normal user',
                'is_private' => 1,
                'users_id'   => $normal_user_id,
                'date_creation' => date('Y-m-d H:i:s', strtotime('+30s', $now)), // to ensure result order is correct
            ]
        );

        $this->createItem(
            \TicketTask::class,
            [
                'tickets_id'    => $ticket->getID(),
                'content'       => 'public task',
                'date_creation' => date('Y-m-d H:i:s', strtotime('+10s', $now)), // to ensure result order is correct
            ]
        );

        $this->createItem(
            \TicketTask::class,
            [
                'tickets_id'    => $ticket->getID(),
                'content'       => 'private task of tech user',
                'is_private'    => 1,
                'users_id'      => $tech_user_id,
                'date_creation' => date('Y-m-d H:i:s', strtotime('+20s', $now)), // to ensure result order is correct
            ]
        );

        $this->createItem(
            \TicketTask::class,
            [
                'tickets_id'    => $ticket->getID(),
                'content'       => 'private task of normal user',
                'is_private'    => 1,
                'users_id'      => $normal_user_id,
                'date_creation' => date('Y-m-d H:i:s', strtotime('+30s', $now)), // to ensure result order is correct
            ]
        );

        $this->createItem(
            \TicketTask::class,
            [
                'tickets_id'    => $ticket->getID(),
                'content'       => 'private task assigned to normal user',
                'is_private'    => 1,
                'users_id_tech' => $normal_user_id,
                'date_creation' => date('Y-m-d H:i:s', strtotime('+30s', $now)), // to ensure result order is correct
            ]
        );

        // tech has rights to see all private followups/tasks
        yield [
            'login'              => 'tech',
            'pass'               => 'tech',
            'ticket_id'          => $ticket->getID(),
            'options'            => [],
            'expected_followups' => [
                'private followup of normal user',
                'private followup of tech user',
                'public followup',
            ],
            'expected_tasks'     => [
                'private task of normal user',
                'private task assigned to normal user',
                'private task of tech user',
                'public task',
            ],
        ];

        // normal will only see own private followups/tasks
        yield [
            'login'              => 'normal',
            'pass'               => 'normal',
            'ticket_id'          => $ticket->getID(),
            'options'            => [],
            'expected_followups' => [
                'private followup of normal user',
                'public followup',
            ],
            'expected_tasks'     => [
                'private task of normal user',
                'private task assigned to normal user',
                'public task',
            ],
        ];

        // post-only will only see public followup/tasks
        yield [
            'login'              => 'post-only',
            'pass'               => 'postonly',
            'ticket_id'          => $ticket->getID(),
            'options'            => [],
            'expected_followups' => [
                'public followup',
            ],
            'expected_tasks'     => [
                'public task',
            ],
        ];

        foreach ([null => null, 'post-only' => 'postonly', 'tech' => 'tech'] as $login => $pass) {
            // usage of `check_view_rights` should produce the same result whoever is logged-in (used for notifications)
            yield [
                'login'              => $login,
                'pass'               => $pass,
                'ticket_id'          => $ticket->getID(),
                'options'            => [
                    'check_view_rights'  => false,
                    'hide_private_items' => false,
                ],
                'expected_followups' => [
                    'private followup of normal user',
                    'private followup of tech user',
                    'public followup',
                ],
                'expected_tasks'     => [
                    'private task of normal user',
                    'private task assigned to normal user',
                    'private task of tech user',
                    'public task',
                ],
            ];

            // usage of `check_view_rights` should produce the same result whoever is logged-in (used for notifications)
            yield [
                'login'              => $login,
                'pass'               => $pass,
                'ticket_id'          => $ticket->getID(),
                'options'            => [
                    'check_view_rights'  => false,
                    'hide_private_items' => true,
                ],
                'expected_followups' => [
                    'public followup',
                ],
                'expected_tasks'     => [
                    'public task',
                ],
            ];
        }
    }

    public function testGetTimelineItems(): void
    {
        $provider = $this->timelineItemsProvider();
        foreach ($provider as $row) {
            $login = $row['login'] ?? null;
            $pass = $row['pass'] ?? null;
            $ticket_id = $row['ticket_id'];
            $options = $row['options'];
            $expected_followups = $row['expected_followups'];
            $expected_tasks = $row['expected_tasks'];

            if ($pass !== null) {
                $this->login($login, $pass);
            } else {
                $this->resetSession();
            }

            $ticket = new \Ticket();
            $this->assertTrue($ticket->getFromDB($ticket_id));

            $this->assertIsArray($timeline = $ticket->getTimelineItems($options));

            $followups_content = array_map(
                fn($entry) => $entry['item']['content'],
                array_values(
                    array_filter(
                        $timeline,
                        fn($entry) => $entry['type'] === \ITILFollowup::class
                    )
                ),
            );
            $this->assertEquals($expected_followups, $followups_content);

            $tasks_content = array_map(
                fn($entry) => $entry['item']['content'],
                array_values(
                    array_filter(
                        $timeline,
                        fn($entry) => $entry['type'] === \TicketTask::class
                    )
                ),
            );
            $this->assertEquals($expected_tasks, $tasks_content);
        }
    }

    /**
     * Check that when a ticket has multiple timeline items with the same creation date, they are ordered by ID
     * @return void
     * @see https://github.com/glpi-project/glpi/issues/15761
     */
    public function testGetTimelineItemsSameDate()
    {
        $this->login();

        $ticket = new \Ticket();
        $this->assertGreaterThan(
            0,
            $tickets_id = $ticket->add([
                'name' => __FUNCTION__,
                'content' => __FUNCTION__,
                'entities_id' => getItemByTypeName('Entity', '_test_root_entity', true),
            ])
        );

        $task = new \TicketTask();
        $date = date('Y-m-d H:i:s');
        // Create one task with a different creation date after the others
        $this->assertGreaterThan(
            0,
            $task->add([
                'tickets_id' => $tickets_id,
                'content' => __FUNCTION__ . 'after',
                'date_creation' => date('Y-m-d H:i:s', strtotime('+1 second', strtotime($date))),
            ])
        );
        // Create one task with a different creation date before the others
        $this->assertGreaterThan(
            0,
            $task->add([
                'tickets_id' => $tickets_id,
                'content' => __FUNCTION__ . 'before',
                'date_creation' => date('Y-m-d H:i:s', strtotime('-1 second', strtotime($date))),
            ])
        );
        for ($i = 0; $i < 20; $i++) {
            $this->assertGreaterThan(
                0,
                $task->add([
                    'tickets_id' => $tickets_id,
                    'content' => __FUNCTION__,
                    'date_creation' => $date,
                ])
            );
        }

        $this->assertTrue($ticket->getFromDB($tickets_id));
        $timeline_items = $ticket->getTimelineItems();

        // Ensure that the tasks are ordered by creation date. And, if they have the same creation date, by ID
        $tasks = array_values(array_filter($timeline_items, static fn($entry) => $entry['type'] === \TicketTask::class));
        // Check tasks are in order of creation date
        $creation_dates = array_map(static fn($entry) => $entry['item']['date_creation'], $tasks);
        $sorted_dates = $creation_dates;
        sort($sorted_dates);
        $this->assertEquals($sorted_dates, $creation_dates);
        // Check tasks with same creation date are ordered by ID
        $same_date_tasks = array_filter($tasks, static fn($entry) => $entry['item']['date_creation'] === $date);
        $ids = array_map(static fn($entry) => $entry['item']['id'], $same_date_tasks);
        $sorted_ids = $ids;
        sort($sorted_ids, SORT_NUMERIC);
        $this->assertEquals(array_values($sorted_ids), array_values($ids));

        // Check reverse timeline order
        $timeline_items = $ticket->getTimelineItems(['sort_by_date_desc' => true]);
        $tasks = array_values(array_filter($timeline_items, static fn($entry) => $entry['type'] === \TicketTask::class));
        $creation_dates = array_map(static fn($entry) => $entry['item']['date_creation'], $tasks);
        $sorted_dates = $creation_dates;
        sort($sorted_dates);
        $sorted_dates = array_reverse($sorted_dates);
        $this->assertEquals($sorted_dates, $creation_dates);
        $same_date_tasks = array_filter($tasks, static fn($entry) => $entry['item']['date_creation'] === $date);
        $ids = array_map(static fn($entry) => $entry['item']['id'], $same_date_tasks);
        $sorted_ids = $ids;
        sort($sorted_ids, SORT_NUMERIC);
        $sorted_ids = array_reverse($sorted_ids);
        $this->assertEquals(array_values($sorted_ids), array_values($ids));
    }

    /**
     * Data provider for the testCountActors function
     *
     * @return iterable
     */
    protected function testCountActorsProvider(): iterable
    {
        $root = getItemByTypeName('Entity', '_test_root_entity', true);

        // Get tests users
        $user_1 = getItemByTypeName('User', 'glpi', true);
        $user_2 = getItemByTypeName('User', 'tech', true);

        // Create groups
        $this->createItems('Group', [
            [
                'name' => 'Group 1',
                'entities_id' => $root,
            ],
            [
                'name' => 'Group 2',
                'entities_id' => $root,
            ],
        ]);
        $group_1 = getItemByTypeName('Group', 'Group 1', true);
        $group_2 = getItemByTypeName('Group', 'Group 2', true);

        // Create suppliers
        $this->createItems('Supplier', [
            [
                'name' => 'Supplier 1',
                'entities_id' => $root,
            ],
            [
                'name' => 'Supplier 2',
                'entities_id' => $root,
            ],
        ]);
        $supplier_1 = getItemByTypeName('Supplier', 'Supplier 1', true);
        $supplier_2 = getItemByTypeName('Supplier', 'Supplier 2', true);

        // Run tests cases
        $ticket = $this->createItem('Ticket', [
            'name'        => 'Ticket supplier 1 + supplier 2',
            'content'     => '',
            'entities_id' => $root,
            '_actors'     => []
        ]);
        yield [$ticket, 0];

        $ticket = $this->createItem('Ticket', [
            'name'        => 'Ticket supplier 1 + supplier 2',
            'content'     => '',
            'entities_id' => $root,
            '_actors'     => [
                'assign' => [
                    ['itemtype' => 'Group', 'items_id' => $group_1],
                ],
            ]
        ]);
        yield [$ticket, 1];

        $ticket = $this->createItem('Ticket', [
            'name'        => 'Ticket supplier 1 + supplier 2',
            'content'     => '',
            'entities_id' => $root,
            '_actors'     => [
                'assign' => [
                    ['itemtype' => 'Group', 'items_id' => $group_1],
                    ['itemtype' => 'Supplier', 'items_id' => $supplier_1],
                    ['itemtype' => 'Supplier', 'items_id' => $supplier_2],
                ],
            ]
        ]);
        yield [$ticket, 3];

        $ticket = $this->createItem('Ticket', [
            'name'        => 'Ticket supplier 1 + supplier 2',
            'content'     => '',
            'entities_id' => $root,
            '_actors'     => [
                'assign' => [
                    ['itemtype' => 'Group', 'items_id' => $group_1],
                    ['itemtype' => 'Supplier', 'items_id' => $supplier_1],
                    ['itemtype' => 'Supplier', 'items_id' => $supplier_2],
                ],
                'observer' => [
                    ['itemtype' => 'Group', 'items_id' => $group_2],
                ],
            ]
        ]);
        yield [$ticket, 4];

        $ticket = $this->createItem('Ticket', [
            'name'        => 'Ticket supplier 1 + supplier 2',
            'content'     => '',
            'entities_id' => $root,
            '_actors'     => [
                'assign' => [
                    ['itemtype' => 'Group', 'items_id' => $group_1],
                    ['itemtype' => 'Supplier', 'items_id' => $supplier_1],
                    ['itemtype' => 'Supplier', 'items_id' => $supplier_2],
                ],
                'observer' => [
                    ['itemtype' => 'Group', 'items_id' => $group_2],
                ],
                'requester' => [
                    ['itemtype' => 'User', 'items_id' => $user_1],
                ],
            ]
        ]);
        yield [$ticket, 5];

        $ticket = $this->createItem('Ticket', [
            'name'        => 'Ticket supplier 1 + supplier 2',
            'content'     => '',
            'entities_id' => $root,
            '_actors'     => [
                'assign' => [
                    ['itemtype' => 'Group', 'items_id' => $group_1],
                    ['itemtype' => 'Supplier', 'items_id' => $supplier_1],
                    ['itemtype' => 'Supplier', 'items_id' => $supplier_2],
                ],
                'observer' => [
                    ['itemtype' => 'Group', 'items_id' => $group_2],
                ],
                'requester' => [
                    ['itemtype' => 'User', 'items_id' => $user_1],
                    ['itemtype' => 'User', 'items_id' => $user_2],
                ],
            ]
        ]);
        yield [$ticket, 6];
    }

    /**
     * Test the testCountActors method
     *
     * @return void
     */
    public function testCountActors(): void
    {
        $this->login();
        $provider = $this->testCountActorsProvider();
        foreach ($provider as $row) {
            /** @var \Ticket $ticket */
            $ticket = $row[0];
            /** @var int $expected */
            $expected = $row[1];
            $this->assertEquals($expected, $ticket->countActors());
        }
    }

    /**
     * Data provider for the testActorsMagicProperties function
     *
     * @return iterable
     */
    protected function testActorsMagicPropertiesProvider(): iterable
    {
        $this->login();

        $root = getItemByTypeName('Entity', '_test_root_entity', true);

        // Get tests users
        $user_1 = getItemByTypeName('User', 'glpi', true);
        $user_2 = getItemByTypeName('User', 'tech', true);

        // Create tests groups
        $this->createItems('Group', [
            [
                'name' => 'Group 1',
                'entities_id' => $root,
            ],
            [
                'name' => 'Group 2',
                'entities_id' => $root,
            ],
        ]);
        $group_1 = getItemByTypeName('Group', 'Group 1', true);
        $group_2 = getItemByTypeName('Group', 'Group 2', true);

        // Create tests suppliers
        $this->createItems('Supplier', [
            [
                'name' => 'Supplier 1',
                'entities_id' => $root,
            ],
            [
                'name' => 'Supplier 2',
                'entities_id' => $root,
            ],
        ]);
        $supplier_1 = getItemByTypeName('Supplier', 'Supplier 1', true);
        $supplier_2 = getItemByTypeName('Supplier', 'Supplier 2', true);

        // Case 1: ticket without actors
        $ticket_1 = $this->createItem('Ticket', [
            'name'        => 'Ticket 1',
            'content'     => '',
            'entities_id' => $root,
            '_actors'     => []
        ]);
        yield [$ticket_1, [], [], []];

        // Case 2: add actors to our ticket
        $this->updateItem('Ticket', $ticket_1->getID(), [
            '_actors'     => [
                'assign' => [
                    ['itemtype' => 'Group', 'items_id' => $group_1],
                    ['itemtype' => 'Supplier', 'items_id' => $supplier_1],
                    ['itemtype' => 'Supplier', 'items_id' => $supplier_2],
                ],
                'observer' => [
                    ['itemtype' => 'Group', 'items_id' => $group_2],
                ],
                'requester' => [
                    ['itemtype' => 'User', 'items_id' => $user_1],
                    ['itemtype' => 'User', 'items_id' => $user_2],
                ],
            ]
        ]);
        $ticket_1->getFromDB($ticket_1->getID());
        yield [
            $ticket_1,
            [CommonITILActor::REQUESTER => [$user_1, $user_2]],
            [
                CommonITILActor::ASSIGN => [$group_1,],
                CommonITILActor::OBSERVER => [$group_2],
            ],
            [CommonITILActor::ASSIGN => [$supplier_1, $supplier_2]]
        ];

        // Case 3: create another ticket directly with actors
        $ticket_2 = $this->createItem('Ticket', [
            'name'        => 'Ticket 2',
            'content'     => '',
            'entities_id' => $root,
            '_actors'     => [
                'assign' => [
                    ['itemtype' => 'User', 'items_id' => $user_1],
                    ['itemtype' => 'User', 'items_id' => $user_2],
                    ['itemtype' => 'Group', 'items_id' => $group_1],
                    ['itemtype' => 'Group', 'items_id' => $group_2],
                    ['itemtype' => 'Supplier', 'items_id' => $supplier_1],
                    ['itemtype' => 'Supplier', 'items_id' => $supplier_2],
                ],
            ]
        ]);
        yield [
            $ticket_2,
            [CommonITILActor::ASSIGN => [$user_1, $user_2]],
            [CommonITILActor::ASSIGN => [$group_1, $group_2]],
            [CommonITILActor::ASSIGN => [$supplier_1, $supplier_2]]
        ];

        // Case 4: load ticket 2 into ticket 1 variable (simulate reusing an object for multiple rows)
        $ticket_1->getFromDb($ticket_2->getID());
        yield [
            $ticket_1,
            [CommonITILActor::ASSIGN => [$user_1, $user_2]],
            [CommonITILActor::ASSIGN => [$group_1, $group_2]],
            [CommonITILActor::ASSIGN => [$supplier_1, $supplier_2]]
        ];
    }

    /**
     * Test the magic properties used to lazy load actors
     *
     * @return void
     */
    public function testActorsMagicProperties()
    {
        $provider = $this->testActorsMagicPropertiesProvider();
        foreach ($provider as $row) {
            $ticket = $row[0];
            $expected_users = $row[1];
            $expected_groups = $row[2];
            $expected_suppliers = $row[3];

            $actors = [
                User::class => $ticket->users,
                Group::class => $ticket->groups,
                Supplier::class => $ticket->suppliers,
            ];

            // Simplify data to be able to compare it easily to our expected values
            $simplied_actors = [
                User::class => [],
                Group::class => [],
                Supplier::class => [],
            ];
            foreach ($actors as $itemtype => $actor_types) {
                foreach ($actor_types as $actor_type => $values) {
                    // Extract users_id / groups_id / suppliers_id
                    $simplied_actors[$itemtype][$actor_type] = array_column(
                        $values,
                        $itemtype::getForeignKeyField()
                    );
                }
            }

            $this->assertEquals($expected_users, $simplied_actors[User::class]);
            $this->assertEquals($expected_groups, $simplied_actors[Group::class]);
            $this->assertEquals($expected_suppliers, $simplied_actors[Supplier::class]);
        }
    }

    public function testDynamicProperties(): void
    {
        $ticket = new \Ticket();

        $ticket->plugin_xxx_data = 'test';
        $this->hasPhpLogRecordThatContains(
            'Creation of dynamic property Ticket::$plugin_xxx_data is deprecated',
            LogLevel::INFO
        );

        $this->assertTrue(property_exists($ticket, 'plugin_xxx_data'));
        $this->assertEquals('test', $ticket->plugin_xxx_data);
    }

    protected function ageSearchOptionDataProvider()
    {
        $this->login();
        $_SESSION['glpi_currenttime'] = '2023-11-27 10:00:00';

        $entity = $this->createItem(
            \Entity::class,
            [
                'name' => __FUNCTION__
            ]
        );

        $calendar = $this->createItem(
            \Calendar::class,
            [
                'name' => __FUNCTION__
            ]
        );

        $segments = $this->createItems(\CalendarSegment::class, [
            ['calendars_id' => $calendar->getID(), 'day' => 0, 'begin' => '00:00:00', 'end' => '24:00:00'],
            ['calendars_id' => $calendar->getID(), 'day' => 1, 'begin' => '00:00:00', 'end' => '24:00:00'],
            ['calendars_id' => $calendar->getID(), 'day' => 2, 'begin' => '00:00:00', 'end' => '24:00:00'],
            ['calendars_id' => $calendar->getID(), 'day' => 3, 'begin' => '00:00:00', 'end' => '24:00:00'],
            ['calendars_id' => $calendar->getID(), 'day' => 4, 'begin' => '00:00:00', 'end' => '24:00:00'],
            ['calendars_id' => $calendar->getID(), 'day' => 5, 'begin' => '00:00:00', 'end' => '24:00:00'],
            ['calendars_id' => $calendar->getID(), 'day' => 6, 'begin' => '00:00:00', 'end' => '24:00:00'],
        ]);

        $calendar2 = $this->createItem(
            \Calendar::class,
            [
                'name' => __FUNCTION__
            ]
        );

        $segments2 = $this->createItems(\CalendarSegment::class, [
            ['calendars_id' => $calendar2->getID(), 'day' => 0, 'begin' => '08:00:00', 'end' => '17:00:00'],
            ['calendars_id' => $calendar2->getID(), 'day' => 1, 'begin' => '08:00:00', 'end' => '17:00:00'],
            ['calendars_id' => $calendar2->getID(), 'day' => 2, 'begin' => '08:00:00', 'end' => '17:00:00'],
            ['calendars_id' => $calendar2->getID(), 'day' => 3, 'begin' => '08:00:00', 'end' => '17:00:00'],
            ['calendars_id' => $calendar2->getID(), 'day' => 4, 'begin' => '08:00:00', 'end' => '17:00:00'],
            ['calendars_id' => $calendar2->getID(), 'day' => 5, 'begin' => '08:00:00', 'end' => '17:00:00'],
            ['calendars_id' => $calendar2->getID(), 'day' => 6, 'begin' => '08:00:00', 'end' => '17:00:00'],
        ]);

        $calendar3 = $this->createItem(
            \Calendar::class,
            [
                'name' => __FUNCTION__
            ]
        );

        $calendar4 = $this->createItem(
            \Calendar::class,
            [
                'name' => __FUNCTION__
            ]
        );

        $segmetns4 = $this->createItems(\CalendarSegment::class, [
            ['calendars_id' => $calendar4->getID(), 'day' => 1, 'begin' => '08:00:00', 'end' => '17:00:00'],
            ['calendars_id' => $calendar4->getID(), 'day' => 2, 'begin' => '08:00:00', 'end' => '17:00:00'],
            ['calendars_id' => $calendar4->getID(), 'day' => 4, 'begin' => '08:00:00', 'end' => '17:00:00'],
            ['calendars_id' => $calendar4->getID(), 'day' => 5, 'begin' => '08:00:00', 'end' => '17:00:00'],
        ]);

        $data = array();

        // No calendar defined, 24/24
        $data[] = [
            $entity->getID(),
            0,
            '2023-11-26 10:00:00',
            '24 hours 0 minutes'
        ];

        // Calendar with 24/24 working hours
        $data[] = [
            $entity->getID(),
            $calendar2->getID(),
            '2023-11-11 10:00:00',
            '144 hours 0 minutes'
        ];

        // Calendar with 0 working hours
        $data[] = [
            $entity->getID(),
            $calendar3->getID(),
            '2023-11-11 10:00:00',
            '0 hours 0 minutes'
        ];

        // Calendar with working hours
        $data[] = [
            $entity->getID(),
            $calendar4->getID(),
            '2023-11-10 10:47:21',
            '80 hours 12 minutes'
        ];

        // Calendar with working hours with ticket creation date outside working hours
        $data[] = [
            $entity->getID(),
            $calendar4->getID(),
            '2023-11-11 10:00:00',
            '74 hours 0 minutes'
        ];

        return $data;
    }

    public function testAgeSearchOption()
    {
        $this->login();
        $_SESSION['glpi_currenttime'] = '2023-11-27 10:00:00';

        $provider = $this->ageSearchOptionDataProvider();
        foreach ($provider as $row) {
            $entity_id = $row[0];
            $calendar_id = $row[1];
            $date = $row[2];
            $expected = $row[3];

            if ($calendar_id) {
                $this->updateItem(
                    \Entity::class,
                    $entity_id,
                    [
                        'calendars_id' => $calendar_id,
                    ]
                );
            }

            $ticket = $this->createItem(
                \Ticket::class,
                [
                    'name' => __FUNCTION__,
                    'content' => __FUNCTION__,
                    'entities_id' => $entity_id,
                    'date' => $date
                ]
            );

            $this->assertEquals(
                $expected,
                $ticket->getSpecificValueToDisplay(
                    '_virtual_age',
                    [
                        'entities_id' => $entity_id,
                        'date' => $date
                    ]
                )
            );
        }
    }

    public function testRestrictedDropdownValues()
    {
        $this->login();

        $fn_dropdown_has_id = static function ($dropdown_values, $id) use (&$fn_dropdown_has_id) {
            foreach ($dropdown_values as $dropdown_value) {
                if (isset($dropdown_value['children'])) {
                    if ($fn_dropdown_has_id($dropdown_value['children'], $id)) {
                        return true;
                    }
                } elseif ((int) $dropdown_value['id'] === (int) $id) {
                    return true;
                }
            }
            return false;
        };

        $ticket = new \Ticket();
        $this->assertGreaterThan(
            0,
            $not_my_tickets_id = $ticket->add([
                'name'      => __FUNCTION__,
                'content'   => __FUNCTION__,
                'users_id'  => $_SESSION['glpiID'] + 1, // Not current user
                '_skip_auto_assign' => true,
                'entities_id' => $this->getTestRootEntity(true),
            ])
        );

        $dropdown_params = [
            'itemtype' => \Ticket::class,
            'entity_restrict' => -1,
            'page_limit' => 1000
        ];
        $idor = \Session::getNewIDORToken(\Ticket::class, $dropdown_params);
        $values = \Dropdown::getDropdownValue($dropdown_params + ['_idor_token' => $idor], false);
        $this->assertGreaterThan(1, count($values['results']));
        $this->assertTrue($fn_dropdown_has_id($values['results'], $not_my_tickets_id));

        // Remove permission to see all tickets
        $_SESSION['glpiactiveprofile']['ticket'] = READ;
        $idor = \Session::getNewIDORToken(\Ticket::class, $dropdown_params);
        $values = \Dropdown::getDropdownValue($dropdown_params + ['_idor_token' => $idor], false);
        $this->assertGreaterThan(1, count($values['results']));
        $this->assertFalse($fn_dropdown_has_id($values['results'], $not_my_tickets_id));

        // Add user as requester
        $ticket_user = new \Ticket_User();
        $ticket_user->add([
            'tickets_id' => $not_my_tickets_id,
            'users_id' => $_SESSION['glpiID'],
            'type' => CommonITILActor::REQUESTER,
        ]);
        $idor = \Session::getNewIDORToken(\Ticket::class, $dropdown_params);
        $values = \Dropdown::getDropdownValue($dropdown_params + ['_idor_token' => $idor], false);
        $this->assertGreaterThan(1, count($values['results']));
        $this->assertTrue($fn_dropdown_has_id($values['results'], $not_my_tickets_id));
    }

    public function testGetCommonCriteria()
    {
        global $DB;

        $this->login('tech', 'tech');

        $item = new \Project();
        $item->add([
            'name' => $this->getUniqueString(),
        ]);
        $this->assertFalse($item->isNewItem());

        // Find tickets already in the entity
        $request = \Ticket::getCommonCriteria();
        $request['WHERE'] = $this->callPrivateMethod(new \Ticket(), 'getListForItemRestrict', $item);
        $request['WHERE'] = $request['WHERE'] + getEntitiesRestrictCriteria(\Ticket::getTable());
        $result = $DB->request($request);
        $existing_tickets = $result->count();

        // Create a ticket with no actor and a valdiator
        $ticket = new \Ticket();
        $ticket->add([
            'name'      => __FUNCTION__,
            'content'   => __FUNCTION__,
            'entities_id' => $this->getTestRootEntity(true),
            'users_id_recipient' => getItemByTypeName(User::class, 'tech', true),
        ]);
        $this->assertFalse($ticket->isNewItem());

        $item_ticket = new \Item_Ticket();
        $item_ticket->add([
            'tickets_id' => $ticket->getID(),
            'itemtype' => $item->getType(),
            'items_id' => $item->getID(),
        ]);
        $this->assertFalse($item_ticket->isNewItem());

        $user = new \Ticket_User();
        $users = $user->find([
            'tickets_id' => $ticket->getID(),
        ]);
        $this->assertCount(0, $users);

        $this->login('post-only', 'postonly');
        $_SESSION['glpiactiveprofile'][\TicketValidation::$rightname] = \TicketValidation::VALIDATEINCIDENT + \TicketValidation::VALIDATEREQUEST;

        // Check the ticket is not found
        $request['WHERE'] = $this->callPrivateMethod(new \Ticket(), 'getListForItemRestrict', $item);
        $request['WHERE'] = $request['WHERE'] + getEntitiesRestrictCriteria(\Ticket::getTable());
        $result = $DB->request($request);
        $this->assertEquals($existing_tickets, $result->count());

        $ticket_validation = new TicketValidation();
        $ticket_validation->add([
            'tickets_id'        => $ticket->getID(),
            'entities_id'       => $ticket->fields['entities_id'],
            'itemtype_target'   => User::class,
            'items_id_target'   => Session::getLoginUserID(),
            'timeline_position' => 1,
        ]);
        $this->assertFalse($ticket_validation->isNewItem());

        // Check the ticket under valdiation is found
        $result = $DB->request($request);
        $this->assertEquals($existing_tickets + 1, $result->count());
    }

    public function testComputeDefaultValuesForAdd(): void
    {
        // OK : Inputs dates are good (no modification expected)
        $this->createItem('Ticket', [
            'name'          => __FUNCTION__,
            'content'       => __FUNCTION__,
            'status'        => \CommonITILObject::CLOSED,
            'date_creation' => '2024-01-11 09:00:00',
            'date'          => '2024-01-12 09:00:00',
            'solvedate'     => '2024-01-13 09:00:00',
            'date_mod'      => '2024-01-14 09:00:00',
            'closedate'     => '2024-01-15 09:00:00',
        ]);

        // OK : All inputs dates are equal (no modification expected)
        $this->createItem('Ticket', [
            'name'          => __FUNCTION__,
            'content'       => __FUNCTION__,
            'status'        => \CommonITILObject::CLOSED,
            'date_creation' => '2024-01-11 09:00:00',
            'date'          => '2024-01-11 09:00:00',
            'solvedate'     => '2024-01-11 09:00:00',
            'date_mod'      => '2024-01-11 09:00:00',
            'closedate'     => '2024-01-11 09:00:00',
        ]);

        // NOK : Bad inputs dates -> fixed durring add
        $input = [
            'name'          => __FUNCTION__,
            'content'       => __FUNCTION__,
            'status'        => \CommonITILObject::CLOSED,
            'date_creation' => '2024-01-11 09:00:00',
            'date'          => '2024-01-12 09:00:00',
            'solvedate'     => '2024-01-11 09:00:00',
            'date_mod'      => '2024-01-11 09:00:00',
            'closedate'     => '2024-01-11 09:00:00',
        ];
        $expected = $input;
        $expected['solvedate'] = $input['date'];
        $expected['closedate'] = $input['date'];

        $ticket = new \Ticket();
        $id = $ticket->add($input);
        $this->assertGreaterThan(0, $id);
        $this->checkInput($ticket, $id, $expected);
    }
}<|MERGE_RESOLUTION|>--- conflicted
+++ resolved
@@ -4428,20 +4428,17 @@
             ]
         );
 
-<<<<<<< HEAD
-       // User is requester and have ADD_AS_GROUP, he should be able to add followup
-=======
-       // User is requester and have ADDGROUPTICKET bot not ADDMYTICKET, he shouldn't be able to add followup
+        // User is requester and have ADD_AS_GROUP bot not UPDATEMY, he shouldn't be able to add followup
         $this->login();
         $this->assertfalse((bool)$ticket->canUserAddFollowups($post_only_id));
         $this->login('post-only', 'postonly');
         $this->assertFalse((bool)$ticket->canAddFollowups());
 
-       // Add user rights
+        // Add user rights
         $DB->update(
             'glpi_profilerights',
             [
-                'rights' => \ITILFollowup::ADDGROUPTICKET | \ITILFollowup::ADDMYTICKET
+                'rights' => \ITILFollowup::ADD_AS_GROUP | \ITILFollowup::ADDMY
             ],
             [
                 'profiles_id' => getItemByTypeName('Profile', 'Self-Service', true),
@@ -4449,8 +4446,7 @@
             ]
         );
 
-       // User is requester and have ADDGROUPTICKET & ADDMYTICKET, he should be able to add followup
->>>>>>> 1f564134
+        // User is requester and have ADD_AS_GROUP & UPDATEMY, he should be able to add followup
         $this->login();
         $this->assertTrue((bool)$ticket->canUserAddFollowups($post_only_id));
         $this->login('post-only', 'postonly');
@@ -4700,7 +4696,7 @@
         $this->assertGreaterThan(0, (int) $group_ticket->add($input_group_ticket));
         $this->assertTrue($ticket->getFromDB($ticket->getID())); // Reload ticket actors
 
-        // User is in a group that is observer and has ADD_AS_OBSERVER rights but not ADDGROUPTICKET
+        // User is in a group that is observer and has ADD_AS_OBSERVER rights but not ADD_AS_GROUP
         $this->login();
         $this->assertFalse((bool)$ticket->canUserAddFollowups($post_only_id));
         $this->login('post-only', 'postonly');
@@ -4710,7 +4706,7 @@
         $DB->update(
             'glpi_profilerights',
             [
-                'rights' => \ITILFollowup::ADD_AS_OBSERVER | \ITILFollowup::ADDGROUPTICKET
+                'rights' => \ITILFollowup::ADD_AS_OBSERVER | \ITILFollowup::ADD_AS_GROUP
             ],
             [
                 'profiles_id' => getItemByTypeName('Profile', 'Self-Service', true),
@@ -4718,7 +4714,7 @@
             ]
         );
 
-        // User is observer and have ADD_AS_OBSERVER & ADDGROUPTICKET, he should be able to add followup
+        // User is observer and have ADD_AS_OBSERVER & ADD_AS_GROUP, he should be able to add followup
         $this->login();
         $this->assertTrue((bool)$ticket->canUserAddFollowups($post_only_id));
         $this->login('post-only', 'postonly');
