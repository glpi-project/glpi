--- conflicted
+++ resolved
@@ -8608,7 +8608,6 @@
         $this->assertEquals(5, $results['data']['totalcount']);
     }
 
-<<<<<<< HEAD
     public function testConditionalSearchOptions()
     {
         $this->login();
@@ -8644,7 +8643,8 @@
         $crawler = new Crawler($html);
         $this->assertCount(1, $crawler->filter('input[name="name"]'));
         $this->assertCount(1, $crawler->filter('textarea[name="content"]'));
-=======
+    }
+
     public static function canAddDocumentProvider(): iterable
     {
         yield [
@@ -8711,9 +8711,7 @@
         ];
     }
 
-    /**
-     * @dataProvider canAddDocumentProvider
-     */
+    #[DataProvider('canAddDocumentProvider')]
     public function testCanAddDocument(array $profilerights, bool $expected): void
     {
         global $DB;
@@ -8747,6 +8745,5 @@
         $input = ['itemtype' => \Ticket::class, 'items_id' => $ticket->getID()];
         $doc = new \Document();
         $this->assertEquals($expected, $doc->can(-1, CREATE, $input));
->>>>>>> da1d4f58
     }
 }