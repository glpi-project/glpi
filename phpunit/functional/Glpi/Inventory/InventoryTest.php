<?php

/**
 * ---------------------------------------------------------------------
 *
 * GLPI - Gestionnaire Libre de Parc Informatique
 *
 * http://glpi-project.org
 *
 * @copyright 2015-2024 Teclib' and contributors.
 * @copyright 2003-2014 by the INDEPNET Development Team.
 * @licence   https://www.gnu.org/licenses/gpl-3.0.html
 *
 * ---------------------------------------------------------------------
 *
 * LICENSE
 *
 * This file is part of GLPI.
 *
 * This program is free software: you can redistribute it and/or modify
 * it under the terms of the GNU General Public License as published by
 * the Free Software Foundation, either version 3 of the License, or
 * (at your option) any later version.
 *
 * This program is distributed in the hope that it will be useful,
 * but WITHOUT ANY WARRANTY; without even the implied warranty of
 * MERCHANTABILITY or FITNESS FOR A PARTICULAR PURPOSE.  See the
 * GNU General Public License for more details.
 *
 * You should have received a copy of the GNU General Public License
 * along with this program.  If not, see <https://www.gnu.org/licenses/>.
 *
 * ---------------------------------------------------------------------
 */

namespace tests\units\Glpi\Inventory;

use Glpi\Asset\Asset_PeripheralAsset;
use InventoryTestCase;
use Item_OperatingSystem;
use Lockedfield;
use OperatingSystem;
use OperatingSystemArchitecture;
use OperatingSystemServicePack;
use OperatingSystemVersion;
use PHPUnit\Framework\Attributes\DataProvider;
use PHPUnit\Framework\Attributes\RunInSeparateProcess;
use UserEmail;
use wapmorgan\UnifiedArchive\UnifiedArchive;

class InventoryTest extends InventoryTestCase
{
    private function checkComputer1($computers_id)
    {
        global $DB;

        //get computer models, manufacturer, ...
        $autoupdatesystems = $DB->request(['FROM' => \AutoupdateSystem::getTable(), 'WHERE' => ['name' => 'GLPI Native Inventory']])->current();
        $this->assertIsArray($autoupdatesystems);
        $autoupdatesystems_id = $autoupdatesystems['id'];

        $cmodels = $DB->request(['FROM' => \ComputerModel::getTable(), 'WHERE' => ['name' => 'XPS 13 9350']])->current();
        $this->assertIsArray($cmodels);
        $computermodels_id = $cmodels['id'];

        $ctypes = $DB->request(['FROM' => \ComputerType::getTable(), 'WHERE' => ['name' => 'Laptop']])->current();
        $this->assertIsArray($ctypes);
        $computertypes_id = $ctypes['id'];

        $cmanuf = $DB->request(['FROM' => \Manufacturer::getTable(), 'WHERE' => ['name' => 'Dell Inc.']])->current();
        $this->assertIsArray($cmanuf);
        $manufacturers_id = $cmanuf['id'];

        $this->assertGreaterThan(0, $computers_id);
        $computer = new \Computer();
        $this->assertTrue($computer->getFromDB($computers_id));

        $expected = [
            'id' => $computers_id,
            'entities_id' => 0,
            'name' => 'glpixps',
            'serial' => '640HP72',
            'otherserial' => null,
            'contact' => 'trasher/root',
            'contact_num' => null,
            'users_id_tech' => 0,
            'comment' => null,
            'date_mod' => $computer->fields['date_mod'],
            'autoupdatesystems_id' => $autoupdatesystems_id,
            'locations_id' => 0,
            'networks_id' => 0,
            'computermodels_id' => $computermodels_id,
            'computertypes_id' => $computertypes_id,
            'is_template' => 0,
            'template_name' => null,
            'manufacturers_id' => $manufacturers_id,
            'is_deleted' => 0,
            'is_dynamic' => 1,
            'users_id' => 0,
            'states_id' => 0,
            'ticket_tco' => '0.0000',
            'uuid' => '4c4c4544-0034-3010-8048-b6c04f503732',
            'date_creation' => $computer->fields['date_creation'],
            'is_recursive' => 0,
            'last_inventory_update' => $computer->fields['last_inventory_update'],
            'last_boot' => '2020-06-09 07:58:08',
            'groups_id' => [],
            'groups_id_tech' => [],
        ];
        $this->assertIsArray($computer->fields);
        $this->assertSame($expected, $computer->fields);

        //operating system
        $ios = new \Item_OperatingSystem();
        $iterator = $ios->getFromItem($computer);
        $record = $iterator->current();

        $expected = [
            'assocID' => $record['assocID'],
            'name' => 'Fedora 31 (Workstation Edition)',
            'version' => '31 (Workstation Edition)',
            'architecture' => 'x86_64',
            'servicepack' => null,
        ];
        $this->assertIsArray($record);
        $this->assertSame($expected, $record);

       //remote management
        $mgmt = new \Item_RemoteManagement();
        $iterator = $mgmt->getFromItem($computer);
        $this->assertCount(1, $iterator);
        $remote = $iterator->current();
        unset($remote['id']);
        $this->assertSame(
            [
                'itemtype' => $computer->getType(),
                'items_id' => $computer->fields['id'],
                'remoteid' => '123456789',
                'type' => 'teamviewer',
                'is_dynamic' => 1,
                'is_deleted' => 0
            ],
            $remote
        );

        //connections
        $connections = getAllDataFromTable(
            Asset_PeripheralAsset::getTable(),
            [
                'itemtype_asset'      => 'Computer',
                'items_id_asset'      => $computers_id,
                'itemtype_peripheral' => 'Monitor',
            ]
        );
        $this->assertCount(1, $connections);
        $connection = $connections[array_key_first($connections)];
        $monitor = new \Monitor();
        $this->assertTrue($monitor->getFromDB($connection['items_id_peripheral']));
        $monitor_fields = $monitor->fields;
        unset($monitor_fields['date_mod'], $monitor_fields['date_creation']);

        $mmanuf = $DB->request(['FROM' => \Manufacturer::getTable(), 'WHERE' => ['name' => 'Sharp Corporation']])->current();
        $this->assertIsArray($mmanuf);
        $manufacturers_id = $mmanuf['id'];

        $mmodel = $DB->request(['FROM' => \MonitorModel::getTable(), 'WHERE' => ['name' => 'DJCP6']])->current();
        $this->assertIsArray($mmodel);
        $models_id = $mmodel['id'];

        $expected = [
            'id' => $monitor_fields['id'],
            'entities_id' => 0,
            'name' => 'DJCP6',
            'contact' => 'trasher/root',
            'contact_num' => null,
            'users_id_tech' => 0,
            'comment' => null,
            'serial' => 'ABH55D',
            'otherserial' => null,
            'size' => '0.00',
            'have_micro' => 0,
            'have_speaker' => 0,
            'have_subd' => 0,
            'have_bnc' => 0,
            'have_dvi' => 0,
            'have_pivot' => 0,
            'have_hdmi' => 0,
            'have_displayport' => 0,
            'locations_id' => 0,
            'monitortypes_id' => 0,
            'monitormodels_id' => $models_id,
            'manufacturers_id' => $manufacturers_id,
            'is_global' => 0,
            'is_deleted' => 0,
            'is_template' => 0,
            'template_name' => null,
            'users_id' => 0,
            'states_id' => 0,
            'ticket_tco' => '0.0000',
            'is_dynamic' => 1,
            'autoupdatesystems_id' => 0,
            'uuid' => null,
            'is_recursive' => 0,
            'groups_id' => [],
            'groups_id_tech' => [],
        ];
        $this->assertIsArray($monitor_fields);
        $this->assertSame($expected, $monitor_fields);

        //check network ports
        $iterator = $DB->request([
            'FROM'   => \NetworkPort::getTable(),
            'WHERE'  => [
                'items_id'           => $computers_id,
                'itemtype'           => 'Computer',
            ],
        ]);
        $this->assertCount(5, $iterator);

        $expecteds = [
            [
                'logical_number' => 0,
                'name' => 'lo',
                'instantiation_type' => 'NetworkPortLocal',
                'mac' => '00:00:00:00:00:00',
                'ifinternalstatus' => '1',
            ], [
                'logical_number' => 1,
                'name' => 'enp57s0u1u4',
                'instantiation_type' => 'NetworkPortEthernet',
                'mac' => '00:e0:4c:68:01:db',
                'ifstatus' => '1',
                'ifinternalstatus' => '1',
            ], [
                'logical_number' => 1,
                'name' => 'wlp58s0',
                'instantiation_type' => 'NetworkPortWifi',
                'mac' => '44:85:00:2b:90:bc',
                'ifinternalstatus' => '1',
            ], [
                'logical_number' => 0,
                'name' => 'virbr0',
                'instantiation_type' => 'NetworkPortEthernet',
                'mac' => '52:54:00:fa:20:0e',
                'ifstatus' => '2',
                'ifinternalstatus' => '1',
            ], [
                'logical_number' => 0,
                'name' => 'virbr0-nic',
                'instantiation_type' => null,
                'mac' => '52:54:00:fa:20:0e',
                'ifstatus' => '2',
                'ifinternalstatus' => '2',
            ]
        ];

        $ips = [
            'lo'  => [
                'v4'   => '127.0.0.1',
                'v6'   => '::1'
            ],
            'enp57s0u1u4'  => [
                'v4'   => '192.168.1.142',
                'v6'   => 'fe80::b283:4fa3:d3f2:96b1'
            ],
            'wlp58s0'   => [
                'v4'   => '192.168.1.118',
                'v6'   => 'fe80::92a4:26c6:99dd:2d60'
            ],
            'virbr0' => [
                'v4'   => '192.168.122.1'
            ]
        ];

        $i = 0;
        $netport = new \NetworkPort();
        foreach ($iterator as $port) {
            $ports_id = $port['id'];
            $this->assertTrue($netport->getFromDB($ports_id));
            $instantiation = $netport->getInstantiation();
            if ($port['instantiation_type'] === null) {
                $this->assertFalse($instantiation);
            } else {
                $this->assertInstanceOf($port['instantiation_type'], $instantiation);
            }

            unset($port['id']);
            unset($port['date_creation']);
            unset($port['date_mod']);
            unset($port['comment']);

            $expected = $expecteds[$i];
            $expected = $expected + [
                'items_id' => $computers_id,
                'itemtype' => 'Computer',
                'entities_id' => 0,
                'is_recursive' => 0,
                'is_deleted' => 0,
                'is_dynamic' => 1,
                'ifmtu' => 0,
                'ifspeed' => 0,
                'ifinternalstatus' => null,
                'ifconnectionstatus' => 0,
                'iflastchange' => null,
                'ifinbytes' => 0,
                'ifinerrors' => 0,
                'ifoutbytes' => 0,
                'ifouterrors' => 0,
                'ifstatus' => null,
                'ifdescr' => null,
                'ifalias' => null,
                'portduplex' => null,
                'trunk' => 0,
                'lastup' => null
            ];

            $this->assertIsArray($port);
            $this->assertEquals($expected, $port);
            ++$i;

            //check for ips
            $ip_iterator = $DB->request([
                'SELECT'       => [
                    \IPAddress::getTable() . '.name',
                    \IPAddress::getTable() . '.version'
                ],
                'FROM'   => \IPAddress::getTable(),
                'INNER JOIN'   => [
                    \NetworkName::getTable()   => [
                        'ON'  => [
                            \IPAddress::getTable()     => 'items_id',
                            \NetworkName::getTable()   => 'id', [
                                'AND' => [\IPAddress::getTable() . '.itemtype'  => \NetworkName::getType()]
                            ]
                        ]
                    ]
                ],
                'WHERE'  => [
                    \NetworkName::getTable() . '.itemtype'  => \NetworkPort::getType(),
                    \NetworkName::getTable() . '.items_id'  => $ports_id
                ]
            ]);

            $this->assertCount(count($ips[$port['name']] ?? []), $ip_iterator);
            if (isset($ips[$port['name']])) {
                //FIXME: missing all ipv6 :(
                $ip = $ip_iterator->current();
                $this->assertSame(4, (int)$ip['version']);
                $this->assertSame($ips[$port['name']]['v4'], $ip['name']);
            }
        }

        //check for components
        $components = [];
        $allcount = 0;
        foreach (\Item_Devices::getItemAffinities('Computer') as $link_type) {
            $link        = getItemForItemtype($link_type);
            $iterator = $DB->request($link->getTableGroupCriteria($computer));
            $allcount += count($iterator);
            $components[$link_type] = [];

            foreach ($iterator as $row) {
                $lid = $row['id'];
                unset($row['id']);
                $components[$link_type][$lid] = $row;
            }
        }

        $expecteds = [
            'Item_DeviceMotherboard' => 0,
            'Item_DeviceFirmware' => 1,
            'Item_DeviceProcessor' => 1,
            'Item_DeviceMemory' => 2,
            'Item_DeviceHardDrive' => 1,
            'Item_DeviceNetworkCard' => 0,
            'Item_DeviceDrive' => 0,
            'Item_DeviceBattery' => 1,
            'Item_DeviceGraphicCard' => 0,
            'Item_DeviceSoundCard' => 1,
            'Item_DeviceControl' => 25,
            'Item_DevicePci' => 0,
            'Item_DeviceCase' => 0,
            'Item_DevicePowerSupply' => 0,
            'Item_DeviceGeneric' => 0,
            'Item_DeviceSimcard' => 0,
            'Item_DeviceSensor' => 0
        ];

        foreach ($expecteds as $type => $count) {
            $this->assertSame(
                $count,
                count($components[$type]),
                sprintf(
                    'Expected %1$s %2$s, got %3$s',
                    $count,
                    $type,
                    count($components[$type])
                )
            );
        }

        $expecteds = [
            'Item_DeviceMotherboard' => [],
            'Item_DeviceFirmware' => [
                [
                    'items_id' => $computers_id,
                    'itemtype' => 'Computer',
                    'devicefirmwares_id' => 104,
                    'is_deleted' => 0,
                    'is_dynamic' => 1,
                    'entities_id' => 0,
                    'is_recursive' => 0,
                    'serial' => null,
                    'otherserial' => null,
                    'locations_id' => 0,
                    'states_id' => 0,
                ]
            ],
            'Item_DeviceProcessor' =>
               [
                   [
                       'items_id' => $computers_id,
                       'itemtype' => 'Computer',
                       'deviceprocessors_id' => 3060400,
                       'frequency' => 2300,
                       'serial' => null,
                       'is_deleted' => 0,
                       'is_dynamic' => 1,
                       'nbcores' => 2,
                       'nbthreads' => 4,
                       'entities_id' => 0,
                       'is_recursive' => 0,
                       'busID' => null,
                       'otherserial' => null,
                       'locations_id' => 0,
                       'states_id' => 0,
                   ],
               ],
            'Item_DeviceMemory' =>
               [
                   [
                       'items_id' => $computers_id,
                       'itemtype' => 'Computer',
                       'devicememories_id' => 104,
                       'size' => 4096,
                       'serial' => '12161217',
                       'is_deleted' => 0,
                       'is_dynamic' => 1,
                       'entities_id' => 0,
                       'is_recursive' => 0,
                       'busID' => '1',
                       'otherserial' => null,
                       'locations_id' => 0,
                       'states_id' => 0,
                   ], [
                       'items_id' => $computers_id,
                       'itemtype' => 'Computer',
                       'devicememories_id' => 104,
                       'size' => 4096,
                       'serial' => '12121212',
                       'is_deleted' => 0,
                       'is_dynamic' => 1,
                       'entities_id' => 0,
                       'is_recursive' => 0,
                       'busID' => '2',
                       'otherserial' => null,
                       'locations_id' => 0,
                       'states_id' => 0,
                   ],
               ],
            'Item_DeviceHardDrive' => [
                [
                    'items_id' => $computers_id,
                    'itemtype' => 'Computer',
                    'deviceharddrives_id' => 104,
                    'capacity' => 256060,
                    'serial' => 'S29NNXAH146409',
                    'is_deleted' => 0,
                    'is_dynamic' => 1,
                    'entities_id' => 0,
                    'is_recursive' => 0,
                    'busID' => null,
                    'otherserial' => null,
                    'locations_id' => 0,
                    'states_id' => 0,
                ],
            ],
            'Item_DeviceNetworkCard' => [],
            'Item_DeviceDrive' => [],
            // 'Item_DeviceBattery' is not tested here, see self::checkComputer1Batteries()
            'Item_DeviceGraphicCard' => [],
            'Item_DeviceSoundCard' => [
                [
                    'items_id' => $computers_id,
                    'itemtype' => 'Computer',
                    'devicesoundcards_id' => 104,
                    'is_deleted' => 0,
                    'is_dynamic' => 1,
                    'entities_id' => 0,
                    'is_recursive' => 0,
                    'serial' => null,
                    'busID' => null,
                    'otherserial' => null,
                    'locations_id' => 0,
                    'states_id' => 0,
                ],
            ],
            'Item_DeviceControl' => [
                [
                    'items_id' => $computers_id,
                    'itemtype' => 'Computer',
                    'devicecontrols_id' => 2246,
                    'is_deleted' => 0,
                    'is_dynamic' => 1,
                    'entities_id' => 0,
                    'is_recursive' => 0,
                    'serial' => 'xyz',
                    'busID' => null,
                    'otherserial' => null,
                    'locations_id' => 0,
                    'states_id' => 0,
                ], [
                    'items_id' => $computers_id,
                    'itemtype' => 'Computer',
                    'devicecontrols_id' => 2247,
                    'is_deleted' => 0,
                    'is_dynamic' => 1,
                    'entities_id' => 0,
                    'is_recursive' => 0,
                    'serial' => null,
                    'busID' => null,
                    'otherserial' => null,
                    'locations_id' => 0,
                    'states_id' => 0,
                ], [
                    'items_id' => $computers_id,
                    'itemtype' => 'Computer',
                    'devicecontrols_id' => 2248,
                    'is_deleted' => 0,
                    'is_dynamic' => 1,
                    'entities_id' => 0,
                    'is_recursive' => 0,
                    'serial' => null,
                    'busID' => null,
                    'otherserial' => null,
                    'locations_id' => 0,
                    'states_id' => 0,
                ], [
                    'items_id' => $computers_id,
                    'itemtype' => 'Computer',
                    'devicecontrols_id' => 2249,
                    'is_deleted' => 0,
                    'is_dynamic' => 1,
                    'entities_id' => 0,
                    'is_recursive' => 0,
                    'serial' => null,
                    'busID' => null,
                    'otherserial' => null,
                    'locations_id' => 0,
                    'states_id' => 0,
                ], [
                    'items_id' => $computers_id,
                    'itemtype' => 'Computer',
                    'devicecontrols_id' => 2250,
                    'is_deleted' => 0,
                    'is_dynamic' => 1,
                    'entities_id' => 0,
                    'is_recursive' => 0,
                    'serial' => null,
                    'busID' => null,
                    'otherserial' => null,
                    'locations_id' => 0,
                    'states_id' => 0,
                ], [
                    'items_id' => $computers_id,
                    'itemtype' => 'Computer',
                    'devicecontrols_id' => 2251,
                    'is_deleted' => 0,
                    'is_dynamic' => 1,
                    'entities_id' => 0,
                    'is_recursive' => 0,
                    'serial' => null,
                    'busID' => null,
                    'otherserial' => null,
                    'locations_id' => 0,
                    'states_id' => 0,
                ], [
                    'items_id' => $computers_id,
                    'itemtype' => 'Computer',
                    'devicecontrols_id' => 2252,
                    'is_deleted' => 0,
                    'is_dynamic' => 1,
                    'entities_id' => 0,
                    'is_recursive' => 0,
                    'serial' => null,
                    'busID' => null,
                    'otherserial' => null,
                    'locations_id' => 0,
                    'states_id' => 0,
                ], [
                    'items_id' => $computers_id,
                    'itemtype' => 'Computer',
                    'devicecontrols_id' => 2253,
                    'is_deleted' => 0,
                    'is_dynamic' => 1,
                    'entities_id' => 0,
                    'is_recursive' => 0,
                    'serial' => null,
                    'busID' => null,
                    'otherserial' => null,
                    'locations_id' => 0,
                    'states_id' => 0,
                ], [
                    'items_id' => $computers_id,
                    'itemtype' => 'Computer',
                    'devicecontrols_id' => 2254,
                    'is_deleted' => 0,
                    'is_dynamic' => 1,
                    'entities_id' => 0,
                    'is_recursive' => 0,
                    'serial' => null,
                    'busID' => null,
                    'otherserial' => null,
                    'locations_id' => 0,
                    'states_id' => 0,
                ], [
                    'items_id' => $computers_id,
                    'itemtype' => 'Computer',
                    'devicecontrols_id' => 2255,
                    'is_deleted' => 0,
                    'is_dynamic' => 1,
                    'entities_id' => 0,
                    'is_recursive' => 0,
                    'serial' => null,
                    'busID' => null,
                    'otherserial' => null,
                    'locations_id' => 0,
                    'states_id' => 0,
                ], [
                    'items_id' => $computers_id,
                    'itemtype' => 'Computer',
                    'devicecontrols_id' => 2256,
                    'is_deleted' => 0,
                    'is_dynamic' => 1,
                    'entities_id' => 0,
                    'is_recursive' => 0,
                    'serial' => null,
                    'busID' => null,
                    'otherserial' => null,
                    'locations_id' => 0,
                    'states_id' => 0,
                ], [
                    'items_id' => $computers_id,
                    'itemtype' => 'Computer',
                    'devicecontrols_id' => 2257,
                    'is_deleted' => 0,
                    'is_dynamic' => 1,
                    'entities_id' => 0,
                    'is_recursive' => 0,
                    'serial' => null,
                    'busID' => null,
                    'otherserial' => null,
                    'locations_id' => 0,
                    'states_id' => 0,
                ], [
                    'items_id' => $computers_id,
                    'itemtype' => 'Computer',
                    'devicecontrols_id' => 2258,
                    'is_deleted' => 0,
                    'is_dynamic' => 1,
                    'entities_id' => 0,
                    'is_recursive' => 0,
                    'serial' => null,
                    'busID' => null,
                    'otherserial' => null,
                    'locations_id' => 0,
                    'states_id' => 0,
                ], [
                    'items_id' => $computers_id,
                    'itemtype' => 'Computer',
                    'devicecontrols_id' => 2259,
                    'is_deleted' => 0,
                    'is_dynamic' => 1,
                    'entities_id' => 0,
                    'is_recursive' => 0,
                    'serial' => null,
                    'busID' => null,
                    'otherserial' => null,
                    'locations_id' => 0,
                    'states_id' => 0,
                ], [
                    'items_id' => $computers_id,
                    'itemtype' => 'Computer',
                    'devicecontrols_id' => 2260,
                    'is_deleted' => 0,
                    'is_dynamic' => 1,
                    'entities_id' => 0,
                    'is_recursive' => 0,
                    'serial' => null,
                    'busID' => null,
                    'otherserial' => null,
                    'locations_id' => 0,
                    'states_id' => 0,
                ], [
                    'items_id' => $computers_id,
                    'itemtype' => 'Computer',
                    'devicecontrols_id' => 2261,
                    'is_deleted' => 0,
                    'is_dynamic' => 1,
                    'entities_id' => 0,
                    'is_recursive' => 0,
                    'serial' => null,
                    'busID' => null,
                    'otherserial' => null,
                    'locations_id' => 0,
                    'states_id' => 0,
                ], [
                    'items_id' => $computers_id,
                    'itemtype' => 'Computer',
                    'devicecontrols_id' => 2262,
                    'is_deleted' => 0,
                    'is_dynamic' => 1,
                    'entities_id' => 0,
                    'is_recursive' => 0,
                    'serial' => null,
                    'busID' => null,
                    'otherserial' => null,
                    'locations_id' => 0,
                    'states_id' => 0,
                ], [
                    'items_id' => $computers_id,
                    'itemtype' => 'Computer',
                    'devicecontrols_id' => 2263,
                    'is_deleted' => 0,
                    'is_dynamic' => 1,
                    'entities_id' => 0,
                    'is_recursive' => 0,
                    'serial' => null,
                    'busID' => null,
                    'otherserial' => null,
                    'locations_id' => 0,
                    'states_id' => 0,
                ], [
                    'items_id' => $computers_id,
                    'itemtype' => 'Computer',
                    'devicecontrols_id' => 2263,
                    'is_deleted' => 0,
                    'is_dynamic' => 1,
                    'entities_id' => 0,
                    'is_recursive' => 0,
                    'serial' => null,
                    'busID' => null,
                    'otherserial' => null,
                    'locations_id' => 0,
                    'states_id' => 0,
                ], [
                    'items_id' => $computers_id,
                    'itemtype' => 'Computer',
                    'devicecontrols_id' => 2263,
                    'is_deleted' => 0,
                    'is_dynamic' => 1,
                    'entities_id' => 0,
                    'is_recursive' => 0,
                    'serial' => null,
                    'busID' => null,
                    'otherserial' => null,
                    'locations_id' => 0,
                    'states_id' => 0,
                ], [
                    'items_id' => $computers_id,
                    'itemtype' => 'Computer',
                    'devicecontrols_id' => 2263,
                    'is_deleted' => 0,
                    'is_dynamic' => 1,
                    'entities_id' => 0,
                    'is_recursive' => 0,
                    'serial' => null,
                    'busID' => null,
                    'otherserial' => null,
                    'locations_id' => 0,
                    'states_id' => 0,
                ], [
                    'items_id' => $computers_id,
                    'itemtype' => 'Computer',
                    'devicecontrols_id' => 2264,
                    'is_deleted' => 0,
                    'is_dynamic' => 1,
                    'entities_id' => 0,
                    'is_recursive' => 0,
                    'serial' => null,
                    'busID' => null,
                    'otherserial' => null,
                    'locations_id' => 0,
                    'states_id' => 0,
                ], [
                    'items_id' => $computers_id,
                    'itemtype' => 'Computer',
                    'devicecontrols_id' => 2265,
                    'is_deleted' => 0,
                    'is_dynamic' => 1,
                    'entities_id' => 0,
                    'is_recursive' => 0,
                    'serial' => null,
                    'busID' => null,
                    'otherserial' => null,
                    'locations_id' => 0,
                    'states_id' => 0,
                ], [
                    'items_id' => $computers_id,
                    'itemtype' => 'Computer',
                    'devicecontrols_id' => 2266,
                    'is_deleted' => 0,
                    'is_dynamic' => 1,
                    'entities_id' => 0,
                    'is_recursive' => 0,
                    'serial' => null,
                    'busID' => null,
                    'otherserial' => null,
                    'locations_id' => 0,
                    'states_id' => 0,
                ], [
                    'items_id' => $computers_id,
                    'itemtype' => 'Computer',
                    'devicecontrols_id' => 2267,
                    'is_deleted' => 0,
                    'is_dynamic' => 1,
                    'entities_id' => 0,
                    'is_recursive' => 0,
                    'serial' => null,
                    'busID' => null,
                    'otherserial' => null,
                    'locations_id' => 0,
                    'states_id' => 0,
                ],
            ],
            'Item_DevicePci' => [],
            'Item_DeviceCase' => [],
            'Item_DevicePowerSupply' => [],
            'Item_DeviceGeneric' => [],
            'Item_DeviceSimcard' => [],
            'Item_DeviceSensor' => [],
        ];

        foreach ($expecteds as $type => $expected) {
            $component = array_values($components[$type]);
           //hack to replace expected fkeys
            foreach ($expected as $i => &$row) {
                foreach (array_keys($row) as $key) {
                    if (isForeignKeyField($key)) {
                        $row[$key] = $component[$i][$key];
                    }
                }
            }
            $this->assertIsArray($component);
            $this->assertSame($expected, $component);
        }

        //check printer
        $connections = getAllDataFromTable(
            Asset_PeripheralAsset::getTable(),
            [
                'itemtype_asset'      => 'Computer',
                'items_id_asset'      => $computers_id,
                'itemtype_peripheral' => 'Printer',
            ]
        );
        $this->assertCount(1, $connections);
        $connection = $connections[array_key_first($connections)];
        $printer = new \Printer();
        $this->assertTrue($printer->getFromDB($connection['items_id_peripheral']));
        $printer_fields = $printer->fields;
        unset($printer_fields['date_mod'], $printer_fields['date_creation']);

        $expected = [
            'id' => $printer_fields['id'],
            'entities_id' => 0,
            'is_recursive' => 0,
            'name' => 'Officejet_Pro_8600_34AF9E_',
            'contact' => 'trasher/root',
            'contact_num' => null,
            'users_id_tech' => 0,
            'serial' => 'MY47L1W1JHEB6',
            'otherserial' => null,
            'have_serial' => 0,
            'have_parallel' => 0,
            'have_usb' => 0,
            'have_wifi' => 0,
            'have_ethernet' => 0,
            'comment' => null,
            'memory_size' => null,
            'locations_id' => 0,
            'networks_id' => 0,
            'printertypes_id' => 0,
            'printermodels_id' => 0,
            'manufacturers_id' => 0,
            'is_global' => 0,
            'is_deleted' => 0,
            'is_template' => 0,
            'template_name' => null,
            'init_pages_counter' => 0,
            'last_pages_counter' => 0,
            'users_id' => 0,
            'states_id' => 0,
            'ticket_tco' => '0.0000',
            'is_dynamic' => 1,
            'uuid' => null,
            'sysdescr' => null,
            'last_inventory_update' => $_SESSION['glpi_currenttime'],
            'snmpcredentials_id' => 0,
            'autoupdatesystems_id' => $autoupdatesystems_id,
            'groups_id' => [],
            'groups_id_tech' => [],
        ];
        $this->assertIsArray($printer_fields);
        $this->assertSame($expected, $printer_fields);

        return $computer;
    }

    private function checkComputer1Volumes(\Computer $computer, array $freesizes = [])
    {
        $idisks = new \Item_Disk();
        $iterator = $idisks->getFromItem($computer);
        $this->assertCount(6, $iterator);

        $expecteds = [
            [
                'fsname' => 'ext4',
                'name' => '/',
                'device' => '/dev/mapper/xps-root',
                'mountpoint' => '/',
                'filesystems_id' => 4,
                'totalsize' => 40189,
                'freesize' => 11683,
                'encryption_status' => 1,
                'encryption_tool' => 'LUKS1',
                'encryption_algorithm' => 'aes-xts-plain64',
                'encryption_type' => null,
            ], [
                'fsname' => 'ext4',
                'name' => '/var/www',
                'device' => '/dev/mapper/xps-www',
                'mountpoint' => '/var/www',
                'filesystems_id' => 4,
                'totalsize' => 20030,
                'freesize' => 11924,
                'encryption_status' => 0,
                'encryption_tool' => null,
                'encryption_algorithm' => null,
                'encryption_type' => null,
            ], [
                'fsname' => 'ext4',
                'name' => '/boot',
                'device' => '/dev/nvme0n1p2',
                'mountpoint' => '/boot',
                'filesystems_id' => 4,
                'totalsize' => 975,
                'freesize' => 703,
                'encryption_status' => 0,
                'encryption_tool' => null,
                'encryption_algorithm' => null,
                'encryption_type' => null,
            ], [
                'fsname' => 'ext4',
                'name' => '/var/lib/mysql',
                'device' => '/dev/mapper/xps-maria',
                'mountpoint' => '/var/lib/mysql',
                'filesystems_id' => 4,
                'totalsize' => 20030,
                'freesize' => 15740,
                'encryption_status' => 1,
                'encryption_tool' => 'LUKS1',
                'encryption_algorithm' => 'aes-xts-plain64',
                'encryption_type' => null,
            ], [
                'fsname' => 'ext4',
                'name' => '/home',
                'device' => '/dev/mapper/xps-home',
                'mountpoint' => '/home',
                'filesystems_id' => 4,
                'totalsize' => 120439,
                'freesize' => 24872,
                'encryption_status' => 1,
                'encryption_tool' => 'LUKS1',
                'encryption_algorithm' => 'aes-xts-plain64',
                'encryption_type' => null,
            ], [
                'fsname' => 'VFAT',
                'name' => '/boot/efi',
                'device' => '/dev/nvme0n1p1',
                'mountpoint' => '/boot/efi',
                'filesystems_id' => 7,
                'totalsize' => 199,
                'freesize' => 191,
                'encryption_status' => 0,
                'encryption_tool' => null,
                'encryption_algorithm' => null,
                'encryption_type' => null,
            ]
        ];

        $i = 0;
        foreach ($iterator as $volume) {
            unset($volume['id'], $volume['date_mod'], $volume['date_creation']);
            $expected = $expecteds[$i];
            if (count($freesizes)) {
                $expected['freesize'] = $freesizes[$i];
            }
            $expected += [
                'items_id' => $computer->fields['id'],
                'itemtype' => 'Computer',
                'entities_id' => 0,
                'is_deleted' => 0,
                'is_dynamic' => 1
            ];

            ksort($expected);
            ksort($volume);

            $this->assertIsArray($volume);
            $this->assertEquals($expected, $volume);
            ++$i;
        }
    }

    private function checkComputer1Softwares(\Computer $computer, array $versions = [])
    {
        $isoft = new \Item_SoftwareVersion();
        $iterator = $isoft->getFromItem($computer);
        $this->assertCount(7, $iterator);

        $expecteds = [
            [
                'softname' => 'expat',
                'version' => '2.2.8-1.fc31',
                'dateinstall' => '2019-12-19',
            ],[
                'softname' => 'Fedora 31 (Workstation Edition)',
                'version' => '31 (Workstation Edition)',
                'dateinstall' => null,
            ], [
                'softname' => 'gettext',
                'version' => '0.20.1-3.fc31',
                'dateinstall' => '2020-01-15',
            ], [
                'softname' => 'gitg',
                'version' => '3.32.1-1.fc31',
                'dateinstall' => '2019-12-19',
            ], [
                'softname' => 'gnome-calculator',
                'version' => '3.34.1-1.fc31',
                'dateinstall' => '2019-12-19',
            ], [
                'softname' => 'libcryptui',
                'version' => '3.12.2-18.fc31',
                'dateinstall' => '2019-12-19',
            ], [
                'softname' => 'tar',
                'version' => '1.32-2.fc31',
                'dateinstall' => '2019-12-19',
            ],
        ];

        $i = 0;
        foreach ($iterator as $soft) {
            $expected = $expecteds[$i];
            if (count($versions)) {
                $expected['version'] = $versions[$i];
            }
            $this->assertEquals($expected, [
                'softname'     => $soft['softname'],
                'version'      => $soft['version'],
                'dateinstall'  => $soft['dateinstall']
            ]);
            ++$i;
        }
    }

    private function checkComputer1Batteries(\Computer $computer, array $capacities = [])
    {
        global $DB;

        $link        = getItemForItemtype(\Item_DeviceBattery::class);
        $iterator = $DB->request($link->getTableGroupCriteria($computer));
        $this->assertCount(1, $iterator);

        $battery = [];
        foreach ($iterator as $row) {
            unset($row['id']);
            $battery = $row;
        }

        $expected = [
            'items_id' => $computer->fields['id'],
            'itemtype' => $computer->getType(),
            'devicebatteries_id' => 104,
            'manufacturing_date' => '2019-07-06',
            'is_deleted' => 0,
            'is_dynamic' => 1,
            'entities_id' => 0,
            'is_recursive' => 0,
            'serial' => '34605',
            'otherserial' => null,
            'locations_id' => 0,
            'states_id' => 0,
            'real_capacity' => $capacities[0] ?? 50570
        ];

       //hack to replace expected fkeys
        foreach (array_keys($expected) as $key) {
            if (isForeignKeyField($key)) {
                $expected[$key] = $battery[$key];
            }
        }

        $this->assertIsArray($battery);
        $this->assertSame($expected, $battery);
    }

    public function testImportComputer()
    {
        global $DB;

        $json = json_decode(file_get_contents(self::INV_FIXTURES . 'computer_1.json'));

        $inventory = $this->doInventory($json);

        //check inventory metadata
        $metadata = $inventory->getMetadata();
        $this->assertCount(7, $metadata);
        $this->assertSame('glpixps-2018-07-09-09-07-13', $metadata['deviceid']);
        $this->assertSame('FusionInventory-Agent_v2.5.2-1.fc31', $metadata['version']);
        $this->assertSame('Computer', $metadata['itemtype']);
        $this->assertNull($metadata['port']);
        $this->assertSame('000005', $metadata['tag']);
        $this->assertCount(10, $metadata['provider']);

        //check created agent
        $agenttype = $DB->request(['FROM' => \AgentType::getTable(), 'WHERE' => ['name' => 'Core']])->current();
        $agents = $DB->request(['FROM' => \Agent::getTable()]);
        $this->assertCount(1, $agents);
        $agent = $agents->current();
        $this->assertIsArray($agent);
        $this->assertSame('glpixps-2018-07-09-09-07-13', $agent['deviceid']);
        $this->assertSame('glpixps-2018-07-09-09-07-13', $agent['name']);
        $this->assertSame('2.5.2-1.fc31', $agent['version']);
        $this->assertSame('Computer', $agent['itemtype']);
        $this->assertSame('000005', $agent['tag']);
        $this->assertSame($agenttype['id'], $agent['agenttypes_id']);
        $this->assertGreaterThan(0, $agent['items_id']);

        //check created computer
        $computer = $this->checkComputer1($agent['items_id']);
        $this->checkComputer1Volumes($computer);
        $this->checkComputer1Softwares($computer);
        $this->checkComputer1Batteries($computer);

        //check matchedlogs
        $mlogs = new \RuleMatchedLog();
        $found = $mlogs->find();
        $this->assertCount(3, $found);

        $criteria = [
            'FROM' => \RuleMatchedLog::getTable(),
            'LEFT JOIN' => [
                \Rule::getTable() => [
                    'ON' => [
                        \RuleMatchedLog::getTable() => 'rules_id',
                        \Rule::getTable() => 'id'
                    ]
                ]
            ],
            'WHERE' => []
        ];

        $monitor_criteria = $criteria;
        $monitor_criteria['WHERE'] = ['itemtype' => \Monitor::getType()];
        $iterator = $DB->request($monitor_criteria);
        $this->assertCount(1, $iterator);
        $this->assertSame('Monitor import (by serial)', $iterator->current()['name']);
        $this->assertSame(\Glpi\Inventory\Request::INVENT_QUERY, $iterator->current()['method']);

        $printer_criteria = $criteria;
        $printer_criteria['WHERE'] = ['itemtype' => \Printer::getType()];
        $iterator = $DB->request($printer_criteria);
        $this->assertCount(1, $iterator);
        $this->assertSame('Printer import (by serial)', $iterator->current()['name']);
        $this->assertSame(\Glpi\Inventory\Request::INVENT_QUERY, $iterator->current()['method']);

        $computer_criteria = $criteria;
        $computer_criteria['WHERE'] = ['itemtype' => \Computer::getType()];
        $iterator = $DB->request($computer_criteria);
        $this->assertCount(1, $iterator);
        $this->assertSame('Computer import (by serial + uuid)', $iterator->current()['name']);
        $this->assertSame(\Glpi\Inventory\Request::INVENT_QUERY, $iterator->current()['method']);
    }

    public function testUpdateComputer()
    {
        global $DB;

        $json = json_decode(file_get_contents(self::INV_FIXTURES . 'computer_3.json'));

        $inventory = $this->doInventory($json);

        //check inventory metadata
        $metadata = $inventory->getMetadata();
        $this->assertCount(7, $metadata);
        $this->assertSame('LF014-2017-02-20-12-19-56', $metadata['deviceid']);
        $this->assertSame('FusionInventory-Agent_v2.3.19', $metadata['version']);
        $this->assertSame('Computer', $metadata['itemtype']);
        $this->assertNull($metadata['port']);
        $this->assertSame('000005', $metadata['tag']);
        $this->assertCount(9, $metadata['provider']);

        //check created agent
        $agenttype = $DB->request(['FROM' => \AgentType::getTable(), 'WHERE' => ['name' => 'Core']])->current();
        $agents = $DB->request(['FROM' => \Agent::getTable()]);
        $this->assertCount(1, $agents);
        $agent = $agents->current();
        $this->assertIsArray($agent);
        $this->assertSame('LF014-2017-02-20-12-19-56', $agent['deviceid']);
        $this->assertSame('LF014-2017-02-20-12-19-56', $agent['name']);
        $this->assertSame('2.3.19', $agent['version']);
        $this->assertSame('Computer', $agent['itemtype']);
        $this->assertSame('000005', $agent['tag']);
        $this->assertSame($agenttype['id'], $agent['agenttypes_id']);

        //check matchedlogs
        $mlogs = new \RuleMatchedLog();
        $mrules_found = $mlogs->find();
        $this->assertCount(2, $mrules_found);

        $mrules_criteria = [
            'FROM' => \RuleMatchedLog::getTable(),
            'LEFT JOIN' => [
                \Rule::getTable() => [
                    'ON' => [
                        \RuleMatchedLog::getTable() => 'rules_id',
                        \Rule::getTable() => 'id'
                    ]
                ]
            ],
            'WHERE' => []
        ];

        $monitor_criteria = $mrules_criteria;
        $monitor_criteria['WHERE'] = ['itemtype' => \Monitor::getType()];
        $iterator = $DB->request($monitor_criteria);
        $this->assertCount(1, $iterator);
        $this->assertSame('Monitor import (by serial)', $iterator->current()['name']);
        $this->assertSame(\Glpi\Inventory\Request::INVENT_QUERY, $iterator->current()['method']);

        $computer_criteria = $mrules_criteria;
        $computer_criteria['WHERE'] = ['itemtype' => \Computer::getType()];
        $iterator = $DB->request($computer_criteria);
        $this->assertCount(1, $iterator);
        $this->assertSame('Computer import (by serial + uuid)', $iterator->current()['name']);
        $this->assertSame($agent['items_id'], $iterator->current()['items_id']);
        $this->assertSame(\Glpi\Inventory\Request::INVENT_QUERY, $iterator->current()['method']);

        //get computer models, manufacturer, ...
        $autoupdatesystems = $DB->request(['FROM' => \AutoupdateSystem::getTable(), 'WHERE' => ['name' => 'GLPI Native Inventory']])->current();
        $this->assertIsArray($autoupdatesystems);
        $autoupdatesystems_id = $autoupdatesystems['id'];

        $cmodels = $DB->request(['FROM' => \ComputerModel::getTable(), 'WHERE' => ['name' => 'PORTEGE Z30-A']])->current();
        $this->assertIsArray($cmodels);
        $computermodels_id = $cmodels['id'];

        $ctypes = $DB->request(['FROM' => \ComputerType::getTable(), 'WHERE' => ['name' => 'Notebook']])->current();
        $this->assertIsArray($ctypes);
        $computertypes_id = $ctypes['id'];

        $cmanuf = $DB->request(['FROM' => \Manufacturer::getTable(), 'WHERE' => ['name' => 'Toshiba']])->current();
        $this->assertIsArray($cmanuf);
        $manufacturers_id = $cmanuf['id'];

        //check created computer
        $computers_id = $agent['items_id'];
        $this->assertGreaterThan(0, $computers_id);
        $computer = new \Computer();
        $this->assertTrue($computer->getFromDB($computers_id));

        $expected = [
            'id' => $computers_id,
            'entities_id' => 0,
            'name' => 'LF014',
            'serial' => '8C554721F',
            'otherserial' => '0000000000',
            'contact' => 'johan',
            'contact_num' => null,
            'users_id_tech' => 0,
            'comment' => null,
            'date_mod' => $computer->fields['date_mod'],
            'autoupdatesystems_id' => $autoupdatesystems_id,
            'locations_id' => 0,
            'networks_id' => 0,
            'computermodels_id' => $computermodels_id,
            'computertypes_id' => $computertypes_id,
            'is_template' => 0,
            'template_name' => null,
            'manufacturers_id' => $manufacturers_id,
            'is_deleted' => 0,
            'is_dynamic' => 1,
            'users_id' => 0,
            'states_id' => 0,
            'ticket_tco' => '0.0000',
            'uuid' => '0055ADC9-1D3A-E411-8043-B05D95113232',
            'date_creation' => $computer->fields['date_creation'],
            'is_recursive' => 0,
            'last_inventory_update' => $computer->fields['last_inventory_update'],
            'last_boot' => "2017-02-20 08:11:53",
            'groups_id' => [],
            'groups_id_tech' => [],
        ];
        $this->assertIsArray($computer->fields);
        $this->assertSame($expected, $computer->fields);

        //operating system
        $ios = new \Item_OperatingSystem();
        $iterator = $ios->getFromItem($computer);
        $record = $iterator->current();

        $expected = [
            'assocID' => $record['assocID'],
            'name' => 'Fedora release 25 (Twenty Five)',
            'version' => '25',
            'architecture' => 'x86_64',
            'servicepack' => null,
        ];
        $this->assertIsArray($record);
        $this->assertSame($expected, $record);

        //volumes
        $idisks = new \Item_Disk();
        $iterator = $idisks->getFromItem($computer);
        $this->assertCount(3, $iterator);

        $expecteds_fs = [
            [
                'fsname' => 'ext4',
                'name' => '/',
                'device' => '/dev/mapper/fedora-root',
                'mountpoint' => '/',
                'filesystems_id' => 4,
                'totalsize' => 50268,
                'freesize' => 13336,
                'encryption_status' => 0,
                'encryption_tool' => null,
                'encryption_algorithm' => null,
                'encryption_type' => null,
            ], [
                'fsname' => 'ext4',
                'name' => '/boot',
                'device' => '/dev/sda1',
                'mountpoint' => '/boot',
                'filesystems_id' => 4,
                'totalsize' => 476,
                'freesize' => 279,
                'is_deleted' => 0,
                'is_dynamic' => 1,
                'encryption_status' => 0,
                'encryption_tool' => null,
                'encryption_algorithm' => null,
                'encryption_type' => null,
            ], [
                'fsname' => 'ext4',
                'name' => '/home',
                'device' => '/dev/mapper/fedora-home',
                'mountpoint' => '/home',
                'filesystems_id' => 4,
                'totalsize' => 181527,
                'freesize' => 72579,
                'is_deleted' => 0,
                'is_dynamic' => 1,
                'encryption_status' => 0,
                'encryption_tool' => null,
                'encryption_algorithm' => null,
                'encryption_type' => null,
            ]
        ];

        $i = 0;
        foreach ($iterator as $volume) {
            unset($volume['id']);
            unset($volume['date_mod']);
            unset($volume['date_creation']);
            $expected = $expecteds_fs[$i];
            $expected = $expected + [
                'items_id'     => $computers_id,
                'itemtype'     => 'Computer',
                'entities_id'  => 0,
                'is_deleted'   => 0,
                'is_dynamic'   => 1
            ];
            $this->assertIsArray($volume);
            $this->assertEquals($expected, $volume);
            ++$i;
        }

        //connections
        $connections = getAllDataFromTable(
            Asset_PeripheralAsset::getTable(),
            [
                'itemtype_asset'      => 'Computer',
                'items_id_asset'      => $computers_id,
                'itemtype_peripheral' => 'Monitor',
            ]
        );
        $this->assertCount(1, $connections);

        //check network ports
        $iterator = $DB->request([
            'FROM'   => \NetworkPort::getTable(),
            'WHERE'  => [
                'items_id'           => $computers_id,
                'itemtype'           => 'Computer',
            ],
        ]);
        $this->assertCount(4, $iterator);

        //check for components
        $components = [];
        $allcount = 0;
        foreach (\Item_Devices::getItemAffinities('Computer') as $link_type) {
            $link        = getItemForItemtype($link_type);
            $iterator = $DB->request($link->getTableGroupCriteria($computer));
            $allcount += count($iterator);
            $components[$link_type] = [];

            foreach ($iterator as $row) {
                $lid = $row['id'];
                unset($row['id']);
                $components[$link_type][$lid] = $row;
            }
        }

        $expecteds_components = [
            'Item_DeviceMotherboard' => 0,
            'Item_DeviceFirmware' => 1,
            'Item_DeviceProcessor' => 1,
            'Item_DeviceMemory' => 2,
            'Item_DeviceHardDrive' => 1,
            'Item_DeviceNetworkCard' => 0,
            'Item_DeviceDrive' => 0,
            'Item_DeviceBattery' => 1,
            'Item_DeviceGraphicCard' => 0,
            'Item_DeviceSoundCard' => 2,
            'Item_DeviceControl' => 14,
            'Item_DevicePci' => 0,
            'Item_DeviceCase' => 0,
            'Item_DevicePowerSupply' => 0,
            'Item_DeviceGeneric' => 0,
            'Item_DeviceSimcard' => 0,
            'Item_DeviceSensor' => 0
        ];

        foreach ($expecteds_components as $type => $count) {
            $this->assertCount($count, $components[$type], "$type " . count($components[$type]));
        }

        //check memory
        $this->assertCount(2, $components['Item_DeviceMemory']);
        $mem_component1 = array_pop($components['Item_DeviceMemory']);
        $mem_component2 = array_pop($components['Item_DeviceMemory']);
        $this->assertGreaterThan(0, $mem_component1['devicememories_id']);
        $expected_mem_component = [
            'items_id' => $mem_component1['items_id'],
            'itemtype' => "Computer",
            'devicememories_id' => $mem_component1['devicememories_id'],
            'size' => 2048,
            'serial' => "23853943",
            'is_deleted' => 0,
            'is_dynamic' => 1,
            'entities_id' => 0,
            'is_recursive' => 0,
            'busID' => "2",
            'otherserial' => null,
            'locations_id' => 0,
            'states_id' => 0
        ];
        $this->assertIsArray($mem_component1);
        $this->assertSame($expected_mem_component, $mem_component1);
        $expected_mem_component['busID'] = "1";
        $this->assertIsArray($mem_component2);
        $this->assertSame($expected_mem_component, $mem_component2);

        //software
        $isoft = new \Item_SoftwareVersion();
        $iterator = $isoft->getFromItem($computer);
        $this->assertCount(3034, $iterator);

        //computer has been created, check logs.
        //check for expected logs
        $nblogsnow = countElementsInTable(\Log::getTable());
        $logs = $DB->request([
            'FROM' => \Log::getTable(),
            'LIMIT' => $nblogsnow,
            'OFFSET' => $this->nblogs,
        ]);
        $this->assertCount(0, $logs);

        //fake computer update (nothing has changed)
        $json = json_decode(file_get_contents(self::INV_FIXTURES . 'computer_3.json'));
        $this->doInventory($json);

        $this->assertTrue($computer->getFromDB($computers_id));

        $expected = [
            'id' => $computers_id,
            'entities_id' => 0,
            'name' => 'LF014',
            'serial' => '8C554721F',
            'otherserial' => '0000000000',
            'contact' => 'johan',
            'contact_num' => null,
            'users_id_tech' => 0,
            'comment' => null,
            'date_mod' => $computer->fields['date_mod'],
            'autoupdatesystems_id' => $autoupdatesystems_id,
            'locations_id' => 0,
            'networks_id' => 0,
            'computermodels_id' => $computermodels_id,
            'computertypes_id' => $computertypes_id,
            'is_template' => 0,
            'template_name' => null,
            'manufacturers_id' => $manufacturers_id,
            'is_deleted' => 0,
            'is_dynamic' => 1,
            'users_id' => 0,
            'states_id' => 0,
            'ticket_tco' => '0.0000',
            'uuid' => '0055ADC9-1D3A-E411-8043-B05D95113232',
            'date_creation' => $computer->fields['date_creation'],
            'is_recursive' => 0,
            'last_inventory_update' => $computer->fields['last_inventory_update'],
            'last_boot' => "2017-02-20 08:11:53",
            'groups_id' => [],
            'groups_id_tech' => [],
        ];
        $this->assertIsArray($computer->fields);
        $this->assertSame($expected, $computer->fields);

        //operating system
        $ios = new \Item_OperatingSystem();
        $iterator = $ios->getFromItem($computer);
        $record = $iterator->current();

        $expected = [
            'assocID' => $record['assocID'],
            'name' => 'Fedora release 25 (Twenty Five)',
            'version' => '25',
            'architecture' => 'x86_64',
            'servicepack' => null,
        ];
        $this->assertIsArray($record);
        $this->assertSame($expected, $record);

        //volumes
        $idisks = new \Item_Disk();
        $iterator = $idisks->getFromItem($computer);
        $this->assertCount(3, $iterator);

        $i = 0;
        foreach ($iterator as $volume) {
            unset($volume['id']);
            unset($volume['date_mod']);
            unset($volume['date_creation']);
            $expected = $expecteds_fs[$i];
            $expected = $expected + [
                'items_id'     => $computers_id,
                'itemtype'     => 'Computer',
                'entities_id'  => 0,
                'is_deleted'   => 0,
                'is_dynamic'   => 1
            ];
            $this->assertIsArray($volume);
            $this->assertEquals($expected, $volume);
            ++$i;
        }

        //connections
        $connections = getAllDataFromTable(
            Asset_PeripheralAsset::getTable(),
            [
                'itemtype_asset'      => 'Computer',
                'items_id_asset'      => $computers_id,
                'itemtype_peripheral' => 'Monitor',
            ]
        );
        $this->assertCount(1, $connections);

        //check network ports
        $iterator = $DB->request([
            'FROM'   => \NetworkPort::getTable(),
            'WHERE'  => [
                'items_id'           => $computers_id,
                'itemtype'           => 'Computer',
            ],
        ]);
        $this->assertCount(4, $iterator);

        //check for components
        $components = [];
        $allcount = 0;
        foreach (\Item_Devices::getItemAffinities('Computer') as $link_type) {
            $link        = getItemForItemtype($link_type);
            $iterator = $DB->request($link->getTableGroupCriteria($computer));
            $allcount += count($iterator);
            $components[$link_type] = [];

            foreach ($iterator as $row) {
                $lid = $row['id'];
                unset($row['id']);
                $components[$link_type][$lid] = $row;
            }
        }

        foreach ($expecteds_components as $type => $count) {
            $this->assertCount($count, $components[$type], "$type " . count($components[$type]));
        }

        //check memory
        $this->assertCount(2, $components['Item_DeviceMemory']);
        $mem_component1 = array_pop($components['Item_DeviceMemory']);
        $mem_component2 = array_pop($components['Item_DeviceMemory']);
        $this->assertGreaterThan(0, $mem_component1['devicememories_id']);
        $expected_mem_component['busID'] = "2";
        $this->assertIsArray($mem_component1);
        $this->assertSame($expected_mem_component, $mem_component1);
        $expected_mem_component['busID'] = "1";
        $this->assertIsArray($mem_component2);
        $this->assertSame($expected_mem_component, $mem_component2);

        //software
        $isoft = new \Item_SoftwareVersion();
        $iterator = $isoft->getFromItem($computer);
        $this->assertCount(3034, $iterator);

        //check for expected logs
        $nblogsnow = countElementsInTable(\Log::getTable());
        $logs = $DB->request([
            'FROM' => \Log::getTable(),
            'LIMIT' => $nblogsnow,
            'OFFSET' => $this->nblogs,
        ]);
        $this->assertCount(0, $logs);

        //real computer update
        $json = json_decode(file_get_contents(self::INV_FIXTURES . 'computer_3_updated.json'));

        $inventory = $this->doInventory($json);

        //check inventory metadata
        $metadata = $inventory->getMetadata();
        $this->assertCount(7, $metadata);
        $this->assertSame('LF014-2017-02-20-12-19-56', $metadata['deviceid']);
        $this->assertSame('FusionInventory-Agent_v2.3.20', $metadata['version']);
        $this->assertSame('Computer', $metadata['itemtype']);
        $this->assertNull($metadata['port']);
        $this->assertSame('000005', $metadata['tag']);
        $this->assertSame('inventory', $metadata['action']);
        $this->assertCount(9, $metadata['provider']);

        //check created agent
        $agents = $DB->request(['FROM' => \Agent::getTable()]);
        $this->assertCount(1, $agents);
        $agent = $agents->current();
        $this->assertIsArray($agent);
        $this->assertSame('LF014-2017-02-20-12-19-56', $agent['deviceid']);
        $this->assertSame('LF014-2017-02-20-12-19-56', $agent['name']);
        $this->assertSame('2.3.20', $agent['version']);
        $this->assertSame('Computer', $agent['itemtype']);
        $this->assertSame($computers_id, $agent['items_id']);
        $this->assertSame('000005', $agent['tag']);
        $this->assertSame($agenttype['id'], $agent['agenttypes_id']);

        $computer = new \Computer();
        $this->assertTrue($computer->getFromDB($computers_id));

        $expected = [
            'id' => $computers_id,
            'entities_id' => 0,
            'name' => 'LF014',
            'serial' => '8C554721F',
            'otherserial' => '0000000000',
            'contact' => 'johan',
            'contact_num' => null,
            'users_id_tech' => 0,
            'comment' => null,
            'date_mod' => $computer->fields['date_mod'],
            'autoupdatesystems_id' => $autoupdatesystems_id,
            'locations_id' => 0,
            'networks_id' => 0,
            'computermodels_id' => $computermodels_id,
            'computertypes_id' => $computertypes_id,
            'is_template' => 0,
            'template_name' => null,
            'manufacturers_id' => $manufacturers_id,
            'is_deleted' => 0,
            'is_dynamic' => 1,
            'users_id' => 0,
            'states_id' => 0,
            'ticket_tco' => '0.0000',
            'uuid' => '0055ADC9-1D3A-E411-8043-B05D95113232',
            'date_creation' => $computer->fields['date_creation'],
            'is_recursive' => 0,
            'last_inventory_update' => $computer->fields['last_inventory_update'],
            'last_boot' => "2017-06-08 07:06:47",
            'groups_id' => [],
            'groups_id_tech' => [],
        ];
        $this->assertIsArray($computer->fields);
        $this->assertSame($expected, $computer->fields);

        //operating system
        $ios = new \Item_OperatingSystem();
        $iterator = $ios->getFromItem($computer);
        $record = $iterator->current();

        $expected = [
            'assocID' => $record['assocID'],
            'name' => 'Fedora release 25 (Twenty Five)',
            'version' => '25',
            'architecture' => 'x86_64',
            'servicepack' => null,
        ];
        $this->assertIsArray($record);
        $this->assertSame($expected, $record);

        //volumes
        $idisks = new \Item_Disk();
        $iterator = $idisks->getFromItem($computer);
        $this->assertCount(3, $iterator);

        //update fs values
        $expecteds_fs[0]['totalsize'] = 150268;
        $expecteds_fs[0]['freesize'] = 7914;
        $expecteds_fs[1]['freesize'] = 277;
        $expecteds_fs[2]['freesize'] = 68968;

        $i = 0;
        foreach ($iterator as $volume) {
            unset($volume['id']);
            unset($volume['date_mod']);
            unset($volume['date_creation']);
            $expected = $expecteds_fs[$i];
            $expected = $expected + [
                'items_id'     => $computers_id,
                'itemtype'     => 'Computer',
                'entities_id'  => 0,
                'is_deleted'   => 0,
                'is_dynamic'   => 1
            ];
            $this->assertIsArray($volume);
            $this->assertEquals($expected, $volume);
            ++$i;
        }

        //connections
        $connections = getAllDataFromTable(
            Asset_PeripheralAsset::getTable(),
            [
                'itemtype_asset'      => 'Computer',
                'items_id_asset'      => $computers_id,
                'itemtype_peripheral' => 'Monitor',
            ]
        );
        $this->assertCount(0, $connections);

        //check network ports
        $iterator = $DB->request([
            'FROM'   => \NetworkPort::getTable(),
            'WHERE'  => [
                'items_id'           => $computers_id,
                'itemtype'           => 'Computer',
            ],
        ]);
        $this->assertCount(7, $iterator);

        //check for components
        $components = [];
        $allcount = 0;
        foreach (\Item_Devices::getItemAffinities('Computer') as $link_type) {
            $link        = getItemForItemtype($link_type);
            $iterator = $DB->request($link->getTableGroupCriteria($computer));
            $allcount += count($iterator);
            $components[$link_type] = [];

            foreach ($iterator as $row) {
                $lid = $row['id'];
                unset($row['id']);
                $components[$link_type][$lid] = $row;
            }
        }

        foreach ($expecteds_components as $type => $count) {
            $this->assertCount($count, $components[$type], "$type " . count($components[$type]));
        }

        //check memory
        $this->assertCount(2, $components['Item_DeviceMemory']);
        $mem_component1 = array_pop($components['Item_DeviceMemory']);
        $mem_component2 = array_pop($components['Item_DeviceMemory']);
        $expected_mem_component = [
            'items_id' => $mem_component1['items_id'],
            'itemtype' => "Computer",
            'devicememories_id' => $mem_component1['devicememories_id'],
            'size' => 4096,
            'serial' => "53853943",
            'is_deleted' => 0,
            'is_dynamic' => 1,
            'entities_id' => 0,
            'is_recursive' => 0,
            'busID' => "2",
            'otherserial' => null,
            'locations_id' => 0,
            'states_id' => 0
        ];
        $this->assertIsArray($mem_component1);
        $this->assertSame($expected_mem_component, $mem_component1);
        $expected_mem_component['busID'] = "1";
        $this->assertIsArray($mem_component2);
        $this->assertSame($expected_mem_component, $mem_component2);

        //software
        $isoft = new \Item_SoftwareVersion();
        $iterator = $isoft->getFromItem($computer);
        $this->assertCount(3185, $iterator);

        //check for expected logs after update
        $logs = $DB->request([
            'FROM' => \Log::getTable(),
            'LIMIT' => countElementsInTable(\Log::getTable()),
            'OFFSET' => $nblogsnow,
        ]);

        $this->assertCount(4418, $logs);

        $expected_types_count = [
            0 => 3, //Agent version, disks usage
            \Log::HISTORY_ADD_DEVICE => 2, //new item_device...
            \Log::HISTORY_DELETE_DEVICE => 2, //delete item_device...
            \Log::HISTORY_ADD_RELATION => 1, //new IPNetwork/IPAddress
            \Log::HISTORY_DEL_RELATION => 2,//monitor-computer relation
            \Log::HISTORY_ADD_SUBITEM => 3247,//network port/name, ip address, VMs, Software
            \Log::HISTORY_UPDATE_SUBITEM => 828,//disks usage, software updates
            \Log::HISTORY_DELETE_SUBITEM => 99,//networkport and networkname, Software?
            \Log::HISTORY_CREATE_ITEM => 232, //virtual machines, os, manufacturer, net ports, net names, software category / item_device...
            \Log::HISTORY_UPDATE_RELATION => 2,//kernel version
        ];

        $types_count = [];
        foreach ($logs as $row) {
            $this->assertSame('inventory', $row['user_name'], print_r($row, true));
            if (!isset($types_count[$row['linked_action']])) {
                $types_count[$row['linked_action']] = 0;
            }
            ++$types_count[$row['linked_action']];
        }

        ksort($types_count);
        ksort($expected_types_count);
        $this->assertEquals(
            $expected_types_count,
            $types_count,
            sprintf(
                "\nGot:\n%s\n\nExpected:\n%s",
                print_r($types_count, true),
                print_r($expected_types_count, true)
            )
        );

        //check matchedlogs
        $mlogs = new \RuleMatchedLog();
        $found = $mlogs->find(['NOT' => ['id' => array_keys($mrules_found)]]);
        $mrules_criteria['WHERE'] = ['NOT' => [\RuleMatchedLog::getTable() . '.id' => array_keys($mrules_found)]];
        $this->assertCount(3, $found);

        $monitor_criteria = $mrules_criteria;
        $monitor_criteria['WHERE'][] = ['itemtype' => \Monitor::getType()];
        $iterator = $DB->request($monitor_criteria);
        $this->assertCount(1, $iterator);
        $this->assertSame('Monitor update (by serial)', $iterator->current()['name']);
        $this->assertSame(\Glpi\Inventory\Request::INVENT_QUERY, $iterator->current()['method']);

        $computer_criteria = $mrules_criteria;
        $computer_criteria['WHERE'][] = ['itemtype' => \Computer::getType()];
        $iterator = $DB->request($computer_criteria);

        $this->assertCount(2, $iterator);
        foreach ($iterator as $rmlog) {
            $this->assertSame('Computer update (by serial + uuid)', $rmlog['name']);
            $this->assertSame($agent['items_id'], $rmlog['items_id']);
            $this->assertSame(\Glpi\Inventory\Request::INVENT_QUERY, $rmlog['method']);
        }
    }

    public function testImportNetworkEquipment()
    {
        $json = json_decode(file_get_contents(self::INV_FIXTURES . 'networkequipment_1.json'));

        $date_now = date('Y-m-d H:i:s');
        $_SESSION['glpi_currenttime'] = $date_now;
        $inventory = $this->doInventory($json);

        //check inventory metadata
        $metadata = $inventory->getMetadata();

        $this->assertCount(5, $metadata);
        $this->assertSame('foo', $metadata['deviceid']);
        $this->assertSame('4.1', $metadata['version']);
        $this->assertSame('NetworkEquipment', $metadata['itemtype']);
        $this->assertNull($metadata['port']);
        $this->assertSame('netinventory', $metadata['action']);

        global $DB;
       //check created agent
        $agenttype = $DB->request(['FROM' => \AgentType::getTable(), 'WHERE' => ['name' => 'Core']])->current();
        $agents = $DB->request(['FROM' => \Agent::getTable()]);
       //no agent with deviceid equals to "foo"
        $this->assertCount(0, $agents);

       //get model, manufacturer, ...
        $autoupdatesystems = $DB->request(['FROM' => \AutoupdateSystem::getTable(), 'WHERE' => ['name' => 'GLPI Native Inventory']])->current();
        $this->assertIsArray($autoupdatesystems);
        $autoupdatesystems_id = $autoupdatesystems['id'];

        $cmodels = $DB->request(['FROM' => \NetworkEquipmentModel::getTable(), 'WHERE' => ['name' => 'UCS 6248UP 48-Port']])->current();
        $this->assertIsArray($cmodels);
        $models_id = $cmodels['id'];

        $ctypes = $DB->request(['FROM' => \NetworkEquipmentType::getTable(), 'WHERE' => ['name' => 'Networking']])->current();
        $this->assertIsArray($ctypes);
        $types_id = $ctypes['id'];

        $cmanuf = $DB->request(['FROM' => \Manufacturer::getTable(), 'WHERE' => ['name' => 'Cisco']])->current();
        $this->assertIsArray($cmanuf);
        $manufacturers_id = $cmanuf['id'];

        $cloc = $DB->request(['FROM' => \Location::getTable(), 'WHERE' => ['name' => 'paris.pa3']])->current();
        $this->assertIsArray($cloc);
        $locations_id = $cloc['id'];

        //check created asset
        $equipments = $DB->request(['FROM' => \NetworkEquipment::getTable(), 'WHERE' => ['is_dynamic' => 1]]);
        //no agent with deviceid equals to "foo"
        $this->assertCount(1, $equipments);
        $equipments_id = $equipments->current()['id'];

        $equipment = new \NetworkEquipment();
        $this->assertTrue($equipment->getFromDB($equipments_id));

        $expected = [
            'id' => $equipments_id,
            'entities_id' => 0,
            'is_recursive' => 0,
            'name' => 'ucs6248up-cluster-pa3-B',
            'ram' => null,
            'serial' => 'SSI1912014B',
            'otherserial' => null,
            'contact' => 'noc@glpi-project.org',
            'contact_num' => null,
            'users_id_tech' => 0,
            'date_mod' => $equipment->fields['date_mod'],
            'comment' => null,
            'locations_id' => $locations_id,
            'networks_id' => 0,
            'networkequipmenttypes_id' => $types_id,
            'networkequipmentmodels_id' => $models_id,
            'manufacturers_id' => $manufacturers_id,
            'is_deleted' => 0,
            'is_template' => 0,
            'template_name' => null,
            'users_id' => 0,
            'states_id' => 0,
            'ticket_tco' => '0.0000',
            'is_dynamic' => 1,
            'uuid' => null,
            'date_creation' => $equipment->fields['date_creation'],
            'autoupdatesystems_id' => $autoupdatesystems_id,
            'sysdescr' => null,
            'cpu' => 4,
            'uptime' => '482 days, 05:42:18.50',
            'last_inventory_update' => $date_now,
            'snmpcredentials_id' => 4,
            'groups_id' => [],
            'groups_id_tech' => [],
        ];
        $this->assertIsArray($equipment->fields);
        $this->assertSame($expected, $equipment->fields);

        //check network ports
        $expected_count = 164;
        $iterator = $DB->request([
            'FROM'   => \NetworkPort::getTable(),
            'WHERE'  => [
                'items_id'           => $equipments_id,
                'itemtype'           => 'NetworkEquipment',
            ],
        ]);
        $this->assertCount($expected_count, $iterator);

        $expecteds = [
            ($expected_count - 1) => [
                'logical_number' => 0,
                'name' => 'Management',
                'instantiation_type' => 'NetworkPortAggregate',
                'mac' => '8c:60:4f:8d:ae:fc',
            ],
        ];

        $ips = [
            'Management' => [
                '10.2.5.10',
                '192.168.12.5',
            ]
        ];

        $i = 0;
        $netport = new \NetworkPort();
        foreach ($iterator as $port) {
            $ports_id = $port['id'];
            $this->assertTrue($netport->getFromDB($ports_id));
            $instantiation = $netport->getInstantiation();
            if ($port['instantiation_type'] === null) {
                $this->assertFalse($instantiation);
            } else {
                $this->assertInstanceOf($port['instantiation_type'], $instantiation);
            }

            unset($port['id']);
            unset($port['date_creation']);
            unset($port['date_mod']);
            unset($port['comment']);

            if (isset($expecteds[$i])) {
                $expected = $expecteds[$i];
                $expected = $expected + [
                    'items_id' => $equipments_id,
                    'itemtype' => 'NetworkEquipment',
                    'entities_id' => 0,
                    'is_recursive' => 0,
                    'is_deleted' => 0,
                    'is_dynamic' => 1,
                    'ifmtu' => 0,
                    'ifspeed' => 0,
                    'ifinternalstatus' => null,
                    'ifconnectionstatus' => 0,
                    'iflastchange' => null,
                    'ifinbytes' => 0,
                    'ifinerrors' => 0,
                    'ifoutbytes' => 0,
                    'ifouterrors' => 0,
                    'ifstatus' => null,
                    'ifdescr' => null,
                    'ifalias' => null,
                    'portduplex' => null,
                    'trunk' => 0,
                    'lastup' => null
                ];

                $this->assertIsArray($port);
                $this->assertEquals($expected, $port);
            } else {
                $this->assertSame('NetworkEquipment', $port['itemtype']);
                $this->assertSame($equipments_id, $port['items_id']);
                $this->assertSame('NetworkPortEthernet', $port['instantiation_type'], print_r($port, true),);
                $this->assertMatchesRegularExpression(
                    '/^(?:(?:[0-9a-f]{2}[\:]{1}){5}|(?:[0-9a-f]{2}[-]{1}){5}|(?:[0-9a-f]{2}){5})[0-9a-f]{2}$/i',
                    $port['mac']
                );
                $this->assertSame(1, $port['is_dynamic']);
            }
            ++$i;

            //check for ips
            $ip_iterator = $DB->request([
                'SELECT'       => [
                    \IPAddress::getTable() . '.name',
                    \IPAddress::getTable() . '.version'
                ],
                'FROM'   => \IPAddress::getTable(),
                'INNER JOIN'   => [
                    \NetworkName::getTable()   => [
                        'ON'  => [
                            \IPAddress::getTable()     => 'items_id',
                            \NetworkName::getTable()   => 'id', [
                                'AND' => [\IPAddress::getTable() . '.itemtype'  => \NetworkName::getType()]
                            ]
                        ]
                    ]
                ],
                'WHERE'  => [
                    \NetworkName::getTable() . '.itemtype'  => \NetworkPort::getType(),
                    \NetworkName::getTable() . '.items_id'  => $ports_id
                ]
            ]);

            $this->assertCount(count($ips[$port['name']] ?? []), $ip_iterator);
            if (isset($ips[$port['name']])) {
                foreach ($ip_iterator as $ip) {
                    $this->assertIsArray($ips[$port['name']]);
                    $this->assertTrue(in_array($ip['name'], $ips[$port['name']]));
                }
            }
        }

        //check for components
        $components = [];
        $allcount = 0;
        foreach (\Item_Devices::getItemAffinities('NetworkEquipment') as $link_type) {
            $link        = getItemForItemtype($link_type);
            $iterator = $DB->request($link->getTableGroupCriteria($equipment));
            $allcount += count($iterator);
            $components[$link_type] = [];

            foreach ($iterator as $row) {
                $lid = $row['id'];
                unset($row['id']);
                $components[$link_type][$lid] = $row;
            }
        }

        $expecteds = [
            'Item_DeviceFirmware' => 1,
            'Item_DeviceMemory' => 0,
            'Item_DeviceHardDrive' => 0,
            'Item_DeviceNetworkCard' => 0,
            'Item_DevicePci' => 0,
            'Item_DevicePowerSupply' => 0,
            'Item_DeviceGeneric' => 0,
            'Item_DeviceSimcard' => 0,
        ];

        foreach ($expecteds as $type => $count) {
            $this->assertSame(
                $count,
                count($components[$type]),
                sprintf(
                    'Expected %1$s %2$s, got %3$s of them',
                    $count,
                    $type,
                    count($components[$type])
                )
            );
        }

        $expecteds = [
            'Item_DeviceFirmware' => [
                [
                    'items_id' => $equipments_id,
                    'itemtype' => 'NetworkEquipment',
                    'devicefirmwares_id' => 104,
                    'is_deleted' => 0,
                    'is_dynamic' => 1,
                    'entities_id' => 0,
                    'is_recursive' => 0,
                    'serial' => null,
                    'otherserial' => null,
                    'locations_id' => 0,
                    'states_id' => 0,
                ]
            ],
            'Item_DeviceMemory' => [],
            'Item_DeviceHardDrive' => [],
            'Item_DeviceNetworkCard' => [],
            'Item_DevicePci' => [],
            'Item_DevicePowerSupply' => [],
            'Item_DeviceGeneric' => [],
            'Item_DeviceSimcard' => [],
        ];

        foreach ($expecteds as $type => $expected) {
            $component = array_values($components[$type]);
            //hack to replace expected fkeys
            foreach ($expected as $i => &$row) {
                foreach (array_keys($row) as $key) {
                    if (isForeignKeyField($key)) {
                        $row[$key] = $component[$i][$key];
                    }
                }
            }
            $this->assertIsArray($component);
            $this->assertSame($expected, $component);
        }

        //ports connections
        $connections = $DB->request(['FROM' => \NetworkPort_NetworkPort::getTable()]);
        $this->assertCount(5, $connections);

        //unmanaged equipments
        $unmanageds = $DB->request(['FROM' => \Unmanaged::getTable()]);
        $this->assertCount(5, $unmanageds);

        $expecteds = [
            'sw2-mgmt-eqnx' => "Cisco IOS Software, C2960 Software (C2960-LANLITEK9-M), Version 12.2(50)SE5, RELEASE SOFTWARE (fc1)
Technical Support: http://www.cisco.com/techsupport
Copyright (c) 1986-2010 by Cisco Systems, Inc.
Compiled Tue 28-Sep-10 13:44 by prod_rel_team",
            'n9k-1-pa3' => 'Cisco Nexus Operating System (NX-OS) Software, Version 7.0(3)I7(6)',
            'n9k-2-pa3' => 'Cisco Nexus Operating System (NX-OS) Software, Version 7.0(3)I7(6)',
        ];

        foreach ($unmanageds as $unmanaged) {
            $this->assertTrue(in_array($unmanaged['name'], array_keys($expecteds)), $unmanaged['name']);
            $this->assertSame($expecteds[$unmanaged['name']], $unmanaged['sysdescr']);
        }

        //check matchedlogs
        $mlogs = new \RuleMatchedLog();
        $found = $mlogs->find();
        $this->assertCount(6, $found);//1 equipment, 5 unmanageds

        $mrules_criteria = [
            'FROM' => \RuleMatchedLog::getTable(),
            'LEFT JOIN' => [
                \Rule::getTable() => [
                    'ON' => [
                        \RuleMatchedLog::getTable() => 'rules_id',
                        \Rule::getTable() => 'id'
                    ]
                ]
            ],
            'WHERE' => []
        ];

        $neteq_criteria = $mrules_criteria;
        $neteq_criteria['WHERE'][] = ['itemtype' => \NetworkEquipment::getType()];
        $iterator = $DB->request($neteq_criteria);
        $this->assertCount(1, $iterator);
        foreach ($iterator as $neteq) {
            $this->assertSame('NetworkEquipment import (by serial)', $neteq['name']);
            $this->assertSame($equipments_id, $neteq['items_id']);
            $this->assertSame(\Glpi\Inventory\Request::INVENT_QUERY, $neteq['method']);
        }

        $unmanaged_criteria = $mrules_criteria;
        $unmanaged_criteria['WHERE'][] = ['itemtype' => \Unmanaged::getType()];
        $iterator = $DB->request($unmanaged_criteria);
        $this->assertCount(5, $iterator);
        foreach ($iterator as $unmanaged) {
            $this->assertSame('Global import (by ip+ifdescr)', $unmanaged['name']);
            $this->assertSame(\Glpi\Inventory\Request::INVENT_QUERY, $unmanaged['method']);
        }
    }

    public function testImportStackedNetworkEquipment()
    {
        $json = json_decode(file_get_contents(self::INV_FIXTURES . 'networkequipment_2.json'));

        $date_now = date('Y-m-d H:i:s');
        $_SESSION['glpi_currenttime'] = $date_now;
        $inventory = $this->doInventory($json);

        //check inventory metadata
        $metadata = $inventory->getMetadata();

        $this->assertCount(5, $metadata);
        $this->assertSame('3k-1-pa3.glpi-project.infra-2020-12-31-11-28-51', $metadata['deviceid']);
        $this->assertSame('4.1', $metadata['version']);
        $this->assertSame('NetworkEquipment', $metadata['itemtype']);
        $this->assertNull($metadata['port']);
        $this->assertSame('netinventory', $metadata['action']);

        global $DB;
        //check created agent
        $agenttype = $DB->request(['FROM' => \AgentType::getTable(), 'WHERE' => ['name' => 'Core']])->current();
        $this->assertIsArray($inventory->getAgent()->fields);
        $this->assertSame('3k-1-pa3.glpi-project.infra-2020-12-31-11-28-51', $inventory->getAgent()->fields['deviceid']);
        $this->assertSame('3k-1-pa3.glpi-project.infra-2020-12-31-11-28-51', $inventory->getAgent()->fields['name']);
        $this->assertSame('NetworkEquipment', $inventory->getAgent()->fields['itemtype']);
        $this->assertSame($agenttype['id'], $inventory->getAgent()->fields['agenttypes_id']);

        //get model, manufacturer, ...
        $autoupdatesystems = $DB->request(['FROM' => \AutoupdateSystem::getTable(), 'WHERE' => ['name' => 'GLPI Native Inventory']])->current();
        $this->assertIsArray($autoupdatesystems);
        $autoupdatesystems_id = $autoupdatesystems['id'];

        $cmodels = $DB->request(['FROM' => \NetworkEquipmentModel::getTable(), 'WHERE' => ['name' => 'WS-C3750G-48TS-S']])->current();
        $this->assertIsArray($cmodels);
        $models_id = $cmodels['id'];

        $ctypes = $DB->request(['FROM' => \NetworkEquipmentType::getTable(), 'WHERE' => ['name' => 'Networking']])->current();
        $this->assertIsArray($ctypes);
        $types_id = $ctypes['id'];

        $cmanuf = $DB->request(['FROM' => \Manufacturer::getTable(), 'WHERE' => ['name' => 'Cisco']])->current();
        $this->assertIsArray($cmanuf);
        $manufacturers_id = $cmanuf['id'];

        $cloc = $DB->request(['FROM' => \Location::getTable(), 'WHERE' => ['name' => 'paris.pa3']])->current();
        $this->assertIsArray($cloc);
        $locations_id = $cloc['id'];

        //check created equipments
        $expected_eq_count = 5;
        $iterator = $DB->request([
            'FROM'   => \NetworkEquipment::getTable(),
            'WHERE'  => ['is_dynamic' => 1]
        ]);
        $this->assertCount($expected_eq_count, $iterator);

        $main_expected = [
            'id' => null,
            'entities_id' => 0,
            'is_recursive' => 0,
            'name' => '3k-1-pa3.glpi-project.infra',
            'ram' => 128,
            'serial' => 'FOC1243W0ED',
            'otherserial' => null,
            'contact' => null,
            'contact_num' => null,
            'users_id_tech' => 0,
            'date_mod' => null,
            'comment' => null,
            'locations_id' => $locations_id,
            'networks_id' => 0,
            'networkequipmenttypes_id' => $types_id,
            'networkequipmentmodels_id' => $models_id,
            'manufacturers_id' => $manufacturers_id,
            'is_deleted' => 0,
            'is_template' => 0,
            'template_name' => null,
            'users_id' => 0,
            'states_id' => 0,
            'ticket_tco' => '0.0000',
            'is_dynamic' => 1,
            'uuid' => null,
            'date_creation' => null,
            'autoupdatesystems_id' => $autoupdatesystems_id,
            'sysdescr' => null,
            'cpu' => 47,
            'uptime' => '103 days, 13:53:28.28',
            'last_inventory_update' => $date_now,
            'snmpcredentials_id' => 0,
        ];

        $stacks = [
            1 => [
                'serial'       => 'FOC1243W0ED',
                'connections'  => 0
            ],
            2 => [
                'serial'       => 'FOC1127Z4LH',
                'connections'  => 2
            ],
            3 => [
                'serial'       => 'FOC1232W0JH',
                'connections'  => 5
            ],
            4 => [
                'serial'       => 'FOC1033Y0M7',
                'connections'  => 2
            ],
            8 => [
                'serial'       => 'FOC0929U1SR',
                'connections'  => 2
            ]
        ];

        foreach ($iterator as $row) {
            $expected = $main_expected;
            $equipments_id = $row['id'];
            $expected['id'] = $equipments_id;
            $equipment = new \NetworkEquipment();
            $this->assertTrue($equipment->getFromDB($equipments_id));
            $expected['date_mod'] = $row['date_mod'];
            $expected['date_creation'] = $row['date_creation'];
            $stack_id = preg_replace('/.+ - (\d)/', '$1', $row['name']);
            $this->assertIsArray($stacks);
            $this->assertArrayHasKey($stack_id, $stacks);
            $expected['name'] .= ' - ' . $stack_id;
            $expected['serial'] = $stacks[$stack_id]['serial'];
            $this->assertIsArray($row);
            $this->assertSame($expected, $row);

            //check network ports
            $expected_count = 53;
            $ports_iterator = $DB->request([
                'FROM'   => \NetworkPort::getTable(),
                'WHERE'  => [
                    'items_id'           => $equipments_id,
                    'itemtype'           => 'NetworkEquipment',
                ],
            ]);
            $this->assertSame(
                $expected_count,
                count($ports_iterator),
                sprintf(
                    '%s ports found on %s, %s expected',
                    count($ports_iterator),
                    $row['name'],
                    $expected_count
                )
            );

            $expecteds = [
                ($expected_count - 1) => [
                    'logical_number' => 0,
                    'name' => 'Management',
                    'instantiation_type' => 'NetworkPortAggregate',
                    'mac' => '00:23:ac:6a:01:00',
                ],
            ];

            $ips = [
                'Management' => [
                    '10.1.0.100',
                    '10.1.0.22',
                    '10.1.0.41',
                    '10.1.0.45',
                    '10.1.0.59',
                    '10.11.11.1',
                    '10.11.11.5',
                    '10.11.13.1',
                    '10.11.13.5',
                    '172.21.0.1',
                    '172.21.0.7',
                    '172.22.0.1',
                    '172.22.0.5',
                    '172.23.0.1',
                    '172.23.0.5',
                    '172.24.0.1',
                    '172.24.0.5',
                    '172.25.1.15',
                    '172.28.200.1',
                    '172.28.200.5',
                    '172.28.211.5',
                    '172.28.215.1',
                    '172.28.221.1',
                    '185.10.253.65',
                    '185.10.253.97',
                    '185.10.254.1',
                    '185.10.255.146',
                    '185.10.255.224',
                    '185.10.255.250',
                ]
            ];

            $i = 0;
            $netport = new \NetworkPort();
            $all_ports_ids = [];
            foreach ($ports_iterator as $port) {
                $ports_id = $port['id'];
                $all_ports_ids[] = $port['id'];
                $this->assertTrue($netport->getFromDB($ports_id));
                $instantiation = $netport->getInstantiation();
                if ($port['instantiation_type'] === null) {
                    $this->assertFalse($instantiation);
                } else {
                    $this->assertInstanceOf($port['instantiation_type'], $instantiation);
                }

                unset($port['id']);
                unset($port['date_creation']);
                unset($port['date_mod']);
                unset($port['comment']);

                if (isset($expecteds[$i])) {
                    $expected = $expecteds[$i];
                    $expected = $expected + [
                        'items_id' => $equipments_id,
                        'itemtype' => 'NetworkEquipment',
                        'entities_id' => 0,
                        'is_recursive' => 0,
                        'is_deleted' => 0,
                        'is_dynamic' => 1,
                        'ifmtu' => 0,
                        'ifspeed' => 0,
                        'ifinternalstatus' => null,
                        'ifconnectionstatus' => 0,
                        'iflastchange' => null,
                        'ifinbytes' => 0,
                        'ifinerrors' => 0,
                        'ifoutbytes' => 0,
                        'ifouterrors' => 0,
                        'ifstatus' => null,
                        'ifdescr' => null,
                        'ifalias' => null,
                        'portduplex' => null,
                        'trunk' => 0,
                        'lastup' => null
                    ];

                    $this->assertIsArray($port);
                    $this->assertEquals($expected, $port);
                } else {
                    $this->assertSame('NetworkEquipment', $port['itemtype']);
                    $this->assertSame($equipments_id, $port['items_id']);
                    $this->assertSame('NetworkPortEthernet', $port['instantiation_type'], print_r($port, true));
                    $this->assertMatchesRegularExpression(
                        '/^(?:(?:[0-9a-f]{2}[\:]{1}){5}|(?:[0-9a-f]{2}[-]{1}){5}|(?:[0-9a-f]{2}){5})[0-9a-f]{2}$/i',
                        $port['mac']
                    );
                    $this->assertSame(1, $port['is_dynamic']);
                }
                ++$i;

                //check for ips
                $ip_iterator = $DB->request([
                    'SELECT'       => [
                        \IPAddress::getTable() . '.name',
                        \IPAddress::getTable() . '.version'
                    ],
                    'FROM'   => \IPAddress::getTable(),
                    'INNER JOIN'   => [
                        \NetworkName::getTable()   => [
                            'ON'  => [
                                \IPAddress::getTable()     => 'items_id',
                                \NetworkName::getTable()   => 'id', [
                                    'AND' => [\IPAddress::getTable() . '.itemtype'  => \NetworkName::getType()]
                                ]
                            ]
                        ]
                    ],
                    'WHERE'  => [
                        \NetworkName::getTable() . '.itemtype'  => \NetworkPort::getType(),
                        \NetworkName::getTable() . '.items_id'  => $ports_id
                    ]
                ]);

                $this->assertCount(count($ips[$port['name']] ?? []), $ip_iterator);
                if (isset($ips[$port['name']])) {
                    foreach ($ip_iterator as $ip) {
                        $this->assertIsArray($ips[$port['name']]);
                        $this->assertTrue(in_array($ip['name'], $ips[$port['name']]));
                    }
                }
            }

            //check for components
            $components = [];
            $allcount = 0;
            foreach (\Item_Devices::getItemAffinities('NetworkEquipment') as $link_type) {
                $link = getItemForItemtype($link_type);
                $dev_iterator = $DB->request($link->getTableGroupCriteria($equipment));
                $allcount += count($dev_iterator);
                $components[$link_type] = [];

                foreach ($dev_iterator as $row) {
                    $lid = $row['id'];
                    unset($row['id']);
                    $components[$link_type][$lid] = $row;
                }
            }

            $expecteds = [
                'Item_DeviceFirmware' => 1,
                'Item_DeviceMemory' => 0,
                'Item_DeviceHardDrive' => 0,
                'Item_DeviceNetworkCard' => 0,
                'Item_DevicePci' => 0,
                'Item_DevicePowerSupply' => 0,
                'Item_DeviceGeneric' => 0,
                'Item_DeviceSimcard' => 0,
            ];

            foreach ($expecteds as $type => $count) {
                $this->assertSame(
                    $count,
                    count($components[$type]),
                    sprintf(
                        'Expected %1$s %2$s, got %3$s of them',
                        $count,
                        $type,
                        count($components[$type])
                    )
                );
            }

            $expecteds = [
                'Item_DeviceFirmware' => [
                    [
                        'items_id' => $equipments_id,
                        'itemtype' => 'NetworkEquipment',
                        'devicefirmwares_id' => 104,
                        'is_deleted' => 0,
                        'is_dynamic' => 1,
                        'entities_id' => 0,
                        'is_recursive' => 0,
                        'serial' => null,
                        'otherserial' => null,
                        'locations_id' => 0,
                        'states_id' => 0,
                    ]
                ],
                'Item_DeviceMemory' => [],
                'Item_DeviceHardDrive' => [],
                'Item_DeviceNetworkCard' => [],
                'Item_DevicePci' => [],
                'Item_DevicePowerSupply' => [],
                'Item_DeviceGeneric' => [],
                'Item_DeviceSimcard' => [],
            ];

            foreach ($expecteds as $type => $expected) {
                $component = array_values($components[$type]);
               //hack to replace expected fkeys
                foreach ($expected as $i => &$row) {
                    foreach (array_keys($row) as $key) {
                        if (isForeignKeyField($key)) {
                            $row[$key] = $component[$i][$key];
                        }
                    }
                }
                $this->assertIsArray($component);
                $this->assertSame($expected, $component);
            }

            //ports connections
            $connections = $DB->request([
                'FROM'   => \NetworkPort_NetworkPort::getTable(),
                'WHERE'  => [
                    'networkports_id_1' => $all_ports_ids
                ]
            ]);

            $this->assertSame(
                $stacks[$stack_id]['connections'],
                count($connections),
                sprintf(
                    '%s connections found on stack %s, %s expected',
                    count($connections),
                    $stack_id,
                    $stacks[$stack_id]['connections']
                )
            );
        }

        $db_ports = $DB->request(['FROM' => \NetworkPort::getTable()]);
        $this->assertCount(325, $db_ports);

        $db_neteq_ports = $DB->request(['FROM' => \NetworkPort::getTable(), 'WHERE' => ['itemtype' => 'NetworkEquipment']]);
        $this->assertCount(265, $db_neteq_ports);

        $db_connections = $DB->request(['FROM' => \NetworkPort_NetworkPort::getTable()]);
        $this->assertCount(26, $db_connections);

        $db_unmanageds = $DB->request(['FROM' => \Unmanaged::getTable()]);
        $this->assertCount(45, $db_unmanageds);

        $db_ips = $DB->request(['FROM' => \IPAddress::getTable()]);
        $this->assertCount(150, $db_ips);

        $expected_names = [
            'san-replication',
            'leadiance-pub',
            'san-clients',
            'default',
            'prod',
            'backup',
            'management',
            '1060-pub',
            '1060-priv',
            'public_servlib',
            'UGIPS',
            '0001-pub'
        ];
        $db_vlans = $DB->request(['FROM' => \Vlan::getTable()]);
        $this->assertCount(count($expected_names), $db_vlans);

        $i = 0;
        foreach ($db_vlans as $row) {
            $this->assertSame($expected_names[$i], $row['name']);
            ++$i;
        }

        $db_vlans_ports = $DB->request(['FROM' => \NetworkPort_Vlan::getTable()]);
        $this->assertCount(219, $db_vlans_ports);

        $db_netnames = $DB->request(['FROM' => \NetworkName::getTable()]);
        $this->assertCount(10, $db_netnames);

        $expecteds = [
            [
                'name' => 'sw1-mgmt-eqnx',
                'accepted' => 0,
                'hub' => 0,
                'ip' => '172.25.1.1',
            ], [
                'name' => '3k-1-th2',
                'accepted' => 0,
                'hub' => 0,
                'ip' => '172.28.200.3',
            ], [
                'name' => 'sw2-mgmt-eqnx',
                'accepted' => 0,
                'hub' => 0,
                'ip' => '172.25.1.2',
            ], [
                'name' => 'n9k-2-pa3(SAL1929KJ27)',
                'accepted' => 0,
                'hub' => 0,
                'ip' => '10.1.0.58',
            ], [
                'name' => 'n9k-1-pa3(SAL1929KJ2J)',
                'accepted' => 0,
                'hub' => 0,
                'ip' => '10.1.0.57',
            ]
        ];

        $i = 0;
       /*foreach ($unmanageds as $unmanaged) {
         foreach ($expecteds[$i] as $key => $value) {
            $this->>assertEquals($value, $unmanaged[$key]);
         }
         ++$i;
       }*/

        //check matchedlogs
        $mlogs = new \RuleMatchedLog();
        $found = $mlogs->find();
        $this->assertCount(48, $found);

        $mrules_criteria = [
            'FROM' => \RuleMatchedLog::getTable(),
            'LEFT JOIN' => [
                \Rule::getTable() => [
                    'ON' => [
                        \RuleMatchedLog::getTable() => 'rules_id',
                        \Rule::getTable() => 'id'
                    ]
                ]
            ],
            'WHERE' => []
        ];

        $neteq_criteria = $mrules_criteria;
        $neteq_criteria['WHERE'][] = ['itemtype' => \NetworkEquipment::getType()];
        $iterator = $DB->request($neteq_criteria);
        $this->assertCount($expected_eq_count, $iterator);
        foreach ($iterator as $neteq) {
            $this->assertSame('NetworkEquipment import (by serial)', $neteq['name']);
            $this->assertSame(\Glpi\Inventory\Request::INVENT_QUERY, $neteq['method']);
        }

        $unmanaged_criteria = $mrules_criteria;
        $unmanaged_criteria['WHERE'][] = ['itemtype' => \Unmanaged::getType()];
        $iterator = $DB->request($unmanaged_criteria);
        $this->assertCount(43, $iterator);
    }

    public function testImportStackedNetworkEquipment2()
    {
        $xml = file_get_contents(FIXTURE_DIR . '/inventories/stacked_switch_name.xml');

        $date_now = date('Y-m-d H:i:s');
        $_SESSION['glpi_currenttime'] = $date_now;
        $inventory = $this->doInventory($xml, true);

        //check inventory metadata
        $metadata = $inventory->getMetadata();

        $this->assertCount(5, $metadata);
        $this->assertSame('it-2024-05-11-14-34-10', $metadata['deviceid']);
        $this->assertSame('6.1', $metadata['version']);
        $this->assertSame('NetworkEquipment', $metadata['itemtype']);
        $this->assertNull($metadata['port']);
        $this->assertSame('netinventory', $metadata['action']);

        global $DB;
        //check created agent
        $agenttype = $DB->request(['FROM' => \AgentType::getTable(), 'WHERE' => ['name' => 'Core']])->current();
        $this->assertSame('it-2024-05-11-14-34-10', $inventory->getAgent()->fields['deviceid']);
        $this->assertSame('it-2024-05-11-14-34-10', $inventory->getAgent()->fields['name']);
        $this->assertSame('NetworkEquipment', $inventory->getAgent()->fields['itemtype']);
        $this->assertSame($agenttype['id'], $inventory->getAgent()->fields['agenttypes_id']);

        //get model, manufacturer, ...
        $autoupdatesystems = $DB->request(['FROM' => \AutoupdateSystem::getTable(), 'WHERE' => ['name' => 'GLPI Native Inventory']])->current();
        $this->assertIsArray($autoupdatesystems);
        $autoupdatesystems_id = $autoupdatesystems['id'];

        $cmodels = $DB->request(['FROM' => \NetworkEquipmentModel::getTable(), 'WHERE' => ['name' => 'JG937A']])->current();
        $this->assertIsArray($cmodels);
        $models_id = $cmodels['id'];

        $ctypes = $DB->request(['FROM' => \NetworkEquipmentType::getTable(), 'WHERE' => ['name' => 'Networking']])->current();
        $this->assertIsArray($ctypes);
        $types_id = $ctypes['id'];

        $cmanuf = $DB->request(['FROM' => \Manufacturer::getTable(), 'WHERE' => ['name' => 'Hewlett-Packard']])->current();
        $this->assertIsArray($cmanuf);
        $manufacturers_id = $cmanuf['id'];

        $cloc = $DB->request(['FROM' => \Location::getTable(), 'WHERE' => ['name' => 'office']])->current();
        $this->assertIsArray($cloc);
        $locations_id = $cloc['id'];

        //check created equipments
        $expected_eq_count = 2;
        $iterator = $DB->request([
            'FROM'   => \NetworkEquipment::getTable(),
            'WHERE'  => ['is_dynamic' => 1]
        ]);
        $this->assertCount($expected_eq_count, $iterator);

        $main_expected = [
            'id' => null,
            'entities_id' => 0,
            'is_recursive' => 0,
            'name' => 'SW00Test - 5130EI',
            'ram' => null,
            'serial' => 'CX15GXXX99',
            'otherserial' => null,
            'contact' => 'admin@xy.z',
            'contact_num' => null,
            'users_id_tech' => 0,
            'date_mod' => null,
            'comment' => null,
            'locations_id' => $locations_id,
            'networks_id' => 0,
            'networkequipmenttypes_id' => $types_id,
            'networkequipmentmodels_id' => $models_id,
            'manufacturers_id' => $manufacturers_id,
            'is_deleted' => 0,
            'is_template' => 0,
            'template_name' => null,
            'users_id' => 0,
            'states_id' => 0,
            'ticket_tco' => '0.0000',
            'is_dynamic' => 1,
            'uuid' => null,
            'date_creation' => null,
            'autoupdatesystems_id' => $autoupdatesystems_id,
            'sysdescr' => null,
            'cpu' => 0,
            'uptime' => '22 days, 00:08:54.24',
            'last_inventory_update' => $date_now,
            'snmpcredentials_id' => 0,
        ];

        $stacks = [
            1 => [
                'name' => 'SW00Test - 5130EI - 1',
                'serial' => 'CX15GXXX99',
                'connections'  => 0
            ],
            2 => [
                'name' => 'SW00Test - 5130EI - 2',
                'serial' => 'CN15CN123456',
                'connections' => 1
            ]
        ];

        foreach ($iterator as $row) {
            $expected = $main_expected;
            $equipments_id = $row['id'];
            $expected['id'] = $equipments_id;
            $equipment = new \NetworkEquipment();
            $this->assertTrue($equipment->getFromDB($equipments_id));
            $expected['date_mod'] = $row['date_mod'];
            $expected['date_creation'] = $row['date_creation'];
            $stack_id = preg_replace('/.+ - (\d)/', '$1', $row['name']);
            $this->assertIsArray($stacks);
            $this->assertArrayHasKey($stack_id, $stacks);
            $expected['name'] .= ' - ' . $stack_id;
            $expected['serial'] = $stacks[$stack_id]['serial'];
            $this->assertIsArray($row);
            $this->assertSame($expected, $row);
        }

        //check matchedlogs
        $mlogs = new \RuleMatchedLog();
        $found = $mlogs->find();
        $this->assertCount(2, $found);

        $mrules_criteria = [
            'FROM' => \RuleMatchedLog::getTable(),
            'LEFT JOIN' => [
                \Rule::getTable() => [
                    'ON' => [
                        \RuleMatchedLog::getTable() => 'rules_id',
                        \Rule::getTable() => 'id'
                    ]
                ]
            ],
            'WHERE' => []
        ];

        $neteq_criteria = $mrules_criteria;
        $neteq_criteria['WHERE'][] = ['itemtype' => \NetworkEquipment::getType()];
        $iterator = $DB->request($neteq_criteria);
        $this->assertCount($expected_eq_count, $iterator);
        foreach ($iterator as $neteq) {
            $this->assertSame('NetworkEquipment import (by serial)', $neteq['name']);
            $this->assertSame(\Glpi\Inventory\Request::INVENT_QUERY, $neteq['method']);
        }
    }
    public function testImportNetworkEquipmentMultiConnections()
    {
        $json = json_decode(file_get_contents(self::INV_FIXTURES . 'networkequipment_3.json'));

        $date_now = date('Y-m-d H:i:s');
        $_SESSION['glpi_currenttime'] = $date_now;
        $inventory = $this->doInventory($json);

        //check inventory metadata
        $metadata = $inventory->getMetadata();

        $this->assertCount(5, $metadata);
        $this->assertSame('HP-2530-48G-2020-12-31-11-28-51', $metadata['deviceid']);
        $this->assertSame('2.5', $metadata['version']);
        $this->assertSame('NetworkEquipment', $metadata['itemtype']);
        $this->assertNull($metadata['port']);
        $this->assertSame('netinventory', $metadata['action']);

        global $DB;
        //check created agent
        $agenttype = $DB->request(['FROM' => \AgentType::getTable(), 'WHERE' => ['name' => 'Core']])->current();
        $this->assertSame('HP-2530-48G-2020-12-31-11-28-51', $inventory->getAgent()->fields['deviceid']);
        $this->assertSame('HP-2530-48G-2020-12-31-11-28-51', $inventory->getAgent()->fields['name']);
        $this->assertSame('NetworkEquipment', $inventory->getAgent()->fields['itemtype']);
        $this->assertSame($agenttype['id'], $inventory->getAgent()->fields['agenttypes_id']);

        //get model, manufacturer, ...
        $autoupdatesystems = $DB->request(['FROM' => \AutoupdateSystem::getTable(), 'WHERE' => ['name' => 'GLPI Native Inventory']])->current();
        $this->assertIsArray($autoupdatesystems);
        $autoupdatesystems_id = $autoupdatesystems['id'];

        $cmodels = $DB->request(['FROM' => \NetworkEquipmentModel::getTable(), 'WHERE' => ['name' => '2530-48G']])->current();
        $this->assertIsArray($cmodels);
        $models_id = $cmodels['id'];

        $ctypes = $DB->request(['FROM' => \NetworkEquipmentType::getTable(), 'WHERE' => ['name' => 'Networking']])->current();
        $this->assertIsArray($ctypes);
        $types_id = $ctypes['id'];

        $cmanuf = $DB->request(['FROM' => \Manufacturer::getTable(), 'WHERE' => ['name' => 'Hewlett-Packard']])->current();
        $this->assertIsArray($cmanuf);
        $manufacturers_id = $cmanuf['id'];
        $locations_id = 0;

        //check created equipments
        $expected_count = 1;
        $iterator = $DB->request([
            'FROM'   => \NetworkEquipment::getTable(),
            'WHERE'  => ['is_dynamic' => 1]
        ]);
        $this->assertCount($expected_count, $iterator);

        $expected = [
            'id' => null,
            'entities_id' => 0,
            'is_recursive' => 0,
            'name' => 'HP-2530-48G',
            'ram' => null,
            'serial' => 'CN5BFP62CP',
            'otherserial' => null,
            'contact' => null,
            'contact_num' => null,
            'users_id_tech' => 0,
            'date_mod' => null,
            'comment' => null,
            'locations_id' => $locations_id,
            'networks_id' => 0,
            'networkequipmenttypes_id' => $types_id,
            'networkequipmentmodels_id' => $models_id,
            'manufacturers_id' => $manufacturers_id,
            'is_deleted' => 0,
            'is_template' => 0,
            'template_name' => null,
            'users_id' => 0,
            'states_id' => 0,
            'ticket_tco' => '0.0000',
            'is_dynamic' => 1,
            'uuid' => null,
            'date_creation' => null,
            'autoupdatesystems_id' => $autoupdatesystems_id,
            'sysdescr' => null,
            'cpu' => 0,
            'uptime' => '(78894038) 9 days, 3:09:00.38',
            'last_inventory_update' => $date_now,
            'snmpcredentials_id' => 0,
        ];

        foreach ($iterator as $row) {
            $equipments_id = $row['id'];
            $expected['id'] = $equipments_id;
            $equipment = new \NetworkEquipment();
            $this->assertTrue($equipment->getFromDB($equipments_id));
            $expected['date_mod'] = $row['date_mod'];
            $expected['date_creation'] = $row['date_creation'];
            $this->assertIsArray($row);
            $this->assertSame($expected, $row);

            //check network ports
            $expected_count = 53;
            $ports_iterator = $DB->request([
                'FROM'   => \NetworkPort::getTable(),
                'WHERE'  => [
                    'items_id'           => $equipments_id,
                    'itemtype'           => 'NetworkEquipment',
                ],
            ]);
            $this->assertSame(
                $expected_count,
                count($ports_iterator),
                sprintf(
                    '%s ports found on %s, %s expected',
                    count($ports_iterator),
                    $row['name'],
                    $expected_count
                )
            );

            $expecteds = [
                ($expected_count - 1) => [
                    'logical_number' => 0,
                    'name' => 'Management',
                    'instantiation_type' => 'NetworkPortAggregate',
                    'mac' => 'b0:5a:da:10:10:80',
                ],
            ];

            $ips = [
                'Management' => [
                    '192.168.63.30',
                ]
            ];

            $i = 0;
            $netport = new \NetworkPort();
            $all_ports_ids = [];
            foreach ($ports_iterator as $port) {
                $ports_id = $port['id'];
                $all_ports_ids[] = $port['id'];
                $this->assertTrue($netport->getFromDB($ports_id));
                $instantiation = $netport->getInstantiation();
                if ($port['instantiation_type'] === null) {
                    $this->assertFalse($instantiation);
                } else {
                    $this->assertInstanceOf($port['instantiation_type'], $instantiation);
                }

                unset($port['id']);
                unset($port['date_creation']);
                unset($port['date_mod']);
                unset($port['comment']);

                if (isset($expecteds[$i])) {
                    $expected = $expecteds[$i];
                    $expected = $expected + [
                        'items_id' => $equipments_id,
                        'itemtype' => 'NetworkEquipment',
                        'entities_id' => 0,
                        'is_recursive' => 0,
                        'is_deleted' => 0,
                        'is_dynamic' => 1,
                        'ifmtu' => 0,
                        'ifspeed' => 0,
                        'ifinternalstatus' => null,
                        'ifconnectionstatus' => 0,
                        'iflastchange' => null,
                        'ifinbytes' => 0,
                        'ifinerrors' => 0,
                        'ifoutbytes' => 0,
                        'ifouterrors' => 0,
                        'ifstatus' => null,
                        'ifdescr' => null,
                        'ifalias' => null,
                        'portduplex' => null,
                        'trunk' => 0,
                        'lastup' => null
                    ];

                    $this->assertIsArray($port);
                    $this->assertEquals($expected, $port);
                } else {
                    $this->assertSame('NetworkEquipment', $port['itemtype']);
                    $this->assertSame($equipments_id, $port['items_id']);
                    $this->assertSame('NetworkPortEthernet', $port['instantiation_type'], print_r($port, true));
                    $this->assertMatchesRegularExpression(
                        '/^(?:(?:[0-9a-f]{2}[\:]{1}){5}|(?:[0-9a-f]{2}[-]{1}){5}|(?:[0-9a-f]{2}){5})[0-9a-f]{2}$/i',
                        $port['mac']
                    );
                    $this->assertSame(1, $port['is_dynamic']);
                }
                ++$i;

                //check for ips
                $ip_iterator = $DB->request([
                    'SELECT'       => [
                        \IPAddress::getTable() . '.name',
                        \IPAddress::getTable() . '.version'
                    ],
                    'FROM'   => \IPAddress::getTable(),
                    'INNER JOIN'   => [
                        \NetworkName::getTable()   => [
                            'ON'  => [
                                \IPAddress::getTable()     => 'items_id',
                                \NetworkName::getTable()   => 'id', [
                                    'AND' => [\IPAddress::getTable() . '.itemtype'  => \NetworkName::getType()]
                                ]
                            ]
                        ]
                    ],
                    'WHERE'  => [
                        \NetworkName::getTable() . '.itemtype'  => \NetworkPort::getType(),
                        \NetworkName::getTable() . '.items_id'  => $ports_id
                    ]
                ]);

                $this->assertCount(count($ips[$port['name']] ?? []), $ip_iterator);
                if (isset($ips[$port['name']])) {
                    foreach ($ip_iterator as $ip) {
                        $this->assertIsArray($ips[$port['name']]);
                        $this->assertTrue(in_array($ip['name'], $ips[$port['name']]));
                    }
                }
            }

            //check for components
            $components = [];
            $allcount = 0;
            foreach (\Item_Devices::getItemAffinities('NetworkEquipment') as $link_type) {
                $link = getItemForItemtype($link_type);
                $dev_iterator = $DB->request($link->getTableGroupCriteria($equipment));
                $allcount += count($dev_iterator);
                $components[$link_type] = [];

                foreach ($dev_iterator as $row) {
                    $lid = $row['id'];
                    unset($row['id']);
                    $components[$link_type][$lid] = $row;
                }
            }

            $expecteds = [
                'Item_DeviceFirmware' => 1,
                'Item_DeviceMemory' => 0,
                'Item_DeviceHardDrive' => 0,
                'Item_DeviceNetworkCard' => 0,
                'Item_DevicePci' => 0,
                'Item_DevicePowerSupply' => 0,
                'Item_DeviceGeneric' => 0,
                'Item_DeviceSimcard' => 0,
            ];

            foreach ($expecteds as $type => $count) {
                $this->assertSame(
                    $count,
                    count($components[$type]),
                    sprintf(
                        'Expected %1$s %2$s, got %3$s of them',
                        $count,
                        $type,
                        count($components[$type])
                    )
                );
            }

            $expecteds = [
                'Item_DeviceFirmware' => [
                    [
                        'items_id' => $equipments_id,
                        'itemtype' => 'NetworkEquipment',
                        'devicefirmwares_id' => 104,
                        'is_deleted' => 0,
                        'is_dynamic' => 1,
                        'entities_id' => 0,
                        'is_recursive' => 0,
                        'serial' => null,
                        'otherserial' => null,
                        'locations_id' => 0,
                        'states_id' => 0,
                    ]
                ],
                'Item_DeviceMemory' => [],
                'Item_DeviceHardDrive' => [],
                'Item_DeviceNetworkCard' => [],
                'Item_DevicePci' => [],
                'Item_DevicePowerSupply' => [],
                'Item_DeviceGeneric' => [],
                'Item_DeviceSimcard' => [],
            ];

            foreach ($expecteds as $type => $expected) {
                $component = array_values($components[$type]);
                //hack to replace expected fkeys
                foreach ($expected as $i => &$row) {
                    foreach (array_keys($row) as $key) {
                        if (isForeignKeyField($key)) {
                            $row[$key] = $component[$i][$key];
                        }
                    }
                }
                $this->assertIsArray($component);
                $this->assertSame($expected, $component);
            }

            //ports connections
            $connections = $DB->request([
                'FROM'   => \NetworkPort_NetworkPort::getTable(),
            ]);

            $this->assertCount(63, $connections);
        }

        $connections = $DB->request(['FROM' => \NetworkPort_NetworkPort::getTable()]);
        $this->assertCount(63, $connections);

        $unmanageds = $DB->request(['FROM' => \Unmanaged::getTable()]);
        $this->assertCount(63, $unmanageds);

        $expecteds = [
            [
                'name' => 'Cisco IP Phone SPA303',
                'accepted' => 0,
                'hub' => 0,
                'ip' => '192.168.63.52',
            ], [
                'name' => 'Cisco IP Phone SPA303',
                'accepted' => 0,
                'hub' => 0,
                'ip' => '192.168.63.156',
            ], [
                'name' => 'Cisco IP Phone SPA303',
                'accepted' => 0,
                'hub' => 0,
                'ip' => '192.168.63.40',
            ], [
                'name' => 'Hewlett Packard',
                'accepted' => 0,
                'hub' => 0,
                'ip' => null,
            ], [
                'name' => 'Cisco IP Phone SPA303',
                'accepted' => 0,
                'hub' => 0,
                'ip' => '192.168.63.55',
            ], [
                'name' => 'Cisco IP Phone SPA303',
                'accepted' => 0,
                'hub' => 0,
                'ip' => '192.168.63.81',
            ], [
                'name' => 'Xiamen Yeastar Information Technology Co., Ltd.',
                'accepted' => 0,
                'hub' => 0,
                'ip' => null,
            ], [
                'name' => 'Cisco IP Phone SPA303',
                'accepted' => 0,
                'hub' => 0,
                'ip' => '192.168.63.115',
            ], [
                'name' => 'Cisco IP Phone SPA303',
                'accepted' => 0,
                'hub' => 0,
                'ip' => '192.168.63.76',
            ], [
                'name' => 'Cisco IP Phone SPA303',
                'accepted' => 0,
                'hub' => 0,
                'ip' => '192.168.63.97',
            ], [
                'name' => 'Cisco IP Phone SPA303',
                'accepted' => 0,
                'hub' => 0,
                'ip' => '192.168.63.167',
            ], [
                'name' => 'G-PRO COMPUTER',
                'accepted' => 0,
                'hub' => 0,
                'ip' => null,
            ], [
                'name' => 'Cisco IP Phone SPA303',
                'accepted' => 0,
                'hub' => 0,
                'ip' => '192.168.63.82',
            ], [
                'name' => 'Cisco IP Phone SPA303',
                'accepted' => 0,
                'hub' => 0,
                'ip' => '192.168.63.112',
            ], [
                'name' => 'Cisco IP Phone SPA303',
                'accepted' => 0,
                'hub' => 0,
                'ip' => '192.168.63.80',
            ], [
                'name' => 'G-PRO COMPUTER',
                'accepted' => 0,
                'hub' => 0,
                'ip' => null,
            ], [
                'name' => 'Cisco IP Phone SPA303',
                'accepted' => 0,
                'hub' => 0,
                'ip' => '192.168.63.157',
            ], [
                'name' => 'G-PRO COMPUTER',
                'accepted' => 0,
                'hub' => 0,
                'ip' => null,
            ], [
                'name' => 'Cisco IP Phone SPA303',
                'accepted' => 0,
                'hub' => 0,
                'ip' => '192.168.63.87',
            ], [
                'name' => 'Cisco IP Phone SPA303',
                'accepted' => 0,
                'hub' => 0,
                'ip' => '192.168.63.108',
            ], [
                'name' => 'Cisco IP Phone SPA303',
                'accepted' => 0,
                'hub' => 0,
                'ip' => '192.168.63.54',
            ], [
                'name' => 'Cisco IP Phone SPA303',
                'accepted' => 0,
                'hub' => 0,
                'ip' => '192.168.63.88',
            ], [
                'name' => 'Intel Corporate',
                'accepted' => 0,
                'hub' => 0,
                'ip' => null,
            ], [
                'name' => 'Samsung Electronics Co.,Ltd',
                'accepted' => 0,
                'hub' => 0,
                'ip' => null,
            ], [
                'name' => 'Intel Corporate',
                'accepted' => 0,
                'hub' => 0,
                'ip' => null,
            ], [
                'name' => 'Intel Corporate',
                'accepted' => 0,
                'hub' => 0,
                'ip' => null,
            ], [
                'name' => 'Intel Corporate',
                'accepted' => 0,
                'hub' => 0,
                'ip' => null,
            ], [
                'name' => 'Hon Hai Precision Ind. Co.,Ltd.',
                'accepted' => 0,
                'hub' => 0,
                'ip' => null,
            ], [
                'name' => 'Hon Hai Precision Ind. Co.,Ltd.',
                'accepted' => 0,
                'hub' => 0,
                'ip' => null,
            ], [
                'name' => 'Apple, Inc.',
                'accepted' => 0,
                'hub' => 0,
                'ip' => null,
            ], [
                'name' => 'Intel Corporate',
                'accepted' => 0,
                'hub' => 0,
                'ip' => null,
            ], [
                'name' => 'Intel Corporate',
                'accepted' => 0,
                'hub' => 0,
                'ip' => null,
            ], [
                'name' => 'Intel Corporate',
                'accepted' => 0,
                'hub' => 0,
                'ip' => null,
            ], [
                'name' => 'Samsung Electronics Co.,Ltd',
                'accepted' => 0,
                'hub' => 0,
                'ip' => null,
            ], [
                'name' => 'Ubiquiti Inc',
                'accepted' => 0,
                'hub' => 0,
                'ip' => null,
            ], [
                'name' => 'Intel Corporate',
                'accepted' => 0,
                'hub' => 0,
                'ip' => null,
            ], [
                'name' => 'Intel Corporate',
                'accepted' => 0,
                'hub' => 0,
                'ip' => null,
            ], [
                'name' => 'Apple, Inc.',
                'accepted' => 0,
                'hub' => 0,
                'ip' => null,
            ], [
                'name' => 'Hub',
                'accepted' => 0,
                'hub' => 1,
                'ip' => null,
            ], [
                'name' => 'Intel Corporate',
                'accepted' => 0,
                'hub' => 0,
                'ip' => null,
            ], [
                'name' => 'Intel Corporate',
                'accepted' => 0,
                'hub' => 0,
                'ip' => null,
            ], [
                'name' => 'Intel Corporate',
                'accepted' => 0,
                'hub' => 0,
                'ip' => null,
            ], [
                'name' => 'Apple, Inc.',
                'accepted' => 0,
                'hub' => 0,
                'ip' => null,
            ], [
                'name' => 'SAMSUNG ELECTRO-MECHANICS(THAILAND)',
                'accepted' => 0,
                'hub' => 0,
                'ip' => null,
            ], [
                'name' => 'Ubiquiti Inc',
                'accepted' => 0,
                'hub' => 0,
                'ip' => null,
            ], [
                'name' => 'Hub',
                'accepted' => 0,
                'hub' => 1,
                'ip' => null,
            ], [
                'name' => 'G-PRO COMPUTER',
                'accepted' => 0,
                'hub' => 0,
                'ip' => null,
            ], [
                'name' => 'ASUSTek COMPUTER INC.',
                'accepted' => 0,
                'hub' => 0,
                'ip' => null,
            ], [
                'name' => 'G-PRO COMPUTER',
                'accepted' => 0,
                'hub' => 0,
                'ip' => null,
            ], [
                'name' => 'Cisco IP Phone SPA303',
                'accepted' => 0,
                'hub' => 0,
                'ip' => '192.168.63.146',
            ], [
                'name' => 'G-PRO COMPUTER',
                'accepted' => 0,
                'hub' => 0,
                'ip' => null,
            ], [
                'name' => 'Cisco IP Phone SPA303',
                'accepted' => 0,
                'hub' => 0,
                'ip' => '192.168.63.140',
            ], [
                'name' => 'KYOCERA Display Corporation',
                'accepted' => 0,
                'hub' => 0,
                'ip' => null,
            ], [
                'name' => 'Routerboard.com',
                'accepted' => 0,
                'hub' => 0,
                'ip' => null,
            ], [
                'name' => 'Routerboard.com',
                'accepted' => 0,
                'hub' => 0,
                'ip' => null,
            ], [
                'name' => 'Apple, Inc.',
                'accepted' => 0,
                'hub' => 0,
                'ip' => null,
            ], [
                'name' => 'Ubiquiti Inc',
                'accepted' => 0,
                'hub' => 0,
                'ip' => null,
            ], [
                'name' => 'Apple, Inc.',
                'accepted' => 0,
                'hub' => 0,
                'ip' => null,
            ], [
                'name' => 'Apple, Inc.',
                'accepted' => 0,
                'hub' => 0,
                'ip' => null,
            ], [
                'name' => 'Hub',
                'accepted' => 0,
                'hub' => 1,
                'ip' => null,
            ], [
                'name' => 'Microsoft Corporation',
                'accepted' => 0,
                'hub' => 0,
                'ip' => null,
            ], [
                'name' => 'Cisco IP Phone SPA303',
                'accepted' => 0,
                'hub' => 0,
                'ip' => '192.168.63.51',
            ], [
                'name' => 'Cisco IP Phone SPA303',
                'accepted' => 0,
                'hub' => 0,
                'ip' => '192.168.63.128',
            ]
        ];

        $this->assertCount($unmanageds->count(), $expecteds);

        $i = 0;
        foreach ($unmanageds as $unmanaged) {
            foreach ($expecteds[$i] as $key => $value) {
                $this->assertEquals($value, $unmanaged[$key]);
            }
            ++$i;
        }

        //check matchedlogs
        $mlogs = new \RuleMatchedLog();
        $found = $mlogs->find();
        $this->assertCount(61, $found);

        $mrules_criteria = [
            'FROM' => \RuleMatchedLog::getTable(),
            'LEFT JOIN' => [
                \Rule::getTable() => [
                    'ON' => [
                        \RuleMatchedLog::getTable() => 'rules_id',
                        \Rule::getTable() => 'id'
                    ]
                ]
            ],
            'WHERE' => []
        ];

        $neteq_criteria = $mrules_criteria;
        $neteq_criteria['WHERE'][] = ['itemtype' => \NetworkEquipment::getType()];
        $iterator = $DB->request($neteq_criteria);
        $this->assertCount(1, $iterator);
        foreach ($iterator as $neteq) {
            $this->assertSame('NetworkEquipment import (by serial)', $neteq['name']);
            $this->assertSame($equipments_id, $neteq['items_id']);
            $this->assertSame(\Glpi\Inventory\Request::INVENT_QUERY, $neteq['method']);
        }

        $unmanaged_criteria = $mrules_criteria;
        $unmanaged_criteria['WHERE'][] = ['itemtype' => \Unmanaged::getType()];
        $iterator = $DB->request($unmanaged_criteria);
        $this->assertCount(60, $iterator);
    }

    public function testImportNetworkEquipmentWireless()
    {
        $json = json_decode(file_get_contents(self::INV_FIXTURES . 'networkequipment_4.json'));

        $date_now = date('Y-m-d H:i:s');
        $_SESSION["glpi_currenttime"] = $date_now;
        $inventory = $this->doInventory($json);

       //check inventory metadata
        $metadata = $inventory->getMetadata();

        $this->assertCount(5, $metadata);
        $this->assertSame('CH-GV1-DSI-WLC-INSID-1-2020-12-31-11-28-51', $metadata['deviceid']);
        $this->assertSame('4.1', $metadata['version']);
        $this->assertSame('NetworkEquipment', $metadata['itemtype']);
        $this->assertNull($metadata['port']);
        $this->assertSame('netinventory', $metadata['action']);

        global $DB;
       //check created agent
        $agenttype = $DB->request(['FROM' => \AgentType::getTable(), 'WHERE' => ['name' => 'Core']])->current();
        $this->assertSame('CH-GV1-DSI-WLC-INSID-1-2020-12-31-11-28-51', $inventory->getAgent()->fields['deviceid']);
        $this->assertSame('CH-GV1-DSI-WLC-INSID-1-2020-12-31-11-28-51', $inventory->getAgent()->fields['name']);
        $this->assertSame('NetworkEquipment', $inventory->getAgent()->fields['itemtype']);
        $this->assertSame($agenttype['id'], $inventory->getAgent()->fields['agenttypes_id']);

       //get model, manufacturer, ...
        $autoupdatesystems = $DB->request(['FROM' => \AutoupdateSystem::getTable(), 'WHERE' => ['name' => 'GLPI Native Inventory']])->current();
        $this->assertIsArray($autoupdatesystems);
        $autoupdatesystems_id = $autoupdatesystems['id'];

        $cmodels = $DB->request(['FROM' => \NetworkEquipmentModel::getTable(), 'WHERE' => ['name' => 'CT5520']])->current();
        $this->assertIsArray($cmodels);
        $models_id = $cmodels['id'];

        $ctypes = $DB->request(['FROM' => \NetworkEquipmentType::getTable(), 'WHERE' => ['name' => 'Networking']])->current();
        $this->assertIsArray($ctypes);
        $types_id = $ctypes['id'];

        $cmanuf = $DB->request(['FROM' => \Manufacturer::getTable(), 'WHERE' => ['name' => 'Cisco']])->current();
        $this->assertIsArray($cmanuf);
        $manufacturers_id = $cmanuf['id'];

        $cloc = $DB->request(['FROM' => \Location::getTable(), 'WHERE' => ['name' => 'MERY']])->current();
        $this->assertIsArray($cloc);
        $locations_id = $cloc['id'];

        //check created equipments
        $expected_eq_count = 302;
        $iterator = $DB->request([
            'FROM'   => \NetworkEquipment::getTable(),
            'WHERE'  => ['is_dynamic' => 1]
        ]);
        $this->assertCount($expected_eq_count, $iterator);

        $expected_eq = [
            'id' => null,
            'entities_id' => 0,
            'is_recursive' => 0,
            'name' => 'CH-GV1-DSI-WLC-INSID-1',
            'ram' => null,
            'serial' => 'FCH1946V219',
            'otherserial' => null,
            'contact' => null,
            'contact_num' => null,
            'users_id_tech' => 0,
            'date_mod' => null,
            'comment' => null,
            'locations_id' => $locations_id,
            'networks_id' => 0,
            'networkequipmenttypes_id' => $types_id,
            'networkequipmentmodels_id' => $models_id,
            'manufacturers_id' => $manufacturers_id,
            'is_deleted' => 0,
            'is_template' => 0,
            'template_name' => null,
            'users_id' => 0,
            'states_id' => 0,
            'ticket_tco' => '0.0000',
            'is_dynamic' => 1,
            'uuid' => null,
            'date_creation' => null,
            'autoupdatesystems_id' => $autoupdatesystems_id,
            'sysdescr' => null,
            'cpu' => 0,
            'uptime' => '53 days, 4:19:42.16',
            'last_inventory_update' => $date_now,
            'snmpcredentials_id' => 0,
        ];

        $first = true;
        foreach ($iterator as $row) {
            $equipments_id = $row['id'];
            $expected_eq['id'] = $equipments_id;
            $equipment = new \NetworkEquipment();
            $this->assertTrue($equipment->getFromDB($equipments_id));
            $expected_eq['date_mod'] = $row['date_mod'];
            $expected_eq['date_creation'] = $row['date_creation'];
            if (!$first) {
                $expected_eq['name'] = $row['name'];
                $expected_eq['serial'] = $row['serial'];
                $expected_eq['locations_id'] = $row['locations_id'];
                $expected_eq['networkequipmenttypes_id'] = $row['networkequipmenttypes_id'];
                $expected_eq['networkequipmentmodels_id'] = $row['networkequipmentmodels_id'];
                $expected_eq['manufacturers_id'] = $row['manufacturers_id'];
            }
            $this->assertIsArray($row);
            $this->assertSame($expected_eq, $row, print_r($row, true) . print_r($expected_eq, true));

           //check network ports
            $expected_count = ($first ? 4 : 1);
            $ports_iterator = $DB->request([
                'FROM'   => \NetworkPort::getTable(),
                'WHERE'  => [
                    'items_id'           => $equipments_id,
                    'itemtype'           => 'NetworkEquipment',
                ],
            ]);
            $this->assertSame(
                $expected_count,
                count($ports_iterator),
                sprintf(
                    '%s ports found on %s, %s expected',
                    count($ports_iterator),
                    $row['name'],
                    $expected_count
                )
            );

            $expecteds = [
                'Management' => [
                    'logical_number' => 0,
                    'name' => 'Management',
                    'instantiation_type' => 'NetworkPortAggregate',
                    'mac' => '58:ac:78:59:45:fb',
                ],
            ];

            $ips = [
                'Management' => [
                    '1.1.1.1',
                    '10.65.0.184',
                    '10.65.0.192',
                    '169.254.0.192',
                    '192.168.200.116'
                ]
            ];

            $i = 0;
            $netport = new \NetworkPort();
            $all_ports_ids = [];
            foreach ($ports_iterator as $port) {
                $ports_id = $port['id'];
                $all_ports_ids[] = $port['id'];
                $this->assertTrue($netport->getFromDB($ports_id));
                $instantiation = $netport->getInstantiation();
                if ($port['instantiation_type'] === null) {
                    $this->assertFalse($instantiation);
                } else {
                    $this->assertInstanceOf($port['instantiation_type'], $instantiation);
                }

                unset($port['id']);
                unset($port['date_creation']);
                unset($port['date_mod']);
                unset($port['comment']);

                if ($port['mac'] == '58:ac:78:59:45:fb') {
                    $expected = $expecteds['Management'];
                    $expected = $expected + [
                        'items_id' => $equipments_id,
                        'itemtype' => 'NetworkEquipment',
                        'entities_id' => 0,
                        'is_recursive' => 0,
                        'is_deleted' => 0,
                        'is_dynamic' => 1,
                        'ifmtu' => 0,
                        'ifspeed' => 0,
                        'ifinternalstatus' => null,
                        'ifconnectionstatus' => 0,
                        'iflastchange' => null,
                        'ifinbytes' => 0,
                        'ifinerrors' => 0,
                        'ifoutbytes' => 0,
                        'ifouterrors' => 0,
                        'ifstatus' => null,
                        'ifdescr' => null,
                        'ifalias' => null,
                        'portduplex' => null,
                        'trunk' => 0,
                        'lastup' => null
                    ];

                    $this->assertIsArray($port);
                    $this->assertEquals($expected, $port);
                } else {
                    $this->assertSame('NetworkEquipment', $port['itemtype']);
                    $this->assertSame($equipments_id, $port['items_id']);
                   //$this->assertSame('NetworkPortAggregate', print_r($port, true), $port['instantiation_type']);
                    $this->assertMatchesRegularExpression(
                        '/^(?:(?:[0-9a-f]{2}[\:]{1}){5}|(?:[0-9a-f]{2}[-]{1}){5}|(?:[0-9a-f]{2}){5})[0-9a-f]{2}$/i',
                        $port['mac']
                    );
                    $this->assertSame(1, $port['is_dynamic']);
                }
                ++$i;

               //check for ips
                $ip_iterator = $DB->request([
                    'SELECT'       => [
                        \IPAddress::getTable() . '.name',
                        \IPAddress::getTable() . '.version'
                    ],
                    'FROM'   => \IPAddress::getTable(),
                    'INNER JOIN'   => [
                        \NetworkName::getTable()   => [
                            'ON'  => [
                                \IPAddress::getTable()     => 'items_id',
                                \NetworkName::getTable()   => 'id', [
                                    'AND' => [\IPAddress::getTable() . '.itemtype'  => \NetworkName::getType()]
                                ]
                            ]
                        ]
                    ],
                    'WHERE'  => [
                        \NetworkName::getTable() . '.itemtype'  => \NetworkPort::getType(),
                        \NetworkName::getTable() . '.items_id'  => $ports_id
                    ]
                ]);

               //$this->assertCount(count($ips[$port['name']] ?? ['one' => 'one']), $ip_iterator);
                if ($port['mac'] == '58:ac:78:59:45:fb') {
                    foreach ($ip_iterator as $ip) {
                        $this->assertIsArray($ips[$port['name']]);
                        $this->assertTrue(in_array($ip['name'], $ips[$port['name']]));
                    }
                }
            }

           //check for components
            $components = [];
            $allcount = 0;
            foreach (\Item_Devices::getItemAffinities('NetworkEquipment') as $link_type) {
                $link = getItemForItemtype($link_type);
                $dev_iterator = $DB->request($link->getTableGroupCriteria($equipment));
                $allcount += count($dev_iterator);
                $components[$link_type] = [];

                foreach ($dev_iterator as $row) {
                    $lid = $row['id'];
                    unset($row['id']);
                    $components[$link_type][$lid] = $row;
                }
            }

            $expecteds = [
                'Item_DeviceFirmware' => 1,
                'Item_DeviceMemory' => 0,
                'Item_DeviceHardDrive' => 0,
                'Item_DeviceNetworkCard' => 0,
                'Item_DevicePci' => 0,
                'Item_DevicePowerSupply' => 0,
                'Item_DeviceGeneric' => 0,
                'Item_DeviceSimcard' => 0,
            ];

            foreach ($expecteds as $type => $count) {
                $this->assertSame(
                    $count,
                    count($components[$type]),
                    sprintf(
                        'Expected %1$s %2$s, got %3$s of them',
                        $count,
                        $type,
                        count($components[$type])
                    )
                );
            }

            $expecteds = [
                'Item_DeviceFirmware' => [
                    [
                        'items_id' => $equipments_id,
                        'itemtype' => 'NetworkEquipment',
                        'devicefirmwares_id' => 104,
                        'is_deleted' => 0,
                        'is_dynamic' => 1,
                        'entities_id' => 0,
                        'is_recursive' => 0,
                        'serial' => null,
                        'otherserial' => null,
                        'locations_id' => 0,
                        'states_id' => 0,
                    ]
                ],
                'Item_DeviceMemory' => [],
                'Item_DeviceHardDrive' => [],
                'Item_DeviceNetworkCard' => [],
                'Item_DevicePci' => [],
                'Item_DevicePowerSupply' => [],
                'Item_DeviceGeneric' => [],
                'Item_DeviceSimcard' => [],
            ];

            foreach ($expecteds as $type => $expected) {
                $component = array_values($components[$type]);
               //hack to replace expected fkeys
                foreach ($expected as $i => &$row) {
                    foreach (array_keys($row) as $key) {
                        if (isForeignKeyField($key)) {
                            $row[$key] = $component[$i][$key];
                        }
                    }
                }
                $this->assertIsArray($component);
                $this->assertSame($expected, $component);
            }

            $first = false;
        }

        $connections = $DB->request(['FROM' => \NetworkPort_NetworkPort::getTable()]);
        $this->assertCount(2, $connections);

        $unmanageds = $DB->request(['FROM' => \Unmanaged::getTable()]);
        $this->assertCount(2, $unmanageds);

        $expecteds = [
            [
                'name' => 'CH-GV2-DSI-SW-BBONE-1(FOX1819GEG6)',
                'accepted' => 0,
                'hub' => 0,
                'ip' => '192.168.200.6',
            ], [
                'name' => 'CH-GV2-DSI-SW-BBONE-2(FOX1819GEG1)',
                'accepted' => 0,
                'hub' => 0,
                'ip' => '192.168.200.7',
            ]
        ];

        $i = 0;
        foreach ($unmanageds as $unmanaged) {
            foreach ($expecteds[$i] as $key => $value) {
                $this->assertEquals($value, $unmanaged[$key]);
            }
            ++$i;
        }

       //check matchedlogs
        $mlogs = new \RuleMatchedLog();
        $found = $mlogs->find();
        $this->assertCount($expected_eq_count + count($unmanageds), $found);

        $mrules_criteria = [
            'FROM' => \RuleMatchedLog::getTable(),
            'LEFT JOIN' => [
                \Rule::getTable() => [
                    'ON' => [
                        \RuleMatchedLog::getTable() => 'rules_id',
                        \Rule::getTable() => 'id'
                    ]
                ]
            ],
            'WHERE' => []
        ];

        $neteq_criteria = $mrules_criteria;
        $neteq_criteria['WHERE'][] = ['itemtype' => \NetworkEquipment::getType()];
        $iterator = $DB->request($neteq_criteria);
        $this->assertCount($expected_eq_count, $iterator);
        foreach ($iterator as $neteq) {
            $this->assertSame('NetworkEquipment import (by serial)', $neteq['name']);
            $this->assertSame(\Glpi\Inventory\Request::INVENT_QUERY, $neteq['method']);
        }

        $unmanaged_criteria = $mrules_criteria;
        $unmanaged_criteria['WHERE'][] = ['itemtype' => \Unmanaged::getType()];
        $iterator = $DB->request($unmanaged_criteria);
        $this->assertCount(count($unmanageds), $iterator);
        foreach ($iterator as $unmanaged) {
            $this->assertSame('Global import (by ip+ifdescr)', $unmanaged['name']);
            $this->assertSame(\Glpi\Inventory\Request::INVENT_QUERY, $unmanaged['method']);
        }
    }

    public function testImportNetworkEquipmentWAggregatedPorts()
    {
        $json = json_decode(file_get_contents(self::INV_FIXTURES . 'networkequipment_5.json'));

        $date_now = date('Y-m-d H:i:s');
        $_SESSION["glpi_currenttime"] = $date_now;
        $inventory = $this->doInventory($json);

        //check inventory metadata
        $metadata = $inventory->getMetadata();

        $this->assertCount(5, $metadata);
        $this->assertSame('DGS-3420-52T-2020-12-31-11-28-51', $metadata['deviceid']);
        $this->assertSame('4.1', $metadata['version']);
        $this->assertSame('NetworkEquipment', $metadata['itemtype']);
        $this->assertNull($metadata['port']);
        $this->assertSame('netinventory', $metadata['action']);

        global $DB;
        //check created agent
        $agenttype = $DB->request(['FROM' => \AgentType::getTable(), 'WHERE' => ['name' => 'Core']])->current();
        $this->assertSame('DGS-3420-52T-2020-12-31-11-28-51', $inventory->getAgent()->fields['deviceid']);
        $this->assertSame('DGS-3420-52T-2020-12-31-11-28-51', $inventory->getAgent()->fields['name']);
        $this->assertSame('NetworkEquipment', $inventory->getAgent()->fields['itemtype']);
        $this->assertSame($agenttype['id'], $inventory->getAgent()->fields['agenttypes_id']);

        //get model, manufacturer, ...
        $autoupdatesystems = $DB->request(['FROM' => \AutoupdateSystem::getTable(), 'WHERE' => ['name' => 'GLPI Native Inventory']])->current();
        $this->assertIsArray($autoupdatesystems);
        $autoupdatesystems_id = $autoupdatesystems['id'];

        $cmodels = $DB->request(['FROM' => \NetworkEquipmentModel::getTable(), 'WHERE' => ['name' => 'DGS-3420-52T']])->current();
        $this->assertIsArray($cmodels);
        $models_id = $cmodels['id'];

        $ctypes = $DB->request(['FROM' => \NetworkEquipmentType::getTable(), 'WHERE' => ['name' => 'Networking']])->current();
        $this->assertIsArray($ctypes);
        $types_id = $ctypes['id'];

        $cmanuf = $DB->request(['FROM' => \Manufacturer::getTable(), 'WHERE' => ['name' => 'D-Link']])->current();
        $this->assertIsArray($cmanuf);
        $manufacturers_id = $cmanuf['id'];

        $cloc = $DB->request(['FROM' => \Location::getTable(), 'WHERE' => ['name' => 'WOB Serverraum']])->current();
        $this->assertIsArray($cloc);
        $locations_id = $cloc['id'];

        //check created computer
        $equipments_id = $inventory->getAgent()->fields['items_id'];
        $this->assertGreaterThan(0, $equipments_id);
        $equipment = new \NetworkEquipment();
        $this->assertTrue($equipment->getFromDB($equipments_id));

        $expected = [
            'id' => $equipments_id,
            'entities_id' => 0,
            'is_recursive' => 0,
            'name' => 'DGS-3420-52T',
            'ram' => null,
            'serial' => 'R3843D1000001',
            'otherserial' => null,
            'contact' => 'noc@glpi-project.org',
            'contact_num' => null,
            'users_id_tech' => 0,
            'date_mod' => $equipment->fields['date_mod'],
            'comment' => null,
            'locations_id' => $locations_id,
            'networks_id' => 0,
            'networkequipmenttypes_id' => $types_id,
            'networkequipmentmodels_id' => $models_id,
            'manufacturers_id' => $manufacturers_id,
            'is_deleted' => 0,
            'is_template' => 0,
            'template_name' => null,
            'users_id' => 0,
            'states_id' => 0,
            'ticket_tco' => '0.0000',
            'is_dynamic' => 1,
            'uuid' => null,
            'date_creation' => $equipment->fields['date_creation'],
            'autoupdatesystems_id' => $autoupdatesystems_id,
            'sysdescr' => null,
            'cpu' => 0,
            'uptime' => '65 days, 20:13:08.93',
            'last_inventory_update' => $date_now,
            'snmpcredentials_id' => 0,
            'groups_id' => [],
            'groups_id_tech' => [],
        ];
        $this->assertIsArray($equipment->fields);
        $this->assertSame($expected, $equipment->fields);

        //check network ports
        $expected_count = 53;
        $iterator = $DB->request([
            'FROM'   => \NetworkPort::getTable(),
            'WHERE'  => [
                'items_id'           => $equipments_id,
                'itemtype'           => 'NetworkEquipment',
            ],
        ]);
        $this->assertCount($expected_count, $iterator);

        $expecteds = [
            0 => [
                'itemtype' => 'NetworkEquipment',
                'logical_number' => 1,
                'name' => '1/1',
                'instantiation_type' => 'NetworkPortAggregate',
                'mac' => 'ac:f1:df:8e:8e:00',
                'ifmtu' => 1500,
                'ifspeed' => 1000000000,
                'ifinternalstatus' => '1',
                'iflastchange' => '16 days, 3:10:22.89',
                'ifstatus' => '1',
                'ifdescr' => 'D-Link DGS-3420-52T R1.50.B03 Port 1 on Unit 1',
                'ifinbytes' => 1636476664,
                'ifoutbytes' => 2829646176,
                'portduplex' => 3
            ],
            ($expected_count - 1) => [
                'logical_number' => 0,
                'name' => 'Management',
                'instantiation_type' => 'NetworkPortAggregate',
                'mac' => 'ac:f1:df:8e:8e:00',
            ],
        ];

        $ips = [
            'Management' => [
                '192.168.16.51',
            ]
        ];

        $i = 0;
        $netport = new \NetworkPort();
        foreach ($iterator as $port) {
            $ports_id = $port['id'];
            $this->assertTrue($netport->getFromDB($ports_id));
            $instantiation = $netport->getInstantiation();
            if ($port['instantiation_type'] === null) {
                $this->assertFalse($instantiation);
            } else {
                $this->assertInstanceOf($port['instantiation_type'], $instantiation);
            }

            unset($port['id']);
            unset($port['date_creation']);
            unset($port['date_mod']);
            unset($port['comment']);

            if (isset($expecteds[$i])) {
                $expected = $expecteds[$i];
                $expected = $expected + [
                    'items_id' => $equipments_id,
                    'itemtype' => 'NetworkEquipment',
                    'entities_id' => 0,
                    'is_recursive' => 0,
                    'is_deleted' => 0,
                    'is_dynamic' => 1,
                    'ifmtu' => 0,
                    'ifspeed' => 0,
                    'ifinternalstatus' => null,
                    'ifconnectionstatus' => 0,
                    'iflastchange' => null,
                    'ifinbytes' => null,
                    'ifinerrors' => 0,
                    'ifoutbytes' => 0,
                    'ifouterrors' => 0,
                    'ifstatus' => null,
                    'ifdescr' => null,
                    'ifalias' => null,
                    'portduplex' => null,
                    'trunk' => 0,
                    'lastup' => null
                ];

                $this->assertIsArray($port);
                $this->assertEquals($expected, $port);
            } else {
                $this->assertSame('NetworkEquipment', $port['itemtype']);
                $this->assertSame($equipments_id, $port['items_id']);
                $this->assertSame('NetworkPortEthernet', $port['instantiation_type'], print_r($port, true));
                $this->assertMatchesRegularExpression(
                    '/^(?:(?:[0-9a-f]{2}[\:]{1}){5}|(?:[0-9a-f]{2}[-]{1}){5}|(?:[0-9a-f]{2}){5})[0-9a-f]{2}$/i',
                    $port['mac']
                );
                $this->assertSame(1, $port['is_dynamic']);
            }
            ++$i;

            //check for ips
            $ip_iterator = $DB->request([
                'SELECT'       => [
                    \IPAddress::getTable() . '.name',
                    \IPAddress::getTable() . '.version'
                ],
                'FROM'   => \IPAddress::getTable(),
                'INNER JOIN'   => [
                    \NetworkName::getTable()   => [
                        'ON'  => [
                            \IPAddress::getTable()     => 'items_id',
                            \NetworkName::getTable()   => 'id', [
                                'AND' => [\IPAddress::getTable() . '.itemtype'  => \NetworkName::getType()]
                            ]
                        ]
                    ]
                ],
                'WHERE'  => [
                    \NetworkName::getTable() . '.itemtype'  => \NetworkPort::getType(),
                    \NetworkName::getTable() . '.items_id'  => $ports_id
                ]
            ]);

            $this->assertCount(count($ips[$port['name']] ?? []), $ip_iterator);
            if (isset($ips[$port['name']])) {
                foreach ($ip_iterator as $ip) {
                    $this->assertIsArray($ips[$port['name']]);
                    $this->assertTrue(in_array($ip['name'], $ips[$port['name']]));
                }
            }
        }

        //check for components
        $components = [];
        $allcount = 0;
        foreach (\Item_Devices::getItemAffinities('NetworkEquipment') as $link_type) {
            $link        = getItemForItemtype($link_type);
            $iterator = $DB->request($link->getTableGroupCriteria($equipment));
            $allcount += count($iterator);
            $components[$link_type] = [];

            foreach ($iterator as $row) {
                $lid = $row['id'];
                unset($row['id']);
                $components[$link_type][$lid] = $row;
            }
        }

        $expecteds = [
            'Item_DeviceFirmware' => 1,
            'Item_DeviceMemory' => 0,
            'Item_DeviceHardDrive' => 0,
            'Item_DeviceNetworkCard' => 0,
            'Item_DevicePci' => 0,
            'Item_DevicePowerSupply' => 0,
            'Item_DeviceGeneric' => 0,
            'Item_DeviceSimcard' => 0,
        ];

        foreach ($expecteds as $type => $count) {
            $this->assertSame(
                $count,
                count($components[$type]),
                sprintf(
                    'Expected %1$s %2$s, got %3$s of them',
                    $count,
                    $type,
                    count($components[$type])
                )
            );
        }

        $expecteds = [
            'Item_DeviceFirmware' => [
                [
                    'items_id' => $equipments_id,
                    'itemtype' => 'NetworkEquipment',
                    'devicefirmwares_id' => 104,
                    'is_deleted' => 0,
                    'is_dynamic' => 1,
                    'entities_id' => 0,
                    'is_recursive' => 0,
                    'serial' => null,
                    'otherserial' => null,
                    'locations_id' => 0,
                    'states_id' => 0,
                ]
            ],
            'Item_DeviceMemory' => [],
            'Item_DeviceHardDrive' => [],
            'Item_DeviceNetworkCard' => [],
            'Item_DevicePci' => [],
            'Item_DevicePowerSupply' => [],
            'Item_DeviceGeneric' => [],
            'Item_DeviceSimcard' => [],
        ];

        foreach ($expecteds as $type => $expected) {
            $component = array_values($components[$type]);
           //hack to replace expected fkeys
            foreach ($expected as $i => &$row) {
                foreach (array_keys($row) as $key) {
                    if (isForeignKeyField($key)) {
                        $row[$key] = $component[$i][$key];
                    }
                }
            }
            $this->assertIsArray($component);
            $this->assertSame($expected, $component);
        }

        //ports connections
        $connections = $DB->request(['FROM' => \NetworkPort_NetworkPort::getTable()]);
        $this->assertCount(36, $connections);

        //unmanaged equipments
        $unmanageds = $DB->request(['FROM' => \Unmanaged::getTable()]);
        $this->assertCount(36, $unmanageds);
    }

    public function testImportRefusedFromAssetRulesWithNoLog()
    {
        $rule = new \Rule();

        //prepares needed rules id
        $this->assertTrue(
            $rule->getFromDBByCrit(['name' => 'Computer constraint (name)'])
        );
        $rules_id_torefuse = $rule->fields['id'];

        $this->assertTrue(
            $rule->getFromDBByCrit(['name' => 'Computer import denied'])
        );
        $rules_id_refuse = $rule->fields['id'];
        // update action to refused import with no log
        $action = new \RuleAction();
        $action->getFromDBByCrit([
            "rules_id" => $rules_id_refuse,
        ]);
        $action->fields['field'] = '_inventory';
        $action->fields['value'] = 2;
        $action->update($action->fields);


        $this->assertTrue(
            $rule->getFromDBByCrit(['name' => 'Computer import (by name)'])
        );
        $rules_id_toaccept = $rule->fields['id'];

        //move rule to refuse computer inventory
        $rulecollection = new \RuleImportAssetCollection();
        $this->assertTrue(
            $rulecollection->moveRule(
                $rules_id_refuse,
                $rules_id_torefuse,
                \RuleCollection::MOVE_BEFORE
            )
        );

        //do inventory
        $json = json_decode(file_get_contents(self::INV_FIXTURES . 'computer_1.json'));
        $inventory = $this->doInventory($json);

        //move rule back to accept computer inventory
        $this->assertTrue(
            $rulecollection->moveRule(
                $rules_id_refuse,
                $rules_id_toaccept,
                \RuleCollection::MOVE_AFTER
            )
        );

        //check inventory metadata
        $metadata = $inventory->getMetadata();
        $this->assertCount(7, $metadata);
        $this->assertSame('glpixps-2018-07-09-09-07-13', $metadata['deviceid']);
        $this->assertSame('FusionInventory-Agent_v2.5.2-1.fc31', $metadata['version']);
        $this->assertSame('Computer', $metadata['itemtype']);
        $this->assertSame('000005', $metadata['tag']);
        $this->assertNull($metadata['port']);
        $this->assertSame('inventory', $metadata['action']);
        $this->assertCount(10, $metadata['provider']);

        global $DB;
        //check created agent
        $agenttype = $DB->request(['FROM' => \AgentType::getTable(), 'WHERE' => ['name' => 'Core']])->current();
        $agents = $DB->request(['FROM' => \Agent::getTable()]);
        $this->assertCount(1, $agents);
        $agent = $agents->current();
        $this->assertSame('glpixps-2018-07-09-09-07-13', $agent['deviceid']);
        $this->assertSame('glpixps-2018-07-09-09-07-13', $agent['name']);
        $this->assertSame('2.5.2-1.fc31', $agent['version']);
        $this->assertSame('Computer', $agent['itemtype']);
        $this->assertSame('000005', $agent['tag']);
        $this->assertSame($agenttype['id'], $agent['agenttypes_id']);

        $computers_id = $agent['items_id'];
        $this->assertSame(0, $computers_id);

        $iterator = $DB->request([
            'FROM'   => \RefusedEquipment::getTable(),
        ]);
        $this->assertCount(0, $iterator);
    }

    public function testImportRefusedFromAssetRulesWithLog()
    {
        $rule = new \Rule();

        //prepares needed rules id
        $this->assertTrue(
            $rule->getFromDBByCrit(['name' => 'Computer constraint (name)'])
        );
        $rules_id_torefuse = $rule->fields['id'];


        $this->assertTrue(
            $rule->getFromDBByCrit(['name' => 'Computer import denied'])
        );
        $rules_id_refuse = $rule->fields['id'];

        //update ruleAction to refused import with log
        $ruleaction = new \RuleAction();
        $this->assertTrue($ruleaction->getFromDBByCrit(['rules_id' => $rules_id_refuse]));
        $this->assertTrue(
            $ruleaction->update([
                'id'    => $ruleaction->fields['id'],
                'field' => '_ignore_import',
                'action_type' => 'assign',
                'value' => 1
            ])
        );

        $this->assertTrue(
            $rule->getFromDBByCrit(['name' => 'Computer import (by name)'])
        );
        $rules_id_toaccept = $rule->fields['id'];

        //move rule to refuse computer inventory
        $rulecollection = new \RuleImportAssetCollection();
        $this->assertTrue(
            $rulecollection->moveRule(
                $rules_id_refuse,
                $rules_id_torefuse,
                \RuleCollection::MOVE_BEFORE
            )
        );

        //do inventory
        $json = json_decode(file_get_contents(self::INV_FIXTURES . 'computer_1.json'));
        $inventory = $this->doInventory($json);

        //move rule back to accept computer inventory
        $this->assertTrue(
            $rulecollection->moveRule(
                $rules_id_refuse,
                $rules_id_toaccept,
                \RuleCollection::MOVE_AFTER
            )
        );

        //check inventory metadata
        $metadata = $inventory->getMetadata();
        $this->assertCount(7, $metadata);
        $this->assertSame('glpixps-2018-07-09-09-07-13', $metadata['deviceid']);
        $this->assertSame('FusionInventory-Agent_v2.5.2-1.fc31', $metadata['version']);
        $this->assertSame('Computer', $metadata['itemtype']);
        $this->assertSame('000005', $metadata['tag']);
        $this->assertNull($metadata['port']);
        $this->assertSame('inventory', $metadata['action']);
        $this->assertCount(10, $metadata['provider']);

        global $DB;
        //check created agent
        $agenttype = $DB->request(['FROM' => \AgentType::getTable(), 'WHERE' => ['name' => 'Core']])->current();
        $agents = $DB->request(['FROM' => \Agent::getTable()]);
        $this->assertCount(1, $agents);
        $agent = $agents->current();
        $this->assertSame('glpixps-2018-07-09-09-07-13', $agent['deviceid']);
        $this->assertSame('glpixps-2018-07-09-09-07-13', $agent['name']);
        $this->assertSame('2.5.2-1.fc31', $agent['version']);
        $this->assertSame('Computer', $agent['itemtype']);
        $this->assertSame('000005', $agent['tag']);
        $this->assertSame($agenttype['id'], $agent['agenttypes_id']);

        $computers_id = $agent['items_id'];
        $this->assertSame(0, $computers_id);

        $iterator = $DB->request([
            'FROM'   => \RefusedEquipment::getTable(),
        ]);
        $this->assertCount(1, $iterator);

        $result = $iterator->current();
        $expected = [
            'id' => $result['id'],
            'name' => 'glpixps',
            'itemtype' => 'Computer',
            'entities_id' => 0,
            'ip' => '["192.168.1.142","fe80::b283:4fa3:d3f2:96b1","192.168.1.118","fe80::92a4:26c6:99dd:2d60","192.168.122.1"]',
            'mac' => '["00:e0:4c:68:01:db","44:85:00:2b:90:bc","52:54:00:fa:20:0e","52:54:00:fa:20:0e"]',
            'rules_id' => $result['rules_id'],
            'method' => null,
            'serial' => '640HP72',
            'uuid' => '4c4c4544-0034-3010-8048-b6c04f503732',
            'agents_id' => 0,
            'date_creation' => $result['date_creation'],
            'date_mod' => $result['date_mod'],
            'autoupdatesystems_id' => $result['autoupdatesystems_id']
        ];

        $this->assertIsArray($result);
        $this->assertEquals($expected, $result);

        //check no matchedlogs
        $mlogs = new \RuleMatchedLog();
        $found = $mlogs->find();
        $this->assertCount(0, $found);

        //test inventory from refused equipment, will be accepted since rules has been reset ;)
        $refused = new \RefusedEquipment();
        $this->assertTrue($refused->getFromDB($result['id']));

        $inventory_request = new \Glpi\Inventory\Request();
        $inventory_request->handleContentType('application/json');
        $contents = file_get_contents($refused->getInventoryFileName());
        $inventory_request->handleRequest($contents);

        $redirect_url = $refused->handleInventoryRequest($inventory_request);
        $this->hasSessionMessages(
            INFO,
            [
                'Inventory is successful, refused entry log has been removed.'
            ]
        );

        //refused equipment has been removed
        $iterator = $DB->request([
            'FROM'   => \RefusedEquipment::getTable(),
        ]);
        $this->assertCount(0, $iterator);

        //but a linked computer
        $gagent = new \Agent();
        $this->assertTrue($gagent->getFromDB($agent['id']));

        $computer = new \Computer();
        $this->assertTrue($computer->getFromDB($gagent->fields['items_id']));
        $this->assertSame('glpixps', $computer->fields['name']);

        //check no matchedlogs
        $mlogs = new \RuleMatchedLog();
        $found = $mlogs->find();
        $this->assertCount(3, $found);

        $criteria = [
            'FROM' => \RuleMatchedLog::getTable(),
            'LEFT JOIN' => [
                \Rule::getTable() => [
                    'ON' => [
                        \RuleMatchedLog::getTable() => 'rules_id',
                        \Rule::getTable() => 'id'
                    ]
                ]
            ],
            'WHERE' => []
        ];

        $monitor_criteria = $criteria;
        $monitor_criteria['WHERE'] = ['itemtype' => \Monitor::getType()];
        $iterator = $DB->request($monitor_criteria);
        $this->assertCount(1, $iterator);
        $this->assertSame('Monitor import (by serial)', $iterator->current()['name']);
        $this->assertSame(\Glpi\Inventory\Request::INVENT_QUERY, $iterator->current()['method']);

        $printer_criteria = $criteria;
        $printer_criteria['WHERE'] = ['itemtype' => \Printer::getType()];
        $iterator = $DB->request($printer_criteria);
        $this->assertCount(1, $iterator);
        $this->assertSame('Printer import (by serial)', $iterator->current()['name']);
        $this->assertSame(\Glpi\Inventory\Request::INVENT_QUERY, $iterator->current()['method']);

        $computer_criteria = $criteria;
        $computer_criteria['WHERE'] = ['itemtype' => \Computer::getType()];
        $iterator = $DB->request($computer_criteria);
        $this->assertCount(1, $iterator);
        $this->assertSame('Computer import (by serial + uuid)', $iterator->current()['name']);
        $this->assertSame($gagent->fields['items_id'], $iterator->current()['items_id']);
        $this->assertSame(\Glpi\Inventory\Request::INVENT_QUERY, $iterator->current()['method']);
    }

    public function testImportRefusedFromEntitiesRules()
    {
        $this->login();

        $rule = new \Rule();
        $input = [
            'is_active' => 1,
            'name'      => 'entity refuse rule',
            'match'     => 'AND',
            'sub_type'  => \RuleImportEntity::class,
            'ranking'   => 1
        ];
        $rules_id = $rule->add($input);
        $this->assertGreaterThan(0, $rules_id);

        // Add criteria
        $rulecriteria = new \RuleCriteria();
        $this->assertGreaterThan(
            0,
            $rulecriteria->add([
                'rules_id'  => $rules_id,
                'criteria'  => "deviceid",
                'pattern'   => "/^glpixps.*/",
                'condition' => \RuleImportEntity::REGEX_MATCH
            ])
        );

        // Add action
        $ruleaction = new \RuleAction();
        $this->assertGreaterThan(
            0,
            $ruleaction->add([
                'rules_id'    => $rules_id,
                'action_type' => 'assign',
                'field'       => '_ignore_import',
                'value'       => 1
            ])
        );

        $json = json_decode(file_get_contents(self::INV_FIXTURES . 'computer_1.json'));
        unset($json->content->bios);
        unset($json->content->hardware->name);
        $inventory = $this->doInventory($json);

        //check inventory metadata
        $metadata = $inventory->getMetadata();
        $this->assertCount(7, $metadata);
        $this->assertSame('glpixps-2018-07-09-09-07-13', $metadata['deviceid']);
        $this->assertSame('FusionInventory-Agent_v2.5.2-1.fc31', $metadata['version']);
        $this->assertSame('Computer', $metadata['itemtype']);
        $this->assertSame('000005', $metadata['tag']);
        $this->assertNull($metadata['port']);
        $this->assertSame('inventory', $metadata['action']);
        $this->assertCount(10, $metadata['provider']);

        global $DB;
        //check created agent
        $agenttype = $DB->request(['FROM' => \AgentType::getTable(), 'WHERE' => ['name' => 'Core']])->current();
        $agents = $DB->request(['FROM' => \Agent::getTable()]);
        $this->assertCount(1, $agents);
        $agent = $agents->current();
        $this->assertSame('glpixps-2018-07-09-09-07-13', $agent['deviceid']);
        $this->assertSame('glpixps-2018-07-09-09-07-13', $agent['name']);
        $this->assertSame('2.5.2-1.fc31', $agent['version']);
        $this->assertSame('Computer', $agent['itemtype']);
        $this->assertSame('000005', $agent['tag']);
        $this->assertSame($agenttype['id'], $agent['agenttypes_id']);

        $computers_id = $agent['items_id'];
        $this->assertSame(0, $computers_id);

        $iterator = $DB->request([
            'FROM'   => \RefusedEquipment::getTable(),
        ]);
        $this->assertCount(1, $iterator);

        $result = $iterator->current();
        $expected = [
            'id' => $result['id'],
            'name' => '',
            'itemtype' => 'Computer',
            'entities_id' => 0,
            'ip' => '["192.168.1.142","fe80::b283:4fa3:d3f2:96b1","192.168.1.118","fe80::92a4:26c6:99dd:2d60","192.168.122.1"]',
            'mac' => '["00:e0:4c:68:01:db","44:85:00:2b:90:bc","52:54:00:fa:20:0e","52:54:00:fa:20:0e"]',
            'rules_id' => $result['rules_id'],
            'method' => null,
            'serial' => '',
            'uuid' => '4c4c4544-0034-3010-8048-b6c04f503732',
            'agents_id' => 0,
            'date_creation' => $result['date_creation'],
            'date_mod' => $result['date_mod'],
            'autoupdatesystems_id' => $result['autoupdatesystems_id']
        ];

        $this->assertIsArray($result);
        $this->assertEquals($expected, $result);
    }

    public function testImportFiles()
    {
        $nbcomputers = countElementsInTable(\Computer::getTable());
        $nbprinters = countElementsInTable(\Printer::getTable());

        $json_name = 'computer_1.json';
        $json_path = self::INV_FIXTURES . $json_name;
        $conf = new \Glpi\Inventory\Conf();
        $result = $conf->importFiles([$json_name => $json_path]);

        $this->assertIsArray($result[$json_name]);
        $this->assertTrue($result[$json_name]['success']);
        $this->assertInstanceOf('Computer', $result[$json_name]['items'][0]);

        //1 computer and 1 printer has been inventoried
        $nbcomputers++;
        $nbprinters++;

        $this->assertSame(countElementsInTable(\Computer::getTable()), $nbcomputers);
        $this->assertSame(countElementsInTable(\Printer::getTable()), $nbprinters);
    }

    /**
     * @extensions zip
     */
    public function testArchive()
    {
        $nbcomputers = countElementsInTable(\Computer::getTable());
        $nbprinters = countElementsInTable(\Printer::getTable());
        $nbnetequps = countElementsInTable(\NetworkEquipment::getTable());

        $json_paths = [
            realpath(self::INV_FIXTURES . 'computer_1.json'),
            realpath(self::INV_FIXTURES . 'networkequipment_1.json'),
            realpath(self::INV_FIXTURES . 'printer_1.json'),
        ];

        UnifiedArchive::create($json_paths, self::INVENTORY_ARCHIVE_PATH);

        $conf = new \Glpi\Inventory\Conf();
        $result = $conf->importFiles(['to_inventory.zip' => self::INVENTORY_ARCHIVE_PATH]);

        $this->assertCount(3, $result);

        // Expected result for computer_1.json
        $this->assertTrue($result['to_inventory.zip/computer_1.json']['success']);
        $this->assertInstanceOf('Computer', $result['to_inventory.zip/computer_1.json']['items'][0]);

        // Expected result for networkequipment_1.json
        $this->assertTrue($result['to_inventory.zip/networkequipment_1.json']['success']);
        $this->assertInstanceOf('NetworkEquipment', $result['to_inventory.zip/networkequipment_1.json']['items'][0]);

        // Expected result for printer_1.json
        $this->assertTrue($result['to_inventory.zip/printer_1.json']['success']);
        $this->assertInstanceOf('Printer', $result['to_inventory.zip/printer_1.json']['items'][0]);

        //1 computer 2 printers and a network equipment has been inventoried
        $nbcomputers++;
        $nbprinters += 2;
        $nbnetequps++;

        $this->assertSame(countElementsInTable(\Computer::getTable()), $nbcomputers);
        $this->assertSame(countElementsInTable(\Printer::getTable()), $nbprinters);
        $this->assertSame(countElementsInTable(\NetworkEquipment::getTable()), $nbnetequps);
    }

    public function testImportVirtualMachines()
    {
        global $DB;

        $json = json_decode(file_get_contents(self::INV_FIXTURES . 'computer_2.json'));

        $count_vms = count($json->content->virtualmachines);
        $this->assertSame(6, $count_vms);

        $nb_vms = countElementsInTable(\ItemVirtualMachine::getTable());
        $nb_computers = countElementsInTable(\Computer::getTable());
        $inventory = $this->doInventory($json);

        //check inventory metadata
        $metadata = $inventory->getMetadata();
        $this->assertCount(5, $metadata);
        $this->assertSame('acomputer-2021-01-26-14-32-36', $metadata['deviceid']);
        $this->assertSame('Computer', $metadata['itemtype']);
        $this->assertNull($metadata['port']);
        $this->assertSame('inventory', $metadata['action']);

        //check we add only one computer
        ++$nb_computers;
        $this->assertSame($nb_computers, countElementsInTable(\Computer::getTable()));
        //check created vms
        $nb_vms += $count_vms;
        $this->assertSame($nb_vms, countElementsInTable(\ItemVirtualMachine::getTable()));

        //change config to import vms as computers
        $this->login();
        $conf = new \Glpi\Inventory\Conf();
        $this->assertTrue($conf->saveConf(['vm_as_computer' => 1]));
        $this->logout();

        $json = json_decode(file_get_contents(self::INV_FIXTURES . 'computer_2.json'));
        $inventory = $this->doInventory($json);

        //check inventory metadata
        $metadata = $inventory->getMetadata();
        $this->assertCount(5, $metadata);
        $this->assertSame('acomputer-2021-01-26-14-32-36', $metadata['deviceid']);
        $this->assertSame('Computer', $metadata['itemtype']);
        $this->assertNull($metadata['port']);
        $this->assertSame('inventory', $metadata['action']);

        //check we add main computer and one computer per vm
        //one does not have an uuid, so no computer is created.
        $this->assertSame($nb_computers + $count_vms - 1, countElementsInTable(\Computer::getTable()));
        //check created vms
        $this->assertSame($nb_vms, countElementsInTable(\ItemVirtualMachine::getTable()));

        //partial inventory: postgres vm has been stopped
        $json = json_decode(file_get_contents(self::INV_FIXTURES . 'computer_2_partial_vms.json'));
        $this->doInventory($json);

        //check nothing has changed
        $this->assertSame($nb_computers + $count_vms - 1, countElementsInTable(\Computer::getTable()));
        $this->assertSame($nb_vms, countElementsInTable(\ItemVirtualMachine::getTable()));

        $iterator = $DB->request([
            'SELECT' => [
                \ItemVirtualMachine::getTable() . '.id',
                \ItemVirtualMachine::getTable() . '.name AS vm_name',
                \VirtualMachineState::getTable() . '.name AS state_name',
            ],
            'FROM' => \ItemVirtualMachine::getTable(),
            'INNER JOIN' => [
                \VirtualMachineState::getTable() => [
                    'ON' => [
                        \VirtualMachineState::getTable() => 'id',
                        \ItemVirtualMachine::getTable() => 'virtualmachinestates_id'
                    ]
                ]
            ],
            'WHERE' => [
                \ItemVirtualMachine::getTable() . '.name' => 'db',
                \VirtualMachineState::getTable() . '.name' => 'off'
            ]
        ]);
        $this->assertCount(1, $iterator);
    }

    public function testUpdateVirtualMachines()
    {
        global $DB;

        $json = json_decode(file_get_contents(FIXTURE_DIR . '/inventories/lxc-server-1.json'));

        $count_vms = count($json->content->virtualmachines);
        $this->assertSame(1, $count_vms);

        $nb_vms = countElementsInTable(\ItemVirtualMachine::getTable());
        $nb_computers = countElementsInTable(\Computer::getTable());
        $inventory = $this->doInventory($json);

        //check inventory metadata
        $metadata = $inventory->getMetadata();
        $this->assertCount(5, $metadata);
        $this->assertSame('lxc-server-2022-08-09-17-49-51', $metadata['deviceid']);
        $this->assertSame('Computer', $metadata['itemtype']);
        $this->assertNull($metadata['port']);
        $this->assertSame('inventory', $metadata['action']);

        //check created agent
        $agenttype = $DB->request(['FROM' => \AgentType::getTable(), 'WHERE' => ['name' => 'Core']])->current();
        $agents = $DB->request(['FROM' => \Agent::getTable()]);
        $this->assertCount(1, $agents);
        $agent = $agents->current();
        $this->assertSame('lxc-server-2022-08-09-17-49-51', $agent['deviceid']);
        $this->assertSame('lxc-server-2022-08-09-17-49-51', $agent['name']);
        $this->assertSame('Computer', $agent['itemtype']);
        $this->assertSame($agenttype['id'], $agent['agenttypes_id']);
        $computers_id = $agent['items_id'];

        //check we add only one computer
        ++$nb_computers;
        $this->assertSame($nb_computers, countElementsInTable(\Computer::getTable()));
        //check created vms
        $nb_vms += $count_vms;
        $this->assertSame($nb_vms, countElementsInTable(\ItemVirtualMachine::getTable()));

        $cvms = new \ItemVirtualMachine();
        $this->assertTrue($cvms->getFromDBByCrit(['itemtype' => 'Computer', 'items_id' => $computers_id]));

        $this->assertSame('glpi-10-rc1', $cvms->fields['name']);
        $this->assertSame(2, $cvms->fields['vcpu']);
        $this->assertSame(2048, $cvms->fields['ram']);
        $this->assertSame('487dfdb542a4bfb23670b8d4e76d8b6886c2ed35', $cvms->fields['uuid']);

        //import again, RAM has changed
        $json = json_decode(file_get_contents(FIXTURE_DIR . '/inventories/lxc-server-1.json'));
        $json_vm = $json->content->virtualmachines[0];
        $json_vm->memory = 4096;
        $json_vms = [$json_vm];
        $json->content->virtualmachines = $json_vms;

        $this->doInventory($json);

        $this->assertTrue($cvms->getFromDBByCrit(['itemtype' => 'Computer', 'items_id' => $computers_id]));

        $this->assertSame('glpi-10-rc1', $cvms->fields['name']);
        $this->assertSame(2, $cvms->fields['vcpu']);
        $this->assertSame(4096, $cvms->fields['ram']);
        $this->assertSame('487dfdb542a4bfb23670b8d4e76d8b6886c2ed35', $cvms->fields['uuid']);
    }

    public function testRuleRefuseImportVirtualMachines()
    {
        $json = json_decode(file_get_contents(self::INV_FIXTURES . 'computer_2.json'));

        $count_vms = count($json->content->virtualmachines);
        $this->assertSame(6, $count_vms);

        $nb_vms = countElementsInTable(\ItemVirtualMachine::getTable());
        $nb_computers = countElementsInTable(\Computer::getTable());

        //change config to import vms as computers
        $this->login();
        $conf = new \Glpi\Inventory\Conf();
        $this->assertTrue($conf->saveConf(['vm_as_computer' => 1]));
        $this->logout();

        //IMPORT rule to refuse "db" virtual machine
        $criteria = [
            [
                'condition' => 0,
                'criteria'  => 'itemtype',
                'pattern'   => 'Computer',
            ], [
                'condition' => \RuleImportAsset::PATTERN_IS,
                'criteria'  => 'name',
                'pattern'   => 'db'
            ]
        ];
        $action = [
            'action_type' => 'assign',
            'field'       => '_ignore_import',
            'value'       => \RuleImportAsset::RULE_ACTION_LINK_OR_NO_IMPORT
        ];
        $rule = new \RuleImportAsset();
        $collection = new \RuleImportAssetCollection();
        $rulecriteria = new \RuleCriteria();

        $input = [
            'is_active' => 1,
            'name'      => 'Refuse one VM creation',
            'match'     => 'AND',
            'sub_type'  => 'RuleImportAsset',
        ];

        $rules_id = $rule->add($input);
        $this->assertGreaterThan(0, $rules_id);
        $this->assertTrue($collection->moveRule($rules_id, 0, $collection::MOVE_BEFORE));

        // Add criteria
        foreach ($criteria as $crit) {
            $input = [
                'rules_id'  => $rules_id,
                'criteria'  => $crit['criteria'],
                'pattern'   => $crit['pattern'],
                'condition' => $crit['condition'],
            ];
            $this->assertGreaterThan(0, (int)$rulecriteria->add($input));
        }

        // Add action
        $ruleaction = new \RuleAction();
        $input = [
            'rules_id'    => $rules_id,
            'action_type' => $action['action_type'],
            'field'       => $action['field'],
            'value'       => $action['value'],
        ];
        $this->assertGreaterThan(0, (int)$ruleaction->add($input));

        $json = json_decode(file_get_contents(self::INV_FIXTURES . 'computer_2.json'));
        $inventory = $this->doInventory($json);

        //check inventory metadata
        $metadata = $inventory->getMetadata();
        $this->assertCount(5, $metadata);
        $this->assertSame('acomputer-2021-01-26-14-32-36', $metadata['deviceid']);
        $this->assertSame('Computer', $metadata['itemtype']);
        $this->assertNull($metadata['port']);
        $this->assertSame('inventory', $metadata['action']);

        //check created vms
        $this->assertSame($count_vms, countElementsInTable(\ItemVirtualMachine::getTable()));

        //check we add main computer and one computer per vm
        //one does not have an uuid, so no computer is created.
        ++$nb_computers;
        $this->assertSame($nb_computers + $count_vms - 2, countElementsInTable(\Computer::getTable()));
    }

    public function testImportDatabases()
    {
        $json = json_decode(file_get_contents(self::INV_FIXTURES . 'computer_2.json'));

        $nb_computers = countElementsInTable(\Computer::getTable());
        $inventory = $this->doInventory($json);

        //check inventory metadata
        $metadata = $inventory->getMetadata();
        $this->assertCount(5, $metadata);
        $this->assertSame('acomputer-2021-01-26-14-32-36', $metadata['deviceid']);
        $this->assertSame('Computer', $metadata['itemtype']);
        $this->assertNull($metadata['port']);
        $this->assertSame('inventory', $metadata['action']);

        //partial inventory: add databases

        //IMPORT rule
        $criteria = [
            [
                'condition' => 0,
                'criteria'  => 'itemtype',
                'pattern'   => 'DatabaseInstance',
            ], [
                'condition' => \RuleImportAsset::PATTERN_EXISTS,
                'criteria'  => 'name',
                'pattern'   => '1'
            ]
        ];
        $action = [
            'action_type' => 'assign',
            'field'       => '_inventory',
            'value'       => \RuleImportAsset::RULE_ACTION_LINK_OR_IMPORT
        ];
        $rule = new \RuleImportAsset();
        $collection = new \RuleImportAssetCollection();
        $rulecriteria = new \RuleCriteria();

        $input = [
            'is_active' => 1,
            'name'      => 'Database server import (by name)',
            'match'     => 'AND',
            'sub_type'  => 'RuleImportAsset',
        ];

        $rules_id = $rule->add($input);
        $this->assertGreaterThan(0, $rules_id);
        $this->assertTrue($collection->moveRule($rules_id, 0, $collection::MOVE_BEFORE));

        // Add criteria
        foreach ($criteria as $crit) {
            $input = [
                'rules_id'  => $rules_id,
                'criteria'  => $crit['criteria'],
                'pattern'   => $crit['pattern'],
                'condition' => $crit['condition'],
            ];
            $this->assertGreaterThan(0, (int)$rulecriteria->add($input));
        }

        // Add action
        $ruleaction = new \RuleAction();
        $input = [
            'rules_id'    => $rules_id,
            'action_type' => $action['action_type'],
            'field'       => $action['field'],
            'value'       => $action['value'],
        ];
        $this->assertGreaterThan(0, (int)$ruleaction->add($input));

        //UPDATE rule
        $criteria = [
            [
                'condition' => 0,
                'criteria'  => 'itemtype',
                'pattern'   => 'DatabaseInstance',
            ], [
                'condition' => \RuleImportAsset::PATTERN_FIND,
                'criteria'  => 'name',
                'pattern'   => '1'
            ], [
                'condition' => \RuleImportAsset::PATTERN_EXISTS,
                'criteria' => 'name',
                'pattern' => '1'
            ]
        ];
        $action = [
            'action_type' => 'assign',
            'field'       => '_inventory',
            'value'       => \RuleImportAsset::RULE_ACTION_LINK_OR_IMPORT
        ];
        $rule = new \RuleImportAsset();
        $collection = new \RuleImportAssetCollection();
        $rulecriteria = new \RuleCriteria();

        $input = [
            'is_active' => 1,
            'name'      => 'Database server update (by name)',
            'match'     => 'AND',
            'sub_type'  => 'RuleImportAsset',
        ];

        $prev_rules_id = $rules_id;
        $rules_id = $rule->add($input);
        $this->assertGreaterThan(0, $rules_id);
        $this->assertTrue($collection->moveRule($rules_id, $prev_rules_id, $collection::MOVE_BEFORE));

        // Add criteria
        foreach ($criteria as $crit) {
            $input = [
                'rules_id'  => $rules_id,
                'criteria'  => $crit['criteria'],
                'pattern'   => $crit['pattern'],
                'condition' => $crit['condition'],
            ];
            $this->assertGreaterThan(0, (int)$rulecriteria->add($input));
        }

        // Add action
        $ruleaction = new \RuleAction();
        $input = [
            'rules_id'    => $rules_id,
            'action_type' => $action['action_type'],
            'field'       => $action['field'],
            'value'       => $action['value'],
        ];
        $this->assertGreaterThan(0, (int)$ruleaction->add($input));

        $json = json_decode(file_get_contents(self::INV_FIXTURES . 'computer_2_partial_dbs.json'));
        $this->doInventory($json);

        //check nothing has changed
        $this->assertSame($nb_computers + 1, countElementsInTable(\Computer::getTable()));

        //check created databases & instances
        $this->assertSame(2, countElementsInTable(\DatabaseInstance::getTable()));
        $this->assertSame(2, countElementsInTable(\DatabaseInstance::getTable(), ['is_dynamic' => 1]));
        $this->assertSame(3, countElementsInTable(\Database::getTable()));

        //play an update - nothing should have changed
        $json = json_decode(file_get_contents(self::INV_FIXTURES . 'computer_2_partial_dbs.json'));
        $this->doInventory($json);

        //check nothing has changed
        $this->assertSame($nb_computers + 1, countElementsInTable(\Computer::getTable()));

        //check created databases & instances
        $this->assertSame(2, countElementsInTable(\DatabaseInstance::getTable()));
        $this->assertSame(3, countElementsInTable(\Database::getTable()));

        //keep only mysql
        $json = json_decode(file_get_contents(self::INV_FIXTURES . 'computer_2_partial_dbs.json'));
        $mysql = $json->content->databases_services[0];
        //update version
        $mysql->version = 'Ver 15.1 Distrib 10.5.10-MariaDB-modified';
        $dbs = $mysql->databases;

        $db_glpi = &$dbs[0];
        $db_glpi->size = 55000;
        $db_glpi->last_backup_date = '2021-06-25 08:52:44';

        $db_new = &$dbs[1];
        $db_new->name = 'new_database';
        $db_new->size = 2048;

        $services = [$mysql];
        $json->content->databases_services = $services;

        $this->doInventory($json);

        //check created databases & instances
        $this->assertSame(1, countElementsInTable(\DatabaseInstance::getTable(), ['is_deleted' => 0]));
        $this->assertSame(1, countElementsInTable(\DatabaseInstance::getTable(), ['is_deleted' => 1]));

        //ensure database version has been updated
        $database = new \DatabaseInstance();
        $this->assertTrue($database->getFromDBByCrit(['name' => 'MariaDB']));
        $this->assertSame('Ver 15.1 Distrib 10.5.10-MariaDB-modified', $database->fields['version']);

        //- ensure existing instances has been updated
        $databases = $database->getDatabases();
        $this->assertCount(2, $databases);

        $database = array_pop($databases);
        $this->assertIsArray($database);
        $this->assertSame('new_database', $database['name']);
        $this->assertSame(2048, $database['size']);
        $database = array_pop($databases);
        $this->assertIsArray($database);
        $this->assertSame('glpi', $database['name']);
        $this->assertSame(55000, $database['size']);

        //test sql syntax error
        $json = json_decode(file_get_contents(self::INV_FIXTURES . 'computer_2_partial_dbs.json'));
        $mysql = $json->content->databases_services[0];
        //update version
        $mysql->name = "Maria'DB";
        $dbs = $mysql->databases;

        $db_glpi = &$dbs[0];
        $db_glpi->size = 55000;
        $db_glpi->last_backup_date = '2021-06-25 08:52:44';

        $db_new = &$dbs[1];
        $db_new->name = 'new_database';
        $db_new->size = 2048;

        $services = [$mysql];
        $json->content->databases_services = $services;

        $this->doInventory($json);

        //check created databases & instances
        $this->assertSame(1, countElementsInTable(\DatabaseInstance::getTable(), ['is_deleted' => 0]));
        $this->assertSame(2, countElementsInTable(\DatabaseInstance::getTable(), ['is_deleted' => 1]));

        //ensure database version has been updated
        $database = new \DatabaseInstance();
        $this->assertTrue($database->getFromDBByCrit(['name' => 'MariaDB']));
        $this->assertSame('Ver 15.1 Distrib 10.5.10-MariaDB-modified', $database->fields['version']);

        //- ensure existing instances has been updated
        $databases = $database->getDatabases();
        $this->assertCount(2, $databases);
        $database = array_pop($databases);
        $this->assertIsArray($database);
        $this->assertSame('new_database', $database['name']);
        $this->assertSame(2048, $database['size']);
        $database = array_pop($databases);
        $this->assertIsArray($database);
        $this->assertSame('glpi', $database['name']);
        $this->assertSame(55000, $database['size']);

        $computer = new \Computer();
        global $DB;
        $agents = $DB->request(['FROM' => \Agent::getTable()]);
        $this->assertCount(1, $agents);
        $agent = $agents->current();
        $computers_id = $agent['items_id'];
        $this->assertTrue($computer->getFromDB($computers_id));
        $this->assertTrue($computer->delete(['id' => $computers_id], true));
    }


    public function testImportPhoneSimCardNoReset()
    {
        global $DB;

        $xml = "<?xml version=\"1.0\" encoding=\"UTF-8\" ?>
<REQUEST>
  <CONTENT>
    <SIMCARDS>
        <COUNTRY>fr</COUNTRY>
        <OPERATOR_CODE>2081</OPERATOR_CODE>
        <OPERATOR_NAME>Orange F</OPERATOR_NAME>
        <SERIAL>89330126162002971850</SERIAL>
        <STATE>SIM_STATE_READY</STATE>
        <LINE_NUMBER></LINE_NUMBER>
        <SUBSCRIBER_ID>1</SUBSCRIBER_ID>
    </SIMCARDS>
    <HARDWARE>
      <NAME>pc002</NAME>
    </HARDWARE>
    <BIOS>
      <SSN>ggheb7ne7</SSN>
    </BIOS>
    <VERSIONCLIENT>FusionInventory-Agent_v2.3.19</VERSIONCLIENT>
  </CONTENT>
  <DEVICEID>test-pc002</DEVICEID>
  <QUERY>INVENTORY</QUERY>
  <ITEMTYPE>Phone</ITEMTYPE>
</REQUEST>";

        $this->doInventory($xml, true);
        $agents = $DB->request(['FROM' => \Agent::getTable()]);
        $this->assertCount(1, $agents);
        $agent = $agents->current();


        //check created computer
        $phone = new \Phone();
        $this->assertTrue($phone->getFromDB($agent['items_id']));

        //check for components
        $item_devicesimcard = new \Item_DeviceSimcard();
        $simcards_first = $item_devicesimcard->find(['itemtype' => 'Phone' , 'items_id' => $agent['items_id']]);
        $this->assertCount(1, $simcards_first);

        //re run inventory to check if item_simcard ID is changed
        $json = json_decode(file_get_contents(self::INV_FIXTURES . 'phone_1.json'));

        $this->doInventory($json);
        $item_devicesimcard = new \Item_DeviceSimcard();
        $simcards_second = $item_devicesimcard->find(['itemtype' => 'Phone' , 'items_id' => $agent['items_id']]);
        $this->assertCount(1, $simcards_second);

        $this->assertIsArray($simcards_first);
        $this->assertSame($simcards_second, $simcards_first);
    }

    public function testImportPhoneMultiSimCardNoReset()
    {
        global $DB;

        $xml = "<?xml version=\"1.0\" encoding=\"UTF-8\" ?>
<REQUEST>
  <CONTENT>
    <SIMCARDS>
        <COUNTRY>fr</COUNTRY>
        <OPERATOR_CODE>2081</OPERATOR_CODE>
        <OPERATOR_NAME>Orange F</OPERATOR_NAME>
        <SERIAL>89330126162002971850</SERIAL>
        <STATE>SIM_STATE_READY</STATE>
        <LINE_NUMBER></LINE_NUMBER>
        <SUBSCRIBER_ID>1</SUBSCRIBER_ID>
    </SIMCARDS>
    <SIMCARDS>
        <COUNTRY>fr</COUNTRY>
        <OPERATOR_CODE>2081</OPERATOR_CODE>
        <OPERATOR_NAME>Orange F</OPERATOR_NAME>
        <SERIAL>23168441316812316511</SERIAL>
        <STATE>SIM_STATE_READY</STATE>
        <LINE_NUMBER></LINE_NUMBER>
        <SUBSCRIBER_ID>2</SUBSCRIBER_ID>
    </SIMCARDS>
    <HARDWARE>
      <NAME>pc002</NAME>
    </HARDWARE>
    <BIOS>
      <SSN>ggheb7ne7</SSN>
    </BIOS>
    <VERSIONCLIENT>FusionInventory-Agent_v2.3.19</VERSIONCLIENT>
  </CONTENT>
  <DEVICEID>test-pc002</DEVICEID>
  <QUERY>INVENTORY</QUERY>
  <ITEMTYPE>Phone</ITEMTYPE>
</REQUEST>";

        $this->doInventory($xml, true);
        $agents = $DB->request(['FROM' => \Agent::getTable()]);
        $this->assertCount(1, $agents);
        $agent = $agents->current();


        //check created computer
        $phone = new \Phone();
        $this->assertTrue($phone->getFromDB($agent['items_id']));

        //check for components
        $item_devicesimcard = new \Item_DeviceSimcard();
        $simcards_first = $item_devicesimcard->find(['itemtype' => 'Phone' , 'items_id' => $agent['items_id']]);
        $this->assertCount(2, $simcards_first);

        //re run inventory to check if item_simcard ID is changed
        $json = json_decode(file_get_contents(self::INV_FIXTURES . 'phone_1.json'));

        $this->doInventory($json);
        $item_devicesimcard = new \Item_DeviceSimcard();
        $simcards_second = $item_devicesimcard->find(['itemtype' => 'Phone' , 'items_id' => $agent['items_id']]);
        $this->assertCount(2, $simcards_second);

        $this->assertIsArray($simcards_first);
        $this->assertSame($simcards_second, $simcards_first);
    }


    public function testImportPhone()
    {
        global $DB;

        $json = json_decode(file_get_contents(self::INV_FIXTURES . 'phone_1.json'));

        $inventory = $this->doInventory($json);

        //check inventory metadata
        $metadata = $inventory->getMetadata();
        $this->assertCount(5, $metadata);
        $this->assertSame('Mi9TPro-TéléphoneM-2019-12-18-14-30-16', $metadata['deviceid']);
        $this->assertSame('example-app-java', $metadata['version']);
        $this->assertSame('Phone', $metadata['itemtype']);
        $this->assertNull($metadata['port']);
        $this->assertSame('inventory', $metadata['action']);

        //check created agent
        $agenttype = $DB->request(['FROM' => \AgentType::getTable(), 'WHERE' => ['name' => 'Core']])->current();
        $agents = $DB->request(['FROM' => \Agent::getTable()]);
        $this->assertCount(1, $agents);
        $agent = $agents->current();
        $this->assertIsArray($agent);
        $this->assertSame('Mi9TPro-TéléphoneM-2019-12-18-14-30-16', $agent['deviceid']);
        $this->assertSame('Mi9TPro-TéléphoneM-2019-12-18-14-30-16', $agent['name']);
        $this->assertSame('Phone', $agent['itemtype']);
        $this->assertSame($agenttype['id'], $agent['agenttypes_id']);
        $this->assertGreaterThan(0, $agent['items_id']);

        //check matchedlogs
        $mlogs = new \RuleMatchedLog();
        $found = $mlogs->find();
        $this->assertCount(1, $found);

        $criteria = [
            'FROM' => \RuleMatchedLog::getTable(),
            'LEFT JOIN' => [
                \Rule::getTable() => [
                    'ON' => [
                        \RuleMatchedLog::getTable() => 'rules_id',
                        \Rule::getTable() => 'id'
                    ]
                ]
            ],
            'WHERE' => ['itemtype' => \Phone::getType()]
        ];

        $iterator = $DB->request($criteria);
        $this->assertCount(1, $iterator);
        $this->assertSame('Phone import (by serial + uuid)', $iterator->current()['name']);
        $this->assertSame(\Glpi\Inventory\Request::INVENT_QUERY, $iterator->current()['method']);

        //get phone models, manufacturer, ...
        $autoupdatesystems = $DB->request(['FROM' => \AutoupdateSystem::getTable(), 'WHERE' => ['name' => 'GLPI Native Inventory']])->current();
        $this->assertIsArray($autoupdatesystems);
        $autoupdatesystems_id = $autoupdatesystems['id'];

        $cmodels = $DB->request(['FROM' => \PhoneModel::getTable(), 'WHERE' => ['name' => 'Mi 9T Pro']])->current();
        $this->assertIsArray($cmodels);
        $computermodels_id = $cmodels['id'];

        $ctypes = $DB->request(['FROM' => \PhoneType::getTable(), 'WHERE' => ['name' => 'Mi 9T Pro']])->current();
        $this->assertIsArray($ctypes);
        $computertypes_id = $ctypes['id'];

        $cmanuf = $DB->request(['FROM' => \Manufacturer::getTable(), 'WHERE' => ['name' => 'Xiaomi']])->current();
        $this->assertIsArray($cmanuf);
        $manufacturers_id = $cmanuf['id'];

        //check created phone
        $phones_id = $inventory->getAgent()->fields['items_id'];
        $this->assertGreaterThan(0, $phones_id);
        $phone = new \Phone();
        $this->assertTrue($phone->getFromDB($phones_id));

        $expected = [
            'id' => $phones_id,
            'entities_id' => 0,
            'name' => 'Mi9TPro-TéléphoneM',
            'date_mod' => $phone->fields['date_mod'],
            'contact' => 'builder',
            'contact_num' => null,
            'users_id_tech' => 0,
            'comment' => null,
            'serial' => 'af8d8fcfa6fa4794',
            'otherserial' => 'release-keys',
            'locations_id' => 0,
            'phonetypes_id' => $computertypes_id,
            'phonemodels_id' => $computermodels_id,
            'brand' => null,
            'phonepowersupplies_id' => 0,
            'number_line' => null,
            'have_headset' => 0,
            'have_hp' => 0,
            'manufacturers_id' => $manufacturers_id,
            'is_global' => 0,
            'is_deleted' => 0,
            'is_template' => 0,
            'template_name' => null,
            'users_id' => 0,
            'states_id' => 0,
            'ticket_tco' => '0.0000',
            'is_dynamic' => 1,
            'autoupdatesystems_id' => $autoupdatesystems_id,
            'uuid' => 'af8d3fcfa6fe4784',
            'date_creation' => $phone->fields['date_creation'],
            'is_recursive' => 0,
            'last_inventory_update' => $phone->fields['last_inventory_update'],
            'groups_id' => [],
            'groups_id_tech' => [],
        ];
        $this->assertIsArray($phone->fields);
        $this->assertSame($expected, $phone->fields);

        //operating system
        $ios = new \Item_OperatingSystem();
        $iterator = $ios->getFromItem($phone);
        $record = $iterator->current();

        $expected = [
            'assocID' => $record['assocID'],
            'name' => 'Q Android 10.0 api 29',
            'version' => '29',
            'architecture' => 'arm64-v8a,armeabi-v7a,armeabi',
            'servicepack' => null,
        ];
        $this->assertIsArray($record);
        $this->assertSame($expected, $record);

        //remote management
        $mgmt = new \Item_RemoteManagement();
        $iterator = $mgmt->getFromItem($phone);
        $this->assertCount(0, $iterator);

        //volumes
        $idisks = new \Item_Disk();
        $iterator = $idisks->getFromItem($phone);
        $this->assertCount(4, $iterator);

        $expecteds = [
            [
                'totalsize' => 3471,
                'freesize' => 23,
            ], [
                'totalsize' => 51913,
                'freesize' => 33722,
            ], [
                'totalsize' => 51913,
                'freesize' => 33722,
            ], [
                'totalsize' => 51913,
                'freesize' => 33722,
            ]
        ];

        $i = 0;
        foreach ($iterator as $volume) {
            unset($volume['id']);
            unset($volume['date_mod']);
            unset($volume['date_creation']);
            $expected = $expecteds[$i];
            $expected = $expected + [
                'fsname'       => null,
                'name'         => null,
                'device'       => null,
                'mountpoint'   => null,
                'filesystems_id' => 0,
                'encryption_status' => 0,
                'encryption_tool' => null,
                'encryption_algorithm' => null,
                'encryption_type' => null,
                'items_id'     => $phones_id,
                'itemtype'     => 'Phone',
                'entities_id'  => 0,
                'is_deleted'   => 0,
                'is_dynamic'   => 1
            ];
            ksort($volume);
            ksort($expected);
            $this->assertIsArray($volume);
            $this->assertEquals($expected, $volume);
            ++$i;
        }

        //check network ports
        $iterator = $DB->request([
            'FROM'   => \NetworkPort::getTable(),
            'WHERE'  => [
                'items_id'           => $phones_id,
                'itemtype'           => 'Phone',
            ],
        ]);
        $this->assertCount(1, $iterator);

        $expecteds = [
            [
                'logical_number' => 1,
                'name' => 'No description found',
                'instantiation_type' => 'NetworkPortWifi',
                'mac' => 'e0:dc:ff:ed:09:59',
                'ifstatus' => '1',
                'ifinternalstatus' => '1',
            ]
        ];

        $ips = [
            'No description found'  => [
                'v4'   => '172.28.214.132',
            ]
        ];

        $i = 0;
        $netport = new \NetworkPort();
        foreach ($iterator as $port) {
            $ports_id = $port['id'];
            $this->assertTrue($netport->getFromDB($ports_id));
            $instantiation = $netport->getInstantiation();
            if ($port['instantiation_type'] === null) {
                $this->assertFalse($instantiation);
            } else {
                $this->assertInstanceOf($port['instantiation_type'], $instantiation);
            }

            unset($port['id']);
            unset($port['date_creation']);
            unset($port['date_mod']);
            unset($port['comment']);

            $expected = $expecteds[$i];
            $expected = $expected + [
                'items_id' => $phones_id,
                'itemtype' => 'Phone',
                'entities_id' => 0,
                'is_recursive' => 0,
                'is_deleted' => 0,
                'is_dynamic' => 1,
                'ifmtu' => 0,
                'ifspeed' => 0,
                'ifinternalstatus' => null,
                'ifconnectionstatus' => 0,
                'iflastchange' => null,
                'ifinbytes' => 0,
                'ifinerrors' => 0,
                'ifoutbytes' => 0,
                'ifouterrors' => 0,
                'ifstatus' => null,
                'ifdescr' => null,
                'ifalias' => null,
                'portduplex' => null,
                'trunk' => 0,
                'lastup' => null
            ];

            $this->assertIsArray($port);
            $this->assertEquals($expected, $port);
            ++$i;

            //check for ips
            $ip_iterator = $DB->request([
                'SELECT'       => [
                    \IPAddress::getTable() . '.name',
                    \IPAddress::getTable() . '.version'
                ],
                'FROM'   => \IPAddress::getTable(),
                'INNER JOIN'   => [
                    \NetworkName::getTable()   => [
                        'ON'  => [
                            \IPAddress::getTable()     => 'items_id',
                            \NetworkName::getTable()   => 'id', [
                                'AND' => [\IPAddress::getTable() . '.itemtype'  => \NetworkName::getType()]
                            ]
                        ]
                    ]
                ],
                'WHERE'  => [
                    \NetworkName::getTable() . '.itemtype'  => \NetworkPort::getType(),
                    \NetworkName::getTable() . '.items_id'  => $ports_id
                ]
            ]);

            $this->assertCount(count($ips[$port['name']] ?? []), $ip_iterator);
            if (isset($ips[$port['name']])) {
                //FIXME: missing all ipv6 :(
                $ip = $ip_iterator->current();
                $this->assertSame(4, (int)$ip['version']);
                $this->assertSame($ips[$port['name']]['v4'], $ip['name']);
            }
        }

        //check for components
        $components = [];
        $allcount = 0;
        foreach (\Item_Devices::getItemAffinities('Computer') as $link_type) {
            $link        = getItemForItemtype($link_type);
            $iterator = $DB->request($link->getTableGroupCriteria($phone));
            $allcount += count($iterator);
            $components[$link_type] = [];

            foreach ($iterator as $row) {
                $lid = $row['id'];
                unset($row['id']);
                $components[$link_type][$lid] = $row;
            }
        }

        $expecteds = [
            'Item_DeviceMotherboard' => 0,
            'Item_DeviceFirmware' => 1,
            'Item_DeviceProcessor' => 1,
            'Item_DeviceMemory' => 1,
            'Item_DeviceHardDrive' => 0,
            'Item_DeviceNetworkCard' => 1,
            'Item_DeviceDrive' => 0,
            'Item_DeviceBattery' => 1,
            'Item_DeviceGraphicCard' => 0,
            'Item_DeviceSoundCard' => 0,
            'Item_DeviceControl' => 0,
            'Item_DevicePci' => 0,
            'Item_DeviceCase' => 0,
            'Item_DevicePowerSupply' => 0,
            'Item_DeviceGeneric' => 0,
            'Item_DeviceSimcard' => 1,
            'Item_DeviceSensor' => 48,
            'Item_DeviceCamera' => 2
        ];

        foreach ($expecteds as $type => $count) {
            $this->assertCount($count, $components[$type], count($components[$type]) . ' ' . $type);
        }

        $expecteds = [
            'Item_DeviceMotherboard' => [],
            'Item_DeviceFirmware' => [
                [
                    'items_id' => $phones_id,
                    'itemtype' => 'Phone',
                    'devicefirmwares_id' => 104,
                    'is_deleted' => 0,
                    'is_dynamic' => 1,
                    'entities_id' => 0,
                    'is_recursive' => 0,
                    'serial' => null,
                    'otherserial' => null,
                    'locations_id' => 0,
                    'states_id' => 0,
                ]
            ],
            'Item_DeviceProcessor' => [
                [
                    'items_id' => $phones_id,
                    'itemtype' => 'Phone',
                    'deviceprocessors_id' => 3060400,
                    'frequency' => 1785,
                    'serial' => null,
                    'is_deleted' => 0,
                    'is_dynamic' => 1,
                    'nbcores' => 8,
                    'nbthreads' => 8,
                    'entities_id' => 0,
                    'is_recursive' => 0,
                    'busID' => null,
                    'otherserial' => null,
                    'locations_id' => 0,
                    'states_id' => 0,
                ],
            ],
            'Item_DeviceMemory' => [
                [
                    'items_id' => $phones_id,
                    'itemtype' => 'Phone',
                    'devicememories_id' => 4,
                    'size' => 5523,
                    'serial' => null,
                    'is_deleted' => 0,
                    'is_dynamic' => 1,
                    'entities_id' => 0,
                    'is_recursive' => 0,
                    'busID' => null,
                    'otherserial' => null,
                    'locations_id' => 0,
                    'states_id' => 0
                ],
            ],
            'Item_DeviceHardDrive' => [],
            'Item_DeviceNetworkCard' => [
                [
                    'items_id' => $phones_id,
                    'itemtype' => 'Phone',
                    'devicenetworkcards_id' => 66,
                    'mac' => 'e0:dc:ff:ed:09:59',
                    'is_deleted' => 0,
                    'is_dynamic' => 1,
                    'entities_id' => 0,
                    'is_recursive' => 0,
                    'serial' => null,
                    'busID' => null,
                    'otherserial' => null,
                    'locations_id' => 0,
                    'states_id' => 0,
                ]
            ],
            'Item_DeviceDrive' => [],
            'Item_DeviceBattery' => [
                [
                    'items_id' => $phones_id,
                    'itemtype' => 'Phone',
                    'devicebatteries_id' => 70,
                    'manufacturing_date' => null,
                    'is_deleted' => 0,
                    'is_dynamic' => 1,
                    'entities_id' => 0,
                    'is_recursive' => 0,
                    'serial' => null,
                    'otherserial' => null,
                    'locations_id' => 0,
                    'states_id' => 0,
                    'real_capacity' => 0
                ],
            ],
            'Item_DeviceGraphicCard' => [],
            'Item_DeviceSoundCard' => [],
            'Item_DeviceControl' => [],
            'Item_DevicePci' => [],
            'Item_DeviceCase' => [],
            'Item_DevicePowerSupply' => [],
            'Item_DeviceGeneric' => [],
            'Item_DeviceSimcard' => [
                [
                    'items_id' => $phones_id,
                    'itemtype' => 'Phone',
                    'devicesimcards_id' => 68,
                    'is_deleted' => 0,
                    'is_dynamic' => 1,
                    'entities_id' => 0,
                    'is_recursive' => 0,
                    'serial' => '8933150319050352521',
                    'otherserial' => null,
                    'states_id' => 0,
                    'locations_id' => 0,
                    'lines_id' => 0,
                    'users_id' => 0,
                    'users_id_tech' => 0,
                    'pin' => '',
                    'pin2' => '',
                    'puk' => '',
                    'puk2' => '',
                    'msin' => '',
                    'comment' => null,
                ]
            ],
            'Item_DeviceCamera' => [
                [
                    'items_id' => $phones_id,
                    'itemtype' => 'Phone',
                    'devicecameras_id' => 4,
                    'is_deleted' => 0,
                    'is_dynamic' => 1,
                    'entities_id' => 0,
                    'is_recursive' => 0,
                    'locations_id' => 0,
                    'states_id' => 0,
                ], [
                    'items_id' => $phones_id,
                    'itemtype' => 'Phone',
                    'devicecameras_id' => 4,
                    'is_deleted' => 0,
                    'is_dynamic' => 1,
                    'entities_id' => 0,
                    'is_recursive' => 0,
                    'locations_id' => 0,
                    'states_id' => 0,
                ]
            ]
        ];

        foreach ($expecteds as $type => $expected) {
            $component = array_values($components[$type]);
            //hack to replace expected fkeys
            foreach ($expected as $i => &$row) {
                foreach (array_keys($row) as $key) {
                    if (isForeignKeyField($key)) {
                        $row[$key] = $component[$i][$key];
                    }
                }
            }
            $this->assertIsArray($component);
            $this->assertEquals($expected, $component);
        }

        //software
        $isoft = new \Item_SoftwareVersion();
        $iterator = $isoft->getFromItem($phone);
        $this->assertCount(4, $iterator);

        $expecteds = [
            [
                'softname' => 'Boutique Amazon',
                'version' => '18.21.2.100',
                'dateinstall' => '2019-08-31',
            ], [
                'softname' => 'CameraTools',
                'version' => '1.0',
                'dateinstall' => '2008-12-31',
            ], [
                'softname' => 'Enregistreur d\'écran',
                'version' => '1.5.9',
                'dateinstall' => '2008-12-31',
            ], [
                'softname' => 'Q Android 10.0 api 29',
                'version' => '29',
                'dateinstall' => null,
            ]
        ];

        $i = 0;
        foreach ($iterator as $soft) {
            $expected = $expecteds[$i];
            $this->assertEquals(
                $expected,
                [
                    'softname'     => $soft['softname'],
                    'version'      => $soft['version'],
                    'dateinstall'  => $soft['dateinstall']
                ]
            );
            ++$i;
        }
    }

    public function testPartialComputerImport()
    {
        global $DB;

        //initial import
        $this->testImportComputer();

        $json = json_decode(file_get_contents(self::INV_FIXTURES . 'computer_1_partial_volumes.json'));
        $json->content->hardware->lastloggeduser = 'trasher/root';
        $inventory = $this->doInventory($json);

        //check inventory metadata
        $metadata = $inventory->getMetadata();
        $this->assertCount(6, $metadata);
        $this->assertSame('glpixps-2018-07-09-09-07-13', $metadata['deviceid']);
        $this->assertSame('FusionInventory-Agent_v2.5.2-1.fc31', $metadata['version']);
        $this->assertSame('Computer', $metadata['itemtype']);
        $this->assertSame('inventory', $metadata['action']);

        //check created agent
        $agenttype = $DB->request(['FROM' => \AgentType::getTable(), 'WHERE' => ['name' => 'Core']])->current();
        $agents = $DB->request(['FROM' => \Agent::getTable()]);
        $this->assertCount(1, $agents);
        $agent = $agents->current();
        $this->assertIsArray($agent);
        $this->assertSame('glpixps-2018-07-09-09-07-13', $agent['deviceid']);
        $this->assertSame('glpixps-2018-07-09-09-07-13', $agent['name']);
        $this->assertSame('2.5.2-1.fc31', $agent['version']);
        $this->assertSame('Computer', $agent['itemtype']);
        $this->assertSame($agenttype['id'], $agent['agenttypes_id']);

        $computer = $this->checkComputer1($agent['items_id']);

        //volumes free sizes
        $sizes = [
            11883,
            15924,
            603,
            10740,
            20872,
            191
        ];
        $this->checkComputer1Volumes($computer, $sizes);
        $this->checkComputer1Softwares($computer);
        $this->checkComputer1Batteries($computer);

        $json = json_decode(file_get_contents(self::INV_FIXTURES . 'computer_1_partial_softs.json'));
        $this->doInventory($json);

        //software versions
        $versions = [
            '2.2.8-1.fc31',
            '31 (Workstation Edition)',
            '0.20.1-3.fc31',
            '3.33.0-1.fc31',
            '3.34.1-1.fc31',
            '3.12.2-18.fc31',
            '1.32-2.fc31'
        ];
        $this->checkComputer1Softwares($computer, $versions);

        $json = json_decode(file_get_contents(self::INV_FIXTURES . 'computer_1_partial_batteries.json'));
        $this->doInventory($json);

        //software versions
        $capacities = [
            40570,
        ];
        $this->checkComputer1Batteries($computer, $capacities);
    }

    public function testDictionnaryManufacturer()
    {
        global $DB;

        //create manufacturer dictionary entry
        $rule = new \Rule();
        $criteria = new \RuleCriteria();
        $action = new \RuleAction();
        $collection = new \RuleDictionnaryManufacturerCollection();
        $manufacturer = new \Manufacturer();
        //$manufacturers_id = $manufacturer->importExternal('Mozilla');

        $rules_id = $rule->add(['name' => 'Set manufacturer',
            'is_active' => 1,
            'entities_id' => 0,
            'sub_type' => 'RuleDictionnaryManufacturer',
            'match' => \Rule::AND_MATCHING,
            'condition' => 0,
            'description' => ''
        ]);
        $this->assertGreaterThan(0, $rules_id);

        $this->assertGreaterThan(
            0,
            $criteria->add([
                'rules_id' => $rules_id,
                'criteria' => 'name',
                'condition' => \Rule::PATTERN_IS,
                'pattern' => 'Dell Inc.'
            ])
        );

        $this->assertGreaterThan(
            0,
            $action->add([
                'rules_id' => $rules_id,
                'action_type' => 'assign',
                'field' => 'name',
                'value' => 'Dictionary manufacturer'
            ])
        );

        $json = json_decode(file_get_contents(self::INV_FIXTURES . 'computer_2.json'));

        $nb_computers = countElementsInTable(\Computer::getTable());
        $inventory = $this->doInventory($json);

        //check inventory metadata
        $metadata = $inventory->getMetadata();
        $this->assertCount(5, $metadata);
        $this->assertSame('acomputer-2021-01-26-14-32-36', $metadata['deviceid']);
        $this->assertSame('Computer', $metadata['itemtype']);
        $this->assertNull($metadata['port']);
        $this->assertSame('inventory', $metadata['action']);

        //check we add only one computer
        ++$nb_computers;
        $this->assertSame($nb_computers, countElementsInTable(\Computer::getTable()));

        //check created agent
        $agents = $DB->request(['FROM' => \Agent::getTable()]);
        $this->assertCount(1, $agents);
        $agent = $agents->current();
        $this->assertIsArray($agent);
        $this->assertSame('acomputer-2021-01-26-14-32-36', $agent['deviceid']);
        $this->assertSame('acomputer-2021-01-26-14-32-36', $agent['name']);
        $this->assertSame('Computer', $agent['itemtype']);
        $this->assertGreaterThan(0, $agent['items_id']);

        //check created computer
        $computer = new \Computer();
        $this->assertTrue($computer->getFromDB($agent['items_id']));
        $manufacturer = new \Manufacturer();
        $this->assertTrue($manufacturer->getFromDB($computer->fields['manufacturers_id']));
        $this->assertSame('Dictionary manufacturer', $manufacturer->fields['name']);
    }

    public function testDictionnaryOperatingSystem()
    {
        global $DB;

        $json = json_decode(file_get_contents(self::INV_FIXTURES . 'computer_1.json'));

        $this->doInventory($json);

        //check created agent
        $agents = $DB->request(['FROM' => \Agent::getTable()]);
        $this->assertCount(1, $agents);
        $agent = $agents->current();

        //check created computer
        $computer = new \Computer();
        $this->assertTrue($computer->getFromDB($agent['items_id']));

        //check OS
        $item_operating = new Item_OperatingSystem();
        $this->assertTrue(
            $item_operating->getFromDBByCrit([
                "itemtype" => 'Computer',
                "items_id" => $agent['items_id'],
            ])
        );

        $operating_system = new OperatingSystem();
        $this->assertTrue(
            $operating_system->getFromDB($item_operating->fields['operatingsystems_id'])
        );

        $this->assertSame("Fedora 31 (Workstation Edition)", $operating_system->fields['name']);

        //create rule dictionnary operating system
        $rule = new \Rule();
        $criteria = new \RuleCriteria();
        $action = new \RuleAction();

        $rules_id = $rule->add(['name' => 'Set specific operatingSystem',
            'is_active' => 1,
            'entities_id' => 0,
            'sub_type' => 'RuleDictionnaryOperatingSystem',
            'match' => \Rule::AND_MATCHING,
            'condition' => 0,
            'description' => ''
        ]);
        $this->assertGreaterThan(0, $rules_id);

        $this->assertGreaterThan(
            0,
            $criteria->add([
                'rules_id' => $rules_id,
                'criteria' => 'name',
                'condition' => \Rule::PATTERN_CONTAIN,
                'pattern' => 'Fedora 31'
            ])
        );

        $this->assertGreaterThan(
            0,
            $action->add([
                'rules_id' => $rules_id,
                'action_type' => 'assign',
                'field' => 'name',
                'value' => 'Ubuntu'
            ])
        );

        //redo an inventory
        $json = json_decode(file_get_contents(self::INV_FIXTURES . 'computer_1.json'));
        $this->doInventory($json);

        //check created agent
        $agents = $DB->request(['FROM' => \Agent::getTable()]);
        $this->assertCount(1, $agents);
        $agent = $agents->current();

        //check updated computer
        $computer = new \Computer();
        $this->assertTrue($computer->getFromDB($agent['items_id']));

        //check OS
        $item_operating = new Item_OperatingSystem();
        $this->assertTrue(
            $item_operating->getFromDBByCrit([
                "itemtype" => 'Computer',
                "items_id" => $agent['items_id'],
            ])
        );

        $operating_system = new OperatingSystem();
        $this->assertTrue(
            $operating_system->getFromDB($item_operating->fields['operatingsystems_id'])
        );

        $this->assertSame("Ubuntu", $operating_system->fields['name']);
    }

    public function testDictionnaryOperatingSystemVersion()
    {
        global $DB;

        $json = json_decode(file_get_contents(self::INV_FIXTURES . 'computer_1.json'));

        $this->doInventory($json);

        //check created agent
        $agents = $DB->request(['FROM' => \Agent::getTable()]);
        $this->assertCount(1, $agents);
        $agent = $agents->current();

        //check created computer
        $computer = new \Computer();
        $this->assertTrue($computer->getFromDB($agent['items_id']));

        //check OS
        $item_operating = new Item_OperatingSystem();
        $this->assertTrue(
            $item_operating->getFromDBByCrit([
                "itemtype" => 'Computer',
                "items_id" => $agent['items_id'],
            ])
        );

        $operating_system_version = new OperatingSystemVersion();
        $this->assertTrue(
            $operating_system_version->getFromDB($item_operating->fields['operatingsystemversions_id'])
        );

        //check if is original value
        $this->assertSame("31 (Workstation Edition)", $operating_system_version->fields['name']);

        //create rule dictionnary operating system
        $rule = new \Rule();
        $criteria = new \RuleCriteria();
        $action = new \RuleAction();

        $rules_id = $rule->add(['name' => 'Set specific operatingSystem version',
            'is_active' => 1,
            'entities_id' => 0,
            'sub_type' => 'RuleDictionnaryOperatingSystemVersion',
            'match' => \Rule::AND_MATCHING,
            'condition' => 0,
            'description' => ''
        ]);
        $this->assertGreaterThan(0, $rules_id);

        $this->assertGreaterThan(
            0,
            $criteria->add([
                'rules_id' => $rules_id,
                'criteria' => 'name',
                'condition' => \Rule::PATTERN_CONTAIN,
                'pattern' => '31 (Workstation Edition)'
            ])
        );

        $this->assertGreaterThan(
            0,
            $action->add([
                'rules_id' => $rules_id,
                'action_type' => 'assign',
                'field' => 'name',
                'value' => 'New version'
            ])
        );

        //redo an inventory
        $json = json_decode(file_get_contents(self::INV_FIXTURES . 'computer_1.json'));
        $this->doInventory($json);

        //check created agent
        $agents = $DB->request(['FROM' => \Agent::getTable()]);
        $this->assertCount(1, $agents);
        $agent = $agents->current();

        //check updated computer
        $computer = new \Computer();
        $this->assertTrue($computer->getFromDB($agent['items_id']));

        //check OS
        $item_operating = new Item_OperatingSystem();
        $this->assertTrue(
            $item_operating->getFromDBByCrit([
                "itemtype" => 'Computer',
                "items_id" => $agent['items_id'],
            ])
        );

        $operating_system_version = new OperatingSystemVersion();
        $this->assertTrue(
            $operating_system_version->getFromDB($item_operating->fields['operatingsystemversions_id'])
        );

        //check if is specific value
        $this->assertSame("New version", $operating_system_version->fields['name']);
    }

    public function testDictionnaryOperatingSystemArchitecture()
    {
        global $DB;

        $json = json_decode(file_get_contents(self::INV_FIXTURES . 'computer_1.json'));

        $this->doInventory($json);

        //check created agent
        $agents = $DB->request(['FROM' => \Agent::getTable()]);
        $this->assertCount(1, $agents);
        $agent = $agents->current();

        //check created computer
        $computer = new \Computer();
        $this->assertTrue($computer->getFromDB($agent['items_id']));

        //check OS
        $item_operating = new Item_OperatingSystem();
        $this->assertTrue(
            $item_operating->getFromDBByCrit([
                "itemtype" => 'Computer',
                "items_id" => $agent['items_id'],
            ])
        );

        $operating_arch = new OperatingSystemArchitecture();
        $this->assertTrue(
            $operating_arch->getFromDB($item_operating->fields['operatingsystemarchitectures_id'])
        );
        //check if is original value
        $this->assertSame("x86_64", $operating_arch->fields['name']);

        //create rule dictionnary operating system
        $rule = new \Rule();
        $criteria = new \RuleCriteria();
        $action = new \RuleAction();

        $rules_id = $rule->add(['name' => 'Set specific operatingSystem arch',
            'is_active' => 1,
            'entities_id' => 0,
            'sub_type' => 'RuleDictionnaryOperatingSystemArchitecture',
            'match' => \Rule::AND_MATCHING,
            'condition' => 0,
            'description' => ''
        ]);
        $this->assertGreaterThan(0, $rules_id);

        $this->assertGreaterThan(
            0,
            $criteria->add([
                'rules_id' => $rules_id,
                'criteria' => 'name',
                'condition' => \Rule::PATTERN_CONTAIN,
                'pattern' => 'x86_64'
            ])
        );

        $this->assertGreaterThan(
            0,
            $action->add([
                'rules_id' => $rules_id,
                'action_type' => 'assign',
                'field' => 'name',
                'value' => 'New arch'
            ])
        );

        //redo an inventory
        $json = json_decode(file_get_contents(self::INV_FIXTURES . 'computer_1.json'));
        $this->doInventory($json);

        //check created agent
        $agents = $DB->request(['FROM' => \Agent::getTable()]);
        $this->assertCount(1, $agents);
        $agent = $agents->current();

        //check updated computer
        $computer = new \Computer();
        $this->assertTrue($computer->getFromDB($agent['items_id']));

        //check OS
        $item_operating = new Item_OperatingSystem();
        $this->assertTrue(
            $item_operating->getFromDBByCrit([
                "itemtype" => 'Computer',
                "items_id" => $agent['items_id'],
            ])
        );

        $operating_arch = new OperatingSystemArchitecture();
        $this->assertTrue(
            $operating_arch->getFromDB($item_operating->fields['operatingsystemarchitectures_id'])
        );

        //check if is specific value
        $this->assertSame("New arch", $operating_arch->fields['name']);
    }

    public function testDictionnaryOperatingSystemServicePack()
    {
        global $DB;

        $json = json_decode(file_get_contents(self::INV_FIXTURES . 'computer_1.json'));

        $this->doInventory($json);

        //check created agent
        $agents = $DB->request(['FROM' => \Agent::getTable()]);
        $this->assertCount(1, $agents);
        $agent = $agents->current();

        //check created computer
        $computer = new \Computer();
        $this->assertTrue($computer->getFromDB($agent['items_id']));

        //check OS
        $item_operating = new Item_OperatingSystem();
        $this->assertTrue(
            $item_operating->getFromDBByCrit([
                "itemtype" => 'Computer',
                "items_id" => $agent['items_id'],
            ])
        );

        //No service pack from linux (normal)
        $this->assertEquals(0, $item_operating->fields['operatingsystemservicepacks_id']);

        //create rule dictionnary operating system
        $rule = new \Rule();
        $criteria = new \RuleCriteria();
        $action = new \RuleAction();

        $rules_id = $rule->add(['name' => 'Set specific operatingSystem service pack',
            'is_active' => 1,
            'entities_id' => 0,
            'sub_type' => 'RuleDictionnaryOperatingSystemServicePack',
            'match' => \Rule::AND_MATCHING,
            'condition' => 0,
            'description' => ''
        ]);
        $this->assertGreaterThan(0, $rules_id);

        //create criteria on os_name
        $this->assertGreaterThan(
            0,
            $criteria->add([
                'rules_id' => $rules_id,
                'criteria' => 'os_name',
                'condition' => \Rule::PATTERN_CONTAIN,
                'pattern' => 'Fedora 31'
            ])
        );

        $this->assertGreaterThan(
            0,
            $action->add([
                'rules_id' => $rules_id,
                'action_type' => 'assign',
                'field' => 'name',
                'value' => 'New service_pack'
            ])
        );

        //redo an inventory
        $json = json_decode(file_get_contents(self::INV_FIXTURES . 'computer_1.json'));
        $this->doInventory($json);

        //check created agent
        $agents = $DB->request(['FROM' => \Agent::getTable()]);
        $this->assertCount(1, $agents);
        $agent = $agents->current();

        //check updated computer
        $computer = new \Computer();
        $this->assertTrue($computer->getFromDB($agent['items_id']));

        //check OS
        $item_operating = new Item_OperatingSystem();
        $this->assertTrue(
            $item_operating->getFromDBByCrit([
                "itemtype" => 'Computer',
                "items_id" => $agent['items_id'],
            ])
        );

        $operating_service_pack = new OperatingSystemServicePack();
        $this->assertTrue(
            $operating_service_pack->getFromDB($item_operating->fields['operatingsystemservicepacks_id'])
        );
        //check if is specific value
        $this->assertSame("New service_pack", $operating_service_pack->fields['name']);
    }

    public function testImportStatusAfterClean()
    {
        global $DB;

        $this->login();

        //create states to use
        $state = new \State();
        $inv_states_id = $state->add([
            'name' => 'Has been inventoried'
        ]);
        $this->assertGreaterThan(0, $inv_states_id);

        $cleaned_states_id = $state->add([
            'name' => 'Has been cleaned'
        ]);
        $this->assertGreaterThan(0, $cleaned_states_id);

        \Config::setConfigurationValues(
            'inventory',
            [
                'states_id_default' => $inv_states_id,
                'stale_agents_delay' => 1,
                'stale_agents_action' => exportArrayToDB([
                    \Glpi\Inventory\Conf::STALE_AGENT_ACTION_STATUS
                ]),
                'stale_agents_status' => $cleaned_states_id
            ]
        );

        $json = json_decode(file_get_contents(self::INV_FIXTURES . 'computer_1.json'));

        $inventory = $this->doInventory($json);

        //check created agent
        $agenttype = $DB->request(['FROM' => \AgentType::getTable(), 'WHERE' => ['name' => 'Core']])->current();
        $agents = $DB->request(['FROM' => \Agent::getTable()]);
        $this->assertCount(1, $agents);
        $agent = $agents->current();
        $agents_id = $agent['id'];
        $this->assertIsArray($agent);
        $this->assertSame('glpixps-2018-07-09-09-07-13', $agent['deviceid']);
        $this->assertSame('glpixps-2018-07-09-09-07-13', $agent['name']);
        $this->assertSame('2.5.2-1.fc31', $agent['version']);
        $this->assertSame('Computer', $agent['itemtype']);
        $this->assertSame('000005', $agent['tag']);
        $this->assertSame($agenttype['id'], $agent['agenttypes_id']);
        $this->assertGreaterThan(0, $agent['items_id']);

        //check created computer
        $computers_id = $agent['items_id'];
        $this->assertGreaterThan(0, $computers_id);
        $computer = new \Computer();
        $this->assertTrue($computer->getFromDB($computers_id));

        //check states has been set
        $this->assertSame($inv_states_id, $computer->fields['states_id']);

        $lockedfield = new \Lockedfield();
        $this->assertTrue($lockedfield->isHandled($computer));
        $this->assertSame([], $lockedfield->getLockedValues($computer->getType(), $computers_id));

        //set agent inventory date in past
        $invdate = new \DateTime($agent['last_contact']);
        $invdate->sub(new \DateInterval('P1Y'));

        $agent = new \Agent();
        $this->assertTrue(
            $agent->update([
                'id' => $agents_id,
                'last_contact' => $invdate->format('Y-m-d H:i:s')
            ])
        );

        //cleanup old agents
        $name = \CronTask::launch(-\CronTask::MODE_INTERNAL, 1, 'Cleanoldagents');
        $this->assertSame('Cleanoldagents', $name);

        //check computer state has been updated
        $this->assertTrue($computer->getFromDB($computers_id));
        $this->assertSame($cleaned_states_id, $computer->fields['states_id']);

        $this->assertTrue($lockedfield->isHandled($computer));
        $this->assertSame([], $lockedfield->getLockedValues($computer->getType(), $computers_id));
    }


    public function testDefaultStatesOnAddWithGlobalLock()
    {
        global $DB;

        $this->login();

        //create default states to use
        $default_states = new \State();
        $default_states_id = $default_states->add([
            'name' => 'Has been inventoried'
        ]);
        $this->assertGreaterThan(0, $default_states_id);

        $other_state = new \State();
        $other_states_id = $other_state->add([
            'name' => 'Another states'
        ]);
        $this->assertGreaterThan(0, $other_states_id);

        \Config::setConfigurationValues(
            'inventory',
            [
                'states_id_default' => $default_states_id,
            ]
        );

        //create global  lock on Computer states_id
        $lock = new Lockedfield();
        $lock_id = $lock->add([
            'itemtype' => 'Computer',
            'items_id' => 0,
            'field' => 'states_id',
            'is_global' => 1
        ]);
        $this->assertGreaterThan(0, $lock_id);

        $json = json_decode(file_get_contents(self::INV_FIXTURES . 'computer_1.json'));
        $this->doInventory($json);

        //check created agent
        $agenttype = $DB->request(['FROM' => \AgentType::getTable(), 'WHERE' => ['name' => 'Core']])->current();
        $agents = $DB->request(['FROM' => \Agent::getTable()]);
        $this->assertCount(1, $agents);
        $agent = $agents->current();
        $agents_id = $agent['id'];
        $this->assertIsArray($agent);
        $this->assertSame('glpixps-2018-07-09-09-07-13', $agent['deviceid']);
        $this->assertSame('glpixps-2018-07-09-09-07-13', $agent['name']);
        $this->assertSame('2.5.2-1.fc31', $agent['version']);
        $this->assertSame('Computer', $agent['itemtype']);
        $this->assertSame('000005', $agent['tag']);
        $this->assertSame($agenttype['id'], $agent['agenttypes_id']);
        $this->assertGreaterThan(0, $agent['items_id']);

        //check created computer
        $computers_id = $agent['items_id'];
        $this->assertGreaterThan(0, $computers_id);
        $computer = new \Computer();
        $this->assertTrue($computer->getFromDB($computers_id));

        //check default states has been set
        $this->assertSame($default_states_id, $computer->fields['states_id']);

        //update states
        $this->assertTrue($computer->update(['id' => $computers_id, 'states_id' => $other_states_id]));

        //redo inventory
        $json = json_decode(file_get_contents(self::INV_FIXTURES . 'computer_1.json'));
        $this->doInventory($json);

        //reload computer
        $this->assertTrue($computer->getFromDB($computers_id));
        //check is same on update
        $this->assertSame($other_states_id, $computer->fields['states_id']);
    }

    #[RunInSeparateProcess] // TODO: fix this test, it shouldn't need an individual process
    public function testOtherSerialFromTag()
    {
        global $DB;

        //create rule
        $input_rule = [
            'is_active' => 1,
            'name'      => 'use TAG as otherserial',
            'match'     => 'AND',
            'sub_type'  => 'RuleAsset',
            'condition' => \RuleAsset::ONADD + \RuleAsset::ONUPDATE
        ];

        $rule = new \Rule();
        $rules_id = $rule->add($input_rule);
        $this->assertGreaterThan(0, $rules_id);

        //create criteria
        $input_criteria = [
            'rules_id'  => $rules_id,
            'criteria'      => '_tag',
            'condition' => \Rule::REGEX_MATCH,
            'pattern' => '/(.*)/'
        ];
        $rule_criteria = new \RuleCriteria();
        $rule_criteria_id = $rule_criteria->add($input_criteria);
        $this->assertGreaterThan(0, $rule_criteria_id);

        //create action
        $input_action = [
            'rules_id'  => $rules_id,
            'action_type' => 'regex_result',
            'field' => 'otherserial',
            'value' => '#0'
        ];
        $rule_action = new \RuleAction();
        $rule_action_id = $rule_action->add($input_action);
        $this->assertGreaterThan(0, $rule_action_id);

        $tag = 'a_tag';
        $xml_source = "<?xml version=\"1.0\" encoding=\"UTF-8\" ?>
        <REQUEST>
        <CONTENT>
          <HARDWARE>
            <NAME>glpixps</NAME>
            <UUID>25C1BB60-5BCB-11D9-B18F-5404A6A534C4</UUID>
          </HARDWARE>
          <BIOS>
            <MSN>640HP72</MSN>
          </BIOS>
          <VERSIONCLIENT>FusionInventory-Inventory_v2.4.1-2.fc28</VERSIONCLIENT>
        </CONTENT>
        <DEVICEID>test_otherserial_from_tag</DEVICEID>
        <QUERY>INVENTORY</QUERY>
        <TAG>" . $tag . "</TAG>
        </REQUEST>";

        $this->doInventory($xml_source, true);


        //check created agent
        $agents = $DB->request(['FROM' => \Agent::getTable(), "WHERE" => ['deviceid' => 'test_otherserial_from_tag']]);
        $this->assertCount(1, $agents);
        $agent = $agents->current();
        $this->assertSame($tag, $agent['tag']);

        //check created computer
        $computer = new \Computer();
        $this->assertTrue($computer->getFromDB($agent['items_id']));
        $this->assertSame($tag, $computer->fields['otherserial']);


        //redo inventory by updating tag
        $tag = 'other_tag';
        $xml_source = "<?xml version=\"1.0\" encoding=\"UTF-8\" ?>
        <REQUEST>
        <CONTENT>
          <HARDWARE>
            <NAME>glpixps</NAME>
            <UUID>25C1BB60-5BCB-11D9-B18F-5404A6A534C4</UUID>
          </HARDWARE>
          <BIOS>
            <MSN>640HP72</MSN>
          </BIOS>
          <VERSIONCLIENT>FusionInventory-Inventory_v2.4.1-2.fc28</VERSIONCLIENT>
        </CONTENT>
        <DEVICEID>test_otherserial_from_tag</DEVICEID>
        <QUERY>INVENTORY</QUERY>
        <TAG>" . $tag . "</TAG>
        </REQUEST>";

        $this->doInventory($xml_source, true);


        //check agent
        $agents = $DB->request(['FROM' => \Agent::getTable(), "WHERE" => ['deviceid' => 'test_otherserial_from_tag']]);
        $this->assertCount(1, $agents);
        $agent = $agents->current();
        $this->assertSame($tag, $agent['tag']);

        //check created computer
        $computer = new \Computer();
        $this->assertTrue($computer->getFromDB($agent['items_id']));
        $this->assertSame($tag, $computer->fields['otherserial']);
    }

    public function testBusinessRuleOnAddComputer()
    {
        global $DB;

        //prepare rule contents
        $state = new \State();
        $states_id = $state->add(['name' => 'Test status']);
        $this->assertGreaterThan(0, $states_id);

        $location = new \Location();
        $locations_id = $location->add(['name' => 'Test location']);
        $this->assertGreaterThan(0, $locations_id);

        //create rule
        $input_rule = [
            'is_active' => 1,
            'name'      => 'Business rule test',
            'match'     => 'AND',
            'sub_type'  => 'RuleAsset',
            'condition' => \RuleAsset::ONADD
        ];

        $rule = new \Rule();
        $rules_id = $rule->add($input_rule);
        $this->assertGreaterThan(0, $rules_id);

        //create criteria
        $input_criteria = [
            'rules_id'  => $rules_id,
            'criteria'      => '_itemtype',
            'condition' => \Rule::PATTERN_IS,
            'pattern' => \Computer::getType()
        ];
        $rule_criteria = new \RuleCriteria();
        $rule_criteria_id = $rule_criteria->add($input_criteria);
        $this->assertGreaterThan(0, $rule_criteria_id);

        //create actions
        $input_action = [
            'rules_id'  => $rules_id,
            'action_type' => 'assign',
            'field' => 'states_id',
            'value' => $states_id
        ];
        $rule_action = new \RuleAction();
        $this->assertGreaterThan(0, $rule_action->add($input_action));

        $input_action = [
            'rules_id'  => $rules_id,
            'action_type' => 'assign',
            'field' => 'locations_id',
            'value' => $locations_id
        ];
        $rule_action = new \RuleAction();
        $this->assertGreaterThan(0, $rule_action->add($input_action));

        $input_action = [
            'rules_id'  => $rules_id,
            'action_type' => 'assign',
            'field' => 'comment',
            'value' => 'A comment'
        ];
        $rule_action = new \RuleAction();
        $this->assertGreaterThan(0, $rule_action->add($input_action));

        //ensure business rule work on regular Computer add
        $computer = new \Computer();
        $computers_id = $computer->add(['name' => 'Test computer', 'entities_id' => 0]);
        $this->assertGreaterThan(0, $computers_id);
        $this->assertTrue($computer->getFromDB($computers_id));

        $this->assertSame('A comment', $computer->fields['comment']);
        $this->assertSame($states_id, $computer->fields['states_id']);
        $this->assertSame($locations_id, $computer->fields['locations_id']);

        //inventory a new computer
        $xml_source = "<?xml version=\"1.0\" encoding=\"UTF-8\" ?>
        <REQUEST>
        <CONTENT>
          <HARDWARE>
            <NAME>glpixps</NAME>
            <UUID>25C1BB60-5BCB-11D9-B18F-5404A6A534C4</UUID>
          </HARDWARE>
          <BIOS>
            <MSN>640HP72</MSN>
          </BIOS>
          <VERSIONCLIENT>FusionInventory-Inventory_v2.4.1-2.fc28</VERSIONCLIENT>
        </CONTENT>
        <DEVICEID>test_setstatusifinventory</DEVICEID>
        <QUERY>INVENTORY</QUERY>
        </REQUEST>";

        $this->doInventory($xml_source, true);

        //check created agent
        $agents = $DB->request(['FROM' => \Agent::getTable(), "WHERE" => ['deviceid' => 'test_setstatusifinventory']]);
        $this->assertCount(1, $agents);
        $agent = $agents->current();

        //check created computer
        $computer = new \Computer();
        $this->assertTrue($computer->getFromDB($agent['items_id']));
        $this->assertSame('A comment', $computer->fields['comment']);
        $this->assertSame($states_id, $computer->fields['states_id']);
        $this->assertSame($locations_id, $computer->fields['locations_id']);

        //redo inventory
        $this->doInventory($xml_source, true);
        $this->assertTrue($computer->getFromDB($agent['items_id']));
        $this->assertSame('A comment', $computer->fields['comment']);
        $this->assertSame($states_id, $computer->fields['states_id']);
        $this->assertSame($locations_id, $computer->fields['locations_id']);
    }

    public function testBusinessRuleOnUpdateComputer()
    {
        global $DB;

        //prepare rule contents
        $state = new \State();
        $states_id = $state->add(['name' => 'Test status']);
        $this->assertGreaterThan(0, $states_id);

        $location = new \Location();
        $locations_id = $location->add(['name' => 'Test location']);
        $this->assertGreaterThan(0, $locations_id);

        //create rule
        $input_rule = [
            'is_active' => 1,
            'name' => 'Business rule test',
            'match' => 'AND',
            'sub_type' => 'RuleAsset',
            'condition' => \RuleAsset::ONUPDATE
        ];

        $rule = new \Rule();
        $rules_id = $rule->add($input_rule);
        $this->assertGreaterThan(0, $rules_id);

        //create criteria
        $input_criteria = [
            'rules_id' => $rules_id,
            'criteria' => '_itemtype',
            'condition' => \Rule::PATTERN_IS,
            'pattern' => \Computer::getType()
        ];
        $rule_criteria = new \RuleCriteria();
        $rule_criteria_id = $rule_criteria->add($input_criteria);
        $this->assertGreaterThan(0, $rule_criteria_id);

        //create actions
        $input_action = [
            'rules_id' => $rules_id,
            'action_type' => 'assign',
            'field' => 'states_id',
            'value' => $states_id
        ];
        $rule_action = new \RuleAction();
        $this->assertGreaterThan(0, $rule_action->add($input_action));

        $input_action = [
            'rules_id' => $rules_id,
            'action_type' => 'assign',
            'field' => 'locations_id',
            'value' => $locations_id
        ];
        $rule_action = new \RuleAction();
        $this->assertGreaterThan(0, $rule_action->add($input_action));

        $input_action = [
            'rules_id' => $rules_id,
            'action_type' => 'assign',
            'field' => 'comment',
            'value' => 'A comment'
        ];
        $rule_action = new \RuleAction();
        $this->assertGreaterThan(0, $rule_action->add($input_action));

        //ensure business rule work on regular Computer add
        $computer = new \Computer();
        $computers_id = $computer->add(['name' => 'Test computer', 'entities_id' => 0]);
        $this->assertGreaterThan(0, $computers_id);
        $this->assertTrue($computer->getFromDB($computers_id));

        $this->assertNull($computer->fields['comment']);
        $this->assertSame(0, $computer->fields['states_id']);
        $this->assertSame(0, $computer->fields['locations_id']);

        //update computer
        $this->assertTrue(
            $computer->update([
                'id' => $computers_id,
                'comment' => 'Another comment'
            ])
        );
        $this->assertTrue($computer->getFromDB($computers_id));

        $this->assertSame('A comment', $computer->fields['comment']);
        $this->assertSame($states_id, $computer->fields['states_id']);
        $this->assertSame($locations_id, $computer->fields['locations_id']);

        //inventory a new computer
        $xml_source = "<?xml version=\"1.0\" encoding=\"UTF-8\" ?>
        <REQUEST>
        <CONTENT>
          <HARDWARE>
            <NAME>glpixps</NAME>
            <UUID>25C1BB60-5BCB-11D9-B18F-5404A6A534C4</UUID>
          </HARDWARE>
          <BIOS>
            <MSN>640HP72</MSN>
          </BIOS>
          <VERSIONCLIENT>FusionInventory-Inventory_v2.4.1-2.fc28</VERSIONCLIENT>
        </CONTENT>
        <DEVICEID>test_setstatusifinventory</DEVICEID>
        <QUERY>INVENTORY</QUERY>
        </REQUEST>";

        $this->doInventory($xml_source, true);

        //check created agent
        $agents = $DB->request(['FROM' => \Agent::getTable(), "WHERE" => ['deviceid' => 'test_setstatusifinventory']]);
        $this->assertCount(1, $agents);
        $agent = $agents->current();

        //check created computer
        $computer = new \Computer();
        $this->assertTrue($computer->getFromDB($agent['items_id']));
        $this->assertNull($computer->fields['comment']);
        $this->assertSame(0, $computer->fields['states_id']);
        $this->assertSame(0, $computer->fields['locations_id']);

        //redo inventory
        $this->doInventory($xml_source, true);
        $this->assertTrue($computer->getFromDB($agent['items_id']));
        $this->assertSame('A comment', $computer->fields['comment']);
        $this->assertSame($states_id, $computer->fields['states_id']);
        $this->assertSame($locations_id, $computer->fields['locations_id']);
    }

    public function testBusinessRuleOnAddAndOnUpdateComputer()
    {
        global $DB;

        //prepare rule contents
        $state = new \State();
        $states_id = $state->add(['name' => 'Test status']);
        $this->assertGreaterThan(0, $states_id);

        $location = new \Location();
        $locations_id = $location->add(['name' => 'Test location']);
        $this->assertGreaterThan(0, $locations_id);

        //create rule
        $input_rule = [
            'is_active' => 1,
            'name' => 'Business rule test',
            'match' => 'AND',
            'sub_type' => 'RuleAsset',
            'condition' => \RuleAsset::ONADD + \RuleAsset::ONUPDATE
        ];

        $rule = new \Rule();
        $rules_id = $rule->add($input_rule);
        $this->assertGreaterThan(0, $rules_id);

        //create criteria
        $input_criteria = [
            'rules_id' => $rules_id,
            'criteria' => '_itemtype',
            'condition' => \Rule::PATTERN_IS,
            'pattern' => \Computer::getType()
        ];
        $rule_criteria = new \RuleCriteria();
        $rule_criteria_id = $rule_criteria->add($input_criteria);
        $this->assertGreaterThan(0, $rule_criteria_id);

        //create actions
        $input_action = [
            'rules_id' => $rules_id,
            'action_type' => 'assign',
            'field' => 'states_id',
            'value' => $states_id
        ];
        $rule_action = new \RuleAction();
        $this->assertGreaterThan(0, $rule_action->add($input_action));

        $input_action = [
            'rules_id' => $rules_id,
            'action_type' => 'assign',
            'field' => 'locations_id',
            'value' => $locations_id
        ];
        $rule_action = new \RuleAction();
        $this->assertGreaterThan(0, $rule_action->add($input_action));

        $input_action = [
            'rules_id' => $rules_id,
            'action_type' => 'assign',
            'field' => 'comment',
            'value' => 'A comment'
        ];
        $rule_action = new \RuleAction();
        $this->assertGreaterThan(0, $rule_action->add($input_action));

        //ensure business rule work on regular Computer add
        $computer = new \Computer();
        $computers_id = $computer->add(['name' => 'Test computer', 'entities_id' => 0]);
        $this->assertGreaterThan(0, $computers_id);
        $this->assertTrue($computer->getFromDB($computers_id));

        $this->assertSame('A comment', $computer->fields['comment']);
        $this->assertSame($states_id, $computer->fields['states_id']);
        $this->assertSame($locations_id, $computer->fields['locations_id']);

        //update computer
        $this->assertTrue(
            $computer->update([
                'id' => $computers_id,
                'comment' => 'Another comment'
            ])
        );
        $this->assertTrue($computer->getFromDB($computers_id));

        $this->assertSame('A comment', $computer->fields['comment']);
        $this->assertSame($states_id, $computer->fields['states_id']);
        $this->assertSame($locations_id, $computer->fields['locations_id']);

        //inventory a new computer
        $xml_source = "<?xml version=\"1.0\" encoding=\"UTF-8\" ?>
            <REQUEST>
            <CONTENT>
              <HARDWARE>
                <NAME>glpixps</NAME>
                <UUID>25C1BB60-5BCB-11D9-B18F-5404A6A534C4</UUID>
              </HARDWARE>
              <BIOS>
                <MSN>640HP72</MSN>
              </BIOS>
              <VERSIONCLIENT>FusionInventory-Inventory_v2.4.1-2.fc28</VERSIONCLIENT>
            </CONTENT>
            <DEVICEID>test_setstatusifinventory</DEVICEID>
            <QUERY>INVENTORY</QUERY>
            </REQUEST>";

        $this->doInventory($xml_source, true);

        //check created agent
        $agents = $DB->request(['FROM' => \Agent::getTable(), "WHERE" => ['deviceid' => 'test_setstatusifinventory']]);
        $this->assertCount(1, $agents);
        $agent = $agents->current();

        //check created computer
        $computer = new \Computer();
        $this->assertTrue($computer->getFromDB($agent['items_id']));
        $this->assertSame('A comment', $computer->fields['comment']);
        $this->assertSame($states_id, $computer->fields['states_id']);
        $this->assertSame($locations_id, $computer->fields['locations_id']);

        //redo inventory
        $this->doInventory($xml_source, true);
        $this->assertTrue($computer->getFromDB($agent['items_id']));
        $this->assertSame('A comment', $computer->fields['comment']);
        $this->assertSame($states_id, $computer->fields['states_id']);
        $this->assertSame($locations_id, $computer->fields['locations_id']);
    }

    public function testBusinessRuleOnAddNetworkEquipment()
    {
        global $DB;

        //prepare rule contents
        $state = new \State();
        $states_id = $state->add(['name' => 'Test status']);
        $this->assertGreaterThan(0, $states_id);

        $location = new \Location();
        $locations_id = $location->add(['name' => 'Test location']);
        $this->assertGreaterThan(0, $locations_id);

        //create rule
        $input_rule = [
            'is_active' => 1,
            'name'      => 'Business rule test',
            'match'     => 'AND',
            'sub_type'  => 'RuleAsset',
            'condition' => \RuleAsset::ONADD
        ];

        $rule = new \Rule();
        $rules_id = $rule->add($input_rule);
        $this->assertGreaterThan(0, $rules_id);

        //create criteria
        $input_criteria = [
            'rules_id'  => $rules_id,
            'criteria'      => '_itemtype',
            'condition' => \Rule::PATTERN_IS,
            'pattern' => \NetworkEquipment::getType()
        ];
        $rule_criteria = new \RuleCriteria();
        $rule_criteria_id = $rule_criteria->add($input_criteria);
        $this->assertGreaterThan(0, $rule_criteria_id);

        //create actions
        $input_action = [
            'rules_id'  => $rules_id,
            'action_type' => 'assign',
            'field' => 'states_id',
            'value' => $states_id
        ];
        $rule_action = new \RuleAction();
        $this->assertGreaterThan(0, $rule_action->add($input_action));

        $input_action = [
            'rules_id'  => $rules_id,
            'action_type' => 'assign',
            'field' => 'locations_id',
            'value' => $locations_id
        ];
        $rule_action = new \RuleAction();
        $this->assertGreaterThan(0, $rule_action->add($input_action));

        $input_action = [
            'rules_id'  => $rules_id,
            'action_type' => 'assign',
            'field' => 'comment',
            'value' => 'A comment'
        ];
        $rule_action = new \RuleAction();
        $this->assertGreaterThan(0, $rule_action->add($input_action));

        //ensure business rule work on regular Network Equipment add
        $neteq = new \NetworkEquipment();
        $networkeequipments_id = $neteq->add(['name' => 'Test network equipment', 'entities_id' => 0]);
        $this->assertGreaterThan(0, $networkeequipments_id);
        $this->assertTrue($neteq->getFromDB($networkeequipments_id));

        $this->assertSame('A comment', $neteq->fields['comment']);
        $this->assertSame($states_id, $neteq->fields['states_id']);
        $this->assertSame($locations_id, $neteq->fields['locations_id']);

        //inventory a new network equipment
        $xml_source = "<?xml version=\"1.0\" encoding=\"UTF-8\" ?>
<REQUEST>
  <CONTENT>
    <DEVICE>
      <FIRMWARES>
        <DESCRIPTION>device firmware</DESCRIPTION>
        <MANUFACTURER>Cisco</MANUFACTURER>
        <NAME>UCS 6248UP 48-Port</NAME>
        <TYPE>device</TYPE>
        <VERSION>5.0(3)N2(4.02b)</VERSION>
      </FIRMWARES>
      <INFO>
        <COMMENTS>Cisco NX-OS(tm) ucs, Software (ucs-6100-k9-system), Version 5.0(3)N2(4.02b), RELEASE SOFTWARE Copyright (c) 2002-2013 by Cisco Systems, Inc.   Compiled 1/16/2019 18:00:00</COMMENTS>
        <CONTACT>noc@glpi-project.org</CONTACT>
        <CPU>4</CPU>
        <FIRMWARE>5.0(3)N2(4.02b)</FIRMWARE>
        <ID>0</ID>
        <LOCATION>paris.pa3</LOCATION>
        <MAC>8c:60:4f:8d:ae:fc</MAC>
        <MANUFACTURER>Cisco</MANUFACTURER>
        <MODEL>UCS 6248UP 48-Port</MODEL>
        <NAME>ucs6248up-cluster-pa3-B</NAME>
        <SERIAL>SSI1912014B</SERIAL>
        <TYPE>NETWORKING</TYPE>
        <UPTIME>482 days, 05:42:18.50</UPTIME>
        <IPS>
           <IP>127.0.0.1</IP>
           <IP>10.2.5.10</IP>
           <IP>192.168.12.5</IP>
        </IPS>
      </INFO>
    </DEVICE>
    <MODULEVERSION>4.1</MODULEVERSION>
    <PROCESSNUMBER>1</PROCESSNUMBER>
  </CONTENT>
  <DEVICEID>foo</DEVICEID>
  <QUERY>SNMPQUERY</QUERY>
</REQUEST>";

        $this->doInventory($xml_source, true);

        //check created networkequipment
        $neteq = new \NetworkEquipment();
        $this->assertTrue($neteq->getFromDBByCrit(['serial' => 'SSI1912014B']));
        $this->assertSame('A comment', $neteq->fields['comment']);
        $this->assertSame($states_id, $neteq->fields['states_id']);
        $this->assertSame($locations_id, $neteq->fields['locations_id']);

        //redo inventory
        $this->doInventory($xml_source, true);
        $this->assertTrue($neteq->getFromDBByCrit(['serial' => 'SSI1912014B']));
        $this->assertSame('A comment', $neteq->fields['comment']);
        $this->assertSame($states_id, $neteq->fields['states_id']);
        //location is not set by rule on update, but is set from inventory data
        $this->assertSame(getItemByTypeName(\Location::class, 'paris.pa3', true), $neteq->fields['locations_id']);
    }

    public function testBusinessRuleOnUpdateNetworkEquipment()
    {
        global $DB;

        //prepare rule contents
        $state = new \State();
        $states_id = $state->add(['name' => 'Test status']);
        $this->assertGreaterThan(0, $states_id);

        $location = new \Location();
        $locations_id = $location->add(['name' => 'Test location']);
        $this->assertGreaterThan(0, $locations_id);

        //create rule
        $input_rule = [
            'is_active' => 1,
            'name' => 'Business rule test',
            'match' => 'AND',
            'sub_type' => 'RuleAsset',
            'condition' => \RuleAsset::ONUPDATE
        ];

        $rule = new \Rule();
        $rules_id = $rule->add($input_rule);
        $this->assertGreaterThan(0, $rules_id);

        //create criteria
        $input_criteria = [
            'rules_id' => $rules_id,
            'criteria' => '_itemtype',
            'condition' => \Rule::PATTERN_IS,
            'pattern' => \NetworkEquipment::getType()
        ];
        $rule_criteria = new \RuleCriteria();
        $rule_criteria_id = $rule_criteria->add($input_criteria);
        $this->assertGreaterThan(0, $rule_criteria_id);

        //create actions
        $input_action = [
            'rules_id' => $rules_id,
            'action_type' => 'assign',
            'field' => 'states_id',
            'value' => $states_id
        ];
        $rule_action = new \RuleAction();
        $this->assertGreaterThan(0, $rule_action->add($input_action));

        $input_action = [
            'rules_id' => $rules_id,
            'action_type' => 'assign',
            'field' => 'locations_id',
            'value' => $locations_id
        ];
        $rule_action = new \RuleAction();
        $this->assertGreaterThan(0, $rule_action->add($input_action));

        $input_action = [
            'rules_id' => $rules_id,
            'action_type' => 'assign',
            'field' => 'comment',
            'value' => 'A comment'
        ];
        $rule_action = new \RuleAction();
        $this->assertGreaterThan(0, $rule_action->add($input_action));

        //ensure business rule work on regular Network equipment add
        $neteq = new \NetworkEquipment();
        $networkequipments_id = $neteq->add(['name' => 'Test network equipment', 'entities_id' => 0]);
        $this->assertGreaterThan(0, $networkequipments_id);
        $this->assertTrue($neteq->getFromDB($networkequipments_id));

        $this->assertNull($neteq->fields['comment']);
        $this->assertSame(0, $neteq->fields['states_id']);
        $this->assertSame(0, $neteq->fields['locations_id']);

        //update network equipment
        $this->assertTrue(
            $neteq->update([
                'id' => $networkequipments_id,
                'comment' => 'Another comment'
            ])
        );
        $this->assertTrue($neteq->getFromDB($networkequipments_id));

        $this->assertSame('A comment', $neteq->fields['comment']);
        $this->assertSame($states_id, $neteq->fields['states_id']);
        $this->assertSame($locations_id, $neteq->fields['locations_id']);

        //inventory a new network equipment
        $xml_source = "<?xml version=\"1.0\" encoding=\"UTF-8\" ?>
<REQUEST>
  <CONTENT>
    <DEVICE>
      <FIRMWARES>
        <DESCRIPTION>device firmware</DESCRIPTION>
        <MANUFACTURER>Cisco</MANUFACTURER>
        <NAME>UCS 6248UP 48-Port</NAME>
        <TYPE>device</TYPE>
        <VERSION>5.0(3)N2(4.02b)</VERSION>
      </FIRMWARES>
      <INFO>
        <COMMENTS>Cisco NX-OS(tm) ucs, Software (ucs-6100-k9-system), Version 5.0(3)N2(4.02b), RELEASE SOFTWARE Copyright (c) 2002-2013 by Cisco Systems, Inc.   Compiled 1/16/2019 18:00:00</COMMENTS>
        <CONTACT>noc@glpi-project.org</CONTACT>
        <CPU>4</CPU>
        <FIRMWARE>5.0(3)N2(4.02b)</FIRMWARE>
        <ID>0</ID>
        <LOCATION>paris.pa3</LOCATION>
        <MAC>8c:60:4f:8d:ae:fc</MAC>
        <MANUFACTURER>Cisco</MANUFACTURER>
        <MODEL>UCS 6248UP 48-Port</MODEL>
        <NAME>ucs6248up-cluster-pa3-B</NAME>
        <SERIAL>SSI1912014B</SERIAL>
        <TYPE>NETWORKING</TYPE>
        <UPTIME>482 days, 05:42:18.50</UPTIME>
        <IPS>
           <IP>127.0.0.1</IP>
           <IP>10.2.5.10</IP>
           <IP>192.168.12.5</IP>
        </IPS>
      </INFO>
    </DEVICE>
    <MODULEVERSION>4.1</MODULEVERSION>
    <PROCESSNUMBER>1</PROCESSNUMBER>
  </CONTENT>
  <DEVICEID>foo</DEVICEID>
  <QUERY>SNMPQUERY</QUERY>
</REQUEST>";

        $this->doInventory($xml_source, true);

        //check created network equipment
        $neteq = new \NetworkEquipment();
        $this->assertTrue($neteq->getFromDBByCrit(['serial' => 'SSI1912014B']));
        $this->assertNull($neteq->fields['comment']);
        $this->assertSame(0, $neteq->fields['states_id']);
        $this->assertSame(getItemByTypeName(\Location::class, 'paris.pa3', true), $neteq->fields['locations_id']);

        //redo inventory
        $this->doInventory($xml_source, true);
        $this->assertTrue($neteq->getFromDBByCrit(['serial' => 'SSI1912014B']));
        $this->assertSame('A comment', $neteq->fields['comment']);
        $this->assertSame($states_id, $neteq->fields['states_id']);
        $this->assertSame($locations_id, $neteq->fields['locations_id']);
    }

    public function testBusinessRuleOnAddAndOnUpdateNetworkEquipment()
    {
        global $DB;

        //prepare rule contents
        $state = new \State();
        $states_id = $state->add(['name' => 'Test status']);
        $this->assertGreaterThan(0, $states_id);

        $location = new \Location();
        $locations_id = $location->add(['name' => 'Test location']);
        $this->assertGreaterThan(0, $locations_id);

        //create rule
        $input_rule = [
            'is_active' => 1,
            'name' => 'Business rule test',
            'match' => 'AND',
            'sub_type' => 'RuleAsset',
            'condition' => \RuleAsset::ONADD + \RuleAsset::ONUPDATE
        ];

        $rule = new \Rule();
        $rules_id = $rule->add($input_rule);
        $this->assertGreaterThan(0, $rules_id);

        //create criteria
        $input_criteria = [
            'rules_id' => $rules_id,
            'criteria' => '_itemtype',
            'condition' => \Rule::PATTERN_IS,
            'pattern' => \NetworkEquipment::getType()
        ];
        $rule_criteria = new \RuleCriteria();
        $rule_criteria_id = $rule_criteria->add($input_criteria);
        $this->assertGreaterThan(0, $rule_criteria_id);

        //create actions
        $input_action = [
            'rules_id' => $rules_id,
            'action_type' => 'assign',
            'field' => 'states_id',
            'value' => $states_id
        ];
        $rule_action = new \RuleAction();
        $this->assertGreaterThan(0, $rule_action->add($input_action));

        $input_action = [
            'rules_id' => $rules_id,
            'action_type' => 'assign',
            'field' => 'locations_id',
            'value' => $locations_id
        ];
        $rule_action = new \RuleAction();
        $this->assertGreaterThan(0, $rule_action->add($input_action));

        $input_action = [
            'rules_id' => $rules_id,
            'action_type' => 'assign',
            'field' => 'comment',
            'value' => 'A comment'
        ];
        $rule_action = new \RuleAction();
        $this->assertGreaterThan(0, $rule_action->add($input_action));

        //ensure business rule work on regular Network equipment add
        $neteq = new \NetworkEquipment();
        $networkequipments_id = $neteq->add(['name' => 'Test network equipment', 'entities_id' => 0]);
        $this->assertGreaterThan(0, $networkequipments_id);
        $this->assertTrue($neteq->getFromDB($networkequipments_id));

        $this->assertSame('A comment', $neteq->fields['comment']);
        $this->assertSame($states_id, $neteq->fields['states_id']);
        $this->assertSame($locations_id, $neteq->fields['locations_id']);

        //update network equipment
        $this->assertTrue(
            $neteq->update([
                'id' => $networkequipments_id,
                'comment' => 'Another comment'
            ])
        );
        $this->assertTrue($neteq->getFromDB($networkequipments_id));

        $this->assertSame('A comment', $neteq->fields['comment']);
        $this->assertSame($states_id, $neteq->fields['states_id']);
        $this->assertSame($locations_id, $neteq->fields['locations_id']);

        //inventory a new network equipment
        $xml_source = "<?xml version=\"1.0\" encoding=\"UTF-8\" ?>
<REQUEST>
  <CONTENT>
    <DEVICE>
      <FIRMWARES>
        <DESCRIPTION>device firmware</DESCRIPTION>
        <MANUFACTURER>Cisco</MANUFACTURER>
        <NAME>UCS 6248UP 48-Port</NAME>
        <TYPE>device</TYPE>
        <VERSION>5.0(3)N2(4.02b)</VERSION>
      </FIRMWARES>
      <INFO>
        <COMMENTS>Cisco NX-OS(tm) ucs, Software (ucs-6100-k9-system), Version 5.0(3)N2(4.02b), RELEASE SOFTWARE Copyright (c) 2002-2013 by Cisco Systems, Inc.   Compiled 1/16/2019 18:00:00</COMMENTS>
        <CONTACT>noc@glpi-project.org</CONTACT>
        <CPU>4</CPU>
        <FIRMWARE>5.0(3)N2(4.02b)</FIRMWARE>
        <ID>0</ID>
        <LOCATION>paris.pa3</LOCATION>
        <MAC>8c:60:4f:8d:ae:fc</MAC>
        <MANUFACTURER>Cisco</MANUFACTURER>
        <MODEL>UCS 6248UP 48-Port</MODEL>
        <NAME>ucs6248up-cluster-pa3-B</NAME>
        <SERIAL>SSI1912014B</SERIAL>
        <TYPE>NETWORKING</TYPE>
        <UPTIME>482 days, 05:42:18.50</UPTIME>
        <IPS>
           <IP>127.0.0.1</IP>
           <IP>10.2.5.10</IP>
           <IP>192.168.12.5</IP>
        </IPS>
      </INFO>
    </DEVICE>
    <MODULEVERSION>4.1</MODULEVERSION>
    <PROCESSNUMBER>1</PROCESSNUMBER>
  </CONTENT>
  <DEVICEID>foo</DEVICEID>
  <QUERY>SNMPQUERY</QUERY>
</REQUEST>";

        $this->doInventory($xml_source, true);

        //check created network equipment
        $neteq = new \NetworkEquipment();
        $this->assertTrue($neteq->getFromDBByCrit(['serial' => 'SSI1912014B']));
        $this->assertSame('A comment', $neteq->fields['comment']);
        $this->assertSame($states_id, $neteq->fields['states_id']);
        $this->assertSame($locations_id, $neteq->fields['locations_id']);

        //redo inventory
        $this->doInventory($xml_source, true);
        $this->assertTrue($neteq->getFromDBByCrit(['serial' => 'SSI1912014B']));
        $this->assertSame('A comment', $neteq->fields['comment']);
        $this->assertSame($states_id, $neteq->fields['states_id']);
        $this->assertSame($locations_id, $neteq->fields['locations_id']);
    }

    public function testBusinessRuleOnAddPrinter()
    {
        global $DB;

        //prepare rule contents
        $state = new \State();
        $states_id = $state->add(['name' => 'Test status']);
        $this->assertGreaterThan(0, $states_id);

        $location = new \Location();
        $locations_id = $location->add(['name' => 'Test location']);
        $this->assertGreaterThan(0, $locations_id);

        //create rule
        $input_rule = [
            'is_active' => 1,
            'name'      => 'Business rule test',
            'match'     => 'AND',
            'sub_type'  => 'RuleAsset',
            'condition' => \RuleAsset::ONADD
        ];

        $rule = new \Rule();
        $rules_id = $rule->add($input_rule);
        $this->assertGreaterThan(0, $rules_id);

        //create criteria
        $input_criteria = [
            'rules_id'  => $rules_id,
            'criteria'      => '_itemtype',
            'condition' => \Rule::PATTERN_IS,
            'pattern' => \Printer::getType()
        ];
        $rule_criteria = new \RuleCriteria();
        $rule_criteria_id = $rule_criteria->add($input_criteria);
        $this->assertGreaterThan(0, $rule_criteria_id);

        //create actions
        $input_action = [
            'rules_id'  => $rules_id,
            'action_type' => 'assign',
            'field' => 'states_id',
            'value' => $states_id
        ];
        $rule_action = new \RuleAction();
        $this->assertGreaterThan(0, $rule_action->add($input_action));

        $input_action = [
            'rules_id'  => $rules_id,
            'action_type' => 'assign',
            'field' => 'locations_id',
            'value' => $locations_id
        ];
        $rule_action = new \RuleAction();
        $this->assertGreaterThan(0, $rule_action->add($input_action));

        $input_action = [
            'rules_id'  => $rules_id,
            'action_type' => 'assign',
            'field' => 'comment',
            'value' => 'A comment'
        ];
        $rule_action = new \RuleAction();
        $this->assertGreaterThan(0, $rule_action->add($input_action));

        //ensure business rule work on regular printer add
        $printer = new \Printer();
        $printers_id = $printer->add(['name' => 'Test printer', 'entities_id' => 0]);
        $this->assertGreaterThan(0, $printers_id);
        $this->assertTrue($printer->getFromDB($printers_id));

        $this->assertSame('A comment', $printer->fields['comment']);
        $this->assertSame($states_id, $printer->fields['states_id']);
        $this->assertSame($locations_id, $printer->fields['locations_id']);

        //inventory a new printer
        $xml_source = '<?xml version="1.0" encoding="UTF-8"?>
        <REQUEST>
          <CONTENT>
            <DEVICE>
              <INFO>
                <COMMENTS>RICOH MP C5503 1.38 / RICOH Network Printer C model / RICOH Network Scanner C model / RICOH Network Facsimile C model</COMMENTS>
                <ID>1</ID>
                <IPS>
                  <IP>0.0.0.0</IP>
                  <IP>10.100.51.207</IP>
                  <IP>127.0.0.1</IP>
                </IPS>
                <LOCATION>Location</LOCATION>
                <MAC>00:26:73:12:34:56</MAC>
                <MANUFACTURER>Ricoh</MANUFACTURER>
                <MEMORY>1</MEMORY>
                <MODEL>MP C5503</MODEL>
                <NAME>CLPSF99</NAME>
                <RAM>1973</RAM>
                <SERIAL>E1234567890</SERIAL>
                <TYPE>PRINTER</TYPE>
                <UPTIME>33 days, 22:19:01.00</UPTIME>
              </INFO>
              <PAGECOUNTERS>
                <TOTAL>1164615</TOTAL>
              </PAGECOUNTERS>
            </DEVICE>
            <MODULEVERSION>5.1</MODULEVERSION>
            <PROCESSNUMBER>7</PROCESSNUMBER>
          </CONTENT>
          <DEVICEID>foo</DEVICEID>
          <QUERY>SNMPQUERY</QUERY>
        </REQUEST>
        ';

        $this->doInventory($xml_source, true);

        //check created printer
        $printer = new \Printer();
        $this->assertTrue($printer->getFromDBByCrit(['serial' => 'E1234567890']));
        $this->assertSame('A comment', $printer->fields['comment']);
        $this->assertSame($states_id, $printer->fields['states_id']);
        $this->assertSame($locations_id, $printer->fields['locations_id']);

        //redo inventory
        $this->doInventory($xml_source, true);
        $this->assertTrue($printer->getFromDBByCrit(['serial' => 'E1234567890']));
        $this->assertSame('A comment', $printer->fields['comment']);
        $this->assertSame($states_id, $printer->fields['states_id']);
        //location is not set by rule on update, but is set from inventory data
        $this->assertSame(getItemByTypeName(\Location::class, 'Location', true), $printer->fields['locations_id']);
    }

    public function testBusinessRuleOnUpdatePrinter()
    {
        global $DB;

        //prepare rule contents
        $state = new \State();
        $states_id = $state->add(['name' => 'Test status']);
        $this->assertGreaterThan(0, $states_id);

        $location = new \Location();
        $locations_id = $location->add(['name' => 'Test location']);
        $this->assertGreaterThan(0, $locations_id);

        //create rule
        $input_rule = [
            'is_active' => 1,
            'name' => 'Business rule test',
            'match' => 'AND',
            'sub_type' => 'RuleAsset',
            'condition' => \RuleAsset::ONUPDATE
        ];

        $rule = new \Rule();
        $rules_id = $rule->add($input_rule);
        $this->assertGreaterThan(0, $rules_id);

        //create criteria
        $input_criteria = [
            'rules_id' => $rules_id,
            'criteria' => '_itemtype',
            'condition' => \Rule::PATTERN_IS,
            'pattern' => \Printer::getType()
        ];
        $rule_criteria = new \RuleCriteria();
        $rule_criteria_id = $rule_criteria->add($input_criteria);
        $this->assertGreaterThan(0, $rule_criteria_id);

        //create actions
        $input_action = [
            'rules_id' => $rules_id,
            'action_type' => 'assign',
            'field' => 'states_id',
            'value' => $states_id
        ];
        $rule_action = new \RuleAction();
        $this->assertGreaterThan(0, $rule_action->add($input_action));

        $input_action = [
            'rules_id' => $rules_id,
            'action_type' => 'assign',
            'field' => 'locations_id',
            'value' => $locations_id
        ];
        $rule_action = new \RuleAction();
        $this->assertGreaterThan(0, $rule_action->add($input_action));

        $input_action = [
            'rules_id' => $rules_id,
            'action_type' => 'assign',
            'field' => 'comment',
            'value' => 'A comment'
        ];
        $rule_action = new \RuleAction();
        $this->assertGreaterThan(0, $rule_action->add($input_action));

        //ensure business rule work on regular printer add
        $printer = new \Printer();
        $printers_id = $printer->add(['name' => 'Test printer', 'entities_id' => 0]);
        $this->assertGreaterThan(0, $printers_id);
        $this->assertTrue($printer->getFromDB($printers_id));

        $this->assertNull($printer->fields['comment']);
        $this->assertSame(0, $printer->fields['states_id']);
        $this->assertSame(0, $printer->fields['locations_id']);

        //update printer
        $this->assertTrue(
            $printer->update([
                'id' => $printers_id,
                'comment' => 'Another comment'
            ])
        );
        $this->assertTrue($printer->getFromDB($printers_id));

        $this->assertSame('A comment', $printer->fields['comment']);
        $this->assertSame($states_id, $printer->fields['states_id']);
        $this->assertSame($locations_id, $printer->fields['locations_id']);

        //inventory a new printer
        $xml_source = '<?xml version="1.0" encoding="UTF-8"?>
        <REQUEST>
          <CONTENT>
            <DEVICE>
              <INFO>
                <COMMENTS>RICOH MP C5503 1.38 / RICOH Network Printer C model / RICOH Network Scanner C model / RICOH Network Facsimile C model</COMMENTS>
                <ID>1</ID>
                <IPS>
                  <IP>0.0.0.0</IP>
                  <IP>10.100.51.207</IP>
                  <IP>127.0.0.1</IP>
                </IPS>
                <LOCATION>Location</LOCATION>
                <MAC>00:26:73:12:34:56</MAC>
                <MANUFACTURER>Ricoh</MANUFACTURER>
                <MEMORY>1</MEMORY>
                <MODEL>MP C5503</MODEL>
                <NAME>CLPSF99</NAME>
                <RAM>1973</RAM>
                <SERIAL>E1234567890</SERIAL>
                <TYPE>PRINTER</TYPE>
                <UPTIME>33 days, 22:19:01.00</UPTIME>
              </INFO>
              <PAGECOUNTERS>
                <TOTAL>1164615</TOTAL>
              </PAGECOUNTERS>
            </DEVICE>
            <MODULEVERSION>5.1</MODULEVERSION>
            <PROCESSNUMBER>7</PROCESSNUMBER>
          </CONTENT>
          <DEVICEID>foo</DEVICEID>
          <QUERY>SNMPQUERY</QUERY>
        </REQUEST>
        ';

        $this->doInventory($xml_source, true);

        //check created printer
        $printer = new \Printer();
        $this->assertTrue($printer->getFromDBByCrit(['serial' => 'E1234567890']));
        $this->assertNull($printer->fields['comment']);
        $this->assertSame(0, $printer->fields['states_id']);
        $this->assertSame(getItemByTypeName(\Location::class, 'Location', true), $printer->fields['locations_id']);

        //redo inventory
        $this->doInventory($xml_source, true);
        $this->assertTrue($printer->getFromDBByCrit(['serial' => 'E1234567890']));
        $this->assertSame('A comment', $printer->fields['comment']);
        $this->assertSame($states_id, $printer->fields['states_id']);
        $this->assertSame($locations_id, $printer->fields['locations_id']);
    }

    public function testBusinessRuleOnAddAndOnUpdatePrinter()
    {
        global $DB;

        //prepare rule contents
        $state = new \State();
        $states_id = $state->add(['name' => 'Test status']);
        $this->assertGreaterThan(0, $states_id);

        $location = new \Location();
        $locations_id = $location->add(['name' => 'Test location']);
        $this->assertGreaterThan(0, $locations_id);

        //create rule
        $input_rule = [
            'is_active' => 1,
            'name' => 'Business rule test',
            'match' => 'AND',
            'sub_type' => 'RuleAsset',
            'condition' => \RuleAsset::ONADD + \RuleAsset::ONUPDATE
        ];

        $rule = new \Rule();
        $rules_id = $rule->add($input_rule);
        $this->assertGreaterThan(0, $rules_id);

        //create criteria
        $input_criteria = [
            'rules_id' => $rules_id,
            'criteria' => '_itemtype',
            'condition' => \Rule::PATTERN_IS,
            'pattern' => \Printer::getType()
        ];
        $rule_criteria = new \RuleCriteria();
        $rule_criteria_id = $rule_criteria->add($input_criteria);
        $this->assertGreaterThan(0, $rule_criteria_id);

        //create actions
        $input_action = [
            'rules_id' => $rules_id,
            'action_type' => 'assign',
            'field' => 'states_id',
            'value' => $states_id
        ];
        $rule_action = new \RuleAction();
        $this->assertGreaterThan(0, $rule_action->add($input_action));

        $input_action = [
            'rules_id' => $rules_id,
            'action_type' => 'assign',
            'field' => 'locations_id',
            'value' => $locations_id
        ];
        $rule_action = new \RuleAction();
        $this->assertGreaterThan(0, $rule_action->add($input_action));

        $input_action = [
            'rules_id' => $rules_id,
            'action_type' => 'assign',
            'field' => 'comment',
            'value' => 'A comment'
        ];
        $rule_action = new \RuleAction();
        $this->assertGreaterThan(0, $rule_action->add($input_action));

        //ensure business rule work on regular printer add
        $printer = new \Printer();
        $printers_id = $printer->add(['name' => 'Test printer', 'entities_id' => 0]);
        $this->assertGreaterThan(0, $printers_id);
        $this->assertTrue($printer->getFromDB($printers_id));

        $this->assertSame('A comment', $printer->fields['comment']);
        $this->assertSame($states_id, $printer->fields['states_id']);
        $this->assertSame($locations_id, $printer->fields['locations_id']);

        //update network equipment
        $this->assertTrue(
            $printer->update([
                'id' => $printers_id,
                'comment' => 'Another comment'
            ])
        );
        $this->assertTrue($printer->getFromDB($printers_id));

        $this->assertSame('A comment', $printer->fields['comment']);
        $this->assertSame($states_id, $printer->fields['states_id']);
        $this->assertSame($locations_id, $printer->fields['locations_id']);

        //inventory a new printer
        $xml_source = '<?xml version="1.0" encoding="UTF-8"?>
        <REQUEST>
          <CONTENT>
            <DEVICE>
              <INFO>
                <COMMENTS>RICOH MP C5503 1.38 / RICOH Network Printer C model / RICOH Network Scanner C model / RICOH Network Facsimile C model</COMMENTS>
                <ID>1</ID>
                <IPS>
                  <IP>0.0.0.0</IP>
                  <IP>10.100.51.207</IP>
                  <IP>127.0.0.1</IP>
                </IPS>
                <LOCATION>Location</LOCATION>
                <MAC>00:26:73:12:34:56</MAC>
                <MANUFACTURER>Ricoh</MANUFACTURER>
                <MEMORY>1</MEMORY>
                <MODEL>MP C5503</MODEL>
                <NAME>CLPSF99</NAME>
                <RAM>1973</RAM>
                <SERIAL>E1234567890</SERIAL>
                <TYPE>PRINTER</TYPE>
                <UPTIME>33 days, 22:19:01.00</UPTIME>
              </INFO>
              <PAGECOUNTERS>
                <TOTAL>1164615</TOTAL>
              </PAGECOUNTERS>
            </DEVICE>
            <MODULEVERSION>5.1</MODULEVERSION>
            <PROCESSNUMBER>7</PROCESSNUMBER>
          </CONTENT>
          <DEVICEID>foo</DEVICEID>
          <QUERY>SNMPQUERY</QUERY>
        </REQUEST>
        ';

        $this->doInventory($xml_source, true);

        //check created printer
        $printer = new \Printer();
        $this->assertTrue($printer->getFromDBByCrit(['serial' => 'E1234567890']));
        $this->assertSame('A comment', $printer->fields['comment']);
        $this->assertSame($states_id, $printer->fields['states_id']);
        $this->assertSame($locations_id, $printer->fields['locations_id']);

        //redo inventory
        $this->doInventory($xml_source, true);
        $this->assertTrue($printer->getFromDBByCrit(['serial' => 'E1234567890']));
        $this->assertSame('A comment', $printer->fields['comment']);
        $this->assertSame($states_id, $printer->fields['states_id']);
        $this->assertSame($locations_id, $printer->fields['locations_id']);
    }

    public function testStatusIfInventoryOnAdd()
    {
        global $DB;

        //create rule
        $input_rule = [
            'is_active' => 1,
            'name'      => 'set status if inventory',
            'match'     => 'AND',
            'sub_type'  => 'RuleAsset',
            'condition' => \RuleAsset::ONADD
        ];

        $rule = new \Rule();
        $rules_id = $rule->add($input_rule);
        $this->assertGreaterThan(0, $rules_id);

        //create criteria
        $input_criteria = [
            'rules_id'  => $rules_id,
            'criteria'      => '_auto',
            'condition' => \Rule::PATTERN_IS,
            'pattern' => '1'
        ];
        $rule_criteria = new \RuleCriteria();
        $rule_criteria_id = $rule_criteria->add($input_criteria);
        $this->assertGreaterThan(0, $rule_criteria_id);

        $state = new \State();
        $states_id = $state->add(['name' => 'test_status_if_inventory']);
        $this->assertGreaterThan(0, $states_id);

        //create action
        $input_action = [
            'rules_id'  => $rules_id,
            'action_type' => 'assign',
            'field' => 'states_id',
            'value' => $states_id
        ];
        $rule_action = new \RuleAction();
        $rule_action_id = $rule_action->add($input_action);
        $this->assertGreaterThan(0, $rule_action_id);

        $xml_source = "<?xml version=\"1.0\" encoding=\"UTF-8\" ?>
        <REQUEST>
        <CONTENT>
          <HARDWARE>
            <NAME>glpixps</NAME>
            <UUID>25C1BB60-5BCB-11D9-B18F-5404A6A534C4</UUID>
          </HARDWARE>
          <BIOS>
            <MSN>640HP72</MSN>
          </BIOS>
          <VERSIONCLIENT>FusionInventory-Inventory_v2.4.1-2.fc28</VERSIONCLIENT>
        </CONTENT>
        <DEVICEID>test_setstatusifinventory</DEVICEID>
        <QUERY>INVENTORY</QUERY>
        </REQUEST>";

        $this->doInventory($xml_source, true);

        //check created agent
        $agents = $DB->request(['FROM' => \Agent::getTable(), "WHERE" => ['deviceid' => 'test_setstatusifinventory']]);
        $this->assertCount(1, $agents);
        $agent = $agents->current();

        //check created computer
        $computer = new \Computer();
        $this->assertTrue($computer->getFromDB($agent['items_id']));
        $this->assertSame($states_id, $computer->fields['states_id']);

        //redo inventory
        $this->doInventory($xml_source, true);
        $this->assertTrue($computer->getFromDB($agent['items_id']));
        $this->assertSame($states_id, $computer->fields['states_id']);
    }

    public function testStatusIfInventoryOnUpdate()
    {
        global $DB;

        //create rule
        $input_rule = [
            'is_active' => 1,
            'name'      => 'set status if inventory',
            'match'     => 'AND',
            'sub_type'  => 'RuleAsset',
            'condition' => \RuleAsset::ONUPDATE
        ];

        $rule = new \Rule();
        $rules_id = $rule->add($input_rule);
        $this->assertGreaterThan(0, $rules_id);

        //create criteria
        $input_criteria = [
            'rules_id'  => $rules_id,
            'criteria'      => '_auto',
            'condition' => \Rule::PATTERN_IS,
            'pattern' => '1'
        ];
        $rule_criteria = new \RuleCriteria();
        $rule_criteria_id = $rule_criteria->add($input_criteria);
        $this->assertGreaterThan(0, $rule_criteria_id);

        $state = new \State();
        $states_id = $state->add(['name' => 'test_status_if_inventory']);
        $this->assertGreaterThan(0, $states_id);

        //create action
        $input_action = [
            'rules_id'  => $rules_id,
            'action_type' => 'assign',
            'field' => 'states_id',
            'value' => $states_id
        ];
        $rule_action = new \RuleAction();
        $rule_action_id = $rule_action->add($input_action);
        $this->assertGreaterThan(0, $rule_action_id);

        $xml_source = "<?xml version=\"1.0\" encoding=\"UTF-8\" ?>
        <REQUEST>
        <CONTENT>
          <HARDWARE>
            <NAME>glpixps</NAME>
            <UUID>25C1BB60-5BCB-11D9-B18F-5404A6A534C4</UUID>
          </HARDWARE>
          <BIOS>
            <MSN>640HP72</MSN>
          </BIOS>
          <VERSIONCLIENT>FusionInventory-Inventory_v2.4.1-2.fc28</VERSIONCLIENT>
        </CONTENT>
        <DEVICEID>test_setstatusifinventory</DEVICEID>
        <QUERY>INVENTORY</QUERY>
        </REQUEST>";

        $this->doInventory($xml_source, true);

        //check created agent
        $agents = $DB->request(['FROM' => \Agent::getTable(), "WHERE" => ['deviceid' => 'test_setstatusifinventory']]);
        $this->assertCount(1, $agents);
        $agent = $agents->current();

        //check created computer
        $computer = new \Computer();
        $this->assertTrue($computer->getFromDB($agent['items_id']));
        $this->assertSame(0, $computer->fields['states_id']);

        //redo inventory
        $this->doInventory($xml_source, true);
        $this->assertTrue($computer->getFromDB($agent['items_id']));
        $this->assertSame($states_id, $computer->fields['states_id']);
    }

    public function testStatusIfInventoryOnAddUpdate()
    {
        global $DB;

        //create rule
        $input_rule = [
            'is_active' => 1,
            'name'      => 'set status if inventory',
            'match'     => 'AND',
            'sub_type'  => 'RuleAsset',
            'condition' => \RuleAsset::ONADD + \RuleAsset::ONUPDATE
        ];

        $rule = new \Rule();
        $rules_id = $rule->add($input_rule);
        $this->assertGreaterThan(0, $rules_id);

        //create criteria
        $input_criteria = [
            'rules_id'  => $rules_id,
            'criteria'      => '_auto',
            'condition' => \Rule::PATTERN_IS,
            'pattern' => '1'
        ];
        $rule_criteria = new \RuleCriteria();
        $rule_criteria_id = $rule_criteria->add($input_criteria);
        $this->assertGreaterThan(0, $rule_criteria_id);

        $state = new \State();
        $states_id = $state->add(['name' => 'test_status_if_inventory']);
        $this->assertGreaterThan(0, $states_id);

        //create action
        $input_action = [
            'rules_id'  => $rules_id,
            'action_type' => 'assign',
            'field' => 'states_id',
            'value' => $states_id
        ];
        $rule_action = new \RuleAction();
        $rule_action_id = $rule_action->add($input_action);
        $this->assertGreaterThan(0, $rule_action_id);

        $xml_source = "<?xml version=\"1.0\" encoding=\"UTF-8\" ?>
        <REQUEST>
        <CONTENT>
          <HARDWARE>
            <NAME>glpixps</NAME>
            <UUID>25C1BB60-5BCB-11D9-B18F-5404A6A534C4</UUID>
          </HARDWARE>
          <BIOS>
            <MSN>640HP72</MSN>
          </BIOS>
          <VERSIONCLIENT>FusionInventory-Inventory_v2.4.1-2.fc28</VERSIONCLIENT>
        </CONTENT>
        <DEVICEID>test_setstatusifinventory</DEVICEID>
        <QUERY>INVENTORY</QUERY>
        </REQUEST>";

        $this->doInventory($xml_source, true);

        //check created agent
        $agents = $DB->request(['FROM' => \Agent::getTable(), "WHERE" => ['deviceid' => 'test_setstatusifinventory']]);
        $this->assertCount(1, $agents);
        $agent = $agents->current();

        //check created computer
        $computer = new \Computer();
        $this->assertTrue($computer->getFromDB($agent['items_id']));
        $this->assertSame($states_id, $computer->fields['states_id']);

        //redo inventory
        $this->doInventory($xml_source, true);
        $this->assertTrue($computer->getFromDB($agent['items_id']));
        $this->assertSame($states_id, $computer->fields['states_id']);
    }

    public static function getAssignUserByFieldAndRegexRules()
    {
        yield [
            'rules_fields' => [
                'name'    => 'Assign user by name field',
                'action' => '_affect_user_by_name_and_regex',
                'value' => '#0i',
                'condition' => \Rule::PATTERN_NOT_CONTAIN,
                'pattern' => 'admin'
            ],
            "xml_fields" => [
                'name' => 'adminglp',
                'domain' => 'TECLIB'
            ],
            'result' => [
                'users_id'    => 0,
            ]
        ];
        yield [
            'rules_fields' => [
                'name'    => 'Assign user by name field',
                'action' => '_affect_user_by_name_and_regex',
                'value' => '#0',
                'condition' => \Rule::PATTERN_CONTAIN,
                'pattern' => 'contain'
            ],
            "xml_fields" => [
                'name' => 'logcontain_test',
                'domain' => 'TECLIB'
            ],
            'result' => [
                'users_id'    => 'CONTAIN_TEST_USER',
            ]
        ];
        yield [
            'rules_fields' => [
                'name'    => 'Assign user by name field',
                'action' => '_affect_user_by_name_and_regex',
                'value' => '#0',
                'condition' => \Rule::PATTERN_BEGIN,
                'pattern' => 'logbegin'
            ],
            "xml_fields" => [
                'name' => 'logbegin_test',
                'domain' => 'TECLIB'
            ],
            'result' => [
                'users_id'    => 'BEGIN_TEST_USER',
            ]
        ];
        yield [
            'rules_fields' => [
                'name'    => 'Assign user by name field',
                'action' => '_affect_user_by_name_and_regex',
                'value' => '#0',
                'condition' => \Rule::PATTERN_END,
                'pattern' => 'END'
            ],
            "xml_fields" => [
                'name' => 'logend_test',
                'domain' => 'END'
            ],
            'result' => [
                'users_id'    => 'END_TEST_USER',
            ]
        ];
        yield [
            'rules_fields' => [
                'name'    => 'Assign user by name',
                'action' => '_affect_user_by_name_and_regex',
                'value' => '#0h',
            ],
            "xml_fields" => [
                'name' => 'logtec',
                'domain' => 'TECLIB'
            ],
            'result' => [
                'users_id'    => \User::getIDByName('tech'),
            ]
        ];
        yield [
            'rules_fields' => [
                'name'    => 'Assign user by registration number',
                'action' => '_affect_user_by_registration_number_and_regex',
                'value' => '#0l1234567890',
            ],
            "xml_fields" => [
                'name' => 'lognorma',
                'domain' => 'TECLIB'
            ],
            'result' => [
                'users_id'    => 'NORMAL_ID',
            ]
        ];
        yield [
            'rules_fields' => [
                'name'    => 'Assign user by email',
                'action' => '_affect_user_by_email_and_regex',
                'value' => '#0i@teclib.com',
            ],
            "xml_fields" => [
                'name' => 'logglp',
                'domain' => 'TECLIB'
            ],
            'result' => [
                'users_id'    => 'GLPI_ID',
            ]
        ];
        yield [
            'rules_fields' => [
                'name'    => 'Assign user by sync field',
                'action' => '_affect_user_by_sync_field_and_regex',
                'value' => '#0r@toto',
            ],
            "xml_fields" => [
                'name' => 'log_test_use',
                'domain' => 'TECLIB'
            ],
            'result' => [
                'users_id'    => 'TEST_ID',
            ]
        ];
    }

    #[DataProvider('getAssignUserByFieldAndRegexRules')]
    public function testAssignUserByFieldAndRegex($rules_fields, $xml_fields, $result)
    {
        global $DB;

        switch ($result['users_id']) {
            case 'CONTAIN_TEST_USER':
                $contain_test_user = $this->createItem(\User::class, [
                    'name' => 'contain_test'
                ]);
                $result['users_id'] = $contain_test_user->fields['id'];
                break;
            case 'BEGIN_TEST_USER':
                $begin_test_user = $this->createItem(\User::class, [
                    'name' => 'begin_test'
                ]);
                $result['users_id'] = $begin_test_user->fields['id'];
                break;
            case 'END_TEST_USER':
                $end_test_user = $this->createItem(\User::class, [
                    'name' => 'end_test'
                ]);
                $result['users_id'] = $end_test_user->fields['id'];
                break;
            case 'NORMAL_ID':
                $normal_id = \User::getIDByName('normal');
                $this->updateItem(\User::class, $normal_id, [
                    'registration_number' => 'normal1234567890',
                ]);
                $result['users_id'] = $normal_id;
                break;
            case 'GLPI_ID':
                $glpi_id = \User::getIDByName('glpi');
                $this->createItem(UserEmail::class, [
                    'users_id' => $glpi_id,
                    'is_default' => 1,
                    'email' => 'glpi@teclib.com'
                ]);
                $result['users_id'] = $glpi_id;
                break;
            case 'TEST_ID':
                $test_id = \User::getIDByName('_test_user');
                $this->updateItem(\User::class, $test_id, [
                    'realname' => '_test_user',
                    'authtype' => \Auth::EXTERNAL,
                    'sync_field' => '_test_user@toto'
                ]);
                $result['users_id'] = $test_id;
                break;
        }

        //create rule
        $input_rule = [
            'is_active' => 1,
            'name'      => $rules_fields['name'],
            'match'     => 'AND',
            'sub_type'  => 'RuleAsset',
            'condition' => \RuleAsset::ONADD + \RuleAsset::ONUPDATE
        ];

        $rule = new \Rule();
        $rules_id = $rule->add($input_rule);
        $this->assertGreaterThan(0, $rules_id);

        if (isset($rules_fields['condition']) && isset($rules_fields['pattern'])) {
            $input_criteria2 = [
                'rules_id'  => $rules_id,
                'criteria'      => '_inventory_users',
                'condition' => $rules_fields['condition'],
                'pattern' => $rules_fields['pattern'],
            ];
            $rule_criteria2 = new \RuleCriteria();
            $rule_criteria2_id = $rule_criteria2->add($input_criteria2);
            $this->assertGreaterThan(0, $rule_criteria2_id);
        }
        //create criteria
        $input_criteria = [
            'rules_id'  => $rules_id,
            'criteria'      => '_inventory_users',
            'condition' => \Rule::REGEX_MATCH,
            'pattern' => '/^log([^@]+)/'
        ];
        $rule_criteria = new \RuleCriteria();
        $rule_criteria_id = $rule_criteria->add($input_criteria);
        $this->assertGreaterThan(0, $rule_criteria_id);

        //create action
        $input_action = [
            'rules_id'  => $rules_id,
            'action_type' => 'regex_result',
            'field' => $rules_fields['action'],
            'value' => $rules_fields['value']
        ];
        $rule_action = new \RuleAction();
        $rule_action_id = $rule_action->add($input_action);
        $this->assertGreaterThan(0, $rule_action_id);

        $xml_source = "<?xml version=\"1.0\" encoding=\"UTF-8\" ?>
        <REQUEST>
        <CONTENT>
          <HARDWARE>
            <NAME>glpixps</NAME>
            <UUID>25C1BB60-5BCB-11D9-B18F-5404A6A534C4</UUID>
          </HARDWARE>
          <BIOS>
            <MSN>640HP72</MSN>
          </BIOS>
          <USERS>
            <DOMAIN>" . $xml_fields['domain'] . "</DOMAIN>
            <LOGIN>" . $xml_fields['name'] . "</LOGIN>
          </USERS>
          <VERSIONCLIENT>GLPI-Agent_v1.6.18</VERSIONCLIENT>
        </CONTENT>
        <DEVICEID>test_assign_user_by_field_and_regex</DEVICEID>
        <QUERY>INVENTORY</QUERY>
        </REQUEST>";

        \SingletonRuleList::getInstance("RuleAsset", 0)->load = 0;
        \SingletonRuleList::getInstance("RuleAsset", 0)->list = [];
        $this->doInventory($xml_source, true);

        //check created agent
        $agents = $DB->request(['FROM' => \Agent::getTable(), "WHERE" => ['deviceid' => 'test_assign_user_by_field_and_regex']]);
        $this->assertCount(1, $agents);
        $agent = $agents->current();

        //check created computer
        $computer = new \Computer();
        $this->assertTrue($computer->getFromDB($agent['items_id']));
        $this->assertSame($result['users_id'], $computer->fields['users_id']);
    }

    public function testLocationHierarchy()
    {
        global $DB;

        //count existing locations
        $locations = $DB->request(['FROM' => 'glpi_locations']);
        $count_locations = count($locations);

        $xml_source = "<?xml version=\"1.0\" encoding=\"UTF-8\" ?>
<REQUEST>
  <CONTENT>
    <DEVICE>
      <FIRMWARES>
        <DESCRIPTION>device firmware</DESCRIPTION>
        <MANUFACTURER>Cisco</MANUFACTURER>
        <NAME>UCS 6248UP 48-Port</NAME>
        <TYPE>device</TYPE>
        <VERSION>5.0(3)N2(4.02b)</VERSION>
      </FIRMWARES>
      <INFO>
        <COMMENTS>Cisco NX-OS(tm) ucs, Software (ucs-6100-k9-system), Version 5.0(3)N2(4.02b), RELEASE SOFTWARE Copyright (c) 2002-2013 by Cisco Systems, Inc.   Compiled 1/16/2019 18:00:00</COMMENTS>
        <CONTACT>noc@glpi-project.org</CONTACT>
        <CPU>4</CPU>
        <FIRMWARE>5.0(3)N2(4.02b)</FIRMWARE>
        <ID>0</ID>
        <LOCATION>France &gt; Paris</LOCATION>
        <MAC>8c:60:4f:8d:ae:fc</MAC>
        <MANUFACTURER>Cisco</MANUFACTURER>
        <MODEL>UCS 6248UP 48-Port</MODEL>
        <NAME>ucs6248up-cluster-pa3-B</NAME>
        <SERIAL>SSI1912014B</SERIAL>
        <TYPE>NETWORKING</TYPE>
        <UPTIME>482 days, 05:42:18.50</UPTIME>
        <IPS>
           <IP>127.0.0.1</IP>
           <IP>10.2.5.10</IP>
           <IP>192.168.12.5</IP>
        </IPS>
      </INFO>
    </DEVICE>
    <MODULEVERSION>4.1</MODULEVERSION>
    <PROCESSNUMBER>1</PROCESSNUMBER>
  </CONTENT>
  <DEVICEID>foo</DEVICEID>
  <QUERY>SNMPQUERY</QUERY>
</REQUEST>";

        $this->doInventory($xml_source, true);

        //check created networkequipment
        $neteq = new \NetworkEquipment();
        $this->assertTrue($neteq->getFromDBByCrit(['serial' => 'SSI1912014B']));

        $locations = $DB->request(['FROM' => 'glpi_locations', 'ORDER' => 'id DESC']);
        $this->assertCount($count_locations + 2, $locations);

        $new_location = $locations->current();
        $this->assertSame('Paris', $new_location['name']);
        $this->assertGreaterThan(0, $new_location['locations_id']);

        $locations->next();
        $parent_location = $locations->current();
        $this->assertSame('France', $parent_location['name']);
        $this->assertSame($new_location['locations_id'], $parent_location['id']);
    }

    public function testPartialUser()
    {
        $json_str = <<<JSON
{
    "action": "inventory",
    "content": {
        "bios": {
            "bdate": "2019-09-09",
            "bmanufacturer": "American Megatrends Inc.",
            "bversion": "1201",
            "mmanufacturer": "ASUSTeK COMPUTER INC.",
            "mmodel": "PRIME X570-P",
            "msn": "190653777602969",
            "skunumber": "SKU"
        },
        "hardware": {
            "chassis_type": "Desktop",
            "datelastloggeduser": "Mon Jun 10 09:06",
            "defaultgateway": "192.168.0.254",
            "lastloggeduser": "guillaume",
            "memory": 31990,
            "name": "pc_with_user",
            "swap": 16143,
            "uuid": "ea38cc5b-92eb-7777-ec5e-04d9f521c6e3",
            "vmsystem": "Physical"
        },
        "users": [
            {
                "login": "guillaume"
            }
        ],
        "versionclient": "GLPI-Agent_v1.10-dev"
    },
    "deviceid": "test-2021-11-30-09-57-34",
    "itemtype": "Computer"
}
JSON;
        $json = json_decode($json_str);

        //initial import
        $this->doInventory($json);

        $computer = new \Computer();
        $this->assertTrue($computer->getFromDBByCrit(['name' => 'pc_with_user']));
        $this->assertSame('guillaume', $computer->fields['contact']);

        //change user, and redo inventory
        $json = json_decode($json_str);
        $newuser = 'john';
        $json->content->hardware->lastloggeduser = $newuser;
        $json->content->users[0]->login = $newuser;

        $this->doInventory($json);
        $this->assertTrue($computer->getFromDBByCrit(['name' => 'pc_with_user']));
        $this->assertSame($newuser, $computer->fields['contact']);

        //make partial, change user, and redo inventory
        $json = json_decode($json_str);
        $newuser = 'partialized';
        $json->content->hardware->lastloggeduser = $newuser;
        $json->content->users[0]->login = $newuser;
        $json->partial = true;

        $this->doInventory($json);
        $this->assertTrue($computer->getFromDBByCrit(['name' => 'pc_with_user']));
        $this->assertSame($newuser, $computer->fields['contact']);
    }

    public function testVPNDownToUpPartial()
    {
        /** @var \DBmysql $DB */
        global $DB;

        $json_str = <<<JSON
{
   "action": "inventory",
   "content": {
      "hardware": {
         "name": "pc_with_vpn",
         "uuid": "32EED9C2-204C-42A1-A97E-A6EF2CE44B4F"
      },
      "networks": [
         {
            "description": "Fortinet SSL VPN Virtual Ethernet Adapter",
            "speed": "100000",
            "status": "down",
            "type": "ethernet",
            "virtualdev": true
         }
      ],
      "versionclient": "GLPI-Inventory_v1.11"
   },
   "deviceid": "WinDev2404Eval-2024-10-14-15-28-37",
   "itemtype": "Computer"
}
JSON;
        $json = json_decode($json_str);

        //initial import
        $this->doInventory($json);

        $computer = new \Computer();
        $this->assertTrue($computer->getFromDBByCrit(['name' => 'pc_with_vpn']));

        $nports = $DB->request(
            [
                'FROM' => 'glpi_networkports',
                'WHERE' => [
                    'itemtype' => get_class($computer),
                    'items_id' => $computer->getID()
                ]
            ]
        );
        $this->assertCount(1, $nports);
        $nport_ref = $nports->current();
        $this->assertSame('2', $nport_ref['ifinternalstatus']);
        $netname = new \NetworkName();
        $this->assertCount(0, $netname->find());

        //make partial, change vpn status, and redo inventory
        $json = json_decode($json_str);
        $json->partial = true;
        $vpn = $json->content->networks[0];
        $vpn->ipaddress = '172.27.45.21';
        $vpn->ipmask = '255.255.255.255';
        $vpn->ipsubnet = '172.27.45.21';
        $vpn->mac = '00:09:0f:aa:00:01';
        $vpn->status = 'up';
        $json->content->networks[0] = $vpn;

        $this->doInventory($json);
        $this->assertTrue($computer->getFromDBByCrit(['name' => 'pc_with_vpn']));

        $nports = $DB->request(
            [
                'FROM' => 'glpi_networkports',
                'WHERE' => [
                    'itemtype' => get_class($computer),
                    'items_id' => $computer->getID()
                ]
            ]
        );
        $this->assertCount(1, $nports);

        $nport = $nports->current();
        $this->assertNotEquals($nport_ref['id'], $nport['id']);
        $this->assertSame('1', $nport['ifinternalstatus']);
        $this->assertSame('00:09:0f:aa:00:01', $nport['mac']);

        $netname = new \NetworkName();
        $this->assertTrue(
            $netname->getFromDBByCrit([
                'itemtype' => \NetworkPort::getType(),
                'items_id' => $nport['id']
            ])
        );
        $ip = new \IPAddress();
        $this->assertTrue(
            $ip->getFromDBByCrit([
                'itemtype' => $netname::getType(),
                'items_id' => $netname->getID()
            ])
        );
        $this->assertSame(4, $ip->fields['version']);
        $this->assertSame('172.27.45.21', $ip->fields['name']);

        //make partial without any ports, and redo inventory
        $json = json_decode($json_str);
        $json->partial = true;
        unset($json->content->networks);

        $this->doInventory($json);
        $this->assertTrue($computer->getFromDBByCrit(['name' => 'pc_with_vpn']));

        $nports = $DB->request(
            [
                'FROM' => 'glpi_networkports',
                'WHERE' => [
                    'itemtype' => get_class($computer),
                    'items_id' => $computer->getID()
                ]
            ]
        );
        $this->assertCount(1, $nports);

        //change vpn status, and redo inventory
        $json = json_decode($json_str);
        $vpn = $json->content->networks[0];
        $vpn->status = 'up';
        $vpn->ipaddress = '172.27.45.20';
        $vpn->ipmask = '255.255.255.255';
        $vpn->ipsubnet = '172.27.45.20';
        $vpn->mac = '00:09:0f:aa:00:01';
        $json->content->networks[0] = $vpn;
        $this->doInventory($json);
        $this->assertTrue($computer->getFromDBByCrit(['name' => 'pc_with_vpn']));

        $nports = $DB->request(
            [
                'FROM' => 'glpi_networkports',
                'WHERE' => [
                    'itemtype' => get_class($computer),
                    'items_id' => $computer->getID()
                ]
            ]
        );
        $this->assertCount(1, $nports);
        $nport = $nports->current();
        $this->assertNotEquals($nport_ref['id'], $nport['id']);
        $this->assertSame('1', $nport['ifinternalstatus']);
        $this->assertSame('00:09:0f:aa:00:01', $nport['mac']);

        $netname = new \NetworkName();
        $this->assertTrue(
            $netname->getFromDBByCrit([
                'itemtype' => \NetworkPort::getType(),
                'items_id' => $nport['id']
            ])
        );
        $ip = new \IPAddress();
        $this->assertTrue(
            $ip->getFromDBByCrit([
                'itemtype' => $netname::getType(),
                'items_id' => $netname->getID()
            ])
        );
        $this->assertSame(4, $ip->fields['version']);
        $this->assertSame('172.27.45.20', $ip->fields['name']);

        //without any ports, and redo inventory
        $json = json_decode($json_str);
        unset($json->content->networks);

        $this->doInventory($json);
        $this->assertTrue($computer->getFromDBByCrit(['name' => 'pc_with_vpn']));

        $nports = $DB->request(
            [
                'FROM' => 'glpi_networkports',
                'WHERE' => [
                    'itemtype' => get_class($computer),
                    'items_id' => $computer->getID()
                ]
            ]
        );
        $this->assertCount(0, $nports);
    }

    public function testChangeIP()
    {
        /** @var \DBmysql $DB */
        global $DB;

        $json_str = <<<JSON
{
   "action": "inventory",
   "content": {
      "hardware": {
         "name": "pc_with_vpn",
         "uuid": "32EED9C2-204C-42A1-A97E-A6EF2CE44B4F"
      },
      "networks": [
         {
            "description": "Fortinet SSL VPN Virtual Ethernet Adapter",
            "speed": "100000",
            "status": "up",
            "type": "ethernet",
            "virtualdev": true,
            "ipaddress": "172.27.45.21",
            "ipmask": "255.255.255.255",
            "ipsubnet": "172.27.45.21",
            "mac": "00:09:0f:aa:00:01"
         }
      ],
      "versionclient": "GLPI-Inventory_v1.11"
   },
   "deviceid": "WinDev2404Eval-2024-10-14-15-28-37",
   "itemtype": "Computer"
}
JSON;
        $json = json_decode($json_str);
        $computer = new \Computer();

        //initial import
        $this->doInventory($json);
        $this->assertTrue($computer->getFromDBByCrit(['name' => 'pc_with_vpn']));

        $nports = $DB->request(
            [
                'FROM' => 'glpi_networkports',
                'WHERE' => [
                    'itemtype' => get_class($computer),
                    'items_id' => $computer->getID()
                ]
            ]
        );
        $this->assertCount(1, $nports);

        $nport = $nports->current();
        $this->assertSame('1', $nport['ifinternalstatus']);
        $this->assertSame('00:09:0f:aa:00:01', $nport['mac']);

        $netname = new \NetworkName();
        $this->assertTrue(
            $netname->getFromDBByCrit([
                'itemtype' => \NetworkPort::getType(),
                'items_id' => $nport['id']
            ])
        );
        $ip = new \IPAddress();
        $this->assertTrue(
            $ip->getFromDBByCrit([
                'itemtype' => $netname::getType(),
                'items_id' => $netname->getID()
            ])
        );
        $this->assertSame(4, $ip->fields['version']);
        $this->assertSame('172.27.45.21', $ip->fields['name']);

        //change IP, and redo inventory
        $json = json_decode($json_str);
        $vpn = $json->content->networks[0];
        $vpn->ipaddress = '172.27.45.20';
        $json->content->networks[0] = $vpn;
        $this->doInventory($json);
        $this->assertTrue($computer->getFromDBByCrit(['name' => 'pc_with_vpn']));

        $nports = $DB->request(
            [
                'FROM' => 'glpi_networkports',
                'WHERE' => [
                    'itemtype' => get_class($computer),
                    'items_id' => $computer->getID()
                ]
            ]
        );
        $this->assertCount(1, $nports);
        $nport = $nports->current();
        $this->assertSame('1', $nport['ifinternalstatus']);
        $this->assertSame('00:09:0f:aa:00:01', $nport['mac']);

        $netname = new \NetworkName();
        $this->assertTrue(
            $netname->getFromDBByCrit([
                'itemtype' => \NetworkPort::getType(),
                'items_id' => $nport['id']
            ])
        );
        $ip = new \IPAddress();
        $this->assertCount(1, $ip->find(), 'More than one IP found :/');
        $this->assertTrue(
            $ip->getFromDBByCrit([
                'itemtype' => $netname::getType(),
                'items_id' => $netname->getID()
            ])
        );
        $this->assertSame(4, $ip->fields['version']);
        $this->assertSame('172.27.45.20', $ip->fields['name']);

        //change IP, and redo inventory
        $json = json_decode($json_str);
        $vpn = $json->content->networks[0];
        $vpn->ipaddress = '172.27.45.19';
        $json->content->networks[0] = $vpn;
        $this->doInventory($json);
        $this->assertTrue($computer->getFromDBByCrit(['name' => 'pc_with_vpn']));

        $nports = $DB->request(
            [
                'FROM' => 'glpi_networkports',
                'WHERE' => [
                    'itemtype' => get_class($computer),
                    'items_id' => $computer->getID()
                ]
            ]
        );
        $this->assertCount(1, $nports);
        $nport = $nports->current();
        $this->assertSame('1', $nport['ifinternalstatus']);
        $this->assertSame('00:09:0f:aa:00:01', $nport['mac']);

        $netname = new \NetworkName();
        $this->assertTrue(
            $netname->getFromDBByCrit([
                'itemtype' => \NetworkPort::getType(),
                'items_id' => $nport['id']
            ])
        );
        $ip = new \IPAddress();
        $this->assertCount(1, $ip->find(), 'More than one IP found :/');
        $this->assertTrue(
            $ip->getFromDBByCrit([
                'itemtype' => $netname::getType(),
                'items_id' => $netname->getID()
            ])
        );
        $this->assertSame(4, $ip->fields['version']);
        $this->assertSame('172.27.45.19', $ip->fields['name']);
    }

    public function testChangeIPPartial()
    {
        /** @var \DBmysql $DB */
        global $DB;

        $json_str = <<<JSON
{
   "action": "inventory",
   "content": {
      "hardware": {
         "name": "pc_with_vpn",
         "uuid": "32EED9C2-204C-42A1-A97E-A6EF2CE44B4F"
      },
      "networks": [
         {
            "description": "Fortinet SSL VPN Virtual Ethernet Adapter",
            "speed": "100000",
            "status": "up",
            "type": "ethernet",
            "virtualdev": true,
            "ipaddress": "172.27.45.21",
            "ipmask": "255.255.255.255",
            "ipsubnet": "172.27.45.21",
            "mac": "00:09:0f:aa:00:01"
         }
      ],
      "versionclient": "GLPI-Inventory_v1.11"
   },
   "deviceid": "WinDev2404Eval-2024-10-14-15-28-37",
   "itemtype": "Computer"
}
JSON;
        $json = json_decode($json_str);
        $computer = new \Computer();

        //initial import
        $this->doInventory($json);
        $this->assertTrue($computer->getFromDBByCrit(['name' => 'pc_with_vpn']));

        $nports = $DB->request(
            [
                'FROM' => 'glpi_networkports',
                'WHERE' => [
                    'itemtype' => get_class($computer),
                    'items_id' => $computer->getID()
                ]
            ]
        );
        $this->assertCount(1, $nports);

        $nport = $nports->current();
        $this->assertSame('1', $nport['ifinternalstatus']);
        $this->assertSame('00:09:0f:aa:00:01', $nport['mac']);

        $netname = new \NetworkName();
        $this->assertTrue(
            $netname->getFromDBByCrit([
                'itemtype' => \NetworkPort::getType(),
                'items_id' => $nport['id']
            ])
        );
        $ip = new \IPAddress();
        $this->assertTrue(
            $ip->getFromDBByCrit([
                'itemtype' => $netname::getType(),
                'items_id' => $netname->getID()
            ])
        );
        $this->assertSame(4, $ip->fields['version']);
        $this->assertSame('172.27.45.21', $ip->fields['name']);

        //make partial, change IP, and redo inventory
        $json = json_decode($json_str);
        $json->partial = true;
        $vpn = $json->content->networks[0];
        $vpn->ipaddress = '172.27.45.20';
        $json->content->networks[0] = $vpn;
        $this->doInventory($json);
        $this->assertTrue($computer->getFromDBByCrit(['name' => 'pc_with_vpn']));

        $nports = $DB->request(
            [
                'FROM' => 'glpi_networkports',
                'WHERE' => [
                    'itemtype' => get_class($computer),
                    'items_id' => $computer->getID()
                ]
            ]
        );
        $this->assertCount(1, $nports);
        $nport = $nports->current();
        $this->assertSame('1', $nport['ifinternalstatus']);
        $this->assertSame('00:09:0f:aa:00:01', $nport['mac']);

        $netname = new \NetworkName();
        $this->assertTrue(
            $netname->getFromDBByCrit([
                'itemtype' => \NetworkPort::getType(),
                'items_id' => $nport['id']
            ])
        );
        $ip = new \IPAddress();
        $this->assertCount(1, $ip->find(), 'More than one IP found :/');
        $this->assertTrue(
            $ip->getFromDBByCrit([
                'itemtype' => $netname::getType(),
                'items_id' => $netname->getID()
            ])
        );
        $this->assertSame(4, $ip->fields['version']);
        $this->assertSame('172.27.45.20', $ip->fields['name']);

        //make partial, change IP, and redo inventory
        $json = json_decode($json_str);
        $json->partial = true;
        $vpn = $json->content->networks[0];
        $vpn->ipaddress = '172.27.45.19';
        $json->content->networks[0] = $vpn;
        $this->doInventory($json);
        $this->assertTrue($computer->getFromDBByCrit(['name' => 'pc_with_vpn']));

        $nports = $DB->request(
            [
                'FROM' => 'glpi_networkports',
                'WHERE' => [
                    'itemtype' => get_class($computer),
                    'items_id' => $computer->getID()
                ]
            ]
        );
        $this->assertCount(1, $nports);
        $nport = $nports->current();
        $this->assertSame('1', $nport['ifinternalstatus']);
        $this->assertSame('00:09:0f:aa:00:01', $nport['mac']);

        $netname = new \NetworkName();
        $this->assertTrue(
            $netname->getFromDBByCrit([
                'itemtype' => \NetworkPort::getType(),
                'items_id' => $nport['id']
            ])
        );
        $ip = new \IPAddress();
        $this->assertCount(1, $ip->find(), 'More than one IP found :/');
        $this->assertTrue(
            $ip->getFromDBByCrit([
                'itemtype' => $netname::getType(),
                'items_id' => $netname->getID()
            ])
        );
        $this->assertSame(4, $ip->fields['version']);
        $this->assertSame('172.27.45.19', $ip->fields['name']);
    }

<<<<<<< HEAD
    public function testRuleRefuseImportComputerVirtualMachines()
    {
        //change config to import vms as computers
        $this->login();
        $conf = new \Glpi\Inventory\Conf();
        $this->assertTrue($conf->saveConf(['vm_as_computer' => 1]));
        $this->logout();

        $nb_vm = countElementsInTable(\VirtualMachineType::getTable());
        $docker_vm = $this->createItems(
            \VirtualMachineType::class,
            [
                ['name' => 'docker'],
            ]
        );

        $this->assertGreaterThan($nb_vm, countElementsInTable(\VirtualMachineType::getTable()));

        // Import rule to refuse "docker" virtual machine
        $criteria = [
            [
                'condition' => 0,
                'criteria'  => 'itemtype',
                'pattern'   => 'Computer',
            ], [
                'condition' => \Rule::PATTERN_IS,
                'criteria'  => 'virtualmachinetypes_id',
                'pattern'   => $docker_vm[0]->fields['id']
            ]
        ];
        $action = [
            'action_type' => 'assign',
            'field'       => '_ignore_import',
            'value'       => \RuleImportAsset::RULE_ACTION_LINK_OR_NO_IMPORT
        ];
        $rule = new \RuleImportAsset();
        $collection = new \RuleImportAssetCollection();
        $rulecriteria = new \RuleCriteria();

        $input = [
            'is_active' => 1,
            'name'      => 'Import virtualisation',
            'match'     => 'AND',
            'sub_type'  => 'RuleImportAsset',
        ];

        $rules_id = $rule->add($input);
        $this->assertGreaterThan(0, $rules_id);
        $this->assertTrue($collection->moveRule($rules_id, 0, $collection::MOVE_BEFORE));

        $nb_computers = countElementsInTable(\Computer::getTable());

        // Add criteria
        foreach ($criteria as $crit) {
            $input = [
                'rules_id'  => $rules_id,
                'criteria'  => $crit['criteria'],
                'pattern'   => $crit['pattern'],
                'condition' => $crit['condition'],
            ];
            $this->assertGreaterThan(0, (int)$rulecriteria->add($input));
        }
=======
    public function testRuleRecursivityYes(): void
    {
        $this->login();

        $entity_id = getItemByTypeName('Entity', '_test_child_2', true);

        $rule = new \Rule();
        $input = [
            'is_active' => 1,
            'name'      => __METHOD__,
            'match'     => 'AND',
            'sub_type'  => 'RuleImportEntity',
            'ranking'   => 1
        ];
        $rule1_id = $rule->add($input);
        $this->assertGreaterThan(0, $rule1_id);

        // Add criteria
        $rulecriteria = new \RuleCriteria();
        $input = [
            'rules_id'  => $rule1_id,
            'criteria'  => "name",
            'pattern'   => "/.*/",
            'condition' => \RuleImportEntity::REGEX_MATCH
        ];
        $this->assertGreaterThan(0, $rulecriteria->add($input));
>>>>>>> 91f75a35

        // Add action
        $ruleaction = new \RuleAction();
        $input = [
<<<<<<< HEAD
            'rules_id'    => $rules_id,
            'action_type' => $action['action_type'],
            'field'       => $action['field'],
            'value'       => $action['value'],
        ];
        $this->assertGreaterThan(0, (int)$ruleaction->add($input));

        $json_str = <<<JSON
        {
            "action": "inventory",
            "content": {
                "bios": {
                    "bdate": "2023-07-07",
                    "bmanufacturer": "Dell Inc.",
                    "bversion": "1.12.0",
                    "mmanufacturer": "Dell Inc.",
                    "mmodel": "0RWPXY",
                    "msn": ".CF301Z3.CNCMC003AT0582.",
                    "skunumber": "0B9F",
                    "smanufacturer": "Dell Inc.",
                    "smodel": "Inspiron 15 3525",
                    "ssn": "CF301Z3"
                },
                "hardware": {
                    "chassis_type": "Notebook",
                    "datelastloggeduser": "Tue Jul 30 09:55",
                    "defaultgateway": "192.168.1.1",
                    "dns": "127.0.0.53",
                    "lastloggeduser": "samuel",
                    "memory": 15326,
                    "name": "samuel-Inspiron-15-3525",
                    "swap": 1951,
                    "uuid": "4c4c4544-0046-3310-8030-c3c04f315a33",
                    "vmsystem": "Physical",
                    "workgroup": "home"
                },
                "virtualmachines": [
                    {
                        "image": "axllent\/mailpit",
                        "name": "mailpit",
                        "status": "running",
                        "uuid": "0b66f80dde33",
                        "vmtype": "docker"
                    },
                    {
                        "image": "hello-world",
                        "name": "elastic_tu",
                        "status": "off",
                        "uuid": "cdc8df147abb",
                        "vmtype": "docker"
                    }
                ],
                "versionclient": "GLPI-Agent_v1.10-dev"
            },
            "deviceid": "test-2024-09-04-13-57-38",
            "itemtype": "Computer"
        }
        JSON;
        $json = json_decode($json_str);

        $this->doInventory($json);

        $count_vms = count($json->content->virtualmachines);
        //check created vms
        $this->assertSame($count_vms, countElementsInTable(\ItemVirtualMachine::getTable()));
        $this->assertSame($nb_computers + 1, countElementsInTable(\Computer::getTable()));
    }

    public function testRuleRefuseUpdateComputerVirtualMachines()
    {
        // Helper function to create JSON string
        $json_str =
        <<<JSON
            {
                "action": "inventory",
                "content": {
                    "bios": {
                        "bdate": "2023-07-07",
                        "bmanufacturer": "Dell Inc.",
                        "bversion": "1.12.0",
                        "mmanufacturer": "Dell Inc.",
                        "mmodel": "0RWPXY",
                        "msn": ".CF301Z3.CNCMC003AT0582.",
                        "skunumber": "0B9F",
                        "smanufacturer": "Dell Inc.",
                        "smodel": "Inspiron 15 3525",
                        "ssn": "CF301Z3"
                    },
                    "hardware": {
                        "chassis_type": "Notebook",
                        "datelastloggeduser": "Tue Jul 30 09:55",
                        "defaultgateway": "192.168.1.1",
                        "dns": "127.0.0.53",
                        "lastloggeduser": "samuel",
                        "memory": 15326,
                        "name": "samuel-Inspiron-15-3525",
                        "swap": 1951,
                        "uuid": "qsrdgfd",
                        "vmsystem": "Physical",
                        "workgroup": "home"
                    },
                    "virtualmachines": [
                        {
                            "image": "axllent\/mailpit",
                            "name": "mailpit_update",
                            "status": "running",
                            "uuid": "zrerythegfzed",
                            "vmtype": "docker"
                        }
                    ],
                    "versionclient": "GLPI-Test_v1.10-dev"
                },
                "deviceid": "test-2024-09-04-16-49-35",
                "itemtype": "Computer"
            }
        JSON;

        // Change config to import VMs as computers
        $this->login();
        $conf = new \Glpi\Inventory\Conf();
        $this->assertTrue($conf->saveConf(['vm_as_computer' => 1]));
        $this->logout();

        // Initial inventory
        $json = json_decode($json_str);
        $count_vms = count($json->content->virtualmachines);
        $nb_computers = countElementsInTable(\Computer::getTable());

        $this->doInventory($json);

        // Check created VMs
        $this->assertSame($count_vms, countElementsInTable(\ItemVirtualMachine::getTable()));
        $this->assertSame($nb_computers + 2, countElementsInTable(\Computer::getTable()));
        $computer = new \Computer();
        $computer->getFromDBByCrit(['uuid' => 'zrerythegfzed']);

        // First update inventory
        $json = json_decode($json_str);
        $count_vms = count($json->content->virtualmachines);
        $nb_computers = countElementsInTable(\Computer::getTable());

        $this->doInventory($json);

        // Check created VMs
        $computeru = new \Computer();
        $computeru->getFromDBByCrit(['uuid' => 'zrerythegfzed']);
        $this->assertSame($computeru->fields['name'], 'mailpit_update');

        // Create Docker VM type
        $nb_vm = countElementsInTable(\VirtualMachineType::getTable());
        $vm_types = new \VirtualMachineType();
        if (!$vm_types->getFromDBByCrit(['name' => 'docker'])) {
            $docker_vm = $this->createItems(
                \VirtualMachineType::class,
                [
                    ['name' => 'docker'],
                ]
            );
            $this->assertGreaterThan($nb_vm, countElementsInTable(\VirtualMachineType::getTable()));
            $docker_type_id = $docker_vm[0]->fields['id'];
        } else {
            $docker_type_id = $vm_types->fields['id'];
        }

        // Import rule to refuse "docker" virtual machine
        $criteria = [
            [
                'condition' => 0,
                'criteria'  => 'itemtype',
                'pattern'   => 'Computer',
            ], [
                'condition' => \Rule::PATTERN_IS,
                'criteria'  => 'virtualmachinetypes_id',
                'pattern'   => $docker_type_id
            ]
        ];
        $action = [
            'action_type' => 'assign',
            'field'       => '_ignore_import',
            'value'       => \RuleImportAsset::RULE_ACTION_LINK_OR_NO_IMPORT
        ];
        $rule = new \RuleImportAsset();
        $collection = new \RuleImportAssetCollection();
        $rulecriteria = new \RuleCriteria();

        $input = [
            'is_active' => 1,
            'name'      => 'Update virtualisation',
            'match'     => 'AND',
            'sub_type'  => 'RuleImportAsset',
        ];

        $rules_id = $rule->add($input);
        $this->assertGreaterThan(0, $rules_id);
        $this->assertTrue($collection->moveRule($rules_id, 0, $collection::MOVE_BEFORE));

        // Add criteria
        foreach ($criteria as $crit) {
            $input = [
                'rules_id'  => $rules_id,
                'criteria'  => $crit['criteria'],
                'pattern'   => $crit['pattern'],
                'condition' => $crit['condition'],
            ];
            $this->assertGreaterThan(0, (int)$rulecriteria->add($input));
        }
=======
            'rules_id'    => $rule1_id,
            'action_type' => 'assign',
            'field'       => 'entities_id',
            'value'       => $entity_id,
        ];
        $this->assertGreaterThan(0, $ruleaction->add($input));

        $input = [
            'rules_id'    => $rule1_id,
            'action_type' => 'assign',
            'field'       => 'is_recursive',
            'value'       => 1
        ];
        $this->assertGreaterThan(0, $ruleaction->add($input));

        $files = [
            'computer_1.json',
            'networkequipment_1.json',
            'phone_1.json',
            'printer_1.json',
        ];

        foreach ($files as $file) {
            //run inventory
            $json = json_decode(file_get_contents(self::INV_FIXTURES . $file));
            $inventory = $this->doInventory($json);
            $assets = $inventory->getAssets();

            foreach ($assets as $assettype) {
                foreach ($assettype as $asset) {
                    $this->assertSame($entity_id, $asset->getEntity());
                    if (
                        $asset->maybeRecursive()
                        && !($asset instanceof \Glpi\Inventory\Asset\Software)
                    ) {
                        $this->assertTrue($asset->isRecursive());
                    }
                }
            }
        }
    }

    public function testRuleRecursivityNo(): void
    {
        $this->login();

        $rule = new \Rule();
        $input = [
            'is_active' => 1,
            'name'      => __METHOD__,
            'match'     => 'AND',
            'sub_type'  => 'RuleImportEntity',
            'ranking'   => 1
        ];
        $rule1_id = $rule->add($input);
        $this->assertGreaterThan(0, $rule1_id);

        // Add criteria
        $rulecriteria = new \RuleCriteria();
        $input = [
            'rules_id'  => $rule1_id,
            'criteria'  => "name",
            'pattern'   => "/.*/",
            'condition' => \RuleImportEntity::REGEX_MATCH
        ];
        $this->assertGreaterThan(0, $rulecriteria->add($input));
>>>>>>> 91f75a35

        // Add action
        $ruleaction = new \RuleAction();
        $input = [
<<<<<<< HEAD
            'rules_id'    => $rules_id,
            'action_type' => $action['action_type'],
            'field'       => $action['field'],
            'value'       => $action['value'],
        ];
        $this->assertGreaterThan(0, (int)$ruleaction->add($input));

        // Second update inventory (Must be refused because of the rule)
        $json_str = str_replace('"mailpit_update"', '"mailpit_update2"', $json_str);
        $json = json_decode($json_str);
        $this->doInventory($json);

        // Check that VM computers are not updated
        $c_update = new \Computer();
        $c_update->getFromDBByCrit(['uuid' => 'zrerythegfzed']);
        $this->assertSame("mailpit_update", $c_update->fields['name']);
=======
            'rules_id'    => $rule1_id,
            'action_type' => 'assign',
            'field'       => 'entities_id',
            'value'       => getItemByTypeName('Entity', '_test_child_2', true),
        ];
        $this->assertGreaterThan(0, $ruleaction->add($input));

        $input = [
            'rules_id'    => $rule1_id,
            'action_type' => 'assign',
            'field'       => 'is_recursive',
            'value'       => 0
        ];
        $this->assertGreaterThan(0, $ruleaction->add($input));

        $files = [
            'computer_1.json',
            'networkequipment_1.json',
            'phone_1.json',
            'printer_1.json',
        ];

        foreach ($files as $file) {
            //run inventory
            $json = json_decode(file_get_contents(self::INV_FIXTURES . $file));
            $inventory = $this->doInventory($json);
            $assets = $inventory->getAssets();

            foreach ($assets as $assettype) {
                foreach ($assettype as $asset) {
                    if ($asset->maybeRecursive()) {
                        $this->assertFalse($asset->isRecursive());
                    }
                }
            }
        }
>>>>>>> 91f75a35
    }
}<|MERGE_RESOLUTION|>--- conflicted
+++ resolved
@@ -8950,7 +8950,6 @@
         $this->assertSame('172.27.45.19', $ip->fields['name']);
     }
 
-<<<<<<< HEAD
     public function testRuleRefuseImportComputerVirtualMachines()
     {
         //change config to import vms as computers
@@ -9013,39 +9012,10 @@
             ];
             $this->assertGreaterThan(0, (int)$rulecriteria->add($input));
         }
-=======
-    public function testRuleRecursivityYes(): void
-    {
-        $this->login();
-
-        $entity_id = getItemByTypeName('Entity', '_test_child_2', true);
-
-        $rule = new \Rule();
-        $input = [
-            'is_active' => 1,
-            'name'      => __METHOD__,
-            'match'     => 'AND',
-            'sub_type'  => 'RuleImportEntity',
-            'ranking'   => 1
-        ];
-        $rule1_id = $rule->add($input);
-        $this->assertGreaterThan(0, $rule1_id);
-
-        // Add criteria
-        $rulecriteria = new \RuleCriteria();
-        $input = [
-            'rules_id'  => $rule1_id,
-            'criteria'  => "name",
-            'pattern'   => "/.*/",
-            'condition' => \RuleImportEntity::REGEX_MATCH
-        ];
-        $this->assertGreaterThan(0, $rulecriteria->add($input));
->>>>>>> 91f75a35
 
         // Add action
         $ruleaction = new \RuleAction();
         $input = [
-<<<<<<< HEAD
             'rules_id'    => $rules_id,
             'action_type' => $action['action_type'],
             'field'       => $action['field'],
@@ -9252,7 +9222,58 @@
             ];
             $this->assertGreaterThan(0, (int)$rulecriteria->add($input));
         }
-=======
+
+        // Add action
+        $ruleaction = new \RuleAction();
+        $input = [
+            'rules_id'    => $rules_id,
+            'action_type' => $action['action_type'],
+            'field'       => $action['field'],
+            'value'       => $action['value'],
+        ];
+        $this->assertGreaterThan(0, (int)$ruleaction->add($input));
+
+        // Second update inventory (Must be refused because of the rule)
+        $json_str = str_replace('"mailpit_update"', '"mailpit_update2"', $json_str);
+        $json = json_decode($json_str);
+        $this->doInventory($json);
+
+        // Check that VM computers are not updated
+        $c_update = new \Computer();
+        $c_update->getFromDBByCrit(['uuid' => 'zrerythegfzed']);
+        $this->assertSame("mailpit_update", $c_update->fields['name']);
+    }
+
+    public function testRuleRecursivityYes(): void
+    {
+        $this->login();
+
+        $entity_id = getItemByTypeName('Entity', '_test_child_2', true);
+
+        $rule = new \Rule();
+        $input = [
+            'is_active' => 1,
+            'name'      => __METHOD__,
+            'match'     => 'AND',
+            'sub_type'  => 'RuleImportEntity',
+            'ranking'   => 1
+        ];
+        $rule1_id = $rule->add($input);
+        $this->assertGreaterThan(0, $rule1_id);
+
+        // Add criteria
+        $rulecriteria = new \RuleCriteria();
+        $input = [
+            'rules_id'  => $rule1_id,
+            'criteria'  => "name",
+            'pattern'   => "/.*/",
+            'condition' => \RuleImportEntity::REGEX_MATCH
+        ];
+        $this->assertGreaterThan(0, $rulecriteria->add($input));
+
+        // Add action
+        $ruleaction = new \RuleAction();
+        $input = [
             'rules_id'    => $rule1_id,
             'action_type' => 'assign',
             'field'       => 'entities_id',
@@ -9319,29 +9340,10 @@
             'condition' => \RuleImportEntity::REGEX_MATCH
         ];
         $this->assertGreaterThan(0, $rulecriteria->add($input));
->>>>>>> 91f75a35
 
         // Add action
         $ruleaction = new \RuleAction();
         $input = [
-<<<<<<< HEAD
-            'rules_id'    => $rules_id,
-            'action_type' => $action['action_type'],
-            'field'       => $action['field'],
-            'value'       => $action['value'],
-        ];
-        $this->assertGreaterThan(0, (int)$ruleaction->add($input));
-
-        // Second update inventory (Must be refused because of the rule)
-        $json_str = str_replace('"mailpit_update"', '"mailpit_update2"', $json_str);
-        $json = json_decode($json_str);
-        $this->doInventory($json);
-
-        // Check that VM computers are not updated
-        $c_update = new \Computer();
-        $c_update->getFromDBByCrit(['uuid' => 'zrerythegfzed']);
-        $this->assertSame("mailpit_update", $c_update->fields['name']);
-=======
             'rules_id'    => $rule1_id,
             'action_type' => 'assign',
             'field'       => 'entities_id',
@@ -9378,6 +9380,5 @@
                 }
             }
         }
->>>>>>> 91f75a35
     }
 }