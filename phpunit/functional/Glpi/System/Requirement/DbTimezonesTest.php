<?php

/**
 * ---------------------------------------------------------------------
 *
 * GLPI - Gestionnaire Libre de Parc Informatique
 *
 * http://glpi-project.org
 *
 * @copyright 2015-2025 Teclib' and contributors.
 * @licence   https://www.gnu.org/licenses/gpl-3.0.html
 *
 * ---------------------------------------------------------------------
 *
 * LICENSE
 *
 * This file is part of GLPI.
 *
 * This program is free software: you can redistribute it and/or modify
 * it under the terms of the GNU General Public License as published by
 * the Free Software Foundation, either version 3 of the License, or
 * (at your option) any later version.
 *
 * This program is distributed in the hope that it will be useful,
 * but WITHOUT ANY WARRANTY; without even the implied warranty of
 * MERCHANTABILITY or FITNESS FOR A PARTICULAR PURPOSE.  See the
 * GNU General Public License for more details.
 *
 * You should have received a copy of the GNU General Public License
 * along with this program.  If not, see <https://www.gnu.org/licenses/>.
 *
 * ---------------------------------------------------------------------
 */

namespace tests\units\Glpi\System\Requirement;

use Glpi\System\Requirement\DbTimezones;

class DbTimezonesTest extends \GLPITestCase
{
    public function testCheckWithTimezonenameEmptyList()
    {
        $db = $this->getMockBuilder(\DB::class)
            ->disableOriginalConstructor()
            ->onlyMethods(['getTimezones'])
            ->getMock();
<<<<<<< HEAD

        $db->method('request')->willReturnCallback(
            function ($criteria) {
                $result = $this->getMockBuilder(\DBmysqlIterator::class)
                    ->setConstructorArgs([null])
                    ->onlyMethods(['count'])
                    ->getMock();
                if ($criteria['FROM'] == 'information_schema.schemata' && $criteria['WHERE']['schema_name'] == 'mysql') {
                    $result->method('count')->willReturn(0);
                }
                return $result;
            }
        );

        $instance = new DbTimezones($db);
        $this->assertFalse($instance->isValidated());
        $this->assertEquals(
            ['Access to timezone database (mysql) is not allowed.'],
            $instance->getValidationMessages()
        );
    }

    public function testCheckWithUnavailableTimezonenameTable()
    {
        $db = $this->getMockBuilder(\DB::class)
            ->disableOriginalConstructor()
            ->onlyMethods(['request'])
            ->getMock();

        $db->method('request')->willReturnCallback(
            function ($criteria) {
                $result = $this->getMockBuilder(\DBmysqlIterator::class)
                    ->setConstructorArgs([null])
                    ->onlyMethods(['count'])
                    ->getMock();
                if ($criteria['FROM'] == 'information_schema.schemata' && $criteria['WHERE']['schema_name'] == 'mysql') {
                    $result->method('count')->willReturn(1);
                } elseif ($criteria['FROM'] == 'information_schema.tables' && $criteria['WHERE']['table_schema'] == 'mysql') {
                    $result->method('count')->willReturn(0);
                }
                return $result;
            }
        );

        $instance = new DbTimezones($db);
        $this->assertFalse($instance->isValidated());
        $this->assertEquals(
            ['Access to timezone table (mysql.time_zone_name) is not allowed.'],
            $instance->getValidationMessages()
        );
    }

    public function testCheckWithTimezonenameEmptyTable()
    {
        $db = $this->getMockBuilder(\DB::class)
            ->disableOriginalConstructor()
            ->onlyMethods(['request'])
            ->getMock();

        $db->method('request')->willReturnCallback(
            function ($criteria) {
                $result = $this->getMockBuilder(\DBmysqlIterator::class)
                    ->setConstructorArgs([null])
                    ->onlyMethods(['count', 'current'])
                    ->getMock();
                if ($criteria['FROM'] == 'information_schema.schemata' && $criteria['WHERE']['schema_name'] == 'mysql') {
                    $result->method('count')->willReturn(1);
                } elseif ($criteria['FROM'] == 'information_schema.tables' && $criteria['WHERE']['table_schema'] == 'mysql') {
                    $result->method('count')->willReturn(1);
                } else {
                    $result->method('current')->willReturn(['cpt' => 0]);
                }
                return $result;
            }
        );
=======
        $db->method('getTimezones')->willReturn([]);
>>>>>>> 2dfc94ef

        $instance = new DbTimezones($db);
        $this->assertFalse($instance->isValidated());
        $this->assertEquals(
            ['Timezones seems not loaded, see https://glpi-install.readthedocs.io/en/latest/timezones.html.'],
            $instance->getValidationMessages()
        );
    }

    public function testCheckWithAvailableData()
    {
        $db = $this->getMockBuilder(\DB::class)
            ->disableOriginalConstructor()
            ->onlyMethods(['getTimezones'])
            ->getMock();
<<<<<<< HEAD

        $db->method('request')->willReturnCallback(
            function ($criteria) {
                $result = $this->getMockBuilder(\DBmysqlIterator::class)
                    ->setConstructorArgs([null])
                    ->onlyMethods(['count', 'current'])
                    ->getMock();
                if ($criteria['FROM'] == 'information_schema.schemata' && $criteria['WHERE']['schema_name'] == 'mysql') {
                    $result->method('count')->willReturn(1);
                } elseif ($criteria['FROM'] == 'information_schema.tables' && $criteria['WHERE']['table_schema'] == 'mysql') {
                    $result->method('count')->willReturn(1);
                } else {
                    $result->method('current')->willReturn(['cpt' => 30]);
                }
                return $result;
            }
        );
=======
        $db->method('getTimezones')->willReturn([
            'Africa/Abidjan',
            'America/Cancun',
            'Asia/Beirut',
            'Atlantic/Faeroe',
            'Australia/Canberra',
            'Europe/Paris',
            'Pacific/Noumea',
            'UTC',
        ]);
>>>>>>> 2dfc94ef

        $instance = new DbTimezones($db);
        $this->assertTrue($instance->isValidated());
        $this->assertEquals(
            ['Timezones seems loaded in database.'],
            $instance->getValidationMessages()
        );
    }
}<|MERGE_RESOLUTION|>--- conflicted
+++ resolved
@@ -44,85 +44,7 @@
             ->disableOriginalConstructor()
             ->onlyMethods(['getTimezones'])
             ->getMock();
-<<<<<<< HEAD
-
-        $db->method('request')->willReturnCallback(
-            function ($criteria) {
-                $result = $this->getMockBuilder(\DBmysqlIterator::class)
-                    ->setConstructorArgs([null])
-                    ->onlyMethods(['count'])
-                    ->getMock();
-                if ($criteria['FROM'] == 'information_schema.schemata' && $criteria['WHERE']['schema_name'] == 'mysql') {
-                    $result->method('count')->willReturn(0);
-                }
-                return $result;
-            }
-        );
-
-        $instance = new DbTimezones($db);
-        $this->assertFalse($instance->isValidated());
-        $this->assertEquals(
-            ['Access to timezone database (mysql) is not allowed.'],
-            $instance->getValidationMessages()
-        );
-    }
-
-    public function testCheckWithUnavailableTimezonenameTable()
-    {
-        $db = $this->getMockBuilder(\DB::class)
-            ->disableOriginalConstructor()
-            ->onlyMethods(['request'])
-            ->getMock();
-
-        $db->method('request')->willReturnCallback(
-            function ($criteria) {
-                $result = $this->getMockBuilder(\DBmysqlIterator::class)
-                    ->setConstructorArgs([null])
-                    ->onlyMethods(['count'])
-                    ->getMock();
-                if ($criteria['FROM'] == 'information_schema.schemata' && $criteria['WHERE']['schema_name'] == 'mysql') {
-                    $result->method('count')->willReturn(1);
-                } elseif ($criteria['FROM'] == 'information_schema.tables' && $criteria['WHERE']['table_schema'] == 'mysql') {
-                    $result->method('count')->willReturn(0);
-                }
-                return $result;
-            }
-        );
-
-        $instance = new DbTimezones($db);
-        $this->assertFalse($instance->isValidated());
-        $this->assertEquals(
-            ['Access to timezone table (mysql.time_zone_name) is not allowed.'],
-            $instance->getValidationMessages()
-        );
-    }
-
-    public function testCheckWithTimezonenameEmptyTable()
-    {
-        $db = $this->getMockBuilder(\DB::class)
-            ->disableOriginalConstructor()
-            ->onlyMethods(['request'])
-            ->getMock();
-
-        $db->method('request')->willReturnCallback(
-            function ($criteria) {
-                $result = $this->getMockBuilder(\DBmysqlIterator::class)
-                    ->setConstructorArgs([null])
-                    ->onlyMethods(['count', 'current'])
-                    ->getMock();
-                if ($criteria['FROM'] == 'information_schema.schemata' && $criteria['WHERE']['schema_name'] == 'mysql') {
-                    $result->method('count')->willReturn(1);
-                } elseif ($criteria['FROM'] == 'information_schema.tables' && $criteria['WHERE']['table_schema'] == 'mysql') {
-                    $result->method('count')->willReturn(1);
-                } else {
-                    $result->method('current')->willReturn(['cpt' => 0]);
-                }
-                return $result;
-            }
-        );
-=======
         $db->method('getTimezones')->willReturn([]);
->>>>>>> 2dfc94ef
 
         $instance = new DbTimezones($db);
         $this->assertFalse($instance->isValidated());
@@ -138,25 +60,6 @@
             ->disableOriginalConstructor()
             ->onlyMethods(['getTimezones'])
             ->getMock();
-<<<<<<< HEAD
-
-        $db->method('request')->willReturnCallback(
-            function ($criteria) {
-                $result = $this->getMockBuilder(\DBmysqlIterator::class)
-                    ->setConstructorArgs([null])
-                    ->onlyMethods(['count', 'current'])
-                    ->getMock();
-                if ($criteria['FROM'] == 'information_schema.schemata' && $criteria['WHERE']['schema_name'] == 'mysql') {
-                    $result->method('count')->willReturn(1);
-                } elseif ($criteria['FROM'] == 'information_schema.tables' && $criteria['WHERE']['table_schema'] == 'mysql') {
-                    $result->method('count')->willReturn(1);
-                } else {
-                    $result->method('current')->willReturn(['cpt' => 30]);
-                }
-                return $result;
-            }
-        );
-=======
         $db->method('getTimezones')->willReturn([
             'Africa/Abidjan',
             'America/Cancun',
@@ -167,7 +70,6 @@
             'Pacific/Noumea',
             'UTC',
         ]);
->>>>>>> 2dfc94ef
 
         $instance = new DbTimezones($db);
         $this->assertTrue($instance->isValidated());
