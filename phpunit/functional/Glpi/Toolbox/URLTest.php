<?php

/**
 * ---------------------------------------------------------------------
 *
 * GLPI - Gestionnaire Libre de Parc Informatique
 *
 * http://glpi-project.org
 *
 * @copyright 2015-2025 Teclib' and contributors.
 * @copyright 2003-2014 by the INDEPNET Development Team.
 * @licence   https://www.gnu.org/licenses/gpl-3.0.html
 *
 * ---------------------------------------------------------------------
 *
 * LICENSE
 *
 * This file is part of GLPI.
 *
 * This program is free software: you can redistribute it and/or modify
 * it under the terms of the GNU General Public License as published by
 * the Free Software Foundation, either version 3 of the License, or
 * (at your option) any later version.
 *
 * This program is distributed in the hope that it will be useful,
 * but WITHOUT ANY WARRANTY; without even the implied warranty of
 * MERCHANTABILITY or FITNESS FOR A PARTICULAR PURPOSE.  See the
 * GNU General Public License for more details.
 *
 * You should have received a copy of the GNU General Public License
 * along with this program.  If not, see <https://www.gnu.org/licenses/>.
 *
 * ---------------------------------------------------------------------
 */

namespace tests\units\Glpi\Toolbox;

use Glpi\Form\Form;
use PHPUnit\Framework\Attributes\DataProvider;
use Ticket;

class URLTest extends \GLPITestCase
{
    public static function urlProvider(): iterable
    {
        yield [
            'url'       => null,
            'sanitized' => '',
            'relative'  => false,
        ];
        yield [
            'url'       => '',
            'sanitized' => '',
            'relative'  => false,
        ];

        // Javascript URL
        yield [
            'url'       => 'javascript:alert(1);',
            'sanitized' => '',
            'relative'  => false,
        ];
        yield [
            'url'       => "java\nscript:alert(1);",
            'sanitized' => '',
            'relative'  => false,
        ];
        yield [
            'url'       => "j a v\t\ta\n  s c \t ript  :alert(1);",
            'sanitized' => '',
            'relative'  => false,
        ];
        yield [
            'url'       => 'jAvAscrIPt:alert(1);',
            'sanitized' => '',
            'relative'  => false,
        ];
        yield [
            'url'       => 'javascript:alert(1);" title="XSS!"',
            'sanitized' => '',
            'relative'  => false,
        ];
        yield [
            'url'       => 'javascript:alert(1)',
            'sanitized' => '',
            'relative'  => false,
        ];
        yield [
            'url'       => 'javascript://%0aalert();',
            'sanitized' => '',
            'relative'  => false,
        ];

        // Invalid URL
        yield [
            'url'       => 'ht tp://www.domain.tld/test',
            'sanitized' => '',
            'relative'  => false,
        ];
        yield [
            'url'       => 'http:/www.domain.tld/test',
            'sanitized' => '',
            'relative'  => false,
        ];
        yield [
            'url'       => '15//test',
            'sanitized' => '',
            'relative'  => false,
        ];

        // Sane URL
        yield [
            'url'       => 'http://www.domain.tld/test',
            'sanitized' => 'http://www.domain.tld/test',
            'relative'  => false,
<<<<<<< HEAD
        ];
        yield [
            'url'       => '//hostname/path/to/file',
            'sanitized' => '//hostname/path/to/file',
            'relative'  => false,
        ];
        yield [
            'url'       => '/test?abc=12',
            'sanitized' => '/test?abc=12',
            'relative'  => true,
        ];
        yield [
            'url'       => '/Path/To/Resource/15',
            'sanitized' => '/Path/To/Resource/15',
            'relative'  => true,
        ];
        yield [
            'url'       => '/',
            'sanitized' => '/',
=======
        ];
        yield [
            'url'       => '//hostname/path/to/file',
            'sanitized' => '//hostname/path/to/file',
            'relative'  => false,
        ];
        yield [
            'url'       => '/test?abc=12',
            'sanitized' => '/test?abc=12',
            'relative'  => true,
        ];
        yield [
            'url'       => '/Path/To/Resource/15',
            'sanitized' => '/Path/To/Resource/15',
>>>>>>> 9389461d
            'relative'  => true,
        ];
        yield [
            'url'       => '/',
            'sanitized' => '/',
            'relative'  => true,
        ];
        yield [
            'url'       => '/.hiddenfile',
            'sanitized' => '/.hiddenfile',
            'relative'  => false, // not considered as a valid relative URL, as it exposes an hidden resource
        ];
        yield [
            'url'       => '/front/.hidden.php',
            'sanitized' => '/front/.hidden.php',
            'relative'  => false, // not considered as a valid relative URL, as it exposes an hidden resource
        ];
        yield [
            'url'       => '/front/../../oustideglpi.php',
            'sanitized' => '/front/../../oustideglpi.php',
            'relative'  => false, // not considered as a valid relative URL, as it contains a `/..` token that may expose paths outside GLPI
        ];
    }

    /**
     * @dataProvider urlProvider
     */
    public function testSanitizeURL(?string $url, string $sanitized, bool $relative): void
    {
        $instance = new \Glpi\Toolbox\URL();
        $this->assertEquals($sanitized, $instance->sanitizeURL($url));
    }

<<<<<<< HEAD
    #[DataProvider('urlProvider')]
    public function testSanitizeURL(?string $url, string $sanitized, bool $relative): void
    {
        $instance = new \Glpi\Toolbox\URL();
        $this->assertEquals($sanitized, $instance->sanitizeURL($url));
    }

    #[DataProvider('urlProvider')]
=======
    /**
     * @dataProvider urlProvider
     */
>>>>>>> 9389461d
    public function testIsGLPIRelativeUrl(?string $url, string $sanitized, bool $relative): void
    {
        $instance = new \Glpi\Toolbox\URL();
        $this->assertEquals($relative, $instance->isGLPIRelativeUrl((string) $url));
<<<<<<< HEAD
    }

    public static function extractItemtypeFromUrlPathProvider(): iterable
    {
        // Core
        yield 'Core class' => [
            'path' => '/front/ticket.php',
            'expected' => Ticket::class,
        ];
        yield 'Core class ".form" page' => [
            'path' => '/front/ticket.form.php',
            'expected' => Ticket::class,
        ];
        yield 'Namespaced core class' => [
            'path' => '/front/form/form.php',
            'expected' => Form::class,
        ];
        yield 'Namespaced core class ".form" page' => [
            'path' => '/front/form/form.form.php',
            'expected' => Form::class,
        ];

        // Plugins (/plugins)
        yield 'Plugin class (/plugins)' => [
            'path' => '/plugins/foo/front/bar.php',
            'expected' => \PluginFooBar::class,
        ];
        yield 'Plugin class ".form" page (/plugins)' => [
            'path' => '/plugins/foo/front/bar.form.php',
            'expected' => \PluginFooBar::class,
        ];
        yield 'Namespaced plugin class (/plugins)' => [
            'path' => '/plugins/foo/front/a/b/c/d/e/f/g/bar.php',
            'expected' => \GlpiPlugin\Foo\A\B\C\D\E\F\G\Bar::class,
        ];
        yield 'Namespaced plugin class ".form" page (/plugins)' => [
            'path' => '/plugins/foo/front/a/b/c/d/e/f/g/bar.form.php',
            'expected' => \GlpiPlugin\Foo\A\B\C\D\E\F\G\Bar::class,
        ];

        // Plugins (/marketplace)
        yield 'Plugin class (/marketplace)' => [
            'path' => '/marketplace/foo/front/bar.php',
            'expected' => \PluginFooBar::class,
        ];
        yield 'Plugin class ".form" page (/marketplace)' => [
            'path' => '/marketplace/foo/front/bar.form.php',
            'expected' => \PluginFooBar::class,
        ];
        yield 'Namespaced plugin class (/marketplace)' => [
            'path' => '/marketplace/foo/front/a/b/c/d/e/f/g/bar.php',
            'expected' => \GlpiPlugin\Foo\A\B\C\D\E\F\G\Bar::class,
        ];
        yield 'Namespaced plugin class ".form" page (/marketplace)' => [
            'path' => '/marketplace/foo/front/a/b/c/d/e/f/g/bar.form.php',
            'expected' => \GlpiPlugin\Foo\A\B\C\D\E\F\G\Bar::class,
        ];
    }

    #[DataProvider('extractItemtypeFromUrlPathProvider')]
    public function testExtractItemtypeFromUrlPath(
        string $path,
        string $expected
    ): void {
        // Functions like Session::setActiveTab() will use the lowercase version
        // of the itemtype, thus we must expect the lowercase version here.
        $expected = strtolower($expected);

        $instance = new \Glpi\Toolbox\URL();
        $itemtype = $instance->extractItemtypeFromUrlPath($path);
        $this->assertEquals($expected, $itemtype);
=======
>>>>>>> 9389461d
    }
}<|MERGE_RESOLUTION|>--- conflicted
+++ resolved
@@ -113,7 +113,6 @@
             'url'       => 'http://www.domain.tld/test',
             'sanitized' => 'http://www.domain.tld/test',
             'relative'  => false,
-<<<<<<< HEAD
         ];
         yield [
             'url'       => '//hostname/path/to/file',
@@ -133,27 +132,6 @@
         yield [
             'url'       => '/',
             'sanitized' => '/',
-=======
-        ];
-        yield [
-            'url'       => '//hostname/path/to/file',
-            'sanitized' => '//hostname/path/to/file',
-            'relative'  => false,
-        ];
-        yield [
-            'url'       => '/test?abc=12',
-            'sanitized' => '/test?abc=12',
-            'relative'  => true,
-        ];
-        yield [
-            'url'       => '/Path/To/Resource/15',
-            'sanitized' => '/Path/To/Resource/15',
->>>>>>> 9389461d
-            'relative'  => true,
-        ];
-        yield [
-            'url'       => '/',
-            'sanitized' => '/',
             'relative'  => true,
         ];
         yield [
@@ -173,34 +151,18 @@
         ];
     }
 
-    /**
-     * @dataProvider urlProvider
-     */
+    #[DataProvider('urlProvider')]
     public function testSanitizeURL(?string $url, string $sanitized, bool $relative): void
     {
         $instance = new \Glpi\Toolbox\URL();
         $this->assertEquals($sanitized, $instance->sanitizeURL($url));
     }
 
-<<<<<<< HEAD
     #[DataProvider('urlProvider')]
-    public function testSanitizeURL(?string $url, string $sanitized, bool $relative): void
-    {
-        $instance = new \Glpi\Toolbox\URL();
-        $this->assertEquals($sanitized, $instance->sanitizeURL($url));
-    }
-
-    #[DataProvider('urlProvider')]
-=======
-    /**
-     * @dataProvider urlProvider
-     */
->>>>>>> 9389461d
     public function testIsGLPIRelativeUrl(?string $url, string $sanitized, bool $relative): void
     {
         $instance = new \Glpi\Toolbox\URL();
         $this->assertEquals($relative, $instance->isGLPIRelativeUrl((string) $url));
-<<<<<<< HEAD
     }
 
     public static function extractItemtypeFromUrlPathProvider(): iterable
@@ -272,7 +234,5 @@
         $instance = new \Glpi\Toolbox\URL();
         $itemtype = $instance->extractItemtypeFromUrlPath($path);
         $this->assertEquals($expected, $itemtype);
-=======
->>>>>>> 9389461d
     }
 }