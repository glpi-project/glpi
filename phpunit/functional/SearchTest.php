<?php

/**
 * ---------------------------------------------------------------------
 *
 * GLPI - Gestionnaire Libre de Parc Informatique
 *
 * http://glpi-project.org
 *
 * @copyright 2015-2024 Teclib' and contributors.
 * @copyright 2003-2014 by the INDEPNET Development Team.
 * @licence   https://www.gnu.org/licenses/gpl-3.0.html
 *
 * ---------------------------------------------------------------------
 *
 * LICENSE
 *
 * This file is part of GLPI.
 *
 * This program is free software: you can redistribute it and/or modify
 * it under the terms of the GNU General Public License as published by
 * the Free Software Foundation, either version 3 of the License, or
 * (at your option) any later version.
 *
 * This program is distributed in the hope that it will be useful,
 * but WITHOUT ANY WARRANTY; without even the implied warranty of
 * MERCHANTABILITY or FITNESS FOR A PARTICULAR PURPOSE.  See the
 * GNU General Public License for more details.
 *
 * You should have received a copy of the GNU General Public License
 * along with this program.  If not, see <https://www.gnu.org/licenses/>.
 *
 * ---------------------------------------------------------------------
 */

namespace tests\units;

use Change;
use CommonDBTM;
use DBConnection;
use DbTestCase;
use Document;
use Document_Item;
use Entity;
use Glpi\Asset\Capacity\HasDocumentsCapacity;
use Group_User;
use PHPUnit\Framework\Attributes\DataProvider;
use Psr\Log\LogLevel;
use Ticket;
use User;

/* Test for inc/search.class.php */

/**
 * @engine isolate
 */
class SearchTest extends DbTestCase
{
    private function doSearch($itemtype, $params, array $forcedisplay = [])
    {
        global $CFG_GLPI;

        // check param itemtype exists (to avoid search errors)
        if ($itemtype !== 'AllAssets') {
            $this->assertTrue(is_subclass_of($itemtype, CommonDBTM::class));
        }

        // login to glpi if needed
        if (!isset($_SESSION['glpiname'])) {
            $this->login();
        }

        // force item lock
        if (in_array($itemtype, $CFG_GLPI['lock_lockable_objects'])) {
            $CFG_GLPI["lock_use_lock_item"] = 1;
            $CFG_GLPI["lock_item_list"] = [$itemtype];
        }

        // don't compute last request from session
        $params['reset'] = 'reset';

        // do search
        $params = \Search::manageParams($itemtype, $params);
        $data   = \Search::getDatas($itemtype, $params, $forcedisplay);

        // do not store this search from session
        \Search::resetSaveSearch();

        $this->checkSearchResult($data);

        return $data;
    }

    public function testMetaComputerOS()
    {
        $search_params = ['is_deleted'   => 0,
            'start'        => 0,
            'criteria'     => [0 => ['field'      => 'view',
                'searchtype' => 'contains',
                'value'      => ''
            ]
            ],
            'metacriteria' => [0 => ['link'       => 'AND',
                'itemtype'   => 'OperatingSystem',
                'field'      => 1, //name
                'searchtype' => 'contains',
                'value'      => 'windows'
            ]
            ]
        ];

        $data = $this->doSearch('Computer', $search_params);

        //try to find LEFT JOIN clauses
        $this->assertMatchesRegularExpression(
            "/"
            . "LEFT\s*JOIN\s*`glpi_items_operatingsystems`\s*AS\s*`glpi_items_operatingsystems_OperatingSystem`\s*"
            . "ON\s*\(`glpi_items_operatingsystems_OperatingSystem`\.`items_id`\s*=\s*`glpi_computers`\.`id`\s*"
            . "AND `glpi_items_operatingsystems_OperatingSystem`\.`itemtype`\s*=\s*'Computer'\s*"
            . "AND `glpi_items_operatingsystems_OperatingSystem`\.`is_deleted`\s*=\s*'0'\s*\)\s*"
            . "LEFT\s*JOIN\s*`glpi_operatingsystems`\s*"
            . "ON\s*\(`glpi_items_operatingsystems_OperatingSystem`\.`operatingsystems_id`\s*=\s*`glpi_operatingsystems`\.`id`\s*\)"
            . "/im",
            $data['sql']['search']
        );

        //try to match WHERE clause
        $this->assertMatchesRegularExpression(
            "/(\(`glpi_operatingsystems`\.`name`\s*LIKE\s*'%windows%'\s*\)\s*\))/im",
            $data['sql']['search']
        );
    }


    public function testMetaComputerSoftwareLicense()
    {
        $search_params = ['is_deleted'   => 0,
            'start'        => 0,
            'criteria'     => [0 => ['field'      => 'view',
                'searchtype' => 'contains',
                'value'      => ''
            ]
            ],
            'metacriteria' => [0 => ['link'       => 'AND',
                'itemtype'   => 'Software',
                'field'      => 163,
                'searchtype' => 'contains',
                'value'      => '>0'
            ],
                1 => ['link'       => 'AND',
                    'itemtype'   => 'Software',
                    'field'      => 160,
                    'searchtype' => 'contains',
                    'value'      => 'firefox'
                ]
            ]
        ];

        $data = $this->doSearch('Computer', $search_params);

        $this->assertMatchesRegularExpression(
            '/'
            . 'LEFT JOIN\s*`glpi_items_softwareversions`\s*AS\s*`glpi_items_softwareversions_[^`]+_Software`\s*ON\s*\('
            . '`glpi_items_softwareversions_[^`]+_Software`\.`items_id`\s*=\s*`glpi_computers`.`id`'
            . '\s*AND\s*`glpi_items_softwareversions_[^`]+_Software`\.`itemtype`\s*=\s*\'Computer\''
            . '\s*AND\s*`glpi_items_softwareversions_[^`]+_Software`\.`is_deleted`\s*=\s*\'0\''
            . '\)/im',
            $data['sql']['search']
        );
    }

    public function testSoftwareLinkedToAnyComputer()
    {
        $search_params = [
            'is_deleted'   => 0,
            'start'        => 0,
            'criteria'     => [
                [
                    'field'      => 'view',
                    'searchtype' => 'contains',
                    'value'      => '',
                ],
            ],
            'metacriteria' => [
                [
                    'link'       => 'AND NOT',
                    'itemtype'   => 'Computer',
                    'field'      => 2,
                    'searchtype' => 'contains',
                    'value'      => '^$', // search for "null" id
                ],
            ],
        ];

        $data = $this->doSearch('Software', $search_params);

        $this->assertMatchesRegularExpression(
            "/HAVING\s*\(`ITEM_Computer_2`\s+IS\s+NOT\s+NULL\s*\)/",
            $data['sql']['search']
        );
    }

    public function testMetaComputerUser()
    {
        $search_params = ['is_deleted'   => 0,
            'start'        => 0,
            'search'       => 'Search',
            'criteria'     => [0 => ['field'      => 'view',
                'searchtype' => 'contains',
                'value'      => ''
            ]
            ],
                                           // user login
            'metacriteria' => [0 => ['link'       => 'AND',
                'itemtype'   => 'User',
                'field'      => 1,
                'searchtype' => 'equals',
                'value'      => 2
            ],
                                           // user profile
                1 => ['link'       => 'AND',
                    'itemtype'   => 'User',
                    'field'      => 20,
                    'searchtype' => 'equals',
                    'value'      => 4
                ],
                                           // user entity
                2 => ['link'       => 'AND',
                    'itemtype'   => 'User',
                    'field'      => 80,
                    'searchtype' => 'equals',
                    'value'      => 0
                ],
                                           // user profile
                3 => ['link'       => 'AND',
                    'itemtype'   => 'User',
                    'field'      => 13,
                    'searchtype' => 'equals',
                    'value'      => 1
                ]
            ]
        ];

        $this->doSearch('Computer', $search_params);
    }

    public function testSubMetaTicketComputer()
    {
        $search_params = [
            'is_deleted'   => 0,
            'start'        => 0,
            'search'       => 'Search',
            'criteria'     => [
                0 => [
                    'field'      => 12,
                    'searchtype' => 'equals',
                    'value'      => 'notold'
                ],
                1 => [
                    'link'       => 'AND',
                    'criteria'   => [
                        0 => [
                            'field'      => 'view',
                            'searchtype' => 'contains',
                            'value'      => 'test1'
                        ],
                        1 => [
                            'link'       => 'OR',
                            'field'      => 'view',
                            'searchtype' => 'contains',
                            'value'      => 'test2'
                        ],
                        2 => [
                            'link'       => 'OR',
                            'meta'       => true,
                            'itemtype'   => 'Computer',
                            'field'      => 1,
                            'searchtype' => 'contains',
                            'value'      => 'test3'
                        ],
                    ]
                ],
            ],
        ];

        $this->doSearch('Ticket', $search_params);
    }

    public function testFlagMetaComputerUser()
    {
        $search_params = [
            'reset'        => 'reset',
            'is_deleted'   => 0,
            'start'        => 0,
            'search'       => 'Search',
            'criteria'     => [
                0 => [
                    'field'      => 'view',
                    'searchtype' => 'contains',
                    'value'      => ''
                ],
            // user login
                1 => [
                    'link'       => 'AND',
                    'itemtype'   => 'User',
                    'field'      => 1,
                    'meta'       => 1,
                    'searchtype' => 'equals',
                    'value'      => 2
                ],
            // user profile
                2 => [
                    'link'       => 'AND',
                    'itemtype'   => 'User',
                    'field'      => 20,
                    'meta'       => 1,
                    'searchtype' => 'equals',
                    'value'      => 4
                ],
            // user entity
                3 => [
                    'link'       => 'AND',
                    'itemtype'   => 'User',
                    'field'      => 80,
                    'meta'       => 1,
                    'searchtype' => 'equals',
                    'value'      => 0
                ],
            // user profile
                4 => [
                    'link'       => 'AND',
                    'itemtype'   => 'User',
                    'field'      => 13,
                    'meta'       => 1,
                    'searchtype' => 'equals',
                    'value'      => 1
                ]
            ]
        ];

        $data = $this->doSearch('Computer', $search_params);

        $this->assertStringContainsString(
            "LEFT JOIN `glpi_users`",
            $data['sql']['search']
        );
        $this->assertStringContainsString(
            "LEFT JOIN `glpi_profiles` AS `glpi_profiles_",
            $data['sql']['search']
        );
        $this->assertStringContainsString(
            "LEFT JOIN `glpi_entities` AS `glpi_entities_",
            $data['sql']['search']
        );
    }

    public function testNestedAndMetaComputer()
    {
        $test_root       = getItemByTypeName('Entity', '_test_root_entity', true);
        $test_child_1    = getItemByTypeName('Entity', '_test_child_1', true);
        $test_child_2    = getItemByTypeName('Entity', '_test_child_2', true);

        $search_params = [
            'reset'      => 'reset',
            'is_deleted' => 0,
            'start'      => 0,
            'search'     => 'Search',
            'criteria'   => [
                [
                    'link'       => 'AND',
                    'field'      => 1,
                    'searchtype' => 'contains',
                    'value'      => 'test',
                ], [
                    'link'       => 'AND',
                    'itemtype'   => 'Software',
                    'meta'       => 1,
                    'field'      => 1,
                    'searchtype' => 'equals',
                    'value'      => 10784,
                ], [
                    'link'       => 'OR',
                    'criteria'   => [
                        [
                            'link'       => 'AND',
                            'field'      => 5, //serial
                            'searchtype' => 'contains',
                            'value'      => 'test',
                        ], [
                            'link'       => 'OR',
                            'field'      => 5, //serial
                            'searchtype' => 'contains',
                            'value'      => 'test2',
                        ], [
                            'link'       => 'AND',
                            'field'      => 3,
                            'searchtype' => 'equals',
                            'value'      => 11,
                        ], [
                            'link'       => 'AND',
                            'criteria'   => [
                                [
                                    'field'      => 70,
                                    'searchtype' => 'equals',
                                    'value'      => 2,
                                ], [
                                    'link'       => 'OR',
                                    'field'      => 70,
                                    'searchtype' => 'equals',
                                    'value'      => 3,
                                ]
                            ]
                        ]
                    ]
                ], [
                    'link'       => 'AND NOT',
                    'itemtype'   => 'Budget',
                    'meta'       => 1,
                    'field'      => 2,
                    'searchtype' => 'contains',
                    'value'      => 5,
                ], [
                    'link'       => 'AND NOT',
                    'itemtype'   => 'Printer',
                    'meta'       => 1,
                    'field'      => 1,
                    'searchtype' => 'contains',
                    'value'      => 'HP',
                ]
            ]
        ];

        $data = $this->doSearch('Computer', $search_params);

        $regexps = [
            // join parts
            '/LEFT JOIN\s*`glpi_items_softwareversions`\s*AS `glpi_items_softwareversions_Software`/im',
            '/LEFT JOIN\s*`glpi_softwareversions`\s*AS `glpi_softwareversions_Software`/im',
            '/LEFT JOIN\s*`glpi_softwares`\s*ON\s*\(`glpi_softwareversions_Software`\.`softwares_id`\s*=\s*`glpi_softwares`\.`id`\)/im',
            '/LEFT JOIN\s*`glpi_infocoms`\s*AS\s*`glpi_infocoms_Budget`\s*ON\s*\(`glpi_computers`\.`id`\s*=\s*`glpi_infocoms_Budget`\.`items_id`\s*AND\s*`glpi_infocoms_Budget`.`itemtype`\s*=\s*\'Computer\'\)/im',
            '/LEFT JOIN\s*`glpi_budgets`\s*ON\s*\(`glpi_infocoms_Budget`\.`budgets_id`\s*=\s*`glpi_budgets`\.`id`/im',
            '/LEFT JOIN\s*`glpi_assets_assets_peripheralassets`\s*AS `glpi_assets_assets_peripheralassets_Printer`\s*ON\s*\(`glpi_assets_assets_peripheralassets_Printer`\.`items_id_asset`\s*=\s*`glpi_computers`\.`id`\s*AND\s*`glpi_assets_assets_peripheralassets_Printer`.`itemtype_asset`\s*=\s*\'Computer\'\s*AND\s*`glpi_assets_assets_peripheralassets_Printer`.`itemtype_peripheral`\s*=\s*\'Printer\'\s*AND\s*`glpi_assets_assets_peripheralassets_Printer`.`is_deleted`\s*=\s*\'0\'\)/im',
            '/LEFT JOIN\s*`glpi_printers`\s*ON\s*\(`glpi_assets_assets_peripheralassets_Printer`\.`items_id_peripheral`\s*=\s*`glpi_printers`\.`id`/im',
            // match having
            "/HAVING\s*`ITEM_Budget_2`\s+<>\s+'5'\s+AND\s+\(\(`ITEM_Printer_1`\s+NOT LIKE\s+'%HP%'\s+OR\s+`ITEM_Printer_1`\s+IS NULL\)\s*\)/"
        ];

        foreach ($regexps as $regexp) {
            $this->assertMatchesRegularExpression(
                $regexp,
                $data['sql']['search']
            );
        }

        // match where parts
        $contains = [
            "`glpi_computers`.`is_deleted` = 0",
            "AND `glpi_computers`.`is_template` = 0",
            "`glpi_computers`.`entities_id` IN ('$test_root', '$test_child_1', '$test_child_2')",
            "OR (`glpi_computers`.`is_recursive`='1' AND `glpi_computers`.`entities_id` IN (0))",
            "`glpi_computers`.`name` LIKE '%test%'",
            "AND `glpi_softwares`.`id` = '10784'",
            "OR (`glpi_computers`.`serial` LIKE '%test2%'",
            "AND (`glpi_locations`.`id` = '11')",
            "(`glpi_users`.`id` = '2')",
            "OR (`glpi_users`.`id` = '3')"
        ];

        foreach ($contains as $contain) {
            $this->assertStringContainsString(
                $contain,
                $data['sql']['search']
            );
        }
    }

    public function testViewCriterion()
    {
        $test_root       = getItemByTypeName('Entity', '_test_root_entity', true);
        $test_child_1    = getItemByTypeName('Entity', '_test_child_1', true);
        $test_child_2    = getItemByTypeName('Entity', '_test_child_2', true);

        $data = $this->doSearch('Computer', [
            'reset'      => 'reset',
            'is_deleted' => 0,
            'start'      => 0,
            'search'     => 'Search',
            'criteria'   => [
                [
                    'link'       => 'AND',
                    'field'      => 'view',
                    'searchtype' => 'contains',
                    'value'      => 'test',
                ],
            ]
        ]);

        $default_charset = DBConnection::getDefaultCharset();

        $contains = [
            "`glpi_computers`.`is_deleted` = 0",
            "AND `glpi_computers`.`is_template` = 0",
            "`glpi_computers`.`entities_id` IN ('$test_root', '$test_child_1', '$test_child_2')",
            "OR (`glpi_computers`.`is_recursive`='1' AND `glpi_computers`.`entities_id` IN (0))"
        ];

        foreach ($contains as $contain) {
            $this->assertStringContainsString(
                $contain,
                $data['sql']['search']
            );
        }

        $regexps = [
            "/`glpi_computers`\.`name` LIKE '%test%'/",
            "/OR\s*\(`glpi_entities`\.`completename`\s*LIKE '%test%'\s*\)/",
            "/OR\s*\(`glpi_states`\.`completename`\s*LIKE '%test%'\s*\)/",
            "/OR\s*\(`glpi_manufacturers`\.`name`\s*LIKE '%test%'\s*\)/",
            "/OR\s*\(`glpi_computers`\.`serial`\s*LIKE '%test%'\s*\)/",
            "/OR\s*\(`glpi_computertypes`\.`name`\s*LIKE '%test%'\s*\)/",
            "/OR\s*\(`glpi_computermodels`\.`name`\s*LIKE '%test%'\s*\)/",
            "/OR\s*\(`glpi_locations`\.`completename`\s*LIKE '%test%'\s*\)/",
            "/OR\s*\(1=0\s*\)/"
        ];

        foreach ($regexps as $regexp) {
            $this->assertMatchesRegularExpression(
                $regexp,
                $data['sql']['search']
            );
        }

        $this->assertDoesNotMatchRegularExpression(
            "/OR\s*\(CONVERT\(`glpi_computers`\.`date_mod` USING {$default_charset}\)\s*LIKE '%test%'\s*\)\)/",
            $data['sql']['search']
        );
    }

    public function testSearchOnRelationTable()
    {
        $data = $this->doSearch(\Change_Ticket::class, [
            'reset'      => 'reset',
            'is_deleted' => 0,
            'start'      => 0,
            'search'     => 'Search',
            'criteria'   => [
                [
                    'link'       => 'AND',
                    'field'      => '3',
                    'searchtype' => 'equals',
                    'value'      => '1',
                ],
            ]
        ]);

        $this->assertStringContainsString(
            "`glpi_changes`.`id` AS `ITEM_Change_Ticket_3`",
            $data['sql']['search']
        );
        $this->assertStringContainsString(
            "`glpi_changes_tickets`.`changes_id` = `glpi_changes`.`id`",
            $data['sql']['search']
        );
        $this->assertStringContainsString(
            "`glpi_changes`.`id` = '1'",
            $data['sql']['search']
        );
    }

    public function testUser()
    {
        $search_params = ['is_deleted'   => 0,
            'start'        => 0,
            'search'       => 'Search',
                                                     // profile
            'criteria'     => [0 => ['field'      => '20',
                'searchtype' => 'contains',
                'value'      => 'super-admin'
            ],
                                           // login
                1 => ['link'       => 'AND',
                    'field'      => '1',
                    'searchtype' => 'contains',
                    'value'      => 'glpi'
                ],
                                           // entity
                2 => ['link'       => 'AND',
                    'field'      => '80',
                    'searchtype' => 'equals',
                    'value'      => 0
                ],
                                           // is not not active
                3 => ['link'       => 'AND',
                    'field'      => '8',
                    'searchtype' => 'notequals',
                    'value'      => 0
                ]
            ]
        ];
        $data = $this->doSearch('User', $search_params);

        //expecting one result
        $this->assertSame(1, $data['data']['totalcount']);
    }

    /**
     * This test will ensure that search options are using a valid datatype.
     */
    public function testSearchOptionsDatatype(): void
    {
        // Valid search options datatype
        $valid_datatypes = [
            // relational datatypes
            'dropdown',
            'itemlink',
            'itemtypename',

            // basic datatypes
            'bool',

            'number',
            'integer',
            'decimal',
            'count',

            'datetime',
            'date',

            'string',
            'text',

            // specific datatypes
            'color',
            'date_delay',
            'email',
            'language',
            'mac',
            'mio',
            'progressbar',
            'right',
            'timestamp',
            'weblink',

            'specific',
        ];

        $classes = $this->getClasses(
            false,
            [
                \CommonDBTM::class, // should be abstract
                \CommonImplicitTreeDropdown::class, // should be abstract
                \CommonITILRecurrentCron::class, // not searchable
                \CommonITILValidationCron::class, // not searchable
                \Item_Devices::class, // should be abstract
                \NetworkPortInstantiation::class, // should be abstract
                \NotificationSettingConfig::class, // not searchable
                \PendingReasonCron::class, // not searchable
                '/^[A-z]+Stencil/', // not searchable
            ]
        );
        foreach ($classes as $class) {
            if (!is_a($class, \CommonDBTM::class, true)) {
                continue;
            }

            $item = new $class();

            $search_options = $item->searchOptions();

            if (method_exists($class, 'rawSearchOptionsToAdd')) {
                // `rawSearchOptionsToAdd` parameters are not identical on all methods, so we can
                // only check classes on which this method has no parameters.
                $reflection = new \ReflectionMethod($class, 'rawSearchOptionsToAdd');
                if (count($reflection->getParameters()) === 0) {
                    $search_options = array_merge($search_options, $item->getSearchOptionsToAdd());
                }
            }

            foreach ($search_options as $so) {
                $this->assertIsArray($so);

                if (!array_key_exists('datatype', $so)) {
                    continue; // datatype can be undefined
                }

                $this->assertTrue(
                    in_array($so['datatype'], $valid_datatypes),
                    sprintf('Unexpected `%s` search option datatype in `%s` class.', $so['datatype'], $class)
                );
            }
        }
    }

    /**
     * This test will add all searchoptions in each itemtype and check if the
     * search give a SQL error
     *
     * @return void
     */
    public function testSearchOptions()
    {
        $classes = $this->getSearchableClasses();
        foreach ($classes as $class) {
            $item = new $class();

           //load all options; so rawSearchOptionsToAdd to be tested
            $options = \Search::getCleanedOptions($item->getType());

            $multi_criteria = [];
            foreach ($options as $key => $data) {
                if (!is_int($key) || ($criterion_params = $this->getCriterionParams($item, $key, $data)) === null) {
                    continue;
                }

                // do a search query based on current search option
                $this->doSearch(
                    $class,
                    [
                        'is_deleted'   => 0,
                        'start'        => 0,
                        'criteria'     => [$criterion_params],
                        'metacriteria' => []
                    ]
                );

                $multi_criteria[] = $criterion_params;

                if (count($multi_criteria) > 50) {
                     // Limit criteria count to 50 to prevent performances issues
                     // and also prevent exceeding of MySQL join limit.
                     break;
                }
            }

          // do a search query with all criteria at the same time
            $search_params = ['is_deleted'   => 0,
                'start'        => 0,
                'criteria'     => $multi_criteria,
                'metacriteria' => []
            ];
            $this->doSearch($class, $search_params);
        }
    }

    /**
     * Test search with all meta to not have SQL errors
     *
     * @return void
     */
    public function testSearchAllMeta()
    {

        $classes = $this->getSearchableClasses();

       // extract metacriteria
        $itemtype_criteria = [];
        foreach ($classes as $class) {
            $itemtype = $class::getType();
            $itemtype_criteria[$itemtype] = [];
            $metaList = \Search::getMetaItemtypeAvailable($itemtype);
            foreach ($metaList as $metaitemtype) {
                $item = getItemForItemtype($metaitemtype);
                foreach ($item->searchOptions() as $key => $data) {
                    if (is_array($data) && array_key_exists('nometa', $data) && $data['nometa'] === true) {
                        continue;
                    }
                    if (!is_int($key) || ($criterion_params = $this->getCriterionParams($item, $key, $data)) === null) {
                        continue;
                    }

                    $criterion_params['itemtype'] = $metaitemtype;
                    $criterion_params['link'] = 'AND';

                    $itemtype_criteria[$itemtype][] = $criterion_params;
                }
            }
        }

        foreach ($itemtype_criteria as $itemtype => $criteria) {
            if (empty($criteria)) {
                continue;
            }

            $first_criteria_by_metatype = [];

           // Search with each meta criteria independently.
            foreach ($criteria as $criterion_params) {
                if (!array_key_exists($criterion_params['itemtype'], $first_criteria_by_metatype)) {
                    $first_criteria_by_metatype[$criterion_params['itemtype']] = $criterion_params;
                }

                $search_params = ['is_deleted'   => 0,
                    'start'        => 0,
                    'criteria'     => [0 => ['field'      => 'view',
                        'searchtype' => 'contains',
                        'value'      => ''
                    ]
                    ],
                    'metacriteria' => [$criterion_params]
                ];
                $this->doSearch($itemtype, $search_params);
            }

            // Search with criteria related to multiple meta items.
            // Limit criteria count to 5 to prevent performances issues (mainly on MariaDB).
            // Test would take hours if done using too many criteria on each request.
            // Thus, using 5 different meta items on a request seems already more than a normal usage.
            foreach (array_chunk($first_criteria_by_metatype, 3) as $criteria_chunk) {
                $search_params = ['is_deleted'   => 0,
                    'start'        => 0,
                    'criteria'     => [0 => ['field'      => 'view',
                        'searchtype' => 'contains',
                        'value'      => ''
                    ]
                    ],
                    'metacriteria' => $criteria_chunk
                ];
                $this->doSearch($itemtype, $search_params);
            }
        }
    }

    /**
     * Get criterion params for corresponding SO.
     *
     * @param CommonDBTM $item
     * @param int $so_key
     * @param array $so_data
     * @return null|array
     */
    private function getCriterionParams(CommonDBTM $item, int $so_key, array $so_data): ?array
    {
        global $DB;

        if ((array_key_exists('nosearch', $so_data) && $so_data['nosearch'])) {
            return null;
        }
        $actions = \Search::getActionsFor($item->getType(), $so_key);
        $searchtype = array_keys($actions)[0];

        switch ($so_data['datatype'] ?? null) {
            case 'bool':
            case 'integer':
            case 'number':
                $val = 0;
                break;
            case 'date':
            case 'date_delay':
                $val = date('Y-m-d');
                break;
            case 'datetime':
               // Search class expects seconds to be ":00".
                $val = date('Y-m-d H:i:00');
                break;
            case 'right':
                $val = READ;
                break;
            default:
                if (array_key_exists('table', $so_data) && array_key_exists('field', $so_data)) {
                    $field = $DB->tableExists($so_data['table']) ? $DB->getField($so_data['table'], $so_data['field']) : null;
                    if (preg_match('/int(\(\d+\))?( unsigned)?$/', $field['Type'] ?? '')) {
                        $val = 1;
                        break;
                    }
                }

                $val = 'val';
                break;
        }

        return [
            'field'      => $so_key,
            'searchtype' => $searchtype,
            'value'      => $val
        ];
    }

    public function testIsNotifyComputerGroup()
    {
        $search_params = ['is_deleted'   => 0,
            'start'        => 0,
            'search'       => 'Search',
            'criteria'     => [
                0 => [
                    'field'      => 'view',
                    'searchtype' => 'contains',
                    'value'      => ''
                ]
            ],
                                                     // group is_notify
            'metacriteria' => [0 => ['link'       => 'AND',
                'itemtype'   => 'Group',
                'field'      => 20,
                'searchtype' => 'equals',
                'value'      => 1
            ]
            ]
        ];
        $this->login();
        $this->setEntity('_test_root_entity', true);

        $data = $this->doSearch('Computer', $search_params);

        //expecting no result
        $this->assertSame(0, $data['data']['totalcount']);

        $computer1 = getItemByTypeName('Computer', '_test_pc01');

        //create group that can be notified
        $group = new \Group();
        $gid = $group->add(
            [
                'name'         => '_test_group01',
                'is_notify'    => '1',
                'entities_id'  => $computer1->fields['entities_id'],
                'is_recursive' => 1
            ]
        );
        $this->assertGreaterThan(0, $gid);

        //attach group to computer
        $updated = $computer1->update(
            [
                'id'        => $computer1->getID(),
                'groups_id' => $gid
            ]
        );
        $this->assertTrue($updated);

        $data = $this->doSearch('Computer', $search_params);

        //reset computer
        $updated = $computer1->update(
            [
                'id'        => $computer1->getID(),
                'groups_id' => 0
            ]
        );
        $this->assertTrue($updated);

        $this->assertSame(1, $data['data']['totalcount']);
    }

    public function testDateBeforeOrNot()
    {
       //tickets created since one week
        $search_params = [
            'is_deleted'   => 0,
            'start'        => 0,
            'criteria'     => [
                0 => [
                    'field'      => 'view',
                    'searchtype' => 'contains',
                    'value'      => ''
                ],
            // creation date
                1 => [
                    'link'       => 'AND',
                    'field'      => '15',
                    'searchtype' => 'morethan',
                    'value'      => '-1WEEK'
                ]
            ]
        ];

        $data = $this->doSearch('Ticket', $search_params);

        $this->assertGreaterThan(1, $data['data']['totalcount']);

        //negate previous search
        $search_params['criteria'][1]['link'] = 'AND NOT';
        $data = $this->doSearch('Ticket', $search_params);

        $this->assertSame(0, $data['data']['totalcount']);
    }

    /**
     * Test that searchOptions throws an exception when it finds a duplicate
     *
     * @return void
     */
    public function testGetSearchOptionsWException()
    {
        $error = 'Duplicate key 12 (One search option/Any option) in tests\units\DupSearchOpt searchOptions!';

        $item = new DupSearchOpt();
        $item->searchOptions();
        $this->hasPhpLogRecordThatContains(
            $error,
            LogLevel::WARNING
        );
    }

    public function testEmptyOrNot()
    {
        $fname = __FUNCTION__;

        // Create 1 computer with data not empty
        $computer = new \Computer();
        $computer_id = $computer->add([
            'name' => $fname,
            'entities_id' => 0,
            'is_recursive' => 1,
            'users_id' => 2,
            'uuid' => 'c37f7ce8-af95-4676-b454-0959f2c5e162',
            'comment' => 'This is a test comment',
            'last_inventory_update' => date('Y-m-d H:i:00'),
        ]);
        $this->assertGreaterThan(0, $computer_id);

        $cvm = new \ItemVirtualMachine();
        $cvm_id = $cvm->add([
            'itemtype' => 'Computer',
            'items_id' => $computer_id,
            'name'         => $fname,
            'vcpu'         => 1,
        ]);
        $this->assertGreaterThan(0, $cvm_id);

        // Create 2 computers with empty data
        $computer_id = $computer->add([
            'name' => $fname,
            'entities_id' => 0,
            'is_recursive' => 1,
        ]);
        $this->assertGreaterThan(0, $computer_id);
        $cvm_id = $cvm->add([
            'itemtype' => 'Computer',
            'items_id' => $computer_id,
            'name'         => $fname,
        ]);
        $this->assertGreaterThan(0, $cvm_id);

        $computer_id = $computer->add([
            'name' => $fname,
            'entities_id' => 0,
            'is_recursive' => 1,
        ]);
        $this->assertGreaterThan(0, $computer_id);

        // Create 1 monitor with data not empty
        $monitor = new \Monitor();
        $monitor_id = $monitor->add([
            'name' => $fname,
            'entities_id' => 0,
            'is_recursive' => 1,
            'size' => 54.4,
        ]);
        $this->assertGreaterThan(0, $monitor_id);

        // Create 2 monitors with empty data
        $monitor = new \Monitor();
        $monitor_id = $monitor->add([
            'name' => $fname,
            'entities_id' => 0,
            'is_recursive' => 1,
        ]);
        $this->assertGreaterThan(0, $monitor_id);

        $monitor = new \Monitor();
        $monitor_id = $monitor->add([
            'name' => $fname,
            'entities_id' => 0,
            'is_recursive' => 1,
        ]);
        $this->assertGreaterThan(0, $monitor_id);

        $expected_counters = [
            [
                'field'    => 70, //user (itemlink)
                'itemtype' => 'Computer',
                'empty'    => 2,
                'notempty' => 1,
            ],
            [
                'field'    => 47, //uuid (varchar)
                'itemtype' => 'Computer',
                'empty'    => 2,
                'notempty' => 1,
            ],
            [
                'field'    => 16, //comment (text)
                'itemtype' => 'Computer',
                'empty'    => 2,
                'notempty' => 1,
            ],
            [
                'field'    => 9, //last inventory date (timestamp)
                'itemtype' => 'Computer',
                'empty'    => 2,
                'notempty' => 1,
            ],
            [
                'field'    => 164, //VCPU (integer)
                'itemtype' => 'Computer',
                'empty'    => 2,
                'notempty' => 1,
            ],
            [
                'field'    => 11, //Size (decimal)
                'itemtype' => 'Monitor',
                'empty'    => 2,
                'notempty' => 1,
            ],
        ];

        foreach ($expected_counters as $expected) {
            $search_params = [
                'is_deleted'   => 0,
                'start'        => 0,
                'criteria'     => [
                    0 => [
                        'field'      => 'view',
                        'searchtype' => 'contains',
                        'value'      => $fname
                    ],
                    1 => [
                        'field'      => $expected['field'],
                        'searchtype' => 'empty',
                        'value'      => 'null'
                    ]
                ]
            ];
            $data = $this->doSearch($expected['itemtype'], $search_params);
            $this->assertSame($expected['empty'], $data['data']['totalcount']);

            //negate previous search
            $search_params['criteria'][1]['link'] = 'AND NOT';
            $data = $this->doSearch($expected['itemtype'], $search_params);
            $this->assertSame($expected['notempty'], $data['data']['totalcount']);
        }
    }

    public function testManageParams()
    {
        // let's use TU_USER
        $this->login();
        $uid =  getItemByTypeName('User', TU_USER, true);

        $search = \Search::manageParams('Ticket', ['reset' => 1], false, false);
        $this->assertEquals(
            [
                'reset'        => 1,
                'start'        => 0,
                'order'        => 'DESC',
                'sort'         => 19,
                'is_deleted'   => 0,
                'criteria'     => [
                    0 => [
                        'field' => 12,
                        'searchtype' => 'equals',
                        'value' => 'notold'
                    ],
                ],
                'metacriteria' => [],
                'as_map'       => 0,
                'browse'       => 0,
                'unpublished'  => 1,
            ],
            $search
        );

        // now add a bookmark on Ticket view
        $bk = new \SavedSearch();
        $this->assertTrue(
            (bool)$bk->add(['name'         => 'All my tickets',
                'type'         => 1,
                'itemtype'     => 'Ticket',
                'users_id'     => $uid,
                'is_private'   => 1,
                'entities_id'  => 0,
                'is_recursive' => 1,
                'url'         => 'front/ticket.php?itemtype=Ticket&sort=2&order=DESC&start=0&criteria[0][field]=5&criteria[0][searchtype]=equals&criteria[0][value]=' . $uid
            ])
        );

        $bk_id = $bk->fields['id'];

        $bk_user = new \SavedSearch_User();
        $this->assertTrue(
            (bool)$bk_user->add(['users_id' => $uid,
                'itemtype' => 'Ticket',
                'savedsearches_id' => $bk_id
            ])
        );

        $search = \Search::manageParams('Ticket', ['reset' => 1], true, false);
        $this->assertEquals(
            [
                'reset'        => 1,
                'start'        => 0,
                'order'        => 'DESC',
                'sort'         => 2,
                'is_deleted'   => 0,
                'criteria'     => [
                    0 => [
                        'field' => '5',
                        'searchtype' => 'equals',
                        'value' => $uid
                    ],
                ],
                'metacriteria' => [],
                'itemtype' => 'Ticket',
                'savedsearches_id' => $bk_id,
                'as_map'           => 0,
                'browse'           => 0,
                'unpublished'      => 1,
            ],
            $search
        );

        // let's test for Computers
        $search = \Search::manageParams('Computer', ['reset' => 1], false, false);
        $this->assertEquals(
            [
                'reset'      => 1,
                'start'      => 0,
                'order'      => 'ASC',
                'sort'       => 0,
                'is_deleted' => 0,
                'criteria'   => [
                    [
                        'link'       => 'AND',
                        'field'      => 'view',
                        'searchtype' => 'contains',
                        'value'      => '',
                    ]
                ],
                'metacriteria'              => [],
                'as_map'                    => 0,
                'browse'                    => 0,
                'disable_order_by_fallback' => true,
                'unpublished'               => true,
            ],
            $search
        );

        // now add a bookmark on Computer view
        $bk = new \SavedSearch();
        $this->assertTrue(
            (bool)$bk->add(['name'         => 'Computer test',
                'type'         => 1,
                'itemtype'     => 'Computer',
                'users_id'     => $uid,
                'is_private'   => 1,
                'entities_id'  => 0,
                'is_recursive' => 1,
                'url'         => 'front/computer.php?itemtype=Computer&sort=31&order=DESC&criteria%5B0%5D%5Bfield%5D=view&criteria%5B0%5D%5Bsearchtype%5D=contains&criteria%5B0%5D%5Bvalue%5D=test'
            ])
        );

        $bk_id = $bk->fields['id'];

        $bk_user = new \SavedSearch_User();
        $this->assertTrue(
            (bool)$bk_user->add(['users_id' => $uid,
                'itemtype' => 'Computer',
                'savedsearches_id' => $bk_id
            ])
        );

        $search = \Search::manageParams('Computer', ['reset' => 1], true, false);
        $this->assertEquals(
            [
                'reset'        => 1,
                'start'        => 0,
                'order'        => 'DESC',
                'sort'         => 31,
                'is_deleted'   => 0,
                'criteria'     => [
                    0 => [
                        'field' => 'view',
                        'searchtype' => 'contains',
                        'value' => 'test'
                    ],
                ],
                'metacriteria' => [],
                'itemtype' => 'Computer',
                'savedsearches_id' => $bk_id,
                'as_map'           => 0,
                'browse'           => 0,
                'unpublished'               => 1,
                'disable_order_by_fallback' => true,
            ],
            $search
        );
    }

    public static function addSelectProvider()
    {
        return [
            'special_fk' => [[
                'itemtype'  => 'Computer',
                'ID'        => 24, // users_id_tech
                'sql'       => '`glpi_users_users_id_tech`.`name` AS `ITEM_Computer_24`, `glpi_users_users_id_tech`.`realname` AS `ITEM_Computer_24_realname`,
                           `glpi_users_users_id_tech`.`id` AS `ITEM_Computer_24_id`, `glpi_users_users_id_tech`.`firstname` AS `ITEM_Computer_24_firstname`,'
            ]
            ],
            'regular_fk' => [[
                'itemtype'  => 'Computer',
                'ID'        => 70, // users_id
                'sql'       => '`glpi_users`.`name` AS `ITEM_Computer_70`, `glpi_users`.`realname` AS `ITEM_Computer_70_realname`,
                           `glpi_users`.`id` AS `ITEM_Computer_70_id`, `glpi_users`.`firstname` AS `ITEM_Computer_70_firstname`,'
            ]
            ],
        ];
    }

    #[DataProvider('addSelectProvider')]
    public function testAddSelect($provider)
    {
        $sql_select = \Search::addSelect($provider['itemtype'], $provider['ID']);

        $this->assertEquals(
            $this->cleanSQL($provider['sql']),
            $this->cleanSQL($sql_select)
        );
    }

    public static function addLeftJoinProvider()
    {
        return [
            'itemtype_item_revert' => [[
                'itemtype'           => 'Project',
                'table'              => \Contact::getTable(),
                'field'              => 'name',
                'linkfield'          => 'id',
                'meta'               => false,
                'meta_type'          => null,
                'joinparams'         => [
                    'jointype'          => 'itemtype_item_revert',
                    'specific_itemtype' => 'Contact',
                    'beforejoin'        => [
                        'table'      => \ProjectTeam::getTable(),
                        'joinparams' => [
                            'jointype' => 'child',
                        ]
                    ]
                ],
                'sql' => "LEFT JOIN `glpi_projectteams`
                        ON (`glpi_projects`.`id` = `glpi_projectteams`.`projects_id`)
                      LEFT JOIN `glpi_contacts`  AS `glpi_contacts_id_d36f89b191ea44cf6f7c8414b12e1e50`
                        ON (`glpi_contacts_id_d36f89b191ea44cf6f7c8414b12e1e50`.`id` = `glpi_projectteams`.`items_id`
                        AND `glpi_projectteams`.`itemtype` = 'Contact')"
            ]
            ],
            'special_fk' => [[
                'itemtype'           => 'Computer',
                'table'              => \User::getTable(),
                'field'              => 'name',
                'linkfield'          => 'users_id_tech',
                'meta'               => false,
                'meta_type'          => null,
                'joinparams'         => [],
                'sql' => "LEFT JOIN `glpi_users` AS `glpi_users_users_id_tech` ON (`glpi_computers`.`users_id_tech` = `glpi_users_users_id_tech`.`id`)"
            ]
            ],
            'regular_fk' => [[
                'itemtype'           => 'Computer',
                'table'              => \User::getTable(),
                'field'              => 'name',
                'linkfield'          => 'users_id',
                'meta'               => false,
                'meta_type'          => null,
                'joinparams'         => [],
                'sql' => "LEFT JOIN `glpi_users` ON (`glpi_computers`.`users_id` = `glpi_users`.`id`)"
            ]
            ],

            'linkfield in beforejoin' => [[
                'itemtype'           => 'Ticket',
                'table'              => 'glpi_validatorsubstitutes',
                'field'              => 'name',
                'linkfield'          => 'validatorsubstitutes_id',
                'meta'               => false,
                'meta_type'          => null,
                'joinparams'         => [
                    'beforejoin'         => [
                        'table'          => 'glpi_validatorsubstitutes',
                        'joinparams'         => [
                            'jointype'           => 'child',
                            'beforejoin'         => [
                                'table'              => \User::getTable(),
                                'linkfield'          => 'users_id_validate',
                                'joinparams'             => [
                                    'beforejoin'             => [
                                        'table'                  => \TicketValidation::getTable(),
                                        'joinparams'                 => [
                                            'jointype'                   => 'child',
                                        ]
                                    ]
                                ]
                            ]
                        ],
                    ]
                ],
                // This is a real use case. Ensure the LEFT JOIN chain uses consistent table names (see glpi_users_users_id_validate)
                'sql' => "LEFT JOIN `glpi_ticketvalidations` "
                . "ON (`glpi_tickets`.`id` = `glpi_ticketvalidations`.`tickets_id`) "
                . "LEFT JOIN `glpi_users` AS `glpi_users_users_id_validate_57751ba960bd8511d2ad8a01bd8487f4` "
                . "ON (`glpi_ticketvalidations`.`users_id_validate` = `glpi_users_users_id_validate_57751ba960bd8511d2ad8a01bd8487f4`.`id`) "
                . "LEFT JOIN `glpi_validatorsubstitutes` AS `glpi_validatorsubstitutes_f1e9cbef8429d6d41e308371824d1632` "
                . "ON (`glpi_users_users_id_validate_57751ba960bd8511d2ad8a01bd8487f4`.`id` = `glpi_validatorsubstitutes_f1e9cbef8429d6d41e308371824d1632`.`users_id`) "
                . "LEFT JOIN `glpi_validatorsubstitutes` AS `glpi_validatorsubstitutes_c9b716cdcdcfe62bc267613fce4d1f48` "
                . "ON (`glpi_validatorsubstitutes_f1e9cbef8429d6d41e308371824d1632`.`validatorsubstitutes_id` = `glpi_validatorsubstitutes_c9b716cdcdcfe62bc267613fce4d1f48`.`id`)"
            ]
            ],
        ];
    }

    #[DataProvider('addLeftJoinProvider')]
    public function testAddLeftJoin($lj_provider)
    {
        $already_link_tables = [];

        $sql_join = \Search::addLeftJoin(
            $lj_provider['itemtype'],
            getTableForItemType($lj_provider['itemtype']),
            $already_link_tables,
            $lj_provider['table'],
            $lj_provider['linkfield'],
            $lj_provider['meta'],
            $lj_provider['meta_type'],
            $lj_provider['joinparams'],
            $lj_provider['field']
        );

        $this->assertEquals(
            $this->cleanSQL($lj_provider['sql']),
            $this->cleanSQL($sql_join)
        );
    }

    public static function addOrderByProvider(): array
    {
        return [
         // Generic examples
            [
                'Computer',
                [
                    [
                        'searchopt_id' => 5,
                        'order'        => 'ASC'
                    ]
                ], ' ORDER BY `ITEM_Computer_5` ASC'
            ],
            [
                'Computer',
                [
                    [
                        'searchopt_id' => 5,
                        'order'        => 'DESC'
                    ]
                ], ' ORDER BY `ITEM_Computer_5` DESC'
            ],
            [
                'Computer',
                [
                    [
                        'searchopt_id' => 5,
                        'order'        => 'INVALID'
                    ]
                ], ' ORDER BY `ITEM_Computer_5` DESC'
            ],
            [
                'Computer',
                [
                    [
                        'searchopt_id' => 5,
                    ]
                ], ' ORDER BY `ITEM_Computer_5` ASC'
            ],
         // Simple Hard-coded cases
            [
                'IPAddress',
                [
                    [
                        'searchopt_id' => 1,
                        'order'        => 'ASC'
                    ]
                ], ' ORDER BY INET6_ATON(`glpi_ipaddresses`.`name`) ASC'
            ],
            [
                'IPAddress',
                [
                    [
                        'searchopt_id' => 1,
                        'order'        => 'DESC'
                    ]
                ], ' ORDER BY INET6_ATON(`glpi_ipaddresses`.`name`) DESC'
            ],
            [
                'User',
                [
                    [
                        'searchopt_id' => 1,
                        'order'        => 'ASC'
                    ]
                ], ' ORDER BY `glpi_users`.`name` ASC'
            ],
            [
                'User',
                [
                    [
                        'searchopt_id' => 1,
                        'order'        => 'DESC'
                    ]
                ], ' ORDER BY `glpi_users`.`name` DESC'
            ],
         // Multiple sort cases
            [
                'Computer',
                [
                    [
                        'searchopt_id' => 5,
                        'order'        => 'ASC'
                    ],
                    [
                        'searchopt_id' => 6,
                        'order'        => 'ASC'
                    ],
                ], ' ORDER BY `ITEM_Computer_5` ASC, `ITEM_Computer_6` ASC'
            ],
            [
                'Computer',
                [
                    [
                        'searchopt_id' => 5,
                        'order'        => 'ASC'
                    ],
                    [
                        'searchopt_id' => 6,
                        'order'        => 'DESC'
                    ],
                ], ' ORDER BY `ITEM_Computer_5` ASC, `ITEM_Computer_6` DESC'
            ],
        ];
    }

    #[DataProvider('addOrderByProvider')]
    public function testAddOrderBy($itemtype, $sort_fields, $expected)
    {
        $result = \Search::addOrderBy($itemtype, $sort_fields);
        $this->assertEquals($expected, $result);

        // Complex cases
        $table_addtable = 'glpi_users_af1042e23ce6565cfe58c6db91f84692';
        $table_ticket_user = 'glpi_tickets_users_019878060c6d5f06cbe3c4d7c31dec24';

        $_SESSION['glpinames_format'] = \User::FIRSTNAME_BEFORE;
        $user_order_1 = \Search::addOrderBy('Ticket', [
            [
                'searchopt_id' => 4,
                'order'        => 'ASC'
            ]
        ]);
        $this->assertEquals(
            " ORDER BY GROUP_CONCAT(DISTINCT CONCAT(
                                    IFNULL(`$table_addtable`.`firstname`, ''),
                                    IFNULL(`$table_addtable`.`realname`, ''),
                                    IFNULL(`$table_addtable`.`name`, ''),
                                IFNULL(`$table_ticket_user`.`alternative_email`, '')
                                ) ORDER BY CONCAT(
                                    IFNULL(`$table_addtable`.`firstname`, ''),
                                    IFNULL(`$table_addtable`.`realname`, ''),
                                    IFNULL(`$table_addtable`.`name`, ''),
                                IFNULL(`$table_ticket_user`.`alternative_email`, '')) ASC
                                ) ASC",
            $user_order_1
        );
        $user_order_2 = \Search::addOrderBy('Ticket', [
            [
                'searchopt_id' => 4,
                'order'        => 'DESC'
            ]
        ]);
        $this->assertEquals(
            " ORDER BY GROUP_CONCAT(DISTINCT CONCAT(
                                    IFNULL(`$table_addtable`.`firstname`, ''),
                                    IFNULL(`$table_addtable`.`realname`, ''),
                                    IFNULL(`$table_addtable`.`name`, ''),
                                IFNULL(`$table_ticket_user`.`alternative_email`, '')
                                ) ORDER BY CONCAT(
                                    IFNULL(`$table_addtable`.`firstname`, ''),
                                    IFNULL(`$table_addtable`.`realname`, ''),
                                    IFNULL(`$table_addtable`.`name`, ''),
                                IFNULL(`$table_ticket_user`.`alternative_email`, '')) ASC
                                ) DESC",
            $user_order_2
        );

        $_SESSION['glpinames_format'] = \User::REALNAME_BEFORE;
        $user_order_3 = \Search::addOrderBy('Ticket', [
            [
                'searchopt_id' => 4,
                'order'        => 'ASC'
            ]
        ]);
        $this->assertEquals(
            " ORDER BY GROUP_CONCAT(DISTINCT CONCAT(
                                    IFNULL(`$table_addtable`.`realname`, ''),
                                    IFNULL(`$table_addtable`.`firstname`, ''),
                                    IFNULL(`$table_addtable`.`name`, ''),
                                IFNULL(`$table_ticket_user`.`alternative_email`, '')
                                ) ORDER BY CONCAT(
                                    IFNULL(`$table_addtable`.`realname`, ''),
                                    IFNULL(`$table_addtable`.`firstname`, ''),
                                    IFNULL(`$table_addtable`.`name`, ''),
                                IFNULL(`$table_ticket_user`.`alternative_email`, '')) ASC
                                ) ASC",
            $user_order_3
        );
        $user_order_4 = \Search::addOrderBy('Ticket', [
            [
                'searchopt_id' => 4,
                'order'        => 'DESC'
            ]
        ]);
        $this->assertEquals(
            " ORDER BY GROUP_CONCAT(DISTINCT CONCAT(
                                    IFNULL(`$table_addtable`.`realname`, ''),
                                    IFNULL(`$table_addtable`.`firstname`, ''),
                                    IFNULL(`$table_addtable`.`name`, ''),
                                IFNULL(`$table_ticket_user`.`alternative_email`, '')
                                ) ORDER BY CONCAT(
                                    IFNULL(`$table_addtable`.`realname`, ''),
                                    IFNULL(`$table_addtable`.`firstname`, ''),
                                    IFNULL(`$table_addtable`.`name`, ''),
                                IFNULL(`$table_ticket_user`.`alternative_email`, '')) ASC
                                ) DESC",
            $user_order_4
        );
    }

    /**
     * Data provider for testAddOrderByUser
     */
    protected function testAddOrderByUserProvider(): iterable
    {
        global $DB;

        $user_1 = getItemByTypeName('User', TU_USER)->getID();
        $user_2 = getItemByTypeName('User', 'glpi')->getID();
        $group_1 = getItemByTypeName('Group', '_test_group_1')->getID();

        $this->assertTrue($DB->delete(Change::getTable(), [1]));

        // Creates Changes with different requesters
        $this->createItems('Change', [
            // Test set on requester
            [
                'name' => 'testAddOrderByUser user 1 (R)',
                'content' => '',
                '_actors' => [
                    'requester' => [['itemtype' => 'User', 'items_id' => $user_1]],
                ]
            ],
            [
                'name' => 'testAddOrderByUser user 2 (R)',
                'content' => '',
                '_actors' => [
                    'requester' => [['itemtype' => 'User', 'items_id' => $user_2]],
                ]
            ],
            [
                'name' => 'testAddOrderByUser user 1 (R) + user 2 (R)',
                'content' => '',
                '_actors' => [
                    'requester' => [
                        ['itemtype' => 'User', 'items_id' => $user_1],
                        ['itemtype' => 'User', 'items_id' => $user_2],
                    ],
                ]
            ],
            [
                'name' => 'testAddOrderByUser anonymous user (R)',
                'content' => '',
                '_actors' => [
                    'requester' => [
                        [
                            'itemtype' => 'User',
                            'items_id' => 0,
                            "alternative_email" => "myemail@email.com",
                            'use_notification' => true
                        ]
                    ],
                ]
            ],
            [
                'name' => 'testAddOrderByUser group 1 (R)',
                'content' => '',
                '_actors' => [
                    'requester' => [['itemtype' => 'Group', 'items_id' => $group_1]],
                ]
            ],
            [
                'name' => 'testAddOrderByUser user 1 (R) + group 1 (R)',
                'content' => '',
                '_actors' => [
                    'requester' => [
                        ['itemtype' => 'User', 'items_id' => $user_1],
                        ['itemtype' => 'Group', 'items_id' => $group_1],
                    ],
                ]
            ],
        ]);

        yield [
            'itemtype' => 'Change',
            'search_params' => [
                'is_deleted' => 0,
                'start' => 0,
                'criteria' => [
                    [
                        'field' => 1,
                        'searchtype' => 'contains',
                        'value' => 'testAddOrderByUser',
                    ],
                ],
                'sort' => 4,
                'order' => 'ASC',
            ],
            'expected_order' => [
                'testAddOrderByUser group 1 (R)',              //  no requester
                'testAddOrderByUser user 1 (R)',               //  _test_user
                'testAddOrderByUser user 1 (R) + group 1 (R)', //  _test_user
                'testAddOrderByUser user 1 (R) + user 2 (R)',  //  _test_user, glpi
                'testAddOrderByUser user 2 (R)',               //  glpi
                'testAddOrderByUser anonymous user (R)',       //  myemail@email.com
            ],
            'row_name' => 'ITEM_Change_1'
        ];

        yield [
            'itemtype' => 'Change',
            'search_params' => [
                'is_deleted' => 0,
                'start' => 0,
                'criteria' => [
                    [
                        'field' => 1,
                        'searchtype' => 'contains',
                        'value' => 'testAddOrderByUser',
                    ],
                ],
                'sort' => 4,
                'order' => 'DESC',
            ],
            'expected_order' => [
                'testAddOrderByUser anonymous user (R)',       //  myemail@email.com
                'testAddOrderByUser user 2 (R)',               //  glpi
                'testAddOrderByUser user 1 (R) + user 2 (R)',  //  _test_user, glpi
                'testAddOrderByUser user 1 (R)',               //  _test_user
                'testAddOrderByUser user 1 (R) + group 1 (R)', //  _test_user
                'testAddOrderByUser group 1 (R)',              //  no requester
            ],
            'row_name' => 'ITEM_Change_1'
        ];

        // Creates Peripheral with different users
        $this->createItems('Peripheral', [
            // Test set on user
            [
                'name' => 'testAddOrderByUser user 1 (U)',
                'entities_id' => 0,
                'users_id' => $user_1,
            ],
            [
                'name' => 'testAddOrderByUser user 2 (U)',
                'entities_id' => 0,
                'users_id' => $user_2,
            ],
            [
                'name' => 'testAddOrderByUser no user',
                'entities_id' => 0,
            ],
        ]);

        yield [
            'itemtype' => 'Peripheral',
            'search_params' => [
                'is_deleted' => 0,
                'start' => 0,
                'criteria' => [
                    [
                        'field' => 1,
                        'searchtype' => 'contains',
                        'value' => 'testAddOrderByUser',
                    ],
                ],
                'sort' => 70,
                'order' => 'ASC',
            ],
            'expected_order' => [
                'testAddOrderByUser no user',
                'testAddOrderByUser user 1 (U)', // _test_user
                'testAddOrderByUser user 2 (U)', // glpi
            ],
            'row_name' => 'ITEM_Peripheral_1'
        ];

        yield [
            'itemtype' => 'Peripheral',
            'search_params' => [
                'is_deleted' => 0,
                'start' => 0,
                'criteria' => [
                    [
                        'field' => 1,
                        'searchtype' => 'contains',
                        'value' => 'testAddOrderByUser',
                    ],
                ],
                'sort' => 70,
                'order' => 'DESC',
            ],
            'expected_order' => [
                'testAddOrderByUser user 2 (U)', // glpi
                'testAddOrderByUser user 1 (U)', // _test_user
                'testAddOrderByUser no user',
            ],
            'row_name' => 'ITEM_Peripheral_1'
        ];

        // Creates Problems with different writers
        // Create by glpi user
        $this->createItems('Problem', [
            [
                'name' => 'testAddOrderByUser by glpi',
                'content' => '',
            ],
        ]);

        // Create by tech user
        $this->login('tech', 'tech');
        $this->createItems('Problem', [
            [
                'name' => 'testAddOrderByUser by tech',
                'content' => '',
            ],
        ]);

        $this->login('glpi', 'glpi');

        yield [
            'itemtype' => 'Problem',
            'search_params' => [
                'is_deleted' => 0,
                'start' => 0,
                'criteria' => [
                    [
                        'field' => 1,
                        'searchtype' => 'contains',
                        'value' => 'testAddOrderByUser',
                    ],
                ],
                'sort' => 22,
                'order' => 'ASC',
            ],
            'expected_order' => [
                'testAddOrderByUser by glpi',
                'testAddOrderByUser by tech',
            ],
            'row_name' => 'ITEM_Problem_1'
        ];

        yield [
            'itemtype' => 'Problem',
            'search_params' => [
                'is_deleted' => 0,
                'start' => 0,
                'criteria' => [
                    [
                        'field' => 1,
                        'searchtype' => 'contains',
                        'value' => 'testAddOrderByUser',
                    ],
                ],
                'sort' => 22,
                'order' => 'DESC',
            ],
            'expected_order' => [
                'testAddOrderByUser by tech',
                'testAddOrderByUser by glpi',
            ],
            'row_name' => 'ITEM_Problem_1'
        ];

        // Last edit by
        yield [
            'itemtype' => 'Problem',
            'search_params' => [
                'is_deleted' => 0,
                'start' => 0,
                'criteria' => [
                    [
                        'field' => 1,
                        'searchtype' => 'contains',
                        'value' => 'testAddOrderByUser',
                    ],
                ],
                'sort' => 64,
                'order' => 'ASC',
            ],
            'expected_order' => [
                'testAddOrderByUser by glpi',
                'testAddOrderByUser by tech',
            ],
            'row_name' => 'ITEM_Problem_1'
        ];

        yield [
            'itemtype' => 'Problem',
            'search_params' => [
                'is_deleted' => 0,
                'start' => 0,
                'criteria' => [
                    [
                        'field' => 1,
                        'searchtype' => 'contains',
                        'value' => 'testAddOrderByUser',
                    ],
                ],
                'sort' => 64,
                'order' => 'DESC',
            ],
            'expected_order' => [
                'testAddOrderByUser by tech',
                'testAddOrderByUser by glpi',
            ],
            'row_name' => 'ITEM_Problem_1'
        ];
    }

    public function testAddOrderByUser()
    {
        $this->login('glpi', 'glpi');
        $values = $this->testAddOrderByUserProvider();
        foreach ($values as $value) {
            $itemtype = $value['itemtype'];
            $search_params = $value['search_params'];
            $expected_order = $value['expected_order'];
            $row_name = $value['row_name'];

            $data = $this->doSearch($itemtype, $search_params);

            // Extract items names
            $items = [];
            foreach ($data['data']['rows'] as $row) {
                $items[] = $row['raw'][$row_name];
            }

            // Validate order
            $this->assertEquals($expected_order, $items);
        }
    }

    private function cleanSQL($sql)
    {
        // Clean whitespaces
        $sql = preg_replace('/\s+/', ' ', $sql);

        // Remove whitespaces around parenthesis
        $sql = preg_replace('/\(\s+/', '(', $sql);
        $sql = preg_replace('/\s+\)/', ')', $sql);

        $sql = trim($sql);

        return $sql;
    }

    public function testAllAssetsFields()
    {
        global $CFG_GLPI, $DB;

        $needed_fields = [
            'id',
            'name',
            'states_id',
            'locations_id',
            'serial',
            'otherserial',
            'comment',
            'users_id',
            'contact',
            'contact_num',
            'date_mod',
            'manufacturers_id',
            'entities_id',
        ];

        foreach ($CFG_GLPI["asset_types"] as $itemtype) {
            $table = getTableForItemType($itemtype);

            foreach ($needed_fields as $field) {
                $this->assertTrue(
                    $DB->fieldExists($table, $field),
                    "$table.$field is missing"
                );
            }
        }
    }

    public function testTickets()
    {
        $tech_users_id = getItemByTypeName('User', "tech", true);

        // reduce the right of tech profile
        // to have only the right of display their own tickets
        \ProfileRight::updateProfileRights(getItemByTypeName('Profile', "Technician", true), [
            'Ticket' => (\Ticket::READMY)
        ]);

        // add a group for tech user
        $group = new \Group();
        $groups_id = $group->add([
            'name' => "test group for tech user"
        ]);
        $this->assertGreaterThan(0, (int)$groups_id);
        $group_user = new \Group_User();
        $this->assertGreaterThan(
            0,
            (int)$group_user->add([
                'groups_id' => $groups_id,
                'users_id'  => $tech_users_id
            ])
        );

        // create a ticket
        $ticket = new \Ticket();
        $this->assertGreaterThan(
            0,
            (int)$ticket->add([
                'name'         => "test ticket visibility for tech user with READNEWTICKET right",
                'content'      => "test ticket visibility for tech user with READNEWTICKET right",
            ])
        );

        // let's use tech user
        $this->login('tech', 'tech');

        // do search and check presence of the created problem
        $data = \Search::prepareDatasForSearch('Ticket', ['reset' => 'reset']);
        \Search::constructSQL($data);
        \Search::constructData($data);

        $this->assertEquals(0, $data['data']['totalcount']);

       // update the right of tech profile
       // to have only the right of display their own tickets and tickets with incoming status
        \ProfileRight::updateProfileRights(getItemByTypeName('Profile', "Technician", true), [
            'Ticket' => (\Ticket::READMY + \Ticket::READNEWTICKET)
        ]);

        // reload current profile to take into account the new rights
        $this->login('tech', 'tech');

       // do search and check presence of the created problem
        $data = \Search::prepareDatasForSearch('Ticket', ['reset' => 'reset']);
        \Search::constructSQL($data);
        \Search::constructData($data);

        foreach ($data['data']['rows'][0]['raw'] as $key => $value) {
            if (str_ends_with($key, 'status')) {
                $this->assertIsArray($data);
                $this->assertIsArray($data['data']);
                $this->assertIsArray($data['data']['rows']);
                $this->assertIsArray($data['data']['rows'][0]['raw']);
                $this->assertEquals(\Ticket::INCOMING, $data['data']['rows'][0]['raw'][$key]);
            }
        }
    }

    public function testProblems()
    {
        $tech_users_id = getItemByTypeName('User', "tech", true);

        // reduce the right of tech profile
        // to have only the right of display their own problems (created, assign)
        \ProfileRight::updateProfileRights(getItemByTypeName('Profile', "Technician", true), [
            'Problem' => (\Problem::READMY + READNOTE + UPDATENOTE)
        ]);

        // add a group for tech user
        $group = new \Group();
        $groups_id = $group->add([
            'name' => "test group for tech user"
        ]);
        $this->assertGreaterThan(0, $groups_id);
        $group_user = new \Group_User();
        $this->assertGreaterThan(
            0,
            $group_user->add([
                'groups_id' => $groups_id,
                'users_id'  => $tech_users_id
            ])
        );

        // create a problem and assign group with tech user
        $problem = new \Problem();
        $this->assertGreaterThan(
            0,
            $problem->add([
                'name'              => "test problem visibility for tech",
                'content'           => "test problem visibility for tech",
                '_groups_id_assign' => $groups_id
            ])
        );

        // let's use tech user
        $this->login('tech', 'tech');

        // do search and check presence of the created problem
        $data = \Search::prepareDatasForSearch('Problem', ['reset' => 'reset']);
        \Search::constructSQL($data);
        \Search::constructData($data);

        $this->assertEquals(1, $data['data']['totalcount']);
        $this->assertIsArray($data);
        $this->assertIsArray($data['data']);
        $this->assertIsArray($data['data']['rows']);
        $this->assertIsArray($data['data']['rows'][0]);
        $this->assertIsArray($data['data']['rows'][0]['raw']);
        $this->assertEquals(
            'test problem visibility for tech',
            $data['data']['rows'][0]['raw']['ITEM_Problem_1']
        );
    }

    public function testChanges()
    {
        $tech_users_id = getItemByTypeName('User', "tech", true);

        // reduce the right of tech profile
        // to have only the right of display their own changes (created, assign)
        \ProfileRight::updateProfileRights(getItemByTypeName('Profile', "Technician", true), [
            'Change' => (\Change::READMY + READNOTE + UPDATENOTE)
        ]);

        // add a group for tech user
        $group = new \Group();
        $groups_id = $group->add([
            'name' => "test group for tech user"
        ]);
        $this->assertGreaterThan(0, $groups_id);

        $group_user = new \Group_User();
        $this->assertGreaterThan(
            0,
            $group_user->add([
                'groups_id' => $groups_id,
                'users_id'  => $tech_users_id
            ])
        );

        // create a Change and assign group with tech user
        $change = new \Change();
        $this->assertGreaterThan(
            0,
            $change->add([
                'name'              => "test Change visibility for tech",
                'content'           => "test Change visibility for tech",
                '_groups_id_assign' => $groups_id
            ])
        );

        // let's use tech user
        $this->login('tech', 'tech');

        // do search and check presence of the created Change
        $data = \Search::prepareDatasForSearch('Change', ['reset' => 'reset']);
        \Search::constructSQL($data);
        \Search::constructData($data);

        $this->assertEquals(1, $data['data']['totalcount']);
        $this->assertIsArray($data);
        $this->assertIsArray($data['data']);
        $this->assertIsArray($data['data']['rows']);
        $this->assertIsArray($data['data']['rows'][0]);
        $this->assertIsArray($data['data']['rows'][0]['raw']);
        $this->assertEquals(
            'test Change visibility for tech',
            $data['data']['rows'][0]['raw']['ITEM_Change_1']
        );
    }

    public function testSearchDdTranslation()
    {
        $this->login();

        $state = new \State();
        $this->assertTrue($state->maybeTranslated());

        $sid = $state->add([
            'name'         => 'A test state',
            'is_recursive' => 1
        ]);
        $this->assertGreaterThan(0, $sid);

        $ddtrans = new \DropdownTranslation();
        $this->assertGreaterThan(
            0,
            $ddtrans->add([
                'itemtype'  => $state->getType(),
                'items_id'  => $state->fields['id'],
                'language'  => 'fr_FR',
                'field'     => 'completename',
                'value'     => 'Un status de test'
            ])
        );

        $_SESSION['glpi_dropdowntranslations'] = [$state->getType() => ['completename' => '']];

        $search_params = [
            'is_deleted'   => 0,
            'start'        => 0,
            'criteria'     => [
                0 => [
                    'field'      => 'view',
                    'searchtype' => 'contains',
                    'value'      => 'test'
                ]
            ],
            'metacriteria' => []
        ];

        $data = $this->doSearch('State', $search_params);

        $this->assertSame(1, $data['data']['totalcount']);

        unset($_SESSION['glpi_dropdowntranslations']);
    }

    public static function dataInfocomOptions()
    {
        return [
            [1, false],
            [2, false],
            [4, false],
            [40, false],
            [31, false],
            [80, false],
            [25, true],
            [26, true],
            [27, true],
            [28, true],
            [37, true],
            [38, true],
            [50, true],
            [51, true],
            [52, true],
            [53, true],
            [54, true],
            [55, true],
            [56, true],
            [57, true],
            [58, true],
            [59, true],
            [120, true],
            [122, true],
            [123, true],
            [124, true],
            [125, true],
            [142, true],
            [159, true],
            [173, true],
        ];
    }

    #[DataProvider('dataInfocomOptions')]
    public function testIsInfocomOption($index, $expected)
    {
        $this->assertSame($expected, \Search::isInfocomOption('Computer', $index));
    }

    public static function makeTextSearchValueProvider()
    {
        return [
            ['NULL', null],
            ['null', null],
            ['', ''],
            ['^', '%'],
            ['$', ''],
            ['^$', ''],
            ['$^', '%$^%'], // inverted ^ and $
            ['looking for', '%looking for%'],
            ['^starts with', 'starts with%'],
            ['ends with$', '%ends with'],
            ['^exact string$', 'exact string'],
            ['a ^ in the middle$', '%a ^ in the middle'],
            ['^and $ not at the end', 'and $ not at the end%'],
            ['45$^ab5', '%45$^ab5%'],
            ['^ ltrim', 'ltrim%'],
            ['rtim this   $', '%rtim this'],
            ['  extra spaces ', '%extra spaces%'],
            ['^ exactval $', 'exactval'],
            ['snake_case', '%snake\_case%'], // _ is a wildcard that must be escaped
            ['quot\'ed', '%quot\'ed%'], // quotes should not be escaped by this method
            ['<PROD-15>$', '%<PROD-15>'],
            ['A&B', '%A&B%'],
            ["backslashes \\ \\\\ are twice escaped when not used in ', \n, \r, ... ", "%backslashes \\\\ \\\\\\\\ are twice escaped when not used in ', \n, \r, ...%"],
        ];
    }

    #[DataProvider('makeTextSearchValueProvider')]
    public function testMakeTextSearchValue($value, $expected)
    {
        $this->assertSame($expected, \Search::makeTextSearchValue($value));
    }

    public static function providerAddWhere()
    {
        return [
            [
                'link' => ' ',
                'nott' => 0,
                'itemtype' => \User::class,
                'ID' => 99,
                'searchtype' => 'equals',
                'val' => '5',
                'meta' => false,
                'expected' => "(`glpi_users_users_id_supervisor`.`id` = '5')",
            ],
            [
                'link' => ' AND ',
                'nott' => 0,
                'itemtype' => \CartridgeItem::class,
                'ID' => 24,
                'searchtype' => 'equals',
                'val' => '2',
                'meta' => false,
                'expected' => "AND (`glpi_users_users_id_tech`.`id` = '2')",
            ],
            [
                'link' => ' AND ',
                'nott' => 0,
                'itemtype' => \Monitor::class,
                'ID' => 11, // Search ID 11 (size field)
                'searchtype' => 'contains',
                'val' => '70',
                'meta' => false,
                'expected' => "AND (`glpi_monitors`.`size` LIKE '%70.%')",
            ],
            [
                'link' => ' AND ',
                'nott' => 0,
                'itemtype' => \Monitor::class,
                'ID' => 11, // Search ID 11 (size field)
                'searchtype' => 'contains',
                'val' => '70.5',
                'meta' => false,
                'expected' => "AND (`glpi_monitors`.`size` LIKE '%70.5%')",
            ],
            [
                'link' => ' AND ',
                'nott' => 0,
                'itemtype' => \Computer::class,
                'ID' => 121, // Search ID 121 (date_creation field)
                'searchtype' => 'contains',
                'val' => '>2022-10-25',
                'meta' => false,
                'expected' => "AND CONVERT(`glpi_computers`.`date_creation` USING utf8mb4) > '2022-10-25'",
            ],
            [
                'link' => ' AND ',
                'nott' => 0,
                'itemtype' => \Computer::class,
                'ID' => 121, // Search ID 121 (date_creation field)
                'searchtype' => 'contains',
                'val' => '<2022-10-25',
                'meta' => false,
                'expected' => "AND CONVERT(`glpi_computers`.`date_creation` USING utf8mb4) < '2022-10-25'",
            ],
            [
                'link' => ' AND ',
                'nott' => 0,
                'itemtype' => \Computer::class,
                'ID' => 151, // Search ID 151 (Item_Disk freesize field)
                'searchtype' => 'contains',
                'val' => '>100',
                'meta' => false,
                'expected' => "AND `glpi_items_disks`.`freesize` > 100",
            ],
            [
                'link' => ' AND ',
                'nott' => 0,
                'itemtype' => \Computer::class,
                'ID' => 151, // Search ID 151 (Item_Disk freesize field)
                'searchtype' => 'contains',
                'val' => '<10000',
                'meta' => false,
                'expected' => "AND `glpi_items_disks`.`freesize` < 10000",
            ],
            [
                'link' => ' AND ',
                'nott' => 0,
                'itemtype' => \NetworkName::class,
                'ID' => 13, // Search ID 13 (IPAddress name field)
                'searchtype' => 'contains',
                'val' => '< 192.168.1.10',
                'meta' => false,
                'expected' => "AND (INET_ATON(`glpi_ipaddresses`.`name`) < INET_ATON('192.168.1.10'))",
            ],
            [
                'link' => ' AND ',
                'nott' => 0,
                'itemtype' => \NetworkName::class,
                'ID' => 13, // Search ID 13 (IPAddress name field)
                'searchtype' => 'contains',
                'val' => '> 192.168.1.10',
                'meta' => false,
                'expected' => "AND (INET_ATON(`glpi_ipaddresses`.`name`) > INET_ATON('192.168.1.10'))",
            ],
<<<<<<< HEAD
            [
                'link' => ' AND ',
                'nott' => 0,
                'itemtype' => \Computer::class,
                'ID' => 2, // Search ID 2 (ID field)
                'searchtype' => 'notequals',
                'val' => 42,
                'meta' => false,
                'expected' => "AND `glpi_computers`.`id` <> 42",
            ],
            [
                'link' => ' AND ',
                'nott' => 0,
                'itemtype' => \Printer::class,
                'ID' => 12, // Search ID 12 (last pages counter field)
                'searchtype' => 'notcontains',
                'val' => 42,
                'meta' => false,
                'expected' => "AND `glpi_printers`.`last_pages_counter` <> 42",
            ],
=======
>>>>>>> 29f7b470
        ];
    }

    #[DataProvider('providerAddWhere')]
    public function testAddWhere($link, $nott, $itemtype, $ID, $searchtype, $val, $meta, $expected)
    {
        $output = \Search::addWhere($link, $nott, $itemtype, $ID, $searchtype, $val, $meta);
        $this->assertEquals($expected, $this->cleanSQL($output));

        if ($meta) {
            return; // Do not know how to run search on meta here
        }

        $search_params = [
            'is_deleted'   => 0,
            'start'        => 0,
            'criteria'     => [
                [
                    'field'      => $ID,
                    'searchtype' => $searchtype,
                    'value'      => $val
                ]
            ],
            'metacriteria' => []
        ];

        // Run a search to trigger a test failure if anything goes wrong.
        $this->doSearch($itemtype, $search_params);
    }

    public function testSearchWGroups()
    {
        $this->login();
        $this->setEntity('_test_root_entity', true);

        $search_params = ['is_deleted'   => 0,
            'start'        => 0,
            'search'       => 'Search',
            'criteria'     => [0 => ['field'      => 'view',
                'searchtype' => 'contains',
                'value'      => 'pc'
            ]
            ]
        ];
        $data = $this->doSearch('Computer', $search_params);

        $this->assertSame(9, $data['data']['totalcount']);

        $displaypref = new \DisplayPreference();
        $input = [
            'itemtype'  => 'Computer',
            'users_id'  => \Session::getLoginUserID(),
            'num'       => 49, //Computer groups_id_tech SO
        ];
        $this->assertGreaterThan(0, $displaypref->add($input));

        $data = $this->doSearch('Computer', $search_params);

        $this->assertSame(9, $data['data']['totalcount']);
    }

    public function testSearchWithMultipleFkeysOnSameTable()
    {
        $this->login();
        $this->setEntity('_test_root_entity', true);

        $user_tech_id   = getItemByTypeName('User', 'tech', true);
        $user_normal_id = getItemByTypeName('User', 'normal', true);

        $search_params = [
            'is_deleted'   => 0,
            'start'        => 0,
            'sort'         => 22,
            'order'        => 'ASC',
            'search'       => 'Search',
            'criteria'     => [
                0 => [
                    'link'       => 'AND',
                    'field'      => '64', // Last updater
                    'searchtype' => 'equals',
                    'value'      => $user_tech_id,
                ],
                1 => [
                    'link'       => 'AND',
                    'field'      => '22', // Recipient
                    'searchtype' => 'equals',
                    'value'      => $user_normal_id,
                ]
            ]
        ];
        $data = $this->doSearch('Ticket', $search_params);

        $contains = [
            // Check that we have two different joins
            "LEFT JOIN `glpi_users` AS `glpi_users_users_id_lastupdater`",
            "LEFT JOIN `glpi_users` AS `glpi_users_users_id_recipient`",

            // Check that SELECT criteria applies on corresponding table alias
            "`glpi_users_users_id_lastupdater`.`realname` AS `ITEM_Ticket_64_realname`",
            "`glpi_users_users_id_recipient`.`realname` AS `ITEM_Ticket_22_realname`",

            // Check that WHERE criteria applies on corresponding table alias
            "`glpi_users_users_id_lastupdater`.`id` = '{$user_tech_id}'",
            "`glpi_users_users_id_recipient`.`id` = '{$user_normal_id}'",

            // Check that ORDER applies on corresponding table alias
            "CONCAT(
                                    IFNULL(`glpi_users_users_id_recipient`.`realname`, ''),
                                    IFNULL(`glpi_users_users_id_recipient`.`firstname`, ''),
                                    IFNULL(`glpi_users_users_id_recipient`.`name`, '')
                                ) ASC"
        ];
        foreach ($contains as $contain) {
            $this->assertStringContainsString($contain, $data['sql']['search']);
        }
    }

    public function testSearchAllAssets()
    {
        $test_root       = getItemByTypeName('Entity', '_test_root_entity', true);
        $test_child_1    = getItemByTypeName('Entity', '_test_child_1', true);
        $test_child_2    = getItemByTypeName('Entity', '_test_child_2', true);

        $data = $this->doSearch('AllAssets', [
            'reset'      => 'reset',
            'is_deleted' => 0,
            'start'      => 0,
            'search'     => 'Search',
            'criteria'   => [
                [
                    'link'       => 'AND',
                    'field'      => 'view',
                    'searchtype' => 'contains',
                    'value'      => 'test',
                ],
            ]
        ]);

        $this->assertMatchesRegularExpression(
            "/OR\s*\(`glpi_entities`\.`completename`\s*LIKE '%test%'\s*\)/",
            $data['sql']['search']
        );
        $this->assertMatchesRegularExpression(
            "/OR\s*\(`glpi_states`\.`completename`\s*LIKE '%test%'\s*\)/",
            $data['sql']['search']
        );

        $types = [
            \Computer::getTable(),
            \Monitor::getTable(),
            \NetworkEquipment::getTable(),
            \Peripheral::getTable(),
            \Phone::getTable(),
            \Printer::getTable(),
        ];

        foreach ($types as $type) {
            $this->assertStringContainsString(
                "`$type`.`is_deleted` = 0",
                $data['sql']['search']
            );
            $this->assertStringContainsString(
                "AND `$type`.`is_template` = 0",
                $data['sql']['search']
            );
            $this->assertStringContainsString(
                "`$type`.`entities_id` IN ('$test_root', '$test_child_1', '$test_child_2')",
                $data['sql']['search']
            );
            $this->assertStringContainsString(
                "OR (`$type`.`is_recursive`='1' AND `$type`.`entities_id` IN (0))",
                $data['sql']['search']
            );
            $this->assertMatchesRegularExpression(
                "/`$type`\.`name` LIKE '%test%'/m",
                $data['sql']['search']
            );
        }
    }

    public function testSearchWithNamespacedItem()
    {
        /** @var array $CFG_GLPI */
        global $CFG_GLPI;

        $search_params = [
            'is_deleted'   => 0,
            'start'        => 0,
            'search'       => 'Search',
        ];
        $this->login();
        $this->setEntity('_test_root_entity', true);

        $CFG_GLPI['state_types'][] = 'SearchTest\\Computer';
        $data = $this->doSearch('SearchTest\\Computer', $search_params);

        $this->assertStringContainsString(
            "`glpi_computers`.`name` AS `ITEM_SearchTest\Computer_1`",
            $data['sql']['search']
        );
        $this->assertStringContainsString(
            "`glpi_computers`.`id` AS `ITEM_SearchTest\Computer_1_id`",
            $data['sql']['search']
        );
        $this->assertStringContainsString(
            "ORDER BY `id`",
            $data['sql']['search']
        );
    }

    public function testGroupParamAfterMeta()
    {
       // Try to run this query without warnings
        $this->doSearch('Ticket', [
            'reset'      => 'reset',
            'is_deleted' => 0,
            'start'      => 0,
            'search'     => 'Search',
            'criteria'   => [
                [
                    'link'       => 'AND',
                    'field'      => 12,
                    'searchtype' => 'equals',
                    'value'      => 'notold',
                ],
                [
                    'link'       => 'AND',
                    'itemtype'   => 'Computer',
                    'meta'       => true,
                    'field'      => 1,
                    'searchtype' => 'contains',
                    'value'      => 'ù',
                ],
                [
                    'link' => 'AND',
                    'criteria' => [
                        [
                            'link'       => 'AND+NOT',
                            'field'      => 'view',
                            'searchtype' => 'contains',
                            'value'      => '233',
                        ]
                    ]
                ]
            ]
        ]);
    }

    /**
     * Check that search result is valid.
     *
     * @param array $result
     */
    private function checkSearchResult($result)
    {
        $this->assertArrayHasKey('data', $result);
        $this->assertArrayHasKey('count', $result['data']);
        $this->assertArrayHasKey('begin', $result['data']);
        $this->assertArrayHasKey('end', $result['data']);
        $this->assertArrayHasKey('totalcount', $result['data']);
        $this->assertArrayHasKey('cols', $result['data']);
        $this->assertArrayHasKey('rows', $result['data']);
        $this->assertArrayHasKey('items', $result['data']);
        $this->assertIsInt($result['data']['count']);
        $this->assertIsInt($result['data']['begin']);
        $this->assertIsInt($result['data']['end']);
        $this->assertIsInt($result['data']['totalcount']);
        $this->assertIsArray($result['data']['cols']);
        $this->assertIsArray($result['data']['rows']);
        $this->assertIsArray($result['data']['items']);

        $this->assertArrayHasKey('sql', $result);
        $this->assertArrayHasKey('search', $result['sql']);
        $this->assertIsString($result['sql']['search']);
    }

    /**
     * Returns list of searchable classes.
     *
     * @return array
     */
    private function getSearchableClasses(): array
    {
        $classes = $this->getClasses(
            'searchOptions',
            [
                '/^Common.*/', // Should be abstract
                'NetworkPortInstantiation', // Should be abstract (or have $notable = true)
                'NotificationSettingConfig', // Stores its data in glpi_configs, does not acts as a CommonDBTM
                'PendingReasonCron',
                '/^[A-z]+Stencil/'
            ]
        );
        $searchable_classes = [];
        foreach ($classes as $class) {
            $item_class = new \ReflectionClass($class);
            if ($item_class->isAbstract() || $class::getTable() === '' || !is_a($class, CommonDBTM::class, true)) {
                // abstract class or class with "static protected $notable = true;" (which is a kind of abstract)
                continue;
            }

            $searchable_classes[] = $class;
        }
        sort($searchable_classes);

        return $searchable_classes;
    }

    public static function testNamesOutputProvider(): array
    {
        return [
            [
                'params' => [
                    'display_type' => \Search::NAMES_OUTPUT,
                    'export_all'   => 1,
                    'criteria'     => [],
                    'item_type'    => 'Ticket',
                    'is_deleted'   => 0,
                    'as_map'       => 0,
                ],
                'expected' => [
                    '_ticket01',
                    '_ticket02',
                    '_ticket03',
                    '_ticket100',
                    '_ticket101',
                ]
            ],
            [
                'params' => [
                    'display_type' => \Search::NAMES_OUTPUT,
                    'export_all'   => 1,
                    'criteria'     => [],
                    'item_type'    => 'Computer',
                    'is_deleted'   => 0,
                    'as_map'       => 0,
                ],
                'expected' => [
                    '_test_pc_with_encoded_comment',
                    '_test_pc01',
                    '_test_pc02',
                    '_test_pc03',
                    '_test_pc11',
                    '_test_pc12',
                    '_test_pc13',
                    '_test_pc21',
                    '_test_pc22',
                ]
            ],
        ];
    }

    #[DataProvider('testNamesOutputProvider')]
    public function testNamesOutput(array $params, array $expected)
    {
        $this->login();

        // Run search and capture results
        ob_start();
        \Search::showList($params['item_type'], $params);
        $names = ob_get_clean();

        // Convert results to array
        $names = explode("\n", trim($names));

        // Check results
        $this->assertCount(count($expected), $names);
        foreach ($expected as $name) {
            $this->assertContains($name, $names);
        }
    }

    protected function testMyselfSearchCriteriaProvider(): array
    {
        $TU_USER_users_id = getItemByTypeName('User', TU_USER, true);
        $tech_users_id = getItemByTypeName('User', 'tech', true);
        $root_entity = getItemByTypeName('Entity', '_test_root_entity', true);

        // Create test data
        $to_create = [
            [
                'name' => 'testMyselfSearchCriteriaProvider 1',
                'observer' => $TU_USER_users_id,
            ],
            [
                'name' => 'testMyselfSearchCriteriaProvider 2',
                'observer' => $TU_USER_users_id,
            ],
            [
                'name' => 'testMyselfSearchCriteriaProvider 3',
                'observer' => $TU_USER_users_id,
            ],
            [
                'name' => 'testMyselfSearchCriteriaProvider 4',
                'observer' => $tech_users_id,
            ],
        ];

        foreach ($to_create as $params) {
            $ticket = new Ticket();
            $tickets_id = $ticket->add([
                'name'               => $params['name'],
                'content'            => 'testMyselfSearchCriteriaProvider',
                '_users_id_observer' => $params['observer'],
                'entities_id'        => $root_entity,
            ]);
            $this->assertGreaterThan(0, $tickets_id);
            $actors = $ticket->getITILActors();
            $this->assertEquals(\CommonITILActor::OBSERVER, $actors[$params['observer']][0]);
        }

        return [
         // Case 1: Search for tickets where 'TU_USER' is an observer
            [
                'criteria' => [
                    [
                        'link'       => 'AND',
                        'field'      => 66, // Observer search option
                        'searchtype' => 'equals',
                        'value'      => $TU_USER_users_id,
                    ]
                ],
                'expected' => [
                    'testMyselfSearchCriteriaProvider 1',
                    'testMyselfSearchCriteriaProvider 2',
                    'testMyselfSearchCriteriaProvider 3',
                ]
            ],
         // Case 2: Search for tickets where 'tech' is an observer
            [
                'criteria' => [
                    [
                        'link'       => 'AND',
                        'field'      => 66, // Observer search option
                        'searchtype' => 'equals',
                        'value'      => $tech_users_id,
                    ]
                ],
                'expected' => [
                    'testMyselfSearchCriteriaProvider 4',
                ]
            ],
         // Case 3: Search for tickets where the current user (TU_USER) is an observer
            [
                'criteria' => [
                    [
                        'link'       => 'AND',
                        'field'      => 66, // Observer search option
                        'searchtype' => 'equals',
                        'value'      => 'myself',
                    ]
                ],
                'expected' => [
                    'testMyselfSearchCriteriaProvider 1',
                    'testMyselfSearchCriteriaProvider 2',
                    'testMyselfSearchCriteriaProvider 3',
                ]
            ],
        ];
    }

    /**
     * Functional test for the 'myself' search criteria.
     * We use the output type "Search::NAMES_OUTPUT" during the test as it make
     * it easy to parse the results.
     */
    public function testMyselfSearchCriteria()
    {
        $this->login();

        $data = $this->testMyselfSearchCriteriaProvider();
        foreach ($data as $row) {
            $criteria = $row['criteria'];
            $expected = $row['expected'];

            // Run search and capture results
            ob_start();
            \Search::showList('Ticket', [
                'display_type' => \Search::NAMES_OUTPUT,
                'export_all' => 1,
                'criteria' => $criteria,
                'item_type' => 'Ticket',
                'is_deleted' => 0,
                'as_map' => 0,
            ]);
            $names = ob_get_clean();

            // Convert results to array and remove last row (always empty for NAMES_OUTPUT)
            $names = explode("\n", $names);
            array_pop($names);

            // Check results
            $this->assertEquals($expected, $names);
        }
    }

    public static function isVirtualFieldProvider(): array
    {
        return [
            ['name', false],
            ['name_virtual', false],
            ['_virtual', true],
            ['_virtual_name', true]
        ];
    }

    /**
     * @param string $field
     * @param bool $expected
     * @return void
     */
    #[DataProvider('isVirtualFieldProvider')]
    public function testIsVirtualField(string $field, bool $expected): void
    {
        $this->assertEquals($expected, \Search::isVirtualField($field));
    }

    protected function containsCriterionProvider(): iterable
    {
        // Note:
        // Following datatypes are not tested as they do not support `contains` search operator:
        //  - bool
        //  - itemtypename
        //  - right
        // Some other datatypes are not tested for the `usehaving=true` case, or when a `computation` is
        // required, because there is no search option that corresponds to it yet.

        global $DB;
        $is_mariadb = preg_match('/-MariaDB/', $DB->getVersion()) === 1;

        // Check simple values search.
        // Usage is only relevant for textual fields, so it is not tested on other fields.

        // datatype=dropdown
        yield [
            'itemtype'          => \Computer::class,
            'search_option'     => 4, // type
            'value'             => 'test',
            'expected_and'      => "(`glpi_computertypes`.`name` LIKE '%test%')",
            'expected_and_not'  => "(`glpi_computertypes`.`name` NOT LIKE '%test%' OR `glpi_computertypes`.`name` IS NULL)",
        ];

        // datatype=dropdown (usehaving=true)
        yield [
            'itemtype'          => \Ticket::class,
            'search_option'     => 142, // document name
            'value'             => 'test',
            'expected_and'      => "(`ITEM_Ticket_142` LIKE '%test%')",
            'expected_and_not'  => "(`ITEM_Ticket_142` NOT LIKE '%test%' OR `ITEM_Ticket_142` IS NULL)",
        ];

        // datatype=itemlink
        yield [
            'itemtype'          => \Computer::class,
            'search_option'     => 1, // name
            'value'             => 'test',
            'expected_and'      => "(`glpi_computers`.`name` LIKE '%test%')",
            'expected_and_not'  => "(`glpi_computers`.`name` NOT LIKE '%test%' OR `glpi_computers`.`name` IS NULL)",
        ];

        // datatype=itemlink (usehaving=true)
        yield [
            'itemtype'          => \Ticket::class,
            'search_option'     => 50, // parent tickets
            'value'             => 'test',
            'expected_and'      => "(`ITEM_Ticket_50` LIKE '%test%')",
            'expected_and_not'  => "(`ITEM_Ticket_50` NOT LIKE '%test%' OR `ITEM_Ticket_50` IS NULL)",
        ];

        // datatype=string
        yield [
            'itemtype'          => \Computer::class,
            'search_option'     => 47, // uuid
            'value'             => 'test',
            'expected_and'      => "(`glpi_computers`.`uuid` LIKE '%test%')",
            'expected_and_not'  => "(`glpi_computers`.`uuid` NOT LIKE '%test%' OR `glpi_computers`.`uuid` IS NULL)",
        ];

        // datatype=text
        yield [
            'itemtype'          => \Computer::class,
            'search_option'     => 16, // comment
            'value'             => 'test',
            'expected_and'      => "(`glpi_computers`.`comment` LIKE '%test%')",
            'expected_and_not'  => "(`glpi_computers`.`comment` NOT LIKE '%test%' OR `glpi_computers`.`comment` IS NULL)",
        ];

        // datatype=integer
        yield [
            'itemtype'          => \AuthLDAP::class,
            'search_option'     => 4, // port
            'value'             => 'test',
            'expected_and'      => "(1=0)",
            'expected_and_not'  => "(1=0)",
        ];
        yield [
            'itemtype'          => \AuthLDAP::class,
            'search_option'     => 4, // port
            'value'             => '123',
            'expected_and'      => "`glpi_authldaps`.`port` = 123",
            'expected_and_not'  => "`glpi_authldaps`.`port` <> 123",
        ];

        // datatype=number
        yield [
            'itemtype'          => \AuthLDAP::class,
            'search_option'     => 32, // timeout
            'value'             => 'test',
            'expected_and'      => "(1=0)",
            'expected_and_not'  => "(1=0)",
        ];
        yield [
            'itemtype'          => \AuthLDAP::class,
            'search_option'     => 32, // timeout
            'value'             => '30',
            'expected_and'      => "`glpi_authldaps`.`timeout` = 30",
            'expected_and_not'  => "`glpi_authldaps`.`timeout` <> 30",
        ];

        // datatype=number (usehaving=true)
        yield [
            'itemtype'          => \Computer::class,
            'search_option'     => 115, // harddrive capacity
            'value'             => 'test',
            'expected_and'      => "(`ITEM_Computer_115` LIKE '%test%')",
            'expected_and_not'  => "(`ITEM_Computer_115` NOT LIKE '%test%' OR `ITEM_Computer_115` IS NULL)",
        ];
        yield [
            'itemtype'          => \Computer::class,
            'search_option'     => 115, // harddrive capacity
            'value'             => '512',
            'expected_and'      => "(`ITEM_Computer_115` < '1512') AND (`ITEM_Computer_115` > '-488')",
            'expected_and_not'  => "((`ITEM_Computer_115` > '1512') OR (`ITEM_Computer_115` < '-488'))",
        ];

        // datatype=decimal
        yield [
            'itemtype'          => \Budget::class,
            'search_option'     => 7, // value
            'value'             => 'test',
            'expected_and'      => "(1=0)",
            'expected_and_not'  => "(1=0)",
        ];
        yield [
            'itemtype'          => \Budget::class,
            'search_option'     => 7, // value
            'value'             => '1500',
            'expected_and'      => "(`glpi_budgets`.`value` LIKE '%1500.%')",
            'expected_and_not'  => "(`glpi_budgets`.`value` NOT LIKE '%1500.%' OR `glpi_budgets`.`value` IS NULL)",
        ];
        yield [
            'itemtype'          => \Budget::class,
            'search_option'     => 7, // value
            'value'             => '10.25',
            'expected_and'      => "(`glpi_budgets`.`value` LIKE '%10.2%')",
            'expected_and_not'  => "(`glpi_budgets`.`value` NOT LIKE '%10.2%' OR `glpi_budgets`.`value` IS NULL)",
        ];

        // datatype=decimal (usehaving=true)
        yield [
            'itemtype'          => \Contract::class,
            'search_option'     => 11, // totalcost
            'value'             => 'test',
            'expected_and'      => "(`ITEM_Contract_11` LIKE '%test%')",
            'expected_and_not'  => "(`ITEM_Contract_11` NOT LIKE '%test%' OR `ITEM_Contract_11` IS NULL)",
        ];
        yield [
            'itemtype'          => \Contract::class,
            'search_option'     => 11, // totalcost
            'value'             => '250',
            'expected_and'      => "`ITEM_Contract_11` = '250'",
            'expected_and_not'  => "`ITEM_Contract_11` <> '250'",
        ];

        // datatype=count (usehaving=true)
        yield [
            'itemtype'          => \Ticket::class,
            'search_option'     => 27, // number of followups
            'value'             => 'test',
            'expected_and'      => "(`ITEM_Ticket_27` LIKE '%test%')",
            'expected_and_not'  => "(`ITEM_Ticket_27` NOT LIKE '%test%' OR `ITEM_Ticket_27` IS NULL)",
        ];
        yield [
            'itemtype'          => \Ticket::class,
            'search_option'     => 27, // number of followups
            'value'             => '10',
            'expected_and'      => "`ITEM_Ticket_27` = '10'",
            'expected_and_not'  => "`ITEM_Ticket_27` <> '10'",
        ];

        // datatype=mio (usehaving=true)
        yield [
            'itemtype'          => \Computer::class,
            'search_option'     => 111, // memory size
            'value'             => 'test',
            'expected_and'      => "(`ITEM_Computer_111` LIKE '%test%')",
            'expected_and_not'  => "(`ITEM_Computer_111` NOT LIKE '%test%' OR `ITEM_Computer_111` IS NULL)",
        ];
        yield [
            'itemtype'          => \Computer::class,
            'search_option'     => 111, // memory size
            'value'             => '512',
            'expected_and'      => "(`ITEM_Computer_111` < '612') AND (`ITEM_Computer_111` > '412')",
            'expected_and_not'  => "((`ITEM_Computer_111` > '612') OR (`ITEM_Computer_111` < '412'))",
        ];

        // datatype=progressbar (with computation)
        yield [
            'itemtype'          => \Computer::class,
            'search_option'     => 152, // harddrive freepercent
            'value'             => 'test',
            'expected_and'      => "(LPAD(ROUND(100*`glpi_items_disks`.freesize/NULLIF(`glpi_items_disks`.`totalsize`, 0), 0), 3, '0') LIKE '%test%')",
            'expected_and_not'  => "(LPAD(ROUND(100*`glpi_items_disks`.freesize/NULLIF(`glpi_items_disks`.`totalsize`, 0), 0), 3, '0') NOT LIKE '%test%' OR LPAD(ROUND(100*`glpi_items_disks`.freesize/NULLIF(`glpi_items_disks`.`totalsize`, 0), 0), 3, '0') IS NULL)",
        ];
        yield [
            'itemtype'          => \Computer::class,
            'search_option'     => 152, // harddrive freepercent
            'value'             => '50',
            'expected_and'      => "(LPAD(ROUND(100*`glpi_items_disks`.freesize/NULLIF(`glpi_items_disks`.`totalsize`, 0), 0), 3, '0') >= 48 AND LPAD(ROUND(100*`glpi_items_disks`.freesize/NULLIF(`glpi_items_disks`.`totalsize`, 0), 0), 3, '0') <= 52)",
            'expected_and_not'  => "(LPAD(ROUND(100*`glpi_items_disks`.freesize/NULLIF(`glpi_items_disks`.`totalsize`, 0), 0), 3, '0') < 48 OR LPAD(ROUND(100*`glpi_items_disks`.freesize/NULLIF(`glpi_items_disks`.`totalsize`, 0), 0), 3, '0') > 52 OR LPAD(ROUND(100*`glpi_items_disks`.freesize/NULLIF(`glpi_items_disks`.`totalsize`, 0), 0), 3, '0') IS NULL)",
        ];

        // datatype=timestamp
        yield [
            'itemtype'          => \CronTask::class,
            'search_option'     => 6, // frequency
            'value'             => 'test',
            'expected_and'      => "(1=0)",
            'expected_and_not'  => "(1=0)",
        ];
        yield [
            'itemtype'          => \CronTask::class,
            'search_option'     => 6, // frequency
            'value'             => '3600',
            'expected_and'      => "`glpi_crontasks`.`frequency` = 3600",
            'expected_and_not'  => "`glpi_crontasks`.`frequency` <> 3600",
        ];

        // datatype=timestamp (usehaving=true)
        yield [
            'itemtype'          => \Ticket::class,
            'search_option'     => 49, // actiontime
            'value'             => 'test',
            'expected_and'      => "(`ITEM_Ticket_49` LIKE '%test%')",
            'expected_and_not'  => "(`ITEM_Ticket_49` NOT LIKE '%test%' OR `ITEM_Ticket_49` IS NULL)",
        ];
        yield [
            'itemtype'          => \Ticket::class,
            'search_option'     => 49, // actiontime
            'value'             => '3600',
            'expected_and'      => "`ITEM_Ticket_49` = '3600'",
            'expected_and_not'  => "`ITEM_Ticket_49` <> '3600'",
        ];

        // datatype=datetime
        yield [
            'itemtype'          => \Computer::class,
            'search_option'     => 9, // last_inventory_update
            'value'             => 'test',
            'expected_and'      => "(1=0)",
            'expected_and_not'  => "(1=0)",
        ];
        yield [
            'itemtype'          => \Computer::class,
            'search_option'     => 9, // last_inventory_update
            'value'             => '2023-06',
            'expected_and'      => "(CONVERT(`glpi_computers`.`last_inventory_update` USING utf8mb4) LIKE '%2023-06%')",
            'expected_and_not'  => "(CONVERT(`glpi_computers`.`last_inventory_update` USING utf8mb4) NOT LIKE '%2023-06%' OR CONVERT(`glpi_computers`.`last_inventory_update` USING utf8mb4) IS NULL)",
        ];

        // datatype=datetime (usehaving=true)
        yield [
            'itemtype'          => \Ticket::class,
            'search_option'     => 188, // next_escalation_level
            'value'             => 'test',
            'expected_and'      => "(`ITEM_Ticket_188` LIKE '%test%')",
            'expected_and_not'  => "(`ITEM_Ticket_188` NOT LIKE '%test%' OR `ITEM_Ticket_188` IS NULL)",
        ];
        yield [
            'itemtype'          => \Ticket::class,
            'search_option'     => 188, // next_escalation_level
            'value'             => '2023-06',
            'expected_and'      => "(`ITEM_Ticket_188` LIKE '%2023-06%')",
            'expected_and_not'  => "(`ITEM_Ticket_188` NOT LIKE '%2023-06%' OR `ITEM_Ticket_188` IS NULL)",
        ];

        // datatype=date
        yield [
            'itemtype'          => \Budget::class,
            'search_option'     => 5, // begin_date
            'value'             => 'test',
            'expected_and'      => "(1=0)",
            'expected_and_not'  => "(1=0)",
        ];
        yield [
            'itemtype'          => \Budget::class,
            'search_option'     => 5, // begin_date
            'value'             => '2023',
            'expected_and'      => "(CONVERT(`glpi_budgets`.`begin_date` USING utf8mb4) LIKE '%2023%')",
            'expected_and_not'  => "(CONVERT(`glpi_budgets`.`begin_date` USING utf8mb4) NOT LIKE '%2023%' OR CONVERT(`glpi_budgets`.`begin_date` USING utf8mb4) IS NULL)",
        ];

        // datatype=date_delay
        yield [
            'itemtype'          => \Contract::class,
            'search_option'     => 20, // end_date
            'value'             => 'test',
            'expected_and'      => "(1=0)",
            'expected_and_not'  => "(1=0)",
        ];
        yield [
            'itemtype'          => \Contract::class,
            'search_option'     => 20, // end_date
            'value'             => '2023-12',
            'expected_and'      => "(DATE_ADD(`glpi_contracts`.`begin_date`, INTERVAL `glpi_contracts`.`duration` MONTH) LIKE '%2023-12%')",
            'expected_and_not'  => "(DATE_ADD(`glpi_contracts`.`begin_date`, INTERVAL `glpi_contracts`.`duration` MONTH) NOT LIKE '%2023-12%' OR DATE_ADD(`glpi_contracts`.`begin_date`, INTERVAL `glpi_contracts`.`duration` MONTH) IS NULL)",
        ];

        // datatype=email
        yield [
            'itemtype'          => \Contact::class,
            'search_option'     => 6, // email
            'value'             => 'test',
            'expected_and'      => "(`glpi_contacts`.`email` LIKE '%test%')",
            'expected_and_not'  => "(`glpi_contacts`.`email` NOT LIKE '%test%' OR `glpi_contacts`.`email` IS NULL)",
        ];

        // datatype=weblink
        yield [
            'itemtype'          => \Document::class,
            'search_option'     => 4, // link
            'value'             => 'test',
            'expected_and'      => "(`glpi_documents`.`link` LIKE '%test%')",
            'expected_and_not'  => "(`glpi_documents`.`link` NOT LIKE '%test%' OR `glpi_documents`.`link` IS NULL)",
        ];

        // datatype=mac
        yield [
            'itemtype'          => \DeviceNetworkCard::class,
            'search_option'     => 11, // mac_default
            'value'             => 'test',
            'expected_and'      => "(`glpi_devicenetworkcards`.`mac_default` LIKE '%test%')",
            'expected_and_not'  => "(`glpi_devicenetworkcards`.`mac_default` NOT LIKE '%test%' OR `glpi_devicenetworkcards`.`mac_default` IS NULL)",
        ];
        yield [
            'itemtype'          => \DeviceNetworkCard::class,
            'search_option'     => 11, // mac_default
            'value'             => 'a2:ef:00',
            'expected_and'      => "(`glpi_devicenetworkcards`.`mac_default` LIKE '%a2:ef:00%')",
            'expected_and_not'  => "(`glpi_devicenetworkcards`.`mac_default` NOT LIKE '%a2:ef:00%' OR `glpi_devicenetworkcards`.`mac_default` IS NULL)",
        ];

        // datatype=color
        yield [
            'itemtype'          => \Cable::class,
            'search_option'     => 15, // color
            'value'             => 'test',
            'expected_and'      => "(1=0)",
            'expected_and_not'  => "(1=0)",
        ];
        yield [
            'itemtype'          => \Cable::class,
            'search_option'     => 15, // color
            'value'             => '#ffffff',
            'expected_and'      => "(`glpi_cables`.`color` LIKE '%#ffffff%')",
            'expected_and_not'  => "(`glpi_cables`.`color` NOT LIKE '%#ffffff%' OR `glpi_cables`.`color` IS NULL)",
        ];

        // datatype=language
        yield [
            'itemtype'          => \User::class,
            'search_option'     => 17, // language
            'value'             => 'test',
            'expected_and'      => "(`glpi_users`.`language` LIKE '%test%')",
            'expected_and_not'  => "(`glpi_users`.`language` NOT LIKE '%test%' OR `glpi_users`.`language` IS NULL)",
        ];
        yield [
            'itemtype'          => \User::class,
            'search_option'     => 17, // language
            'value'             => 'en_',
            'expected_and'      => "(`glpi_users`.`language` LIKE '%en\\\\_%')",
            'expected_and_not'  => "(`glpi_users`.`language` NOT LIKE '%en\\\\_%' OR `glpi_users`.`language` IS NULL)",
        ];

        // Check `NULL` special value
        foreach (['NULL', 'null'] as $null_value) {
            // datatype=dropdown
            yield [
                'itemtype'          => \Computer::class,
                'search_option'     => 4, // type
                'value'             => $null_value,
                'expected_and'      => "(`glpi_computertypes`.`name` IS NULL OR `glpi_computertypes`.`name` = '')",
                'expected_and_not'  => "(`glpi_computertypes`.`name` IS NOT NULL AND `glpi_computertypes`.`name` <> '')",
            ];

            // datatype=dropdown (usehaving=true)
            yield [
                'itemtype'          => \Ticket::class,
                'search_option'     => 142, // document name
                'value'             => $null_value,
                'expected_and'      => "(`ITEM_Ticket_142` IS NULL OR `ITEM_Ticket_142` = '')",
                'expected_and_not'  => "(`ITEM_Ticket_142` IS NOT NULL AND `ITEM_Ticket_142` <> '')",
            ];

            // datatype=itemlink
            yield [
                'itemtype'          => \Computer::class,
                'search_option'     => 1, // name
                'value'             => $null_value,
                'expected_and'      => "(`glpi_computers`.`name` IS NULL OR `glpi_computers`.`name` = '')",
                'expected_and_not'  => "(`glpi_computers`.`name` IS NOT NULL AND `glpi_computers`.`name` <> '')",
            ];

            // datatype=itemlink (usehaving=true)
            yield [
                'itemtype'          => \Ticket::class,
                'search_option'     => 50, // parent tickets
                'value'             => $null_value,
                'expected_and'      => "(`ITEM_Ticket_50` IS NULL OR `ITEM_Ticket_50` = '')",
                'expected_and_not'  => "(`ITEM_Ticket_50` IS NOT NULL AND `ITEM_Ticket_50` <> '')",
            ];

            // datatype=string
            yield [
                'itemtype'          => \Computer::class,
                'search_option'     => 47, // uuid
                'value'             => $null_value,
                'expected_and'      => "(`glpi_computers`.`uuid` IS NULL OR `glpi_computers`.`uuid` = '')",
                'expected_and_not'  => "(`glpi_computers`.`uuid` IS NOT NULL AND `glpi_computers`.`uuid` <> '')",
            ];

            // datatype=text
            yield [
                'itemtype'          => \Computer::class,
                'search_option'     => 16, // comment
                'value'             => $null_value,
                'expected_and'      => "(`glpi_computers`.`comment` IS NULL OR `glpi_computers`.`comment` = '')",
                'expected_and_not'  => "(`glpi_computers`.`comment` IS NOT NULL AND `glpi_computers`.`comment` <> '')",
            ];

            // datatype=integer
            yield [
                'itemtype'          => \AuthLDAP::class,
                'search_option'     => 4, // port
                'value'             => $null_value,
                'expected_and'      => "(`glpi_authldaps`.`port` IS NULL OR `glpi_authldaps`.`port` = '')",
                'expected_and_not'  => "(`glpi_authldaps`.`port` IS NOT NULL AND `glpi_authldaps`.`port` <> '')",
            ];
            // log for both AND and AND NOT cases
            if ($is_mariadb) {
                $this->hasSqlLogRecordThatContains("Truncated incorrect DECIMAL value: ''", LogLevel::WARNING);
                $this->hasSqlLogRecordThatContains("Truncated incorrect DECIMAL value: ''", LogLevel::WARNING);
            }

            // datatype=number
            yield [
                'itemtype'          => \AuthLDAP::class,
                'search_option'     => 32, // timeout
                'value'             => $null_value,
                'expected_and'      => "(`glpi_authldaps`.`timeout` IS NULL OR `glpi_authldaps`.`timeout` = '')",
                'expected_and_not'  => "(`glpi_authldaps`.`timeout` IS NOT NULL AND `glpi_authldaps`.`timeout` <> '')",
            ];
            // log for both AND and AND NOT cases
            if ($is_mariadb) {
                $this->hasSqlLogRecordThatContains("Truncated incorrect DECIMAL value: ''", LogLevel::WARNING);
                $this->hasSqlLogRecordThatContains("Truncated incorrect DECIMAL value: ''", LogLevel::WARNING);
            }

            // datatype=number (usehaving=true)
            yield [
                'itemtype'          => \Computer::class,
                'search_option'     => 115, // harddrive capacity
                'value'             => $null_value,
                'expected_and'      => "(`ITEM_Computer_115` IS NULL OR `ITEM_Computer_115` = '')",
                'expected_and_not'  => "(`ITEM_Computer_115` IS NOT NULL AND `ITEM_Computer_115` <> '')",
            ];

            // datatype=decimal
            yield [
                'itemtype'          => \Budget::class,
                'search_option'     => 7, // value
                'value'             => $null_value,
                'expected_and'      => "(`glpi_budgets`.`value` IS NULL OR `glpi_budgets`.`value` = '')",
                'expected_and_not'  => "(`glpi_budgets`.`value` IS NOT NULL AND `glpi_budgets`.`value` <> '')",
            ];
            // log for both AND and AND NOT cases
            $this->hasSqlLogRecordThatContains("Truncated incorrect DECIMAL value: ''", LogLevel::WARNING);
            $this->hasSqlLogRecordThatContains("Truncated incorrect DECIMAL value: ''", LogLevel::WARNING);

            // datatype=decimal (usehaving=true)
            yield [
                'itemtype'          => \Contract::class,
                'search_option'     => 11, // totalcost
                'value'             => $null_value,
                'expected_and'      => "(`ITEM_Contract_11` IS NULL OR `ITEM_Contract_11` = '')",
                'expected_and_not'  => "(`ITEM_Contract_11` IS NOT NULL AND `ITEM_Contract_11` <> '')",
            ];

            // datatype=count (usehaving=true)
            yield [
                'itemtype'          => \Ticket::class,
                'search_option'     => 27, // number of followups
                'value'             => $null_value,
                'expected_and'      => "(`ITEM_Ticket_27` IS NULL OR `ITEM_Ticket_27` = '')",
                'expected_and_not'  => "(`ITEM_Ticket_27` IS NOT NULL AND `ITEM_Ticket_27` <> '')",
            ];
            // log for both AND and AND NOT cases
            if ($is_mariadb) {
                $this->hasSqlLogRecordThatContains("Truncated incorrect DECIMAL value: ''", LogLevel::WARNING);
                $this->hasSqlLogRecordThatContains("Truncated incorrect DECIMAL value: ''", LogLevel::WARNING);
            }

            // datatype=mio (usehaving=true)
            yield [
                'itemtype'          => \Computer::class,
                'search_option'     => 111, // memory size
                'value'             => $null_value,
                'expected_and'      => "(`ITEM_Computer_111` IS NULL OR `ITEM_Computer_111` = '')",
                'expected_and_not'  => "(`ITEM_Computer_111` IS NOT NULL AND `ITEM_Computer_111` <> '')",
            ];

            // datatype=progressbar (with computation)
            yield [
                'itemtype'          => \Computer::class,
                'search_option'     => 152, // harddrive freepercent
                'value'             => $null_value,
                'expected_and'      => "(LPAD(ROUND(100*`glpi_items_disks`.freesize/NULLIF(`glpi_items_disks`.`totalsize`, 0), 0), 3, '0') IS NULL OR LPAD(ROUND(100*`glpi_items_disks`.freesize/NULLIF(`glpi_items_disks`.`totalsize`, 0), 0), 3, '0') = '')",
                'expected_and_not'  => "(LPAD(ROUND(100*`glpi_items_disks`.freesize/NULLIF(`glpi_items_disks`.`totalsize`, 0), 0), 3, '0') IS NOT NULL AND LPAD(ROUND(100*`glpi_items_disks`.freesize/NULLIF(`glpi_items_disks`.`totalsize`, 0), 0), 3, '0') <> '')",
            ];

            // datatype=timestamp
            yield [
                'itemtype'          => \CronTask::class,
                'search_option'     => 6, // frequency
                'value'             => $null_value,
                'expected_and'      => "(`glpi_crontasks`.`frequency` IS NULL OR `glpi_crontasks`.`frequency` = '')",
                'expected_and_not'  => "(`glpi_crontasks`.`frequency` IS NOT NULL AND `glpi_crontasks`.`frequency` <> '')",
            ];
            // log for both AND and AND NOT cases
            if ($is_mariadb) {
                $this->hasSqlLogRecordThatContains("Truncated incorrect DECIMAL value: ''", LogLevel::WARNING);
                $this->hasSqlLogRecordThatContains("Truncated incorrect DECIMAL value: ''", LogLevel::WARNING);
            }

            // datatype=timestamp (usehaving=true)
            yield [
                'itemtype'          => \Ticket::class,
                'search_option'     => 49, // actiontime
                'value'             => $null_value,
                'expected_and'      => "(`ITEM_Ticket_49` IS NULL OR `ITEM_Ticket_49` = '')",
                'expected_and_not'  => "(`ITEM_Ticket_49` IS NOT NULL AND `ITEM_Ticket_49` <> '')",
            ];

            // datatype=datetime
            yield [
                'itemtype'          => \Computer::class,
                'search_option'     => 9, // last_inventory_update
                'value'             => $null_value,
                'expected_and'      => "(CONVERT(`glpi_computers`.`last_inventory_update` USING utf8mb4) IS NULL OR CONVERT(`glpi_computers`.`last_inventory_update` USING utf8mb4) = '')",
                'expected_and_not'  => "(CONVERT(`glpi_computers`.`last_inventory_update` USING utf8mb4) IS NOT NULL AND CONVERT(`glpi_computers`.`last_inventory_update` USING utf8mb4) <> '')",
            ];

            // datatype=datetime computed field
            yield [
                'itemtype'          => \Ticket::class,
                'search_option'     => 188, // next_escalation_level
                'value'             => $null_value,
                'expected_and'      => "(`ITEM_Ticket_188` IS NULL OR `ITEM_Ticket_188` = '')",
                'expected_and_not'  => "(`ITEM_Ticket_188` IS NOT NULL AND `ITEM_Ticket_188` <> '')",
            ];

            // datatype=date
            yield [
                'itemtype'          => \Budget::class,
                'search_option'     => 5, // begin_date
                'value'             => $null_value,
                'expected_and'      => "(CONVERT(`glpi_budgets`.`begin_date` USING utf8mb4) IS NULL OR CONVERT(`glpi_budgets`.`begin_date` USING utf8mb4) = '')",
                'expected_and_not'  => "(CONVERT(`glpi_budgets`.`begin_date` USING utf8mb4) IS NOT NULL AND CONVERT(`glpi_budgets`.`begin_date` USING utf8mb4) <> '')",
            ];

            // datatype=date_delay
            /*
             * FIXME Following search fails due to the following SQL error: `Error: Incorrect DATE value: ''`.
            yield [
                'itemtype'          => \Contract::class,
                'search_option'     => 20, // end_date
                'value'             => $null_value,
                'expected_and'      => "(DATE_ADD(`glpi_contracts`.`begin_date`, INTERVAL `glpi_contracts`.`duration` MONTH) IS  NULL  OR DATE_ADD(`glpi_contracts`.`begin_date`, INTERVAL `glpi_contracts`.`duration` MONTH) = '')",
                'expected_and_not'  => "(DATE_ADD(`glpi_contracts`.`begin_date`, INTERVAL `glpi_contracts`.`duration` MONTH) IS NOT NULL  OR DATE_ADD(`glpi_contracts`.`begin_date`, INTERVAL `glpi_contracts`.`duration` MONTH) = '')",
            ];
            */

            // datatype=email
            yield [
                'itemtype'          => \Contact::class,
                'search_option'     => 6, // email
                'value'             => $null_value,
                'expected_and'      => "(`glpi_contacts`.`email` IS NULL OR `glpi_contacts`.`email` = '')",
                'expected_and_not'  => "(`glpi_contacts`.`email` IS NOT NULL AND `glpi_contacts`.`email` <> '')",
            ];

            // datatype=weblink
            yield [
                'itemtype'          => \Document::class,
                'search_option'     => 4, // link
                'value'             => $null_value,
                'expected_and'      => "(`glpi_documents`.`link` IS NULL OR `glpi_documents`.`link` = '')",
                'expected_and_not'  => "(`glpi_documents`.`link` IS NOT NULL AND `glpi_documents`.`link` <> '')",
            ];

            // datatype=mac
            yield [
                'itemtype'          => \DeviceNetworkCard::class,
                'search_option'     => 11, // mac_default
                'value'             => $null_value,
                'expected_and'      => "(`glpi_devicenetworkcards`.`mac_default` IS NULL OR `glpi_devicenetworkcards`.`mac_default` = '')",
                'expected_and_not'  => "(`glpi_devicenetworkcards`.`mac_default` IS NOT NULL AND `glpi_devicenetworkcards`.`mac_default` <> '')",
            ];

            // datatype=color
            yield [
                'itemtype'          => \Cable::class,
                'search_option'     => 15, // color
                'value'             => $null_value,
                'expected_and'      => "(`glpi_cables`.`color` IS NULL OR `glpi_cables`.`color` = '')",
                'expected_and_not'  => "(`glpi_cables`.`color` IS NOT NULL AND `glpi_cables`.`color` <> '')",
            ];

            // datatype=language
            yield [
                'itemtype'          => \User::class,
                'search_option'     => 17, // language
                'value'             => $null_value,
                'expected_and'      => "(`glpi_users`.`language` IS NULL OR `glpi_users`.`language` = '')",
                'expected_and_not'  => "(`glpi_users`.`language` IS NOT NULL AND `glpi_users`.`language` <> '')",
            ];
        }

        // Check `^` and `$` operators.
        // Usage is only relevant for textual fields, so it is not tested on other fields.

        // datatype=dropdown
        yield [
            'itemtype'          => \Computer::class,
            'search_option'     => 4, // type
            'value'             => '^test',
            'expected_and'      => "(`glpi_computertypes`.`name` LIKE 'test%')",
            'expected_and_not'  => "(`glpi_computertypes`.`name` NOT LIKE 'test%' OR `glpi_computertypes`.`name` IS NULL)",
        ];
        yield [
            'itemtype'          => \Computer::class,
            'search_option'     => 4, // type
            'value'             => 'test$',
            'expected_and'      => "(`glpi_computertypes`.`name` LIKE '%test')",
            'expected_and_not'  => "(`glpi_computertypes`.`name` NOT LIKE '%test' OR `glpi_computertypes`.`name` IS NULL)",
        ];
        yield [
            'itemtype'          => \Computer::class,
            'search_option'     => 4, // type
            'value'             => '^test$',
            'expected_and'      => "(`glpi_computertypes`.`name` LIKE 'test')",
            'expected_and_not'  => "(`glpi_computertypes`.`name` NOT LIKE 'test' OR `glpi_computertypes`.`name` IS NULL)",
        ];

        // datatype=dropdown (usehaving=true)
        yield [
            'itemtype'          => \Ticket::class,
            'search_option'     => 142, // document name
            'value'             => '^test',
            'expected_and'      => "(`ITEM_Ticket_142` LIKE 'test%')",
            'expected_and_not'  => "(`ITEM_Ticket_142` NOT LIKE 'test%' OR `ITEM_Ticket_142` IS NULL)",
        ];
        yield [
            'itemtype'          => \Ticket::class,
            'search_option'     => 142, // document name
            'value'             => 'test$',
            'expected_and'      => "(`ITEM_Ticket_142` LIKE '%test')",
            'expected_and_not'  => "(`ITEM_Ticket_142` NOT LIKE '%test' OR `ITEM_Ticket_142` IS NULL)",
        ];
        yield [
            'itemtype'          => \Ticket::class,
            'search_option'     => 142, // document name
            'value'             => '^test$',
            'expected_and'      => "(`ITEM_Ticket_142` LIKE 'test')",
            'expected_and_not'  => "(`ITEM_Ticket_142` NOT LIKE 'test' OR `ITEM_Ticket_142` IS NULL)",
        ];

        // datatype=itemlink
        yield [
            'itemtype'          => \Computer::class,
            'search_option'     => 1, // name
            'value'             => '^test',
            'expected_and'      => "(`glpi_computers`.`name` LIKE 'test%')",
            'expected_and_not'  => "(`glpi_computers`.`name` NOT LIKE 'test%' OR `glpi_computers`.`name` IS NULL)",
        ];
        yield [
            'itemtype'          => \Computer::class,
            'search_option'     => 1, // name
            'value'             => 'test$',
            'expected_and'      => "(`glpi_computers`.`name` LIKE '%test')",
            'expected_and_not'  => "(`glpi_computers`.`name` NOT LIKE '%test' OR `glpi_computers`.`name` IS NULL)",
        ];
        yield [
            'itemtype'          => \Computer::class,
            'search_option'     => 1, // name
            'value'             => '^test$',
            'expected_and'      => "(`glpi_computers`.`name` LIKE 'test')",
            'expected_and_not'  => "(`glpi_computers`.`name` NOT LIKE 'test' OR `glpi_computers`.`name` IS NULL)",
        ];

        // datatype=itemlink (usehaving=true)
        yield [
            'itemtype'          => \Ticket::class,
            'search_option'     => 50, // parent tickets
            'value'             => '^test',
            'expected_and'      => "(`ITEM_Ticket_50` LIKE 'test%')",
            'expected_and_not'  => "(`ITEM_Ticket_50` NOT LIKE 'test%' OR `ITEM_Ticket_50` IS NULL)",
        ];
        yield [
            'itemtype'          => \Ticket::class,
            'search_option'     => 50, // parent tickets
            'value'             => 'test$',
            'expected_and'      => "(`ITEM_Ticket_50` LIKE '%test')",
            'expected_and_not'  => "(`ITEM_Ticket_50` NOT LIKE '%test' OR `ITEM_Ticket_50` IS NULL)",
        ];
        yield [
            'itemtype'          => \Ticket::class,
            'search_option'     => 50, // parent tickets
            'value'             => '^test$',
            'expected_and'      => "(`ITEM_Ticket_50` LIKE 'test')",
            'expected_and_not'  => "(`ITEM_Ticket_50` NOT LIKE 'test' OR `ITEM_Ticket_50` IS NULL)",
        ];

        // datatype=string
        yield [
            'itemtype'          => \Computer::class,
            'search_option'     => 47, // uuid
            'value'             => '^test',
            'expected_and'      => "(`glpi_computers`.`uuid` LIKE 'test%')",
            'expected_and_not'  => "(`glpi_computers`.`uuid` NOT LIKE 'test%' OR `glpi_computers`.`uuid` IS NULL)",
        ];
        yield [
            'itemtype'          => \Computer::class,
            'search_option'     => 47, // uuid
            'value'             => 'test$',
            'expected_and'      => "(`glpi_computers`.`uuid` LIKE '%test')",
            'expected_and_not'  => "(`glpi_computers`.`uuid` NOT LIKE '%test' OR `glpi_computers`.`uuid` IS NULL)",
        ];
        yield [
            'itemtype'          => \Computer::class,
            'search_option'     => 47, // uuid
            'value'             => '^test$',
            'expected_and'      => "(`glpi_computers`.`uuid` LIKE 'test')",
            'expected_and_not'  => "(`glpi_computers`.`uuid` NOT LIKE 'test' OR `glpi_computers`.`uuid` IS NULL)",
        ];

        // datatype=text
        yield [
            'itemtype'          => \Computer::class,
            'search_option'     => 16, // comment
            'value'             => '^test',
            'expected_and'      => "(`glpi_computers`.`comment` LIKE 'test%')",
            'expected_and_not'  => "(`glpi_computers`.`comment` NOT LIKE 'test%' OR `glpi_computers`.`comment` IS NULL)",
        ];
        yield [
            'itemtype'          => \Computer::class,
            'search_option'     => 16, // comment
            'value'             => 'test$',
            'expected_and'      => "(`glpi_computers`.`comment` LIKE '%test')",
            'expected_and_not'  => "(`glpi_computers`.`comment` NOT LIKE '%test' OR `glpi_computers`.`comment` IS NULL)",
        ];
        yield [
            'itemtype'          => \Computer::class,
            'search_option'     => 16, // comment
            'value'             => '^test$',
            'expected_and'      => "(`glpi_computers`.`comment` LIKE 'test')",
            'expected_and_not'  => "(`glpi_computers`.`comment` NOT LIKE 'test' OR `glpi_computers`.`comment` IS NULL)",
        ];

        // datatype=email
        yield [
            'itemtype'          => \Contact::class,
            'search_option'     => 6, // email
            'value'             => '^myname@',
            'expected_and'      => "(`glpi_contacts`.`email` LIKE 'myname@%')",
            'expected_and_not'  => "(`glpi_contacts`.`email` NOT LIKE 'myname@%' OR `glpi_contacts`.`email` IS NULL)",
        ];
        yield [
            'itemtype'          => \Contact::class,
            'search_option'     => 6, // email
            'value'             => '@domain.tld$',
            'expected_and'      => "(`glpi_contacts`.`email` LIKE '%@domain.tld')",
            'expected_and_not'  => "(`glpi_contacts`.`email` NOT LIKE '%@domain.tld' OR `glpi_contacts`.`email` IS NULL)",
        ];
        yield [
            'itemtype'          => \Contact::class,
            'search_option'     => 6, // email
            'value'             => '^myname@domain.tld$',
            'expected_and'      => "(`glpi_contacts`.`email` LIKE 'myname@domain.tld')",
            'expected_and_not'  => "(`glpi_contacts`.`email` NOT LIKE 'myname@domain.tld' OR `glpi_contacts`.`email` IS NULL)",
        ];

        // datatype=weblink
        yield [
            'itemtype'          => \Document::class,
            'search_option'     => 4, // link
            'value'             => '^ftp://',
            'expected_and'      => "(`glpi_documents`.`link` LIKE 'ftp://%')",
            'expected_and_not'  => "(`glpi_documents`.`link` NOT LIKE 'ftp://%' OR `glpi_documents`.`link` IS NULL)",
        ];
        yield [
            'itemtype'          => \Document::class,
            'search_option'     => 4, // link
            'value'             => '.pdf$',
            'expected_and'      => "(`glpi_documents`.`link` LIKE '%.pdf')",
            'expected_and_not'  => "(`glpi_documents`.`link` NOT LIKE '%.pdf' OR `glpi_documents`.`link` IS NULL)",
        ];
        yield [
            'itemtype'          => \Document::class,
            'search_option'     => 4, // link
            'value'             => '^ftp://domain.tld/document.pdf$',
            'expected_and'      => "(`glpi_documents`.`link` LIKE 'ftp://domain.tld/document.pdf')",
            'expected_and_not'  => "(`glpi_documents`.`link` NOT LIKE 'ftp://domain.tld/document.pdf' OR `glpi_documents`.`link` IS NULL)",
        ];

        // datatype=mac
        yield [
            'itemtype'          => \DeviceNetworkCard::class,
            'search_option'     => 11, // mac_default
            'value'             => '^a2:e5:aa',
            'expected_and'      => "(`glpi_devicenetworkcards`.`mac_default` LIKE 'a2:e5:aa%')",
            'expected_and_not'  => "(`glpi_devicenetworkcards`.`mac_default` NOT LIKE 'a2:e5:aa%' OR `glpi_devicenetworkcards`.`mac_default` IS NULL)",
        ];
        yield [
            'itemtype'          => \DeviceNetworkCard::class,
            'search_option'     => 11, // mac_default
            'value'             => 'a2:e5:aa$',
            'expected_and'      => "(`glpi_devicenetworkcards`.`mac_default` LIKE '%a2:e5:aa')",
            'expected_and_not'  => "(`glpi_devicenetworkcards`.`mac_default` NOT LIKE '%a2:e5:aa' OR `glpi_devicenetworkcards`.`mac_default` IS NULL)",
        ];
        yield [
            'itemtype'          => \DeviceNetworkCard::class,
            'search_option'     => 11, // mac_default
            'value'             => '^15:f4:q4:a2:e5:aa$',
            'expected_and'      => "(`glpi_devicenetworkcards`.`mac_default` LIKE '15:f4:q4:a2:e5:aa')",
            'expected_and_not'  => "(`glpi_devicenetworkcards`.`mac_default` NOT LIKE '15:f4:q4:a2:e5:aa' OR `glpi_devicenetworkcards`.`mac_default` IS NULL)",
        ];

        // datatype=color
        yield [
            'itemtype'          => \Cable::class,
            'search_option'     => 15, // color
            'value'             => '^#00',
            'expected_and'      => "(`glpi_cables`.`color` LIKE '#00%')",
            'expected_and_not'  => "(`glpi_cables`.`color` NOT LIKE '#00%' OR `glpi_cables`.`color` IS NULL)",
        ];
        yield [
            'itemtype'          => \Cable::class,
            'search_option'     => 15, // color
            'value'             => 'ff$',
            'expected_and'      => "(`glpi_cables`.`color` LIKE '%ff')",
            'expected_and_not'  => "(`glpi_cables`.`color` NOT LIKE '%ff' OR `glpi_cables`.`color` IS NULL)",
        ];
        yield [
            'itemtype'          => \Cable::class,
            'search_option'     => 15, // color
            'value'             => '^#00aaff$',
            'expected_and'      => "(`glpi_cables`.`color` LIKE '#00aaff')",
            'expected_and_not'  => "(`glpi_cables`.`color` NOT LIKE '#00aaff' OR `glpi_cables`.`color` IS NULL)",
        ];

        // datatype=language
        yield [
            'itemtype'          => \User::class,
            'search_option'     => 17, // language
            'value'             => '^en_',
            'expected_and'      => "(`glpi_users`.`language` LIKE 'en\\\\_%')",
            'expected_and_not'  => "(`glpi_users`.`language` NOT LIKE 'en\\\\_%' OR `glpi_users`.`language` IS NULL)",
        ];
        yield [
            'itemtype'          => \User::class,
            'search_option'     => 17, // language
            'value'             => '_GB$',
            'expected_and'      => "(`glpi_users`.`language` LIKE '%\\\\_GB')",
            'expected_and_not'  => "(`glpi_users`.`language` NOT LIKE '%\\\\_GB' OR `glpi_users`.`language` IS NULL)",
        ];
        yield [
            'itemtype'          => \User::class,
            'search_option'     => 17, // language
            'value'             => '^en_GB$',
            'expected_and'      => "(`glpi_users`.`language` LIKE 'en\\\\_GB')",
            'expected_and_not'  => "(`glpi_users`.`language` NOT LIKE 'en\\\\_GB' OR `glpi_users`.`language` IS NULL)",
        ];

        // Check `>`, `>=`, `<` and `<=` operators on textual fields.
        // Operator has no meaning and is considered as a term to search for.
        foreach (['>', '>=', '<', '<='] as $operator) {
            foreach (['', ' '] as $spacing) {
                $searched_value = "{$operator}{$spacing}15";

                // datatype=dropdown
                yield [
                    'itemtype'          => \Computer::class,
                    'search_option'     => 4, // type
                    'value'             => $searched_value,
                    'expected_and'      => "(`glpi_computertypes`.`name` LIKE '%{$searched_value}%')",
                    'expected_and_not'  => "(`glpi_computertypes`.`name` NOT LIKE '%{$searched_value}%' OR `glpi_computertypes`.`name` IS NULL)",
                ];

                // datatype=dropdown (usehaving=true)
                yield [
                    'itemtype'          => \Ticket::class,
                    'search_option'     => 142, // document name
                    'value'             => $searched_value,
                    'expected_and'      => "(`ITEM_Ticket_142` LIKE '%{$searched_value}%')",
                    'expected_and_not'  => "(`ITEM_Ticket_142` NOT LIKE '%{$searched_value}%' OR `ITEM_Ticket_142` IS NULL)",
                ];

                // datatype=itemlink
                yield [
                    'itemtype'          => \Computer::class,
                    'search_option'     => 1, // name
                    'value'             => $searched_value,
                    'expected_and'      => "(`glpi_computers`.`name` LIKE '%{$searched_value}%')",
                    'expected_and_not'  => "(`glpi_computers`.`name` NOT LIKE '%{$searched_value}%' OR `glpi_computers`.`name` IS NULL)",
                ];

                // datatype=itemlink (usehaving=true)
                yield [
                    'itemtype'          => \Ticket::class,
                    'search_option'     => 50, // parent tickets
                    'value'             => $searched_value,
                    'expected_and'      => "(`ITEM_Ticket_50` LIKE '%{$searched_value}%')",
                    'expected_and_not'  => "(`ITEM_Ticket_50` NOT LIKE '%{$searched_value}%' OR `ITEM_Ticket_50` IS NULL)",
                ];

                // datatype=string
                yield [
                    'itemtype'          => \Computer::class,
                    'search_option'     => 47, // uuid
                    'value'             => $searched_value,
                    'expected_and'      => "(`glpi_computers`.`uuid` LIKE '%{$searched_value}%')",
                    'expected_and_not'  => "(`glpi_computers`.`uuid` NOT LIKE '%{$searched_value}%' OR `glpi_computers`.`uuid` IS NULL)",
                ];

                // datatype=text
                yield [
                    'itemtype'          => \Computer::class,
                    'search_option'     => 16, // comment
                    'value'             => $searched_value,
                    'expected_and'      => "(`glpi_computers`.`comment` LIKE '%{$searched_value}%')",
                    'expected_and_not'  => "(`glpi_computers`.`comment` NOT LIKE '%{$searched_value}%' OR `glpi_computers`.`comment` IS NULL)",
                ];

                // datatype=email
                yield [
                    'itemtype'          => \Contact::class,
                    'search_option'     => 6, // email
                    'value'             => $searched_value,
                    'expected_and'      => "(`glpi_contacts`.`email` LIKE '%{$searched_value}%')",
                    'expected_and_not'  => "(`glpi_contacts`.`email` NOT LIKE '%{$searched_value}%' OR `glpi_contacts`.`email` IS NULL)",
                ];

                // datatype=weblink
                yield [
                    'itemtype'          => \Document::class,
                    'search_option'     => 4, // link
                    'value'             => $searched_value,
                    'expected_and'      => "(`glpi_documents`.`link` LIKE '%{$searched_value}%')",
                    'expected_and_not'  => "(`glpi_documents`.`link` NOT LIKE '%{$searched_value}%' OR `glpi_documents`.`link` IS NULL)",
                ];

                // datatype=mac
                yield [
                    'itemtype'          => \DeviceNetworkCard::class,
                    'search_option'     => 11, // mac_default
                    'value'             => $searched_value,
                    'expected_and'      => "(`glpi_devicenetworkcards`.`mac_default` LIKE '%{$searched_value}%')",
                    'expected_and_not'  => "(`glpi_devicenetworkcards`.`mac_default` NOT LIKE '%{$searched_value}%' OR `glpi_devicenetworkcards`.`mac_default` IS NULL)",
                ];

                // datatype=color
                yield [
                    'itemtype'          => \Cable::class,
                    'search_option'     => 15, // color
                    'value'             => $searched_value,
                    'expected_and'      => "(1=0)", // invalid pattern
                    'expected_and_not'  => "(1=0)", // invalid pattern
                ];

                // datatype=language
                yield [
                    'itemtype'          => \User::class,
                    'search_option'     => 17, // language
                    'value'             => $searched_value,
                    'expected_and'      => "(`glpi_users`.`language` LIKE '%{$searched_value}%')",
                    'expected_and_not'  => "(`glpi_users`.`language` NOT LIKE '%{$searched_value}%' OR `glpi_users`.`language` IS NULL)",
                ];
            }
        }

        // Check `>`, `>=`, `<` and `<=` operators on numeric fields.
        // It should result in usage of the corresponding SQL operator.

        foreach (['>', '>=', '<', '<='] as $operator) {
            foreach ([15, 2.3, 1.125] as $value) {
                $searched_values = [
                    // positive values, with or without spaces
                    "{$operator}{$value}"       => "{$value}",
                    " {$operator}  {$value} "   => "{$value}",

                    // negative values, with or without spaces
                    "{$operator}-{$value}"      => "-{$value}",
                    " {$operator} -{$value} "   => "-{$value}",
                    "{$operator} - {$value} "   => "-{$value}",
                ];
                $not_operator   = str_contains($operator, '>') ? str_replace('>', '<', $operator) : str_replace('<', '>', $operator);

                foreach ($searched_values as $searched_value => $signed_value) {
                    // datatype=integer
                    yield [
                        'itemtype'          => \AuthLDAP::class,
                        'search_option'     => 4, // port
                        'value'             => $searched_value,
                        'expected_and'      => "`glpi_authldaps`.`port` {$operator} {$signed_value}",
                        'expected_and_not'  => "`glpi_authldaps`.`port` {$not_operator} {$signed_value}",
                    ];

                    // datatype=number
                    yield [
                        'itemtype'          => \AuthLDAP::class,
                        'search_option'     => 32, // timeout
                        'value'             => $searched_value,
                        'expected_and'      => "`glpi_authldaps`.`timeout` {$operator} {$signed_value}",
                        'expected_and_not'  => "`glpi_authldaps`.`timeout` {$not_operator} {$signed_value}",
                    ];

                    // datatype=number (usehaving=true)
                    yield [
                        'itemtype'          => \Computer::class,
                        'search_option'     => 115, // harddrive capacity
                        'value'             => $searched_value,
                        'expected_and'      => "`ITEM_Computer_115` {$operator} '{$signed_value}'",
                        'expected_and_not'  => "`ITEM_Computer_115` {$not_operator} '{$signed_value}'",
                    ];

                    // datatype=decimal
                    yield [
                        'itemtype'          => \Budget::class,
                        'search_option'     => 7, // value
                        'value'             => $searched_value,
                        'expected_and'      => "`glpi_budgets`.`value` {$operator} {$signed_value}",
                        'expected_and_not'  => "`glpi_budgets`.`value` {$not_operator} {$signed_value}",
                    ];

                    // datatype=decimal (usehaving=true)
                    yield [
                        'itemtype'          => \Contract::class,
                        'search_option'     => 11, // totalcost
                        'value'             => $searched_value,
                        'expected_and'      => "`ITEM_Contract_11` {$operator} '{$signed_value}'",
                        'expected_and_not'  => "`ITEM_Contract_11` {$not_operator} '{$signed_value}'",
                    ];

                    // datatype=count (usehaving=true)
                    yield [
                        'itemtype'          => \Ticket::class,
                        'search_option'     => 27, // number of followups
                        'value'             => $searched_value,
                        'expected_and'      => "`ITEM_Ticket_27` {$operator} '{$signed_value}'",
                        'expected_and_not'  => "`ITEM_Ticket_27` {$not_operator} '{$signed_value}'",
                    ];

                    // datatype=mio (usehaving=true)
                    yield [
                        'itemtype'          => \Computer::class,
                        'search_option'     => 111, // memory size
                        'value'             => $searched_value,
                        'expected_and'      => "`ITEM_Computer_111` {$operator} '{$signed_value}'",
                        'expected_and_not'  => "`ITEM_Computer_111` {$not_operator} '{$signed_value}'",
                    ];

                    // datatype=progressbar (with computation)
                    yield [
                        'itemtype'          => \Computer::class,
                        'search_option'     => 152, // harddrive freepercent
                        'value'             => $searched_value,
                        'expected_and'      => "(LPAD(ROUND(100*`glpi_items_disks`.freesize/NULLIF(`glpi_items_disks`.`totalsize`, 0), 0), 3, '0') {$operator} {$signed_value})",
                        'expected_and_not'  => "(LPAD(ROUND(100*`glpi_items_disks`.freesize/NULLIF(`glpi_items_disks`.`totalsize`, 0), 0), 3, '0') {$not_operator} {$signed_value})",
                    ];

                    // datatype=timestamp
                    yield [
                        'itemtype'          => \CronTask::class,
                        'search_option'     => 6, // frequency
                        'value'             => $searched_value,
                        'expected_and'      => "`glpi_crontasks`.`frequency` {$operator} {$signed_value}",
                        'expected_and_not'  => "`glpi_crontasks`.`frequency` {$not_operator} {$signed_value}",
                    ];

                    // datatype=timestamp (usehaving=true)
                    yield [
                        'itemtype'          => \Ticket::class,
                        'search_option'     => 49, // actiontime
                        'value'             => $searched_value,
                        'expected_and'      => "`ITEM_Ticket_49` {$operator} '{$signed_value}'",
                        'expected_and_not'  => "`ITEM_Ticket_49` {$not_operator} '{$signed_value}'",
                    ];
                }
            }
        }

        // Check `>`, `>=`, `<` and `<=` operators on date and datetime fields.
        // It should result in a criterion based on a relative date expressed in months, and using the corresponding SQL operator.

        foreach (['>', '>=', '<', '<='] as $operator) {
            foreach ([3, 6.5] as $value) {
                $searched_values = [
                    // positive values, with or without spaces
                    "{$operator}{$value}"       => "{$value}",
                    " {$operator}  {$value} "   => "{$value}",

                    // negative values, with or without spaces
                    "{$operator}-{$value}"      => "-{$value}",
                    " {$operator} -{$value} "   => "-{$value}",
                    "{$operator} - {$value} "   => "-{$value}",
                ];
                $not_operator   = str_contains($operator, '>') ? str_replace('>', '<', $operator) : str_replace('<', '>', $operator);

                foreach ($searched_values as $searched_value => $signed_value) {
                    // datatype=datetime
                    yield [
                        'itemtype'          => \Computer::class,
                        'search_option'     => 9, // last_inventory_update
                        'value'             => $searched_value,
                        'expected_and'      => "(CONVERT(`glpi_computers`.`last_inventory_update` USING utf8mb4) {$operator} DATE_ADD(NOW(), INTERVAL {$signed_value} MONTH))",
                        'expected_and_not'  => "(CONVERT(`glpi_computers`.`last_inventory_update` USING utf8mb4) {$not_operator} DATE_ADD(NOW(), INTERVAL {$signed_value} MONTH))",
                    ];

                    // datatype=datetime computed field
                    $like_value = trim(str_replace('  ', ' ', $searched_value));
                    yield [
                        'itemtype'          => \Ticket::class,
                        'search_option'     => 188, // next_escalation_level
                        'value'             => $searched_value,
                        'expected_and'      => "(`ITEM_Ticket_188` LIKE '%{$like_value}%')",
                        'expected_and_not'  => "(`ITEM_Ticket_188` NOT LIKE '%{$like_value}%' OR `ITEM_Ticket_188` IS NULL)",
                    ];

                    // datatype=date
                    yield [
                        'itemtype'          => \Budget::class,
                        'search_option'     => 5, // begin_date
                        'value'             => $searched_value,
                        'expected_and'      => "(CONVERT(`glpi_budgets`.`begin_date` USING utf8mb4) {$operator} DATE_ADD(NOW(), INTERVAL {$signed_value} MONTH))",
                        'expected_and_not'  => "(CONVERT(`glpi_budgets`.`begin_date` USING utf8mb4) {$not_operator} DATE_ADD(NOW(), INTERVAL {$signed_value} MONTH))",
                    ];

                    // datatype=date_delay
                    yield [
                        'itemtype'          => \Contract::class,
                        'search_option'     => 20, // end_date
                        'value'             => $searched_value,
                        'expected_and'      => "(DATE_ADD(`glpi_contracts`.`begin_date`, INTERVAL `glpi_contracts`.`duration` MONTH) {$operator} DATE_ADD(NOW(), INTERVAL {$signed_value} MONTH))",
                        'expected_and_not'  => "(DATE_ADD(`glpi_contracts`.`begin_date`, INTERVAL `glpi_contracts`.`duration` MONTH) {$not_operator} DATE_ADD(NOW(), INTERVAL {$signed_value} MONTH))",
                    ];
                }
            }
        }
    }

    public function testContainsCriterion(): void
    {
        $provider = $this->containsCriterionProvider();
        foreach ($provider as $row) {
            $itemtype = $row['itemtype'];
            $search_option = $row['search_option'];
            $value = $row['value'];
            $expected_and = $row['expected_and'];
            $expected_and_not = $row['expected_and_not'];

            $cases = [
                'AND' => $expected_and,
                'AND NOT' => $expected_and_not,
            ];

            foreach ($cases as $link => $expected_where) {
                $search_params = [
                    'is_deleted' => 0,
                    'start' => 0,
                    'criteria' => [
                        0 => [
                            'link' => $link,
                            'field' => $search_option,
                            'searchtype' => 'contains',
                            'value' => $value,
                        ]
                    ],
                ];

                $data = $this->doSearch($itemtype, $search_params);

                $this->assertArrayHasKey('sql', $data);
                $this->assertArrayHasKey('search', $data['sql']);
                $this->assertIsString($data['sql']['search']);

                $this->assertStringContainsString(
                    $expected_where,
                    $this->cleanSQL($data['sql']['search'])
                );
            }
        }
    }

    protected function customAssetsProvider(): iterable
    {
        $root_entity_id = getItemByTypeName('Entity', '_test_root_entity', true);

        $document_1 = $this->createTxtDocument();
        $document_2 = $this->createTxtDocument();
        $document_3 = $this->createTxtDocument();

        $definition_1  = $this->initAssetDefinition(capacities: [HasDocumentsCapacity::class]);
        $asset_class_1 = $definition_1->getAssetClassName();

        $definition_2  = $this->initAssetDefinition(capacities: [HasDocumentsCapacity::class]);
        $asset_class_2 = $definition_2->getAssetClassName();

        // Assets for first class
        $asset_1_1 = $this->createItem(
            $asset_class_1,
            [
                'name'        => 'Asset 1.1',
                'entities_id' => $root_entity_id,
            ]
        );
        $asset_1_2 = $this->createItem(
            $asset_class_1,
            [
                'name'        => 'Asset 1.2',
                'entities_id' => $root_entity_id,
            ]
        );
        $asset_1_3 = $this->createItem(
            $asset_class_1,
            [
                'name'        => 'Asset 1.3 (deleted)',
                'entities_id' => $root_entity_id,
                'is_deleted'  => true,
            ]
        );

        // Assets for second class
        $asset_2_1 = $this->createItem(
            $asset_class_2,
            [
                'name'        => 'Asset 2.1 (deleted)',
                'entities_id' => $root_entity_id,
                'is_deleted'  => true,
            ]
        );
        $asset_2_2 = $this->createItem(
            $asset_class_2,
            [
                'name'        => 'Asset 2.2',
                'entities_id' => $root_entity_id,
            ]
        );
        $asset_2_3 = $this->createItem(
            $asset_class_2,
            [
                'name'        => 'Asset 2.3 (deleted)',
                'entities_id' => $root_entity_id,
                'is_deleted'  => true,
            ]
        );

        // Attached documents
        $this->createItems(
            Document_Item::class,
            [
                [
                    'documents_id' => $document_1->getID(),
                    'itemtype'     => $asset_1_1->getType(),
                    'items_id'     => $asset_1_1->getID(),
                ],
                [
                    'documents_id' => $document_1->getID(),
                    'itemtype'     => $asset_1_2->getType(),
                    'items_id'     => $asset_1_2->getID(),
                ],
                [
                    'documents_id' => $document_2->getID(),
                    'itemtype'     => $asset_1_2->getType(),
                    'items_id'     => $asset_1_2->getID(),
                ],
                [
                    'documents_id' => $document_1->getID(),
                    'itemtype'     => $asset_2_1->getType(),
                    'items_id'     => $asset_2_1->getID(),
                ],
            ]
        );

        // Check search on custom assets.
        // Validates that searching on assets of class A will not return some assets of class B in results.
        $asset_search_params = [
            'criteria' => [
                [
                    'field'      => 'view',
                    'searchtype' => 'contains',
                    'value'      => 'Asset'
                ]
            ]
        ];

        yield [
            'class'    => $asset_class_1,
            'params'   => $asset_search_params + ['is_deleted' => 0],
            'expected' => [$asset_1_1, $asset_1_2],
        ];
        yield [
            'class'    => $asset_class_1,
            'params'   => $asset_search_params + ['is_deleted' => 1],
            'expected' => [$asset_1_3],
        ];
        yield [
            'class'    => $asset_class_2,
            'params'   => $asset_search_params + ['is_deleted' => 0],
            'expected' => [$asset_2_2],
        ];
        yield [
            'class'    => $asset_class_2,
            'params'   => $asset_search_params + ['is_deleted' => 1],
            'expected' => [$asset_2_1, $asset_2_3],
        ];

        // Check search on documents using a custom assets as meta criteria.
        yield [
            'class'    => Document::class,
            'params'   => [
                'criteria' => [
                    [
                        'field'      => 'view',
                        'searchtype' => 'contains',
                        'value'      => ''
                    ],
                    [
                        'link'       => 'AND',
                        'itemtype'   => $asset_class_1,
                        'meta'       => true,
                        'field'      => '1', // name
                        'searchtype' => 'contains',
                        'value'      => 'Asset'
                    ]
                ]
            ],
            'expected' => [$document_1, $document_2],
        ];
        yield [
            'class'    => Document::class,
            'params'   => [
                'criteria' => [
                    [
                        'field'      => 'view',
                        'searchtype' => 'contains',
                        'value'      => ''
                    ],
                    [
                        'link'       => 'AND NOT',
                        'itemtype'   => $asset_class_1,
                        'meta'       => true,
                        'field'      => '1', // name
                        'searchtype' => 'contains',
                        'value'      => 'Asset'
                    ]
                ]
            ],
            'expected' => [$document_3],
        ];
        yield [
            'class'    => Document::class,
            'params'   => [
                'criteria' => [
                    [
                        'field'      => 'view',
                        'searchtype' => 'contains',
                        'value'      => ''
                    ],
                    [
                        'link'       => 'AND',
                        'itemtype'   => $asset_class_1,
                        'meta'       => true,
                        'field'      => '1', // name
                        'searchtype' => 'contains',
                        'value'      => 'Asset'
                    ],
                    [
                        'link'       => 'OR',
                        'itemtype'   => $asset_class_2,
                        'meta'       => true,
                        'field'      => '1', // name
                        'searchtype' => 'contains',
                        'value'      => 'Asset'
                    ]
                ]
            ],
            'expected' => [$document_1, $document_2],
        ];
        yield [
            'class'    => Document::class,
            'params'   => [
                'criteria' => [
                    [
                        'field'      => 'view',
                        'searchtype' => 'contains',
                        'value'      => ''
                    ],
                    [
                        'link'       => 'AND',
                        'itemtype'   => $asset_class_1,
                        'meta'       => true,
                        'field'      => '1', // name
                        'searchtype' => 'contains',
                        'value'      => 'Asset'
                    ],
                    [
                        'link'       => 'AND',
                        'itemtype'   => $asset_class_2,
                        'meta'       => true,
                        'field'      => '1', // name
                        'searchtype' => 'contains',
                        'value'      => 'Asset'
                    ]
                ]
            ],
            'expected' => [$document_1],
        ];
    }

    public function testCustomAssetSearch(): void
    {
        $provider = $this->customAssetsProvider();
        foreach ($provider as $row) {
            $class = $row['class'];
            $params = $row['params'];
            $expected = $row['expected'];

            $data = $this->doSearch($class, $params);
            foreach ($expected as $key => $item) {
                $this->assertEquals(
                    $item->fields['name'],
                    $data['data']['rows'][$key]['raw'][sprintf('ITEM_%s_1', $class)]
                );
                $this->assertEquals($item->getID(), $data['data']['rows'][$key]['raw']['id']);
            }
            $this->assertEquals(count($expected), $data['data']['totalcount']);
        }
    }

    public function testDCRoomSearchOption()
    {
        global $CFG_GLPI;
        foreach ($CFG_GLPI['rackable_types'] as $rackable_type) {
            $item = new $rackable_type();
            $so = $item->rawSearchOptions();
            //check if search option separator 'dcroom' exist
            $this->assertNotEquals(
                false,
                array_search('dcroom', array_column($so, 'id')),
                $item->getTypeName() . ' should use \'$tab = array_merge($tab, DCRoom::rawSearchOptionsToAdd());'
            );
        }
    }

    public function testDataCenterSearchOption()
    {
        global $CFG_GLPI;
        foreach ($CFG_GLPI['rackable_types'] as $rackable_type) {
            $item = new $rackable_type();
            $so = $item->rawSearchOptions();
            //check if search option separator 'datacenter' exist
            $this->assertNotEquals(
                false,
                array_search('datacenter', array_column($so, 'id')),
                $item->getTypeName() . ' should use \'$tab = array_merge($tab, DataCenter::rawSearchOptionsToAdd());'
            );
        }
    }

    protected function testRichTextProvider(): iterable
    {
        $this->login('glpi', 'glpi');

        $this->createItems('Ticket', [
            [
                'name' => 'Ticket 1',
                'content' => '<p>This is a test ticket</p>'
            ],
            [
                'name' => 'Ticket 2',
                'content' => '<p>This is a test ticket with &amp; in description</p>'
            ],
            [
                'name' => 'Ticket 3',
                'content' => '<p>This is a test ticket with matching followup</p>'
            ],
            [
                'name' => 'Ticket 4',
                'content' => '<p>This is a test ticket with task</p>'
            ],
            [
                'name' => 'Ticket & 5',
                'content' => '<p>This is a test ticket</p>'
            ],
            [
                'name' => 'Ticket > 6',
                'content' => '<p>This is a test ticket</p>'
            ],
        ]);

        $this->createItem('ITILFollowup', [
            'itemtype' => 'Ticket',
            'items_id' => getItemByTypeName('Ticket', 'Ticket 1')->getID(),
            'content' => '<p>This is a followup</p>'
        ]);
        $this->createItem('ITILFollowup', [
            'itemtype' => 'Ticket',
            'items_id' => getItemByTypeName('Ticket', 'Ticket 3')->getID(),
            'content' => '<p>This is a followup with &amp; in description</p>'
        ]);

        $this->createItem('TicketTask', [
            'tickets_id' => getItemByTypeName('Ticket', 'Ticket 1')->getID(),
            'content' => '<p>This is a task</p>'
        ]);
        $this->createItem('TicketTask', [
            'tickets_id' => getItemByTypeName('Ticket', 'Ticket 4')->getID(),
            'content' => '<p>This is a task with &amp; in description</p>'
        ]);

        yield [
            'search_params' => [
                'is_deleted' => 0,
                'start'      => 0,
                'criteria'   => [
                    0 => [
                        'link'       => 'AND',
                        'field'      => 1, // title
                        'searchtype' => 'contains',
                        'value'      => '&'
                    ]
                ],
            ],
            'expected' => [
                'Ticket & 5'
            ]
        ];

        yield [
            'search_params' => [
                'is_deleted' => 0,
                'start'      => 0,
                'criteria'   => [
                    0 => [
                        'link'       => 'AND',
                        'field'      => 21, // ticket content
                        'searchtype' => 'contains',
                        'value'      => '&'
                    ]
                ],
            ],
            'expected' => [
                'Ticket 2'
            ]
        ];

        yield [
            'search_params' => [
                'is_deleted' => 0,
                'start'      => 0,
                'criteria'   => [
                    0 => [
                        'link'       => 'AND',
                        'field'      => 25, // followup content
                        'searchtype' => 'contains',
                        'value'      => '&'
                    ]
                ],
            ],
            'expected' => [
                'Ticket 3'
            ]
        ];

        yield [
            'search_params' => [
                'is_deleted' => 0,
                'start'      => 0,
                'criteria'   => [
                    0 => [
                        'link'       => 'AND',
                        'field'      => 26, // task content
                        'searchtype' => 'contains',
                        'value'      => '&'
                    ]
                ],
            ],
            'expected' => [
                'Ticket 4'
            ]
        ];

        yield [
            'search_params' => [
                'is_deleted' => 0,
                'start' => 0,
                'criteria' => [
                    0 => [
                        'link' => 'AND',
                        'field' => 'view', // items seen
                        'searchtype' => 'contains',
                        'value'      => '&'
                    ],
                    1 => [
                        'link' => 'AND',
                        'field' => 1, //title
                        'searchtype' => 'contains',
                        'value' => ''
                    ],
                    2 => [
                        'link' => 'AND',
                        'field' => 21, // ticket content
                        'searchtype' => 'contains',
                        'value' => ''
                    ],
                    3 => [
                        'link' => 'AND',
                        'field' => 25, // followup content
                        'searchtype' => 'contains',
                        'value' => ''
                    ],
                    4 => [
                        'link' => 'AND',
                        'field' => 26, // task content
                        'searchtype' => 'contains',
                        'value' => ''
                    ],
                ],
            ],
            'expected' => [
                'Ticket 2',
                'Ticket 3',
                'Ticket 4',
                'Ticket & 5'
            ]
        ];
    }

    public function testRichText(): void
    {
        $provider = $this->testRichTextProvider();
        foreach ($provider as $row) {
            $search_params = $row['search_params'];
            $expected = $row['expected'];

            $data = $this->doSearch(\Ticket::class, $search_params);

            // Extract items names
            $items = [];
            foreach ($data['data']['rows'] as $row) {
                $items[] = $row['raw']['ITEM_Ticket_1'];
            }

            $this->assertEquals($expected, $items);
        }
    }

    public function testTicketValidationStatus()
    {
        $search_params = [
            'reset'        => 'reset',
            'is_deleted'   => 0,
            'start'        => 0,
            'search'       => 'Search',
            'criteria'     => [
                0 => [
                    'field' => 'view', // items seen
                    'searchtype' => 'contains',
                    'value' => 'any string'
                ]
            ]
        ];

        $displaypref = new \DisplayPreference();
        $input = [
            'itemtype'  => 'Ticket',
            'users_id'  => \Session::getLoginUserID(),
            'num'       => 55, //Ticket glpi_ticketvalidations.status
        ];
        $this->assertGreaterThan(
            0,
            $displaypref->add($input)
        );

        $data = $this->doSearch('Ticket', $search_params);

        $this->assertStringNotContainsString(
            "`glpi_ticketvalidations`.`status` IN",
            $data['sql']['search']
        );

        $search_params['criteria'][0]['value'] = 1;
        $data = $this->doSearch('Ticket', $search_params);
        $this->assertStringContainsString(
            "`glpi_ticketvalidations`.`status` IN",
            $data['sql']['search']
        );

        $search_params['criteria'][0]['value'] = 'all';
        $data = $this->doSearch('Ticket', $search_params);
        $this->assertStringNotContainsString(
            "`glpi_ticketvalidations`.`status` IN",
            $data['sql']['search']
        );

        $search_params['criteria'][0]['value'] = 'can';
        $data = $this->doSearch('Ticket', $search_params);
        $this->assertStringContainsString(
            "`glpi_ticketvalidations`.`status` IN",
            $data['sql']['search']
        );
    }

    public function testCommonITILSatisfactionEndDate()
    {
        $this->login('glpi', 'glpi');

        $entity_root_id = getItemByTypeName('Entity', '_test_root_entity', true);
        $entity_child_1_id = getItemByTypeName('Entity', '_test_child_1', true);
        $entity_child_2_id = getItemByTypeName('Entity', '_test_child_2', true);
        $user_id = $_SESSION['glpiID'];

        $this->updateItem(\Entity::class, $entity_root_id, [
            'inquest_config'   => 1,
            'inquest_duration' => 0
        ]);
        $this->updateItem(\Entity::class, $entity_child_1_id, [
            'inquest_config'   => 1,
            'inquest_duration' => 2
        ]);
        $this->updateItem(\Entity::class, $entity_child_2_id, [
            'inquest_config'   => 1,
            'inquest_duration' => 4
        ]);
        // Create sub entity for child 2
        $entity_child_2_1_id = $this->createItem(\Entity::class, [
            'name'         => '_test_child_2_1',
            'entities_id'  => $entity_child_2_id
        ])->getID();
        // Create sub sub entity for child 2
        $entity_child_2_1_1_id = $this->createItem(\Entity::class, [
            'name'         => '_test_child_2_1_1',
            'entities_id'  => $entity_child_2_1_id
        ])->getID();

        // Create closed tickets
        $tickets = $this->createItems(\Ticket::class, [
            [
                'entities_id' => $entity_root_id,
                'name' => __FUNCTION__ . ' 1',
                'content' => __FUNCTION__ . ' 1 content',
                'solvedate' => $_SESSION['glpi_currenttime'],
                'status' => \CommonITILObject::CLOSED,
                'users_id_recipient' => $user_id,
            ],
            [
                'entities_id' => $entity_child_1_id,
                'name' => __FUNCTION__ . ' 2',
                'content' => __FUNCTION__ . ' 2 content',
                'solvedate' => $_SESSION['glpi_currenttime'],
                'status' => \CommonITILObject::CLOSED,
                'users_id_recipient' => $user_id,
            ],
            [
                'entities_id' => $entity_child_2_id,
                'name' => __FUNCTION__ . ' 3',
                'content' => __FUNCTION__ . ' 3 content',
                'solvedate' => $_SESSION['glpi_currenttime'],
                'status' => \CommonITILObject::CLOSED,
                'users_id_recipient' => $user_id,
            ],
            [
                'entities_id' => $entity_child_2_1_id,
                'name' => __FUNCTION__ . ' 4',
                'content' => __FUNCTION__ . ' 4 content',
                'solvedate' => $_SESSION['glpi_currenttime'],
                'status' => \CommonITILObject::CLOSED,
                'users_id_recipient' => $user_id,
            ],
            [
                'entities_id' => $entity_child_2_1_1_id,
                'name' => __FUNCTION__ . ' 5',
                'content' => __FUNCTION__ . ' 5 content',
                'solvedate' => $_SESSION['glpi_currenttime'],
                'status' => \CommonITILObject::CLOSED,
                'users_id_recipient' => $user_id,
            ],
        ]);

        // Add satisfactions
        $this->createItems(\TicketSatisfaction::class, [
            [
                'tickets_id' => $tickets[0]->getID(),
                'type' => \CommonITILSatisfaction::TYPE_INTERNAL,
                'date_begin' => $_SESSION['glpi_currenttime'],
            ],
            [
                'tickets_id' => $tickets[1]->getID(),
                'type' => \CommonITILSatisfaction::TYPE_INTERNAL,
                'date_begin' => $_SESSION['glpi_currenttime'],
            ],
            [
                'tickets_id' => $tickets[2]->getID(),
                'type' => \CommonITILSatisfaction::TYPE_INTERNAL,
                'date_begin' => $_SESSION['glpi_currenttime'],
            ],
            [
                'tickets_id' => $tickets[3]->getID(),
                'type' => \CommonITILSatisfaction::TYPE_INTERNAL,
                'date_begin' => $_SESSION['glpi_currenttime'],
            ],
            [
                'tickets_id' => $tickets[4]->getID(),
                'type' => \CommonITILSatisfaction::TYPE_INTERNAL,
                'date_begin' => $_SESSION['glpi_currenttime'],
            ],
        ]);

        $search_params = [
            'is_deleted' => 0,
            'start' => 0,
            'criteria' => [
                [
                    'field' => 1, // name
                    'searchtype' => 'contains',
                    'value' => __FUNCTION__,
                ],
                [
                    'field' => 72, // satisfaction end date
                    'searchtype' => 'contains',
                    'value' => '',
                ],
            ],
            'order' => 1,
        ];

        $data = $this->doSearch(\Ticket::class, $search_params);

        $items = [];
        foreach ($data['data']['rows'] as $row) {
            $items[] = [
                $row['raw']['ITEM_Ticket_2'],
                $row['raw']['ITEM_Ticket_72'],
            ];
        }
        $expected = [
            [
                $tickets[0]->getID(),
                '',
            ],
            [
                $tickets[1]->getID(),
                date('Y-m-d H:i:s', strtotime('+2 days', strtotime($_SESSION['glpi_currenttime']))),
            ],
            [
                $tickets[2]->getID(),
                date('Y-m-d H:i:s', strtotime('+4 days', strtotime($_SESSION['glpi_currenttime']))),
            ],
            [
                $tickets[3]->getID(),
                date('Y-m-d H:i:s', strtotime('+4 days', strtotime($_SESSION['glpi_currenttime']))),
            ],
            [
                $tickets[4]->getID(),
                date('Y-m-d H:i:s', strtotime('+4 days', strtotime($_SESSION['glpi_currenttime']))),
            ],
        ];
        $this->assertEquals($expected, $items);
    }
}

// @codingStandardsIgnoreStart
class DupSearchOpt extends \CommonDBTM
{
    // @codingStandardsIgnoreEnd
    public function rawSearchOptions()
    {
        $tab = [];

        $tab[] = [
            'id'     => '12',
            'name'   => 'One search option'
        ];

        $tab[] = [
            'id'     => '12',
            'name'   => 'Any option'
        ];

        return $tab;
    }
}

// phpcs:ignore SlevomatCodingStandard.Namespaces
namespace SearchTest;

// @codingStandardsIgnoreStart
class Computer extends \Computer
{
    // @codingStandardsIgnoreEnd
    public static function getTable($classname = null)
    {
        return 'glpi_computers';
    }
}<|MERGE_RESOLUTION|>--- conflicted
+++ resolved
@@ -2411,29 +2411,6 @@
                 'meta' => false,
                 'expected' => "AND (INET_ATON(`glpi_ipaddresses`.`name`) > INET_ATON('192.168.1.10'))",
             ],
-<<<<<<< HEAD
-            [
-                'link' => ' AND ',
-                'nott' => 0,
-                'itemtype' => \Computer::class,
-                'ID' => 2, // Search ID 2 (ID field)
-                'searchtype' => 'notequals',
-                'val' => 42,
-                'meta' => false,
-                'expected' => "AND `glpi_computers`.`id` <> 42",
-            ],
-            [
-                'link' => ' AND ',
-                'nott' => 0,
-                'itemtype' => \Printer::class,
-                'ID' => 12, // Search ID 12 (last pages counter field)
-                'searchtype' => 'notcontains',
-                'val' => 42,
-                'meta' => false,
-                'expected' => "AND `glpi_printers`.`last_pages_counter` <> 42",
-            ],
-=======
->>>>>>> 29f7b470
         ];
     }
 
