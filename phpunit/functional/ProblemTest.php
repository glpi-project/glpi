<?php

/**
 * ---------------------------------------------------------------------
 *
 * GLPI - Gestionnaire Libre de Parc Informatique
 *
 * http://glpi-project.org
 *
 * @copyright 2015-2025 Teclib' and contributors.
 * @licence   https://www.gnu.org/licenses/gpl-3.0.html
 *
 * ---------------------------------------------------------------------
 *
 * LICENSE
 *
 * This file is part of GLPI.
 *
 * This program is free software: you can redistribute it and/or modify
 * it under the terms of the GNU General Public License as published by
 * the Free Software Foundation, either version 3 of the License, or
 * (at your option) any later version.
 *
 * This program is distributed in the hope that it will be useful,
 * but WITHOUT ANY WARRANTY; without even the implied warranty of
 * MERCHANTABILITY or FITNESS FOR A PARTICULAR PURPOSE.  See the
 * GNU General Public License for more details.
 *
 * You should have received a copy of the GNU General Public License
 * along with this program.  If not, see <https://www.gnu.org/licenses/>.
 *
 * ---------------------------------------------------------------------
 */

namespace tests\units;

use DbTestCase;
use Problem;

/* Test for inc/problem.class.php */

class ProblemTest extends DbTestCase
{
    public function testAddFromItem()
    {
        // add problem from a computer
        $computer   = getItemByTypeName('Computer', '_test_pc01');
        $problem     = new \Problem();
        $problems_id = $problem->add([
            'name'           => "test add from computer \'_test_pc01\'",
            'content'        => "test add from computer \'_test_pc01\'",
            '_add_from_item' => true,
            '_from_itemtype' => 'Computer',
            '_from_items_id' => $computer->getID(),
        ]);
        $this->assertGreaterThan(0, $problems_id);
        $this->assertTrue($problem->getFromDB($problems_id));

        // check relation
        $problem_item = new \Item_Problem();
        $this->assertTrue($problem_item->getFromDBForItems($problem, $computer));
    }

    public function testAssignFromCategory()
    {
        $this->login('glpi', 'glpi');
        $entity = new \Entity();
        $entityId = $entity->import([
            'name' => 'an entity configured to check problem auto assignation of user ad group',
            'entities_id' => 0,
            'level' => 0,
            'auto_assign_mode' => \Entity::CONFIG_NEVER,
        ]);
        $this->assertFalse($entity->isNewID($entityId));

        $entity->getFromDB($entityId);
        $this->assertEquals(\Entity::CONFIG_NEVER, (int) $entity->fields['auto_assign_mode']);

        // Login again to access the new entity
        $this->login('glpi', 'glpi');
        $success = \Session::changeActiveEntities($entity->getID(), true);
        $this->assertTrue($success);

        $group = new \Group();
        $group->add([
            'name' => 'A group to check automatic tech and group assignation',
            'entities_id' => 0,
            'is_recursive' => '1',
            'level' => 0,
        ]);
        $this->assertFalse($group->isNewItem());

        $itilCategory = new \ITILCategory();
        $itilCategory->add([
            'name' => 'A category to check automatic tech and group assignation',
            'itilcategories_id' => 0,
            'users_id' => 4, // Tech
            'groups_id' => $group->getID(),
        ]);
        $this->assertFalse($itilCategory->isNewItem());

        $problem = new \Problem();
        $problem->add([
            'name' => 'A problem to check if it is not automatically assigned user and group',
            'content' => 'foo',
            'itilcategories_id' => $itilCategory->getID(),
        ]);
        $this->assertFalse($problem->isNewItem());
        $problem->getFromDB($problem->getID());
        $problemUser = new \Problem_User();
        $groupProblem = new \group_Problem();
        $rows = $problemUser->find([
            'problems_id' => $problem->getID(),
            'type'       => \CommonITILActor::ASSIGN,
        ]);
        $this->assertCount(0, $rows);
        $rows = $groupProblem->find([
            'problems_id' => $problem->getID(),
            'type'       => \CommonITILActor::ASSIGN,
        ]);
        $this->assertCount(0, $rows);

        // check Entity::AUTO_ASSIGN_HARDWARE_CATEGORY assignment
        $entity->update([
            'id' => $entity->getID(),
            'auto_assign_mode' => \Entity::AUTO_ASSIGN_HARDWARE_CATEGORY,
        ]);

        $problem = new \Problem();
        $problem->add([
            'name' => 'A problem to check if it is automatically assigned user and group (1)',
            'content' => 'foo',
            'itilcategories_id' => $itilCategory->getID(),
        ]);
        $this->assertFalse($problem->isNewItem());
        $problem->getFromDB($problem->getID());
        $problemUser = new \Problem_User();
        $groupProblem = new \group_Problem();
        $rows = $problemUser->find([
            'problems_id' => $problem->getID(),
            'users_id'    => 4, // tech
            'type'       => \CommonITILActor::ASSIGN,
        ]);
        $this->assertCount(0, $rows);
        $rows = $groupProblem->find([
            'problems_id' => $problem->getID(),
            'groups_id'   => $group->getID(),
            'type'       => \CommonITILActor::ASSIGN,
        ]);
        $this->assertCount(0, $rows);

        // check Entity::AUTO_ASSIGN_CATEGORY_HARDWARE assignment
        $entity->update([
            'id' => $entity->getID(),
            'auto_assign_mode' => \Entity::AUTO_ASSIGN_CATEGORY_HARDWARE,
        ]);

        $problem = new \Problem();
        $problem->add([
            'name' => 'A problem to check if it is automatically assigned user and group (2)',
            'content' => 'foo',
            'itilcategories_id' => $itilCategory->getID(),
        ]);
        $this->assertFalse($problem->isNewItem());
        $problem->getFromDB($problem->getID());
        $problemUser = new \Problem_User();
        $groupProblem = new \group_Problem();
        $rows = $problemUser->find([
            'problems_id' => $problem->getID(),
            'users_id'    => 4, // tech
            'type'       => \CommonITILActor::ASSIGN,
        ]);
        $this->assertCount(0, $rows);
        $rows = $groupProblem->find([
            'problems_id' => $problem->getID(),
            'groups_id'   => $group->getID(),
            'type'       => \CommonITILActor::ASSIGN,
        ]);
        $this->assertCount(0, $rows);
    }

    public function testGetTeamRoles(): void
    {
        $roles = \Problem::getTeamRoles();
        $this->assertContains(\CommonITILActor::ASSIGN, $roles);
        $this->assertContains(\CommonITILActor::OBSERVER, $roles);
        $this->assertContains(\CommonITILActor::REQUESTER, $roles);
    }

    public function testGetTeamRoleName(): void
    {
        $roles = \Problem::getTeamRoles();
        foreach ($roles as $role) {
            $this->assertNotEmpty(\Problem::getTeamRoleName($role));
        }
    }

    public function testSearchOptions()
    {
        $this->login();

        $last_followup_date = '2016-01-01 00:00:00';
        $last_task_date = '2017-01-01 00:00:00';
        $last_solution_date = '2018-01-01 00:00:00';

        $problem = new \Problem();
        $problem_id = $problem->add(
            [
                'name'        => 'ticket title',
                'content'     => 'a description',
                'entities_id' => getItemByTypeName('Entity', '_test_root_entity', true),
            ]
        );

        $followup = new \ITILFollowup();
        $followup->add([
            'itemtype'  => $problem::getType(),
            'items_id' => $problem_id,
            'content'    => 'followup content',
            'date'       => '2015-01-01 00:00:00',
        ]);

        $followup->add([
            'itemtype'  => $problem::getType(),
            'items_id' => $problem_id,
            'content'    => 'followup content',
            'date'       => '2015-02-01 00:00:00',
        ]);

        $task = new \ProblemTask();
        $this->assertGreaterThan(
            0,
            (int) $task->add([
                'problems_id'   => $problem_id,
                'content'      => 'A simple Task',
                'date'         => '2015-01-01 00:00:00',
            ])
        );

        $this->assertGreaterThan(
            0,
            (int) $task->add([
                'problems_id'   => $problem_id,
                'content'      => 'A simple Task',
                'date'         => $last_task_date,
            ])
        );

        $this->assertGreaterThan(
            0,
            (int) $task->add([
                'problems_id'   => $problem_id,
                'content'      => 'A simple Task',
                'date'         => '2016-01-01 00:00:00',
            ])
        );

        $solution = new \ITILSolution();
        $this->assertGreaterThan(
            0,
            (int) $solution->add([
                'itemtype'  => $problem::getType(),
                'items_id' => $problem_id,
                'content'    => 'solution content',
                'date_creation' => '2017-01-01 00:00:00',
                'status' => 2,
            ])
        );

        $this->assertGreaterThan(
            0,
            (int) $followup->add([
                'itemtype'  => $problem::getType(),
                'items_id'  => $problem_id,
                'add_reopen'   => '1',
                'content'      => 'This is required',
                'date'         => $last_followup_date,
            ])
        );

        $this->assertGreaterThan(
            0,
            (int) $solution->add([
                'itemtype'  => $problem::getType(),
                'items_id' => $problem_id,
                'content'    => 'solution content',
                'date_creation' => $last_solution_date,
            ])
        );

        $criteria = [
            [
                'link' => 'AND',
                'field' => 2,
                'searchtype' => 'contains',
                'value' => $problem_id,
            ],
        ];
        $data   = \Search::getDatas($problem->getType(), ["criteria" => $criteria], [72,73,74]);
        $this->assertSame(1, $data['data']['totalcount']);
        $problem_with_so = $data['data']['rows'][0]['raw'];
        $this->assertEquals($problem_id, $problem_with_so['id']);
        $this->assertTrue(array_key_exists('ITEM_Problem_72', $problem_with_so));
        $this->assertEquals($last_followup_date, $problem_with_so['ITEM_Problem_72']);
        $this->assertTrue(array_key_exists('ITEM_Problem_73', $problem_with_so));
        $this->assertEquals($last_task_date, $problem_with_so['ITEM_Problem_73']);
        $this->assertTrue(array_key_exists('ITEM_Problem_74', $problem_with_so));
        $this->assertEquals($last_solution_date, $problem_with_so['ITEM_Problem_74']);
    }

<<<<<<< HEAD
    public function testShowFormNewItem(): void
    {
        // Arrange: prepare an empty problem
        $problem = new Problem();
        $problem->getEmpty();

        // Act: render form for a new problem
        $this->login();
        ob_start();
        $problem->showForm($problem->getID());
        $html = ob_get_clean();

        // Assert: make sure some html was generated
        $this->assertNotEmpty($html);
=======
    public static function canAddDocumentProvider(): iterable
    {
        yield [
            'profilerights' => [
                'followup' => 0,
                'problem'  => 0,
                'document' => 0,
            ],
            'expected' => false,
        ];

        yield [
            'profilerights' => [
                'followup' => \ITILFollowup::ADDMYTICKET,
                'problem'  => 0,
                'document' => 0,
            ],
            'expected' => true,
        ];

        yield [
            'profilerights' => [
                'followup' => 0,
                'problem'  => UPDATE,
                'document' => 0,
            ],
            'expected' => false,
        ];

        yield [
            'profilerights' => [
                'followup' => 0,
                'problem'  => 0,
                'document' => CREATE,
            ],
            'expected' => false,
        ];

        yield [
            'profilerights' => [
                'followup' => \ITILFollowup::ADDMYTICKET,
                'problem'  => UPDATE,
                'document' => 0,
            ],
            'expected' => true,
        ];

        yield [
            'profilerights' => [
                'followup' => \ITILFollowup::ADDMYTICKET,
                'problem'  => 0,
                'document' => CREATE,
            ],
            'expected' => true,
        ];

        yield [
            'profilerights' => [
                'followup' => 0,
                'problem'  => CREATE,
                'document' => CREATE,
            ],
            'expected' => false,
        ];
    }

    /**
     * @dataProvider canAddDocumentProvider
     */
    public function testCanAddDocument(array $profilerights, bool $expected): void
    {
        global $DB;

        foreach ($profilerights as $right => $value) {
            $this->assertTrue($DB->update(
                'glpi_profilerights',
                ['rights' => $value],
                [
                    'profiles_id'  => 4,
                    'name'         => $right,
                ]
            ));
        }

        $this->login();

        $problem = $this->createItem(\Problem::class, [
            'name' => 'Problem Test',
            'content' => 'Problem content',
            '_actors' => [
                'requester' => [
                    [
                        'itemtype'  => 'User',
                        'items_id'  => \Session::getLoginUserID(),
                    ],
                ],
            ],
        ]);

        $input = ['itemtype' => \Problem::class, 'items_id' => $problem->getID()];
        $doc = new \Document();
        $this->assertEquals($expected, $doc->can(-1, CREATE, $input));
>>>>>>> da1d4f58
    }
}<|MERGE_RESOLUTION|>--- conflicted
+++ resolved
@@ -35,6 +35,7 @@
 namespace tests\units;
 
 use DbTestCase;
+use PHPUnit\Framework\Attributes\DataProvider;
 use Problem;
 
 /* Test for inc/problem.class.php */
@@ -308,7 +309,6 @@
         $this->assertEquals($last_solution_date, $problem_with_so['ITEM_Problem_74']);
     }
 
-<<<<<<< HEAD
     public function testShowFormNewItem(): void
     {
         // Arrange: prepare an empty problem
@@ -323,7 +323,8 @@
 
         // Assert: make sure some html was generated
         $this->assertNotEmpty($html);
-=======
+    }
+
     public static function canAddDocumentProvider(): iterable
     {
         yield [
@@ -390,9 +391,7 @@
         ];
     }
 
-    /**
-     * @dataProvider canAddDocumentProvider
-     */
+    #[DataProvider('canAddDocumentProvider')]
     public function testCanAddDocument(array $profilerights, bool $expected): void
     {
         global $DB;
@@ -426,6 +425,5 @@
         $input = ['itemtype' => \Problem::class, 'items_id' => $problem->getID()];
         $doc = new \Document();
         $this->assertEquals($expected, $doc->can(-1, CREATE, $input));
->>>>>>> da1d4f58
     }
 }