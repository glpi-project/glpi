--- conflicted
+++ resolved
@@ -274,11 +274,7 @@
         $this->assertSame(1, $rule->maxActionsCount());
 
         $rule = new \RuleTicket();
-<<<<<<< HEAD
-        $this->assertSame(41, $rule->maxActionsCount());
-=======
-        $this->assertSame(40, $rule->maxActionsCount());
->>>>>>> 1f564134
+        $this->assertSame(45, $rule->maxActionsCount());
 
         $rule = new \RuleDictionnarySoftware();
         $this->assertSame(7, $rule->maxActionsCount());
