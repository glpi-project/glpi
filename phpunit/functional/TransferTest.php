<?php

/**
 * ---------------------------------------------------------------------
 *
 * GLPI - Gestionnaire Libre de Parc Informatique
 *
 * http://glpi-project.org
 *
 * @copyright 2015-2025 Teclib' and contributors.
 * @licence   https://www.gnu.org/licenses/gpl-3.0.html
 *
 * ---------------------------------------------------------------------
 *
 * LICENSE
 *
 * This file is part of GLPI.
 *
 * This program is free software: you can redistribute it and/or modify
 * it under the terms of the GNU General Public License as published by
 * the Free Software Foundation, either version 3 of the License, or
 * (at your option) any later version.
 *
 * This program is distributed in the hope that it will be useful,
 * but WITHOUT ANY WARRANTY; without even the implied warranty of
 * MERCHANTABILITY or FITNESS FOR A PARTICULAR PURPOSE.  See the
 * GNU General Public License for more details.
 *
 * You should have received a copy of the GNU General Public License
 * along with this program.  If not, see <https://www.gnu.org/licenses/>.
 *
 * ---------------------------------------------------------------------
 */

namespace tests\units;

use Certificate;
use Certificate_Item;
use Computer;
use DbTestCase;
use Item_SoftwareVersion;
use Software;
use SoftwareVersion;

/* Test for inc/transfer.class.php */

class TransferTest extends DbTestCase
{
    public function testTransfer()
    {
        $this->login();

        //Original entity
        $fentity = (int) getItemByTypeName('Entity', '_test_root_entity', true);
        //Destination entity
        $dentity = (int) getItemByTypeName('Entity', '_test_child_2', true);

        $location_id = getItemByTypeName('Location', '_location01', true);

        $itemtypeslist = self::getClasses(
            'searchOptions',
            [
                '/^Rule.*/',
                '/^Common.*/',
                '/^DB.*/',
                '/^SlaLevel.*/',
                '/^OlaLevel.*/',
                '/^Glpi\\Event$/',
                '/^KnowbaseItem$/',
                '/SavedSearch.*/',
                '/.*Notification.*/',
                '/^Device.*/',
                '/^Network.*/',
                '/^IPNetwork$/',
                '/^FQDN$/',
                '/^SoftwareVersion.*/',
                '/^SoftwareLicense.*/',
                '/^FieldUnicity$/',
                '/^PurgeLogs$/',
                '/^TicketRecurrent$/',
                '/^Agent$/',
                '/^USBVendor$/',
                '/^PCIVendor$/',
                '/^PendingReasonCron$/',
            ]
        );

        $fields_values = [
            'name'            => 'Object to transfer',
            'entities_id'     => $fentity,
            'content'         => 'A content',
            'definition_time' => 'hour',
            'number_time'     => 4,
            'begin_date'      => '2020-01-01',
            'vis_cols'        => 1,
            'vis_rows'        => 1,
        ];

        $count = 0;
        foreach ($itemtypeslist as $itemtype) {
            if (is_a($itemtype, \CommonDBConnexity::class, true)) {
                // Do not check transfer of child items, they are not supposed to be transferred directly.
                continue;
            }

            $item_class = new \ReflectionClass($itemtype);
            if ($item_class->isAbstract()) {
                continue;
            }

            $obj = new $itemtype();
            if (!$obj->isEntityAssign()) {
                continue;
            }

            // Add
            $input = [];
            foreach ($fields_values as $field => $value) {
                if ($obj->isField($field)) {
                    $input[$field] = $value;
                }
            }

            if ($obj->maybeLocated()) {
                $input['locations_id'] = $location_id;
            }

            $id = $obj->add($input);
            $this->assertGreaterThan(
                0,
                $id,
                "Cannot add $itemtype"
            );
            $this->assertTrue($obj->getFromDB($id));

            //transfer to another entity
            $transfer = new \Transfer();

            $ma = $this->getMockBuilder(\MassiveAction::class)
                ->disableOriginalConstructor()
                ->getMock();

            \MassiveAction::processMassiveActionsForOneItemtype(
                $ma,
                $obj,
                [$id]
            );
            $transfer->moveItems([$itemtype => [$id]], $dentity, [$id]);
            unset($_SESSION['glpitransfer_list']);

            $this->assertTrue($obj->getFromDB($id));
            $this->assertSame(
                $dentity,
                $obj->fields['entities_id'],
                "Transfer has failed on $itemtype"
            );

            ++$count;
        }
    }

    public function testDomainTransfer()
    {
        $this->login();

        //Original entity
        $fentity = (int) getItemByTypeName('Entity', '_test_root_entity', true);
        //Destination entity
        $dentity = (int) getItemByTypeName('Entity', '_test_child_2', true);

        //records types
        $type_a = (int) getItemByTypeName('DomainRecordType', 'A', true);
        $type_cname = (int) getItemByTypeName('DomainRecordType', 'CNAME', true);

        $domain = new \Domain();
        $record = new \DomainRecord();

        $did = (int) $domain->add([
            'name'         => 'glpi-project.org',
            'entities_id'  => $fentity,
        ]);
        $this->assertGreaterThan(0, $did);
        $this->assertTrue($domain->getFromDB($did));

        $this->assertGreaterThan(
            0,
            $record->add([
                'name'         => 'glpi-project.org.',
                'type'         => $type_a,
                'data'         => '127.0.1.1',
                'entities_id'  => $fentity,
                'domains_id'   => $did,
            ])
        );

        $this->assertGreaterThan(
            0,
            $record->add([
                'name'         => 'www.glpi-project.org.',
                'type'         => $type_cname,
                'data'         => 'glpi-project.org.',
                'entities_id'  => $fentity,
                'domains_id'   => $did,
            ])
        );

        $this->assertGreaterThan(
            0,
            $record->add([
                'name'         => 'doc.glpi-project.org.',
                'type'         => $type_cname,
                'data'         => 'glpi-doc.rtfd.io',
                'entities_id'  => $fentity,
                'domains_id'   => $did,
            ])
        );

        //transfer to another entity
        $transfer = new \Transfer();

        $ma = $this->getMockBuilder(\MassiveAction::class)
            ->disableOriginalConstructor()
            ->getMock();

        \MassiveAction::processMassiveActionsForOneItemtype(
            $ma,
            $domain,
            [$did]
        );
        $transfer->moveItems(['Domain' => [$did]], $dentity, [$did]);
        unset($_SESSION['glpitransfer_list']);

        $this->assertTrue($domain->getFromDB($did));
        $this->assertSame($dentity, (int) $domain->fields['entities_id']);

        global $DB;
        $records = $DB->request([
            'FROM'   => $record->getTable(),
            'WHERE'  => [
                'domains_id' => $did,
            ],
        ]);

        $this->assertSame(3, count($records));
        foreach ($records as $rec) {
            $this->assertSame($dentity, (int) $rec['entities_id']);
        }
    }

    private function testKeepSoftwareOptionData(): array
    {
        $test_entity = getItemByTypeName('Entity', '_test_root_entity', true);

        // Create test computers
        $computers_to_create = [
            'test_transfer_pc_1',
            'test_transfer_pc_2',
            'test_transfer_pc_3',
            'test_transfer_pc_4',
        ];
        foreach ($computers_to_create as $computer_name) {
            $computer = new Computer();
            $computers_id = $computer->add([
                'name'        => $computer_name,
                'entities_id' => $test_entity,
            ]);
            $this->assertGreaterThan(0, $computers_id);
        }

        // Create test software
        $softwares_to_create = [
            'test_transfer_software_1',
            'test_transfer_software_2',
            'test_transfer_software_3',
        ];
        foreach ($softwares_to_create as $software_name) {
            $software = new Software();
            $softwares_id = $software->add([
                'name'        => $software_name,
                'entities_id' => $test_entity,
            ]);
            $this->assertGreaterThan(0, $softwares_id);
        }

        // Create test software versions
        $softwareversion_ids = [];
        $software_versions_to_create = [
            'test_transfer_software_1' => ['V1', 'V2'],
            'test_transfer_software_2' => ['V1', 'V2'],
            'test_transfer_software_3' => ['V1', 'V2'],
        ];
        foreach ($software_versions_to_create as $software_name => $versions) {
            foreach ($versions as $version) {
                $softwareversion = new SoftwareVersion();
                $softwareversions_id = $softwareversion->add([
                    'name'         => $software_name . '::' . $version,
                    'softwares_id' => getItemByTypeName('Software', $software_name, true),
                    'entities_id'  => $test_entity,
                ]);
                $this->assertGreaterThan(0, $softwareversions_id);
                $softwareversion_ids[] = $softwareversions_id;
            }
        }

        // Link software and computers
        $item_softwareversion_ids = [];
        $item_softwareversion_to_create = [
            'test_transfer_pc_1' => ['test_transfer_software_1::V1', 'test_transfer_software_2::V1'],
            'test_transfer_pc_2' => ['test_transfer_software_1::V2', 'test_transfer_software_2::V2'],
            'test_transfer_pc_3' => ['test_transfer_software_2::V1', 'test_transfer_software_3::V2'],
            'test_transfer_pc_4' => ['test_transfer_software_1::V2', 'test_transfer_software_3::V1'],
        ];
        foreach ($item_softwareversion_to_create as $computer_name => $versions) {
            foreach ($versions as $version) {
                $item_softwareversion = new Item_SoftwareVersion();
                $item_softwareversions_id = $item_softwareversion->add([
                    'items_id'     => getItemByTypeName('Computer', $computer_name, true),
                    'itemtype'     => 'Computer',
                    'softwareversions_id' => getItemByTypeName('SoftwareVersion', $version, true),
                    'entities_id'  => $test_entity,
                ]);
                $this->assertGreaterThan(0, $item_softwareversions_id);
                $item_softwareversion_ids[] = $item_softwareversions_id;
            }
        }

        return [
            [
                'items' => [
                    'Computer' => [
                        getItemByTypeName('Computer', 'test_transfer_pc_1', true),
                        getItemByTypeName('Computer', 'test_transfer_pc_2', true),
                    ],
                ],
                'entities_id_destination' => $test_entity,
                'transfer_options'        => ['keep_software' => 1],
                'expected_softwares_after_transfer' => [
                    'Computer' => [
                        getItemByTypeName('Computer', 'test_transfer_pc_1', true) => [
                            $item_softwareversion_ids[0],
                            $item_softwareversion_ids[1],
                        ],
                        getItemByTypeName('Computer', 'test_transfer_pc_2', true) => [
                            $item_softwareversion_ids[2],
                            $item_softwareversion_ids[3],
                        ],
                    ],
                ],
                'expected_softwares_version_after_transfer' => [
                    'Software' => [
                        getItemByTypeName('Software', 'test_transfer_software_1', true) => [
                            $softwareversion_ids[0],
                            $softwareversion_ids[1],
                        ],
                        getItemByTypeName('Software', 'test_transfer_software_2', true) => [
                            $softwareversion_ids[2],
                            $softwareversion_ids[3],
                        ],
                    ],
                ],
            ],
            [
                'items' => [
                    'Computer' => [
                        getItemByTypeName('Computer', 'test_transfer_pc_3', true),
                        getItemByTypeName('Computer', 'test_transfer_pc_4', true),
                    ],
                ],
                'entities_id_destination' => $test_entity,
                'transfer_options'        => ['keep_software' => 0],
                'expected_softwares_after_transfer' => [
                    'Computer' => [
                        getItemByTypeName('Computer', 'test_transfer_pc_3', true) => [],
                        getItemByTypeName('Computer', 'test_transfer_pc_4', true) => [],
                    ],
                ],
                'expected_softwares_version_after_transfer' => [
                    'Software' => [
                        getItemByTypeName('Software', 'test_transfer_software_1', true) => [],
                        getItemByTypeName('Software', 'test_transfer_software_2', true) => [],
                    ],
                ],
            ],
        ];
    }

    public function testKeepSoftwareOption(): void
    {
        $data = $this->testKeepSoftwareOptionData();
        foreach ($data as $test_row) {
            $items = $test_row['items'];
            $entities_id_destination = $test_row['entities_id_destination'];
            $transfer_options = $test_row['transfer_options'];
            $expected_softwares_after_transfer = $test_row['expected_softwares_after_transfer'];
            $expected_softwares_version_after_transfer = $test_row['expected_softwares_version_after_transfer'];

            $tranfer = new \Transfer();
            $tranfer->moveItems($items, $entities_id_destination, $transfer_options);

            foreach ($items as $itemtype => $ids) {
                foreach ($ids as $id) {
                    //check item_software
                    $item_softwareversion = new Item_SoftwareVersion();
                    $data = $item_softwareversion->find([
                        'items_id' => $id,
                        'itemtype' => $itemtype,
                    ]);

                    $found_ids = array_column($data, 'id');
                    $this->assertEquals($expected_softwares_after_transfer[$itemtype][$id], $found_ids);

                    if (!empty($data)) {
                        foreach ($data as $db_field) {
                            //check entity foreach Item_SoftwareVersion
                            $this->assertEquals($entities_id_destination, $db_field['entities_id']);

                            //check SoftwareVersion attached to Item_SoftwareVersion
                            $softwareversion = new SoftwareVersion();
                            $softwareversion->getFromDB($db_field['softwareversions_id']);

                            $softversion_id = $softwareversion->fields['id'];
                            $soft_id = $softwareversion->fields['softwares_id'];

                            //check SoftwareVersion exist from expected
                            $this->assertTrue(in_array($softversion_id, $expected_softwares_version_after_transfer['Software'][$soft_id]));
                            //check entity for SoftwareVersion
                            $this->assertEquals($entities_id_destination, $softwareversion->fields['entities_id']);
                        }
                    }
                }
            }
        }
    }

    public function testCleanSoftware()
    {
        /** @var \DBmysql $DB */
        global $DB;
        $test_entity = getItemByTypeName('Entity', '_test_root_entity', true);
        $dest_entity = getItemByTypeName('Entity', '_test_child_1', true);

        // Create test computers

        $computer = new Computer();
        $computers_id_1 = $computer->add([
            'name'        => 'test_transfer_pc_1',
            'entities_id' => $test_entity,
        ]);
        $this->assertGreaterThan(0, $computers_id_1);
        $computers_id_2 = $computer->add([
            'name'        => 'test_transfer_pc_2',
            'entities_id' => $test_entity,
        ]);
        $this->assertGreaterThan(0, $computers_id_2);

        // Create test software and versions. One software is linked to both computers, the other is linked to only one.
        $software = new Software();
        $software_id_1 = $software->add([
            'name'        => 'test_transfer_software_1',
            'entities_id' => $test_entity,
        ]);
        $this->assertGreaterThan(0, $software_id_1);
        $software_id_2 = $software->add([
            'name'        => 'test_transfer_software_2',
            'entities_id' => $test_entity,
        ]);
        $this->assertGreaterThan(0, $software_id_2);
        $softwareversion = new SoftwareVersion();
        $softwareversion_id_1 = $softwareversion->add([
            'name'         => 'test_transfer_software_1::V1',
            'softwares_id' => $software_id_1,
            'entities_id'  => $test_entity,
        ]);
        $this->assertGreaterThan(0, $softwareversion_id_1);
        $softwareversion_id_2 = $softwareversion->add([
            'name'         => 'test_transfer_software_1::V2',
            'softwares_id' => $software_id_2,
            'entities_id'  => $test_entity,
        ]);
        $this->assertGreaterThan(0, $softwareversion_id_2);

        $item_softwareversion = new Item_SoftwareVersion();
        $item_softwareversion_id_1 = $item_softwareversion->add([
            'items_id'     => $computers_id_1,
            'itemtype'     => 'Computer',
            'softwareversions_id' => $softwareversion_id_1,
            'entities_id'  => $test_entity,
        ]);
        $this->assertGreaterThan(0, $item_softwareversion_id_1);
        $item_softwareversion_id_2 = $item_softwareversion->add([
            'items_id'     => $computers_id_1,
            'itemtype'     => 'Computer',
            'softwareversions_id' => $softwareversion_id_2,
            'entities_id'  => $test_entity,
        ]);
        $this->assertGreaterThan(0, $item_softwareversion_id_2);
        $item_softwareversion_id_3 = $item_softwareversion->add([
            'items_id'     => $computers_id_2,
            'itemtype'     => 'Computer',
            'softwareversions_id' => $softwareversion_id_1,
            'entities_id'  => $test_entity,
        ]);
        $this->assertGreaterThan(0, $item_softwareversion_id_3);

        // Transfer the first computer to another entity
        $transfer = new \Transfer();
        $transfer->moveItems(['Computer' => [$computers_id_1]], $dest_entity, ['keep_software' => 1, 'clean_software' => 1]);

        // Software 2 should be deleted since it was only linked to the first computer
        //TODO Why not just move?
        $this->assertTrue($software->getFromDB($software_id_2));
        $this->assertEquals(1, $software->fields['is_deleted']);
        // There should be a non-deleted copy of software 2 in the destination entity
        $it = $DB->request([
            'SELECT' => ['id'],
            'FROM'   => $software::getTable(),
            'WHERE'  => [
                'name' => 'test_transfer_software_2',
                'entities_id' => $dest_entity,
                'is_deleted' => 0,
            ],
        ]);
        $this->assertCount(1, $it);
        $software_id_2_dest = $it->current()['id'];

        // Transfer computer 1 back to the original entity but purge software instead
        $transfer = new \Transfer();
        $transfer->moveItems(['Computer' => [$computers_id_1]], $test_entity, ['keep_software' => 1, 'clean_software' => 2]);
        $this->assertFalse($software->getFromDB($software_id_2_dest));
    }

    protected function testKeepCertificateOptionData(): array
    {
        $test_entity = getItemByTypeName('Entity', '_test_root_entity', true);

        // Create test computers
        $computers_to_create = [
            'test_transfer_pc_1',
            'test_transfer_pc_2',
            'test_transfer_pc_3',
            'test_transfer_pc_4',
        ];
        foreach ($computers_to_create as $computer_name) {
            $computer = new Computer();
            $computers_id = $computer->add([
                'name'        => $computer_name,
                'entities_id' => $test_entity,
            ]);
            $this->assertGreaterThan(0, $computers_id);
        }

        // Create test certificates
        $certificates_to_create = [
            'test_transfer_certificate_1',
            'test_transfer_certificate_2',
            'test_transfer_certificate_3',
            'test_transfer_certificate_4',
        ];
        foreach ($certificates_to_create as $certificate_name) {
            $certificate = new Certificate();
            $certificates_id = $certificate->add([
                'name'        => $certificate_name,
                'entities_id' => $test_entity,
            ]);
            $this->assertGreaterThan(0, $certificates_id);
        }

        // Link certificates and computers
        $certificate_item_ids = [];
        $certificate_item_to_create = [
            'test_transfer_pc_1' => 'test_transfer_certificate_1',
            'test_transfer_pc_2' => 'test_transfer_certificate_2',
            'test_transfer_pc_3' => 'test_transfer_certificate_3',
            'test_transfer_pc_4' => 'test_transfer_certificate_4',
        ];
        foreach ($certificate_item_to_create as $computer_name => $certificate) {
            $certificate_item = new Certificate_Item();
            $certificate_items_id = $certificate_item->add([
                'items_id'     => getItemByTypeName('Computer', $computer_name, true),
                'itemtype'     => 'Computer',
                'certificates_id' => getItemByTypeName('Certificate', $certificate, true),
            ]);
            $this->assertGreaterThan(0, $certificate_items_id);
            $certificate_item_ids[] = $certificate_items_id;
        }

        return [
            [
                'items' => [
                    'Computer' => [
                        getItemByTypeName('Computer', 'test_transfer_pc_1', true),
                        getItemByTypeName('Computer', 'test_transfer_pc_2', true),
                    ],
                ],
                'entities_id_destination' => $test_entity,
                'transfer_options'        => ['keep_certificate' => 1],
                'expected_certificates_after_transfer' => [
                    'Computer' => [
                        getItemByTypeName('Computer', 'test_transfer_pc_1', true) => [
                            $certificate_item_ids[0],
                        ],
                        getItemByTypeName('Computer', 'test_transfer_pc_2', true) => [
                            $certificate_item_ids[1],
                        ],
                    ],
                ],
            ],
            [
                'items' => [
                    'Computer' => [
                        getItemByTypeName('Computer', 'test_transfer_pc_3', true),
                        getItemByTypeName('Computer', 'test_transfer_pc_4', true),
                    ],
                ],
                'entities_id_destination' => $test_entity,
                'transfer_options'        => ['keep_certificate' => 0],
                'expected_certificates_after_transfer' => [
                    'Computer' => [
                        getItemByTypeName('Computer', 'test_transfer_pc_3', true) => [],
                        getItemByTypeName('Computer', 'test_transfer_pc_4', true) => [],
                    ],
                ],
            ],
        ];
    }

    public function testKeepCertificateOption(): void
    {
        $data = $this->testKeepCertificateOptionData();
        foreach ($data as $test_row) {
            $items = $test_row['items'];
            $entities_id_destination = $test_row['entities_id_destination'];
            $transfer_options = $test_row['transfer_options'];
            $expected_certificates_after_transfer = $test_row['expected_certificates_after_transfer'];

            $tranfer = new \Transfer();
            $tranfer->moveItems($items, $entities_id_destination, $transfer_options);

            foreach ($items as $itemtype => $ids) {
                foreach ($ids as $id) {
                    $certificate_item = new Certificate_Item();
                    $data = $certificate_item->find([
                        'items_id' => $id,
                        'itemtype' => $itemtype,
                    ]);
                    $found_ids = array_column($data, 'id');
                    $this->assertEquals(
                        $expected_certificates_after_transfer[$itemtype][$id],
                        $found_ids
                    );
                }
            }
        }
    }


    public function testKeepLocationTransfer()
    {
        $this->login();

        //Original entity
        $fentity = (int) getItemByTypeName('Entity', '_test_root_entity', true);
        //Destination entity
        $dentity = (int) getItemByTypeName('Entity', '_test_child_2', true);

        $location = new \Location();
        $location_id = (int) $location->add([
            'name'          => 'location',
            'entities_id'   => $fentity,
            'is_recursive'  => 1,
        ]);
        $this->assertGreaterThan(0, $location_id);
        $this->assertTrue($location->getFromDB($location_id));

        $ticket = new \Ticket();
        $ticket_id = (int) $ticket->add([
            'name'         => 'ticket',
            'content'         => 'content ticket',
            'locations_id' => $location_id,
            'entities_id'  => $fentity,
        ]);
        $this->assertGreaterThan(0, $ticket_id);
        $this->assertTrue($ticket->getFromDB($ticket_id));

        //transfer to another entity
        $transfer = new \Transfer();
        $this->assertTrue($transfer->getFromDB(1));

        //update transfer model to keep location
        $transfer->fields["keep_location"] = 1;
        $this->assertTrue($transfer->update($transfer->fields));

        $item_to_transfer = [\Ticket::class => [$ticket_id => $ticket_id]];
        $transfer->moveItems($item_to_transfer, $dentity, $transfer->fields);

        //reload ticket
        $this->assertTrue($ticket->getFromDB($ticket_id));
        $this->assertEquals($location_id, $ticket->fields['locations_id']);
    }

    public function testEmptyLocationTransfer()
    {
        $this->login();

        //Original entity
        $fentity = (int) getItemByTypeName('Entity', '_test_root_entity', true);
        //Destination entity
        $dentity = (int) getItemByTypeName('Entity', '_test_child_2', true);

        $location = new \Location();
        $location_id = (int) $location->add([
            'name'          => 'location',
            'entities_id'   => $fentity,
            'is_recursive'  => 1,
        ]);
        $this->assertGreaterThan(0, $location_id);
        $this->assertTrue($location->getFromDB($location_id));


        $ticket = new \Ticket();
        $ticket_id = (int) $ticket->add([
            'name'         => 'ticket',
            'content'         => 'content ticket',
            'locations_id' => $location_id,
            'entities_id'  => $fentity,
        ]);
        $this->assertGreaterThan(0, $ticket_id);
        $this->assertTrue($ticket->getFromDB($ticket_id));


        //transfer to another entity
        $transfer = new \Transfer();
        $this->assertTrue($transfer->getFromDB(1));

        //update transfer model to empty location
        $transfer->fields["keep_location"] = 0;
        $this->assertTrue($transfer->update($transfer->fields));

        $item_to_transfer = [\Ticket::class => [$ticket_id => $ticket_id]];
        $transfer->moveItems($item_to_transfer, $dentity, $transfer->fields);

        //reload ticket
        $this->assertTrue($ticket->getFromDB($ticket_id));
        $this->assertEquals(0, $ticket->fields['locations_id']);
    }

<<<<<<< HEAD
    public function testTransferLinkedSuppliers()
    {
        $this->login();
        $source_entity = getItemByTypeName('Entity', '_test_child_1', true);
        $destination_entity = getItemByTypeName('Entity', '_test_child_2', true);

        $supplier = new \Supplier();
        $supplier_id = $supplier->add([
            'name' => __FUNCTION__,
            'entities_id' => $source_entity,
        ]);
        $this->assertGreaterThan(0, $supplier_id);

        $ticket = new \Ticket();
        $ticket_id = $ticket->add([
            'name' => 'ticket',
            'content' => 'content ticket',
            'entities_id' => $source_entity,
        ]);
        $this->assertGreaterThan(0, $ticket_id);

        $supplier_ticket = new \Supplier_Ticket();
        $this->assertGreaterThan(0, $supplier_ticket->add([
            'tickets_id'   => $ticket_id,
            'suppliers_id' => $supplier_id,
            'type'         => \CommonITILActor::ASSIGN,
        ]));

        $transfer = new \Transfer();
        $transfer->moveItems(['Ticket' => [$ticket_id]], $destination_entity, []);

        $this->assertTrue($ticket->getFromDB($ticket_id));
        $this->assertEquals($destination_entity, $ticket->fields['entities_id']);

        $suppliers = $supplier->find([
            'name' => __FUNCTION__,
            'entities_id' => $destination_entity,
        ]);
        $this->assertCount(1, $suppliers);
        $supplier = reset($suppliers);
        $this->assertCount(1, $supplier_ticket->find([
            'tickets_id' => $ticket_id,
            'suppliers_id' => $supplier['id'],
            'type'         => \CommonITILActor::ASSIGN,
        ]));
    }

    public function testTransferTaskCategory()
    {
        $this->login();
        $source_entity = getItemByTypeName('Entity', '_test_child_1', true);
        $destination_entity = getItemByTypeName('Entity', '_test_child_2', true);

        $ticket = new \Ticket();
        $ticket_id = $ticket->add([
            'name' => 'ticket',
            'content' => 'content ticket',
            'entities_id' => $source_entity,
        ]);
        $this->assertGreaterThan(0, $ticket_id);

        $task_cat = new \TaskCategory();
        $task_cat_id = $task_cat->add([
            'name' => __FUNCTION__,
            'entities_id' => $source_entity,
        ]);
        $this->assertGreaterThan(0, $task_cat_id);

        $ticket_task = new \TicketTask();
        $task_id = $ticket_task->add([
            'name' => 'task',
            'content' => 'content task',
            'taskcategories_id' => $task_cat_id,
            'tickets_id' => $ticket_id,
        ]);
        $this->assertGreaterThan(0, $task_id);

        $transfer = new \Transfer();
        $transfer->moveItems(['Ticket' => [$ticket_id]], $destination_entity, []);
        $this->assertTrue($ticket->getFromDB($ticket_id));
        $this->assertEquals($destination_entity, $ticket->fields['entities_id']);

        $task_cats = $task_cat->find([
            'name' => __FUNCTION__,
            'entities_id' => $destination_entity,
        ]);
        $this->assertCount(1, $task_cats);
        $task_cat = reset($task_cats);
        $this->assertTrue($ticket_task->getFromDB($task_id));
        $this->assertEquals($task_cat['id'], $ticket_task->fields['taskcategories_id']);
    }

    public function testGenericAssetTransfer(): void
    {
        $this->login();
        $source_entity = getItemByTypeName('Entity', '_test_child_1', true);
        $destination_entity = getItemByTypeName('Entity', '_test_child_2', true);

        //create Smartphone generic asset
        $definition = $this->initAssetDefinition(
            system_name: 'Smartphone' . $this->getUniqueString()
        );
        $classname  = $definition->getAssetClassName();

        $item = new $classname();
        $item_id = $item->add([
            'name' => 'To transfer Smartphone',
            'entities_id' => $source_entity,
        ]);
        $this->assertGreaterThan(0, $item_id);

        $transfer = new \Transfer();
        $transfer->moveItems([$classname => [$item_id]], $destination_entity, []);
        $this->assertTrue($item->getFromDB($item_id));
        $this->assertEquals($destination_entity, $item->fields['entities_id']);
=======
    public function testTicketWithDocumentTransfer()
    {
        $this->login();

        //Original entity
        $fentity = (int) getItemByTypeName('Entity', '_test_root_entity', true);
        //Destination entity
        $dentity = (int) getItemByTypeName('Entity', '_test_child_2', true);

        $ticket = new \Ticket();
        $ticket_id = (int) $ticket->add([
            'name' => 'ticket',
            'content' => 'content ticket',
            'entities_id' => $fentity,
        ]);
        $this->assertGreaterThan(0, $ticket_id);
        $this->assertTrue($ticket->getFromDB($ticket_id));

        // Create a document stub.
        $mdoc = $this->getMockBuilder(\Document::class)
            ->onlyMethods(['moveUploadedDocument'])
            ->getMock();
        $mdoc->method('moveUploadedDocument')->willReturn(true);

        $input['upload_file'] = 'filename.ext';
        $input['itemtype'] = \Ticket::class;
        $input['items_id'] = $ticket_id;
        $input['entities_id'] = $fentity;

        $docid = $mdoc->add($input);
        $this->assertGreaterThan(0, $docid);

        $doc_item = new \Document_Item();
        $this->assertTrue($doc_item->getFromDBByCrit(['documents_id' => $docid]));
        $this->assertSame($fentity, $doc_item->fields['entities_id']);

        //transfer to another entity
        $transfer = new \Transfer();
        $this->assertTrue($transfer->getFromDB(1));

        //update transfer model to keep documents
        $transfer->fields["keep_document"] = 1;
        $this->assertTrue($transfer->update($transfer->fields));

        $item_to_transfer = [\Ticket::class => [$ticket_id => $ticket_id]];
        $transfer->moveItems($item_to_transfer, $dentity, $transfer->fields);

        //reload ticket
        $this->assertTrue($ticket->getFromDB($ticket_id));
        $doc_item = new \Document_Item();
        $this->assertTrue($doc_item->getFromDBByCrit(['documents_id' => $docid]));
        $this->assertSame($dentity, $doc_item->fields['entities_id']);
>>>>>>> da1d4f58
    }
}<|MERGE_RESOLUTION|>--- conflicted
+++ resolved
@@ -744,7 +744,6 @@
         $this->assertEquals(0, $ticket->fields['locations_id']);
     }
 
-<<<<<<< HEAD
     public function testTransferLinkedSuppliers()
     {
         $this->login();
@@ -860,7 +859,8 @@
         $transfer->moveItems([$classname => [$item_id]], $destination_entity, []);
         $this->assertTrue($item->getFromDB($item_id));
         $this->assertEquals($destination_entity, $item->fields['entities_id']);
-=======
+    }
+
     public function testTicketWithDocumentTransfer()
     {
         $this->login();
@@ -913,6 +913,5 @@
         $doc_item = new \Document_Item();
         $this->assertTrue($doc_item->getFromDBByCrit(['documents_id' => $docid]));
         $this->assertSame($dentity, $doc_item->fields['entities_id']);
->>>>>>> da1d4f58
     }
 }