<?php

/**
 * ---------------------------------------------------------------------
 *
 * GLPI - Gestionnaire Libre de Parc Informatique
 *
 * http://glpi-project.org
 *
 * @copyright 2015-2025 Teclib' and contributors.
 * @copyright 2003-2014 by the INDEPNET Development Team.
 * @licence   https://www.gnu.org/licenses/gpl-3.0.html
 *
 * ---------------------------------------------------------------------
 *
 * LICENSE
 *
 * This file is part of GLPI.
 *
 * This program is free software: you can redistribute it and/or modify
 * it under the terms of the GNU General Public License as published by
 * the Free Software Foundation, either version 3 of the License, or
 * (at your option) any later version.
 *
 * This program is distributed in the hope that it will be useful,
 * but WITHOUT ANY WARRANTY; without even the implied warranty of
 * MERCHANTABILITY or FITNESS FOR A PARTICULAR PURPOSE.  See the
 * GNU General Public License for more details.
 *
 * You should have received a copy of the GNU General Public License
 * along with this program.  If not, see <https://www.gnu.org/licenses/>.
 *
 * ---------------------------------------------------------------------
 */

namespace tests\units;

<<<<<<< HEAD
=======
use CommonITILObject;
use CommonITILValidation;
>>>>>>> 1eaea360
use Contract;
use ContractType;
use ITILFollowup;
use ITILFollowupTemplate;
use Location;
use PHPUnit\Framework\Attributes\DataProvider;
use Rule;
use RuleAction;
use Ticket_Contract;

// Force import because of autoloader not working
require_once __DIR__ . '/../abstracts/RuleCommonITILObject.php';

/* Test for inc/ruleticket.class.php */

class RuleTicketTest extends RuleCommonITILObject
{
    public function testGetCriteria()
    {
        $rule = $this->getRuleInstance();
        $criteria = $rule->getCriterias();
        $this->assertGreaterThan(20, count($criteria));
    }

    public function testGetActions()
    {
        $rule = $this->getRuleInstance();
        $actions  = $rule->getActions();
        $this->assertGreaterThan(20, count($actions));
    }

    public function testDefaultRuleExists()
    {
        $this->assertSame(
            1,
            countElementsInTable(
                'glpi_rules',
                [
                    'name' => 'Ticket location from item',
                    'is_active' => 0
                ]
            )
        );
        $this->assertSame(
            0,
            countElementsInTable(
                'glpi_rules',
                [
                    'name' => 'Ticket location from use',
                    'is_active' => 1
                ]
            )
        );
    }

    public function testAssignContract()
    {
        $this->login();

        // Create contract1 "zabbix"
        $contractTest1 = new \Contract();
        $contracttest1_id = $contractTest1->add($contractTest1_input = [
            "name"                  => "zabbix",
            "entities_id"           => 0
        ]);
        $this->checkInput($contractTest1, $contracttest1_id, $contractTest1_input);

        // Create rule for create regex action
        $ruleticket = new \RuleTicket();
        $rulecrit   = new \RuleCriteria();
        $ruleaction = new \RuleAction();

        $ruletid = $ruleticket->add($ruletinput = [
            'name'         => 'test associate contract with  : glpi',
            'match'        => 'AND',
            'is_active'    => 1,
            'sub_type'     => 'RuleTicket',
            'condition'    => \RuleTicket::ONADD,
            'is_recursive' => 1,
        ]);
        $this->checkInput($ruleticket, $ruletid, $ruletinput);

        // Create criteria to match regex
        $crit_id = $rulecrit->add($crit_input = [
            'rules_id'  => $ruletid,
            'criteria'  => 'itilcategories_id',
            'condition' => \Rule::REGEX_MATCH,
            'pattern'   => '/(zabbix)/',
        ]);
        $this->checkInput($rulecrit, $crit_id, $crit_input);

        // Create action to assign contract1
        $action_id1 = $ruleaction->add($action_input = [
            'rules_id'    => $ruletid,
            'action_type' => 'regex_result',
            'field'       => 'assign_contract',
            'value'       => '#0',
        ]);
        $this->checkInput($ruleaction, $action_id1, $action_input);

        // Create category for ticket
        $category = new \ITILCategory();
        $category_id = $category->add($category_input = [
            "name" => "zabbix"
        ]);
        $this->checkInput($category, $category_id, $category_input);

        // Create ticket to match rule on create
        $ticketCreate = new \Ticket();
        $ticketsCreate_id = $ticketCreate->add($ticketCreate_input = [
            'name'              => 'test zabbix',
            'content'           => 'test zabbix',
            'itilcategories_id' => $category_id
        ]);

        $this->checkInput($ticketCreate, $ticketsCreate_id, $ticketCreate_input);
        $this->assertGreaterThan(0, $ticketsCreate_id);

        // Check for one associated element
        $this->assertEquals(
            1,
            countElementsInTable(
                \Ticket_Contract::getTable(),
                ['contracts_id'  => $contracttest1_id,
                    'tickets_id' => $ticketsCreate_id
                ]
            )
        );
    }

    public static function testMailHeaderCriteriaProvider()
    {
        return [
            [
                "pattern"  => 'pattern_priority',
                "header"   => 'x-priority',
            ],
            [
                "pattern"  => 'pattern_from',
                "header"   => 'from',
            ],
            [
                "pattern"  => 'pattern_to',
                "header"   => 'to',
            ],
            [
                "pattern"  => 'pattern_reply-to',
                "header"   => 'reply-to',
            ],
            [
                "pattern"  => 'pattern_in-reply-to',
                "header"   => 'in-reply-to',
            ],
            [
                "pattern"  => 'pattern_subject',
                "header"   => 'subject',
            ],
        ];
    }

    #[DataProvider('testMailHeaderCriteriaProvider')]
    public function testMailHeaderCriteria(
        string $pattern,
        string $header
    ) {
        // clean right singleton
        \SingletonRuleList::getInstance("RuleTicket", 0)->load = 0;
        \SingletonRuleList::getInstance("RuleTicket", 0)->list = [];

        $this->login();

        $ruleticket = $this->getRuleInstance();
        $rulecrit   = new \RuleCriteria();
        $ruleaction = new \RuleAction();

        $ruletid = $ruleticket->add($ruletinput = [
            'name'         => 'test ' . $header,
            'match'        => 'AND',
            'is_active'    => 1,
            'sub_type'     => $ruleticket::getType(),
            'condition'    => \RuleCommonITILObject::ONADD,
            'is_recursive' => 1,
        ]);
        $this->checkInput($ruleticket, $ruletid, $ruletinput);

        $crit_id = $rulecrit->add($crit_input = [
            'rules_id'  => $ruletid,
            'criteria'  => "_" . $header,
            'condition' => \Rule::PATTERN_IS,
            'pattern'   => $pattern,
        ]);
        $this->checkInput($rulecrit, $crit_id, $crit_input);

        // Create action to put priority to very high
        $action_id = $ruleaction->add($action_input = [
            'rules_id'    => $ruletid,
            'action_type' => 'assign',
            'field'       => 'priority',
            'value'       => 5,
        ]);
        $this->checkInput($ruleaction, $action_id, $action_input);

        // Create ITIL Object with header value in "_head" property
        $itil = $this->getITILObjectInstance();
        $itil_id = $itil->add([
            'name'              => 'test ' . $header . ' header',
            'content'           => 'test ' . $header . ' header',
            '_head'             => [
                $header => $pattern
            ]
        ]);

        // Verify ITIL Object has priority 5
        $this->assertTrue($itil->getFromDB($itil_id));
        $this->assertEquals(5, $itil->fields['priority']);

        // Retest ITIL Object with different header value
        $itil_id = $itil->add([
            'name'              => 'test ' . $header . ' header',
            'content'           => 'test ' . $header . ' header',
            '_head'             => [
                $header => 'header_foo_bar'
            ]
        ]);

        // Verify ITIL Object does not have priority 5
        $this->assertTrue($itil->getFromDB($itil_id));
        $this->assertNotEquals(5, $itil->fields['priority']);
    }

    /**
     * Test contract type criteria
     */
    public function testContractType()
    {
        $this->login();

        // Create contract type (we need its id to setup the rule)
        $contract_type = new ContractType();
        $contract_type_input = [
            'name'        => 'test_contract',
        ];
        $contract_type_id = $contract_type->add($contract_type_input);
        $this->checkInput($contract_type, $contract_type_id, $contract_type_input);

       // Create rule
        $ruleticket = new \RuleTicket();
        $rulecrit   = new \RuleCriteria();
        $ruleaction = new \RuleAction();

        $ruletid = $ruleticket->add($ruletinput = [
            'name'         => 'test contract type',
            'match'        => 'AND',
            'is_active'    => 1,
            'sub_type'     => 'RuleTicket',
            'condition'    => \RuleCommonITILObject::ONADD | \RuleCommonITILObject::ONUPDATE,
            'is_recursive' => 1,
        ]);
        $this->checkInput($ruleticket, $ruletid, $ruletinput);

        // Create criteria to check if category code is R
        $crit_id = $rulecrit->add($crit_input = [
            'rules_id'  => $ruletid,
            'criteria'  => '_contract_types',
            'condition' => \Rule::PATTERN_IS,
            'pattern'   => $contract_type_id,
        ]);
        $this->checkInput($rulecrit, $crit_id, $crit_input);

        // Create action to put impact to very low
        $rule_value = 2;
        $action_id = $ruleaction->add($action_input = [
            'rules_id'    => $ruletid,
            'action_type' => 'assign',
            'field'       => 'impact',
            'value'       => $rule_value,
        ]);
        $this->checkInput($ruleaction, $action_id, $action_input);

        // Create new group
        $category = new \ITILCategory();
        $category_id = $category->add($category_input = [
            "name" => "group1",
            "code" => "R"
        ]);
        $this->checkInput($category, $category_id, $category_input);

       // Create a ticket
        $ticket = new \Ticket();
        $tickets_id = $ticket->add($ticket_input = [
            'name'              => 'test category code',
            'content'           => 'test category code',
            'itilcategories_id' => $category_id
        ]);
        $this->checkInput($ticket, $tickets_id, $ticket_input);

        // Check that the rule was not executed yet
        $this->assertTrue($ticket->getFromDB($tickets_id));
        $this->assertNotEquals($rule_value, $ticket->fields['impact']);

        // Update ticket
        $update_1_res = $ticket->update([
            'id' => $ticket->fields['id'],
            'content' => 'content update 1',
        ]);
        $this->assertTrue($update_1_res);

        // Check that rule was not executed yet
        $this->assertTrue($ticket->getFromDB($tickets_id));
        $this->assertNotEquals($rule_value, $ticket->fields['impact']);

        // Create contract
        $contract = new Contract();
        $contract_input = [
            'name'             => 'test_contract',
            'contracttypes_id' => $contract_type_id,
            'entities_id'      => getItemByTypeName('Entity', '_test_root_entity', true),
        ];
        $contract_id = $contract->add($contract_input);
        $this->checkInput($contract, $contract_id, $contract_input);

        // Link contract to ticket
        $ticketcontract = new Ticket_Contract();
        $ticketcontract_input = [
            'contracts_id' => $contract_id,
            'tickets_id'   => $ticket->fields['id'],
        ];
        $ticketcontract_id = $ticketcontract->add($ticketcontract_input);
        $this->checkInput($ticketcontract, $ticketcontract_id, $ticketcontract_input);

        // Update ticket a second time
        $update_2_res = $ticket->update([
            'id' => $ticket->fields['id'],
            'content' => 'content update 2',
        ]);
        $this->assertTrue($update_2_res);

        // Check that rule was executed correctly
        $this->assertTrue($ticket->getFromDB($tickets_id));
        $this->assertEquals($rule_value, $ticket->fields['impact']);

       // Create a second ticket with the contract linked
        $ticket_2 = new \Ticket();
        $tickets_id_2 = $ticket->add($ticket_input_2 = [
            'name'              => 'test category code',
            'content'           => 'test category code',
            'itilcategories_id' => $category_id,
            '_contracts_id'     => $contract_id,
        ]);
        unset($ticket_input_2['_contracts_id']); // Remove temporary field as the "checkInput" method will not be able to find it
        $this->checkInput($ticket_2, $tickets_id_2, $ticket_input_2);

        // Check that the rule was executed correctly
        $this->assertTrue($ticket_2->getFromDB($tickets_id_2));
        $this->assertEquals($rule_value, $ticket_2->fields['impact']);
    }

    public function testGroupRequesterAssignFromDefaultUserAndLocationFromUserOnUpdate()
    {
        $this->login();

        // Create rule
        $rule_itil = $this->getRuleInstance();
        $rulecrit   = new \RuleCriteria();
        $ruleaction = new \RuleAction();

        $ruletid = $rule_itil->add($ruletinput = [
            'name'         => 'test group requester from user on update',
            'match'        => 'AND',
            'is_active'    => 1,
            'sub_type'     => $this->getTestedClass(),
            'condition'    => \RuleCommonITILObject::ONUPDATE,
            'is_recursive' => 1,
        ]);
        $this->checkInput($rule_itil, $ruletid, $ruletinput);

        //create criteria to check an update
        $crit_id = $rulecrit->add($crit_input = [
            'rules_id'  => $ruletid,
            'criteria'  => 'content',
            'condition' => \Rule::PATTERN_EXISTS,
            'pattern'   => 1,
        ]);
        $this->checkInput($rulecrit, $crit_id, $crit_input);

        //create action to put default user group as group requester
        $action_id = $ruleaction->add($action_input = [
            'rules_id'    => $ruletid,
            'action_type' => 'defaultfromuser',
            'field'       => '_groups_id_requester',
            'value'       => 1,
        ]);
        $this->checkInput($ruleaction, $action_id, $action_input);

        //create action to put user location as ITIL Object location
        $action_id = $ruleaction->add($action_input = [
            'rules_id'    => $ruletid,
            'action_type' => 'fromuser',
            'field'       => 'locations_id',
            'value'       => 1,
        ]);
        $this->checkInput($ruleaction, $action_id, $action_input);

        //create new group
        $group = new \Group();
        $group_id = $group->add($group_input = [
            "name" => "group1",
            "is_requester" => true
        ]);
        $this->checkInput($group, $group_id, $group_input);

        //Load user tech
        $user = new \User();
        $user->getFromDB(getItemByTypeName('User', 'tech', true));

        //add user to group
        $group_user = new \Group_User();
        $group_user_id = $group_user->add($group_user_input = [
            "groups_id" => $group_id,
            "users_id"  => $user->fields['id']
        ]);
        $this->checkInput($group_user, $group_user_id, $group_user_input);

        //add default group to user
        $user->fields['groups_id'] = $group_id;
        $this->assertTrue($user->update($user->fields));

        //create new location
        $location = new \Location();
        $location_id = $location->add($location_input = [
            "name" => "location1",
        ]);
        $this->checkInput($location, $location_id, $location_input);

        //add location to user
        $user->fields['locations_id'] = $location_id;
        $this->assertTrue($user->update($user->fields));

        // Create ITIL Object
        $itil = $this->getITILObjectInstance();
        $itil_fk = $this->getITILObjectClass()::getForeignKeyField();
        $itil_id = $itil->add($itil_input = [
            'name'             => 'Add group requester if requester have default group',
            'content'          => 'test',
            '_users_id_requester' => $user->fields['id']
        ]);
        unset($itil_input['_users_id_requester']); // _users_id_requester is stored in glpi_*_users table, so remove it
        $this->checkInput($itil, $itil_id, $itil_input);

        //locations_id must be set to 0
        $this->assertSame(0, $itil->fields['locations_id']);

        //load ITILGroup (expected false)
        $itil_group = $this->getITILLinkInstance('Group');
        $this->assertFalse(
            $itil_group->getFromDBByCrit([
                $itil_fk    => $itil_id,
                'groups_id' => $group_id,
                'type'      => \CommonITILActor::REQUESTER
            ])
        );

        //Update ITIL Object to trigger rule
        $itil->update($itil_input = [
            'id' => $itil_id,
            'content' => 'test on update'
        ]);
        $this->checkInput($itil, $itil_id, $itil_input);

        //load ITILGroup
        $itil_group = $this->getITILLinkInstance('Group');
        $this->assertTrue(
            $itil_group->getFromDBByCrit([
                $itil_fk    => $itil_id,
                'groups_id' => $group_id,
                'type'      => \CommonITILActor::REQUESTER
            ])
        );

        //locations_id must be set to
        $itil->getFromDB($itil_id);
        $this->assertSame($location_id, $itil->fields['locations_id']);
    }

    public function testNewActors()
    {
        $this->login();

        $tech_id   = getItemByTypeName('User', "tech", true);
        $groups_id = getItemByTypeName('Group', '_test_group_1', true);

        $supplier = new \Supplier();
        $suppliers_id = $supplier->add([
            'name'        => 'Supplier 1',
            'entities_id' => 0,
        ]);
        $this->assertGreaterThan(0, $suppliers_id);

        $location = new \Location();
        $locations_id = $location->add([
            'name' => 'Location 1',
        ]);
        $this->assertGreaterThan(0, $locations_id);

        // Create rule
        $ruleticket = new \RuleTicket();
        $rulecrit   = new \RuleCriteria();
        $ruleaction = new \RuleAction();

        $ruletid = $ruleticket->add($ruletinput = [
            'name'         => 'testNewActors',
            'match'        => 'OR',
            'is_active'    => 1,
            'sub_type'     => 'RuleTicket',
            'condition'    => \RuleTicket::ONADD,
            'is_recursive' => 1,
        ]);
        $this->checkInput($ruleticket, $ruletid, $ruletinput);

        //create criteria to check
        $crit_id = $rulecrit->add($crit_input = [
            'rules_id'  => $ruletid,
            'criteria'  => '_users_id_requester',
            'condition' => \Rule::PATTERN_IS,
            'pattern'   => $tech_id,
        ]);
        $this->checkInput($rulecrit, $crit_id, $crit_input);
        $crit_id = $rulecrit->add($crit_input = [
            'rules_id'  => $ruletid,
            'criteria'  => '_users_id_observer',
            'condition' => \Rule::PATTERN_IS,
            'pattern'   => $tech_id,
        ]);
        $this->checkInput($rulecrit, $crit_id, $crit_input);
        $crit_id = $rulecrit->add($crit_input = [
            'rules_id'  => $ruletid,
            'criteria'  => '_users_id_assign',
            'condition' => \Rule::PATTERN_IS,
            'pattern'   => $tech_id,
        ]);
        $this->checkInput($rulecrit, $crit_id, $crit_input);
        $crit_id = $rulecrit->add($crit_input = [
            'rules_id'  => $ruletid,
            'criteria'  => '_groups_id_requester',
            'condition' => \Rule::PATTERN_IS,
            'pattern'   => $groups_id,
        ]);
        $this->checkInput($rulecrit, $crit_id, $crit_input);
        $crit_id = $rulecrit->add($crit_input = [
            'rules_id'  => $ruletid,
            'criteria'  => '_groups_id_observer',
            'condition' => \Rule::PATTERN_IS,
            'pattern'   => $groups_id,
        ]);
        $this->checkInput($rulecrit, $crit_id, $crit_input);
        $crit_id = $rulecrit->add($crit_input = [
            'rules_id'  => $ruletid,
            'criteria'  => '_groups_id_assign',
            'condition' => \Rule::PATTERN_IS,
            'pattern'   => $groups_id,
        ]);
        $this->checkInput($rulecrit, $crit_id, $crit_input);
        $crit_id = $rulecrit->add($crit_input = [
            'rules_id'  => $ruletid,
            'criteria'  => '_suppliers_id_assign',
            'condition' => \Rule::PATTERN_IS,
            'pattern'   => $suppliers_id,
        ]);
        $this->checkInput($rulecrit, $crit_id, $crit_input);

        //create action to add group as group requester
        $action_id = $ruleaction->add($action_input = [
            'rules_id'    => $ruletid,
            'action_type' => 'assign',
            'field'       => 'locations_id',
            'value'       => $locations_id,
        ]);
        $this->checkInput($ruleaction, $action_id, $action_input);

        // test all common actors
        foreach (['User', 'Group'] as $actoritemtype) {
            $items_id = ($actoritemtype == "User") ? $tech_id : $groups_id;
            foreach (['requester', 'observer', 'assign'] as $actortype) {
                $ticket = new \Ticket();
                $tickets_id = $ticket->add([
                    'name'    => 'test actors',
                    'content' => 'test actors',
                    '_actors' => [
                        $actortype => [
                            [
                                'itemtype' => $actoritemtype,
                                'items_id' => $items_id,
                            ]
                        ]
                    ],
                ]);
                $ticket->getFromDB($tickets_id);
                $this->assertEquals($locations_id, $ticket->fields['locations_id']);
            }
        }

        // test also suppliers for assign
        $ticket = new \Ticket();
        $tickets_id = $ticket->add([
            'name'    => 'test actors supplier',
            'content' => 'test actors supplier',
            '_actors' => [
                'assign' => [
                    [
                        'itemtype' => 'Supplier',
                        'items_id' => $suppliers_id,
                    ]
                ]
            ],
        ]);
        $ticket->getFromDB($tickets_id);
        $this->assertEquals($locations_id, $ticket->fields['locations_id']);
    }

    public function testAssignManager()
    {
        $this->login();

        // create users
        $user = new \User();
        $manager_id = $user->add([
            'name' => 'test manager',
        ]);
        $this->assertGreaterThan(0, $manager_id);
        $user_id = $user->add([
            'name' => 'test user',
            'users_id_supervisor' => $manager_id,
        ]);
        $this->assertGreaterThan(0, $user_id);

        // check manager
        $user->getFromDB($user_id);
        $this->assertEquals($manager_id, $user->fields['users_id_supervisor']);

        // create rule
        $ruleticket = new \RuleTicket();
        $rulecrit   = new \RuleCriteria();
        $ruleaction = new \RuleAction();

        $ruletid = $ruleticket->add($ruletinput = [
            'name'         => 'testManager',
            'match'        => 'AND',
            'is_active'    => 1,
            'sub_type'     => 'RuleTicket',
            'condition'    => \RuleTicket::ONADD | \RuleTicket::ONUPDATE,
            'is_recursive' => 1,
        ]);
        $this->checkInput($ruleticket, $ruletid, $ruletinput);

        //create criteria to check
        $crit_id = $rulecrit->add($crit_input = [
            'rules_id'  => $ruletid,
            'criteria'  => 'itilcategories_id',
            'condition' => \Rule::PATTERN_IS,
            'pattern'   => 0,
        ]);
        $this->checkInput($rulecrit, $crit_id, $crit_input);

        //create action to manager
        $action_id = $ruleaction->add($action_input = [
            'rules_id'    => $ruletid,
            'action_type' => 'assign',
            'field'       => '_users_id_observer',
            'value'       => 'requester_manager',
        ]);
        $this->checkInput($ruleaction, $action_id, $action_input);

        // create ticket
        $ticket = new \Ticket();
        $tickets_id = $ticket->add([
            'name'    => 'test manager',
            'content' => 'test manager',
            '_users_id_requester' => [$user_id],
        ]);
        $this->assertGreaterThan(0, $tickets_id);

        // check manager
        $ticket_user = new \Ticket_User();
        $this->assertTrue(
            $ticket_user->getFromDBByCrit([
                'tickets_id'    => $tickets_id,
                'users_id'      => $manager_id,
                'type'          => \CommonITILActor::OBSERVER,
            ])
        );
    }

    public function testAssignProject()
    {
        $this->login();

        //create project "project"
        $projectTest1 = new \Project();
        $projecttest1_id = $projectTest1->add($projectTest1_input = [
            "name"                  => "project"
        ]);
        $this->checkInput($projectTest1, $projecttest1_id, $projectTest1_input);

        // Add rule for create / update trigger (and assign action)
        $ruleticket = new \RuleTicket();
        $rulecrit   = new \RuleCriteria();
        $ruleaction = new \RuleAction();

        $ruletid = $ruleticket->add($ruletinput = [
            'name'         => 'test associated element : project',
            'match'        => 'AND',
            'is_active'    => 1,
            'sub_type'     => 'RuleTicket',
            'condition'    => \RuleTicket::ONUPDATE + \RuleTicket::ONADD,
            'is_recursive' => 1,
        ]);
        $this->checkInput($ruleticket, $ruletid, $ruletinput);

        // Create criteria to check if content contain key word
        $crit_id = $rulecrit->add($crit_input = [
            'rules_id'  => $ruletid,
            'criteria'  => 'content',
            'condition' => \Rule::PATTERN_CONTAIN,
            'pattern'   => 'project',
        ]);
        $this->checkInput($rulecrit, $crit_id, $crit_input);

        // Create action to add project
        $action_id = $ruleaction->add($action_input = [
            'rules_id'    => $ruletid,
            'action_type' => 'assign',
            'field'       => 'assign_project',
            'value'       => $projecttest1_id,
        ]);
        $this->checkInput($ruleaction, $action_id, $action_input);

        //create ticket to match rule on create
        $ticketCreate = new \Ticket();
        $ticketsCreate_id = $ticketCreate->add($ticketCreate_input = [
            'name'              => 'test project',
            'content'           => 'test project'
        ]);
        $this->checkInput($ticketCreate, $ticketsCreate_id, $ticketCreate_input);

        //check for one associated element
        $this->assertEquals(
            1,
            countElementsInTable(
                \Itil_Project::getTable(),
                ['itemtype'  =>  \Ticket::getType(),
                    'projects_id'   => $projecttest1_id,
                    'items_id' => $ticketsCreate_id
                ]
            )
        );

        //create ticket to match rule on update
        $ticketUpdate = new \Ticket();
        $ticketsUpdate_id = $ticketUpdate->add($ticketUpdate_input = [
            'name'              => 'test',
            'content'           => 'test'
        ]);
        $this->checkInput($ticketUpdate, $ticketsUpdate_id, $ticketUpdate_input);

        //no project associated
        $this->assertEquals(
            0,
            countElementsInTable(
                \Itil_Project::getTable(),
                ['itemtype'  =>  \Ticket::getType(),
                    'projects_id'   => $projecttest1_id,
                    'items_id' => $ticketsUpdate_id
                ]
            )
        );

        //update ticket content to match rule
        $ticketUpdate->update(
            [
                'id'      => $ticketsUpdate_id,
                'name'    => 'test erp',
                'content' => 'project'
            ]
        );

        //check for one associated element
        $this->assertEquals(
            1,
            countElementsInTable(
                \Itil_Project::getTable(),
                ['itemtype'  =>  \Ticket::getType(),
                    'projects_id'   => $projecttest1_id,
                    'items_id' => $ticketsUpdate_id
                ]
            )
        );
    }

    public function testFollowupTemplateAssignFromGroup()
    {
        $this->login();

        // Create rule
        $rule_ticket = new \RuleTicket();
        $rule_ticket_id = $rule_ticket->add([
            'name'         => 'test group requester criterion',
            'match'        => 'AND',
            'is_active'    => 1,
            'sub_type'     => 'RuleTicket',
            'condition'    => \RuleTicket::ONADD + \RuleTicket::ONUPDATE,
            'is_recursive' => 1,
        ]);
        $this->assertGreaterThan(0, $rule_ticket_id);

        //create group that matches the rule
        $group = new \Group();
        $group_id1 = $group->add($group_input = [
            "name"         => "group1",
            "is_requester" => true
        ]);
        $this->checkInput($group, $group_id1, $group_input);

        //create group that doesn't match the rule
        $group_id2 = $group->add($group_input = [
            "name"         => "group2",
            "is_requester" => true
        ]);
        $this->checkInput($group, $group_id2, $group_input);

        // Create criteria to check if requester group is group1
        $rule_criteria = new \RuleCriteria();
        $rule_criteria_id = $rule_criteria->add([
            'rules_id'  => $rule_ticket_id,
            'criteria'  => '_groups_id_requester',
            'condition' => \Rule::PATTERN_IS,
            'pattern'   => $group_id1,
        ]);
        $this->assertGreaterThan(0, $rule_criteria_id);

        // Create followup template
        $followup_template = new ITILFollowupTemplate();
        $followup_template_id = $followup_template->add([
            'content' => "<p>test testFollowupTemplateAssignFromGroup</p>",
        ]);
        $this->assertGreaterThan(0, $followup_template_id);

        // Add action to rule
        $rule_action = new RuleAction();
        $rule_action_id = $rule_action->add([
            'rules_id'    => $rule_ticket_id,
            'action_type' => 'append',
            'field'       => 'itilfollowup_template',
            'value'       => $followup_template_id,
        ]);
        $this->assertGreaterThan(0, $rule_action_id);

        // Create ticket
        $ticket = new \Ticket();
        $ticket_id = $ticket->add([
            'name'              => 'test',
            'content'           => 'test',
            '_groups_id_requester' => [$group_id1],
        ]);
        $this->assertGreaterThan(0, $ticket_id);

        //link between group1 and ticket will exist
        $ticketGroup = new \Group_Ticket();
        $this->assertTrue(
            $ticketGroup->getFromDBByCrit([
                'tickets_id'         => $ticket_id,
                'groups_id'          => $group_id1,
                'type'               => \CommonITILActor::REQUESTER
            ])
        );

        // Check that followup was added
        $this->assertEquals(
            1,
            countElementsInTable(
                ITILFollowup::getTable(),
                ['itemtype' => \Ticket::getType(), 'items_id' => $ticket_id]
            )
        );

        // Add group2 to ticket
        $ticket->update([
            'id'                  => $ticket_id,
            '_groups_id_requester' => [$group_id1, $group_id2],
        ]);

        //link between group2 and ticket will exist
        $this->assertTrue(
            $ticketGroup->getFromDBByCrit([
                'tickets_id'         => $ticket_id,
                'groups_id'          => $group_id2,
                'type'               => \CommonITILActor::REQUESTER
            ])
        );

        // Check that followup was added
        $this->assertEquals(
            2,
            countElementsInTable(
                ITILFollowup::getTable(),
                ['itemtype' => \Ticket::getType(), 'items_id' => $ticket_id]
            )
        );

        // Add user to ticket
        $user = new \User();
        $user_id = $user->add([
            'name' => 'test',
        ]);
        $this->assertGreaterThan(0, $user_id);

        $ticket->update([
            'id'                  => $ticket_id,
            '_users_id_requester' => [$user_id],
        ]);

        //link between user and ticket will exist
        $ticketUser = new \Ticket_User();
        $this->assertTrue(
            $ticketUser->getFromDBByCrit([
                'tickets_id'         => $ticket_id,
                'users_id'           => $user_id,
                'type'               => \CommonITILActor::REQUESTER
            ])
        );

        // Check that followup was NOT added
        $this->assertEquals(
            2,
            countElementsInTable(
                ITILFollowup::getTable(),
                ['itemtype' => \Ticket::getType(), 'items_id' => $ticket_id]
            )
        );
    }

    public function testSLACriterion()
    {
        $this->login('glpi', 'glpi');

        $ruleticket = new \RuleTicket();
        $rulecrit   = new \RuleCriteria();
        $ruleaction = new \RuleAction();

        $ruletid = $ruleticket->add($ruletinput = [
            'name'         => "test rule SLA",
            'match'        => 'AND',
            'is_active'    => 1,
            'sub_type'     => 'RuleTicket',
            'condition'    => \RuleTicket::ONADD + \RuleTicket::ONUPDATE,
            'is_recursive' => 1
        ]);
        $this->checkInput($ruleticket, $ruletid, $ruletinput);

        $slm = new \SLM();
        $slm_id = $slm->add(
            [
                'name'         => 'Test SLM',
                'calendars_id' => 0, //24/24 7/7
            ]
        );
        $this->assertGreaterThan(0, $slm_id);

        // prepare sla/ola inputs
        $sla_in = [
            'slms_id'         => $slm_id,
            'name'            => "SLA TTR",
            'comment'         => $this->getUniqueString(),
            'type'            => \SLM::TTR,
            'number_time'     => 4,
            'definition_time' => 'day',
        ];

        // add SLA (TTR)
        $sla    = new \SLA();
        $slas_id_ttr = $sla->add($sla_in);
        $this->checkInput($sla, $slas_id_ttr, $sla_in);

        $crit_id = $rulecrit->add($crit_input = [
            'rules_id'  => $ruletid,
            'criteria'  => 'slas_id_ttr',
            'condition' => \Rule::PATTERN_IS,
            'pattern'   => $slas_id_ttr
        ]);
        $this->checkInput($rulecrit, $crit_id, $crit_input);

        $crit_id = $rulecrit->add($crit_input = [
            'rules_id'  => $ruletid,
            'criteria'  => 'urgency',
            'condition' => \Rule::PATTERN_IS,
            'pattern'   => 5
        ]);
        $this->checkInput($rulecrit, $crit_id, $crit_input);

        //create new location
        $location = new \Location();
        $location_id = $location->add($location_input = [
            "name" => "location1",
        ]);
        $this->checkInput($location, $location_id, $location_input);

        $act_id = $ruleaction->add($act_input = [
            'rules_id'    => $ruletid,
            'action_type' => 'assign',
            'field'       => 'locations_id',
            'value'       => $location_id
        ]);
        $this->checkInput($ruleaction, $act_id, $act_input);

        //create ticket to match rule
        $ticket = new \Ticket();
        $ticket_id = $ticket->add($ticket_input = [
            'name'              => 'test SLA',
            'content'           => 'test SLA',
            'slas_id_ttr'       => $slas_id_ttr,
            'urgency'           => 5
        ]);
        $this->checkInput($ticket, $ticket_id, $ticket_input);

        $this->assertSame($location_id, $ticket->fields['locations_id']);

        //create ticket to not match rule
        $ticket = new \Ticket();
        $ticket_id = $ticket->add($ticket_input = [
            'name'              => 'test SLA',
            'content'           => 'test SLA',
            'slas_id_ttr'       => $slas_id_ttr,
        ]);
        $this->checkInput($ticket, $ticket_id, $ticket_input);

        $this->assertSame(0, $ticket->fields['locations_id']);

        //update URGENCY to match rule
        $this->assertTrue($ticket->update($ticket_input = [
            'id'                => $ticket_id,
            'urgency'           => 5,
        ]));

        $ticket->getFromDB($ticket_id);
        $this->checkInput($ticket, $ticket_id, $ticket_input);

        $this->assertSame($location_id, $ticket->fields['locations_id']);
    }

    /**
     * Data provider for testAssignLocationFromUser
     *
     * @return iterable
     */
    protected function testAssignLocationFromUserProvider(): iterable
    {
        $this->login();
        $entity = getItemByTypeName('Entity', '_test_root_entity');
        $user = getItemByTypeName('User', TU_USER);

        // Create rule
        $rule = $this->createItem("RuleTicket", [
            'name'        => "test rule SLA",
            'match'       => 'AND',
            'is_active'   => 1,
            'sub_type'    => 'RuleTicket',
            'condition'   => \RuleTicket::ONADD,
            'entities_id' => $entity->getID(),
        ]);
        $this->createItem("RuleCriteria", [
            'rules_id'  => $rule->getID(),
            'criteria'  => 'locations_id',
            'condition' => \Rule::PATTERN_DOES_NOT_EXISTS,
            'pattern'   => 1
        ]);
        $this->createItem("RuleCriteria", [
            'rules_id'  => $rule->getID(),
            'criteria'  => '_locations_id_of_requester',
            'condition' => \Rule::PATTERN_EXISTS,
            'pattern'   => 1
        ]);
        $this->createItem("RuleAction", [
            'rules_id'    => $rule->getID(),
            'action_type' => 'fromuser',
            'field'       => 'locations_id',
            'value'       => 1
        ]);

        // Create location and set it to our user
        $user_location = $this->createItem('Location', [
            'name'        => 'User location',
            'entities_id' => $entity->getID(),
        ]);
        $this->updateItem('User', $user->getID(), [
            'locations_id' => $user_location->getID()
        ]);

        // Create another location
        $other_location = $this->createItem('Location', [
            'name'        => 'Other location',
            'entities_id' => $entity->getID(),
        ]);

        // Create a ticket without location, should trigger the rule and set the user location
        yield [null, $user_location->getID()];

        // Create a ticket with a specific location, should not trigger the rule
        yield [$other_location->getID(), $other_location->getID()];
    }

    /**
     * Test the following rule:
     * IF ticket location is not set AND Requester has a location
     * THEN set location from requester
     *
     * @param int|null $input_locations_id               Input location
     * @param int      $expected_location_after_creation Ticket final location after the rule are processed
     *
     * @return void
     */
    public function testAssignLocationFromUser(): void
    {
        $provider = $this->testAssignLocationFromUserProvider();
        foreach ($provider as $row) {
            list($input_locations_id, $expected_location_after_creation) = $row;

            $input = [
                'entities_id' => getItemByTypeName('Entity', '_test_root_entity', true),
                'name' => 'test ticket',
                'content' => 'test ticket',
                '_actors' => [
                    // Requester is needed for the criteria on the requester's location
                    'requester' => [
                        [
                            'itemtype' => 'User',
                            'items_id' => getItemByTypeName('User', TU_USER, true),
                        ]
                    ],
                    // Must have an assigned tech for the test to be meaningfull as this
                    // will trigger some post_update code that will run the rules again
                    'assign' => [
                        [
                            'itemtype' => 'User',
                            'items_id' => getItemByTypeName('User', TU_USER, true),
                        ]
                    ]
                ]
            ];

            if (!is_null($input_locations_id)) {
                $input['locations_id'] = $input_locations_id;
            }

            $ticket = $this->createItem('Ticket', $input);
            $ticket->getFromDB($ticket->getID());
            $this->assertEquals($expected_location_after_creation, $ticket->fields['locations_id']);
        }
    }

    /**
     * Test writer criterion in rules.
     */
    public function testWriterCriterion()
    {
        $this->login();

        $user_id = (int) getItemByTypeName('User', '_test_user', true);

        $requesttypes_id = $this->createItem('RequestType', [
            'name' => 'requesttype_' . __METHOD__,
        ])->getID();

        // Create rule
        $ruleticket = new \RuleTicket();
        $rulecrit   = new \RuleCriteria();
        $ruleaction = new \RuleAction();

        $ruletid = $ruleticket->add($ruletinput = [
            'name'         => 'test writer criterion',
            'match'        => 'AND',
            'is_active'    => 1,
            'sub_type'     => 'RuleTicket',
            'condition'    => \RuleTicket::ONADD,
            'is_recursive' => 1,
        ]);
        $this->checkInput($ruleticket, $ruletid, $ruletinput);

        $crit_id = $rulecrit->add($crit_input = [
            'rules_id'  => $ruletid,
            'criteria'  => 'users_id_recipient',
            'condition' => \Rule::PATTERN_IS,
            'pattern'   => $user_id,
        ]);
        $this->checkInput($rulecrit, $crit_id, $crit_input);

        $act_id = $ruleaction->add($act_input = [
            'rules_id'    => $ruletid,
            'action_type' => 'assign',
            'field'       => 'requesttypes_id',
            'value'       => $requesttypes_id,
        ]);
        $this->checkInput($ruleaction, $act_id, $act_input);

        // Check ticket that trigger rule on creation
        $ticket = new \Ticket();
        $tickets_id = $ticket->add($ticket_input = [
            'name'             => __METHOD__,
            'content'          => __METHOD__,
        ]);
        $this->checkInput($ticket, $tickets_id, $ticket_input);
        $this->assertEquals($user_id, (int)$ticket->getField('users_id_recipient'));
        $this->assertEquals($requesttypes_id, (int)$ticket->getField('requesttypes_id'));
    }

    public function testDoNotComputeStatusFollowupWithRule()
    {
        $this->login('glpi', 'glpi');

        $followuptemplate = new \ITILFollowupTemplate();
        $templateid = $followuptemplate->add($templateinput = [
            'name' => 'followuptemplate_' . __FUNCTION__,
            'content' => 'Test',
        ]);
        $this->checkInput($followuptemplate, $templateid, $templateinput);

        // Create the rule to change status and add a followup template
        $ruleticket = new \RuleTicket();
        $rulecrit   = new \RuleCriteria();
        $ruleaction = new \RuleAction();

        $ruletid = $ruleticket->add($ruletinput = [
            'name'         => 'test do not compute status followup',
            'match'        => 'AND',
            'is_active'    => 1,
            'sub_type'     => 'RuleTicket',
            'condition'    => \RuleTicket::ONADD,
            'is_recursive' => 1,
        ]);
        $this->checkInput($ruleticket, $ruletid, $ruletinput);

        $crit_id = $rulecrit->add($crit_input = [
            'rules_id'  => $ruletid,
            'criteria'  => 'name',
            'condition' => \Rule::PATTERN_CONTAIN,
            'pattern'   => 'test',
        ]);
        $this->checkInput($rulecrit, $crit_id, $crit_input);

        $act_id = $ruleaction->add($act_input = [
            'rules_id'    => $ruletid,
            'action_type' => 'assign',
            'field'       => 'status',
            'value'       => CommonITILObject::WAITING,
        ]);
        $this->checkInput($ruleaction, $act_id, $act_input);

        $act2_id = $ruleaction->add($act2_input = [
            'rules_id'    => $ruletid,
            'action_type' => 'append',
            'field'       => 'itilfollowup_template',
            'value'       => $templateid,
        ]);
        $this->checkInput($ruleaction, $act2_id, $act2_input);

        $user1 = new \User();
        $user1->getFromDBbyName('glpi');
        $this->assertGreaterThan(0, $user1->getID());

        $user2 = new \User();
        $user2->getFromDBbyName('tech');
        $this->assertGreaterThan(0, $user2->getID());

        $ticket = new \Ticket();
        // Create ticket with two actors (requester and technician)
        $tickets_id = $ticket->add([
            'name' => 'test ticket ' . __FUNCTION__,
            'content' => __FUNCTION__,
            '_actors' => [
                'requester' => [
                    [
                        'items_id' => $user1->getID(),
                        'itemtype' => 'User'
                    ]
                ],
                'assign' => [
                    [
                        'items_id' => $user2->getID(),
                        'itemtype' => 'User'
                    ]
                ],
            ]
        ]);
        $this->assertGreaterThan(0, $tickets_id);

        $ticket = new \Ticket();
        $ticket->getFromDB($tickets_id);

        $this->assertEquals(\CommonITILObject::WAITING, $ticket->fields['status']);

        // Create followup without _do_not_compute_status
        $this->createItem('ITILFollowup', [
            'itemtype'               => $ticket::getType(),
            'items_id'               => $tickets_id,
            'content'                => 'simple followup content',
            'date'                   => '2015-01-01 00:00:00',
        ]);

        $ticket = new \Ticket();
        $ticket->getFromDB($tickets_id);

        $this->assertEquals(\CommonITILObject::ASSIGNED, $ticket->fields['status']);
    }
}<|MERGE_RESOLUTION|>--- conflicted
+++ resolved
@@ -35,11 +35,7 @@
 
 namespace tests\units;
 
-<<<<<<< HEAD
-=======
 use CommonITILObject;
-use CommonITILValidation;
->>>>>>> 1eaea360
 use Contract;
 use ContractType;
 use ITILFollowup;
