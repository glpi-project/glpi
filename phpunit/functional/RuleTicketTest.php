<?php

/**
 * ---------------------------------------------------------------------
 *
 * GLPI - Gestionnaire Libre de Parc Informatique
 *
 * http://glpi-project.org
 *
 * @copyright 2015-2024 Teclib' and contributors.
 * @copyright 2003-2014 by the INDEPNET Development Team.
 * @licence   https://www.gnu.org/licenses/gpl-3.0.html
 *
 * ---------------------------------------------------------------------
 *
 * LICENSE
 *
 * This file is part of GLPI.
 *
 * This program is free software: you can redistribute it and/or modify
 * it under the terms of the GNU General Public License as published by
 * the Free Software Foundation, either version 3 of the License, or
 * (at your option) any later version.
 *
 * This program is distributed in the hope that it will be useful,
 * but WITHOUT ANY WARRANTY; without even the implied warranty of
 * MERCHANTABILITY or FITNESS FOR A PARTICULAR PURPOSE.  See the
 * GNU General Public License for more details.
 *
 * You should have received a copy of the GNU General Public License
 * along with this program.  If not, see <https://www.gnu.org/licenses/>.
 *
 * ---------------------------------------------------------------------
 */

namespace tests\units;

use Contract;
use ContractType;
use ITILFollowup;
use ITILFollowupTemplate;
use Location;
use PHPUnit\Framework\Attributes\DataProvider;
use Rule;
use RuleAction;
use Ticket_Contract;

// Force import because of autoloader not working
require_once __DIR__ . '/../abstracts/RuleCommonITILObject.php';

/* Test for inc/ruleticket.class.php */

class RuleTicketTest extends RuleCommonITILObject
{
    public function testGetCriteria()
    {
        $rule = $this->getRuleInstance();
        $criteria = $rule->getCriterias();
        $this->assertGreaterThan(20, count($criteria));
    }

    public function testGetActions()
    {
        $rule = $this->getRuleInstance();
        $actions  = $rule->getActions();
        $this->assertGreaterThan(20, count($actions));
    }

    public function testDefaultRuleExists()
    {
        $this->assertSame(
            1,
            countElementsInTable(
                'glpi_rules',
                [
                    'name' => 'Ticket location from item',
                    'is_active' => 0
                ]
            )
        );
        $this->assertSame(
            0,
            countElementsInTable(
                'glpi_rules',
                [
                    'name' => 'Ticket location from use',
                    'is_active' => 1
                ]
            )
        );
    }

    public function testAssignContract()
    {
        $this->login();

        // Create contract1 "zabbix"
        $contractTest1 = new \Contract();
        $contracttest1_id = $contractTest1->add($contractTest1_input = [
            "name"                  => "zabbix",
            "entities_id"           => 0
        ]);
        $this->checkInput($contractTest1, $contracttest1_id, $contractTest1_input);

        // Create rule for create regex action
        $ruleticket = new \RuleTicket();
        $rulecrit   = new \RuleCriteria();
        $ruleaction = new \RuleAction();

        $ruletid = $ruleticket->add($ruletinput = [
            'name'         => 'test associate contract with  : glpi',
            'match'        => 'AND',
            'is_active'    => 1,
            'sub_type'     => 'RuleTicket',
            'condition'    => \RuleTicket::ONADD,
            'is_recursive' => 1,
        ]);
        $this->checkInput($ruleticket, $ruletid, $ruletinput);

        // Create criteria to match regex
        $crit_id = $rulecrit->add($crit_input = [
            'rules_id'  => $ruletid,
            'criteria'  => 'itilcategories_id',
            'condition' => \Rule::REGEX_MATCH,
            'pattern'   => '/(zabbix)/',
        ]);
        $this->checkInput($rulecrit, $crit_id, $crit_input);

        // Create action to assign contract1
        $action_id1 = $ruleaction->add($action_input = [
            'rules_id'    => $ruletid,
            'action_type' => 'regex_result',
            'field'       => 'assign_contract',
            'value'       => '#0',
        ]);
        $this->checkInput($ruleaction, $action_id1, $action_input);

        // Create category for ticket
        $category = new \ITILCategory();
        $category_id = $category->add($category_input = [
            "name" => "zabbix"
        ]);
        $this->checkInput($category, $category_id, $category_input);

        // Create ticket to match rule on create
        $ticketCreate = new \Ticket();
        $ticketsCreate_id = $ticketCreate->add($ticketCreate_input = [
            'name'              => 'test zabbix',
            'content'           => 'test zabbix',
            'itilcategories_id' => $category_id
        ]);

        $this->checkInput($ticketCreate, $ticketsCreate_id, $ticketCreate_input);
        $this->assertGreaterThan(0, $ticketsCreate_id);

        // Check for one associated element
        $this->assertEquals(
            1,
            countElementsInTable(
                \Ticket_Contract::getTable(),
                ['contracts_id'  => $contracttest1_id,
                    'tickets_id' => $ticketsCreate_id
                ]
            )
        );
    }

    public static function testMailHeaderCriteriaProvider()
    {
        return [
            [
                "pattern"  => 'pattern_priority',
                "header"   => 'x-priority',
            ],
            [
                "pattern"  => 'pattern_from',
                "header"   => 'from',
            ],
            [
                "pattern"  => 'pattern_to',
                "header"   => 'to',
            ],
            [
                "pattern"  => 'pattern_reply-to',
                "header"   => 'reply-to',
            ],
            [
                "pattern"  => 'pattern_in-reply-to',
                "header"   => 'in-reply-to',
            ],
            [
                "pattern"  => 'pattern_subject',
                "header"   => 'subject',
            ],
        ];
    }

    #[DataProvider('testMailHeaderCriteriaProvider')]
    public function testMailHeaderCriteria(
        string $pattern,
        string $header
    ) {
        // clean right singleton
        \SingletonRuleList::getInstance("RuleTicket", 0)->load = 0;
        \SingletonRuleList::getInstance("RuleTicket", 0)->list = [];

        $this->login();

        $ruleticket = $this->getRuleInstance();
        $rulecrit   = new \RuleCriteria();
        $ruleaction = new \RuleAction();

        $ruletid = $ruleticket->add($ruletinput = [
            'name'         => 'test ' . $header,
            'match'        => 'AND',
            'is_active'    => 1,
            'sub_type'     => $ruleticket::getType(),
            'condition'    => \RuleCommonITILObject::ONADD,
            'is_recursive' => 1,
        ]);
        $this->checkInput($ruleticket, $ruletid, $ruletinput);

        $crit_id = $rulecrit->add($crit_input = [
            'rules_id'  => $ruletid,
            'criteria'  => "_" . $header,
            'condition' => \Rule::PATTERN_IS,
            'pattern'   => $pattern,
        ]);
        $this->checkInput($rulecrit, $crit_id, $crit_input);

        // Create action to put priority to very high
        $action_id = $ruleaction->add($action_input = [
            'rules_id'    => $ruletid,
            'action_type' => 'assign',
            'field'       => 'priority',
            'value'       => 5,
        ]);
        $this->checkInput($ruleaction, $action_id, $action_input);

        // Create ITIL Object with header value in "_head" property
        $itil = $this->getITILObjectInstance();
        $itil_id = $itil->add([
            'name'              => 'test ' . $header . ' header',
            'content'           => 'test ' . $header . ' header',
            '_head'             => [
                $header => $pattern
            ]
        ]);

        // Verify ITIL Object has priority 5
        $this->assertTrue($itil->getFromDB($itil_id));
        $this->assertEquals(5, $itil->fields['priority']);

        // Retest ITIL Object with different header value
        $itil_id = $itil->add([
            'name'              => 'test ' . $header . ' header',
            'content'           => 'test ' . $header . ' header',
            '_head'             => [
                $header => 'header_foo_bar'
            ]
        ]);

        // Verify ITIL Object does not have priority 5
        $this->assertTrue($itil->getFromDB($itil_id));
        $this->assertNotEquals(5, $itil->fields['priority']);
    }

    /**
     * Test contract type criteria
     */
    public function testContractType()
    {
        $this->login();

        // Create contract type (we need its id to setup the rule)
        $contract_type = new ContractType();
        $contract_type_input = [
            'name'        => 'test_contract',
        ];
        $contract_type_id = $contract_type->add($contract_type_input);
        $this->checkInput($contract_type, $contract_type_id, $contract_type_input);

       // Create rule
        $ruleticket = new \RuleTicket();
        $rulecrit   = new \RuleCriteria();
        $ruleaction = new \RuleAction();

        $ruletid = $ruleticket->add($ruletinput = [
            'name'         => 'test contract type',
            'match'        => 'AND',
            'is_active'    => 1,
            'sub_type'     => 'RuleTicket',
            'condition'    => \RuleCommonITILObject::ONADD | \RuleCommonITILObject::ONUPDATE,
            'is_recursive' => 1,
        ]);
        $this->checkInput($ruleticket, $ruletid, $ruletinput);

        // Create criteria to check if category code is R
        $crit_id = $rulecrit->add($crit_input = [
            'rules_id'  => $ruletid,
            'criteria'  => '_contract_types',
            'condition' => \Rule::PATTERN_IS,
            'pattern'   => $contract_type_id,
        ]);
        $this->checkInput($rulecrit, $crit_id, $crit_input);

        // Create action to put impact to very low
        $rule_value = 2;
        $action_id = $ruleaction->add($action_input = [
            'rules_id'    => $ruletid,
            'action_type' => 'assign',
            'field'       => 'impact',
            'value'       => $rule_value,
        ]);
        $this->checkInput($ruleaction, $action_id, $action_input);

        // Create new group
        $category = new \ITILCategory();
        $category_id = $category->add($category_input = [
            "name" => "group1",
            "code" => "R"
        ]);
        $this->checkInput($category, $category_id, $category_input);

       // Create a ticket
        $ticket = new \Ticket();
        $tickets_id = $ticket->add($ticket_input = [
            'name'              => 'test category code',
            'content'           => 'test category code',
            'itilcategories_id' => $category_id
        ]);
        $this->checkInput($ticket, $tickets_id, $ticket_input);

        // Check that the rule was not executed yet
        $this->assertTrue($ticket->getFromDB($tickets_id));
        $this->assertNotEquals($rule_value, $ticket->fields['impact']);

        // Update ticket
        $update_1_res = $ticket->update([
            'id' => $ticket->fields['id'],
            'content' => 'content update 1',
        ]);
        $this->assertTrue($update_1_res);

        // Check that rule was not executed yet
        $this->assertTrue($ticket->getFromDB($tickets_id));
        $this->assertNotEquals($rule_value, $ticket->fields['impact']);

        // Create contract
        $contract = new Contract();
        $contract_input = [
            'name'             => 'test_contract',
            'contracttypes_id' => $contract_type_id,
            'entities_id'      => getItemByTypeName('Entity', '_test_root_entity', true),
        ];
        $contract_id = $contract->add($contract_input);
        $this->checkInput($contract, $contract_id, $contract_input);

        // Link contract to ticket
        $ticketcontract = new Ticket_Contract();
        $ticketcontract_input = [
            'contracts_id' => $contract_id,
            'tickets_id'   => $ticket->fields['id'],
        ];
        $ticketcontract_id = $ticketcontract->add($ticketcontract_input);
        $this->checkInput($ticketcontract, $ticketcontract_id, $ticketcontract_input);

        // Update ticket a second time
        $update_2_res = $ticket->update([
            'id' => $ticket->fields['id'],
            'content' => 'content update 2',
        ]);
        $this->assertTrue($update_2_res);

        // Check that rule was executed correctly
        $this->assertTrue($ticket->getFromDB($tickets_id));
        $this->assertEquals($rule_value, $ticket->fields['impact']);

       // Create a second ticket with the contract linked
        $ticket_2 = new \Ticket();
        $tickets_id_2 = $ticket->add($ticket_input_2 = [
            'name'              => 'test category code',
            'content'           => 'test category code',
            'itilcategories_id' => $category_id,
            '_contracts_id'     => $contract_id,
        ]);
        unset($ticket_input_2['_contracts_id']); // Remove temporary field as the "checkInput" method will not be able to find it
        $this->checkInput($ticket_2, $tickets_id_2, $ticket_input_2);

        // Check that the rule was executed correctly
        $this->assertTrue($ticket_2->getFromDB($tickets_id_2));
        $this->assertEquals($rule_value, $ticket_2->fields['impact']);
    }

    public function testGroupRequesterAssignFromDefaultUserAndLocationFromUserOnUpdate()
    {
        $this->login();

        // Create rule
        $rule_itil = $this->getRuleInstance();
        $rulecrit   = new \RuleCriteria();
        $ruleaction = new \RuleAction();

        $ruletid = $rule_itil->add($ruletinput = [
            'name'         => 'test group requester from user on update',
            'match'        => 'AND',
            'is_active'    => 1,
            'sub_type'     => $this->getTestedClass(),
            'condition'    => \RuleCommonITILObject::ONUPDATE,
            'is_recursive' => 1,
        ]);
        $this->checkInput($rule_itil, $ruletid, $ruletinput);

        //create criteria to check an update
        $crit_id = $rulecrit->add($crit_input = [
            'rules_id'  => $ruletid,
            'criteria'  => 'content',
            'condition' => \Rule::PATTERN_EXISTS,
            'pattern'   => 1,
        ]);
        $this->checkInput($rulecrit, $crit_id, $crit_input);

        //create action to put default user group as group requester
        $action_id = $ruleaction->add($action_input = [
            'rules_id'    => $ruletid,
            'action_type' => 'defaultfromuser',
            'field'       => '_groups_id_requester',
            'value'       => 1,
        ]);
        $this->checkInput($ruleaction, $action_id, $action_input);

        //create action to put user location as ITIL Object location
        $action_id = $ruleaction->add($action_input = [
            'rules_id'    => $ruletid,
            'action_type' => 'fromuser',
            'field'       => 'locations_id',
            'value'       => 1,
        ]);
        $this->checkInput($ruleaction, $action_id, $action_input);

        //create new group
        $group = new \Group();
        $group_id = $group->add($group_input = [
            "name" => "group1",
            "is_requester" => true
        ]);
        $this->checkInput($group, $group_id, $group_input);

        //Load user tech
        $user = new \User();
        $user->getFromDB(getItemByTypeName('User', 'tech', true));

        //add user to group
        $group_user = new \Group_User();
        $group_user_id = $group_user->add($group_user_input = [
            "groups_id" => $group_id,
            "users_id"  => $user->fields['id']
        ]);
        $this->checkInput($group_user, $group_user_id, $group_user_input);

        //add default group to user
        $user->fields['groups_id'] = $group_id;
        $this->assertTrue($user->update($user->fields));

        //create new location
        $location = new \Location();
        $location_id = $location->add($location_input = [
            "name" => "location1",
        ]);
        $this->checkInput($location, $location_id, $location_input);

        //add location to user
        $user->fields['locations_id'] = $location_id;
        $this->assertTrue($user->update($user->fields));

        // Create ITIL Object
        $itil = $this->getITILObjectInstance();
        $itil_fk = $this->getITILObjectClass()::getForeignKeyField();
        $itil_id = $itil->add($itil_input = [
            'name'             => 'Add group requester if requester have default group',
            'content'          => 'test',
            '_users_id_requester' => $user->fields['id']
        ]);
        unset($itil_input['_users_id_requester']); // _users_id_requester is stored in glpi_*_users table, so remove it
        $this->checkInput($itil, $itil_id, $itil_input);

        //locations_id must be set to 0
        $this->assertSame(0, $itil->fields['locations_id']);

        //load ITILGroup (expected false)
        $itil_group = $this->getITILLinkInstance('Group');
        $this->assertFalse(
            $itil_group->getFromDBByCrit([
                $itil_fk    => $itil_id,
                'groups_id' => $group_id,
                'type'      => \CommonITILActor::REQUESTER
            ])
        );

        //Update ITIL Object to trigger rule
        $itil->update($itil_input = [
            'id' => $itil_id,
            'content' => 'test on update'
        ]);
        $this->checkInput($itil, $itil_id, $itil_input);

        //load ITILGroup
        $itil_group = $this->getITILLinkInstance('Group');
        $this->assertTrue(
            $itil_group->getFromDBByCrit([
                $itil_fk    => $itil_id,
                'groups_id' => $group_id,
                'type'      => \CommonITILActor::REQUESTER
            ])
        );

        //locations_id must be set to
        $itil->getFromDB($itil_id);
        $this->assertSame($location_id, $itil->fields['locations_id']);
    }

    public function testNewActors()
    {
        $this->login();

        $tech_id   = getItemByTypeName('User', "tech", true);
        $groups_id = getItemByTypeName('Group', '_test_group_1', true);

        $supplier = new \Supplier();
        $suppliers_id = $supplier->add([
            'name'        => 'Supplier 1',
            'entities_id' => 0,
        ]);
        $this->assertGreaterThan(0, $suppliers_id);

        $location = new \Location();
        $locations_id = $location->add([
            'name' => 'Location 1',
        ]);
        $this->assertGreaterThan(0, $locations_id);

        // Create rule
        $ruleticket = new \RuleTicket();
        $rulecrit   = new \RuleCriteria();
        $ruleaction = new \RuleAction();

        $ruletid = $ruleticket->add($ruletinput = [
            'name'         => 'testNewActors',
            'match'        => 'OR',
            'is_active'    => 1,
            'sub_type'     => 'RuleTicket',
            'condition'    => \RuleTicket::ONADD,
            'is_recursive' => 1,
        ]);
        $this->checkInput($ruleticket, $ruletid, $ruletinput);

        //create criteria to check
        $crit_id = $rulecrit->add($crit_input = [
            'rules_id'  => $ruletid,
            'criteria'  => '_users_id_requester',
            'condition' => \Rule::PATTERN_IS,
            'pattern'   => $tech_id,
        ]);
        $this->checkInput($rulecrit, $crit_id, $crit_input);
        $crit_id = $rulecrit->add($crit_input = [
            'rules_id'  => $ruletid,
            'criteria'  => '_users_id_observer',
            'condition' => \Rule::PATTERN_IS,
            'pattern'   => $tech_id,
        ]);
        $this->checkInput($rulecrit, $crit_id, $crit_input);
        $crit_id = $rulecrit->add($crit_input = [
            'rules_id'  => $ruletid,
            'criteria'  => '_users_id_assign',
            'condition' => \Rule::PATTERN_IS,
            'pattern'   => $tech_id,
        ]);
        $this->checkInput($rulecrit, $crit_id, $crit_input);
        $crit_id = $rulecrit->add($crit_input = [
            'rules_id'  => $ruletid,
            'criteria'  => '_groups_id_requester',
            'condition' => \Rule::PATTERN_IS,
            'pattern'   => $groups_id,
        ]);
        $this->checkInput($rulecrit, $crit_id, $crit_input);
        $crit_id = $rulecrit->add($crit_input = [
            'rules_id'  => $ruletid,
            'criteria'  => '_groups_id_observer',
            'condition' => \Rule::PATTERN_IS,
            'pattern'   => $groups_id,
        ]);
        $this->checkInput($rulecrit, $crit_id, $crit_input);
        $crit_id = $rulecrit->add($crit_input = [
            'rules_id'  => $ruletid,
            'criteria'  => '_groups_id_assign',
            'condition' => \Rule::PATTERN_IS,
            'pattern'   => $groups_id,
        ]);
        $this->checkInput($rulecrit, $crit_id, $crit_input);
        $crit_id = $rulecrit->add($crit_input = [
            'rules_id'  => $ruletid,
            'criteria'  => '_suppliers_id_assign',
            'condition' => \Rule::PATTERN_IS,
            'pattern'   => $suppliers_id,
        ]);
        $this->checkInput($rulecrit, $crit_id, $crit_input);

        //create action to add group as group requester
        $action_id = $ruleaction->add($action_input = [
            'rules_id'    => $ruletid,
            'action_type' => 'assign',
            'field'       => 'locations_id',
            'value'       => $locations_id,
        ]);
        $this->checkInput($ruleaction, $action_id, $action_input);

        // test all common actors
        foreach (['User', 'Group'] as $actoritemtype) {
            $items_id = ($actoritemtype == "User") ? $tech_id : $groups_id;
            foreach (['requester', 'observer', 'assign'] as $actortype) {
                $ticket = new \Ticket();
                $tickets_id = $ticket->add([
                    'name'    => 'test actors',
                    'content' => 'test actors',
                    '_actors' => [
                        $actortype => [
                            [
                                'itemtype' => $actoritemtype,
                                'items_id' => $items_id,
                            ]
                        ]
                    ],
                ]);
                $ticket->getFromDB($tickets_id);
                $this->assertEquals($locations_id, $ticket->fields['locations_id']);
            }
        }

        // test also suppliers for assign
        $ticket = new \Ticket();
        $tickets_id = $ticket->add([
            'name'    => 'test actors supplier',
            'content' => 'test actors supplier',
            '_actors' => [
                'assign' => [
                    [
                        'itemtype' => 'Supplier',
                        'items_id' => $suppliers_id,
                    ]
                ]
            ],
        ]);
        $ticket->getFromDB($tickets_id);
        $this->assertEquals($locations_id, $ticket->fields['locations_id']);
    }

    public function testAssignManager()
    {
        $this->login();

        // create users
        $user = new \User();
        $manager_id = $user->add([
            'name' => 'test manager',
        ]);
        $this->assertGreaterThan(0, $manager_id);
        $user_id = $user->add([
            'name' => 'test user',
            'users_id_supervisor' => $manager_id,
        ]);
        $this->assertGreaterThan(0, $user_id);

        // check manager
        $user->getFromDB($user_id);
        $this->assertEquals($manager_id, $user->fields['users_id_supervisor']);

        // create rule
        $ruleticket = new \RuleTicket();
        $rulecrit   = new \RuleCriteria();
        $ruleaction = new \RuleAction();

        $ruletid = $ruleticket->add($ruletinput = [
            'name'         => 'testManager',
            'match'        => 'AND',
            'is_active'    => 1,
            'sub_type'     => 'RuleTicket',
            'condition'    => \RuleTicket::ONADD | \RuleTicket::ONUPDATE,
            'is_recursive' => 1,
        ]);
        $this->checkInput($ruleticket, $ruletid, $ruletinput);

        //create criteria to check
        $crit_id = $rulecrit->add($crit_input = [
            'rules_id'  => $ruletid,
            'criteria'  => 'itilcategories_id',
            'condition' => \Rule::PATTERN_IS,
            'pattern'   => 0,
        ]);
        $this->checkInput($rulecrit, $crit_id, $crit_input);

        //create action to manager
        $action_id = $ruleaction->add($action_input = [
            'rules_id'    => $ruletid,
            'action_type' => 'assign',
            'field'       => '_users_id_observer',
            'value'       => 'requester_manager',
        ]);
        $this->checkInput($ruleaction, $action_id, $action_input);

        // create ticket
        $ticket = new \Ticket();
        $tickets_id = $ticket->add([
            'name'    => 'test manager',
            'content' => 'test manager',
            '_users_id_requester' => [$user_id],
        ]);
        $this->assertGreaterThan(0, $tickets_id);

        // check manager
        $ticket_user = new \Ticket_User();
        $this->assertTrue(
            $ticket_user->getFromDBByCrit([
                'tickets_id'    => $tickets_id,
                'users_id'      => $manager_id,
                'type'          => \CommonITILActor::OBSERVER,
            ])
        );
    }

    public function testAssignProject()
    {
        $this->login();

        //create project "project"
        $projectTest1 = new \Project();
        $projecttest1_id = $projectTest1->add($projectTest1_input = [
            "name"                  => "project"
        ]);
        $this->checkInput($projectTest1, $projecttest1_id, $projectTest1_input);

        // Add rule for create / update trigger (and assign action)
        $ruleticket = new \RuleTicket();
        $rulecrit   = new \RuleCriteria();
        $ruleaction = new \RuleAction();

        $ruletid = $ruleticket->add($ruletinput = [
            'name'         => 'test associated element : project',
            'match'        => 'AND',
            'is_active'    => 1,
            'sub_type'     => 'RuleTicket',
            'condition'    => \RuleTicket::ONUPDATE + \RuleTicket::ONADD,
            'is_recursive' => 1,
        ]);
        $this->checkInput($ruleticket, $ruletid, $ruletinput);

        // Create criteria to check if content contain key word
        $crit_id = $rulecrit->add($crit_input = [
            'rules_id'  => $ruletid,
            'criteria'  => 'content',
            'condition' => \Rule::PATTERN_CONTAIN,
            'pattern'   => 'project',
        ]);
        $this->checkInput($rulecrit, $crit_id, $crit_input);

        // Create action to add project
        $action_id = $ruleaction->add($action_input = [
            'rules_id'    => $ruletid,
            'action_type' => 'assign',
            'field'       => 'assign_project',
            'value'       => $projecttest1_id,
        ]);
        $this->checkInput($ruleaction, $action_id, $action_input);

        //create ticket to match rule on create
        $ticketCreate = new \Ticket();
        $ticketsCreate_id = $ticketCreate->add($ticketCreate_input = [
            'name'              => 'test project',
            'content'           => 'test project'
        ]);
        $this->checkInput($ticketCreate, $ticketsCreate_id, $ticketCreate_input);

        //check for one associated element
        $this->assertEquals(
            1,
            countElementsInTable(
                \Item_Project::getTable(),
                ['itemtype'  =>  \Ticket::getType(),
                    'projects_id'   => $projecttest1_id,
                    'items_id' => $ticketsCreate_id
                ]
            )
        );

        //create ticket to match rule on update
        $ticketUpdate = new \Ticket();
        $ticketsUpdate_id = $ticketUpdate->add($ticketUpdate_input = [
            'name'              => 'test',
            'content'           => 'test'
        ]);
        $this->checkInput($ticketUpdate, $ticketsUpdate_id, $ticketUpdate_input);

        //no project associated
        $this->assertEquals(
            0,
            countElementsInTable(
                \Item_Project::getTable(),
                ['itemtype'  =>  \Ticket::getType(),
                    'projects_id'   => $projecttest1_id,
                    'items_id' => $ticketsUpdate_id
                ]
            )
        );

        //update ticket content to match rule
        $ticketUpdate->update(
            [
                'id'      => $ticketsUpdate_id,
                'name'    => 'test erp',
                'content' => 'project'
            ]
        );

        //check for one associated element
        $this->assertEquals(
            1,
            countElementsInTable(
                \Item_Project::getTable(),
                ['itemtype'  =>  \Ticket::getType(),
                    'projects_id'   => $projecttest1_id,
                    'items_id' => $ticketsUpdate_id
                ]
            )
        );
    }

    public function testFollowupTemplateAssignFromGroup()
    {
        $this->login();

        // Create rule
        $rule_ticket = new \RuleTicket();
        $rule_ticket_id = $rule_ticket->add([
            'name'         => 'test group requester criterion',
            'match'        => 'AND',
            'is_active'    => 1,
            'sub_type'     => 'RuleTicket',
            'condition'    => \RuleTicket::ONADD + \RuleTicket::ONUPDATE,
            'is_recursive' => 1,
        ]);
        $this->assertGreaterThan(0, $rule_ticket_id);

        //create group that matches the rule
        $group = new \Group();
        $group_id1 = $group->add($group_input = [
            "name"         => "group1",
            "is_requester" => true
        ]);
        $this->checkInput($group, $group_id1, $group_input);

        //create group that doesn't match the rule
        $group_id2 = $group->add($group_input = [
            "name"         => "group2",
            "is_requester" => true
        ]);
        $this->checkInput($group, $group_id2, $group_input);

        // Create criteria to check if requester group is group1
        $rule_criteria = new \RuleCriteria();
        $rule_criteria_id = $rule_criteria->add([
            'rules_id'  => $rule_ticket_id,
            'criteria'  => '_groups_id_requester',
            'condition' => \Rule::PATTERN_IS,
            'pattern'   => $group_id1,
        ]);
        $this->assertGreaterThan(0, $rule_criteria_id);

        // Create followup template
        $followup_template = new ITILFollowupTemplate();
        $followup_template_id = $followup_template->add([
            'content' => "<p>test testFollowupTemplateAssignFromGroup</p>",
        ]);
        $this->assertGreaterThan(0, $followup_template_id);

        // Add action to rule
        $rule_action = new RuleAction();
        $rule_action_id = $rule_action->add([
            'rules_id'    => $rule_ticket_id,
            'action_type' => 'append',
            'field'       => 'itilfollowup_template',
            'value'       => $followup_template_id,
        ]);
        $this->assertGreaterThan(0, $rule_action_id);

        // Create ticket
        $ticket = new \Ticket();
        $ticket_id = $ticket->add([
            'name'              => 'test',
            'content'           => 'test',
            '_groups_id_requester' => [$group_id1],
        ]);
        $this->assertGreaterThan(0, $ticket_id);

        //link between group1 and ticket will exist
        $ticketGroup = new \Group_Ticket();
        $this->assertTrue(
            $ticketGroup->getFromDBByCrit([
                'tickets_id'         => $ticket_id,
                'groups_id'          => $group_id1,
                'type'               => \CommonITILActor::REQUESTER
            ])
        );

        // Check that followup was added
        $this->assertEquals(
            1,
            countElementsInTable(
                ITILFollowup::getTable(),
                ['itemtype' => \Ticket::getType(), 'items_id' => $ticket_id]
            )
        );

        // Add group2 to ticket
        $ticket->update([
            'id'                  => $ticket_id,
            '_groups_id_requester' => [$group_id1, $group_id2],
        ]);

        //link between group2 and ticket will exist
        $this->assertTrue(
            $ticketGroup->getFromDBByCrit([
                'tickets_id'         => $ticket_id,
                'groups_id'          => $group_id2,
                'type'               => \CommonITILActor::REQUESTER
            ])
        );

        // Check that followup was added
        $this->assertEquals(
            2,
            countElementsInTable(
                ITILFollowup::getTable(),
                ['itemtype' => \Ticket::getType(), 'items_id' => $ticket_id]
            )
        );

        // Add user to ticket
        $user = new \User();
        $user_id = $user->add([
            'name' => 'test',
        ]);
        $this->assertGreaterThan(0, $user_id);

        $ticket->update([
            'id'                  => $ticket_id,
            '_users_id_requester' => [$user_id],
        ]);

        //link between user and ticket will exist
        $ticketUser = new \Ticket_User();
        $this->assertTrue(
            $ticketUser->getFromDBByCrit([
                'tickets_id'         => $ticket_id,
                'users_id'           => $user_id,
                'type'               => \CommonITILActor::REQUESTER
            ])
        );

        // Check that followup was NOT added
        $this->assertEquals(
            2,
            countElementsInTable(
                ITILFollowup::getTable(),
                ['itemtype' => \Ticket::getType(), 'items_id' => $ticket_id]
            )
        );
    }

    public function testSLACriterion()
    {
        $this->login('glpi', 'glpi');

        $ruleticket = new \RuleTicket();
        $rulecrit   = new \RuleCriteria();
        $ruleaction = new \RuleAction();

        $ruletid = $ruleticket->add($ruletinput = [
            'name'         => "test rule SLA",
            'match'        => 'AND',
            'is_active'    => 1,
            'sub_type'     => 'RuleTicket',
            'condition'    => \RuleTicket::ONADD + \RuleTicket::ONUPDATE,
            'is_recursive' => 1
        ]);
        $this->checkInput($ruleticket, $ruletid, $ruletinput);

        $slm = new \SLM();
        $slm_id = $slm->add(
            [
                'name'         => 'Test SLM',
                'calendars_id' => 0, //24/24 7/7
            ]
        );
        $this->assertGreaterThan(0, $slm_id);

        // prepare sla/ola inputs
        $sla_in = [
            'slms_id'         => $slm_id,
            'name'            => "SLA TTR",
            'comment'         => $this->getUniqueString(),
            'type'            => \SLM::TTR,
            'number_time'     => 4,
            'definition_time' => 'day',
        ];

        // add SLA (TTR)
        $sla    = new \SLA();
        $slas_id_ttr = $sla->add($sla_in);
        $this->checkInput($sla, $slas_id_ttr, $sla_in);

        $crit_id = $rulecrit->add($crit_input = [
            'rules_id'  => $ruletid,
            'criteria'  => 'slas_id_ttr',
            'condition' => \Rule::PATTERN_IS,
            'pattern'   => $slas_id_ttr
        ]);
        $this->checkInput($rulecrit, $crit_id, $crit_input);

        $crit_id = $rulecrit->add($crit_input = [
            'rules_id'  => $ruletid,
            'criteria'  => 'urgency',
            'condition' => \Rule::PATTERN_IS,
            'pattern'   => 5
        ]);
        $this->checkInput($rulecrit, $crit_id, $crit_input);

        //create new location
        $location = new \Location();
        $location_id = $location->add($location_input = [
            "name" => "location1",
        ]);
        $this->checkInput($location, $location_id, $location_input);

        $act_id = $ruleaction->add($act_input = [
            'rules_id'    => $ruletid,
            'action_type' => 'assign',
            'field'       => 'locations_id',
            'value'       => $location_id
        ]);
        $this->checkInput($ruleaction, $act_id, $act_input);

        //create ticket to match rule
        $ticket = new \Ticket();
        $ticket_id = $ticket->add($ticket_input = [
            'name'              => 'test SLA',
            'content'           => 'test SLA',
            'slas_id_ttr'       => $slas_id_ttr,
            'urgency'           => 5
        ]);
        $this->checkInput($ticket, $ticket_id, $ticket_input);

        $this->assertSame($location_id, $ticket->fields['locations_id']);

        //create ticket to not match rule
        $ticket = new \Ticket();
        $ticket_id = $ticket->add($ticket_input = [
            'name'              => 'test SLA',
            'content'           => 'test SLA',
            'slas_id_ttr'       => $slas_id_ttr,
        ]);
        $this->checkInput($ticket, $ticket_id, $ticket_input);

        $this->assertSame(0, $ticket->fields['locations_id']);

        //update URGENCY to match rule
        $this->assertTrue($ticket->update($ticket_input = [
            'id'                => $ticket_id,
            'urgency'           => 5,
        ]));

        $ticket->getFromDB($ticket_id);
        $this->checkInput($ticket, $ticket_id, $ticket_input);

        $this->assertSame($location_id, $ticket->fields['locations_id']);
    }

    /**
     * Data provider for testAssignLocationFromUser
     *
     * @return iterable
     */
    protected function testAssignLocationFromUserProvider(): iterable
    {
        $this->login();
        $entity = getItemByTypeName('Entity', '_test_root_entity');
        $user = getItemByTypeName('User', TU_USER);

        // Create rule
        $rule = $this->createItem("RuleTicket", [
            'name'        => "test rule SLA",
            'match'       => 'AND',
            'is_active'   => 1,
            'sub_type'    => 'RuleTicket',
            'condition'   => \RuleTicket::ONADD,
            'entities_id' => $entity->getID(),
        ]);
        $this->createItem("RuleCriteria", [
            'rules_id'  => $rule->getID(),
            'criteria'  => 'locations_id',
            'condition' => \Rule::PATTERN_DOES_NOT_EXISTS,
            'pattern'   => 1
        ]);
        $this->createItem("RuleCriteria", [
            'rules_id'  => $rule->getID(),
            'criteria'  => '_locations_id_of_requester',
            'condition' => \Rule::PATTERN_EXISTS,
            'pattern'   => 1
        ]);
        $this->createItem("RuleAction", [
            'rules_id'    => $rule->getID(),
            'action_type' => 'fromuser',
            'field'       => 'locations_id',
            'value'       => 1
        ]);

        // Create location and set it to our user
        $user_location = $this->createItem('Location', [
            'name'        => 'User location',
            'entities_id' => $entity->getID(),
        ]);
        $this->updateItem('User', $user->getID(), [
            'locations_id' => $user_location->getID()
        ]);

        // Create another location
        $other_location = $this->createItem('Location', [
            'name'        => 'Other location',
            'entities_id' => $entity->getID(),
        ]);

        // Create a ticket without location, should trigger the rule and set the user location
        yield [null, $user_location->getID()];

        // Create a ticket with a specific location, should not trigger the rule
        yield [$other_location->getID(), $other_location->getID()];
    }

    /**
     * Test the following rule:
     * IF ticket location is not set AND Requester has a location
     * THEN set location from requester
     *
     * @param int|null $input_locations_id               Input location
     * @param int      $expected_location_after_creation Ticket final location after the rule are processed
     *
     * @return void
     */
    public function testAssignLocationFromUser(): void
    {
        $provider = $this->testAssignLocationFromUserProvider();
        foreach ($provider as $row) {
            list($input_locations_id, $expected_location_after_creation) = $row;

            $input = [
                'entities_id' => getItemByTypeName('Entity', '_test_root_entity', true),
                'name' => 'test ticket',
                'content' => 'test ticket',
                '_actors' => [
                    // Requester is needed for the criteria on the requester's location
                    'requester' => [
                        [
                            'itemtype' => 'User',
                            'items_id' => getItemByTypeName('User', TU_USER, true),
                        ]
                    ],
                    // Must have an assigned tech for the test to be meaningfull as this
                    // will trigger some post_update code that will run the rules again
                    'assign' => [
                        [
                            'itemtype' => 'User',
                            'items_id' => getItemByTypeName('User', TU_USER, true),
                        ]
                    ]
                ]
            ];

            if (!is_null($input_locations_id)) {
                $input['locations_id'] = $input_locations_id;
            }

            $ticket = $this->createItem('Ticket', $input);
            $ticket->getFromDB($ticket->getID());
            $this->assertEquals($expected_location_after_creation, $ticket->fields['locations_id']);
        }
    }
<<<<<<< HEAD
=======

    /**
     * Ensure a rule using the "global_validation" criteria work as expected on
     * ticket updates
     *
     * @return void
     */
    public function testGlobalValidationCriteria(): void
    {
        $this->login(TU_USER, TU_PASS);

        $entity = getItemByTypeName(Entity::class, '_test_root_entity', true);
        $urgency_if_rule_triggered = 5;

        // Test category that will be used as a secondary rule criteria
        $category1 = $this->createItem(ITILCategory::class, [
            'name'         => 'Test category 1',
            'entities_id'  => $entity,
            'is_recursive' => true,
        ]);
        $category2 = $this->createItem(ITILCategory::class, [
            'name'         => 'Test category 2',
            'entities_id'  => $entity,
            'is_recursive' => true,
        ]);

        $builder = new RuleBuilder('Test global_validation criteria rule');
        $builder
            ->addCriteria('global_validation', Rule::PATTERN_IS, CommonITILValidation::WAITING)
            ->addCriteria('itilcategories_id', Rule::PATTERN_IS, $category1->getID())
            ->addAction('assign', 'urgency', $urgency_if_rule_triggered);
        $this->createRule($builder);

        // Create ticket with validation request
        $ticket = $this->createItem(Ticket::class, [
            'name'              => 'Test ticket',
            'entities_id'       => $entity,
            'content'           => 'Test ticket content',
            'validatortype'     => 'user',
            'users_id_validate' => [getItemByTypeName(User::class, 'glpi', true)],
            '_add_validation'   => false,
        ], ['validatortype', 'users_id_validate']);
        $this->assertNotEquals($urgency_if_rule_triggered, $ticket->fields['urgency']);
        $this->assertEquals(CommonITILValidation::WAITING, $ticket->fields['global_validation']);

        // Change category without triggering the rule
        $this->updateItem(Ticket::class, $ticket->getID(), [
            'itilcategories_id' => $category2->getID()
        ]);
        $ticket->getFromDB($ticket->getID());
        $this->assertNotEquals($urgency_if_rule_triggered, $ticket->fields['urgency']);

        // Change category and trigger the rule
        $this->updateItem(Ticket::class, $ticket->getID(), [
            'itilcategories_id' => $category1->getID()
        ]);
        $ticket->getFromDB($ticket->getID());
        $this->assertEquals($urgency_if_rule_triggered, $ticket->fields['urgency']);
    }

    /**
     * Test that the "Code representing the ticket category" criterion works correctly
     * even when the category has been modified just before.
     *
     * @return void
     */
    public function testCategoryCodeCriterionAfterCategoryModification(): void
    {
        // Get the root entity
        $entity = getItemByTypeName(Entity::class, '_test_root_entity', true);

        // Create a category
        $category = $this->createItem(ITILCategory::class, [
            'name' => 'Test category',
            'code' => 'test_category',
            'entities_id' => $entity,
        ]);

        // Create a location
        $location = $this->createItem(Location::class, [
            'name' => 'Test location',
            'entities_id' => $entity,
        ]);

        // Create two rules
        $builder = new RuleBuilder('Test category code criterion rule');
        $builder
            ->addCriteria('urgency', Rule::PATTERN_IS, 5)
            ->addAction('assign', 'itilcategories_id', $category->getID());
        $this->createRule($builder);

        $builder
            ->addCriteria('itilcategories_id_code', Rule::PATTERN_IS, $category->fields['code'])
            ->addAction('assign', 'locations_id', $location->getID());
        $this->createRule($builder);

        // Create a ticket with "Very high" urgency
        $ticket = $this->createItem(\Ticket::class, [
            'name' => 'Test ticket',
            'content' => 'Test ticket content',
            'urgency' => 5, // Assuming 5 is "Very high"
            'entities_id' => $entity,
        ]);

        // Check if the category "Test category" is assigned
        $ticket->getFromDB($ticket->getID());
        $this->assertEquals($category->getID(), $ticket->fields['itilcategories_id']);

        // Check if the location "Test location" is assigned
        $this->assertEquals($location->getID(), $ticket->fields['locations_id']);
    }

    /**
     * Test that the "Default profile" criterion works correctly
     * @return void
     */
    public function testDefaultProfileCriterion(): void
    {

        // Get the root entity
        $entity = getItemByTypeName(Entity::class, '_test_root_entity', true);

        // Create a location
        $location = $this->createItem(Location::class, [
            'name' => 'Test location',
            'entities_id' => $entity,
        ]);

        // Create another location
        $location2 = $this->createItem(Location::class, [
            'name' => 'Other Test location',
            'entities_id' => $entity,
        ]);

        // Create two rules
        $builder = new RuleBuilder('Test default profile criterion rule');
        $builder
            ->addCriteria('profiles_id', Rule::PATTERN_IS, 4)
            ->addAction('assign', 'locations_id', $location->getID());
        $this->createRule($builder);


        // Create two rules
        $builder = new RuleBuilder('Test default profile criterion rule on update');
        $builder
            ->addCriteria('profiles_id', Rule::PATTERN_IS, 0)
            ->addAction('assign', 'locations_id', $location2->getID());
        $this->createRule($builder);

        //Load user jsmith123
        $user = new \User();
        $user->getFromDB(getItemByTypeName('User', 'jsmith123', true));

        // Create a ticket with "Very high" urgency
        $ticket = $this->createItem(\Ticket::class, [
            'name' => 'Test ticket',
            'content' => 'Test ticket content',
            'entities_id' => $entity,
            '_users_id_requester' => $user->fields['id']
        ]);


        // Check if the location "Test location" is assigned
        $this->assertEquals($location->getID(), $ticket->fields['locations_id']);

        $this->login('tech', 'tech');

        //remove requester
        $user_ticket = new Ticket_User();
        $this->assertTrue($user_ticket->deleteByCriteria([
            "tickets_id" => $ticket->fields['id'],
            "type" => \CommonITILActor::REQUESTER,
            "users_id" => $user->fields['id']
        ]));

        //reload ticket
        $this->assertTrue($ticket->getFromDB($ticket->fields['id']));

        //Load user tech
        $user = new \User();
        $user->getFromDB(getItemByTypeName('User', 'tech', true));

        // update ticket to update requester
        $this->assertTrue($ticket->update([
            'name'                  => 'Test update ticket',
            'id'                    => $ticket->fields['id'],
            'content'               => 'test',
            '_itil_requester'   => ["_type" => "user",
                "users_id" => $user->fields['id']
            ]
        ]));

        // Check if the location "Test location" is assigned
        $this->assertEquals($location2->getID(), $ticket->fields['locations_id']);
    }

    /**
     * Test writer criterion in rules.
     */
    public function testWriterCriterion()
    {
        $this->login();

        $user_id = (int) getItemByTypeName('User', '_test_user', true);

        $requesttypes_id = $this->createItem('RequestType', [
            'name' => 'requesttype_' . __METHOD__,
        ])->getID();

        // Create rule
        $ruleticket = new \RuleTicket();
        $rulecrit   = new \RuleCriteria();
        $ruleaction = new \RuleAction();

        $ruletid = $ruleticket->add($ruletinput = [
            'name'         => 'test writer criterion',
            'match'        => 'AND',
            'is_active'    => 1,
            'sub_type'     => 'RuleTicket',
            'condition'    => \RuleTicket::ONADD,
            'is_recursive' => 1,
        ]);
        $this->checkInput($ruleticket, $ruletid, $ruletinput);

        $crit_id = $rulecrit->add($crit_input = [
            'rules_id'  => $ruletid,
            'criteria'  => 'users_id_recipient',
            'condition' => \Rule::PATTERN_IS,
            'pattern'   => $user_id,
        ]);
        $this->checkInput($rulecrit, $crit_id, $crit_input);

        $act_id = $ruleaction->add($act_input = [
            'rules_id'    => $ruletid,
            'action_type' => 'assign',
            'field'       => 'requesttypes_id',
            'value'       => $requesttypes_id,
        ]);
        $this->checkInput($ruleaction, $act_id, $act_input);

        // Check ticket that trigger rule on creation
        $ticket = new \Ticket();
        $tickets_id = $ticket->add($ticket_input = [
            'name'             => __METHOD__,
            'content'          => __METHOD__,
        ]);
        $this->checkInput($ticket, $tickets_id, $ticket_input);
        $this->assertEquals($user_id, (int)$ticket->getField('users_id_recipient'));
        $this->assertEquals($requesttypes_id, (int)$ticket->getField('requesttypes_id'));
    }
>>>>>>> e6aaf71f
}<|MERGE_RESOLUTION|>--- conflicted
+++ resolved
@@ -1192,203 +1192,6 @@
             $this->assertEquals($expected_location_after_creation, $ticket->fields['locations_id']);
         }
     }
-<<<<<<< HEAD
-=======
-
-    /**
-     * Ensure a rule using the "global_validation" criteria work as expected on
-     * ticket updates
-     *
-     * @return void
-     */
-    public function testGlobalValidationCriteria(): void
-    {
-        $this->login(TU_USER, TU_PASS);
-
-        $entity = getItemByTypeName(Entity::class, '_test_root_entity', true);
-        $urgency_if_rule_triggered = 5;
-
-        // Test category that will be used as a secondary rule criteria
-        $category1 = $this->createItem(ITILCategory::class, [
-            'name'         => 'Test category 1',
-            'entities_id'  => $entity,
-            'is_recursive' => true,
-        ]);
-        $category2 = $this->createItem(ITILCategory::class, [
-            'name'         => 'Test category 2',
-            'entities_id'  => $entity,
-            'is_recursive' => true,
-        ]);
-
-        $builder = new RuleBuilder('Test global_validation criteria rule');
-        $builder
-            ->addCriteria('global_validation', Rule::PATTERN_IS, CommonITILValidation::WAITING)
-            ->addCriteria('itilcategories_id', Rule::PATTERN_IS, $category1->getID())
-            ->addAction('assign', 'urgency', $urgency_if_rule_triggered);
-        $this->createRule($builder);
-
-        // Create ticket with validation request
-        $ticket = $this->createItem(Ticket::class, [
-            'name'              => 'Test ticket',
-            'entities_id'       => $entity,
-            'content'           => 'Test ticket content',
-            'validatortype'     => 'user',
-            'users_id_validate' => [getItemByTypeName(User::class, 'glpi', true)],
-            '_add_validation'   => false,
-        ], ['validatortype', 'users_id_validate']);
-        $this->assertNotEquals($urgency_if_rule_triggered, $ticket->fields['urgency']);
-        $this->assertEquals(CommonITILValidation::WAITING, $ticket->fields['global_validation']);
-
-        // Change category without triggering the rule
-        $this->updateItem(Ticket::class, $ticket->getID(), [
-            'itilcategories_id' => $category2->getID()
-        ]);
-        $ticket->getFromDB($ticket->getID());
-        $this->assertNotEquals($urgency_if_rule_triggered, $ticket->fields['urgency']);
-
-        // Change category and trigger the rule
-        $this->updateItem(Ticket::class, $ticket->getID(), [
-            'itilcategories_id' => $category1->getID()
-        ]);
-        $ticket->getFromDB($ticket->getID());
-        $this->assertEquals($urgency_if_rule_triggered, $ticket->fields['urgency']);
-    }
-
-    /**
-     * Test that the "Code representing the ticket category" criterion works correctly
-     * even when the category has been modified just before.
-     *
-     * @return void
-     */
-    public function testCategoryCodeCriterionAfterCategoryModification(): void
-    {
-        // Get the root entity
-        $entity = getItemByTypeName(Entity::class, '_test_root_entity', true);
-
-        // Create a category
-        $category = $this->createItem(ITILCategory::class, [
-            'name' => 'Test category',
-            'code' => 'test_category',
-            'entities_id' => $entity,
-        ]);
-
-        // Create a location
-        $location = $this->createItem(Location::class, [
-            'name' => 'Test location',
-            'entities_id' => $entity,
-        ]);
-
-        // Create two rules
-        $builder = new RuleBuilder('Test category code criterion rule');
-        $builder
-            ->addCriteria('urgency', Rule::PATTERN_IS, 5)
-            ->addAction('assign', 'itilcategories_id', $category->getID());
-        $this->createRule($builder);
-
-        $builder
-            ->addCriteria('itilcategories_id_code', Rule::PATTERN_IS, $category->fields['code'])
-            ->addAction('assign', 'locations_id', $location->getID());
-        $this->createRule($builder);
-
-        // Create a ticket with "Very high" urgency
-        $ticket = $this->createItem(\Ticket::class, [
-            'name' => 'Test ticket',
-            'content' => 'Test ticket content',
-            'urgency' => 5, // Assuming 5 is "Very high"
-            'entities_id' => $entity,
-        ]);
-
-        // Check if the category "Test category" is assigned
-        $ticket->getFromDB($ticket->getID());
-        $this->assertEquals($category->getID(), $ticket->fields['itilcategories_id']);
-
-        // Check if the location "Test location" is assigned
-        $this->assertEquals($location->getID(), $ticket->fields['locations_id']);
-    }
-
-    /**
-     * Test that the "Default profile" criterion works correctly
-     * @return void
-     */
-    public function testDefaultProfileCriterion(): void
-    {
-
-        // Get the root entity
-        $entity = getItemByTypeName(Entity::class, '_test_root_entity', true);
-
-        // Create a location
-        $location = $this->createItem(Location::class, [
-            'name' => 'Test location',
-            'entities_id' => $entity,
-        ]);
-
-        // Create another location
-        $location2 = $this->createItem(Location::class, [
-            'name' => 'Other Test location',
-            'entities_id' => $entity,
-        ]);
-
-        // Create two rules
-        $builder = new RuleBuilder('Test default profile criterion rule');
-        $builder
-            ->addCriteria('profiles_id', Rule::PATTERN_IS, 4)
-            ->addAction('assign', 'locations_id', $location->getID());
-        $this->createRule($builder);
-
-
-        // Create two rules
-        $builder = new RuleBuilder('Test default profile criterion rule on update');
-        $builder
-            ->addCriteria('profiles_id', Rule::PATTERN_IS, 0)
-            ->addAction('assign', 'locations_id', $location2->getID());
-        $this->createRule($builder);
-
-        //Load user jsmith123
-        $user = new \User();
-        $user->getFromDB(getItemByTypeName('User', 'jsmith123', true));
-
-        // Create a ticket with "Very high" urgency
-        $ticket = $this->createItem(\Ticket::class, [
-            'name' => 'Test ticket',
-            'content' => 'Test ticket content',
-            'entities_id' => $entity,
-            '_users_id_requester' => $user->fields['id']
-        ]);
-
-
-        // Check if the location "Test location" is assigned
-        $this->assertEquals($location->getID(), $ticket->fields['locations_id']);
-
-        $this->login('tech', 'tech');
-
-        //remove requester
-        $user_ticket = new Ticket_User();
-        $this->assertTrue($user_ticket->deleteByCriteria([
-            "tickets_id" => $ticket->fields['id'],
-            "type" => \CommonITILActor::REQUESTER,
-            "users_id" => $user->fields['id']
-        ]));
-
-        //reload ticket
-        $this->assertTrue($ticket->getFromDB($ticket->fields['id']));
-
-        //Load user tech
-        $user = new \User();
-        $user->getFromDB(getItemByTypeName('User', 'tech', true));
-
-        // update ticket to update requester
-        $this->assertTrue($ticket->update([
-            'name'                  => 'Test update ticket',
-            'id'                    => $ticket->fields['id'],
-            'content'               => 'test',
-            '_itil_requester'   => ["_type" => "user",
-                "users_id" => $user->fields['id']
-            ]
-        ]));
-
-        // Check if the location "Test location" is assigned
-        $this->assertEquals($location2->getID(), $ticket->fields['locations_id']);
-    }
 
     /**
      * Test writer criterion in rules.
@@ -1444,5 +1247,4 @@
         $this->assertEquals($user_id, (int)$ticket->getField('users_id_recipient'));
         $this->assertEquals($requesttypes_id, (int)$ticket->getField('requesttypes_id'));
     }
->>>>>>> e6aaf71f
 }