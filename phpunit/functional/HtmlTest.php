<?php

/**
 * ---------------------------------------------------------------------
 *
 * GLPI - Gestionnaire Libre de Parc Informatique
 *
 * http://glpi-project.org
 *
 * @copyright 2015-2025 Teclib' and contributors.
 * @licence   https://www.gnu.org/licenses/gpl-3.0.html
 *
 * ---------------------------------------------------------------------
 *
 * LICENSE
 *
 * This file is part of GLPI.
 *
 * This program is free software: you can redistribute it and/or modify
 * it under the terms of the GNU General Public License as published by
 * the Free Software Foundation, either version 3 of the License, or
 * (at your option) any later version.
 *
 * This program is distributed in the hope that it will be useful,
 * but WITHOUT ANY WARRANTY; without even the implied warranty of
 * MERCHANTABILITY or FITNESS FOR A PARTICULAR PURPOSE.  See the
 * GNU General Public License for more details.
 *
 * You should have received a copy of the GNU General Public License
 * along with this program.  If not, see <https://www.gnu.org/licenses/>.
 *
 * ---------------------------------------------------------------------
 */

namespace tests\units;

use GlpiPlugin\Tester\MyPsr4Class;
use org\bovigo\vfs\vfsStream;
use PHPUnit\Framework\Attributes\DataProvider;
use Psr\Log\LogLevel;
use Glpi\Toolbox\FrontEnd;

/* Test for inc/html.class.php */

class HtmlTest extends \DbTestCase
{
    public function testConvDate()
    {
        $this->assertNull(\Html::convDate(null));
        $this->assertNull(\Html::convDate('NULL'));
        $this->assertNull(\Html::convDate(''));
        $this->assertNull(\Html::convDate('0000-00-00'));
        $this->assertNull(\Html::convDate('0000-00-00 00:00:00'));

        $mydate = date('Y-m-d H:i:s');

        $expected = date('Y-m-d');
        unset($_SESSION['glpidate_format']);
        $this->assertSame($expected, \Html::convDate($mydate));
        $_SESSION['glpidate_format'] = 0;
        $this->assertSame($expected, \Html::convDate($mydate));

        $this->assertSame($expected, \Html::convDate(date('Y-m-d')));

        $expected = date('d-m-Y');
        $this->assertSame($expected, \Html::convDate($mydate, 1));

        $expected = date('m-d-Y');
        $this->assertSame($expected, \Html::convDate($mydate, 2));

        $expected_error = 'Failed to parse time string (not a date) at position 0 (n): The timezone could not be found in the database';
        $this->assertSame('not a date', \Html::convDate('not a date', 2));
        $this->hasPhpLogRecordThatContains($expected_error, LogLevel::ERROR);
    }

    public function testConvDateTime()
    {
        $this->assertNull(\Html::convDateTime(null));
        $this->assertNull(\Html::convDateTime('NULL'));

        $timestamp = time();

        $mydate = date('Y-m-d H:i:s', $timestamp);

        $expected = date('Y-m-d H:i', $timestamp);
        $this->assertSame($expected, \Html::convDateTime($mydate));

        $expected = date('Y-m-d H:i:s', $timestamp);
        $this->assertSame($expected, \Html::convDateTime($mydate, null, true));

        $expected = date('d-m-Y H:i', $timestamp);
        $this->assertSame($expected, \Html::convDateTime($mydate, 1));

        $expected = date('d-m-Y H:i:s', $timestamp);
        $this->assertSame($expected, \Html::convDateTime($mydate, 1, true));

        $expected = date('m-d-Y H:i', $timestamp);
        $this->assertSame($expected, \Html::convDateTime($mydate, 2));

        $expected = date('m-d-Y H:i:s', $timestamp);
        $this->assertSame($expected, \Html::convDateTime($mydate, 2, true));
    }

    public function testCleanInputText()
    {
        $origin = 'This is a \'string\' with some "replacements" needed, but not « others »!';
        $expected = 'This is a &#039;string&#039; with some &quot;replacements&quot; needed, but not « others »!';
        $this->assertSame($expected, @\Html::cleanInputText($origin));
    }

    public function cleanParametersURL()
    {
        $url = 'http://host/glpi/path/to/file.php?var1=2&var2=3';
        $expected = 'http://host/glpi/path/to/file.php';
        $this->assertSame($expected, \Html::cleanParametersURL($url));
    }

    public function testResume_text()
    {
        $origin = 'This is a very long string which will be truncated by a dedicated method. ' .
         'If the string is not truncated, well... We\'re wrong and got a very serious issue in our codebase!' .
         'And if the string has been correctly truncated, well... All is ok then, let\'s show if all the other tests are OK :)';
        $expected = 'This is a very long string which will be truncated by a dedicated method. ' .
         'If the string is not truncated, well... We&#039;re wrong and got a very serious issue in our codebase!' .
         'And if the string has been correctly truncated, well... All is ok then, let&#039;s show i&nbsp;(...)';
        $this->assertSame($expected, \Html::resume_text($origin));

        $origin = 'A string that is longer than 10 characters.';
        $expected = 'A string t&nbsp;(...)';
        $this->assertSame($expected, \Html::resume_text($origin, 10));

        $origin = 'A string that contains HTML special chars like >, < and &, and some text that should be truncated.';
        $expected = 'A string that contains HTML special chars like &gt;, &lt; and &amp;, a&nbsp;(...)';
        $this->assertSame($expected, \Html::resume_text($origin, 60));

        $origin = 'A string that contains HTML special chars like >, < and &, and some text that should NOT be truncated.';
        $expected = 'A string that contains HTML special chars like &gt;, &lt; and &amp;, and some text that should NOT be truncated.';
        $this->assertSame($expected, \Html::resume_text($origin, 1500));
    }

    public function testFormatNumber()
    {
        $_SESSION['glpinumber_format'] = 0;
        $origin = '';
        $expected = '0.00';
        $this->assertSame($expected, \Html::formatNumber($origin));

        $origin = '1207.3';

        $expected = '1 207.30';
        $this->assertSame($expected, \Html::formatNumber($origin));

        $expected = '1207.30';
        $this->assertSame($expected, \Html::formatNumber($origin, true));

        $origin = 124556.693;
        $expected = '124 556.69';
        $this->assertSame($expected, \Html::formatNumber($origin));

        $origin = 120.123456789;

        $expected = '120.12';
        $this->assertSame($expected, \Html::formatNumber($origin));

        $expected = '120.12346';
        $this->assertSame($expected, \Html::formatNumber($origin, false, 5));

        $expected = '120';
        $this->assertSame($expected, \Html::formatNumber($origin, false, 0));

        $origin = 120.999;
        $expected = '121.00';
        $this->assertSame($expected, \Html::formatNumber($origin));
        $expected = '121';
        $this->assertSame($expected, \Html::formatNumber($origin, false, 0));

        $this->assertSame('-', \Html::formatNumber('-'));

        $_SESSION['glpinumber_format'] = 2;

        $origin = '1207.3';
        $expected = '1 207,30';
        $this->assertSame($expected, \Html::formatNumber($origin));

        $_SESSION['glpinumber_format'] = 3;

        $origin = '1207.3';
        $expected = '1207.30';
        $this->assertSame($expected, \Html::formatNumber($origin));

        $_SESSION['glpinumber_format'] = 4;

        $origin = '1207.3';
        $expected = '1207,30';
        $this->assertSame($expected, \Html::formatNumber($origin));

        $_SESSION['glpinumber_format'] = 1337;
        $origin = '1207.3';

        $expected = '1,207.30';
        $this->assertSame($expected, \Html::formatNumber($origin));
    }

    public function testTimestampToString()
    {
        $expected = '0 seconds';
        $this->assertSame($expected, \Html::timestampToString(null));
        $this->assertSame($expected, \Html::timestampToString(''));
        $this->assertSame($expected, \Html::timestampToString(0));

        $tstamp = 57226;
        $expected = '15 hours 53 minutes 46 seconds';
        $this->assertSame($expected, \Html::timestampToString($tstamp));

        $tstamp = -57226;
        $expected = '- 15 hours 53 minutes 46 seconds';
        $this->assertSame($expected, \Html::timestampToString($tstamp));

        $tstamp = 1337;
        $expected = '22 minutes 17 seconds';
        $this->assertSame($expected, \Html::timestampToString($tstamp));

        $expected = '22 minutes';
        $this->assertSame($expected, \Html::timestampToString($tstamp, false));

        $tstamp = 54;
        $expected = '54 seconds';
        $this->assertSame($expected, \Html::timestampToString($tstamp));
        $this->assertSame($expected, \Html::timestampToString($tstamp, false));

        $tstamp = 157226;
        $expected = '1 days 19 hours 40 minutes 26 seconds';
        $this->assertSame($expected, \Html::timestampToString($tstamp));

        $expected = '1 days 19 hours 40 minutes';
        $this->assertSame($expected, \Html::timestampToString($tstamp, false));

        $expected = '43 hours 40 minutes 26 seconds';
        $this->assertSame($expected, \Html::timestampToString($tstamp, true, false));

        $expected = '43 hours 40 minutes';
        $this->assertSame($expected, \Html::timestampToString($tstamp, false, false));
    }

    public function testGetMenuInfos()
    {
        $menu = \Html::getMenuInfos();
        $this->assertSame(8, count($menu));

        $expected = [
            'assets',
            'helpdesk',
            'management',
            'tools',
            'plugins',
            'admin',
            'config',
            'preference',
        ];
        $this->assertSame($expected, array_keys($menu));

        $expected = [
            'Computer',
            'Monitor',
            'Software',
            'NetworkEquipment',
            'Peripheral',
            'Printer',
            'CartridgeItem',
            'ConsumableItem',
            'Phone',
            'Rack',
            'Enclosure',
            'PDU',
            'PassiveDCEquipment',
            'Unmanaged',
            'Cable',
            'Glpi\CustomAsset\Test01',
            'Glpi\CustomAsset\Test02',
            'Item_DeviceSimcard',
        ];
        $this->assertSame('Assets', $menu['assets']['title']);
        $this->assertSame($expected, $menu['assets']['types']);

        $expected = [
            'Ticket',
            'Glpi\Form\ServiceCatalog\ServiceCatalog',
            'Problem',
            'Change',
            'Planning',
            'Stat',
            'TicketRecurrent',
            'RecurrentChange',
        ];
        $this->assertSame('Assistance', $menu['helpdesk']['title']);
        $this->assertSame($expected, $menu['helpdesk']['types']);

        $expected = [
            'SoftwareLicense',
            'Budget',
            'Supplier',
            'Contact',
            'Contract',
            'Document',
            'Line',
            'Certificate',
            'Datacenter',
            'Cluster',
            'Domain',
            'Appliance',
            'Database',
        ];
        $this->assertSame('Management', $menu['management']['title']);
        $this->assertSame($expected, $menu['management']['types']);

        $expected = [
            'Project',
            'Reminder',
            'RSSFeed',
            'KnowbaseItem',
            'ReservationItem',
            'Report',
            'SavedSearch',
            'Impact',
        ];
        $this->assertSame('Tools', $menu['tools']['title']);
        $this->assertSame($expected, $menu['tools']['types']);

        $expected = [];
        $this->assertSame('Plugins', $menu['plugins']['title']);
        $this->assertSame($expected, $menu['plugins']['types']);

        $expected = [
            'User',
            'Group',
            'Entity',
            'Rule',
            'Profile',
            'QueuedNotification',
            'Glpi\System\Log\LogViewer',
            'Glpi\Inventory\Inventory',
            'Glpi\Form\Form',
        ];
        $this->assertSame('Administration', $menu['admin']['title']);
        $this->assertSame($expected, $menu['admin']['types']);

        $expected = [
            'Glpi\Asset\AssetDefinition',
            'CommonDropdown',
            'CommonDevice',
            'Notification',
            'Webhook',
            'SLM',
            'Config',
            'FieldUnicity',
            'CronTask',
            'Auth',
            'OAuthClient',
            'MailCollector',
            'Link',
            'Plugin',
        ];
        $this->assertSame('Setup', $menu['config']['title']);
        $this->assertSame($expected, $menu['config']['types']);

        $this->assertSame('My settings', $menu['preference']['title']);
        $this->assertArrayNotHasKey('types', $menu['preference']);
        $this->assertSame('/front/preference.php', $menu['preference']['default']);
    }

    public function testGetCopyrightMessage()
    {
        $message = \Html::getCopyrightMessage();
        $this->assertStringContainsString(GLPI_VERSION, $message);
        $this->assertStringContainsString(GLPI_YEAR, $message);

        $message = \Html::getCopyrightMessage(false);
        $this->assertStringNotContainsString(GLPI_VERSION, $message);
        $this->assertStringContainsString(GLPI_YEAR, $message);
    }

    public function testCss()
    {
        global $CFG_GLPI;

        //fake files
        $fake_files = [
            'file.css',
            'file.min.css',
            'other.css',
            'other-min.css',
        ];
        $dir = str_replace(realpath(GLPI_ROOT), '', realpath(GLPI_TMP_DIR));
        $version_key = FrontEnd::getVersionCacheKey(GLPI_VERSION);
        $base_expected = '<link rel="stylesheet" type="text/css" href="' .
         $CFG_GLPI['root_doc'] . $dir . '/%url?v=' . $version_key . '" %attrs>';
        $base_attrs = 'media="all"';

        //create test files
        foreach ($fake_files as $fake_file) {
            $this->assertTrue(touch(GLPI_TMP_DIR . '/' . $fake_file));
        }

        //expect minified file
        $expected = str_replace(
            ['%url', '%attrs'],
            ['file.min.css', $base_attrs],
            $base_expected
        );
        $this->assertSame($expected, \Html::css($dir . '/file.css'));

        //explicitely require not minified file
        $expected = str_replace(
            ['%url', '%attrs'],
            ['file.css', $base_attrs],
            $base_expected
        );
        $this->assertSame($expected, \Html::css($dir . '/file.css', [], false));

        //activate debug mode: expect not minified file
        $_SESSION['glpi_use_mode'] = \Session::DEBUG_MODE;
        $expected = str_replace(
            ['%url', '%attrs'],
            ['file.css', $base_attrs],
            $base_expected
        );
        $this->assertSame($expected, \Html::css($dir . '/file.css'));
        $_SESSION['glpi_use_mode'] = \Session::NORMAL_MODE;

        //expect original file
        $expected = str_replace(
            ['%url', '%attrs'],
            ['nofile.css', $base_attrs],
            $base_expected
        );
        $this->assertSame($expected, \Html::css($dir . '/nofile.css'));

        //expect original file
        $expected = str_replace(
            ['%url', '%attrs'],
            ['other.css', $base_attrs],
            $base_expected
        );
        $this->assertSame($expected, \Html::css($dir . '/other.css'));

        //expect original file
        $expected = str_replace(
            ['%url', '%attrs'],
            ['other-min.css', $base_attrs],
            $base_expected
        );
        $this->assertSame($expected, \Html::css($dir . '/other-min.css'));

        //expect minified file, print media
        $expected = str_replace(
            ['%url', '%attrs'],
            ['file.min.css', 'media="print"'],
            $base_expected
        );
        $this->assertSame($expected, \Html::css($dir . '/file.css', ['media' => 'print']));

        //expect minified file, screen media
        $expected = str_replace(
            ['%url', '%attrs'],
            ['file.min.css', $base_attrs],
            $base_expected
        );
        $this->assertSame($expected, \Html::css($dir . '/file.css', ['media' => '']));

        //expect minified file and specific version
        $fake_version = '0.0.1';
        $expected = str_replace(
            ['%url', '%attrs', $version_key],
            ['file.min.css', $base_attrs, FrontEnd::getVersionCacheKey($fake_version)],
            $base_expected
        );
        $this->assertSame($expected, \Html::css($dir . '/file.css', ['version' => $fake_version]));

        //expect minified file with added attributes
        $expected = str_replace(
            ['%url', '%attrs'],
            ['file.min.css', 'attribute="one" ' . $base_attrs],
            $base_expected
        );
        $this->assertSame($expected, \Html::css($dir . '/file.css', ['attribute' => 'one']));

        //remove test files
        foreach ($fake_files as $fake_file) {
            unlink(GLPI_TMP_DIR . '/' . $fake_file);
        }
    }

    public function testScript()
    {
        global $CFG_GLPI;

        //fake files
        $fake_files = [
            'file.js',
            'file.min.js',
            'other.js',
            'other-min.js',
        ];
        $dir = str_replace(realpath(GLPI_ROOT), '', realpath(GLPI_TMP_DIR));
        $version_key = FrontEnd::getVersionCacheKey(GLPI_VERSION);
        $base_expected = '<script type="text/javascript" src="' .
         $CFG_GLPI['root_doc'] . $dir . '/%url?v=' . $version_key . '"></script>';

        //create test files
        foreach ($fake_files as $fake_file) {
            touch(GLPI_TMP_DIR . '/' . $fake_file);
        }

        //expect minified file
        $expected = str_replace(
            '%url',
            'file.min.js',
            $base_expected
        );
        $this->assertSame($expected, \Html::script($dir . '/file.js'));

        //explicitely require not minified file
        $expected = str_replace(
            '%url',
            'file.js',
            $base_expected
        );
        $this->assertSame($expected, \Html::script($dir . '/file.js', [], false));

        //activate debug mode: expect not minified file
        $_SESSION['glpi_use_mode'] = \Session::DEBUG_MODE;
        $expected = str_replace(
            '%url',
            'file.js',
            $base_expected
        );
        $this->assertSame($expected, \Html::script($dir . '/file.js'));
        $_SESSION['glpi_use_mode'] = \Session::NORMAL_MODE;

        //expect original file
        $expected = str_replace(
            '%url',
            'nofile.js',
            $base_expected
        );
        $this->assertSame($expected, \Html::script($dir . '/nofile.js'));

        //expect original file
        $expected = str_replace(
            '%url',
            'other.js',
            $base_expected
        );
        $this->assertSame($expected, \Html::script($dir . '/other.js'));

        //expect original file
        $expected = str_replace(
            '%url',
            'other-min.js',
            $base_expected
        );
        $this->assertSame($expected, \Html::script($dir . '/other-min.js'));

        //expect minified file and specific version
        $fake_version = '0.0.1';
        $expected = str_replace(
            ['%url', $version_key],
            ['file.min.js', FrontEnd::getVersionCacheKey($fake_version)],
            $base_expected
        );
        $this->assertSame($expected, \Html::script($dir . '/file.js', ['version' => $fake_version]));

        //remove test files
        foreach ($fake_files as $fake_file) {
            unlink(GLPI_TMP_DIR . '/' . $fake_file);
        }
    }

    public function testManageRefreshPage()
    {
        //no session refresh, no args => no timer
        if (isset($_SESSION['glpirefresh_views'])) {
            unset($_SESSION['glpirefresh_views']);
        }

        $base_script = \Html::scriptBlock("window.setInterval(function() {
               ##CALLBACK##
            }, ##TIMER##);");

        $expected = '';
        $message = \Html::manageRefreshPage();
        $this->assertSame($expected, $message);

        //Set session refresh to one minute
        $_SESSION['glpirefresh_views'] = 1;
        $expected = str_replace("##CALLBACK##", "window.location.reload()", $base_script);
        $expected = str_replace("##TIMER##", 1 * MINUTE_TIMESTAMP * 1000, $expected);
        $message = \Html::manageRefreshPage();
        $this->assertSame($expected, $message);

        $expected = str_replace("##CALLBACK##", '$(\'#mydiv\').remove();', $base_script);
        $expected = str_replace("##TIMER##", 1 * MINUTE_TIMESTAMP * 1000, $expected);
        $message = \Html::manageRefreshPage(false, '$(\'#mydiv\').remove();');
        $this->assertSame($expected, $message);

        $expected = str_replace("##CALLBACK##", "window.location.reload()", $base_script);
        $expected = str_replace("##TIMER##", 3 * MINUTE_TIMESTAMP * 1000, $expected);
        $message = \Html::manageRefreshPage(3);
        $this->assertSame($expected, $message);

        $expected = str_replace("##CALLBACK##", '$(\'#mydiv\').remove();', $base_script);
        $expected = str_replace("##TIMER##", 3 * MINUTE_TIMESTAMP * 1000, $expected);
        $message = \Html::manageRefreshPage(3, '$(\'#mydiv\').remove();');
        $this->assertSame($expected, $message);
    }

    public function testGenerateMenuSession()
    {
        //login to get session
        $auth = new \Auth();
        $this->assertTrue($auth->login(TU_USER, TU_PASS, true));

        $menu = \Html::generateMenuSession(true);

        $this->assertArrayHasKey('glpimenu', $_SESSION);

        $this->assertSame($menu, $_SESSION['glpimenu']);

        foreach ($menu as $menu_entry) {
            $this->assertArrayHasKey('title', $menu_entry);

            if (isset($menu_entry['content'])) {
                $this->assertArrayHasKey('types', $menu_entry);

                foreach ($menu_entry['content'] as $submenu_label => $submenu) {
                    if ($submenu_label === 'is_multi_entries') {
                        continue;
                    }

                    $this->assertArrayHasKey('title', $submenu);
                    $this->assertArrayHasKey('page', $submenu);
                }
            }
        }
    }

    public function testFuzzySearch()
    {
        //login to get session
        $auth = new \Auth();
        $this->assertTrue($auth->login(TU_USER, TU_PASS, true));

        // init menu
        \Html::generateMenuSession(true);

        // test retrieving entries
        $entries = \Html::getMenuFuzzySearchList();
        $this->assertGreaterThan(5, count($entries));

        foreach ($entries as $entry) {
            $this->assertArrayHasKey('title', $entry);
            $this->assertArrayHasKey('url', $entry);
        }
    }

    public function testEntitiesDeep()
    {
        $value = 'Should be \' "escaped" éè!';
        $expected = 'Should be &#039; &quot;escaped&quot; &eacute;&egrave;!';
        $result = @\Html::entities_deep($value);
        $this->assertSame($expected, $result);

        $result = @\Html::entities_deep([$value, $value, $value]);
        $this->assertSame([$expected, $expected, $expected], $result);
    }

    public function testCleanParametersURL()
    {
        $url = 'http://perdu.com';
        $this->assertSame($url, \Html::cleanParametersURL($url));

        $purl = $url . '?with=some&args=none';
        $this->assertSame($url, \Html::cleanParametersURL($purl));
    }

    public function testDisplayMessageAfterRedirect()
    {
        $_SESSION['MESSAGE_AFTER_REDIRECT'] = [
            ERROR    => ['Something went really wrong :('],
            WARNING  => ['Oooops, I did it again!'],
        ];

        ob_start();
        \Html::displayMessageAfterRedirect();
        $output = ob_get_clean();

        $this->assertMatchesRegularExpression(
            '/class="[^"]*bg-danger[^"]*".*Error.*Something went really wrong :\(/s',
            $output
        );

        $this->assertMatchesRegularExpression(
            '/class="[^"]*bg-warning[^"]*".*Warning.*Oooops, I did it again!/s',
            $output
        );

        $this->assertEmpty($_SESSION['MESSAGE_AFTER_REDIRECT']);
    }

    public function testDisplayBackLink()
    {
        /** @var array $CFG_GLPI */
        global $CFG_GLPI;

        ob_start();
        \Html::displayBackLink();
        $output = ob_get_clean();
        $this->assertSame('<a href="http://localhost">Back</a>', $output);

        $_SERVER['HTTP_REFERER'] = 'http://localhost/originalpage.html';
        ob_start();
        \Html::displayBackLink();
        $output = ob_get_clean();
        $this->assertSame('<a href="http://localhost/originalpage.html">Back</a>', $output);
        $_SERVER['HTTP_REFERER'] = ''; // reset referer to prevent having this var in test loop mode
    }

    public function testAddConfirmationOnAction()
    {
        $string = 'Are U\' OK?';
        $expected = 'onclick="if (window.confirm(&quot;Are U&#039; OK?&quot;)){ ;return true;} else { return false;}"';
        $this->assertSame($expected, \Html::addConfirmationOnAction($string));

        $strings = ['Are you', 'OK?'];
        $expected = 'onclick="if (window.confirm(&quot;Are you\nOK?&quot;)){ ;return true;} else { return false;}"';
        $this->assertSame($expected, \Html::addConfirmationOnAction($strings));

        $actions = '$("#mydiv").focus();';
        $expected = 'onclick="if (window.confirm(&quot;Are U&#039; OK?&quot;)){ $(&quot;#mydiv&quot;).focus();return true;} else { return false;}"';
        $this->assertSame($expected, \Html::addConfirmationOnAction($string, $actions));
    }

    public function testJsFunctions()
    {
        $this->assertSame("$('#myid')", @\Html::jsGetElementbyID('myid'));
        $this->assertSame("$('#myid').trigger('setValue', 'myval');", @\Html::jsSetDropdownValue('myid', 'myval'));
        $this->assertSame("$('#myid').val()", @\Html::jsGetDropdownValue('myid'));
    }

    public function testCleanId()
    {
        $id = 'myid';
        $this->assertSame($id, \Html::cleanId($id));

        $id = 'array[]';
        $expected = 'array__';
        $this->assertSame($expected, \Html::cleanId($id));
    }

    public function testImage()
    {
        $path = '/path/to/image.png';
        $expected = '<img src="/path/to/image.png" title="" alt="" />';
        $this->assertSame($expected, \Html::image($path));

        $options = [
            'title'  => 'My title',
            'alt'    => 'no img text',
        ];
        $expected = '<img src="/path/to/image.png" title="My title" alt="no img text" />';
        $this->assertSame($expected, \Html::image($path, $options));

        $options = ['url' => 'mypage.php'];
        $expected = '<a href="mypage.php" ><img src="/path/to/image.png" title="" alt="" class="pointer" /></a>';
        $this->assertSame($expected, \Html::image($path, $options));

        $options = ['url' => 'mypage.php', 'class' => 'specific-class'];
        $expected = '<a href="mypage.php" ><img src="/path/to/image.png" class="specific-class" title="" alt="" /></a>';
        $this->assertSame($expected, \Html::image($path, $options));
    }

    public function testLink()
    {
        $text = 'My link';
        $url = 'mylink.php';

        $expected = '<a href="mylink.php" >My link</a>';
        $this->assertSame($expected, \Html::link($text, $url));

        $options = [
            'confirm'   => 'U sure?',
        ];
        $expected = '<a href="mylink.php" onclick="if (window.confirm(&quot;U sure?&quot;)){ ;return true;} else { return false;}">My link</a>';
        $this->assertSame($expected, \Html::link($text, $url, $options));

        $options['confirmaction'] = 'window.close();';
        $expected = '<a href="mylink.php" onclick="if (window.confirm(&quot;U sure?&quot;)){ window.close();return true;} else { return false;}">My link</a>';
        $this->assertSame($expected, \Html::link($text, $url, $options));
    }

    public function testHidden()
    {
        $name = 'hiddenfield';
        $expected = '<input type="hidden" name="hiddenfield"  />';
        $this->assertSame($expected, \Html::hidden($name));

        $options = ['value'  => 'myval'];
        $expected = '<input type="hidden" name="hiddenfield" value="myval" />';
        $this->assertSame($expected, \Html::hidden($name, $options));

        $options = [
            'value'  => [
                'a value',
                'another one',
            ],
        ];
        $expected = "<input type=\"hidden\" name=\"hiddenfield[0]\" value=\"a value\" />\n<input type=\"hidden\" name=\"hiddenfield[1]\" value=\"another one\" />\n";
        $this->assertSame($expected, \Html::hidden($name, $options));

        $options = [
            'value'  => [
                'one' => 'a value',
                'two' => 'another one',
            ],
        ];
        $expected = "<input type=\"hidden\" name=\"hiddenfield[one]\" value=\"a value\" />\n<input type=\"hidden\" name=\"hiddenfield[two]\" value=\"another one\" />\n";
        $this->assertSame($expected, \Html::hidden($name, $options));
    }

    public function testInput()
    {
        $name = 'in_put';
        $expected = '<input type="text" name="in_put" class="form-control" />';
        $this->assertSame($expected, \Html::input($name));

        $options = [
            'value'     => 'myval',
            'class'     => 'a_class',
            'data-id'   => 12,
        ];
        $expected = '<input type="text" name="in_put" value="myval" class="a_class" data-id="12" />';
        $this->assertSame($expected, \Html::input($name, $options));

        $options = [
            'type'      => 'number',
            'min'       => '10',
            'value'     => 'myval',
        ];
        $expected = '<input type="number" name="in_put" min="10" value="myval" class="form-control" />';
        $this->assertSame($expected, \Html::input($name, $options));
    }

    public static function providerGetRefererUrl(): iterable
    {
        // Basic cases
        yield 'http://example.org/' => [
            'referer'  => 'http://example.org/',
            'expected' => 'http://example.org/',
        ];
        yield 'http://localhost/glpi/front/change.form.php?id=1' => [
            'referer'  => 'http://localhost/glpi/front/change.form.php?id=1',
            'expected' => 'http://localhost/glpi/front/change.form.php?id=1',
        ];

        // Invalid referer
        yield '/invalid/referer' => [
            'referer'  => '/invalid/referer',
            'expected' => null,
        ];
        yield '' => [
            'referer'  => '',
            'expected' => null,
        ];
    }

    #[DataProvider('providerGetRefererUrl')]
    public function testGetRefererUrl(string $referer, ?string $expected): void
    {
        $_SERVER['HTTP_REFERER'] = $referer;
        $this->assertSame($expected, \Html::getRefererUrl());
    }

    public static function providerGetBackUrl(): iterable
    {
        // Basic cases
        yield 'http://localhost/glpi/front/change.form.php?id=1' => [
            'referer'  => 'http://localhost/glpi/front/change.form.php?id=1',
            'base_url' => 'http://localhost/glpi',
            'expected' => 'http://localhost/glpi/front/change.form.php?id=1',
        ];
        yield 'http://localhost/glpi/test.php?param1=1&param2=2&param3=3' => [
            'referer'  => 'http://localhost/glpi/test.php?param1=1&param2=2&param3=3',
            'base_url' => 'http://localhost/glpi',
            'expected' => 'http://localhost/glpi/test.php?param1=1&param2=2&param3=3',
        ];

        // `forcetab` param stripping
        yield 'http://localhost/glpi/front/change.form.php?id=1&forcetab=Change$2' => [
            'referer'  => 'http://localhost/glpi/front/change.form.php?id=1&forcetab=Change$2',
            'base_url' => 'http://localhost/glpi',
            'expected' => 'http://localhost/glpi/front/change.form.php?id=1',
        ];
        yield 'http://localhost/glpi/test.php?param1=1&param2=2&forcetab=test&param3=3' => [
            'referer'  => 'http://localhost/glpi/test.php?param1=1&param2=2&forcetab=test&param3=3',
            'base_url' => 'http://localhost/glpi',
            'expected' => 'http://localhost/glpi/test.php?param1=1&param2=2&param3=3',
        ];

        // Prevent switch between http and https schemes
        yield 'http://localhost/glpi/front/computer.form.php?id=1' => [
            'referer'  => 'http://localhost/glpi/front/computer.form.php?id=1',
            'base_url' => 'https://localhost/glpi',
            'expected' => 'http://localhost/glpi/front/computer.form.php?id=1',
        ];
        yield 'https://localhost/glpi/front/computer.form.php?id=1' => [
            'referer'  => 'https://localhost/glpi/front/computer.form.php?id=1',
            'base_url' => 'http://localhost/glpi',
            'expected' => 'https://localhost/glpi/front/computer.form.php?id=1',
        ];

        // Invalid referer
        yield '/invalid/referer' => [
            'referer'  => '/invalid/referer',
            'base_url' => 'http://localhost/glpi',
            'expected' => 'http://localhost/glpi',
        ];
        yield '' => [
            'referer'  => '',
            'base_url' => 'http://localhost/glpi',
            'expected' => 'http://localhost/glpi',
        ];
    }

    #[DataProvider('providerGetBackUrl')]
    public function testGetBackUrl(string $referer, string $base_url, string $expected): void
    {
        /** @var array $CFG_GLPI */
        global $CFG_GLPI;

        $_SERVER['HTTP_REFERER'] = $referer;
        $CFG_GLPI['url_base'] = $base_url;

        $this->assertSame($expected, \Html::getBackUrl());
    }

    public function testGetScssFileHash()
    {

        $structure = [
            'css' => [
                'all.scss' => <<<SCSS
body {
   font-size: 12px;
}
@import 'imports/borders';     /* import without extension */
@import 'imports/colors.scss'; /* import with extension */
SCSS,

                'another.scss' => <<<SCSS
form input {
   background: grey;
}
SCSS,

                'imports' => [
                    'borders.scss' => <<<SCSS
.big-border {
   border: 5px dashed black;
}
SCSS,
                    'colors.scss' => <<<SCSS
.red {
   color:red;
}
SCSS,
                ],
            ],
        ];
        vfsStream::setup('glpi', null, $structure);

        $files_md5 = [
            'all.scss'             => md5_file(vfsStream::url('glpi/css/all.scss')),
            'another.scss'         => md5_file(vfsStream::url('glpi/css/another.scss')),
            'imports/borders.scss' => md5_file(vfsStream::url('glpi/css/imports/borders.scss')),
            'imports/colors.scss'  => md5_file(vfsStream::url('glpi/css/imports/colors.scss')),
        ];

        // Composite scss file hash corresponds to self md5 suffixed by all imported scss md5
        $this->assertEquals(
            $files_md5['all.scss'] . $files_md5['imports/borders.scss'] . $files_md5['imports/colors.scss'],
            \Html::getScssFileHash(vfsStream::url('glpi/css/all.scss'))
        );

        // Simple scss file hash corresponds to self md5
        $this->assertEquals(
            $files_md5['another.scss'],
            \Html::getScssFileHash(vfsStream::url('glpi/css/another.scss'))
        );
    }


    public static function testGetGenericDateTimeSearchItemsProvider(): array
    {
        return [
            [
                'options' => [
                    'with_time'          => true,
                    'with_future'        => false,
                    'with_days'          => false,
                    'with_specific_date' => false,
                ],
                'check_values' => [
                    'NOW'       => "Now",
                    '-4HOUR'    => "- 4 hours",
                    '-14MINUTE' => "- 14 minutes",
                ],
                'unwanted' => ['0', '4DAY', 'LASTMONDAY'],
            ],
            [
                'options' => [
                    'with_time'          => true,
                    'with_future'        => true,
                    'with_days'          => false,
                    'with_specific_date' => false,
                ],
                'check_values' => [
                    'NOW'       => "Now",
                    '-4HOUR'    => "- 4 hours",
                    '-14MINUTE' => "- 14 minutes",
                    '5DAY'      => "+ 5 days",
                    '11HOUR'    => "+ 11 hours",
                ],
                'unwanted' => ['0', 'LASTMONDAY'],
            ],
            [
                'options' => [
                    'with_time'          => false,
                    'with_future'        => true,
                    'with_days'          => false,
                    'with_specific_date' => false,
                ],
                'check_values' => [
                    'NOW'       => "Today",
                    '4DAY'      => "+ 4 days",
                    '-3DAY'      => "- 3 days",
                ],
                'unwanted' => ['0', 'LASTMONDAY', '-3MINUTE'],
            ],
            [
                'options' => [
                    'with_time'          => true,
                    'with_future'        => false,
                    'with_days'          => true,
                    'with_specific_date' => false,
                ],
                'check_values' => [
                    'NOW'        => "Now",
                    'TODAY'      => "Today",
                    '-4HOUR'     => "- 4 hours",
                    '-14MINUTE'  => "- 14 minutes",
                    'LASTMONDAY' => "last Monday",
                    'BEGINMONTH' => "Beginning of the month",
                    'BEGINYEAR'  => "Beginning of the year",
                ],
                'unwanted' => ['0', '+2DAY',],
            ],
            [
                'options' => [
                    'with_time'          => false,
                    'with_future'        => false,
                    'with_days'          => false,
                    'with_specific_date' => true,
                ],
                'check_values' => [
                    '0' => "Specify a date",
                ],
                'unwanted' => ['+2DAY', 'LASTMONDAY', '-3MINUTE'],
            ],
        ];
    }

    #[DataProvider('testGetGenericDateTimeSearchItemsProvider')]
    public function testGetGenericDateTimeSearchItems(
        array $options,
        array $check_values,
        array $unwanted
    ) {
        $values = \Html::getGenericDateTimeSearchItems($options);

        foreach ($check_values as $key => $value) {
            $this->assertArrayHasKey($key, $values);
            $this->assertEquals($value, $values[$key]);
        }

        foreach ($unwanted as $key) {
            $this->assertArrayNotHasKey($key, $values);
        }
    }

    public static function inputNameProvider(): iterable
    {
        yield [
            'name'      => 'itemtype',
            'expected'  => 'itemtype',
        ];

        yield [
            'name'      => 'link_abc1[itemtype]',
            'expected'  => 'link_abc1[itemtype]',
        ];

        yield [
            'name'      => 'foo\'"$**_23',
            'expected'  => 'foo_23',
        ];

        // Make sure the format used in form destination config is not broken
        yield [
            'name'     => 'config[glpi-form-destination-commonitilfield-olattrfield][slm_id]',
            'expected' => 'config[glpi-form-destination-commonitilfield-olattrfield][slm_id]',
        ];
    }

    #[DataProvider('inputNameProvider')]
    public function testSanitizeInputName(string $name, string $expected): void
    {
        $this->assertEquals($expected, \Html::sanitizeInputName($name));
    }

<<<<<<< HEAD
    public static function domIdProvider(): iterable
    {
        yield [
            'name'      => 'itemtype',
            'expected'  => 'itemtype',
        ];

        yield [
            'name'      => 'foo\'"$**_23-1',
            'expected'  => 'foo_23-1',
        ];
    }

    #[DataProvider('domIdProvider')]
    public function testSanitizeDomId(string $name, string $expected): void
    {
        $this->assertEquals($expected, \Html::sanitizeInputName($name));
    }

    public static function getMenuSectorForItemtypeProvider(): iterable
    {
        yield [
            'itemtype' => 'Computer',
            'expected' => 'assets',
        ];

        yield [
            'itemtype' => 'Ticket',
            'expected' => 'helpdesk',
        ];

        yield [
            'itemtype' => 'SoftwareLicense',
            'expected' => 'management',
        ];

        yield [
            'itemtype' => 'Project',
            'expected' => 'tools',
        ];

        yield [
            'itemtype' => 'User',
            'expected' => 'admin',
        ];

        yield [
            'itemtype' => 'Config',
            'expected' => 'config',
        ];

        yield [
            'itemtype' => MyPsr4Class::class,
            'expected' => 'management',
        ];
    }

    #[DataProvider('getMenuSectorForItemtypeProvider')]
    public function testGetMenuSectorForItemtype($itemtype, $expected): void
    {
        $this->assertEquals($expected, \Html::getMenuSectorForItemtype($itemtype));
=======
    public function testTimestampToRelativeStrProvider(): iterable
    {
        yield [
            'current' => '2025-01-01 00:00:00.000',
            'timestamp' => null,
            'expected'  => 'Never',
        ];

        yield [
            'current' => '2025-01-01 00:00:00.000',
            'timestamp' => '2025-01-01 00:00:00.000',
            'expected'  => 'Now',
        ];

        yield [
            'current' => '2025-01-01 12:00:00.000',
            'timestamp' => '2025-01-01 11:59:59.000',
            'expected'  => 'Just now',
        ];

        yield [
            'current' => '2025-01-01 12:00:00.000',
            'timestamp' => '2025-01-01 11:59:01.000',
            'expected'  => 'Just now',
        ];

        yield [
            'current' => '2025-01-01 12:00:00.000',
            'timestamp' => '2025-01-01 11:59:00.000',
            'expected'  => '1 minutes ago',
        ];

        yield [
            'current' => '2025-01-01 12:00:00.000',
            'timestamp' => '2025-01-01 11:00:01.000',
            'expected'  => '59 minutes ago',
        ];

        yield [
            'current' => '2025-01-01 23:59:59.000',
            'timestamp' => '2025-01-01 22:59:59.000',
            'expected'  => '1 hours ago',
        ];

        yield [
            'current' => '2025-01-01 23:59:59.000',
            'timestamp' => '2025-01-01 00:00:00.000',
            'expected'  => '23 hours ago',
        ];

        yield [
            'current' => '2025-01-01 00:00:00.000',
            'timestamp' => '2024-12-31 00:00:00.000',
            'expected'  => 'Yesterday',
        ];

        yield [
            'current' => '2025-01-01 00:00:00.000',
            'timestamp' => '2024-12-30 00:00:00.000',
            'expected'  => '2 days ago',
        ];

        yield [
            'current' => '2025-01-01 00:00:00.000',
            'timestamp' => '2024-12-19 00:00:00.000',
            'expected'  => '13 days ago',
        ];

        yield [
            'current' => '2025-01-01 00:00:00.000',
            'timestamp' => '2024-12-18 00:00:00.000',
            'expected'  => '2 weeks ago',
        ];

        yield [
            'current' => '2025-01-01 00:00:00.000',
            'timestamp' => '2024-12-02 00:00:00.000',
            'expected'  => '4 weeks ago',
        ];

        yield [
            'current' => '2025-01-01 00:00:00.000',
            'timestamp' => '2024-12-01 00:00:00.000',
            'expected'  => 'Last month',
        ];

        yield [
            'current' => '2025-01-01 00:00:00.000',
            'timestamp' => '2024-11-03 00:00:00.000',
            'expected'  => 'Last month',
        ];

        yield [
            'current' => '2025-01-01 00:00:00.000',
            'timestamp' => '2024-11-02 00:00:00.000',
            'expected'  => 'November 2024',
        ];

        yield [
            'current' => '2026-01-01 00:00:00.000',
            'timestamp' => '2024-12-31 00:00:00.000',
            'expected'  => 'December 2024',
        ];

        yield [
            'current' => '2025-01-01 00:00:00.000',
            'timestamp' => '2025-01-01 00:00:01.000',
            'expected'  => 'In a minute',
        ];

        yield [
            'current' => '2025-01-01 00:00:00.000',
            'timestamp' => '2025-01-01 00:01:59.000',
            'expected'  => 'In a minute',
        ];

        yield [
            'current' => '2025-01-01 00:00:00.000',
            'timestamp' => '2025-01-01 00:02:00.000',
            'expected'  => 'In 2 minutes',
        ];

        yield [
            'current' => '2025-01-01 00:00:00.000',
            'timestamp' => '2025-01-01 00:59:59.000',
            'expected'  => 'In 59 minutes',
        ];

        yield [
            'current' => '2025-01-01 00:00:00.000',
            'timestamp' => '2025-01-01 01:00:00.000',
            'expected'  => 'In an hour',
        ];

        yield [
            'current' => '2025-01-01 00:00:00.000',
            'timestamp' => '2025-01-01 01:59:59.000',
            'expected'  => 'In an hour',
        ];

        yield [
            'current' => '2025-01-01 00:00:00.000',
            'timestamp' => '2025-01-01 02:00:00.000',
            'expected'  => 'In 2 hours',
        ];

        yield [
            'current' => '2025-01-01 00:00:00.000',
            'timestamp' => '2025-01-01 23:59:59.000',
            'expected'  => 'In 23 hours',
        ];

        yield [
            'current' => '2025-01-01 00:00:00.000',
            'timestamp' => '2025-01-02 00:00:00.000',
            'expected'  => 'Tomorrow',
        ];

        yield [
            'current' => '2025-01-01 00:00:00.000',
            'timestamp' => '2025-01-02 23:59:59.000',
            'expected'  => 'Tomorrow',
        ];

        yield [
            'current' => '2025-01-01 00:00:00.000',
            'timestamp' => '2025-01-03 00:00:00.000',
            'expected'  => 'In 2 days',
        ];

        yield [
            'current' => '2025-01-01 00:00:00.000',
            'timestamp' => '2025-01-14 23:59:59.000',
            'expected'  => 'In 13 days',
        ];

        yield [
            'current' => '2025-01-01 00:00:00.000',
            'timestamp' => '2025-01-15 00:00:00.000',
            'expected'  => 'In 2 weeks',
        ];

        yield [
            'current' => '2025-01-01 00:00:00.000',
            'timestamp' => '2025-01-31 23:59:59.000',
            'expected'  => 'In 4 weeks',
        ];

        yield [
            'current' => '2025-01-01 00:00:00.000',
            'timestamp' => '2025-02-01 00:00:00.000',
            'expected'  => 'Next month',
        ];

        yield [
            'current' => '2025-01-01 00:00:00.000',
            'timestamp' => '2025-03-01 23:59:59.000',
            'expected'  => 'Next month',
        ];

        yield [
            'current' => '2025-01-01 00:00:00.000',
            'timestamp' => '2025-03-02 00:00:00.000',
            'expected'  => 'March 2025',
        ];

        yield [
            'current' => '2025-01-01 00:00:00.000',
            'timestamp' => '2025-12-31 00:00:00.000',
            'expected'  => 'December 2025',
        ];
    }


    /**
     * @dataProvider testTimestampToRelativeStrProvider
     */
    public function testTimestampToRelativeStr(string $current, ?string $timestamp, string $expected): void
    {
        $this->login();

        $_SESSION['glpi_currenttime'] = $current;
        $_SESSION['glpilanguage'] = 'en_GB';

        $this->assertSame($expected, \Html::timestampToRelativeStr($timestamp));
>>>>>>> 5dc19e0f
    }
}<|MERGE_RESOLUTION|>--- conflicted
+++ resolved
@@ -1127,7 +1127,6 @@
         $this->assertEquals($expected, \Html::sanitizeInputName($name));
     }
 
-<<<<<<< HEAD
     public static function domIdProvider(): iterable
     {
         yield [
@@ -1189,8 +1188,9 @@
     public function testGetMenuSectorForItemtype($itemtype, $expected): void
     {
         $this->assertEquals($expected, \Html::getMenuSectorForItemtype($itemtype));
-=======
-    public function testTimestampToRelativeStrProvider(): iterable
+    }
+
+    public static function testTimestampToRelativeStrProvider(): iterable
     {
         yield [
             'current' => '2025-01-01 00:00:00.000',
@@ -1403,10 +1403,7 @@
         ];
     }
 
-
-    /**
-     * @dataProvider testTimestampToRelativeStrProvider
-     */
+    #[DataProvider('testTimestampToRelativeStrProvider')]
     public function testTimestampToRelativeStr(string $current, ?string $timestamp, string $expected): void
     {
         $this->login();
@@ -1415,6 +1412,5 @@
         $_SESSION['glpilanguage'] = 'en_GB';
 
         $this->assertSame($expected, \Html::timestampToRelativeStr($timestamp));
->>>>>>> 5dc19e0f
     }
 }