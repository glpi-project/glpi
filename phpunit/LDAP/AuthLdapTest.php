--- conflicted
+++ resolved
@@ -2423,25 +2423,7 @@
             'users_id' => $users_id,
             'is_dynamic' => 1,
         ]);
-<<<<<<< HEAD
-        $this->assertCount(1, $gus);
-
-        // update criteria
-        $this->updateItem(\RuleAction::class, $act_id, [
-            'value' => $group2_id,
-        ]);
-
-        // Login
-        $this->realLogin('brazil6', 'password', false);
-        $users_id = \User::getIdByName('brazil6');
-        $this->assertGreaterThan(0, $users_id);
-
-        // Check the dynamic group is deleted without losing the manual groups
-        $this->assertFalse(\Group_User::isUserInGroup($users_id, $group_id));
-        $this->assertTrue(\Group_User::isUserInGroup($users_id, $group2_id));
-=======
         $this->assertCount(2, $gus);
->>>>>>> 44176ce3
 
         // Create 2 manual groups
         $mgroup_id = $this->createItem(Group::class, ["name" => "manualgroup1"])->getID();
@@ -2476,7 +2458,7 @@
         ]);
 
         // Login
-        $this->login('brazil6', 'password', false);
+        $this->realLogin('brazil6', 'password', false);
         $users_id = \User::getIdByName('brazil6');
         $this->assertGreaterThan(0, $users_id);
 
