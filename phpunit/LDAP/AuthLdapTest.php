--- conflicted
+++ resolved
@@ -2334,11 +2334,6 @@
 
 
     /**
-<<<<<<< HEAD
-     * Test if ruleright '_groups_id' criteria is working
-     *
-     * @return void
-=======
      * Test if rules targeting ldap criteria are working
      *
      * @return void
@@ -2474,8 +2469,9 @@
     }
 
     /**
-     * @requires extension ldap
->>>>>>> 1edd7096
+     * Test if ruleright '_groups_id' criteria is working
+     *
+     * @return void
      */
     public function testRuleRightGroupCriteria()
     {
