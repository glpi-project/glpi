#!/bin/bash

#
# ---------------------------------------------------------------------
#
# GLPI - Gestionnaire Libre de Parc Informatique
#
# http://glpi-project.org
#
# @copyright 2015-2023 Teclib' and contributors.
# @copyright 2003-2014 by the INDEPNET Development Team.
# @licence   https://www.gnu.org/licenses/gpl-3.0.html
#
# ---------------------------------------------------------------------
#
# LICENSE
#
# This file is part of GLPI.
#
# This program is free software: you can redistribute it and/or modify
# it under the terms of the GNU General Public License as published by
# the Free Software Foundation, either version 3 of the License, or
# (at your option) any later version.
#
# This program is distributed in the hope that it will be useful,
# but WITHOUT ANY WARRANTY; without even the implied warranty of
# MERCHANTABILITY or FITNESS FOR A PARTICULAR PURPOSE.  See the
# GNU General Public License for more details.
#
# You should have received a copy of the GNU General Public License
# along with this program.  If not, see <https://www.gnu.org/licenses/>.
#
# ---------------------------------------------------------------------
#

set -e -u -o pipefail

WORKING_DIR=$(readlink -f "$(dirname $0)")

# Declaration order in $TESTS_SUITES corresponds to the execution order
TESTS_SUITES=(
  "lint"
  "lint_php"
  "lint_js"
  "lint_scss"
  "lint_twig"
  "install"
  "update"
  "units"
  "functional"
  "cache"
  "ldap"
  "imap"
  "web"
  "javascript"
)

# Extract named options
ALL=false
HELP=false
BUILD=false
while [[ $# -gt 0 ]]; do
  if [[ $1 == "--"* ]]; then
    ## Remove -- prefix, replace - by _ and uppercase all
    declare $(echo $1 | sed -e 's/^--//g' | sed -e 's/-/_/g' -e 's/\(.*\)/\U\1/')=true
    shift
  else
    break
  fi
done

# Flag to indicate wether services containers are usefull
USE_SERVICES_CONTAINERS=0

# Extract list of tests suites to run
TESTS_TO_RUN=()
if [[ $# -gt 0 ]]; then
  ARGS=("$@")

  for KEY in "${ARGS[@]}"; do
    INDEX=0
    for VALID_KEY in "${TESTS_SUITES[@]}"; do
      if [[ "$VALID_KEY" == "$KEY" ]]; then
        TESTS_TO_RUN[$INDEX]=$KEY
        continue 2 # Go to next arg
      fi
      INDEX+=1
    done
    echo -e "\e[1;30;43m/!\ Invalid \"$KEY\" test suite \e[0m"
  done

  # Ensure install test is executed if something else than "lint" or "javascript" is executed.
  # This is mandatory as database is initialized by this test suite.
  # Also, check wether services containes are usefull.
  for TEST_SUITE in "${TESTS_TO_RUN[@]}"; do
    if [[ ! " lint javascript " =~ " ${TEST_SUITE} " ]]; then
      if [[ ! "${TESTS_TO_RUN[@]}" =~ "install" ]]; then
        TESTS_TO_RUN=("install" "${TESTS_TO_RUN[@]}")
      fi
      USE_SERVICES_CONTAINERS=1
      break
    fi
  done
elif [[ "$ALL" = true ]]; then
  TESTS_TO_RUN=("${TESTS_SUITES[@]}")

  # Remove specific lint test, because of global "lint" test suite
  for TEST in "${!TESTS_TO_RUN[@]}"; do
    if [[ "${TESTS_TO_RUN[TEST]}" =~ ^lint_.+ ]]; then
      unset 'TESTS_TO_RUN[TEST]'
    fi
  done

  USE_SERVICES_CONTAINERS=1
fi

# Display help if user asks for it, or if it does not provide which test suite has to be executed
if [[ "$HELP" = true || ${#TESTS_TO_RUN[@]} -eq 0 ]]; then
  cat << EOF
This command runs the tests in an environment similar to what is done by CI.

Usage: run_tests.sh [options] [tests-suites]

Examples:
 - run_tests.sh --all
 - run_tests.sh --build ldap imap
 - run_tests.sh lint

Available options:
 --all      run all tests suites
 --build    build dependencies and translation files before running test suites

Available tests suites:
 - lint
 - lint_php
 - lint_js
 - lint_scss
 - lint_twig
 - install
 - update
 - units
 - functional
 - cache
 - ldap
 - imap
 - web
 - javascript
EOF

  exit 0
fi

# Check for system dependencies
if [[ ! -x "$(command -v docker)" || ! -x "$(command -v docker-compose)" ]]; then
  echo "This scripts requires both \"docker\" and \"docker-compose\" utilities to be installed"
  exit 1
fi

# Import variables from .env file this file exists
APP_CONTAINER_HOME=""
DB_IMAGE=""
PHP_IMAGE=""
UPDATE_FILES_ACL=false
if [[ -f "$WORKING_DIR/.env" ]]; then
  source $WORKING_DIR/.env
fi

# Define variables (some may be defined in .env file)
APPLICATION_ROOT=$(readlink -f "$WORKING_DIR/..")
[[ ! -z "$APP_CONTAINER_HOME" ]] || APP_CONTAINER_HOME=$(mktemp -d -t glpi-tests-home-XXXXXXXXXX)
<<<<<<< HEAD
[[ ! -z "$DB_IMAGE" ]] || DB_IMAGE=githubactions-mysql:8.0
[[ ! -z "$PHP_IMAGE" ]] || PHP_IMAGE=githubactions-php:8.1
=======
[[ ! -z "$DB_IMAGE" ]] || DB_IMAGE=githubactions-mysql:8.1
[[ ! -z "$PHP_IMAGE" ]] || PHP_IMAGE=githubactions-php:7.4
>>>>>>> 88dd9843

# Backup configuration files
BACKUP_DIR=$(mktemp -d -t glpi-tests-backup-XXXXXXXXXX)
find "$APPLICATION_ROOT/tests/config" -mindepth 1 ! -iname ".gitignore" -exec mv {} $BACKUP_DIR \;

# Export variables to env (required for docker-compose) and start containers
export COMPOSE_FILE="$APPLICATION_ROOT/.github/actions/docker-compose-app.yml"
if [[ "$USE_SERVICES_CONTAINERS" ]]; then
  export COMPOSE_FILE="$COMPOSE_FILE:$APPLICATION_ROOT/.github/actions/docker-compose-services.yml"
fi
export APPLICATION_ROOT
export APP_CONTAINER_HOME
export DB_IMAGE
export PHP_IMAGE
export UPDATE_FILES_ACL
cd $WORKING_DIR # Ensure docker-compose will look for .env in current directory
$APPLICATION_ROOT/.github/actions/init_containers-start.sh
$APPLICATION_ROOT/.github/actions/init_show-versions.sh

# Install dependencies if required
[[ "$BUILD" = false ]] || docker-compose exec -T app .github/actions/init_build.sh

# Run tests
LAST_EXIT_CODE=0
for TEST_SUITE in "${TESTS_TO_RUN[@]}";
do
  echo -e "\n\e[1;30;43m Running \"$TEST_SUITE\" test suite \e[0m"
  case $TEST_SUITE in
    "lint")
      # Misc lint (licence headers and locales) is not executed here as their output is not configurable yet
      # and it would be a pain to handle rolling back of their changes.
      # TODO Add ability to simulate locales extact without actually modifying locale files.
         docker-compose exec -T app .github/actions/lint_php-lint.sh \
      && docker-compose exec -T app .github/actions/lint_js-lint.sh \
      && docker-compose exec -T app .github/actions/lint_scss-lint.sh \
      && docker-compose exec -T app .github/actions/lint_twig-lint.sh \
      || LAST_EXIT_CODE=$?
      ;;
    "lint_php")
         docker-compose exec -T app .github/actions/lint_php-lint.sh \
      || LAST_EXIT_CODE=$?
      ;;
    "lint_js")
         docker-compose exec -T app .github/actions/lint_js-lint.sh \
      || LAST_EXIT_CODE=$?
      ;;
    "lint_scss")
         docker-compose exec -T app .github/actions/lint_scss-lint.sh \
      || LAST_EXIT_CODE=$?
      ;;
    "lint_twig")
         docker-compose exec -T app .github/actions/lint_twig-lint.sh \
      || LAST_EXIT_CODE=$?
      ;;
    "install")
         docker-compose exec -T app .github/actions/test_install.sh \
      || LAST_EXIT_CODE=$?
      ;;
    "update")
         $APPLICATION_ROOT/.github/actions/init_initialize-0.85.5-db.sh \
      && $APPLICATION_ROOT/.github/actions/init_initialize-9.5-db.sh \
      && docker-compose exec -T app .github/actions/test_update-from-older-version.sh \
      && docker-compose exec -T app .github/actions/test_update-from-9.5.sh \
      || LAST_EXIT_CODE=$?
      ;;
    "units")
         docker-compose exec -T app .github/actions/test_tests-units.sh \
      || LAST_EXIT_CODE=$?
      ;;
    "functional")
         docker-compose exec -T app .github/actions/test_tests-functional.sh \
      || LAST_EXIT_CODE=$?
      ;;
    "cache")
         docker-compose exec -T app .github/actions/test_tests-cache.sh \
      || LAST_EXIT_CODE=$?
      ;;
    "ldap")
         $APPLICATION_ROOT/.github/actions/init_initialize-ldap-fixtures.sh \
      && docker-compose exec -T app .github/actions/test_tests-ldap.sh \
      || LAST_EXIT_CODE=$?
      ;;
    "imap")
         $APPLICATION_ROOT/.github/actions/init_initialize-imap-fixtures.sh \
      && docker-compose exec -T app .github/actions/test_tests-imap.sh \
      || LAST_EXIT_CODE=$?
      ;;
    "web")
         docker-compose exec -T app .github/actions/test_tests-web.sh \
      || LAST_EXIT_CODE=$?
      ;;
    "javascript")
         docker-compose exec -T app .github/actions/test_javascript.sh \
      || LAST_EXIT_CODE=$?
      ;;
  esac

  if [[ $LAST_EXIT_CODE -ne 0 ]]; then
    echo -e "\e[1;39;41m Tests \"$TEST_SUITE\" failed \e[0m\n"
    break
  else
    echo -e "\e[1;30;42m Tests \"$TEST_SUITE\" passed \e[0m\n"
  fi
done

# Restore configuration files
rm -f $APPLICATION_ROOT/tests/config/*
find "$BACKUP_DIR" -mindepth 1 -exec mv -f {} $APPLICATION_ROOT/tests/config \;

# Stop containers
$APPLICATION_ROOT/.github/actions/teardown_containers-cleanup.sh

exit $LAST_EXIT_CODE<|MERGE_RESOLUTION|>--- conflicted
+++ resolved
@@ -168,13 +168,8 @@
 # Define variables (some may be defined in .env file)
 APPLICATION_ROOT=$(readlink -f "$WORKING_DIR/..")
 [[ ! -z "$APP_CONTAINER_HOME" ]] || APP_CONTAINER_HOME=$(mktemp -d -t glpi-tests-home-XXXXXXXXXX)
-<<<<<<< HEAD
-[[ ! -z "$DB_IMAGE" ]] || DB_IMAGE=githubactions-mysql:8.0
+[[ ! -z "$DB_IMAGE" ]] || DB_IMAGE=githubactions-mysql:8.1
 [[ ! -z "$PHP_IMAGE" ]] || PHP_IMAGE=githubactions-php:8.1
-=======
-[[ ! -z "$DB_IMAGE" ]] || DB_IMAGE=githubactions-mysql:8.1
-[[ ! -z "$PHP_IMAGE" ]] || PHP_IMAGE=githubactions-php:7.4
->>>>>>> 88dd9843
 
 # Backup configuration files
 BACKUP_DIR=$(mktemp -d -t glpi-tests-backup-XXXXXXXXXX)
