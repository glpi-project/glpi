--- conflicted
+++ resolved
@@ -109,11 +109,7 @@
    // Unit test data definition
     $data = [
       // bump this version to force reload of the full dataset, when content change
-<<<<<<< HEAD
         '_version' => '4.10',
-=======
-        '_version' => '4.9',
->>>>>>> 0b685bc2
 
       // Type => array of entries
         'Entity' => [
@@ -378,7 +374,6 @@
                 'comment'      => 'Comment for location _sublocation02'
             ],
             [
-<<<<<<< HEAD
                 'name'         => '_location02 > _sublocation02',
                 'comment'      => 'Comment for location _sublocation02',
                 'code'         => 'code_sublocation02'
@@ -393,13 +388,12 @@
                 'comment'      => 'Comment for location _sublocation04',
                 'code'         => 'code_sublocation04',
                 'alias'        => 'alias_sublocation04'
-            ]
-=======
+            ],
+            [
                 'name'         => '_location01_subentity',
                 'entities_id'  => '_test_root_entity',
                 'comment'      => 'Comment for location _location01_subentity'
             ],
->>>>>>> 0b685bc2
         ], Socket::class => [
             [
                 'name'         => '_socket01',
