<?php

/**
 * ---------------------------------------------------------------------
 *
 * GLPI - Gestionnaire Libre de Parc Informatique
 *
 * http://glpi-project.org
 *
 * @copyright 2015-2023 Teclib' and contributors.
 * @copyright 2003-2014 by the INDEPNET Development Team.
 * @licence   https://www.gnu.org/licenses/gpl-3.0.html
 *
 * ---------------------------------------------------------------------
 *
 * LICENSE
 *
 * This file is part of GLPI.
 *
 * This program is free software: you can redistribute it and/or modify
 * it under the terms of the GNU General Public License as published by
 * the Free Software Foundation, either version 3 of the License, or
 * (at your option) any later version.
 *
 * This program is distributed in the hope that it will be useful,
 * but WITHOUT ANY WARRANTY; without even the implied warranty of
 * MERCHANTABILITY or FITNESS FOR A PARTICULAR PURPOSE.  See the
 * GNU General Public License for more details.
 *
 * You should have received a copy of the GNU General Public License
 * along with this program.  If not, see <https://www.gnu.org/licenses/>.
 *
 * ---------------------------------------------------------------------
 */

namespace tests\units;

use Config;
use DbTestCase;
use ITILFollowup;
use Laminas\Mail\Storage\Message;
use NotificationTarget;
use NotificationTargetSoftwareLicense;
use NotificationTargetTicket;
use SoftwareLicense;
use Ticket;
use Psr\Log\LogLevel;

class MailCollector extends DbTestCase
{
    private $collector;
    private $mailgate_id;

    public function testGetEmpty()
    {
        $this
         ->if($this->newTestedInstance)
         ->then
            ->array($this->testedInstance->fields)
               ->isIdenticalTo([])
            ->boolean($this->testedInstance->getEmpty())
            ->array($this->testedInstance->fields)
               ->isIdenticalTo([
                   'id'                   => '',
                   'name'                 => '',
                   'host'                 => '',
                   'login'                => '',
                   'filesize_max'         => '2097152',
                   'is_active'            => 1,
                   'date_mod'             => '',
                   'comment'              => '',
                   'passwd'               => '',
                   'accepted'             => '',
                   'refused'              => '',
                   'errors'               => '',
                   'use_mail_date'        => '',
                   'date_creation'        => '',
                   'requester_field'      => '',
                   'add_cc_to_observer'   => '',
                   'collect_only_unread'  => '',
<<<<<<< HEAD
                   'create_user_from_email' => '',
=======
                   'last_collect_date'    => '',
>>>>>>> 605cd15b
               ]);
    }

    protected function subjectProvider()
    {
        return [
            [
                'raw'       => 'This is a subject',
                'expected'  => 'This is a subject'
            ], [
                'raw'       => "With a \ncarriage return",
                'expected'  => "With a \ncarriage return"
            ], [
                'raw'       => 'We have a problem, <strong>URGENT</strong>',
                'expected'  => 'We have a problem, <strong>URGENT</strong>'
            ], [ //dunno why...
                'raw'       => 'Subject with =20 character',
                'expected'  => "Subject with \n character"
            ]
        ];
    }

    /**
     * @dataProvider subjectProvider
     */
    public function testCleanSubject($raw, $expected)
    {
        $this
         ->if($this->newTestedInstance)
         ->then
            ->string($this->testedInstance->cleanSubject($raw))
               ->isIdenticalTo($expected);
    }

    public function testPrepareInput()
    {
        $_SESSION['glpicronuserrunning'] = 'cron_phpunit';
        $this->newTestedInstance();

        $oinput = [
            'passwd'    => 'Ph34r',
            'is_active' => true
        ];

        $prepared = $this->testedInstance->prepareInput($oinput, 'add');
        $this->array($prepared)
         ->boolean['is_active']->isTrue()
         ->string['passwd']->isNotEqualTo($oinput['passwd']);

       //empty password means no password.
        $oinput = [
            'passwd'    => '',
            'is_active' => true
        ];

        $this->array($this->testedInstance->prepareInput($oinput, 'add'))
         ->isIdenticalTo(['is_active' => true]);

       //manage host
        $oinput = [
            'mail_server' => 'mail.example.com'
        ];

        $this->array($this->testedInstance->prepareInput($oinput, 'add'))
           ->isIdenticalTo(['mail_server' => 'mail.example.com', 'host' => '{mail.example.com}']);

       //manage host
        $oinput = [
            'mail_server'     => 'mail.example.com',
            'server_port'     => 143,
            'server_mailbox'  => 'bugs'
        ];

        $this->array($this->testedInstance->prepareInput($oinput, 'add'))
           ->isIdenticalTo([
               'mail_server'      => 'mail.example.com',
               'server_port'      => 143,
               'server_mailbox'   => 'bugs',
               'host'             => '{mail.example.com:143}bugs'
           ]);

        $oinput = [
            'passwd'          => 'Ph34r',
            '_blank_passwd'   => true
        ];
        $this->array($this->testedInstance->prepareInputForUpdate($oinput))
         ->isIdenticalTo(['passwd' => '', '_blank_passwd' => true]);
    }

    public function testCounts()
    {
        $_SESSION['glpicronuserrunning'] = 'cron_phpunit';
        $this->newTestedInstance();

        $this->integer($this->testedInstance->countActiveCollectors())->isIdenticalTo(0);
        $this->integer($this->testedInstance->countCollectors(true))->isIdenticalTo(0);
        $this->integer($this->testedInstance->countCollectors())->isIdenticalTo(0);

       //Add an active collector
        $nid = (int)$this->testedInstance->add([
            'name'      => 'Maille name',
            'is_active' => true
        ]);
        $this->integer($nid)->isGreaterThan(0);

        $this->integer($this->testedInstance->countActiveCollectors())->isIdenticalTo(1);
        $this->integer($this->testedInstance->countCollectors(true))->isIdenticalTo(1);
        $this->integer($this->testedInstance->countCollectors())->isIdenticalTo(1);

        $this->boolean(
            $this->testedInstance->update([
                'id'        => $this->testedInstance->fields['id'],
                'is_active' => false
            ])
        )->isTrue();

        $this->integer($this->testedInstance->countActiveCollectors())->isIdenticalTo(0);
        $this->integer($this->testedInstance->countCollectors(true))->isIdenticalTo(0);
        $this->integer($this->testedInstance->countCollectors())->isIdenticalTo(1);
    }

    protected function messageIdHeaderProvider()
    {
        $root_ent_id = getItemByTypeName('Entity', '_test_root_entity', true);

        $ticket_notif = new NotificationTargetTicket($root_ent_id, 'test_event', getItemByTypeName('Ticket', '_ticket01'));
        $soft_notif = new NotificationTargetSoftwareLicense($root_ent_id, 'test_event', getItemByTypeName('SoftwareLicense', '_test_softlic_1'));
        $base_notif = new NotificationTarget();

        $uuid = Config::getUuid('notification');

        $time = time();
        $rand = rand();
        $uname = 'localhost';

        return [
            [
                'headers'  => [],
                'expected' => false,
            ],
            [
                'headers'  => [
                    'message-id' => 'donotknow',
                ],
                'expected' => false,
            ],
            // Message-Id generated by GLPI < 10.0.0
            [
                'headers'  => [
                    'message-id' => "GLPI-1.{$time}.{$rand}@{$uname}", // for ticket
                ],
                'expected' => true,
            ],
            [
                'headers'  => [
                    'message-id' => "GLPI-SoftwareLicence-1.{$time}.{$rand}@{$uname}", // with object relation
                ],
                'expected' => true,
            ],
            [
                'headers'  => [
                    'message-id' => "GLPI.{$time}.{$rand}@{$uname}", // without object relation
                ],
                'expected' => true,
            ],
            // Message-Id generated by GLPI >= 10.0.0 < 10.0.7
            [
                'headers'  => [
                    'message-id' => "GLPI_{$uuid}-Ticket-1.{$time}.{$rand}@{$uname}", // for ticket
                ],
                'expected' => true,
            ],
            [
                'headers'  => [
                    'message-id' => "GLPI_{$uuid}-SoftwareLicense-1.{$time}.{$rand}@{$uname}", // with object relation
                ],
                'expected' => true,
            ],
            [
                'headers'  => [
                    'message-id' => "GLPI_{$uuid}.{$time}.{$rand}@{$uname}", // without object relation
                ],
                'expected' => true,
            ],
            [
                'headers'  => [
                    'message-id' => "GLPI_notmyuuid-Ticket-1.{$time}.{$rand}@{$uname}", // with object relation
                ],
                'expected' => false,
            ],
            [
                'headers'  => [
                    'message-id' => "GLPI_notmyuuid.{$time}.{$rand}@{$uname}", // without object relation
                ],
                'expected' => false,
            ],
            // Message-Id generated by GLPI >= 10.0.7
            [
                'headers'  => [
                    'message-id' => $ticket_notif->getMessageID(), // for ticket
                ],
                'expected' => true,
            ],
            [
                'headers'  => [
                    'message-id' => $soft_notif->getMessageID(), // with object relation
                ],
                'expected' => true,
            ],
            [
                'headers'  => [
                    'message-id' => $base_notif->getMessageID(), // without object relation
                ],
                'expected' => true,
            ],
            [
                'headers'  => [
                    'message-id' => "GLPI_notmyuuid-Ticket-1/new.{$time}.{$rand}@{$uname}", // with object relation
                ],
                'expected' => false,
            ],
            [
                'headers'  => [
                    'message-id' => "GLPI_notmyuuid/evt.{$time}.{$rand}@{$uname}", // without object relation
                ],
                'expected' => false,
            ],
        ];
    }

    /**
     * @dataProvider messageIdHeaderProvider
     */
    public function testIsMessageSentByGlpi(array $headers, bool $expected)
    {
        $this->newTestedInstance();

        $message = new Message(
            [
                'headers' => $headers,
                'content' => 'Message contents...',
            ]
        );

        $this->boolean($this->testedInstance->isMessageSentByGlpi($message))->isEqualTo($expected);
    }

    protected function itemReferenceHeaderProvider()
    {
        $root_ent_id = getItemByTypeName('Entity', '_test_root_entity', true);

        $ticket_id = getItemByTypeName('Ticket', '_ticket01', true);
        $ticket_notif = new NotificationTargetTicket($root_ent_id, 'test_event', getItemByTypeName('Ticket', '_ticket01'));

        $soft_id   = getItemByTypeName('SoftwareLicense', '_test_softlic_1', true);
        $soft_notif = new NotificationTargetSoftwareLicense($root_ent_id, 'test_event', getItemByTypeName('SoftwareLicense', '_test_softlic_1'));

        $uuid = Config::getUuid('notification');

        $time1 = time() - 548;
        $time2 = $time1 - 1567;
        $rand1 = rand();
        $rand2 = rand();
        $uname1 = 'localhost';
        $uname2 = 'mail.glpi-project.org';

        return [
            // invalid headers
            [
                'headers'           => [
                    'in-reply-to' => 'notavalidvalue',
                    'references'  => 'donotknow',
                ],
                'expected_itemtype' => null,
                'expected_items_id' => null,
                'accepted'          => true,
            ],
            // Message-Id generated by GLPI < 10.0.0 - found item
            [
                'headers'           => [
                    'in-reply-to' => "GLPI-{$ticket_id}.{$time1}.{$rand1}@{$uname1}",
                ],
                'expected_itemtype' => Ticket::class,
                'expected_items_id' => $ticket_id,
                'accepted'          => true,
            ],
            [
                'headers'           => [
                    'references'  => "GLPI-{$ticket_id}.{$time1}.{$rand1}@{$uname2}",
                ],
                'expected_itemtype' => Ticket::class,
                'expected_items_id' => $ticket_id,
                'accepted'          => true,
            ],
            // Message-Id generated by GLPI < 10.0.0 - invalid items_id
            [
                'headers'           => [
                    'in-reply-to' => "GLPI-9999999.{$time2}.{$rand2}@{$uname1}",
                ],
                'expected_itemtype' => null,
                'expected_items_id' => null,
                'accepted'          => true,
            ],
            // Message-Id generated by GLPI < 10.0.0 - found item
            [
                'headers'           => [
                    'in-reply-to' => "GLPI-SoftwareLicense-{$soft_id}.{$time1}.{$rand2}@{$uname2}",
                ],
                'expected_itemtype' => SoftwareLicense::class,
                'expected_items_id' => $soft_id,
                'accepted'          => true,
            ],
            // Message-Id generated by GLPI < 10.0.0 - invalid itemtype
            [
                'headers'           => [
                    'references'  => "GLPI-UnknownType-{$soft_id}.{$time2}.{$rand2}@{$uname1}",
                ],
                'expected_itemtype' => null,
                'expected_items_id' => null,
                'accepted'          => true,
            ],
            // Message-Id generated by GLPI < 10.0.0 - invalid items_id
            [
                'headers'           => [
                    'references'  => "GLPI-SoftwareLicense-9999999.{$time1}.{$rand1}@{$uname2}",
                ],
                'expected_itemtype' => null,
                'expected_items_id' => null,
                'accepted'          => true,
            ],
            // Message-Id generated by GLPI >= 10.0.0 < 10.0.7 - found item
            [
                'headers'           => [
                    'in-reply-to' => $ticket_notif->getMessageID(),
                ],
                'expected_itemtype' => Ticket::class,
                'expected_items_id' => $ticket_id,
                'accepted'          => true,
            ],
            [
                'headers'           => [
                    'references'  => $soft_notif->getMessageID(),
                ],
                'expected_itemtype' => SoftwareLicense::class,
                'expected_items_id' => $soft_id,
                'accepted'          => true,
            ],
            [
                'headers'           => [
                    'in-reply-to' => 'notavalidvalue',
                    'references'  => $soft_notif->getMessageID(),
                ],
                'expected_itemtype' => SoftwareLicense::class,
                'expected_items_id' => $soft_id,
                'accepted'          => true,
            ],
            [
                'headers'           => [
                    'in-reply-to' => $soft_notif->getMessageID(),
                    'references'  => 'donotknow',
                ],
                'expected_itemtype' => SoftwareLicense::class,
                'expected_items_id' => $soft_id,
                'accepted'          => true,
            ],
            // Message-Id generated by GLPI >= 10.0.0 < 10.0.7 - invalid itemtype
            [
                'headers'           => [
                    'references'  => "GLPI_{$uuid}-UnknownType-{$ticket_id}.{$time2}.{$rand2}@{$uname1}",
                ],
                'expected_itemtype' => null,
                'expected_items_id' => null,
                'accepted'          => true,
            ],
            // Message-Id generated by GLPI >= 10.0.0 < 10.0.7 - invalid items_id
            [
                'headers'           => [
                    'references'  => "GLPI_{$uuid}-Ticket-9999999.{$time1}.{$rand1}@{$uname1}",
                ],
                'expected_itemtype' => null,
                'expected_items_id' => null,
                'accepted'          => true,
            ],
            // Message-Id generated by GLPI >= 10.0.0 < 10.0.7 - uuid from another GLPI instance
            [
                'headers'           => [
                    'in-reply-to' => "GLPI_notmyuuid-Ticket-{$ticket_id}.{$time1}.{$rand1}@{$uname2}",
                ],
                'expected_itemtype' => null,
                'expected_items_id' => null,
                'accepted'          => false,
            ],
            [
                'headers'           => [
                    'references'  => "GLPI_notmyuuid-Ticket-{$ticket_id}.{$time2}.{$rand2}@{$uname1}",
                ],
                'expected_itemtype' => null,
                'expected_items_id' => null,
                'accepted'          => false,
            ],
            // References generated by GLPI 10.0.7+ - found item, reference event
            [
                'headers'           => [
                    'references'  => "GLPI_{$uuid}-Ticket-{$ticket_id}/new@{$uname1}",
                ],
                'expected_itemtype' => Ticket::class,
                'expected_items_id' => $ticket_id,
                'accepted'          => true,
            ],
            // References generated by GLPI 10.0.7+ - found item, other event
            [
                'headers'           => [
                    'references'  => "GLPI_{$uuid}-Ticket-{$ticket_id}/update.{$time1}.{$rand1}@{$uname1}",
                ],
                'expected_itemtype' => Ticket::class,
                'expected_items_id' => $ticket_id,
                'accepted'          => true,
            ],
            // References generated by GLPI 10.0.7+ - invalid itemtype
            [
                'headers'           => [
                    'references'  => "GLPI_{$uuid}-UnknownType-{$ticket_id}/update@{$uname1}",
                ],
                'expected_itemtype' => null,
                'expected_items_id' => null,
                'accepted'          => true,
            ],
            // References generated by GLPI 10.0.7+ - invalid items_id
            [
                'headers'           => [
                    'references'  => "GLPI_{$uuid}-Ticket-9999999/new@{$uname1}",
                ],
                'expected_itemtype' => null,
                'expected_items_id' => null,
                'accepted'          => true,
            ],
            // References generated by GLPI 10.0.7+ - uuid from another GLPI instance
            [
                'headers'           => [
                    'references'  => "GLPI_notmyuuid-Ticket-{$ticket_id}.{$time2}.{$rand2}@{$uname1}",
                ],
                'expected_itemtype' => null,
                'expected_items_id' => null,
                'accepted'          => false,
            ],
        ];
    }

    /**
     * @dataProvider itemReferenceHeaderProvider
     */
    public function testGetItemFromHeader(
        array $headers,
        ?string $expected_itemtype,
        ?int $expected_items_id,
        bool $accepted
    ) {
        $this->newTestedInstance();

        $message = new Message(
            [
                'headers' => $headers,
                'content' => 'Message contents...',
            ]
        );

        $item = $this->testedInstance->getItemFromHeaders($message);

        if ($expected_itemtype === null) {
            $this->variable($item)->isNull();
        } else {
            $this->object($item)->isInstanceOf($expected_itemtype);
            $this->integer($item->getId())->isEqualTo($expected_items_id);
        }
    }

    /**
     * @dataProvider itemReferenceHeaderProvider
     */
    public function testIsResponseToMessageSentByAnotherGlpi(
        array $headers,
        ?string $expected_itemtype,
        ?int $expected_items_id,
        bool $accepted
    ) {
        $this->newTestedInstance();

        $message = new Message(
            [
                'headers' => $headers,
                'content' => 'Message contents...',
            ]
        );

        $this->boolean($this->testedInstance->isResponseToMessageSentByAnotherGlpi($message))->isEqualTo(!$accepted);
    }

    private function doConnect()
    {
        if (null === $this->collector) {
            $this->newTestedInstance();
            $collector = $this->testedInstance;
            $this->collector = $collector;
        } else {
            $collector = $this->collector;
        }

        $this->mailgate_id = (int)$collector->add([
            'name'                  => 'testuser',
            'login'                 => 'testuser',
            'is_active'             => true,
            'passwd'                => 'applesauce',
            'mail_server'           => 'dovecot',
            'server_type'           => '/imap',
            'server_port'           => 143,
            'server_ssl'            => '',
            'server_cert'           => '/novalidate-cert',
            'add_cc_to_observer'    => 1,
            'collect_only_unread'   => 1,
            'requester_field'       => \MailCollector::REQUESTER_FIELD_REPLY_TO,
        ]);

        $this->integer($this->mailgate_id)->isGreaterThan(0);

        $this->boolean($collector->getFromDB($this->mailgate_id))->isTrue();
        $this->string($collector->fields['host'])->isIdenticalTo('{dovecot:143/imap/novalidate-cert}');
        $collector->connect();
        $this->variable($collector->fields['errors'])->isEqualTo(0);
    }

    public function testCollect()
    {
        global $DB;
        $_SESSION['glpicronuserrunning'] = 'cron_phpunit';

       // Force notification_uuid
        Config::setConfigurationValues('core', ['notification_uuid' => 't3StN0t1f1c4tiOnUUID']);

       //assign email to user
        $nuid = getItemByTypeName('User', 'normal', true);
        $uemail = new \UserEmail();
        $this->integer(
            (int)$uemail->add([
                'users_id'     => $nuid,
                'is_default'   => 1,
                'email'        => 'normal@glpi-project.org'
            ])
        )->isGreaterThan(0);
        $tuid = getItemByTypeName('User', 'tech', true);
        $this->integer(
            (int)$uemail->add([
                'users_id'     => $tuid,
                'is_default'   => 1,
                'email'        => 'tech@glpi-project.org'
            ])
        )->isGreaterThan(0);

       // Hack to allow documents named "1234567890", "1234567890_2", ... (cf 28-multiple-attachments-no-extension.eml)
        $doctype = new \DocumentType();
        $this->integer(
            $doctype->add([
                'name'   => 'Type test',
                'ext'    => '/^1234567890(_\d+)?$/'
            ])
        )->isGreaterThan(0);

       // Collect all mails
        $this->doConnect();
        $this->collector->maxfetch_emails = 1000; // Be sure to fetch all mails from test suite

        $expected_logged_errors = [
            // 05-empty-from.eml
            'The input is not a valid email address. Use the basic format local-part@hostname' => LogLevel::CRITICAL,
            // 17-malformed-email.eml
            'Header with Name date or date not found' => LogLevel::CRITICAL,
        ];

        $msg = null;
        $this->when(
            function () use (&$msg) {
                $msg = $this->collector->collect($this->mailgate_id);
            }
        )
        ->error()
            ->withType(E_USER_WARNING)
            ->withMessage('Invalid header "X-Invalid-Encoding"')
            ->exists();

        // Check error log and clean it (to prevent test failure, see GLPITestCase::afterTestMethod()).
        foreach ($expected_logged_errors as $error_message => $error_level) {
            $this->hasPhpLogRecordThatContains($error_message, $error_level);
        }

        $total_count                     = count(glob(GLPI_ROOT . '/tests/emails-tests/*.eml'));
        $expected_refused_count          = 3;
        $expected_error_count            = 2;
        $expected_blacklist_count        = 3;
        $expected_expected_already_seen  = 0;

        $this->variable($msg)->isIdenticalTo(
            sprintf(
                'Number of messages: available=%1$s, already imported=%2$d, retrieved=%3$s, refused=%4$s, errors=%5$s, blacklisted=%6$s',
                $total_count,
                $expected_expected_already_seen,
                $total_count - $expected_expected_already_seen,
                $expected_refused_count,
                $expected_error_count,
                $expected_blacklist_count
            )
        );

       // Check not imported emails
        $not_imported_specs = [
            [
                'subject' => 'Have a problem, can you help me?',
                'from'    => 'unknown@glpi-project.org',
                'to'      => 'unittests@glpi-project.org',
                'reason'  => \NotImportedEmail::USER_UNKNOWN,
            ],
            [
                'subject' => 'Test\'ed issue',
                'from'    => 'unknown@glpi-project.org',
                'to'      => 'unittests@glpi-project.org',
                'reason'  => \NotImportedEmail::USER_UNKNOWN,
            ],
            [
                'subject' => null, // Subject is empty has mail was not processed
                'from'    => '', // '' as value is not nullable in DB
                'to'      => '', // '' as value is not nullable in DB
                'reason'  => \NotImportedEmail::FAILED_OPERATION,
            ]
        ];
        $iterator = $DB->request(['FROM' => \NotImportedEmail::getTable()]);
        $this->integer(count($iterator))->isIdenticalTo(count($not_imported_specs));

        $not_imported_values = [];
        foreach ($iterator as $data) {
            $not_imported_values[] = [
                'subject' => $data['subject'],
                'from'    => $data['from'],
                'to'      => $data['to'],
                'reason'  => $data['reason'],
            ];
            $this->integer($data['mailcollectors_id'])->isIdenticalTo($this->mailgate_id);
        }
        $this->array($not_imported_values)->isIdenticalTo($not_imported_specs);

       // Check created tickets and their actors
        $actors_specs = [
         // Mails having "tech" user as requester
            [
                'users_id'      => $tuid,
                'actor_type'    => \CommonITILActor::REQUESTER,
                'tickets_names' => [
                    'PHP fatal error',
                    'Ticket with observer',
                    'Re: [GLPI #0038927] Update - Issues with new Windows 10 machine',
                    'A message without to header',
                ]
            ],
         // Mails having "normal" user as requester
            [
                'users_id'      => $nuid,
                'actor_type'    => \CommonITILActor::REQUESTER,
                'tickets_names' => [
                    'Test import mail avec emoticons 😃 unicode',
                    'Test images',
                    'Test\'ed issue',
                    'Test Email from Outlook',
                    'No contenttype',
                    'проверка',
                    'тест2',
                    'Inlined image with no Content-Disposition',
                    'This is a mail without subject.', // No subject = name is set using ticket contents
                    'Image tag splitted on multiple lines',
                    'Attachement having filename using RFC5987 (multiple lines)',
                    'Attachement having filename using RFC5987 (single line)',
                    'Mono-part HTML message',
                    '24.1 Test attachment with long multibyte filename',
                    '24.2 Test attachment with short multibyte filename',
                    '25 - Test attachment with invalid chars for OS',
                    '26 Illegal char in body',
                    '28 Multiple attachments no extension',
                    '30 - <GLPI> Special & chars',
                    '31 - HTML message without body',
                    '32 - HTML message with attributes on body tag',
                    '33 - HTML message with unwanted tags inside body tag',
                    '34 - Message with no MessageID header',
                    '35 - Message with some invalid headers',
                    '36 - Microsoft specific code',
                    '37 - Image using application/octet-steam content-type',
                    '38 - E-mail address too long',
                    '39 - Link in content',
                    '40.1 - Empty content (multipart)',
                    '40.2 - Empty content (html)',
                    '40.3 - Empty content (plain text)',
                ]
            ],
         // Mails having "normal" user as observer (add_cc_to_observer = true)
            [
                'users_id'      => $nuid,
                'actor_type'    => \CommonITILActor::OBSERVER,
                'tickets_names' => [
                    'Ticket with observer',
                ]
            ],
        ];

       // Tickets on which content should be checked (key is ticket name)
        $tickets_contents = [
         // Plain text on mono-part email
            'PHP fatal error' => <<<PLAINTEXT
On some cases, doing the following:
# blahblah

Will cause a PHP fatal error:
# blahblah

Best regards,
PLAINTEXT,
         // HTML on multi-part email
            'Re: [GLPI #0038927] Update - Issues with new Windows 10 machine' => <<<HTML
<p>This message have reply to header, requester should be get from this header.</p>
HTML,
            'Mono-part HTML message' => <<<HTML
<p>This HTML message does not use <strong>"multipart/alternative"</strong> format.</p>
HTML,
            '26 Illegal char in body' => <<<PLAINTEXT
这是很坏的Minus C Blabla
PLAINTEXT,
            '28 Multiple attachments no extension' => <<<HTML
<div>&nbsp;</div><div>Test</div><div>&nbsp;</div>
HTML,
            '31 - HTML message without body' => <<<HTML
This HTML message does not have a <i>body</i> tag.
HTML,
            '32 - HTML message with attributes on body tag' => <<<HTML
This HTML message has an attribut on its <i>body</i> tag.
HTML,
            '33 - HTML message with unwanted tags inside body tag' => <<<HTML
<p>This HTML message constains style, scripts and meta tags.</p>
    
    <p>It also contains text,</p>
    
    <p>between</p>
    
    <p>these unwanted</p>
    
    <p>tags.</p>
HTML,
            '35 - Message with some invalid headers' => <<<PLAINTEXT
This message has some invalid headers, but it should collected anyways.
PLAINTEXT,
            '36 - Microsoft specific code' => <<<HTML
<div class=WordSection1>
      <p class=MsoNormal>
        <span style='font-family:Roboto'>First Line</span>
      </p>
      <p class=MsoNormal>
        <span style='font-family:Roboto'></span>
      </p>
      <p class=MsoListParagraph style='text-indent:-18.0pt;mso-list:l0 level1 lfo1'>
        <span style='font-family:Roboto'><span style='mso-list:Ignore'>-<span style='font:7.0pt "Times New Roman"'>&nbsp;&nbsp;&nbsp;&nbsp;&nbsp;&nbsp;&nbsp;&nbsp;&nbsp; </span></span></span>
        <span style='font-family:Roboto'>First hyphen</span>
      </p>
      <p class=MsoListParagraph style='text-indent:-18.0pt;mso-list:l0 level1 lfo1'>
        <span style='font-family:Roboto'><span style='mso-list:Ignore'>-<span style='font:7.0pt "Times New Roman"'>&nbsp;&nbsp;&nbsp;&nbsp;&nbsp;&nbsp;&nbsp;&nbsp;&nbsp; </span></span></span>
        <span style='font-family:Roboto'>Second hyphen</span>
      </p>
      <p class=MsoListParagraph style='text-indent:-18.0pt;mso-list:l0 level1 lfo1'>
        <span style='font-family:Roboto'><span style='mso-list:Ignore'>-<span style='font:7.0pt "Times New Roman"'>&nbsp;&nbsp;&nbsp;&nbsp;&nbsp;&nbsp;&nbsp;&nbsp;&nbsp; </span></span></span>
        <span style='font-family:Roboto'>Third hyphen</span>
      </p>
      <p class=MsoListParagraph style='margin-left:72.0pt;text-indent:-18.0pt;mso-list:l0 level2 lfo1'>
        <span style='font-family:"Courier New"'><span style='mso-list:Ignore'>o<span style='font:7.0pt "Times New Roman"'>&nbsp;&nbsp; </span></span></span>
        <span style='font-family:Roboto'>Next tab hyphen</span>
      </p>
      <p class=MsoListParagraph style='margin-left:108.0pt;text-indent:-18.0pt;mso-list:l0 level3 lfo1'>
        <span style='font-family:Wingdings'><span style='mso-list:Ignore'>▪<span style='font:7.0pt "Times New Roman"'>&nbsp; </span></span></span>
        <span style='font-family:Roboto'>Next next tab hypen</span>
      </p>
      <p class=MsoNormal>
        <span style='font-family:Roboto'></span>
      </p>
      
    </div>
HTML,
            '39 - Link in content' => <<<PLAINTEXT
This HTML message has a link  <https://glpi-project.org>.
PLAINTEXT,
            '40.1 - Empty content (multipart)' => '',
            '40.2 - Empty content (html)' => '',
            '40.3 - Empty content (plain text)' => '',
        ];

        foreach ($actors_specs as $actor_specs) {
            $iterator = $DB->request([
                'SELECT' => ['t.id', 't.name', 't.content', 'tu.users_id'],
                'FROM'   => \Ticket::getTable() . " AS t",
                'INNER JOIN'   => [
                    \Ticket_User::getTable() . " AS tu"  => [
                        'ON'  => [
                            't'   => 'id',
                            'tu'  => 'tickets_id'
                        ]
                    ]
                ],
                'WHERE'  => [
                    'tu.users_id'  => $actor_specs['users_id'],
                    'tu.type'      => $actor_specs['actor_type'],
                ]
            ]);

            $this->integer(count($iterator))->isIdenticalTo(count($actor_specs['tickets_names']));

            $names = [];
            foreach ($iterator as $data) {
                $name = $data['name'];

                if (array_key_exists($name, $tickets_contents)) {
                    $this->string($data['content'])->isEqualTo($tickets_contents[$name]);
                }

                $this->string($data['content'])->notContains('cid:'); // check that image were correctly imported

                $names[] = $name;
            }

            $this->array($names)->isIdenticalTo($actor_specs['tickets_names']);
        }

       // Check creation of expected documents
        $expected_docs = [
            '00-logoteclib.png' => 'image/png',
            '01-screenshot-2018-4-12-observatoire-france-tres-haut-debit.png' => 'image/png',
            '01-test.JPG' => 'image/jpeg',
            '15-image001.png' => 'image/png',
            '18-blank.gif' => 'image/gif',
            '19-secl-chas.gif' => 'image/gif',
            '20-special-chars.gif' => 'image/gif',
            '24.1-zhang-wen-jian-ming-jiang-dao-zhi-nei-rong-chu-zhi-biao-tou-zhong-de-lian-xu-xing.txt' => 'text/plain',
            '24.2-zhong-guo-zi-fu.txt' => 'text/plain',
            '25-new-text-document.txt' => 'text/plain',
            '1234567890' => 'text/plain',
            '1234567890_2' => 'text/plain',
            '1234567890_3' => 'text/plain',
            '37-red-dot.png' => 'image/png',
        ];

        $iterator = $DB->request(
            [
                'SELECT' => ['d.filename', 'd.mime'],
                'FROM'   => \Document::getTable() . " AS d",
                'INNER JOIN'   => [
                    \Document_Item::getTable() . " AS d_item"  => [
                        'ON'  => [
                            'd'      => 'id',
                            'd_item' => 'documents_id',
                            [
                                'AND' => [
                                    'd_item.itemtype'      => 'Ticket',
                                    'd_item.date_creation' => $_SESSION["glpi_currenttime"],
                                ]
                            ]
                        ]
                    ]
                ]
            ]
        );

        $filenames = [];
        foreach ($iterator as $data) {
            $filenames[$data['filename']] = $data['mime'];
        }
        $this->array($filenames)->isIdenticalTo($expected_docs);

        $this->integer(count($iterator))->isIdenticalTo(count($expected_docs));

       // Check creation of expected followups
        $expected_followups = [
            [
                'items_id' => 100,
                'users_id' => $tuid,
                'content'  => 'This is a reply that references Ticket 100 in In-Reply-To header (old format).' . "\r\n" . 'It should be added as followup.',
            ],
            [
                'items_id' => 100,
                'users_id' => $tuid,
                'content'  => 'This is a reply that references Ticket 100 in References header (old format).' . "\r\n" . 'It should be added as followup.',
            ],
            [
                'items_id' => 101,
                'users_id' => $tuid,
                'content'  => 'This is a reply that references Ticket 101 in its subject.' . "\r\n" . 'It should be added as followup.',
            ],
            [
                'items_id' => 100,
                'users_id' => $tuid,
                'content'  => 'This is a reply that references Ticket 100 in In-Reply-To header (new format).' . "\r\n" . 'It should be added as followup.',
            ],
            [
                'items_id' => 100,
                'users_id' => $tuid,
                'content'  => 'This is a reply that references Ticket 100 in References header (new format).' . "\r\n" . 'It should be added as followup.',
            ],
            [
                // 29.1-ticket-followup-above-header-and-under-footer-lines.eml
                'items_id' => 101,
                'users_id' => $tuid,
                'content'  => 'My followup starts above header line...' . "\r\n" . '...and finishes under footer line.',
            ],
            [
                // 29.2-ticket-followup-above-header-line.eml
                'items_id' => 101,
                'users_id' => $tuid,
                'content'  => 'My followup is located above header line.',
            ],
            [
                // 29.3-ticket-followup-under-footer-line.eml
                'items_id' => 101,
                'users_id' => $tuid,
                'content'  => 'My followup is located under footer line.',
            ],
            [
                // 29.4-ticket-followup-above-header-line-without-footer-line.eml
                'items_id' => 101,
                'users_id' => $tuid,
                'content'  => 'My followup is located above header line, and there is no footer line.',
            ],
            [
                // 29.5-ticket-followup-under-footer-line-without-header-line.eml
                'items_id' => 101,
                'users_id' => $tuid,
                'content'  => 'My followup is located under footer line, and there is no header line.',
            ],
            [
                // 29.6-ticket-followup-under-header-line-without-footer-line.eml
                'items_id' => 101,
                'users_id' => $tuid,
                'content'  => 'My followup starts under header line...' . "\r\n\r\n"
                    . 'HERE IS THE INITIAL NOTIFICATION CONTENT' . "\r\n\r\n"
                    . '...and there is no footer line.',
            ],
            [
                // 29.7-ticket-followup-under-header-line-without-footer-line.eml
                'items_id' => 101,
                'users_id' => $tuid,
                'content'  => 'My followup starts above footer line...' . "\r\n\r\n"
                    . 'HERE IS THE INITIAL NOTIFICATION CONTENT' . "\r\n\r\n"
                    . '...and there is no header line.',
            ],
        ];

        foreach ($expected_followups as $expected_followup) {
            $this->integer(countElementsInTable(ITILFollowup::getTable(), $expected_followup))
                ->isEqualTo(1, sprintf("Followup not found:\n> %s", $expected_followup['content']));
        }
    }

    protected function mailServerProtocolsProvider()
    {
        return [
            [
                'cnx_string'        => '',
                'expected_type'     => '',
                'expected_protocol' => null,
                'expected_storage'  => null,
            ],
            [
                'cnx_string'        => '{mail.domain.org/imap}',
                'expected_type'     => 'imap',
                'expected_protocol' => \Laminas\Mail\Protocol\Imap::class,
                'expected_storage'  => \Laminas\Mail\Storage\Imap::class,
            ],
            [
                'cnx_string'        => '{mail.domain.org/imap/ssl/debug}INBOX',
                'expected_type'     => 'imap',
                'expected_protocol' => \Laminas\Mail\Protocol\Imap::class,
                'expected_storage'  => \Laminas\Mail\Storage\Imap::class,
            ],
            [
                'cnx_string'        => '{mail.domain.org/pop}',
                'expected_type'     => 'pop',
                'expected_protocol' => \Laminas\Mail\Protocol\Pop3::class,
                'expected_storage'  => \Laminas\Mail\Storage\Pop3::class,
            ],
            [
                'cnx_string'        => '{mail.domain.org/pop/ssl/tls}',
                'expected_type'     => 'pop',
                'expected_protocol' => \Laminas\Mail\Protocol\Pop3::class,
                'expected_storage'  => \Laminas\Mail\Storage\Pop3::class,
            ],
            [
                'cnx_string'        => '{mail.domain.org/unknown-type/ssl}',
                'expected_type'     => '',
                'expected_protocol' => null,
                'expected_storage'  => null,
            ],
        ];
    }

    /**
     * @dataProvider mailServerProtocolsProvider
     */
    public function testGetMailServerProtocols(
        string $cnx_string,
        string $expected_type,
        ?string $expected_protocol,
        ?string $expected_storage
    ) {
        $type = \Toolbox::parseMailServerConnectString($cnx_string)['type'];

        $this->string($type)->isEqualTo($expected_type);

        if ($expected_protocol !== null) {
            $this->object(\Toolbox::getMailServerProtocolInstance($type))->isInstanceOf($expected_protocol);
        } else {
            $this->variable(\Toolbox::getMailServerProtocolInstance($type))->isNull();
        }

        $params = [
            'host'     => 'dovecot',
            'user'     => 'testuser',
            'password' => 'applesauce',
        ];
        if ($expected_storage !== null) {
            $this->object(\Toolbox::getMailServerStorageInstance($type, $params))->isInstanceOf($expected_storage);
        } else {
            $this->variable(\Toolbox::getMailServerStorageInstance($type, $params))->isNull();
        }
    }


    protected function mailServerProtocolsHookProvider()
    {
       // Create valid classes
        eval(<<<CLASS
class PluginTesterFakeProtocol implements Glpi\Mail\Protocol\ProtocolInterface {
   public function setNoValidateCert(bool \$novalidatecert) {}
   public function connect(\$host, \$port = null, \$ssl = false) {}
   public function login(\$user, \$password) {}
}
class PluginTesterFakeStorage extends Laminas\Mail\Storage\Imap {
   public function __construct(\$params) {}
   public function close() {}
}
CLASS
        );

        return [
         // Check that invalid hook result does not alter core protocols specs
            [
                'hook_result'        => 'invalid result',
                'type'               => 'imap',
                'expected_warning'   => 'Invalid value returned by "mail_server_protocols" hook.',
                'expected_protocol'  => 'Laminas\Mail\Protocol\Imap',
                'expected_storage'   => 'Laminas\Mail\Storage\Imap',
            ],
         // Check that hook cannot alter core protocols specs
            [
                'hook_result'        => [
                    'imap' => [
                        'label'    => 'Override test',
                        'protocol' => 'SomeClass',
                        'storage'  => 'SomeClass',
                    ],
                ],
                'type'               => 'imap',
                'expected_warning'   => 'Protocol "imap" is already defined and cannot be overwritten.',
                'expected_protocol'  => 'Laminas\Mail\Protocol\Imap',
                'expected_storage'   => 'Laminas\Mail\Storage\Imap',
            ],
         // Check that hook cannot alter core protocols specs
            [
                'hook_result'        => [
                    'pop' => [
                        'label'    => 'Override test',
                        'protocol' => 'SomeClass',
                        'storage'  => 'SomeClass',
                    ],
                ],
                'type'               => 'pop',
                'expected_warning'   => 'Protocol "pop" is already defined and cannot be overwritten.',
                'expected_protocol'  => 'Laminas\Mail\Protocol\Pop3',
                'expected_storage'   => 'Laminas\Mail\Storage\Pop3',
            ],
         // Check that class must exists
            [
                'hook_result'        => [
                    'custom-protocol' => [
                        'label'    => 'Invalid class',
                        'protocol' => 'SomeClass1',
                        'storage'  => 'SomeClass2',
                    ],
                ],
                'type'               => 'custom-protocol',
                'expected_warning'   => 'Invalid specs for protocol "custom-protocol".',
                'expected_protocol'  => null,
                'expected_storage'   => null,
            ],
         // Check that class must implements expected functions
            [
                'hook_result'        => [
                    'custom-protocol' => [
                        'label'    => 'Invalid class',
                        'protocol' => 'Plugin',
                        'storage'  => 'Migration',
                    ],
                ],
                'type'               => 'custom-protocol',
                'expected_warning'   => 'Invalid specs for protocol "custom-protocol".',
                'expected_protocol'  => null,
                'expected_storage'   => null,
            ],
         // Check valid case using class names
            [
                'hook_result'        => [
                    'custom-protocol' => [
                        'label'    => 'Custom email protocol',
                        'protocol' => 'PluginTesterFakeProtocol',
                        'storage'  => 'PluginTesterFakeStorage',
                    ],
                ],
                'type'               => 'custom-protocol',
                'expected_warning'   => null,
                'expected_protocol'  => 'PluginTesterFakeProtocol',
                'expected_storage'   => 'PluginTesterFakeStorage',
            ],
         // Check valid case using callback
            [
                'hook_result'        => [
                    'custom-protocol' => [
                        'label'    => 'Custom email protocol',
                        'protocol' => function () {
                            return new \PluginTesterFakeProtocol();
                        },
                        'storage'  => function (array $params) {
                            return new \PluginTesterFakeStorage($params);
                        },
                    ],
                ],
                'type'               => 'custom-protocol',
                'expected_warning'   => null,
                'expected_protocol'  => 'PluginTesterFakeProtocol',
                'expected_storage'   => 'PluginTesterFakeStorage',
            ],
        ];
    }

    /**
     * @dataProvider mailServerProtocolsHookProvider
     */
    public function testGetAdditionnalMailServerProtocols(
        $hook_result,
        string $type,
        ?string $expected_warning,
        ?string $expected_protocol,
        ?string $expected_storage
    ) {
        global $PLUGIN_HOOKS;

        $hooks_backup = $PLUGIN_HOOKS;

        $PLUGIN_HOOKS['mail_server_protocols']['tester'] = function () use ($hook_result) {
            return $hook_result;
        };

       // Get protocol
        $protocol  = null;
        $getProtocol = function () use ($type, &$protocol) {
            $protocol = \Toolbox::getMailServerProtocolInstance($type);
        };
        if ($expected_warning !== null) {
            $this->when($getProtocol)
            ->error()
            ->withType(E_USER_WARNING)
            ->withMessage($expected_warning)
            ->exists();
        } else {
            $getProtocol();
        }

       // Get storage
        $storage   = null;
        $getStorage = function () use ($type, &$storage) {
            $params = [
                'host'     => 'dovecot',
                'user'     => 'testuser',
                'password' => 'applesauce',
            ];
            $storage = \Toolbox::getMailServerStorageInstance($type, $params);
        };
        if ($expected_warning !== null) {
            $this->when($getStorage)
            ->error()
            ->withType(E_USER_WARNING)
            ->withMessage($expected_warning)
            ->exists();
        } else {
            $getStorage();
        }

        $PLUGIN_HOOKS = $hooks_backup;

        if ($expected_protocol !== null) {
            $this->object($protocol)->isInstanceOf($expected_protocol);
        } else {
            $this->variable($protocol)->isNull();
        }

        if ($expected_storage !== null) {
            $this->object($storage)->isInstanceOf($expected_storage);
        } else {
            $this->variable($storage)->isNull();
        }
    }
}<|MERGE_RESOLUTION|>--- conflicted
+++ resolved
@@ -78,11 +78,8 @@
                    'requester_field'      => '',
                    'add_cc_to_observer'   => '',
                    'collect_only_unread'  => '',
-<<<<<<< HEAD
                    'create_user_from_email' => '',
-=======
                    'last_collect_date'    => '',
->>>>>>> 605cd15b
                ]);
     }
 
