<?php
/**
 * ---------------------------------------------------------------------
 * GLPI - Gestionnaire Libre de Parc Informatique
 * Copyright (C) 2015-2018 Teclib' and contributors.
 *
 * http://glpi-project.org
 *
 * based on GLPI - Gestionnaire Libre de Parc Informatique
 * Copyright (C) 2003-2014 by the INDEPNET Development Team.
 *
 * ---------------------------------------------------------------------
 *
 * LICENSE
 *
 * This file is part of GLPI.
 *
 * GLPI is free software; you can redistribute it and/or modify
 * it under the terms of the GNU General Public License as published by
 * the Free Software Foundation; either version 2 of the License, or
 * (at your option) any later version.
 *
 * GLPI is distributed in the hope that it will be useful,
 * but WITHOUT ANY WARRANTY; without even the implied warranty of
 * MERCHANTABILITY or FITNESS FOR A PARTICULAR PURPOSE.  See the
 * GNU General Public License for more details.
 *
 * You should have received a copy of the GNU General Public License
 * along with GLPI. If not, see <http://www.gnu.org/licenses/>.
 * ---------------------------------------------------------------------
*/

namespace tests\units;

use \atoum;

use \DbTestCase;

class MailCollector extends DbTestCase {
   private $collector;
   private $mailgate_id;

   public function testGetEmpty() {
<<<<<<< HEAD
      $this->newTestedInstance();

      $this->array($this->testedInstance->fields)->isIdenticalTo([]);
      $this->boolean($this->testedInstance->getEmpty())->isTrue();

      $fields = $this->testedInstance->fields;
      $this->array($fields);
      ksort($fields);
      $expected = [
         'id'              => '',
         'name'            => '',
         'host'            => '',
         'login'           => '',
         'filesize_max'    => '2097152',
         'is_active'       => 1,
         'date_mod'        => '',
         'comment'         => '',
         'passwd'          => '',
         'accepted'        => '',
         'refused'         => '',
         'use_kerberos'    => '',
         'errors'          => '',
         'use_mail_date'   => '',
         'date_creation'   => '',
         'requester_field' => ''
      ];
      ksort($expected);
      $this->array($fields)->isIdenticalTo($expected);
=======
      $this
         ->if($this->newTestedInstance)
         ->then
            ->array($this->testedInstance->fields)
               ->isIdenticalTo([])
            ->boolean($this->testedInstance->getEmpty())
            ->array($this->testedInstance->fields)
               ->isIdenticalTo([
                  'id'                   => '',
                  'name'                 => '',
                  'host'                 => '',
                  'login'                => '',
                  'filesize_max'         => '2097152',
                  'is_active'            => 1,
                  'date_mod'             => '',
                  'comment'              => '',
                  'passwd'               => '',
                  'accepted'             => '',
                  'refused'              => '',
                  'use_kerberos'         => '',
                  'errors'               => '',
                  'use_mail_date'        => '',
                  'date_creation'        => '',
                  'requester_field'      => ''
               ]);
>>>>>>> ed625dce
   }

   protected function subjectProvider() {
      return [
         [
            'raw'       => 'This is a subject',
            'expected'  => 'This is a subject'
         ], [
            'raw'       => "With a \ncarriage return",
            'expected'  => "With a \ncarriage return"
         ], [
            'raw'       => 'We have a problem, <strong>URGENT</strong>',
            'expected'  => 'We have a problem, &lt;strong&gt;URGENT&lt;/strong&gt;'
         ], [ //dunno why...
            'raw'       => 'Subject with =20 character',
            'expected'  => "Subject with \n character"
         ]
      ];
   }

   /**
    * @dataProvider subjectProvider
    */
   public function testCleanSubject($raw, $expected) {
      $this
         ->if($this->newTestedInstance)
         ->then
            ->string($this->testedInstance->cleanSubject($raw))
               ->isIdenticalTo($expected);
   }

   public function testListEncodings() {
      $this
         ->if($this->newTestedInstance)
         ->then
            ->array($this->testedInstance->listEncodings())
               ->containsValues(['utf-8', 'iso-8859-1', 'iso-8859-14', 'cp1252']);
   }

   public function testPrepareInput() {
      $this->newTestedInstance();

      $oinput = [
         'passwd'    => 'Ph34r',
         'is_active' => true
      ];

      $this->array($this->testedInstance->prepareInput($oinput, 'add'))
         ->isIdenticalTo([
            'passwd'    => \Toolbox::encrypt($oinput["passwd"], GLPIKEY),
            'is_active' => true
         ]);

      //empty password means no password.
      $oinput = [
         'passwd'    => '',
         'is_active' => true
      ];

      $this->array($this->testedInstance->prepareInput($oinput, 'add'))
         ->isIdenticalTo(['is_active' => true]);

      //manage host
      $oinput = [
         'mail_server' => 'mail.example.com'
      ];

      $this->array($this->testedInstance->prepareInput($oinput, 'add'))
           ->isIdenticalTo(['mail_server' => 'mail.example.com', 'host' => '{mail.example.com}']);

      //manage host
      $oinput = [
         'mail_server'     => 'mail.example.com',
         'server_port'     => 143,
         'server_mailbox'  => 'bugs'
      ];

      $this->array($this->testedInstance->prepareInput($oinput, 'add'))
           ->isIdenticalTo([
              'mail_server'      => 'mail.example.com',
              'server_port'      => 143,
              'server_mailbox'   => 'bugs',
              'host'             => '{mail.example.com:143}bugs'
           ]);

      $oinput = [
         'passwd'          => 'Ph34r',
         '_blank_passwd'   => true
      ];
      $this->array($this->testedInstance->prepareInputForUpdate($oinput))
         ->isIdenticalTo(['passwd' => '', '_blank_passwd' => true]);
   }

   public function testCounts() {
      $this->newTestedInstance();

      $this->integer($this->testedInstance->countActiveCollectors())->isIdenticalTo(0);
      $this->integer($this->testedInstance->countCollectors(true))->isIdenticalTo(0);
      $this->integer($this->testedInstance->countCollectors())->isIdenticalTo(0);

      //Add an active collector
      $nid = (int)$this->testedInstance->add([
         'name'      => 'Maille name',
         'is_active' => true
      ]);
      $this->integer($nid)->isGreaterThan(0);

      $this->integer($this->testedInstance->countActiveCollectors())->isIdenticalTo(1);
      $this->integer($this->testedInstance->countCollectors(true))->isIdenticalTo(1);
      $this->integer($this->testedInstance->countCollectors())->isIdenticalTo(1);

      $this->boolean(
         $this->testedInstance->update([
            'id'        => $this->testedInstance->fields['id'],
            'is_active' => false
         ])
      )->isTrue();

      $this->integer($this->testedInstance->countActiveCollectors())->isIdenticalTo(0);
      $this->integer($this->testedInstance->countCollectors(true))->isIdenticalTo(0);
      $this->integer($this->testedInstance->countCollectors())->isIdenticalTo(1);
   }

   private function doConnect() {
      if (null === $this->collector) {
         $this->newTestedInstance();
         $collector = $this->testedInstance;
         $this->collector = $collector;
      } else {
         $collector = $this->collector;
      }

      $this->mailgate_id = (int)$collector->add([
         'name'         => 'testuser',
         'login'        => 'testuser',
         'is_active'    => true,
         'passwd'       => 'applesauce',
         'mail_server'  => '127.0.0.1',
         'server_type'  => '/imap',
         'server_port'  => 143,
         'server_ssl'   => '',
         'server_cert'  => '/novalidate-cert'
      ]);
      $this->integer($this->mailgate_id)->isGreaterThan(0);

      $this->boolean($collector->getFromDB($this->mailgate_id))->isTrue();
      $this->string($collector->fields['host'])->isIdenticalTo('{127.0.0.1:143/imap}');
      $collector->connect();
      $this->variable($collector->fields['errors'])->isEqualTo(0);
   }

   public function testCollect() {
      global $DB;

      //assign email to user
      $nuid = getItemByTypeName('User', 'normal', true);
      $uemail = new \UserEmail();
      $this->integer(
         (int)$uemail->add([
            'users_id'     => $nuid,
            'is_default'   => 1,
            'email'        => 'normal@glpi-project.org'
         ])
      )->isGreaterThan(0);
      $tuid = getItemByTypeName('User', 'tech', true);
      $this->integer(
         (int)$uemail->add([
            'users_id'     => $tuid,
            'is_default'   => 1,
            'email'        => 'tech@glpi-project.org'
         ])
      )->isGreaterThan(0);

      /* FUPs
      $ticket = new \Ticket();
      $tid = $ticket->add([
         'name'                  => 'database issue',
         'content'               => 'It seems one field from the last migration has not been added in my database.',
         '_users_id_requester'   => $tuid
      ]);
      $this->integer($tid)->isGreaterThan(0);
      $DB->update(\Ticket::getTable(), ['id' => 1155], ['id' => $tid]);*/

      //$collector = new \mock\MailCollector;
      //$this->calling($collector)->getReplyMatch = "/GLPI-Ticket-(1155)/";
      //$this->collector = $collector;

      $this->doConnect();
      $msg = $this->collector->collect();
      $this->variable($msg)->isIdenticalTo('Number of messages: available=5, retrieved=5, refused=1, errors=0, blacklisted=0');
      $rejecteds = iterator_to_array($DB->request(['FROM' => \NotImportedEmail::getTable()]));

      $this->array($rejecteds)->hasSize(1);
      $this->array(array_pop($rejecteds))
         ->variable['from']->isIdenticalTo('unknwon@glpi-project.org')
         ->variable['reason']->isEqualTo(\NotImportedEmail::USER_UNKNOWN);

      $iterator = $DB->request([
         'SELECT' => ['t.id', 't.name', 'tu.users_id'],
         'FROM'   => \Ticket::getTable() . " AS t",
         'INNER JOIN'   => [
            \Ticket_User::getTable() . " AS tu"  => [
               'ON'  => [
                  't'   => 'id',
                  'tu'  => 'tickets_id'
               ]
            ]
         ],
         'WHERE'  => [
            'tu.users_id'  => $tuid,
            'tu.type'      => \CommonITILActor::REQUESTER
         ]
      ]);

      $this->integer(count($iterator))->isIdenticalTo(2);
      $names = [];
      while ($data = $iterator->next()) {
         $names[] = $data['name'];
      }

      $expected_names = [
         'PHP fatal error',
         'Re: [GLPI #0001155] New ticket database issue'
      ];
      $this->array($names)->isIdenticalTo($expected_names);

      /* FUPs
       * A followup should have een created from mail 04
       * but I've not been able to setup tests correctly on this point.
      $iterator = $DB->request(['FROM' => \ITILFollowup::getTable()]);
      var_dump('Checking fups');
      while ($data = $iterator->next()) {
         print_r($data);
      }
       */
   }
}<|MERGE_RESOLUTION|>--- conflicted
+++ resolved
@@ -41,7 +41,6 @@
    private $mailgate_id;
 
    public function testGetEmpty() {
-<<<<<<< HEAD
       $this->newTestedInstance();
 
       $this->array($this->testedInstance->fields)->isIdenticalTo([]);
@@ -51,34 +50,6 @@
       $this->array($fields);
       ksort($fields);
       $expected = [
-         'id'              => '',
-         'name'            => '',
-         'host'            => '',
-         'login'           => '',
-         'filesize_max'    => '2097152',
-         'is_active'       => 1,
-         'date_mod'        => '',
-         'comment'         => '',
-         'passwd'          => '',
-         'accepted'        => '',
-         'refused'         => '',
-         'use_kerberos'    => '',
-         'errors'          => '',
-         'use_mail_date'   => '',
-         'date_creation'   => '',
-         'requester_field' => ''
-      ];
-      ksort($expected);
-      $this->array($fields)->isIdenticalTo($expected);
-=======
-      $this
-         ->if($this->newTestedInstance)
-         ->then
-            ->array($this->testedInstance->fields)
-               ->isIdenticalTo([])
-            ->boolean($this->testedInstance->getEmpty())
-            ->array($this->testedInstance->fields)
-               ->isIdenticalTo([
                   'id'                   => '',
                   'name'                 => '',
                   'host'                 => '',
@@ -95,8 +66,9 @@
                   'use_mail_date'        => '',
                   'date_creation'        => '',
                   'requester_field'      => ''
-               ]);
->>>>>>> ed625dce
+      ];
+      ksort($expected);
+      $this->array($fields)->isIdenticalTo($expected);
    }
 
    protected function subjectProvider() {
