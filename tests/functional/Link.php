--- conflicted
+++ resolved
@@ -158,11 +158,7 @@
         foreach ([true, false] as $safe_url) {
             // Link that is actually a title (it is a normal usage!)
             yield [
-<<<<<<< HEAD
-                'link'     => '{{ LOCATION }} > {{ SERIAL }} ({{ USER }})',
-=======
-                'link'     => '[LOCATION] > [SERIAL]/[MODEL] ([USER])',
->>>>>>> c6ee99a5
+                'link'     => '{{ LOCATION }} > {{ SERIAL }}/{{ MODEL }} ({{ USER }})',
                 'item'     => $item,
                 'safe_url' => $safe_url,
                 'expected' => [$safe_url ? '#' : '_location01 > ABC0004E6/_test_computermodel_1 (glpi)'],
@@ -171,22 +167,13 @@
             // Link that is actually a long text (it is a normal usage!)
             yield [
                 'link'     => <<<TEXT
-<<<<<<< HEAD
 id:       {{ ID }}
 name:     {{ NAME }}
 serial:   {{ SERIAL }}/{{ OTHERSERIAL }}
+model:    {{ MODEL }}
 location: {{ LOCATION }} ({{ LOCATIONID }})
 domain:   {{ DOMAIN }} ({{ NETWORK }})
 owner:    {{ USER }}/{{ GROUP }}
-=======
-id:       [ID]
-name:     [NAME]
-serial:   [SERIAL]/[OTHERSERIAL]
-model:    [MODEL]
-location: [LOCATION] ([LOCATIONID])
-domain:   [DOMAIN] ([NETWORK])
-owner:    [USER]/[GROUP]
->>>>>>> c6ee99a5
 TEXT,
                 'item'     => $item,
                 'safe_url' => $safe_url,
