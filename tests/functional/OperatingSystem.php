--- conflicted
+++ resolved
@@ -59,12 +59,7 @@
     protected function getTabs()
     {
         return [
-<<<<<<< HEAD
             'OperatingSystem$main'  => "<span><i class='ti ti-edit me-2'></i>Operating system</span>",
-            'Log$1'                 => "<span><i class='ti ti-history me-2'></i>Historical</span>"
-=======
-            'OperatingSystem$main'  => 'Operating system',
->>>>>>> de93a65c
         ];
     }
 
