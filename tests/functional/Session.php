<?php

/**
 * ---------------------------------------------------------------------
 *
 * GLPI - Gestionnaire Libre de Parc Informatique
 *
 * http://glpi-project.org
 *
 * @copyright 2015-2024 Teclib' and contributors.
 * @copyright 2003-2014 by the INDEPNET Development Team.
 * @licence   https://www.gnu.org/licenses/gpl-3.0.html
 *
 * ---------------------------------------------------------------------
 *
 * LICENSE
 *
 * This file is part of GLPI.
 *
 * This program is free software: you can redistribute it and/or modify
 * it under the terms of the GNU General Public License as published by
 * the Free Software Foundation, either version 3 of the License, or
 * (at your option) any later version.
 *
 * This program is distributed in the hope that it will be useful,
 * but WITHOUT ANY WARRANTY; without even the implied warranty of
 * MERCHANTABILITY or FITNESS FOR A PARTICULAR PURPOSE.  See the
 * GNU General Public License for more details.
 *
 * You should have received a copy of the GNU General Public License
 * along with this program.  If not, see <https://www.gnu.org/licenses/>.
 *
 * ---------------------------------------------------------------------
 */

namespace tests\units;

use Computer;
use ReflectionClass;

/* Test for inc/session.class.php */

class Session extends \DbTestCase
{
    public function testAddMessageAfterRedirect()
    {
        $err_msg = 'Something is broken. Weird.';
        $warn_msg = 'There was a warning. Be carefull.';
        $info_msg = 'All goes well. Or not... Who knows ;)';

        $this->array($_SESSION)->notHasKey('MESSAGE_AFTER_REDIRECT');

       //test add message in cron mode
        $_SESSION['glpicronuserrunning'] = 'cron_phpunit';
        \Session::addMessageAfterRedirect($err_msg, false, ERROR);
       //adding a message in "cron mode" does not add anything in the session
        $this->array($_SESSION)->notHasKey('MESSAGE_AFTER_REDIRECT');

       //set not running from cron
        unset($_SESSION['glpicronuserrunning']);

       //test all messages types
        \Session::addMessageAfterRedirect($err_msg, false, ERROR);
        \Session::addMessageAfterRedirect($warn_msg, false, WARNING);
        \Session::addMessageAfterRedirect($info_msg, false, INFO);

        $expected = [
            ERROR   => [$err_msg],
            WARNING => [$warn_msg],
            INFO    => [$info_msg]
        ];
        $this->array($_SESSION['MESSAGE_AFTER_REDIRECT'])->isIdenticalTo($expected);

        $this->output(
            function () {
                \Html::displayMessageAfterRedirect();
            }
        )
         ->matches('/' . str_replace('.', '\.', $err_msg)  . '/')
         ->matches('/' . str_replace('.', '\.', $warn_msg)  . '/')
         ->matches('/' . str_replace(['.', ')'], ['\.', '\)'], $info_msg)  . '/');

        $this->array($_SESSION['MESSAGE_AFTER_REDIRECT'])->isEmpty();

       //test multiple messages of same type
        \Session::addMessageAfterRedirect($err_msg, false, ERROR);
        \Session::addMessageAfterRedirect($err_msg, false, ERROR);
        \Session::addMessageAfterRedirect($err_msg, false, ERROR);

        $expected = [
            ERROR   => [$err_msg, $err_msg, $err_msg]
        ];
        $this->array($_SESSION['MESSAGE_AFTER_REDIRECT'])->isIdenticalTo($expected);

        $this->output(
            function () {
                \Html::displayMessageAfterRedirect();
            }
        )->matches('/' . str_replace('.', '\.', $err_msg)  . '/');

        $this->array($_SESSION['MESSAGE_AFTER_REDIRECT'])->isEmpty();

       //test message deduplication
        $err_msg_bis = $err_msg . ' not the same';
        \Session::addMessageAfterRedirect($err_msg, true, ERROR);
        \Session::addMessageAfterRedirect($err_msg_bis, true, ERROR);
        \Session::addMessageAfterRedirect($err_msg, true, ERROR);
        \Session::addMessageAfterRedirect($err_msg, true, ERROR);

        $expected = [
            ERROR   => [$err_msg, $err_msg_bis]
        ];
        $this->array($_SESSION['MESSAGE_AFTER_REDIRECT'])->isIdenticalTo($expected);

        $this->output(
            function () {
                \Html::displayMessageAfterRedirect();
            }
        )
         ->matches('/' . str_replace('.', '\.', $err_msg)  . '/')
         ->matches('/' . str_replace('.', '\.', $err_msg_bis)  . '/');

        $this->array($_SESSION['MESSAGE_AFTER_REDIRECT'])->isEmpty();

       //test with reset
        \Session::addMessageAfterRedirect($err_msg, false, ERROR);
        \Session::addMessageAfterRedirect($warn_msg, false, WARNING);
        \Session::addMessageAfterRedirect($info_msg, false, INFO, true);

        $expected = [
            INFO   => [$info_msg]
        ];
        $this->array($_SESSION['MESSAGE_AFTER_REDIRECT'])->isIdenticalTo($expected);

        $this->output(
            function () {
                \Html::displayMessageAfterRedirect();
            }
        )->matches('/' . str_replace(['.', ')'], ['\.', '\)'], $info_msg)  . '/');

        $this->array($_SESSION['MESSAGE_AFTER_REDIRECT'])->isEmpty();
    }

    public function testLoadGroups()
    {

        $entid_root = getItemByTypeName('Entity', '_test_root_entity', true);
        $entid_1 = getItemByTypeName('Entity', '_test_child_1', true);
        $entid_2 = getItemByTypeName('Entity', '_test_child_2', true);

        $entities_ids = [$entid_root, $entid_1, $entid_2];

        $uid = (int)getItemByTypeName('User', 'normal', true);

        $group = new \Group();
        $group_user = new \Group_User();

        $user_groups = [];

        foreach ($entities_ids as $entid) {
            $group_1 = [
                'name'         => "Test group {$entid} recursive=no",
                'entities_id'  => $entid,
                'is_recursive' => 0,
            ];
            $gid_1 = (int)$group->add($group_1);
            $this->integer($gid_1)->isGreaterThan(0);
            $this->integer((int)$group_user->add(['groups_id' => $gid_1, 'users_id'  => $uid]))->isGreaterThan(0);
            $group_1['id'] = $gid_1;
            $user_groups[] = $group_1;

            $group_2 = [
                'name'         => "Test group {$entid} recursive=yes",
                'entities_id'  => $entid,
                'is_recursive' => 1,
            ];
            $gid_2 = (int)$group->add($group_2);
            $this->integer($gid_2)->isGreaterThan(0);
            $this->integer((int)$group_user->add(['groups_id' => $gid_2, 'users_id'  => $uid]))->isGreaterThan(0);
            $group_2['id'] = $gid_2;
            $user_groups[] = $group_2;

            $group_3 = [
                'name'         => "Test group {$entid} not attached to user",
                'entities_id'  => $entid,
                'is_recursive' => 1,
            ];
            $gid_3 = (int)$group->add($group_3);
            $this->integer($gid_3)->isGreaterThan(0);
        }

        $this->login('normal', 'normal');

       // Test groups from whole entity tree
        $session_backup = $_SESSION;
        $_SESSION['glpiactiveentities'] = $entities_ids;
        \Session::loadGroups();
        $groups = $_SESSION['glpigroups'];
        $_SESSION = $session_backup;
        $expected_groups = array_map(
            function ($group) {
                return (string)$group['id'];
            },
            $user_groups
        );
        $this->array($groups)->isEqualTo($expected_groups);

        foreach ($entities_ids as $entid) {
           // Test groups from a given entity
            $expected_groups = [];
            foreach ($user_groups as $user_group) {
                if (
                    ($user_group['entities_id'] == $entid_root && $user_group['is_recursive'] == 1)
                    || $user_group['entities_id'] == $entid
                ) {
                    $expected_groups[] = (string)$user_group['id'];
                }
            }

            $session_backup = $_SESSION;
            $_SESSION['glpiactiveentities'] = [$entid];
            \Session::loadGroups();
            $groups = $_SESSION['glpigroups'];
            $_SESSION = $session_backup;
            $this->array($groups)->isEqualTo($expected_groups);
        }
    }

    public function testLocalI18n()
    {
       //load locales
        \Session::loadLanguage('en_GB');
        $this->string(__('Login'))->isIdenticalTo('Login');

       //create directory for local i18n
        if (!file_exists(GLPI_LOCAL_I18N_DIR . '/core')) {
            mkdir(GLPI_LOCAL_I18N_DIR . '/core');
        }

       //write local MO file with i18n override
        copy(
            __DIR__ . '/../local_en_GB.mo',
            GLPI_LOCAL_I18N_DIR . '/core/en_GB.mo'
        );
        \Session::loadLanguage('en_GB');

        $this->string(__('Login'))->isIdenticalTo('Login from local gettext');
        $this->string(__('Password'))->isIdenticalTo('Password');

       //write local PHP file with i18n override
        file_put_contents(
            GLPI_LOCAL_I18N_DIR . '/core/en_GB.php',
            "<?php\n\$lang['Login'] = 'Login from local PHP';\n\$lang['Password'] = 'Password from local PHP';\nreturn \$lang;"
        );
        \Session::loadLanguage('en_GB');

        $this->string(__('Login'))->isIdenticalTo('Login from local gettext');
        $this->string(__('Password'))->isIdenticalTo('Password from local PHP');

       //cleanup -- keep at the end
        unlink(GLPI_LOCAL_I18N_DIR . '/core/en_GB.php');
        unlink(GLPI_LOCAL_I18N_DIR . '/core/en_GB.mo');
    }

    protected function mustChangePasswordProvider()
    {
        $tests = [];

       // test with no password expiration
        $tests[] = [
            'last_update'      => date('Y-m-d H:i:s', strtotime('-10 years')),
            'expiration_delay' => -1,
            'expected_result'  => false,
        ];

       // tests with password expiration
        $cases = [
            '-5 days'  => false,
            '-30 days' => true,
        ];
        foreach ($cases as $last_update => $expected_result) {
            $tests[] = [
                'last_update'      => date('Y-m-d H:i:s', strtotime($last_update)),
                'expiration_delay' => 15,
                'expected_result'  => $expected_result,
            ];
        }

        return $tests;
    }

    /**
     * @dataProvider mustChangePasswordProvider
     */
    public function testMustChangePassword(string $last_update, int $expiration_delay, bool $expected_result)
    {
        global $CFG_GLPI;

        $this->login();
        $user = new \User();
        $username = 'test_must_change_pass_' . mt_rand();
        $user_id = (int)$user->add([
            'name'         => $username,
            'password'     => 'test',
            'password2'    => 'test',
            '_profiles_id' => 1,
        ]);
        $this->integer($user_id)->isGreaterThan(0);
        $this->boolean($user->update(['id' => $user_id, 'password_last_update' => $last_update]))->isTrue();

        $cfg_backup = $CFG_GLPI;
        $CFG_GLPI['password_expiration_delay'] = $expiration_delay;
        $CFG_GLPI['password_expiration_lock_delay'] = -1;
        \Session::destroy();
        \Session::start();
        $auth = new \Auth();
        $is_logged = $auth->login($username, 'test', true);
        $CFG_GLPI = $cfg_backup;

        $this->boolean($is_logged)->isEqualTo(true);
        $this->boolean(\Session::mustChangePassword())->isEqualTo($expected_result);
    }

    protected function preferredLanguageProvider()
    {
        return [
            [
                'header'        => null,
                'config'        => null,
                'legacy_config' => null,
                'expected'      => 'en_GB',
            ],
            [
                'header'        => null,
                'config'        => null,
                'legacy_config' => 'it_IT',
                'expected'      => 'it_IT',
            ],
            [
                'header'        => null,
                'config'        => 'de_DE',
                'legacy_config' => null,
                'expected'      => 'de_DE',
            ],
            [
                'header'        => 'en-US',
                'config'        => 'fr_FR',
                'legacy_config' => null,
                'expected'      => 'en_US',
            ],
            [
            // latin as first choice (not available in GLPI), should fallback to italian
                'header'        => 'la, it-IT;q=0.9, it;q=0.8',
                'config'        => 'en_GB',
                'legacy_config' => null,
                'expected'      => 'it_IT',
            ],
        ];
    }

    /**
     * @dataProvider preferredLanguageProvider
     */
    public function testGetPreferredLanguage(?string $header, ?string $config, ?string $legacy_config, string $expected)
    {
        global $CFG_GLPI;

        $header_backup = $_SERVER['HTTP_ACCEPT_LANGUAGE'] ?? null;
        $cfg_backup = $CFG_GLPI;

        if ($header !== null) {
            $_SERVER['HTTP_ACCEPT_LANGUAGE'] = $header;
        }
        $CFG_GLPI['language'] = $config;
        $CFG_GLPI['default_language'] = $legacy_config;
        $result = \Session::getPreferredLanguage();

        if ($header_backup !== null) {
            $_SERVER['HTTP_ACCEPT_LANGUAGE'] = $header_backup;
        }
        $CFG_GLPI = $cfg_backup;

        $this->string($result)->isEqualTo($expected);
    }

    protected function newIdorParamsProvider()
    {
        // No extra params
        foreach (['Computer', 'Ticket', 'Glpi\\Dashboard\\Item'] as $itemtype) {
            yield [
                'itemtype' => $itemtype,
            ];
        }

        // No itemtype
        yield [
            'itemtype'   => '',
            'add_params' => ['entity_restrict' => [0, 1, 2, 3, 5, 9, 1578]]
        ];

        // With itemtype and extra params
        yield [
            'itemtype'   => 'User',
            'add_params' => ['right' => 'all'],
        ];
        yield [
            'itemtype'   => 'User',
            'add_params' => ['entity_restrict' => 0],
        ];
    }

    /**
     * @dataProvider newIdorParamsProvider
     */
    public function testGetNewIDORToken(string $itemtype = "", array $add_params = [])
    {
<<<<<<< HEAD
=======
        $initial_time = time();

>>>>>>> 66aff37f
        // generate token
        $token = \Session::getNewIDORToken($itemtype, $add_params);
        $this->string($token)->hasLength(64);

        // token exists in session and is valid
<<<<<<< HEAD
        $this->array($_SESSION['glpiidortokens'][$token])->isEqualTo(['itemtype' => $itemtype] + $add_params);

        // validate token with dedicated method
        $result = \Session::validateIDOR([
=======
        $this->array($token_data = $_SESSION['glpiidortokens'][$token]);
        if ($itemtype !== '') {
            $this->array($token_data)->size->isEqualTo(2 + count($add_params));
            $this->array($token_data)->string['itemtype']->isEqualTo($itemtype);
        } else {
            $this->array($token_data)->size->isEqualTo(1 + count($add_params));
        }
        $this->array($token_data)->integer['expires']->isGreaterThanOrEqualTo($initial_time + GLPI_IDOR_EXPIRES);

        // validate token
        $data = [
>>>>>>> 66aff37f
            '_idor_token' => $token,
            'itemtype'    => $itemtype,
        ] + $add_params;
        $this->boolean(\Session::validateIDOR($data))->isTrue();
    }

    protected function idorDataProvider()
    {
        yield [
            'data'     => [],
            'is_valid' => false, // no token provided
        ];

        $token = \Session::getNewIDORToken(
            'User',
            [
                'test'    => 1,
                'complex' => ['foo', 'bar', [1, 2]],
            ]
        );
        yield [
            'data'     => [
                'itemtype'    => 'User',
                '_idor_token' => $token,
                'test'        => 1,
                'complex'     => ['foo', 'bar', [1, 2]],
            ],
            'is_valid' => true,
        ];
        yield [
            'data'     => [
                'itemtype'    => 'User',
                '_idor_token' => $token,
                'test'        => 1,
                'complex'     => ['foo', 'bar', [1, 2]],
                'displaywith' => [], // empty displaywith is OK
            ],
            'is_valid' => true,
        ];
        yield [
            'data'     => [
                'itemtype'    => 'User',
                '_idor_token' => $token,
                'complex'     => ['foo', 'bar', [1, 2]],
            ],
            'is_valid' => false, // missing `test`
        ];
        yield [
            'data'     => [
                'itemtype'    => 'User',
                '_idor_token' => $token,
                'test'        => 1,
            ],
            'is_valid' => false, // missing `complex`
        ];
        yield [
            'data'     => [
                'itemtype'    => 'User',
                '_idor_token' => $token,
                'test'        => 1,
                'complex'     => 'foo,bar,1,2',
            ],
            'is_valid' => false, // invalid `complex`
        ];

        $token = \Session::getNewIDORToken(
            'User',
            [
                'displaywith' => ['id', 'phone'],
            ]
        );
        yield [
            'data'     => [
                'itemtype'    => 'User',
                '_idor_token' => $token,
                'displaywith' => ['id', 'phone'],
            ],
            'is_valid' => true,
        ];
        yield [
            'data'     => [
                'itemtype'    => 'User',
                '_idor_token' => $token,
                'displaywith' => ['phone'],
            ],
            'is_valid' => false, // id missing in displaywith
        ];
        yield [
            'data'     => [
                'itemtype'    => 'User',
                '_idor_token' => $token,
            ],
            'is_valid' => false, // missing displaywith
        ];

        $condition_sha = \Dropdown::addNewCondition(['a' => 5, 'b' => true]);
        $token = \Session::getNewIDORToken(
            'User',
            [
                'condition' => $condition_sha,
            ]
        );
        yield [
            'data'     => [
                'itemtype'    => 'User',
                '_idor_token' => $token,
                'condition'   => $condition_sha,
            ],
            'is_valid' => true,
        ];
        yield [
            'data'     => [
                'itemtype'    => 'User',
                '_idor_token' => $token,
                'condition'   => \Dropdown::addNewCondition(['a' => 1, 'b' => true]),
            ],
            'is_valid' => false, // not the same condition
        ];
        yield [
            'data'     => [
                'itemtype'    => 'User',
                '_idor_token' => $token,
            ],
            'is_valid' => false, // missing condition
        ];
    }

    /**
     * @dataProvider idorDataProvider
     */
    public function testValidateIDOR(array $data, bool $is_valid)
    {
        $this->boolean(\Session::validateIDOR($data))->isEqualTo($is_valid);
    }

    public function testGetNewIDORTokenWithEmptyParams()
    {
        $this->when(
            function () {
                \Session::getNewIDORToken();
            }
        )->error
         ->withType(E_USER_WARNING)
         ->withMessage('IDOR token cannot be generated with empty criteria.')
         ->exists();
    }

    public function testDORInvalid()
    {
       //  random token
        $result = \Session::validateIDOR([
            '_idor_token' => bin2hex(random_bytes(32)),
            'itemtype'    => 'Computer',
        ]);
        $this->boolean($result)->isFalse();

       // bad itemtype
        $token_bad_itt = \Session::getNewIDORToken('Ticket');
        $result = \Session::validateIDOR([
            '_idor_token' => $token_bad_itt,
            'itemtype'    => 'Computer',
        ]);
        $this->boolean($result)->isFalse();

       // missing add params
        $token_miss_param = \Session::getNewIDORToken('User', ['right' => 'all']);
        $result = \Session::validateIDOR([
            '_idor_token' => $token_miss_param,
            'itemtype'    => 'User',
        ]);
        $this->boolean($result)->isFalse();
        $result = \Session::validateIDOR([
            '_idor_token' => $token_miss_param,
            'itemtype'    => 'User',
            'right'       => 'all'
        ]);
        $this->boolean($result)->isTrue();
    }

    public function testCleanIDORTokens(): void
    {
        $refected_class = new ReflectionClass(\Session::class);
        $max = $refected_class->getConstant('IDOR_MAX_TOKENS');
        $overflow = 100;

        $tokens = [];
        for ($i = 1; $i < $max + $overflow; $i++) {
            $tokens[$i] = \Session::getNewIDORToken(Computer::class, ['test' => $i]);
        }

        \Session::cleanIDORTokens();

        // Ensure that only max token count has been preserved
        $this->integer(count($_SESSION['glpiidortokens']))->isEqualTo($max);

        // Ensure that latest tokens are preserved during cleaning
        for ($i = 1; $i < $max + $overflow; $i++) {
            $result = \Session::validateIDOR(
                [
                    '_idor_token' => $tokens[$i],
                    'itemtype'    => Computer::class,
                    'test'       => $i,
                ]
            );
            // if $i < $overflow, then the token should have been dropped from the list
            $this->boolean($result)->isEqualTo($i >= $overflow);
        }
    }

    public function testGetNewCSRFToken(): void
    {
        /** @var string $CURRENTCSRFTOKEN */
        global $CURRENTCSRFTOKEN;

        $CURRENTCSRFTOKEN = null;

        $shared_token = \Session::getNewCSRFToken();
        $this->string($shared_token)->isNotEmpty();

        $standalone_token = null;
        for ($i = 0; $i < 10; $i++) {
            $previous_shared_token = $shared_token;
            $shared_token = \Session::getNewCSRFToken(false);
            $this->string($shared_token)->isEqualTo($previous_shared_token);
            $this->string($shared_token)->isEqualTo($CURRENTCSRFTOKEN);

            $previous_standalone_token = $standalone_token;
            $standalone_token = \Session::getNewCSRFToken(true);
            $this->string($standalone_token)->isNotEmpty();
            $this->string($standalone_token)->isNotEqualTo($shared_token);
            $this->string($standalone_token)->isNotEqualTo($previous_standalone_token);
        }
    }

    public function testValidateCSRF(): void
    {
        for ($i = 0; $i < 10; $i++) {
            // A shared token is only valid once
            $shared_token = \Session::getNewCSRFToken(false);
            $this->boolean(\Session::validateCSRF(['_glpi_csrf_token' => $shared_token]))->isTrue();
            $this->boolean(\Session::validateCSRF(['_glpi_csrf_token' => $shared_token]))->isFalse();

            // A standalone token is only valid once
            $standalone_token = \Session::getNewCSRFToken(true);
            $this->boolean(\Session::validateCSRF(['_glpi_csrf_token' => $standalone_token]))->isTrue();
            $this->boolean(\Session::validateCSRF(['_glpi_csrf_token' => $standalone_token]))->isFalse();

            // A fake token is never valid
            $this->boolean(\Session::validateCSRF(['_glpi_csrf_token' => bin2hex(random_bytes(32))]))->isFalse();
        }
    }

    public function testCleanCSRFTokens(): void
    {
        $refected_class = new ReflectionClass(\Session::class);
        $max = $refected_class->getConstant('CSRF_MAX_TOKENS');
        $overflow = 100;

        $tokens = [];
        for ($i = 1; $i < $max + $overflow; $i++) {
            $tokens[$i] = \Session::getNewCSRFToken(true);
        }

        \Session::cleanCSRFTokens();

        // Ensure that only max token count has been preserved
        $this->integer(count($_SESSION['glpicsrftokens']))->isEqualTo($max);

        // Ensure that latest tokens are preserved during cleaning
        for ($i = 1; $i < $max + $overflow; $i++) {
            $result = \Session::validateCSRF(['_glpi_csrf_token' => $tokens[$i]]);
            // if $i < $overflow, then the token should have been dropped from the list
            $this->boolean($result)->isEqualTo($i >= $overflow);
        }
    }

    public function testCanImpersonate()
    {
        global $DB;

        $root_entity = getItemByTypeName('Entity', '_test_root_entity', true);

        $users = [];
        for ($i = 0; $i < 6; $i++) {
            $user = new \User();
            $users_id = $user->add([
                'name'     => 'testCanImpersonate' . $i,
                'password' => 'test',
                'password2' => 'test',
                'entities_id' => $root_entity,
            ]);
            $this->integer($users_id)->isGreaterThan(0);
            $users[] = $users_id;
        }

        $profiles_to_copy = ['Technician', 'Admin'];
        // Copy the data of each profile to a new one with the same name but suffixed with '-Impersonate
        foreach ($profiles_to_copy as $profile_name) {
            $profile = new \Profile();
            $profiles_id = getItemByTypeName('Profile', $profile_name, true);
            $this->integer($profiles_id)->isGreaterThan(0);
            $profile->getFromDB($profiles_id);
            $new_input = $profile->fields;
            unset($new_input['id']);
            $new_input['name'] .= '-Impersonate';
            $new_profiles_id = $profile->add($new_input);

            // Copy all rights from original profile to the new one, adding user impersonate right
            $rights = \ProfileRight::getProfileRights($profiles_id, ['user']);
            $rights['user'] = (int) $rights['user'] | \User::IMPERSONATE;
            \ProfileRight::updateProfileRights($new_profiles_id, $rights);
        }

        $assign_profile = function (int $users_id, int $profiles_id) use ($root_entity) {
            $profile_user = new \Profile_User();
            $result = $profile_user->add([
                'profiles_id' => $profiles_id,
                'users_id'    => $users_id,
                'entities_id' => $root_entity,
            ]);
            $this->integer($result)->isGreaterThan(0);
            $user = new \User();
            $this->boolean($user->update([
                'id' => $users_id,
                'profiles_id' => $profiles_id,
            ]))->isTrue();
        };

        $assign_profile($users[1], getItemByTypeName('Profile', 'Technician-Impersonate', true));
        $assign_profile($users[2], getItemByTypeName('Profile', 'Admin-Impersonate', true));
        $assign_profile($users[3], getItemByTypeName('Profile', 'Admin-Impersonate', true));
        $assign_profile($users[4], getItemByTypeName('Profile', 'Super-Admin', true));
        $assign_profile($users[5], getItemByTypeName('Profile', 'Super-Admin', true));

        $this->login('testCanImpersonate1', 'test');
        $this->boolean(\Session::canImpersonate($users[0]))->isTrue();
        $this->boolean(\Session::canImpersonate($users[1]))->isFalse();
        $this->boolean(\Session::canImpersonate($users[2]))->isFalse();
        $this->boolean(\Session::canImpersonate($users[3]))->isFalse();
        $this->boolean(\Session::canImpersonate($users[4]))->isFalse();

        $this->login('testCanImpersonate2', 'test');
        $this->boolean(\Session::canImpersonate($users[0]))->isTrue();
        $this->boolean(\Session::canImpersonate($users[1]))->isTrue();
        $this->boolean(\Session::canImpersonate($users[2]))->isFalse();
        $this->boolean(\Session::canImpersonate($users[3]))->isTrue();
        $this->boolean(\Session::canImpersonate($users[4]))->isFalse();

        $this->login('testCanImpersonate3', 'test');
        $this->boolean(\Session::canImpersonate($users[0]))->isTrue();
        $this->boolean(\Session::canImpersonate($users[1]))->isTrue();
        $this->boolean(\Session::canImpersonate($users[2]))->isTrue();
        $this->boolean(\Session::canImpersonate($users[3]))->isFalse();
        $this->boolean(\Session::canImpersonate($users[4]))->isFalse();

        $this->login('testCanImpersonate4', 'test');
        // Super-admins have config UPDATE right so they can impersonate anyone (except themselves)
        $this->boolean(\Session::canImpersonate($users[0]))->isTrue();
        $this->boolean(\Session::canImpersonate($users[1]))->isTrue();
        $this->boolean(\Session::canImpersonate($users[2]))->isTrue();
        $this->boolean(\Session::canImpersonate($users[3]))->isTrue();
        $this->boolean(\Session::canImpersonate($users[4]))->isFalse();
        $this->boolean(\Session::canImpersonate($users[5]))->isTrue();

        $assign_profile($users[0], getItemByTypeName('Profile', 'Admin-Impersonate', true));
        $this->login('testCanImpersonate1', 'test');
        // User 0 now has a higher-level profile (Admin) than User 1 which is only Technician
        $this->boolean(\Session::canImpersonate($users[0]))->isFalse();

        $this->login('testCanImpersonate0', 'test');
        // Force user 0 to use Self-Service profile initially
        \Session::changeProfile(getItemByTypeName('Profile', 'Self-Service', true));
        // User 0's default profile is still Self-Service, so they can't impersonate anyone
        $this->boolean(\Session::canImpersonate($users[1]))->isFalse();
        \Session::changeProfile(getItemByTypeName('Profile', 'Admin-Impersonate', true));
        // User 0's default profile is now Admin-Impersonate, so they can impersonate the user with Technician-Impersonate
        $this->boolean(\Session::canImpersonate($users[1]))->isTrue();
    }

    protected function testSessionGroupsProvider(): iterable
    {
        // Base entity for our tests
        $entity = getItemByTypeName("Entity", "_test_root_entity", true);

        // Create some groups to use for our tests
        $group_1 = $this->createItem('Group', [
            'name' => 'testSessionGroups Group 1',
            'entities_id' => $entity,
            'recursive_membership' => false,
        ])->getID();
        $group_1A = $this->createItem('Group', [
            'name'        => 'testSessionGroups Group 1A',
            'entities_id' => $entity,
            'groups_id'   => $group_1,
            'recursive_membership' => false,
        ])->getID();

        // Login to TU_USER account (no groups);
        $tests_users_id = getItemByTypeName("User", TU_USER, true);
        $this->login();
        yield ['expected' => []];

        // Assign our user to a group
        $group_user_1 = $this->createItem('Group_User', [
            'groups_id' => $group_1,
            'users_id' => $tests_users_id,
        ])->getID();
        yield ['expected' => [$group_1]];

        // Enable group recursion on all groups
        $this->updateItem('Group', $group_1, ['recursive_membership' => true]);
        $this->updateItem('Group', $group_1A, ['recursive_membership' => true]);
        yield ['expected' => [$group_1, $group_1A]];

        // Add another child group
        $group_1A1 = $this->createItem('Group', [
            'name'        => 'testSessionGroups Group 1A1',
            'entities_id' => $entity,
            'groups_id'   => $group_1A,
            'recursive_membership' => true,
        ])->getID();
        yield ['expected' => [$group_1, $group_1A, $group_1A1]];

        // Disable group recursion on $group_1A
        $this->updateItem("Group", $group_1A, ['recursive_membership' => false]);
        yield ['expected' => [$group_1, $group_1A]];

        // Re-enable recursion
        $this->updateItem("Group", $group_1A, ['recursive_membership' => true]);
        yield ['expected' => [$group_1, $group_1A, $group_1A1]];

        // Change parent group for $group_1A1
        $this->updateItem("Group", $group_1A1, ['groups_id' => 0]);
        yield ['expected' => [$group_1, $group_1A]];

        // Disable recursion on all groups
        $this->updateItem('Group', $group_1, ['recursive_membership' => false]);
        $this->updateItem('Group', $group_1A, ['recursive_membership' => false]);
        $this->updateItem('Group', $group_1A1, ['recursive_membership' => false]);
        yield ['expected' => [$group_1]];

        // Link Group 1A manually
        $this->createItem('Group_User', [
            'groups_id' => $group_1A,
            'users_id' => $tests_users_id,
        ]);
        yield ['expected' => [$group_1, $group_1A]];

        // Unlink Group 1
        $this->deleteItem('Group_User', $group_user_1);
        yield ['expected' => [$group_1A]];

        // Delete group 1A
        $this->deleteItem('Group', $group_1A);
        yield ['expected' => []];
    }

    /**
     * Test that $_SESSION['glpigroups'] contains the expected ids
     *
     * @dataprovider testSessionGroupsProvider
     */
    public function testSessionGroups(array $expected): void
    {
        $this->array($_SESSION['glpigroups'])->isEqualTo($expected);
    }

    protected function getRightNameForErrorProvider()
    {
        return [
            ['_nonexistant', READ, 'READ'],
            ['_nonexistant', ALLSTANDARDRIGHT, 'ALLSTANDARDRIGHT'],
            ['_nonexistant', UPDATENOTE, 'UPDATENOTE'],
            ['_nonexistant', UNLOCK, 'UNLOCK'],
            ['ticket', READ, 'See my ticket'],
            ['ticket', \Ticket::READALL, 'See all tickets'],
            ['user', \User::IMPORTEXTAUTHUSERS, 'Add external']
        ];
    }

    /**
     * @dataProvider getRightNameForErrorProvider
     */
    public function testGetRightNameForError($module, $right, $expected)
    {
        $this->login();
        // Set language to French to ensure we always get names back as en_GB regardless of the user's language
        \Session::loadLanguage('fr_FR');
        $this->string(\Session::getRightNameForError($module, $right))->isEqualTo($expected);
    }

<<<<<<< HEAD
    /**
     * Test the reloadCurrentProfile method.
     * This test creates a new profile, assigns it to a user,
     * and checks if the profile is correctly reloaded.
     *
     * @return void
     */
    public function testReloadCurrentProfile(): void
    {
        global $DB;

        // Login as a user
        $user = $this->login()->user;

        // Create a new profile with name 'testReloadCurrentProfile' and interface 'central'
        $profile = $this->createItem(
            'Profile',
            [
                'name' => 'testReloadCurrentProfile',
                'interface' => 'central',
            ]
        );

        // Create a new Profile_User item with the created profile and user
        $this->createItem(
            'Profile_User',
            [
                'profiles_id' => $profile->getID(),
                'users_id' => $user->getID(),
                'entities_id' => \Session::getActiveEntity(),
            ]
        );

        // Login again to refresh the user data
        $user = $this->login()->user;

        // Assign the new profile to the user
        \Session::changeProfile($profile->getID());

        // Update or insert a new profilerights item with the created profile and 'ticket' rights
        $DB->updateOrInsert(
            'glpi_profilerights',
            [
                'rights'       => \Ticket::READALL
            ],
            [
                'profiles_id'  => $profile->getID(),
                'name'         => 'ticket'
            ],
        );

        // Assert that the current profile does not have 'ticket' rights set to \Ticket::READALL
        $this->variable($_SESSION['glpiactiveprofile']['ticket'])->isNotEqualTo(\Ticket::READALL);

        // Reload the current profile
        \Session::reloadCurrentProfile();

        // Assert that the current profile now has 'ticket' rights set to \Ticket::READALL
        $this->variable($_SESSION['glpiactiveprofile']['ticket'])->isEqualTo(\Ticket::READALL);
    }

    /**
     * Test the deleteMessageAfterRedirect method
     *
     * @return void
     */
    public function testDeleteMessageAfterRedirect(): void
    {
        \Session::addMessageAfterRedirect("Test 1", INFO);
        \Session::addMessageAfterRedirect("Test 2", INFO);
        \Session::addMessageAfterRedirect("Test 3", INFO);
        $this->hasSessionMessages(INFO, ["Test 1", "Test 2", "Test 3"]);

        \Session::addMessageAfterRedirect("Test 1", INFO);
        \Session::addMessageAfterRedirect("Test 2", INFO);
        \Session::addMessageAfterRedirect("Test 3", INFO);
        \Session::deleteMessageAfterRedirect("Test 2", INFO);
        $this->hasSessionMessages(INFO, ["Test 1", "Test 3"]);
=======
    protected function entitiesRestricProvider(): iterable
    {
        // Special case for -1
        foreach ([-1, "-1", [-1], ["-1"]] as $value) {
            yield [
                'entity_restrict' => $value,
                'active_entities' => [0, 1, 2, 3],
                'result'          => is_array($value) ? [-1] : -1,
            ];
        }

        // Integer input, matching
        yield [
            'entity_restrict' => 2,
            'active_entities' => [0, 1, 2, 3],
            'result'          => 2,
        ];

        // String input, matching
        yield [
            'entity_restrict' => '2',
            'active_entities' => [0, 1, 2, 3],
            'result'          => 2,
        ];

        // Integer input, NOT matching
        yield [
            'entity_restrict' => 7,
            'active_entities' => [0, 1, 2, 3],
            'result'          => [],
        ];

        // String input, matching
        yield [
            'entity_restrict' => '7',
            'active_entities' => [0, 1, 2, 3],
            'result'          => [],
        ];

        // Array input, ALL matching
        yield [
            'entity_restrict' => [0, '2', 3],
            'active_entities' => [0, 1, 2, 3],
            'result'          => [0, 2, 3],
        ];

        // Array input, PARTIAL matching
        yield [
            'entity_restrict' => [0, '2', 3, 12, 54, 96],
            'active_entities' => [0, 1, 2, 3],
            'result'          => [0, '2', 3],
        ];

        // Array input, NONE matching
        yield [
            'entity_restrict' => [0, '2', 3, 12, 54, 96],
            'active_entities' => [1, 4],
            'result'          => [],
        ];

        // Empty active entities
        yield [
            'entity_restrict' => [0, '2', 3, 12, 54, 96],
            'active_entities' => null,
            'result'          => [],
        ];

        // Unexpected unique value
        yield [
            'entity_restrict' => 'not a valid value',
            'active_entities' => [0, 1, 2, 3],
            'result'          => [],
        ];

        // Unexpected value in an array
        yield [
            'entity_restrict' => [0, 'not a valid value', 3],
            'active_entities' => [0, 1, 2, 3],
            'result'          => [0, 3],
        ];
    }

    /**
     * @dataProvider entitiesRestricProvider
     */
    public function testGetMatchingActiveEntities(/*int|array*/ $entity_restrict, ?array $active_entities, /*int|array*/ $result): void
    {
        $_SESSION['glpiactiveentities'] = $active_entities;
        $this->variable(\Session::getMatchingActiveEntities($entity_restrict))->isEqualTo($result);
>>>>>>> 66aff37f
    }
}<|MERGE_RESOLUTION|>--- conflicted
+++ resolved
@@ -414,34 +414,21 @@
      */
     public function testGetNewIDORToken(string $itemtype = "", array $add_params = [])
     {
-<<<<<<< HEAD
-=======
-        $initial_time = time();
-
->>>>>>> 66aff37f
         // generate token
         $token = \Session::getNewIDORToken($itemtype, $add_params);
         $this->string($token)->hasLength(64);
 
-        // token exists in session and is valid
-<<<<<<< HEAD
-        $this->array($_SESSION['glpiidortokens'][$token])->isEqualTo(['itemtype' => $itemtype] + $add_params);
-
         // validate token with dedicated method
-        $result = \Session::validateIDOR([
-=======
         $this->array($token_data = $_SESSION['glpiidortokens'][$token]);
         if ($itemtype !== '') {
-            $this->array($token_data)->size->isEqualTo(2 + count($add_params));
+            $this->array($token_data)->size->isEqualTo(1 + count($add_params));
             $this->array($token_data)->string['itemtype']->isEqualTo($itemtype);
         } else {
-            $this->array($token_data)->size->isEqualTo(1 + count($add_params));
-        }
-        $this->array($token_data)->integer['expires']->isGreaterThanOrEqualTo($initial_time + GLPI_IDOR_EXPIRES);
+            $this->array($token_data)->size->isEqualTo(count($add_params));
+        }
 
         // validate token
         $data = [
->>>>>>> 66aff37f
             '_idor_token' => $token,
             'itemtype'    => $itemtype,
         ] + $add_params;
@@ -933,7 +920,6 @@
         $this->string(\Session::getRightNameForError($module, $right))->isEqualTo($expected);
     }
 
-<<<<<<< HEAD
     /**
      * Test the reloadCurrentProfile method.
      * This test creates a new profile, assigns it to a user,
@@ -1012,7 +998,8 @@
         \Session::addMessageAfterRedirect("Test 3", INFO);
         \Session::deleteMessageAfterRedirect("Test 2", INFO);
         $this->hasSessionMessages(INFO, ["Test 1", "Test 3"]);
-=======
+    }
+
     protected function entitiesRestricProvider(): iterable
     {
         // Special case for -1
@@ -1102,6 +1089,5 @@
     {
         $_SESSION['glpiactiveentities'] = $active_entities;
         $this->variable(\Session::getMatchingActiveEntities($entity_restrict))->isEqualTo($result);
->>>>>>> 66aff37f
     }
 }