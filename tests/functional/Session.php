--- conflicted
+++ resolved
@@ -920,7 +920,6 @@
         $this->string(\Session::getRightNameForError($module, $right))->isEqualTo($expected);
     }
 
-<<<<<<< HEAD
     /**
      * Test the reloadCurrentProfile method.
      * This test creates a new profile, assigns it to a user,
@@ -1001,10 +1000,7 @@
         $this->hasSessionMessages(INFO, ["Test 1", "Test 3"]);
     }
 
-    protected function entitiesRestricProvider(): iterable
-=======
     protected function entitiesRestrictProvider(): iterable
->>>>>>> 3380705c
     {
         // Special case for -1
         foreach ([-1, "-1", [-1], ["-1"]] as $value) {
@@ -1111,7 +1107,7 @@
     /**
      * @dataProvider entitiesRestrictProvider
      */
-    public function testGetMatchingActiveEntities(/*mixed*/ $entity_restrict, ?array $active_entities, /*int|array*/ $result): void
+    public function testGetMatchingActiveEntities(mixed $entity_restrict, ?array $active_entities, mixed $result): void
     {
         $_SESSION['glpiactiveentities'] = $active_entities;
         $this->variable(\Session::getMatchingActiveEntities($entity_restrict))->isIdenticalTo($result);
