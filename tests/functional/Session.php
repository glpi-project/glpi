<?php

/**
 * ---------------------------------------------------------------------
 *
 * GLPI - Gestionnaire Libre de Parc Informatique
 *
 * http://glpi-project.org
 *
 * @copyright 2015-2023 Teclib' and contributors.
 * @copyright 2003-2014 by the INDEPNET Development Team.
 * @licence   https://www.gnu.org/licenses/gpl-3.0.html
 *
 * ---------------------------------------------------------------------
 *
 * LICENSE
 *
 * This file is part of GLPI.
 *
 * This program is free software: you can redistribute it and/or modify
 * it under the terms of the GNU General Public License as published by
 * the Free Software Foundation, either version 3 of the License, or
 * (at your option) any later version.
 *
 * This program is distributed in the hope that it will be useful,
 * but WITHOUT ANY WARRANTY; without even the implied warranty of
 * MERCHANTABILITY or FITNESS FOR A PARTICULAR PURPOSE.  See the
 * GNU General Public License for more details.
 *
 * You should have received a copy of the GNU General Public License
 * along with this program.  If not, see <https://www.gnu.org/licenses/>.
 *
 * ---------------------------------------------------------------------
 */

namespace tests\units;

use Config;

/* Test for inc/session.class.php */

class Session extends \DbTestCase
{
    public function testAddMessageAfterRedirect()
    {
        $err_msg = 'Something is broken. Weird.';
        $warn_msg = 'There was a warning. Be carefull.';
        $info_msg = 'All goes well. Or not... Who knows ;)';

        $this->array($_SESSION)->notHasKey('MESSAGE_AFTER_REDIRECT');

       //test add message in cron mode
        $_SESSION['glpicronuserrunning'] = 'cron_phpunit';
        \Session::addMessageAfterRedirect($err_msg, false, ERROR);
       //adding a message in "cron mode" does not add anything in the session
        $this->array($_SESSION)->notHasKey('MESSAGE_AFTER_REDIRECT');

       //set not running from cron
        unset($_SESSION['glpicronuserrunning']);

       //test all messages types
        \Session::addMessageAfterRedirect($err_msg, false, ERROR);
        \Session::addMessageAfterRedirect($warn_msg, false, WARNING);
        \Session::addMessageAfterRedirect($info_msg, false, INFO);

        $expected = [
            ERROR   => [$err_msg],
            WARNING => [$warn_msg],
            INFO    => [$info_msg]
        ];
        $this->array($_SESSION['MESSAGE_AFTER_REDIRECT'])->isIdenticalTo($expected);

        $this->output(
            function () {
                \Html::displayMessageAfterRedirect();
            }
        )
         ->matches('/' . str_replace('.', '\.', $err_msg)  . '/')
         ->matches('/' . str_replace('.', '\.', $warn_msg)  . '/')
         ->matches('/' . str_replace(['.', ')'], ['\.', '\)'], $info_msg)  . '/');

        $this->array($_SESSION['MESSAGE_AFTER_REDIRECT'])->isEmpty();

       //test multiple messages of same type
        \Session::addMessageAfterRedirect($err_msg, false, ERROR);
        \Session::addMessageAfterRedirect($err_msg, false, ERROR);
        \Session::addMessageAfterRedirect($err_msg, false, ERROR);

        $expected = [
            ERROR   => [$err_msg, $err_msg, $err_msg]
        ];
        $this->array($_SESSION['MESSAGE_AFTER_REDIRECT'])->isIdenticalTo($expected);

        $this->output(
            function () {
                \Html::displayMessageAfterRedirect();
            }
        )->matches('/' . str_replace('.', '\.', $err_msg)  . '/');

        $this->array($_SESSION['MESSAGE_AFTER_REDIRECT'])->isEmpty();

       //test message deduplication
        $err_msg_bis = $err_msg . ' not the same';
        \Session::addMessageAfterRedirect($err_msg, true, ERROR);
        \Session::addMessageAfterRedirect($err_msg_bis, true, ERROR);
        \Session::addMessageAfterRedirect($err_msg, true, ERROR);
        \Session::addMessageAfterRedirect($err_msg, true, ERROR);

        $expected = [
            ERROR   => [$err_msg, $err_msg_bis]
        ];
        $this->array($_SESSION['MESSAGE_AFTER_REDIRECT'])->isIdenticalTo($expected);

        $this->output(
            function () {
                \Html::displayMessageAfterRedirect();
            }
        )
         ->matches('/' . str_replace('.', '\.', $err_msg)  . '/')
         ->matches('/' . str_replace('.', '\.', $err_msg_bis)  . '/');

        $this->array($_SESSION['MESSAGE_AFTER_REDIRECT'])->isEmpty();

       //test with reset
        \Session::addMessageAfterRedirect($err_msg, false, ERROR);
        \Session::addMessageAfterRedirect($warn_msg, false, WARNING);
        \Session::addMessageAfterRedirect($info_msg, false, INFO, true);

        $expected = [
            INFO   => [$info_msg]
        ];
        $this->array($_SESSION['MESSAGE_AFTER_REDIRECT'])->isIdenticalTo($expected);

        $this->output(
            function () {
                \Html::displayMessageAfterRedirect();
            }
        )->matches('/' . str_replace(['.', ')'], ['\.', '\)'], $info_msg)  . '/');

        $this->array($_SESSION['MESSAGE_AFTER_REDIRECT'])->isEmpty();
    }

    public function testLoadGroups()
    {

        $entid_root = getItemByTypeName('Entity', '_test_root_entity', true);
        $entid_1 = getItemByTypeName('Entity', '_test_child_1', true);
        $entid_2 = getItemByTypeName('Entity', '_test_child_2', true);

        $entities_ids = [$entid_root, $entid_1, $entid_2];

        $uid = (int)getItemByTypeName('User', 'normal', true);

        $group = new \Group();
        $group_user = new \Group_User();

        $user_groups = [];

        foreach ($entities_ids as $entid) {
            $group_1 = [
                'name'         => "Test group {$entid} recursive=no",
                'entities_id'  => $entid,
                'is_recursive' => 0,
            ];
            $gid_1 = (int)$group->add($group_1);
            $this->integer($gid_1)->isGreaterThan(0);
            $this->integer((int)$group_user->add(['groups_id' => $gid_1, 'users_id'  => $uid]))->isGreaterThan(0);
            $group_1['id'] = $gid_1;
            $user_groups[] = $group_1;

            $group_2 = [
                'name'         => "Test group {$entid} recursive=yes",
                'entities_id'  => $entid,
                'is_recursive' => 1,
            ];
            $gid_2 = (int)$group->add($group_2);
            $this->integer($gid_2)->isGreaterThan(0);
            $this->integer((int)$group_user->add(['groups_id' => $gid_2, 'users_id'  => $uid]))->isGreaterThan(0);
            $group_2['id'] = $gid_2;
            $user_groups[] = $group_2;

            $group_3 = [
                'name'         => "Test group {$entid} not attached to user",
                'entities_id'  => $entid,
                'is_recursive' => 1,
            ];
            $gid_3 = (int)$group->add($group_3);
            $this->integer($gid_3)->isGreaterThan(0);
        }

        $this->login('normal', 'normal');

       // Test groups from whole entity tree
        $session_backup = $_SESSION;
        $_SESSION['glpiactiveentities'] = $entities_ids;
        \Session::loadGroups();
        $groups = $_SESSION['glpigroups'];
        $_SESSION = $session_backup;
        $expected_groups = array_map(
            function ($group) {
                return (string)$group['id'];
            },
            $user_groups
        );
        $this->array($groups)->isEqualTo($expected_groups);

        foreach ($entities_ids as $entid) {
           // Test groups from a given entity
            $expected_groups = [];
            foreach ($user_groups as $user_group) {
                if (
                    ($user_group['entities_id'] == $entid_root && $user_group['is_recursive'] == 1)
                    || $user_group['entities_id'] == $entid
                ) {
                    $expected_groups[] = (string)$user_group['id'];
                }
            }

            $session_backup = $_SESSION;
            $_SESSION['glpiactiveentities'] = [$entid];
            \Session::loadGroups();
            $groups = $_SESSION['glpigroups'];
            $_SESSION = $session_backup;
            $this->array($groups)->isEqualTo($expected_groups);
        }
    }

    public function testLocalI18n()
    {
       //load locales
        \Session::loadLanguage('en_GB');
        $this->string(__('Login'))->isIdenticalTo('Login');

       //create directory for local i18n
        if (!file_exists(GLPI_LOCAL_I18N_DIR . '/core')) {
            mkdir(GLPI_LOCAL_I18N_DIR . '/core');
        }

       //write local MO file with i18n override
        copy(
            __DIR__ . '/../local_en_GB.mo',
            GLPI_LOCAL_I18N_DIR . '/core/en_GB.mo'
        );
        \Session::loadLanguage('en_GB');

        $this->string(__('Login'))->isIdenticalTo('Login from local gettext');
        $this->string(__('Password'))->isIdenticalTo('Password');

       //write local PHP file with i18n override
        file_put_contents(
            GLPI_LOCAL_I18N_DIR . '/core/en_GB.php',
            "<?php\n\$lang['Login'] = 'Login from local PHP';\n\$lang['Password'] = 'Password from local PHP';\nreturn \$lang;"
        );
        \Session::loadLanguage('en_GB');

        $this->string(__('Login'))->isIdenticalTo('Login from local gettext');
        $this->string(__('Password'))->isIdenticalTo('Password from local PHP');

       //cleanup -- keep at the end
        unlink(GLPI_LOCAL_I18N_DIR . '/core/en_GB.php');
        unlink(GLPI_LOCAL_I18N_DIR . '/core/en_GB.mo');
    }

    protected function mustChangePasswordProvider()
    {
        $tests = [];

       // test with no password expiration
        $tests[] = [
            'last_update'      => date('Y-m-d H:i:s', strtotime('-10 years')),
            'expiration_delay' => -1,
            'expected_result'  => false,
        ];

       // tests with password expiration
        $cases = [
            '-5 days'  => false,
            '-30 days' => true,
        ];
        foreach ($cases as $last_update => $expected_result) {
            $tests[] = [
                'last_update'      => date('Y-m-d H:i:s', strtotime($last_update)),
                'expiration_delay' => 15,
                'expected_result'  => $expected_result,
            ];
        }

        return $tests;
    }

    /**
     * @dataProvider mustChangePasswordProvider
     */
    public function testMustChangePassword(string $last_update, int $expiration_delay, bool $expected_result)
    {
        global $CFG_GLPI;

        $this->login();
        $user = new \User();
        $username = 'test_must_change_pass_' . mt_rand();
        $user_id = (int)$user->add([
            'name'         => $username,
            'password'     => 'test',
            'password2'    => 'test',
            '_profiles_id' => 1,
        ]);
        $this->integer($user_id)->isGreaterThan(0);
        $this->boolean($user->update(['id' => $user_id, 'password_last_update' => $last_update]))->isTrue();

        $cfg_backup = $CFG_GLPI;
        $CFG_GLPI['password_expiration_delay'] = $expiration_delay;
        $CFG_GLPI['password_expiration_lock_delay'] = -1;
        \Session::destroy();
        \Session::start();
        $auth = new \Auth();
        $is_logged = $auth->login($username, 'test', true);
        $CFG_GLPI = $cfg_backup;

        $this->boolean($is_logged)->isEqualTo(true);
        $this->boolean(\Session::mustChangePassword())->isEqualTo($expected_result);
    }

    protected function preferredLanguageProvider()
    {
        return [
            [
                'header'        => null,
                'config'        => null,
                'legacy_config' => null,
                'expected'      => 'en_GB',
            ],
            [
                'header'        => null,
                'config'        => null,
                'legacy_config' => 'it_IT',
                'expected'      => 'it_IT',
            ],
            [
                'header'        => null,
                'config'        => 'de_DE',
                'legacy_config' => null,
                'expected'      => 'de_DE',
            ],
            [
                'header'        => 'en-US',
                'config'        => 'fr_FR',
                'legacy_config' => null,
                'expected'      => 'en_US',
            ],
            [
            // latin as first choice (not available in GLPI), should fallback to italian
                'header'        => 'la, it-IT;q=0.9, it;q=0.8',
                'config'        => 'en_GB',
                'legacy_config' => null,
                'expected'      => 'it_IT',
            ],
        ];
    }

    /**
     * @dataProvider preferredLanguageProvider
     */
    public function testGetPreferredLanguage(?string $header, ?string $config, ?string $legacy_config, string $expected)
    {
        global $CFG_GLPI;

        $header_backup = $_SERVER['HTTP_ACCEPT_LANGUAGE'] ?? null;
        $cfg_backup = $CFG_GLPI;

        if ($header !== null) {
            $_SERVER['HTTP_ACCEPT_LANGUAGE'] = $header;
        }
        $CFG_GLPI['language'] = $config;
        $CFG_GLPI['default_language'] = $legacy_config;
        $result = \Session::getPreferredLanguage();

        if ($header_backup !== null) {
            $_SERVER['HTTP_ACCEPT_LANGUAGE'] = $header_backup;
        }
        $CFG_GLPI = $cfg_backup;

        $this->string($result)->isEqualTo($expected);
    }


    protected function idorProvider()
    {
        return [
            ['itemtype' => 'Computer'],
            ['itemtype' => 'Ticket'],
            ['itemtype' => 'Glpi\\Dashboard\\Item'],
            ['itemtype' => 'User', 'add_params' => ['right' => 'all']],
            ['itemtype' => 'User', 'add_params' => ['entity_restrict' => 0]],
        ];
    }

    /**
     * @dataProvider idorProvider
     */
    public function testIDORToken(string $itemtype = "", array $add_params = [])
    {
       // generate token
        $token = \Session::getNewIDORToken($itemtype, $add_params);
        $this->string($token)->hasLength(64);

       // token exists in session and is valid
        $this->array($_SESSION['glpiidortokens'][$token])
         ->string['itemtype']->isEqualTo($itemtype)
         ->string['expires'];

        if (count($add_params) > 0) {
            $this->array($_SESSION['glpiidortokens'][$token])->size->isEqualTo(2 + count($add_params));
        }

       // validate token with dedicated method
        $result = \Session::validateIDOR([
            '_idor_token' => $token,
            'itemtype'    => $itemtype,
        ] + $add_params);
        $this->boolean($result)->isTrue();
    }


    public function testDORInvalid()
    {
       //  random token
        $result = \Session::validateIDOR([
            '_idor_token' => bin2hex(random_bytes(32)),
            'itemtype'    => 'Computer',
        ]);
        $this->boolean($result)->isFalse();

       // bad itemtype
        $token_bad_itt = \Session::getNewIDORToken('Ticket');
        $result = \Session::validateIDOR([
            '_idor_token' => $token_bad_itt,
            'itemtype'    => 'Computer',
        ]);
        $this->boolean($result)->isFalse();

       // missing add params
        $token_miss_param = \Session::getNewIDORToken('User', ['right' => 'all']);
        $result = \Session::validateIDOR([
            '_idor_token' => $token_miss_param,
            'itemtype'    => 'User',
        ]);
        $this->boolean($result)->isFalse();
        $result = \Session::validateIDOR([
            '_idor_token' => $token_miss_param,
            'itemtype'    => 'User',
            'right'       => 'all'
        ]);
        $this->boolean($result)->isTrue();
    }

<<<<<<< HEAD
    public function testCanImpersonate()
    {
        global $DB;

        $root_entity = getItemByTypeName('Entity', '_test_root_entity', true);

        $users = [];
        for ($i = 0; $i < 6; $i++) {
            $user = new \User();
            $users_id = $user->add([
                'name'     => 'testCanImpersonate' . $i,
                'password' => 'test',
                'password2' => 'test',
                'entities_id' => $root_entity,
            ]);
            $this->integer($users_id)->isGreaterThan(0);
            $users[] = $users_id;
        }

        $profiles_to_copy = ['Technician', 'Admin'];
        // Copy the data of each profile to a new one with the same name but suffixed with '-Impersonate
        foreach ($profiles_to_copy as $profile_name) {
            $profile = new \Profile();
            $profiles_id = getItemByTypeName('Profile', $profile_name, true);
            $this->integer($profiles_id)->isGreaterThan(0);
            $profile->getFromDB($profiles_id);
            $new_input = $profile->fields;
            unset($new_input['id']);
            $new_input['name'] .= '-Impersonate';
            $new_profiles_id = $profile->add($new_input);

            // Copy all rights from original profile to the new one, adding user impersonate right
            $rights = \ProfileRight::getProfileRights($profiles_id, ['user']);
            $rights['user'] = (int) $rights['user'] | \User::IMPERSONATE;
            \ProfileRight::updateProfileRights($new_profiles_id, $rights);
        }

        $assign_profile = function (int $users_id, int $profiles_id) use ($root_entity) {
            $profile_user = new \Profile_User();
            $result = $profile_user->add([
                'profiles_id' => $profiles_id,
                'users_id'    => $users_id,
                'entities_id' => $root_entity,
            ]);
            $this->integer($result)->isGreaterThan(0);
            $user = new \User();
            $this->boolean($user->update([
                'id' => $users_id,
                'profiles_id' => $profiles_id,
            ]))->isTrue();
        };

        $assign_profile($users[1], getItemByTypeName('Profile', 'Technician-Impersonate', true));
        $assign_profile($users[2], getItemByTypeName('Profile', 'Admin-Impersonate', true));
        $assign_profile($users[3], getItemByTypeName('Profile', 'Admin-Impersonate', true));
        $assign_profile($users[4], getItemByTypeName('Profile', 'Super-Admin', true));
        $assign_profile($users[5], getItemByTypeName('Profile', 'Super-Admin', true));

        $this->login('testCanImpersonate1', 'test');
        $this->boolean(\Session::canImpersonate($users[0]))->isTrue();
        $this->boolean(\Session::canImpersonate($users[1]))->isFalse();
        $this->boolean(\Session::canImpersonate($users[2]))->isFalse();
        $this->boolean(\Session::canImpersonate($users[3]))->isFalse();
        $this->boolean(\Session::canImpersonate($users[4]))->isFalse();

        $this->login('testCanImpersonate2', 'test');
        $this->boolean(\Session::canImpersonate($users[0]))->isTrue();
        $this->boolean(\Session::canImpersonate($users[1]))->isTrue();
        $this->boolean(\Session::canImpersonate($users[2]))->isFalse();
        $this->boolean(\Session::canImpersonate($users[3]))->isTrue();
        $this->boolean(\Session::canImpersonate($users[4]))->isFalse();

        $this->login('testCanImpersonate3', 'test');
        $this->boolean(\Session::canImpersonate($users[0]))->isTrue();
        $this->boolean(\Session::canImpersonate($users[1]))->isTrue();
        $this->boolean(\Session::canImpersonate($users[2]))->isTrue();
        $this->boolean(\Session::canImpersonate($users[3]))->isFalse();
        $this->boolean(\Session::canImpersonate($users[4]))->isFalse();

        $this->login('testCanImpersonate4', 'test');
        // Super-admins have config UPDATE right so they can impersonate anyone (except themselves)
        $this->boolean(\Session::canImpersonate($users[0]))->isTrue();
        $this->boolean(\Session::canImpersonate($users[1]))->isTrue();
        $this->boolean(\Session::canImpersonate($users[2]))->isTrue();
        $this->boolean(\Session::canImpersonate($users[3]))->isTrue();
        $this->boolean(\Session::canImpersonate($users[4]))->isFalse();
        $this->boolean(\Session::canImpersonate($users[5]))->isTrue();

        $assign_profile($users[0], getItemByTypeName('Profile', 'Admin-Impersonate', true));
        $this->login('testCanImpersonate1', 'test');
        // User 0 now has a higher-level profile (Admin) than User 1 which is only Technician
        $this->boolean(\Session::canImpersonate($users[0]))->isFalse();

        $this->login('testCanImpersonate0', 'test');
        // Force user 0 to use Self-Service profile initially
        \Session::changeProfile(getItemByTypeName('Profile', 'Self-Service', true));
        // User 0's default profile is still Self-Service, so they can't impersonate anyone
        $this->boolean(\Session::canImpersonate($users[1]))->isFalse();
        \Session::changeProfile(getItemByTypeName('Profile', 'Admin-Impersonate', true));
        // User 0's default profile is now Admin-Impersonate, so they can impersonate the user with Technician-Impersonate
        $this->boolean(\Session::canImpersonate($users[1]))->isTrue();
    }

    protected function testSessionGroupsProvider(): iterable
    {
        // Base entity for our tests
        $entity = getItemByTypeName("Entity", "_test_root_entity", true);

        // Create some groups to use for our tests
        $group_1 = $this->createItem('Group', [
            'name' => 'testSessionGroups Group 1',
            'entities_id' => $entity,
            'recursive_membership' => false,
        ])->getID();
        $group_1A = $this->createItem('Group', [
            'name'        => 'testSessionGroups Group 1A',
            'entities_id' => $entity,
            'groups_id'   => $group_1,
            'recursive_membership' => false,
        ])->getID();

        // Login to TU_USER account (no groups);
        $tests_users_id = getItemByTypeName("User", TU_USER, true);
        $this->login();
        yield ['expected' => []];

        // Assign our user to a group
        $group_user_1 = $this->createItem('Group_User', [
            'groups_id' => $group_1,
            'users_id' => $tests_users_id,
        ])->getID();
        yield ['expected' => [$group_1]];

        // Enable group recursion on all groups
        $this->updateItem('Group', $group_1, ['recursive_membership' => true]);
        $this->updateItem('Group', $group_1A, ['recursive_membership' => true]);
        yield ['expected' => [$group_1, $group_1A]];

        // Add another child group
        $group_1A1 = $this->createItem('Group', [
            'name'        => 'testSessionGroups Group 1A1',
            'entities_id' => $entity,
            'groups_id'   => $group_1A,
            'recursive_membership' => true,
        ])->getID();
        yield ['expected' => [$group_1, $group_1A, $group_1A1]];

        // Disable group recursion on $group_1A
        $this->updateItem("Group", $group_1A, ['recursive_membership' => false]);
        yield ['expected' => [$group_1, $group_1A]];

        // Re-enable recursion
        $this->updateItem("Group", $group_1A, ['recursive_membership' => true]);
        yield ['expected' => [$group_1, $group_1A, $group_1A1]];

        // Change parent group for $group_1A1
        $this->updateItem("Group", $group_1A1, ['groups_id' => 0]);
        yield ['expected' => [$group_1, $group_1A]];

        // Disable recursion on all groups
        $this->updateItem('Group', $group_1, ['recursive_membership' => false]);
        $this->updateItem('Group', $group_1A, ['recursive_membership' => false]);
        $this->updateItem('Group', $group_1A1, ['recursive_membership' => false]);
        yield ['expected' => [$group_1]];

        // Link Group 1A manually
        $this->createItem('Group_User', [
            'groups_id' => $group_1A,
            'users_id' => $tests_users_id,
        ]);
        yield ['expected' => [$group_1, $group_1A]];

        // Unlink Group 1
        $this->deleteItem('Group_User', $group_user_1);
        yield ['expected' => [$group_1A]];

        // Delete group 1A
        $this->deleteItem('Group', $group_1A);
        yield ['expected' => []];
    }

    /**
     * Test that $_SESSION['glpigroups'] contains the expected ids
     *
     * @dataprovider testSessionGroupsProvider
     */
    public function testSessionGroups(array $expected): void
    {
        $this->array($_SESSION['glpigroups'])->isEqualTo($expected);
=======
    protected function getRightNameForErrorProvider()
    {
        return [
            ['_nonexistant', READ, 'READ'],
            ['_nonexistant', ALLSTANDARDRIGHT, 'ALLSTANDARDRIGHT'],
            ['_nonexistant', UPDATENOTE, 'UPDATENOTE'],
            ['_nonexistant', UNLOCK, 'UNLOCK'],
            ['ticket', READ, 'See my ticket'],
            ['ticket', \Ticket::READALL, 'See all tickets'],
            ['user', \User::IMPORTEXTAUTHUSERS, 'Add external']
        ];
    }

    /**
     * @dataProvider getRightNameForErrorProvider
     */
    public function testGetRightNameForError($module, $right, $expected)
    {
        $this->login();
        // Set language to French to ensure we always get names back as en_GB regardless of the user's language
        \Session::loadLanguage('fr_FR');
        $this->string(\Session::getRightNameForError($module, $right))->isEqualTo($expected);
>>>>>>> e57bf452
    }
}<|MERGE_RESOLUTION|>--- conflicted
+++ resolved
@@ -453,7 +453,6 @@
         $this->boolean($result)->isTrue();
     }
 
-<<<<<<< HEAD
     public function testCanImpersonate()
     {
         global $DB;
@@ -643,7 +642,8 @@
     public function testSessionGroups(array $expected): void
     {
         $this->array($_SESSION['glpigroups'])->isEqualTo($expected);
-=======
+    }
+
     protected function getRightNameForErrorProvider()
     {
         return [
@@ -666,6 +666,5 @@
         // Set language to French to ensure we always get names back as en_GB regardless of the user's language
         \Session::loadLanguage('fr_FR');
         $this->string(\Session::getRightNameForError($module, $right))->isEqualTo($expected);
->>>>>>> e57bf452
     }
 }