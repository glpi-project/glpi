--- conflicted
+++ resolved
@@ -88,7 +88,6 @@
     public function testDefineTabs()
     {
         $expected = [
-<<<<<<< HEAD
             'Config$1'      => "<span><i class='ti ti-adjustments me-2'></i>General setup</span>",
             'Config$2'      => "<span><i class='ti ti-adjustments me-2'></i>Default values</span>",
             'Config$3'      => "<span><i class='ti ti-package me-2'></i>Assets</span>",
@@ -96,15 +95,6 @@
             'Config$12'     => "<span><i class='ti ti-wallet me-2'></i>Management</span>",
             'DisplayPreference$1' => "<span><i class='ti ti-columns-3 me-2'></i>Search result display</span>",
             'GLPINetwork$1' => "<span><i class='ti ti-headset me-2'></i>GLPI Network</span>",
-            'Log$1'         => "<span><i class='ti ti-history me-2'></i>Historical</span>",
-=======
-            'Config$1'      => 'General setup',
-            'Config$2'      => 'Default values',
-            'Config$3'      => 'Assets',
-            'Config$4'      => 'Assistance',
-            'Config$12'     => 'Management',
-            'GLPINetwork$1' => 'GLPI Network',
->>>>>>> de93a65c
         ];
         $this
          ->given($this->newTestedInstance)
