--- conflicted
+++ resolved
@@ -38,11 +38,7 @@
 use DbTestCase;
 use Glpi\Plugin\Hooks;
 use Log;
-<<<<<<< HEAD
-=======
-use PHPMailer\PHPMailer\PHPMailer;
 use Profile;
->>>>>>> c6ee99a5
 use Session;
 
 /* Test for inc/config.class.php */
@@ -895,7 +891,7 @@
         ]);
         $this->integer((int) $CFG_GLPI['lock_lockprofile_id'])->isEqualTo($default_lock_profile);
         $this->hasSessionMessages(ERROR, [
-            "The specified profile doesn't exist or is not allowed to access the central interface."
+            "The specified profile doesn&#039;t exist or is not allowed to access the central interface."
         ]);
 
         // Invalid profile 2: doesn't exist
@@ -904,7 +900,7 @@
         ]);
         $this->integer((int) $CFG_GLPI['lock_lockprofile_id'])->isEqualTo($default_lock_profile);
         $this->hasSessionMessages(ERROR, [
-            "The specified profile doesn't exist or is not allowed to access the central interface."
+            "The specified profile doesn&#039;t exist or is not allowed to access the central interface."
         ]);
 
         // Valid profile
