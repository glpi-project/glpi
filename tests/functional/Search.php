--- conflicted
+++ resolved
@@ -35,18 +35,15 @@
 
 namespace tests\units;
 
+use Change;
 use CommonDBTM;
 use CommonITILActor;
 use DBConnection;
 use DbTestCase;
-<<<<<<< HEAD
 use Document;
 use Document_Item;
 use Glpi\Asset\Capacity\HasDocumentsCapacity;
-=======
-use Glpi\Toolbox\Sanitizer;
 use Group_User;
->>>>>>> 1e92184d
 use Psr\Log\LogLevel;
 use Ticket;
 use User;
@@ -1465,21 +1462,11 @@
     }
 
     /**
-<<<<<<< HEAD
-=======
-     * @dataProvider addOrderByBCProvider
+     * @dataProvider addOrderByProvider
      */
-    public function testAddOrderByBC($itemtype, $id, $order, $expected)
-    {
-        $result = null;
-        $this->when(
-            function () use (&$result, $itemtype, $id, $order) {
-                $result = \Search::addOrderBy($itemtype, $id, $order);
-            }
-        )->error()
-         ->withType(E_USER_DEPRECATED)
-         ->withMessage('The parameters for Search::addOrderBy have changed to allow sorting by multiple fields. Please update your calling code.')
-            ->exists();
+    public function testAddOrderBy($itemtype, $sort_fields, $expected)
+    {
+        $result = \Search::addOrderBy($itemtype, $sort_fields);
         $this->string($result)->isEqualTo($expected);
 
        // Complex cases
@@ -1487,15 +1474,12 @@
         $table_ticket_user = 'glpi_tickets_users_019878060c6d5f06cbe3c4d7c31dec24';
 
         $_SESSION['glpinames_format'] = \User::FIRSTNAME_BEFORE;
-        $user_order_1 = null;
-        $this->when(
-            function () use (&$user_order_1) {
-                $user_order_1 = \Search::addOrderBy('Ticket', 4, 'ASC');
-            }
-        )->error()
-         ->withType(E_USER_DEPRECATED)
-         ->withMessage('The parameters for Search::addOrderBy have changed to allow sorting by multiple fields. Please update your calling code.')
-            ->exists();
+        $user_order_1 = \Search::addOrderBy('Ticket', [
+            [
+                'searchopt_id' => 4,
+                'order'        => 'ASC'
+            ]
+        ]);
         $this->string($user_order_1)->isEqualTo(" ORDER BY GROUP_CONCAT(DISTINCT CONCAT(
                                 IFNULL(`$table_addtable`.`firstname`, ''),
                                 IFNULL(`$table_addtable`.`realname`, ''),
@@ -1506,17 +1490,13 @@
                                 IFNULL(`$table_addtable`.`realname`, ''),
                                 IFNULL(`$table_addtable`.`name`, ''),
                                 IFNULL(`$table_ticket_user`.`alternative_email`, '')) ASC
-                            ) ASC ");
-
-        $user_order_2 = null;
-        $this->when(
-            function () use (&$user_order_2) {
-                $user_order_2 = \Search::addOrderBy('Ticket', 4, 'DESC');
-            }
-        )->error()
-         ->withType(E_USER_DEPRECATED)
-         ->withMessage('The parameters for Search::addOrderBy have changed to allow sorting by multiple fields. Please update your calling code.')
-            ->exists();
+                            ) ASC");
+        $user_order_2 = \Search::addOrderBy('Ticket', [
+            [
+                'searchopt_id' => 4,
+                'order'        => 'DESC'
+            ]
+        ]);
         $this->string($user_order_2)->isEqualTo(" ORDER BY GROUP_CONCAT(DISTINCT CONCAT(
                                 IFNULL(`$table_addtable`.`firstname`, ''),
                                 IFNULL(`$table_addtable`.`realname`, ''),
@@ -1527,18 +1507,15 @@
                                 IFNULL(`$table_addtable`.`realname`, ''),
                                 IFNULL(`$table_addtable`.`name`, ''),
                                 IFNULL(`$table_ticket_user`.`alternative_email`, '')) ASC
-                            ) DESC ");
+                            ) DESC");
 
         $_SESSION['glpinames_format'] = \User::REALNAME_BEFORE;
-        $user_order_3 = null;
-        $this->when(
-            function () use (&$user_order_3) {
-                $user_order_3 = \Search::addOrderBy('Ticket', 4, 'ASC');
-            }
-        )->error()
-         ->withType(E_USER_DEPRECATED)
-         ->withMessage('The parameters for Search::addOrderBy have changed to allow sorting by multiple fields. Please update your calling code.')
-            ->exists();
+        $user_order_3 = \Search::addOrderBy('Ticket', [
+            [
+                'searchopt_id' => 4,
+                'order'        => 'ASC'
+            ]
+        ]);
         $this->string($user_order_3)->isEqualTo(" ORDER BY GROUP_CONCAT(DISTINCT CONCAT(
                                 IFNULL(`$table_addtable`.`realname`, ''),
                                 IFNULL(`$table_addtable`.`firstname`, ''),
@@ -1549,17 +1526,13 @@
                                 IFNULL(`$table_addtable`.`firstname`, ''),
                                 IFNULL(`$table_addtable`.`name`, ''),
                                 IFNULL(`$table_ticket_user`.`alternative_email`, '')) ASC
-                            ) ASC ");
-
-        $user_order_4 = null;
-        $this->when(
-            function () use (&$user_order_4) {
-                $user_order_4 = \Search::addOrderBy('Ticket', 4, 'DESC');
-            }
-        )->error()
-         ->withType(E_USER_DEPRECATED)
-         ->withMessage('The parameters for Search::addOrderBy have changed to allow sorting by multiple fields. Please update your calling code.')
-            ->exists();
+                            ) ASC");
+        $user_order_4 = \Search::addOrderBy('Ticket', [
+            [
+                'searchopt_id' => 4,
+                'order'        => 'DESC'
+            ]
+        ]);
         $this->string($user_order_4)->isEqualTo(" ORDER BY GROUP_CONCAT(DISTINCT CONCAT(
                                 IFNULL(`$table_addtable`.`realname`, ''),
                                 IFNULL(`$table_addtable`.`firstname`, ''),
@@ -1570,116 +1543,7 @@
                                 IFNULL(`$table_addtable`.`firstname`, ''),
                                 IFNULL(`$table_addtable`.`name`, ''),
                                 IFNULL(`$table_ticket_user`.`alternative_email`, '')) ASC
-                            ) DESC ");
-    }
-
-    /**
->>>>>>> 1e92184d
-     * @dataProvider addOrderByProvider
-     */
-    public function testAddOrderBy($itemtype, $sort_fields, $expected)
-    {
-        $result = \Search::addOrderBy($itemtype, $sort_fields);
-        $this->string($result)->isEqualTo($expected);
-
-       // Complex cases
-        $table_addtable = 'glpi_users_af1042e23ce6565cfe58c6db91f84692';
-        $table_ticket_user = 'glpi_tickets_users_019878060c6d5f06cbe3c4d7c31dec24';
-
-        $_SESSION['glpinames_format'] = \User::FIRSTNAME_BEFORE;
-        $user_order_1 = \Search::addOrderBy('Ticket', [
-            [
-                'searchopt_id' => 4,
-                'order'        => 'ASC'
-            ]
-        ]);
-<<<<<<< HEAD
-        $this->string($user_order_1)->isEqualTo(" ORDER BY `$table_addtable`.`firstname` ASC,
-                                 `$table_addtable`.`realname` ASC,
-                                 `$table_addtable`.`name` ASC");
-=======
-        $this->string($user_order_1)->isEqualTo(" ORDER BY GROUP_CONCAT(DISTINCT CONCAT(
-                                IFNULL(`$table_addtable`.`firstname`, ''),
-                                IFNULL(`$table_addtable`.`realname`, ''),
-                                IFNULL(`$table_addtable`.`name`, ''),
-                                IFNULL(`$table_ticket_user`.`alternative_email`, '')
-                            ) ORDER BY CONCAT(
-                                IFNULL(`$table_addtable`.`firstname`, ''),
-                                IFNULL(`$table_addtable`.`realname`, ''),
-                                IFNULL(`$table_addtable`.`name`, ''),
-                                IFNULL(`$table_ticket_user`.`alternative_email`, '')) ASC
-                            ) ASC ");
->>>>>>> 1e92184d
-        $user_order_2 = \Search::addOrderBy('Ticket', [
-            [
-                'searchopt_id' => 4,
-                'order'        => 'DESC'
-            ]
-        ]);
-<<<<<<< HEAD
-        $this->string($user_order_2)->isEqualTo(" ORDER BY `$table_addtable`.`firstname` DESC,
-                                 `$table_addtable`.`realname` DESC,
-                                 `$table_addtable`.`name` DESC");
-=======
-        $this->string($user_order_2)->isEqualTo(" ORDER BY GROUP_CONCAT(DISTINCT CONCAT(
-                                IFNULL(`$table_addtable`.`firstname`, ''),
-                                IFNULL(`$table_addtable`.`realname`, ''),
-                                IFNULL(`$table_addtable`.`name`, ''),
-                                IFNULL(`$table_ticket_user`.`alternative_email`, '')
-                            ) ORDER BY CONCAT(
-                                IFNULL(`$table_addtable`.`firstname`, ''),
-                                IFNULL(`$table_addtable`.`realname`, ''),
-                                IFNULL(`$table_addtable`.`name`, ''),
-                                IFNULL(`$table_ticket_user`.`alternative_email`, '')) ASC
-                            ) DESC ");
->>>>>>> 1e92184d
-
-        $_SESSION['glpinames_format'] = \User::REALNAME_BEFORE;
-        $user_order_3 = \Search::addOrderBy('Ticket', [
-            [
-                'searchopt_id' => 4,
-                'order'        => 'ASC'
-            ]
-        ]);
-<<<<<<< HEAD
-        $this->string($user_order_3)->isEqualTo(" ORDER BY `$table_addtable`.`realname` ASC,
-                                 `$table_addtable`.`firstname` ASC,
-                                 `$table_addtable`.`name` ASC");
-=======
-        $this->string($user_order_3)->isEqualTo(" ORDER BY GROUP_CONCAT(DISTINCT CONCAT(
-                                IFNULL(`$table_addtable`.`realname`, ''),
-                                IFNULL(`$table_addtable`.`firstname`, ''),
-                                IFNULL(`$table_addtable`.`name`, ''),
-                                IFNULL(`$table_ticket_user`.`alternative_email`, '')
-                            ) ORDER BY CONCAT(
-                                IFNULL(`$table_addtable`.`realname`, ''),
-                                IFNULL(`$table_addtable`.`firstname`, ''),
-                                IFNULL(`$table_addtable`.`name`, ''),
-                                IFNULL(`$table_ticket_user`.`alternative_email`, '')) ASC
-                            ) ASC ");
->>>>>>> 1e92184d
-        $user_order_4 = \Search::addOrderBy('Ticket', [
-            [
-                'searchopt_id' => 4,
-                'order'        => 'DESC'
-            ]
-        ]);
-<<<<<<< HEAD
-        $this->string($user_order_4)->isEqualTo(" ORDER BY `$table_addtable`.`realname` DESC,
-                                 `$table_addtable`.`firstname` DESC,
-                                 `$table_addtable`.`name` DESC");
-=======
-        $this->string($user_order_4)->isEqualTo(" ORDER BY GROUP_CONCAT(DISTINCT CONCAT(
-                                IFNULL(`$table_addtable`.`realname`, ''),
-                                IFNULL(`$table_addtable`.`firstname`, ''),
-                                IFNULL(`$table_addtable`.`name`, ''),
-                                IFNULL(`$table_ticket_user`.`alternative_email`, '')
-                            ) ORDER BY CONCAT(
-                                IFNULL(`$table_addtable`.`realname`, ''),
-                                IFNULL(`$table_addtable`.`firstname`, ''),
-                                IFNULL(`$table_addtable`.`name`, ''),
-                                IFNULL(`$table_ticket_user`.`alternative_email`, '')) ASC
-                            ) DESC ");
+                            ) DESC");
     }
 
     /**
@@ -1687,11 +1551,15 @@
      */
     protected function testAddOrderByUserProvider(): iterable
     {
+        global $DB;
+
         $this->login('glpi', 'glpi');
 
         $user_1 = getItemByTypeName('User', TU_USER)->getID();
         $user_2 = getItemByTypeName('User', 'glpi')->getID();
         $group_1 = getItemByTypeName('Group', '_test_group_1')->getID();
+
+        $this->boolean($DB->delete(Change::getTable(), [1]))->isTrue();
 
         // Creates Changes with different requesters
         $this->createItems('Change', [
@@ -1811,7 +1679,6 @@
 
         // Validate order
         $this->array($items)->isEqualTo($expected_order);
->>>>>>> 1e92184d
     }
 
     private function cleanSQL($sql)
@@ -2787,909 +2654,6 @@
             'expected_and'      => "(`glpi_computers`.`name` LIKE '%test%')",
             'expected_and_not'  => "(`glpi_computers`.`name` NOT LIKE '%test%' OR `glpi_computers`.`name` IS NULL)",
         ];
-<<<<<<< HEAD
-=======
-        yield [
-            'itemtype' => $itemtype,
-            'criteria' => [
-                $base_condition,
-                [
-                    'link' => 'AND',
-                    'criteria' => [
-                        [
-                            'link'       => 'AND NOT',
-                            'field'      => $field,
-                            'searchtype' => $not_searchtype,
-                            'value'      => $value,
-                        ]
-                    ]
-                ]
-            ],
-            'expected' => $expected,
-        ];
-        yield [
-            'itemtype' => $itemtype,
-            'criteria' => [
-                $base_condition,
-                [
-                    'link' => 'AND NOT',
-                    'criteria' => [
-                        [
-                            'link'       => 'AND',
-                            'field'      => $field,
-                            'searchtype' => $not_searchtype,
-                            'value'      => $value,
-                        ]
-                    ]
-                ]
-            ],
-            'expected' => $expected,
-        ];
-        yield [
-            'itemtype' => $itemtype,
-            'criteria' => [
-                $base_condition,
-                [
-                    'link' => 'AND NOT',
-                    'criteria' => [
-                        [
-                            'link'       => 'AND NOT',
-                            'field'      => $field,
-                            'searchtype' => $searchtype,
-                            'value'      => $value,
-                        ]
-                    ]
-                ]
-            ],
-            'expected' => $expected,
-        ];
-
-        // All possible combinations of operators leading to a negative condition
-        yield [
-            'itemtype' => $itemtype,
-            'criteria' => [
-                $base_condition,
-                [
-                    'link'       => 'AND NOT',
-                    'field'      => $field,
-                    'searchtype' => $searchtype,
-                    'value'      => $value,
-                ]
-            ],
-            'expected' => $not_expected,
-        ];
-        yield [
-            'itemtype' => $itemtype,
-            'criteria' => [
-                $base_condition,
-                [
-                    'link'       => 'AND',
-                    'field'      => $field,
-                    'searchtype' => $not_searchtype,
-                    'value'      => $value,
-                ]
-            ],
-            'expected' => $not_expected,
-        ];
-        yield [
-            'itemtype' => $itemtype,
-            'criteria' => [
-                $base_condition,
-                [
-                    'link' => 'AND NOT',
-                    'criteria' => [
-                        [
-                            'link'       => 'AND NOT',
-                            'field'      => $field,
-                            'searchtype' => $not_searchtype,
-                            'value'      => $value,
-                        ]
-                    ]
-                ]
-            ],
-            'expected' => $not_expected,
-        ];
-        yield [
-            'itemtype' => $itemtype,
-            'criteria' => [
-                $base_condition,
-                [
-                    'link' => 'AND NOT',
-                    'criteria' => [
-                        [
-                            'link'       => 'AND',
-                            'field'      => $field,
-                            'searchtype' => $searchtype,
-                            'value'      => $value,
-                        ]
-                    ]
-                ]
-            ],
-            'expected' => $not_expected,
-        ];
-        yield [
-            'itemtype' => $itemtype,
-            'criteria' => [
-                $base_condition,
-                [
-                    'link' => 'NOT',
-                    'criteria' => [
-                        [
-                            'link'       => 'AND NOT',
-                            'field'      => $field,
-                            'searchtype' => $searchtype,
-                            'value'      => $value,
-                        ]
-                    ]
-                ]
-            ],
-            'expected' => $not_expected,
-        ];
-        yield [
-            'itemtype' => $itemtype,
-            'criteria' => [
-                $base_condition,
-                [
-                    'link' => 'NOT',
-                    'criteria' => [
-                        [
-                            'link'       => 'NOT',
-                            'field'      => $field,
-                            'searchtype' => $not_searchtype,
-                            'value'      => $value,
-                        ]
-                    ]
-                ]
-            ],
-            'expected' => $not_expected,
-        ];
-    }
-
-    protected function testCriteriaWithSubqueriesProvider(): iterable
-    {
-        $this->login();
-        $root = getItemByTypeName('Entity', '_test_root_entity', true);
-
-        // All our test set will be assigned to this category
-        $category = $this->createItem('ITILCategory', [
-            'name' => 'Test Criteria With Subqueries',
-            'entities_id' => $root,
-        ])->getId();
-
-        // Check that our test set is empty
-        yield [
-            'itemtype' => 'Ticket',
-            'criteria' => [
-                [
-                    'link'       => 'AND',
-                    'field'      => 7, // Category
-                    'searchtype' => 'equals',
-                    'value'      => $category,
-                ]
-            ],
-            'expected' => [],
-        ];
-
-        // Get tests users
-        $user_1 = getItemByTypeName('User', TU_USER, true);
-        $user_2 = getItemByTypeName('User', 'glpi', true);
-
-        // Set name to user_1 so we can test searching for ticket on firstname / lastname
-        $this->updateItem('User', $user_1, [
-            'firstname' => 'Firstname',
-            'realname'  => 'Lastname',
-        ]);
-
-        // Create test groups
-        $this->createItems('Group', [
-            [
-                'name' => 'Group 1',
-                'entities_id' => $root,
-            ],
-            [
-                'name' => 'Group 2',
-                'entities_id' => $root,
-            ],
-        ]);
-        $group_1 = getItemByTypeName('Group', 'Group 1', true);
-        $group_2 = getItemByTypeName('Group', 'Group 2', true);
-
-        $this->createItem('Group', [
-            'name' => 'Group 1A',
-            'entities_id' => $root,
-            'groups_id' => getItemByTypeName('Group', 'Group 1', true),
-        ]);
-        $group_1A = getItemByTypeName('Group', 'Group 1A', true);
-
-        // Assign ourself to group 2 (special case to valide "mygroups" criteria)
-        $this->createItem('Group_User', [
-            'users_id'  => getItemByTypeName('User', TU_USER, true),
-            'groups_id' => $group_1,
-        ]);
-        $_SESSION['glpigroups'] = [$group_1];
-
-        // Create test suppliers
-        $this->createItems('Supplier', [
-            [
-                'name' => 'Supplier 1',
-                'entities_id' => $root,
-            ],
-            [
-                'name' => 'Supplier 2',
-                'entities_id' => $root,
-            ],
-        ]);
-        $supplier_1 = getItemByTypeName('Supplier', 'Supplier 1', true);
-        $supplier_2 = getItemByTypeName('Supplier', 'Supplier 2', true);
-
-        $this->createItems('Ticket', [
-            // Test set on watcher group
-            [
-                'name' => 'Ticket group 1 (W)',
-                'content' => '',
-                'entities_id' => $root,
-                'itilcategories_id' => $category,
-                '_actors' => [
-                    'observer' => [['itemtype' => 'Group', 'items_id' => $group_1]],
-                ]
-            ],
-            [
-                'name' => 'Ticket group 2 (W)',
-                'content' => '',
-                'entities_id' => $root,
-                'itilcategories_id' => $category,
-                '_actors' => [
-                    'observer' => [['itemtype' => 'Group', 'items_id' => $group_2]]
-                ]
-            ],
-            [
-                'name' => 'Ticket group 1 (W) + group 2 (W)',
-                'content' => '',
-                'entities_id' => $root,
-                'itilcategories_id' => $category,
-                '_actors' => [
-                    'observer' => [
-                        ['itemtype' => 'Group', 'items_id' => $group_1],
-                        ['itemtype' => 'Group', 'items_id' => $group_2],
-                    ]
-                ]
-            ],
-            [
-                'name' => 'Ticket group 1A (W) + group 2 (W)',
-                'content' => '',
-                'entities_id' => $root,
-                'itilcategories_id' => $category,
-                '_actors' => [
-                    'observer' => [
-                        ['itemtype' => 'Group', 'items_id' => $group_1A],
-                        ['itemtype' => 'Group', 'items_id' => $group_2],
-                    ]
-                ]
-            ],
-
-            // Test set on assigned group
-            [
-                'name' => 'Ticket group 1 (A)',
-                'content' => '',
-                'entities_id' => $root,
-                'itilcategories_id' => $category,
-                '_actors' => [
-                    'assign' => [['itemtype' => 'Group', 'items_id' => $group_1]],
-                ]
-            ],
-
-            // Test set on requester group
-            [
-                'name' => 'Ticket group 1 (R)',
-                'content' => '',
-                'entities_id' => $root,
-                'itilcategories_id' => $category,
-                '_actors' => [
-                    'requester' => [['itemtype' => 'Group', 'items_id' => $group_1]],
-                ]
-            ],
-
-            // Test set on supplier
-            [
-                'name' => 'Ticket supplier 1',
-                'content' => '',
-                'entities_id' => $root,
-                'itilcategories_id' => $category,
-                '_actors' => [
-                    'assign' => [['itemtype' => 'Supplier', 'items_id' => $supplier_1]],
-                ]
-            ],
-            [
-                'name' => 'Ticket supplier 2',
-                'content' => '',
-                'entities_id' => $root,
-                'itilcategories_id' => $category,
-                '_actors' => [
-                    'assign' => [['itemtype' => 'Supplier', 'items_id' => $supplier_2]],
-                ]
-            ],
-            [
-                'name' => 'Ticket supplier 1 + supplier 2',
-                'content' => '',
-                'entities_id' => $root,
-                'itilcategories_id' => $category,
-                '_actors' => [
-                    'assign' => [
-                        ['itemtype' => 'Supplier', 'items_id' => $supplier_1],
-                        ['itemtype' => 'Supplier', 'items_id' => $supplier_2],
-                    ],
-                ]
-            ],
-
-            // Test set on requester
-            [
-                'name' => 'Ticket user 1 (R)',
-                'content' => '',
-                'entities_id' => $root,
-                'itilcategories_id' => $category,
-                '_actors' => [
-                    'requester' => [['itemtype' => 'User', 'items_id' => $user_1]],
-                ]
-            ],
-            [
-                'name' => 'Ticket user 2 (R)',
-                'content' => '',
-                'entities_id' => $root,
-                'itilcategories_id' => $category,
-                '_actors' => [
-                    'requester' => [['itemtype' => 'User', 'items_id' => $user_2]],
-                ]
-            ],
-            [
-                'name' => 'Ticket user 1 (R) + user 2 (R)',
-                'content' => '',
-                'entities_id' => $root,
-                'itilcategories_id' => $category,
-                '_actors' => [
-                    'requester' => [
-                        ['itemtype' => 'User', 'items_id' => $user_1],
-                        ['itemtype' => 'User', 'items_id' => $user_2],
-                    ],
-                ]
-            ],
-            [
-                'name' => 'Ticket anonymous user (R)',
-                'content' => '',
-                'entities_id' => $root,
-                'itilcategories_id' => $category,
-                '_actors' => [
-                    'requester' => [
-                        [
-                            'itemtype' => 'User',
-                            'items_id' => 0,
-                            "alternative_email" => "myemail@email.com",
-                            'use_notification' => true
-                        ]
-                    ],
-                ]
-            ],
-
-            // Test set on watcher
-            [
-                'name' => 'Ticket user 1 (W)',
-                'content' => '',
-                'entities_id' => $root,
-                'itilcategories_id' => $category,
-                '_actors' => [
-                    'observer' => [['itemtype' => 'User', 'items_id' => $user_1]],
-                ]
-            ],
-
-            // Test set on assigned
-            [
-                'name' => 'Ticket user 1 (A)',
-                'content' => '',
-                'entities_id' => $root,
-                'itilcategories_id' => $category,
-                '_actors' => [
-                    'assign' => [['itemtype' => 'User', 'items_id' => $user_1]],
-                ]
-            ],
-        ]);
-
-        // Validate all items are here as expected
-        $base_condition = [
-            'link'       => 'AND',
-            'field'      => 7, // Category
-            'searchtype' => 'equals',
-            'value'      => $category,
-        ];
-        $all_tickets = [
-            // Test set on watcher group
-            'Ticket group 1 (W)',
-            'Ticket group 2 (W)',
-            'Ticket group 1 (W) + group 2 (W)',
-            'Ticket group 1A (W) + group 2 (W)',
-
-            // Test set on assigned group
-            'Ticket group 1 (A)',
-
-            // Test set on requester group
-            'Ticket group 1 (R)',
-
-            // Test set on supplier
-            'Ticket supplier 1',
-            'Ticket supplier 2',
-            'Ticket supplier 1 + supplier 2',
-
-            // Test set on requester
-            'Ticket user 1 (R)',
-            'Ticket user 2 (R)',
-            'Ticket user 1 (R) + user 2 (R)',
-            'Ticket anonymous user (R)',
-
-            // Test set on watcher
-            'Ticket user 1 (W)',
-
-            // Test set on assigned
-            'Ticket user 1 (A)',
-        ];
-        yield [
-            'itemtype' => 'Ticket',
-            'criteria' => [$base_condition],
-            'expected' => $all_tickets,
-        ];
-
-        // Run tests for watcher group
-        yield from $this->testCriteriaWithSubqueriesProvider_getAllCombination(
-            'Ticket',
-            $base_condition,
-            $all_tickets,
-            ['Ticket group 1 (W)', 'Ticket group 1 (W) + group 2 (W)'],
-            65, // Watcher group
-            'equals',
-            $group_1
-        );
-        yield from $this->testCriteriaWithSubqueriesProvider_getAllCombination(
-            'Ticket',
-            $base_condition,
-            $all_tickets,
-            ['Ticket group 1 (W)', 'Ticket group 1 (W) + group 2 (W)', 'Ticket group 1A (W) + group 2 (W)'],
-            65, // Watcher group
-            'contains',
-            "group 1"
-        );
-        yield from $this->testCriteriaWithSubqueriesProvider_getAllCombination(
-            'Ticket',
-            $base_condition,
-            $all_tickets,
-            ['Ticket group 1 (W)', 'Ticket group 1 (W) + group 2 (W)', 'Ticket group 1A (W) + group 2 (W)'],
-            65, // Watcher group
-            'under',
-            $group_1
-        );
-
-        // Run test for assigned groups
-        yield from $this->testCriteriaWithSubqueriesProvider_getAllCombination(
-            'Ticket',
-            $base_condition,
-            $all_tickets,
-            ['Ticket group 1 (A)'],
-            8, // Assigned group
-            'equals',
-            $group_1
-        );
-        yield from $this->testCriteriaWithSubqueriesProvider_getAllCombination(
-            'Ticket',
-            $base_condition,
-            $all_tickets,
-            ['Ticket group 1 (A)'],
-            8, // Assigned group
-            'contains',
-            "group 1"
-        );
-        yield from $this->testCriteriaWithSubqueriesProvider_getAllCombination(
-            'Ticket',
-            $base_condition,
-            $all_tickets,
-            ['Ticket group 1 (A)'],
-            8, // Assigned group
-            'under',
-            $group_1
-        );
-
-        // Run test for requester group
-        yield from $this->testCriteriaWithSubqueriesProvider_getAllCombination(
-            'Ticket',
-            $base_condition,
-            $all_tickets,
-            ['Ticket group 1 (R)'],
-            71, // Requester group
-            'equals',
-            $group_1
-        );
-        yield from $this->testCriteriaWithSubqueriesProvider_getAllCombination(
-            'Ticket',
-            $base_condition,
-            $all_tickets,
-            ['Ticket group 1 (R)'],
-            71, // Requester group
-            'contains',
-            "group 1"
-        );
-        yield from $this->testCriteriaWithSubqueriesProvider_getAllCombination(
-            'Ticket',
-            $base_condition,
-            $all_tickets,
-            ['Ticket group 1 (R)'],
-            71, // Requester group
-            'under',
-            $group_1
-        );
-
-        // Run tests for 'mygroup'
-        yield from $this->testCriteriaWithSubqueriesProvider_getAllCombination(
-            'Ticket',
-            $base_condition,
-            $all_tickets,
-            ['Ticket group 1 (R)'],
-            71, // Requester group
-            'equals',
-            'mygroups'
-        );
-        yield from $this->testCriteriaWithSubqueriesProvider_getAllCombination(
-            'Ticket',
-            $base_condition,
-            $all_tickets,
-            ['Ticket group 1 (A)'],
-            8, // Assigned group
-            'equals',
-            'mygroups'
-        );
-        yield from $this->testCriteriaWithSubqueriesProvider_getAllCombination(
-            'Ticket',
-            $base_condition,
-            $all_tickets,
-            ['Ticket group 1 (W)', 'Ticket group 1 (W) + group 2 (W)'],
-            65, // Watcher group
-            'equals',
-            'mygroups'
-        );
-        yield from $this->testCriteriaWithSubqueriesProvider_getAllCombination(
-            'Ticket',
-            $base_condition,
-            $all_tickets,
-            ['Ticket group 1 (R)'],
-            71, // Requester group
-            'under',
-            'mygroups'
-        );
-        yield from $this->testCriteriaWithSubqueriesProvider_getAllCombination(
-            'Ticket',
-            $base_condition,
-            $all_tickets,
-            ['Ticket group 1 (A)'],
-            8, // Assigned group
-            'under',
-            'mygroups'
-        );
-        yield from $this->testCriteriaWithSubqueriesProvider_getAllCombination(
-            'Ticket',
-            $base_condition,
-            $all_tickets,
-            ['Ticket group 1 (W)', 'Ticket group 1 (W) + group 2 (W)', 'Ticket group 1A (W) + group 2 (W)'],
-            65, // Watcher group
-            'under',
-            'mygroups'
-        );
-
-        // Run tests for suppliers
-        yield from $this->testCriteriaWithSubqueriesProvider_getAllCombination(
-            'Ticket',
-            $base_condition,
-            $all_tickets,
-            ['Ticket supplier 1', 'Ticket supplier 1 + supplier 2'],
-            6, // Supplier
-            'equals',
-            $supplier_1
-        );
-        yield from $this->testCriteriaWithSubqueriesProvider_getAllCombination(
-            'Ticket',
-            $base_condition,
-            $all_tickets,
-            ['Ticket supplier 1', 'Ticket supplier 1 + supplier 2'],
-            6, // Supplier
-            'contains',
-            "Supplier 1"
-        );
-
-        // Test empty group search
-        yield from $this->testCriteriaWithSubqueriesProvider_getAllCombination(
-            'Ticket',
-            $base_condition,
-            $all_tickets,
-            // Every ticket without a watcher group
-            array_diff($all_tickets, ['Ticket group 1 (W)', 'Ticket group 2 (W)', 'Ticket group 1 (W) + group 2 (W)', 'Ticket group 1A (W) + group 2 (W)']),
-            65, // Watcher group
-            'equals',
-            0
-        );
-        yield from $this->testCriteriaWithSubqueriesProvider_getAllCombination(
-            'Ticket',
-            $base_condition,
-            $all_tickets,
-            // Every tickets (note that it isn't consistent with the previous criteria "equals 0")
-            $all_tickets,
-            65, // Watcher group
-            'contains',
-            "",
-            // Not very logical but GLPI return the same results for a contains "" and not contains "" queries
-            $all_tickets
-        );
-
-        // Run tests for requester
-        yield from $this->testCriteriaWithSubqueriesProvider_getAllCombination(
-            'Ticket',
-            $base_condition,
-            $all_tickets,
-            ['Ticket user 1 (R)', 'Ticket user 1 (R) + user 2 (R)'],
-            4, // Requester
-            'equals',
-            $user_1
-        );
-        yield from $this->testCriteriaWithSubqueriesProvider_getAllCombination(
-            'Ticket',
-            $base_condition,
-            $all_tickets,
-            ['Ticket user 1 (R)', 'Ticket user 1 (R) + user 2 (R)'],
-            4, // Requester
-            'contains',
-            TU_USER
-        );
-        yield from $this->testCriteriaWithSubqueriesProvider_getAllCombination(
-            'Ticket',
-            $base_condition,
-            $all_tickets,
-            ['Ticket user 1 (R)', 'Ticket user 1 (R) + user 2 (R)'],
-            4, // Requester
-            'contains',
-            "Firstname"
-        );
-        yield from $this->testCriteriaWithSubqueriesProvider_getAllCombination(
-            'Ticket',
-            $base_condition,
-            $all_tickets,
-            ['Ticket user 1 (R)', 'Ticket user 1 (R) + user 2 (R)'],
-            4, // Requester
-            'contains',
-            "Lastname"
-        );
-        yield from $this->testCriteriaWithSubqueriesProvider_getAllCombination(
-            'Ticket',
-            $base_condition,
-            $all_tickets,
-            ['Ticket user 1 (R)', 'Ticket user 1 (R) + user 2 (R)'],
-            4, // Requester
-            'contains',
-            "Lastname Firstname"
-        );
-        yield from $this->testCriteriaWithSubqueriesProvider_getAllCombination(
-            'Ticket',
-            $base_condition,
-            $all_tickets,
-            ['Ticket anonymous user (R)'],
-            4, // Requester
-            'contains',
-            "myemail@email.com"
-        );
-
-        // Run tests for watcher
-        yield from $this->testCriteriaWithSubqueriesProvider_getAllCombination(
-            'Ticket',
-            $base_condition,
-            $all_tickets,
-            ['Ticket user 1 (W)'],
-            66, // Watcher
-            'equals',
-            $user_1
-        );
-        yield from $this->testCriteriaWithSubqueriesProvider_getAllCombination(
-            'Ticket',
-            $base_condition,
-            $all_tickets,
-            ['Ticket user 1 (W)'],
-            66, // Watcher
-            'contains',
-            TU_USER
-        );
-
-        // Run tests for requester
-        yield from $this->testCriteriaWithSubqueriesProvider_getAllCombination(
-            'Ticket',
-            $base_condition,
-            $all_tickets,
-            ['Ticket user 1 (A)'],
-            5, // Assign
-            'equals',
-            $user_1
-        );
-        yield from $this->testCriteriaWithSubqueriesProvider_getAllCombination(
-            'Ticket',
-            $base_condition,
-            $all_tickets,
-            ['Ticket user 1 (A)'],
-            5, // Assign
-            'contains',
-            TU_USER
-        );
-
-        // Run test for "myself" special criteria
-        yield from $this->testCriteriaWithSubqueriesProvider_getAllCombination(
-            'Ticket',
-            $base_condition,
-            $all_tickets,
-            ['Ticket user 1 (R)', 'Ticket user 1 (R) + user 2 (R)'],
-            4, // Requester
-            'equals',
-            'myself'
-        );
-
-        // Test empty requester search
-        yield from $this->testCriteriaWithSubqueriesProvider_getAllCombination(
-            'Ticket',
-            $base_condition,
-            $all_tickets,
-            // Every ticket without a requester group
-            array_diff($all_tickets, ['Ticket user 1 (R)', 'Ticket user 2 (R)', 'Ticket user 1 (R) + user 2 (R)', 'Ticket anonymous user (R)']),
-            4, // Requester
-            'equals',
-            0
-        );
-        yield from $this->testCriteriaWithSubqueriesProvider_getAllCombination(
-            'Ticket',
-            $base_condition,
-            $all_tickets,
-            // Every tickets (note that it isn't consistent with the previous criteria "equals 0")
-            $all_tickets,
-            4, // Requester
-            'contains',
-            "",
-            // Not very logical but GLPI return the same results for a contains "" and not contains "" queries
-            $all_tickets
-        );
-
-        // Data set for tests on user searches
-        list (
-            $user_without_groups,
-            $user_group_1,
-            $user_group_1_and_2
-        ) = $this->createItems(User::class, [
-            ['name' => 'user_without_groups'],
-            ['name' => 'user_group_1'],
-            ['name' => 'user_group_1_and_2'],
-        ]);
-        $this->createItems(Group_User::class, [
-            ['users_id' => $user_group_1->getID(), 'groups_id' => $group_1],
-            ['users_id' => $user_group_1_and_2->getID(), 'groups_id' => $group_1],
-            ['users_id' => $user_group_1_and_2->getID(), 'groups_id' => $group_2],
-        ]);
-        $all_users = ['user_without_groups', 'user_group_1', 'user_group_1_and_2'];
-        $base_condition = [
-            'link'       => 'AND',
-            'field'      => 1, // Name
-            'searchtype' => 'contains',
-            'value'      => "user_",
-        ];
-
-        // Search users by groups
-        yield from $this->testCriteriaWithSubqueriesProvider_getAllCombination(
-            'User',
-            $base_condition,
-            $all_users,
-            ['user_group_1', 'user_group_1_and_2'],
-            13, // Groups
-            'equals',
-            $group_1
-        );
-        yield from $this->testCriteriaWithSubqueriesProvider_getAllCombination(
-            'User',
-            $base_condition,
-            $all_users,
-            ['user_group_1', 'user_group_1_and_2'],
-            13, // Groups
-            'contains',
-            "Group 1"
-        );
-    }
-
-    /**
-     * @dataprovider testCriteriaWithSubqueriesProvider
-     */
-    public function testCriteriaWithSubqueries(
-        string $itemtype,
-        array $criteria,
-        array $expected
-    ): void {
-        // Run search
-        $data = \Search::getDatas($itemtype, [
-            'criteria' => $criteria
-        ]);
-
-        // Parse results
-        $names = [];
-        foreach ($data['data']['rows'] as $row) {
-            $name = $row['raw']["ITEM_{$itemtype}_1"];
-
-            // Clear extra data that is sometimes added by the search engine to handle display
-            if (strpos($name, "$#$") !== false) {
-                $name = substr($name, 0, strpos($name, "$#$"));
-            }
-
-            $names[] = $name;
-        }
-
-        // Sort both array as atoum is "position sensitive"
-        sort($names);
-        sort($expected);
-
-        // Debug, print the last failed request
-        // As there is a lot of test sets, some extra context on failure can go a long way
-        $this->executeOnFailure(
-            function () use ($data, $names, $expected) {
-                if ($names != $expected) {
-                    var_dump($data['sql']['raw']['WHERE']);
-                }
-            }
-        );
-
-        // Validate results
-        $this->array($names)->isEqualTo($expected);
-    }
-
-    protected function containsCriterionProvider(): iterable
-    {
-        // Note:
-        // Following datatypes are not tested as they do not support `contains` search operator:
-        //  - bool
-        //  - itemtypename
-        //  - right
-        // Some other datatypes are not tested for the `usehaving=true` case, or when a `computation` is
-        // required, because there is no search option that corresponds to it yet.
-
-        global $DB;
-        $version_string = $DB->getVersion();
-        $server  = preg_match('/-MariaDB/', $version_string) ? 'MariaDB' : 'MySQL';
-        $version = preg_replace('/^((\d+\.?)+).*$/', '$1', $version_string);
-        $is_mariadb      = $server === 'MariaDB';
-        $is_mariadb_10_2 = $is_mariadb && version_compare($version, '10.3', '<');
-        $is_mysql_5_7    = $server === 'MySQL' && version_compare($version, '8.0', '<');
-
-
-        // Check simple values search.
-        // Usage is only relevant for textual fields, so it is not tested on other fields.
-
-        // datatype=dropdown
-        yield [
-            'itemtype'          => \Computer::class,
-            'search_option'     => 4, // type
-            'value'             => 'test',
-            'expected_and'      => "(`glpi_computertypes`.`name` LIKE '%test%')",
-            'expected_and_not'  => "(`glpi_computertypes`.`name` NOT LIKE '%test%' OR `glpi_computertypes`.`name` IS NULL)",
-        ];
-
-        // datatype=dropdown (usehaving=true)
-        yield [
-            'itemtype'          => \Ticket::class,
-            'search_option'     => 142, // document name
-            'value'             => 'test',
-            'expected_and'      => "(`ITEM_Ticket_142` LIKE '%test%')",
-            'expected_and_not'  => "(`ITEM_Ticket_142` NOT LIKE '%test%' OR `ITEM_Ticket_142` IS NULL)",
-        ];
-
-        // datatype=itemlink
-        yield [
-            'itemtype'          => \Computer::class,
-            'search_option'     => 1, // name
-            'value'             => 'test',
-            'expected_and'      => "(`glpi_computers`.`name` LIKE '%test%')",
-            'expected_and_not'  => "(`glpi_computers`.`name` NOT LIKE '%test%' OR `glpi_computers`.`name` IS NULL)",
-        ];
->>>>>>> 1e92184d
 
         // datatype=itemlink (usehaving=true)
         yield [
