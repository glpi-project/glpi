<?php

/**
 * ---------------------------------------------------------------------
 *
 * GLPI - Gestionnaire Libre de Parc Informatique
 *
 * http://glpi-project.org
 *
 * @copyright 2015-2024 Teclib' and contributors.
 * @copyright 2003-2014 by the INDEPNET Development Team.
 * @licence   https://www.gnu.org/licenses/gpl-3.0.html
 *
 * ---------------------------------------------------------------------
 *
 * LICENSE
 *
 * This file is part of GLPI.
 *
 * This program is free software: you can redistribute it and/or modify
 * it under the terms of the GNU General Public License as published by
 * the Free Software Foundation, either version 3 of the License, or
 * (at your option) any later version.
 *
 * This program is distributed in the hope that it will be useful,
 * but WITHOUT ANY WARRANTY; without even the implied warranty of
 * MERCHANTABILITY or FITNESS FOR A PARTICULAR PURPOSE.  See the
 * GNU General Public License for more details.
 *
 * You should have received a copy of the GNU General Public License
 * along with this program.  If not, see <https://www.gnu.org/licenses/>.
 *
 * ---------------------------------------------------------------------
 */

namespace tests\units;

use Change;
use CommonDBTM;
use CommonITILActor;
use DBConnection;
use DbTestCase;
use Document;
use Document_Item;
use Glpi\Asset\Capacity\HasDocumentsCapacity;
use Group_User;
use Psr\Log\LogLevel;
use Ticket;
use User;

/* Test for inc/search.class.php */

/**
 * @engine isolate
 */
class Search extends DbTestCase
{
    private function doSearch($itemtype, $params, array $forcedisplay = [])
    {
        global $CFG_GLPI;

       // check param itemtype exists (to avoid search errors)
        if ($itemtype !== 'AllAssets') {
            $this->class($itemtype)->isSubClassof('CommonDBTM');
        }

       // login to glpi if needed
        if (!isset($_SESSION['glpiname'])) {
            $this->login();
        }

        // force item lock
        if (in_array($itemtype, $CFG_GLPI['lock_lockable_objects'])) {
            $CFG_GLPI["lock_use_lock_item"] = 1;
            $CFG_GLPI["lock_item_list"] = [$itemtype];
        }

       // don't compute last request from session
        $params['reset'] = 'reset';

       // do search
        $params = \Search::manageParams($itemtype, $params);
        $data   = \Search::getDatas($itemtype, $params, $forcedisplay);

       // do not store this search from session
        \Search::resetSaveSearch();

        $this->checkSearchResult($data);

        return $data;
    }

    public function testMetaComputerOS()
    {
        $search_params = ['is_deleted'   => 0,
            'start'        => 0,
            'criteria'     => [0 => ['field'      => 'view',
                'searchtype' => 'contains',
                'value'      => ''
            ]
            ],
            'metacriteria' => [0 => ['link'       => 'AND',
                'itemtype'   => 'OperatingSystem',
                'field'      => 1, //name
                'searchtype' => 'contains',
                'value'      => 'windows'
            ]
            ]
        ];

        $data = $this->doSearch('Computer', $search_params);

       //try to find LEFT JOIN clauses
        $this->string($data['sql']['search'])
         ->matches("/"
         . "LEFT\s*JOIN\s*`glpi_items_operatingsystems`\s*AS\s*`glpi_items_operatingsystems_OperatingSystem`\s*"
         . "ON\s*\(`glpi_items_operatingsystems_OperatingSystem`\.`items_id`\s*=\s*`glpi_computers`\.`id`\s*"
         . "AND `glpi_items_operatingsystems_OperatingSystem`\.`itemtype`\s*=\s*'Computer'\s*"
         . "AND `glpi_items_operatingsystems_OperatingSystem`\.`is_deleted`\s*=\s*'0'\s*\)\s*"
         . "LEFT\s*JOIN\s*`glpi_operatingsystems`\s*"
         . "ON\s*\(`glpi_items_operatingsystems_OperatingSystem`\.`operatingsystems_id`\s*=\s*`glpi_operatingsystems`\.`id`\s*\)"
         . "/im");

       //try to match WHERE clause
        $this->string($data['sql']['search'])
         ->matches("/(\(`glpi_operatingsystems`\.`name`\s*LIKE\s*'%windows%'\s*\)\s*\))/im");
    }


    public function testMetaComputerSoftwareLicense()
    {
        $search_params = ['is_deleted'   => 0,
            'start'        => 0,
            'criteria'     => [0 => ['field'      => 'view',
                'searchtype' => 'contains',
                'value'      => ''
            ]
            ],
            'metacriteria' => [0 => ['link'       => 'AND',
                'itemtype'   => 'Software',
                'field'      => 163,
                'searchtype' => 'contains',
                'value'      => '>0'
            ],
                1 => ['link'       => 'AND',
                    'itemtype'   => 'Software',
                    'field'      => 160,
                    'searchtype' => 'contains',
                    'value'      => 'firefox'
                ]
            ]
        ];

        $data = $this->doSearch('Computer', $search_params);

        $this->string($data['sql']['search'])
         ->matches('/'
            . 'LEFT JOIN\s*`glpi_items_softwareversions`\s*AS\s*`glpi_items_softwareversions_[^`]+_Software`\s*ON\s*\('
            . '`glpi_items_softwareversions_[^`]+_Software`\.`items_id`\s*=\s*`glpi_computers`.`id`'
            . '\s*AND\s*`glpi_items_softwareversions_[^`]+_Software`\.`itemtype`\s*=\s*\'Computer\''
            . '\s*AND\s*`glpi_items_softwareversions_[^`]+_Software`\.`is_deleted`\s*=\s*\'0\''
            . '\)/im');
    }

    public function testSoftwareLinkedToAnyComputer()
    {
        $search_params = [
            'is_deleted'   => 0,
            'start'        => 0,
            'criteria'     => [
                [
                    'field'      => 'view',
                    'searchtype' => 'contains',
                    'value'      => '',
                ],
            ],
            'metacriteria' => [
                [
                    'link'       => 'AND NOT',
                    'itemtype'   => 'Computer',
                    'field'      => 2,
                    'searchtype' => 'contains',
                    'value'      => '^$', // search for "null" id
                ],
            ],
        ];

        $data = $this->doSearch('Software', $search_params);

        $this->string($data['sql']['search'])
         ->matches("/HAVING\s*\(`ITEM_Computer_2`\s+IS\s+NOT\s+NULL\s*\)/");
    }

    public function testMetaComputerUser()
    {
        $search_params = ['is_deleted'   => 0,
            'start'        => 0,
            'search'       => 'Search',
            'criteria'     => [0 => ['field'      => 'view',
                'searchtype' => 'contains',
                'value'      => ''
            ]
            ],
                                           // user login
            'metacriteria' => [0 => ['link'       => 'AND',
                'itemtype'   => 'User',
                'field'      => 1,
                'searchtype' => 'equals',
                'value'      => 2
            ],
                                           // user profile
                1 => ['link'       => 'AND',
                    'itemtype'   => 'User',
                    'field'      => 20,
                    'searchtype' => 'equals',
                    'value'      => 4
                ],
                                           // user entity
                2 => ['link'       => 'AND',
                    'itemtype'   => 'User',
                    'field'      => 80,
                    'searchtype' => 'equals',
                    'value'      => 0
                ],
                                           // user profile
                3 => ['link'       => 'AND',
                    'itemtype'   => 'User',
                    'field'      => 13,
                    'searchtype' => 'equals',
                    'value'      => 1
                ]
            ]
        ];

        $this->doSearch('Computer', $search_params);
    }

    public function testSubMetaTicketComputer()
    {
        $search_params = [
            'is_deleted'   => 0,
            'start'        => 0,
            'search'       => 'Search',
            'criteria'     => [
                0 => [
                    'field'      => 12,
                    'searchtype' => 'equals',
                    'value'      => 'notold'
                ],
                1 => [
                    'link'       => 'AND',
                    'criteria'   => [
                        0 => [
                            'field'      => 'view',
                            'searchtype' => 'contains',
                            'value'      => 'test1'
                        ],
                        1 => [
                            'link'       => 'OR',
                            'field'      => 'view',
                            'searchtype' => 'contains',
                            'value'      => 'test2'
                        ],
                        2 => [
                            'link'       => 'OR',
                            'meta'       => true,
                            'itemtype'   => 'Computer',
                            'field'      => 1,
                            'searchtype' => 'contains',
                            'value'      => 'test3'
                        ],
                    ]
                ],
            ],
        ];

        $this->doSearch('Ticket', $search_params);
    }

    public function testFlagMetaComputerUser()
    {
        $search_params = [
            'reset'        => 'reset',
            'is_deleted'   => 0,
            'start'        => 0,
            'search'       => 'Search',
            'criteria'     => [
                0 => [
                    'field'      => 'view',
                    'searchtype' => 'contains',
                    'value'      => ''
                ],
            // user login
                1 => [
                    'link'       => 'AND',
                    'itemtype'   => 'User',
                    'field'      => 1,
                    'meta'       => 1,
                    'searchtype' => 'equals',
                    'value'      => 2
                ],
            // user profile
                2 => [
                    'link'       => 'AND',
                    'itemtype'   => 'User',
                    'field'      => 20,
                    'meta'       => 1,
                    'searchtype' => 'equals',
                    'value'      => 4
                ],
            // user entity
                3 => [
                    'link'       => 'AND',
                    'itemtype'   => 'User',
                    'field'      => 80,
                    'meta'       => 1,
                    'searchtype' => 'equals',
                    'value'      => 0
                ],
            // user profile
                4 => [
                    'link'       => 'AND',
                    'itemtype'   => 'User',
                    'field'      => 13,
                    'meta'       => 1,
                    'searchtype' => 'equals',
                    'value'      => 1
                ]
            ]
        ];

        $data = $this->doSearch('Computer', $search_params);

        $this->string($data['sql']['search'])
         ->contains("LEFT JOIN `glpi_users`")
         ->contains("LEFT JOIN `glpi_profiles` AS `glpi_profiles_")
         ->contains("LEFT JOIN `glpi_entities` AS `glpi_entities_");
    }

    public function testNestedAndMetaComputer()
    {
        $search_params = [
            'reset'      => 'reset',
            'is_deleted' => 0,
            'start'      => 0,
            'search'     => 'Search',
            'criteria'   => [
                [
                    'link'       => 'AND',
                    'field'      => 1,
                    'searchtype' => 'contains',
                    'value'      => 'test',
                ], [
                    'link'       => 'AND',
                    'itemtype'   => 'Software',
                    'meta'       => 1,
                    'field'      => 1,
                    'searchtype' => 'equals',
                    'value'      => 10784,
                ], [
                    'link'       => 'OR',
                    'criteria'   => [
                        [
                            'link'       => 'AND',
                            'field'      => 5, //serial
                            'searchtype' => 'contains',
                            'value'      => 'test',
                        ], [
                            'link'       => 'OR',
                            'field'      => 5, //serial
                            'searchtype' => 'contains',
                            'value'      => 'test2',
                        ], [
                            'link'       => 'AND',
                            'field'      => 3,
                            'searchtype' => 'equals',
                            'value'      => 11,
                        ], [
                            'link'       => 'AND',
                            'criteria'   => [
                                [
                                    'field'      => 70,
                                    'searchtype' => 'equals',
                                    'value'      => 2,
                                ], [
                                    'link'       => 'OR',
                                    'field'      => 70,
                                    'searchtype' => 'equals',
                                    'value'      => 3,
                                ]
                            ]
                        ]
                    ]
                ], [
                    'link'       => 'AND NOT',
                    'itemtype'   => 'Budget',
                    'meta'       => 1,
                    'field'      => 2,
                    'searchtype' => 'contains',
                    'value'      => 5,
                ], [
                    'link'       => 'AND NOT',
                    'itemtype'   => 'Printer',
                    'meta'       => 1,
                    'field'      => 1,
                    'searchtype' => 'contains',
                    'value'      => 'HP',
                ]
            ]
        ];

        $data = $this->doSearch('Computer', $search_params);

        $this->string($data['sql']['search'])
         // join parts
         ->matches('/LEFT JOIN\s*`glpi_items_softwareversions`\s*AS `glpi_items_softwareversions_Software`/im')
         ->matches('/LEFT JOIN\s*`glpi_softwareversions`\s*AS `glpi_softwareversions_Software`/im')
         ->matches('/LEFT JOIN\s*`glpi_softwares`\s*ON\s*\(`glpi_softwareversions_Software`\.`softwares_id`\s*=\s*`glpi_softwares`\.`id`\)/im')
         ->matches('/LEFT JOIN\s*`glpi_infocoms`\s*AS\s*`glpi_infocoms_Budget`\s*ON\s*\(`glpi_computers`\.`id`\s*=\s*`glpi_infocoms_Budget`\.`items_id`\s*AND\s*`glpi_infocoms_Budget`.`itemtype`\s*=\s*\'Computer\'\)/im')
         ->matches('/LEFT JOIN\s*`glpi_budgets`\s*ON\s*\(`glpi_infocoms_Budget`\.`budgets_id`\s*=\s*`glpi_budgets`\.`id`/im')
         ->matches('/LEFT JOIN\s*`glpi_assets_assets_peripheralassets`\s*AS `glpi_assets_assets_peripheralassets_Printer`\s*ON\s*\(`glpi_assets_assets_peripheralassets_Printer`\.`items_id_asset`\s*=\s*`glpi_computers`\.`id`\s*AND\s*`glpi_assets_assets_peripheralassets_Printer`.`itemtype_asset`\s*=\s*\'Computer\'\s*AND\s*`glpi_assets_assets_peripheralassets_Printer`.`itemtype_peripheral`\s*=\s*\'Printer\'\s*AND\s*`glpi_assets_assets_peripheralassets_Printer`.`is_deleted`\s*=\s*\'0\'\)/im')
         ->matches('/LEFT JOIN\s*`glpi_printers`\s*ON\s*\(`glpi_assets_assets_peripheralassets_Printer`\.`items_id_peripheral`\s*=\s*`glpi_printers`\.`id`/im')
         // match where parts
         ->contains("`glpi_computers`.`is_deleted` = 0")
         ->contains("AND `glpi_computers`.`is_template` = 0")
         ->contains("`glpi_computers`.`entities_id` IN ('2', '3', '4')")
         ->contains("OR (`glpi_computers`.`is_recursive`='1'" .
                    " AND `glpi_computers`.`entities_id` IN (0))")
         ->contains("`glpi_computers`.`name` LIKE '%test%'")
         ->contains("AND `glpi_softwares`.`id` = '10784'")
         ->contains("OR (`glpi_computers`.`serial` LIKE '%test2%'")
         ->contains("AND (`glpi_locations`.`id` = '11')")
         ->contains("(`glpi_users`.`id` = '2')")
         ->contains("OR (`glpi_users`.`id` = '3')")
         // match having
         ->matches("/HAVING\s*`ITEM_Budget_2`\s+<>\s+'5'\s+AND\s+\(\(`ITEM_Printer_1`\s+NOT LIKE\s+'%HP%'\s+OR\s+`ITEM_Printer_1`\s+IS NULL\)\s*\)/");
    }

    public function testViewCriterion()
    {
        $data = $this->doSearch('Computer', [
            'reset'      => 'reset',
            'is_deleted' => 0,
            'start'      => 0,
            'search'     => 'Search',
            'criteria'   => [
                [
                    'link'       => 'AND',
                    'field'      => 'view',
                    'searchtype' => 'contains',
                    'value'      => 'test',
                ],
            ]
        ]);

        $default_charset = DBConnection::getDefaultCharset();

        $this->string($data['sql']['search'])
         ->contains("`glpi_computers`.`is_deleted` = 0")
         ->contains("AND `glpi_computers`.`is_template` = 0")
         ->contains("`glpi_computers`.`entities_id` IN ('2', '3', '4')")
         ->contains("OR (`glpi_computers`.`is_recursive`='1'" .
                    " AND `glpi_computers`.`entities_id` IN (0))")
         ->matches("/`glpi_computers`\.`name` LIKE '%test%'/")
         ->matches("/OR\s*\(`glpi_entities`\.`completename`\s*LIKE '%test%'\s*\)/")
         ->matches("/OR\s*\(`glpi_states`\.`completename`\s*LIKE '%test%'\s*\)/")
         ->matches("/OR\s*\(`glpi_manufacturers`\.`name`\s*LIKE '%test%'\s*\)/")
         ->matches("/OR\s*\(`glpi_computers`\.`serial`\s*LIKE '%test%'\s*\)/")
         ->matches("/OR\s*\(`glpi_computertypes`\.`name`\s*LIKE '%test%'\s*\)/")
         ->matches("/OR\s*\(`glpi_computermodels`\.`name`\s*LIKE '%test%'\s*\)/")
         ->matches("/OR\s*\(`glpi_locations`\.`completename`\s*LIKE '%test%'\s*\)/")
         ->matches("/OR\s*\(1=0\s*\)/")->notmatches("/OR\s*\(CONVERT\(`glpi_computers`\.`date_mod` USING {$default_charset}\)\s*LIKE '%test%'\s*\)\)/");
    }

    public function testSearchOnRelationTable()
    {
        $data = $this->doSearch(\Change_Ticket::class, [
            'reset'      => 'reset',
            'is_deleted' => 0,
            'start'      => 0,
            'search'     => 'Search',
            'criteria'   => [
                [
                    'link'       => 'AND',
                    'field'      => '3',
                    'searchtype' => 'equals',
                    'value'      => '1',
                ],
            ]
        ]);

        $this->string($data['sql']['search'])
         ->contains("`glpi_changes`.`id` AS `ITEM_Change_Ticket_3`")
         ->contains("`glpi_changes_tickets`.`changes_id` = `glpi_changes`.`id`")
         ->contains("`glpi_changes`.`id` = '1'");
    }

    public function testUser()
    {
        $search_params = ['is_deleted'   => 0,
            'start'        => 0,
            'search'       => 'Search',
                                                     // profile
            'criteria'     => [0 => ['field'      => '20',
                'searchtype' => 'contains',
                'value'      => 'super-admin'
            ],
                                           // login
                1 => ['link'       => 'AND',
                    'field'      => '1',
                    'searchtype' => 'contains',
                    'value'      => 'glpi'
                ],
                                           // entity
                2 => ['link'       => 'AND',
                    'field'      => '80',
                    'searchtype' => 'equals',
                    'value'      => 0
                ],
                                           // is not not active
                3 => ['link'       => 'AND',
                    'field'      => '8',
                    'searchtype' => 'notequals',
                    'value'      => 0
                ]
            ]
        ];
        $data = $this->doSearch('User', $search_params);

       //expecting one result
        $this->integer($data['data']['totalcount'])->isIdenticalTo(1);
    }

    /**
     * This test will ensure that search options are using a valid datatype.
     */
    public function testSearchOptionsDatatype(): void
    {
        // Valid search options datatype
        $valid_datatypes = [
            // relational datatypes
            'dropdown',
            'itemlink',
            'itemtypename',

            // basic datatypes
            'bool',

            'number',
            'integer',
            'decimal',
            'count',

            'datetime',
            'date',

            'string',
            'text',

            // specific datatypes
            'color',
            'date_delay',
            'email',
            'language',
            'mac',
            'mio',
            'progressbar',
            'right',
            'timestamp',
            'weblink',

            'specific',
        ];

        $classes = $this->getClasses(
            false,
            [
                \CommonDBTM::class, // should be abstract
                \CommonImplicitTreeDropdown::class, // should be abstract
                \CommonITILRecurrentCron::class, // not searchable
                \CommonITILValidationCron::class, // not searchable
                \Item_Devices::class, // should be abstract
                \NetworkPortMigration::class, // has no table by default
                \NetworkPortInstantiation::class, // should be abstract
                \NotificationSettingConfig::class, // not searchable
                \PendingReasonCron::class, // not searchable
                '/^[A-z]+Stencil/', // not searchable
            ]
        );
        foreach ($classes as $class) {
            if (!is_a($class, \CommonDBTM::class, true)) {
                continue;
            }

            $item = new $class();

            $search_options = $item->searchOptions();

            if (method_exists($class, 'rawSearchOptionsToAdd')) {
                // `rawSearchOptionsToAdd` parameters are not identical on all methods, so we can
                // only check classes on which this method has no parameters.
                $reflection = new \ReflectionMethod($class, 'rawSearchOptionsToAdd');
                if (count($reflection->getParameters()) === 0) {
                    $search_options = array_merge($search_options, $item->getSearchOptionsToAdd());
                }
            }

            foreach ($search_options as $so) {
                $this->array($so);

                if (!array_key_exists('datatype', $so)) {
                    continue; // datatype can be undefined
                }

                $this->boolean(in_array($so['datatype'], $valid_datatypes))
                    ->isTrue(sprintf('Unexpected `%s` search option datatype in `%s` class.', $so['datatype'], $class));
            }
        }
    }

    /**
     * This test will add all searchoptions in each itemtype and check if the
     * search give a SQL error
     *
     * @return void
     */
    public function testSearchOptions()
    {
        $classes = $this->getSearchableClasses();
        foreach ($classes as $class) {
            $item = new $class();

           //load all options; so rawSearchOptionsToAdd to be tested
            $options = \Search::getCleanedOptions($item->getType());

            $multi_criteria = [];
            foreach ($options as $key => $data) {
                if (!is_int($key) || ($criterion_params = $this->getCriterionParams($item, $key, $data)) === null) {
                    continue;
                }

                // do a search query based on current search option
                $this->doSearch(
                    $class,
                    [
                        'is_deleted'   => 0,
                        'start'        => 0,
                        'criteria'     => [$criterion_params],
                        'metacriteria' => []
                    ]
                );

                $multi_criteria[] = $criterion_params;

                if (count($multi_criteria) > 50) {
                     // Limit criteria count to 50 to prevent performances issues
                     // and also prevent exceeding of MySQL join limit.
                     break;
                }
            }

          // do a search query with all criteria at the same time
            $search_params = ['is_deleted'   => 0,
                'start'        => 0,
                'criteria'     => $multi_criteria,
                'metacriteria' => []
            ];
            $this->doSearch($class, $search_params);
        }
    }

    /**
     * Test search with all meta to not have SQL errors
     *
     * @return void
     */
    public function testSearchAllMeta()
    {

        $classes = $this->getSearchableClasses();

       // extract metacriteria
        $itemtype_criteria = [];
        foreach ($classes as $class) {
            $itemtype = $class::getType();
            $itemtype_criteria[$itemtype] = [];
            $metaList = \Search::getMetaItemtypeAvailable($itemtype);
            foreach ($metaList as $metaitemtype) {
                $item = getItemForItemtype($metaitemtype);
                foreach ($item->searchOptions() as $key => $data) {
                    if (is_array($data) && array_key_exists('nometa', $data) && $data['nometa'] === true) {
                        continue;
                    }
                    if (!is_int($key) || ($criterion_params = $this->getCriterionParams($item, $key, $data)) === null) {
                        continue;
                    }

                    $criterion_params['itemtype'] = $metaitemtype;
                    $criterion_params['link'] = 'AND';

                    $itemtype_criteria[$itemtype][] = $criterion_params;
                }
            }
        }

        foreach ($itemtype_criteria as $itemtype => $criteria) {
            if (empty($criteria)) {
                continue;
            }

            $first_criteria_by_metatype = [];

           // Search with each meta criteria independently.
            foreach ($criteria as $criterion_params) {
                if (!array_key_exists($criterion_params['itemtype'], $first_criteria_by_metatype)) {
                    $first_criteria_by_metatype[$criterion_params['itemtype']] = $criterion_params;
                }

                $search_params = ['is_deleted'   => 0,
                    'start'        => 0,
                    'criteria'     => [0 => ['field'      => 'view',
                        'searchtype' => 'contains',
                        'value'      => ''
                    ]
                    ],
                    'metacriteria' => [$criterion_params]
                ];
                $this->doSearch($itemtype, $search_params);
            }

           // Search with criteria related to multiple meta items.
           // Limit criteria count to 5 to prevent performances issues (mainly on MariaDB).
           // Test would take hours if done using too many criteria on each request.
           // Thus, using 5 different meta items on a request seems already more than a normal usage.
            foreach (array_chunk($first_criteria_by_metatype, 3) as $criteria_chunk) {
                $search_params = ['is_deleted'   => 0,
                    'start'        => 0,
                    'criteria'     => [0 => ['field'      => 'view',
                        'searchtype' => 'contains',
                        'value'      => ''
                    ]
                    ],
                    'metacriteria' => $criteria_chunk
                ];
                $this->doSearch($itemtype, $search_params);
            }
        }
    }

    /**
     * Get criterion params for corresponding SO.
     *
     * @param CommonDBTM $item
     * @param int $so_key
     * @param array $so_data
     * @return null|array
     */
    private function getCriterionParams(CommonDBTM $item, int $so_key, array $so_data): ?array
    {
        global $DB;

        if ((array_key_exists('nosearch', $so_data) && $so_data['nosearch'])) {
            return null;
        }
        $actions = \Search::getActionsFor($item->getType(), $so_key);
        $searchtype = array_keys($actions)[0];

        switch ($so_data['datatype'] ?? null) {
            case 'bool':
            case 'integer':
            case 'number':
                $val = 0;
                break;
            case 'date':
            case 'date_delay':
                $val = date('Y-m-d');
                break;
            case 'datetime':
               // Search class expects seconds to be ":00".
                $val = date('Y-m-d H:i:00');
                break;
            case 'right':
                $val = READ;
                break;
            default:
                if (array_key_exists('table', $so_data) && array_key_exists('field', $so_data)) {
                    $field = $DB->tableExists($so_data['table']) ? $DB->getField($so_data['table'], $so_data['field']) : null;
                    if (preg_match('/int(\(\d+\))?( unsigned)?$/', $field['Type'] ?? '')) {
                        $val = 1;
                        break;
                    }
                }

                $val = 'val';
                break;
        }

        return [
            'field'      => $so_key,
            'searchtype' => $searchtype,
            'value'      => $val
        ];
    }

    public function testIsNotifyComputerGroup()
    {
        $search_params = ['is_deleted'   => 0,
            'start'        => 0,
            'search'       => 'Search',
            'criteria'     => [0 => ['field'      => 'view',
                'searchtype' => 'contains',
                'value'      => ''
            ]
            ],
                                                     // group is_notify
            'metacriteria' => [0 => ['link'       => 'AND',
                'itemtype'   => 'Group',
                'field'      => 20,
                'searchtype' => 'equals',
                'value'      => 1
            ]
            ]
        ];
        $this->login();
        $this->setEntity('_test_root_entity', true);

        $data = $this->doSearch('Computer', $search_params);

       //expecting no result
        $this->integer($data['data']['totalcount'])->isIdenticalTo(0);

        $computer1 = getItemByTypeName('Computer', '_test_pc01');

       //create group that can be notified
        $group = new \Group();
        $gid = $group->add(
            [
                'name'         => '_test_group01',
                'is_notify'    => '1',
                'entities_id'  => $computer1->fields['entities_id'],
                'is_recursive' => 1
            ]
        );
        $this->integer($gid)->isGreaterThan(0);

       //attach group to computer
        $updated = $computer1->update(
            [
                'id'        => $computer1->getID(),
                'groups_id' => $gid
            ]
        );
        $this->boolean($updated)->isTrue();

        $data = $this->doSearch('Computer', $search_params);

       //reset computer
        $updated = $computer1->update(
            [
                'id'        => $computer1->getID(),
                'groups_id' => 0
            ]
        );
        $this->boolean($updated)->isTrue();

        $this->integer($data['data']['totalcount'])->isIdenticalTo(1);
    }

    public function testDateBeforeOrNot()
    {
       //tickets created since one week
        $search_params = [
            'is_deleted'   => 0,
            'start'        => 0,
            'criteria'     => [
                0 => [
                    'field'      => 'view',
                    'searchtype' => 'contains',
                    'value'      => ''
                ],
            // creation date
                1 => [
                    'link'       => 'AND',
                    'field'      => '15',
                    'searchtype' => 'morethan',
                    'value'      => '-1WEEK'
                ]
            ]
        ];

        $data = $this->doSearch('Ticket', $search_params);

        $this->integer($data['data']['totalcount'])->isGreaterThan(1);

       //negate previous search
        $search_params['criteria'][1]['link'] = 'AND NOT';
        $data = $this->doSearch('Ticket', $search_params);

        $this->integer($data['data']['totalcount'])->isIdenticalTo(0);
    }

    /**
     * Test that searchOptions throws an exception when it finds a duplicate
     *
     * @return void
     */
    public function testGetSearchOptionsWException()
    {
        $error = 'Duplicate key 12 (One search option/Any option) in tests\units\DupSearchOpt searchOptions!';

        $this->when(
            function () {
                $item = new DupSearchOpt();
                $item->searchOptions();
            }
        )->error
         ->withType(E_USER_WARNING)
         ->withMessage($error)
         ->exists();
    }

    public function testEmptyOrNot()
    {
        $fname = __FUNCTION__;

        // Create 1 computer with data not empty
        $computer = new \Computer();
        $computer_id = $computer->add([
            'name' => $fname,
            'entities_id' => 0,
            'is_recursive' => 1,
            'users_id' => 2,
            'uuid' => 'c37f7ce8-af95-4676-b454-0959f2c5e162',
            'comment' => 'This is a test comment',
            'last_inventory_update' => date('Y-m-d H:i:00'),
        ]);
        $this->integer($computer_id)->isGreaterThan(0);

        $cvm = new \ItemVirtualMachine();
        $cvm_id = $cvm->add([
            'itemtype' => 'Computer',
            'items_id' => $computer_id,
            'name'         => $fname,
            'vcpu'         => 1,
        ]);
        $this->integer($cvm_id)->isGreaterThan(0);

        // Create 2 computers with empty data
        $computer_id = $computer->add([
            'name' => $fname,
            'entities_id' => 0,
            'is_recursive' => 1,
        ]);
        $this->integer($computer_id)->isGreaterThan(0);
        $cvm_id = $cvm->add([
            'itemtype' => 'Computer',
            'items_id' => $computer_id,
            'name'         => $fname,
        ]);
        $this->integer($cvm_id)->isGreaterThan(0);

        $computer_id = $computer->add([
            'name' => $fname,
            'entities_id' => 0,
            'is_recursive' => 1,
        ]);
        $this->integer($computer_id)->isGreaterThan(0);

        // Create 1 monitor with data not empty
        $monitor = new \Monitor();
        $monitor_id = $monitor->add([
            'name' => $fname,
            'entities_id' => 0,
            'is_recursive' => 1,
            'size' => 54.4,
        ]);
        $this->integer($monitor_id)->isGreaterThan(0);

        // Create 2 monitors with empty data
        $monitor = new \Monitor();
        $monitor_id = $monitor->add([
            'name' => $fname,
            'entities_id' => 0,
            'is_recursive' => 1,
        ]);
        $this->integer($monitor_id)->isGreaterThan(0);

        $monitor = new \Monitor();
        $monitor_id = $monitor->add([
            'name' => $fname,
            'entities_id' => 0,
            'is_recursive' => 1,
        ]);
        $this->integer($monitor_id)->isGreaterThan(0);

        $expected_counters = [
            [
                'field'    => 70, //user (itemlink)
                'itemtype' => 'Computer',
                'empty'    => 2,
                'notempty' => 1,
            ],
            [
                'field'    => 47, //uuid (varchar)
                'itemtype' => 'Computer',
                'empty'    => 2,
                'notempty' => 1,
            ],
            [
                'field'    => 16, //comment (text)
                'itemtype' => 'Computer',
                'empty'    => 2,
                'notempty' => 1,
            ],
            [
                'field'    => 9, //last inventory date (timestamp)
                'itemtype' => 'Computer',
                'empty'    => 2,
                'notempty' => 1,
            ],
            [
                'field'    => 164, //VCPU (integer)
                'itemtype' => 'Computer',
                'empty'    => 2,
                'notempty' => 1,
            ],
            [
                'field'    => 11, //Size (decimal)
                'itemtype' => 'Monitor',
                'empty'    => 2,
                'notempty' => 1,
            ],
        ];

        foreach ($expected_counters as $expected) {
            $search_params = [
                'is_deleted'   => 0,
                'start'        => 0,
                'criteria'     => [
                    0 => [
                        'field'      => 'view',
                        'searchtype' => 'contains',
                        'value'      => $fname
                    ],
                    1 => [
                        'field'      => $expected['field'],
                        'searchtype' => 'empty',
                        'value'      => 'null'
                    ]
                ]
            ];
            $data = $this->doSearch($expected['itemtype'], $search_params);
            $this->integer($data['data']['totalcount'])->isIdenticalTo($expected['empty']);

            //negate previous search
            $search_params['criteria'][1]['link'] = 'AND NOT';
            $data = $this->doSearch($expected['itemtype'], $search_params);
            $this->integer($data['data']['totalcount'])->isIdenticalTo($expected['notempty']);
        }
    }

    public function testManageParams()
    {
       // let's use TU_USER
        $this->login();
        $uid =  getItemByTypeName('User', TU_USER, true);

        $search = \Search::manageParams('Ticket', ['reset' => 1], false, false);
        $this->array(
            $search
        )->isEqualTo([
            'reset'        => 1,
            'start'        => 0,
            'order'        => 'DESC',
            'sort'         => 19,
            'is_deleted'   => 0,
            'criteria'     => [
                0 => [
                    'field' => 12,
                    'searchtype' => 'equals',
                    'value' => 'notold'
                ],
            ],
            'metacriteria' => [],
            'as_map'       => 0,
            'browse'       => 0,
            'unpublished'  => 1,
        ]);

       // now add a bookmark on Ticket view
        $bk = new \SavedSearch();
        $this->boolean(
            (bool)$bk->add(['name'         => 'All my tickets',
                'type'         => 1,
                'itemtype'     => 'Ticket',
                'users_id'     => $uid,
                'is_private'   => 1,
                'entities_id'  => 0,
                'is_recursive' => 1,
                'url'         => 'front/ticket.php?itemtype=Ticket&sort=2&order=DESC&start=0&criteria[0][field]=5&criteria[0][searchtype]=equals&criteria[0][value]=' . $uid
            ])
        )->isTrue();

        $bk_id = $bk->fields['id'];

        $bk_user = new \SavedSearch_User();
        $this->boolean(
            (bool)$bk_user->add(['users_id' => $uid,
                'itemtype' => 'Ticket',
                'savedsearches_id' => $bk_id
            ])
        )->isTrue();

        $search = \Search::manageParams('Ticket', ['reset' => 1], true, false);
        $this->array(
            $search
        )->isEqualTo([
            'reset'        => 1,
            'start'        => 0,
            'order'        => 'DESC',
            'sort'         => 2,
            'is_deleted'   => 0,
            'criteria'     => [
                0 => [
                    'field' => '5',
                    'searchtype' => 'equals',
                    'value' => $uid
                ],
            ],
            'metacriteria' => [],
            'itemtype' => 'Ticket',
            'savedsearches_id' => $bk_id,
            'as_map'           => 0,
            'browse'           => 0,
            'unpublished'      => 1,
        ]);

       // let's test for Computers
        $search = \Search::manageParams('Computer', ['reset' => 1], false, false);
        $this->array(
            $search
        )->isEqualTo([
            'reset'      => 1,
            'start'      => 0,
            'order'      => 'ASC',
            'sort'       => 0,
            'is_deleted' => 0,
            'criteria'   => [
                [
                    'link'       => 'AND',
                    'field'      => 'view',
                    'searchtype' => 'contains',
                    'value'      => '',
                ]
            ],
            'metacriteria'              => [],
            'as_map'                    => 0,
            'browse'                    => 0,
            'disable_order_by_fallback' => true,
            'unpublished'               => true,
        ]);

       // now add a bookmark on Computer view
        $bk = new \SavedSearch();
        $this->boolean(
            (bool)$bk->add(['name'         => 'Computer test',
                'type'         => 1,
                'itemtype'     => 'Computer',
                'users_id'     => $uid,
                'is_private'   => 1,
                'entities_id'  => 0,
                'is_recursive' => 1,
                'url'         => 'front/computer.php?itemtype=Computer&sort=31&order=DESC&criteria%5B0%5D%5Bfield%5D=view&criteria%5B0%5D%5Bsearchtype%5D=contains&criteria%5B0%5D%5Bvalue%5D=test'
            ])
        )->isTrue();

        $bk_id = $bk->fields['id'];

        $bk_user = new \SavedSearch_User();
        $this->boolean(
            (bool)$bk_user->add(['users_id' => $uid,
                'itemtype' => 'Computer',
                'savedsearches_id' => $bk_id
            ])
        )->isTrue();

        $search = \Search::manageParams('Computer', ['reset' => 1], true, false);
        $this->array(
            $search
        )->isEqualTo([
            'reset'        => 1,
            'start'        => 0,
            'order'        => 'DESC',
            'sort'         => 31,
            'is_deleted'   => 0,
            'criteria'     => [
                0 => [
                    'field'      => 'view',
                    'searchtype' => 'contains',
                    'value'      => 'test'
                ],
            ],
            'metacriteria'              => [],
            'itemtype'                  => 'Computer',
            'savedsearches_id'          => $bk_id,
            'as_map'                    => 0,
            'browse'                    => 0,
            'unpublished'               => 1,
            'disable_order_by_fallback' => true,
        ]);
    }

    public function addSelectProvider()
    {
        return [
            'special_fk' => [[
                'itemtype'  => 'Computer',
                'ID'        => 24, // users_id_tech
                'sql'       => '`glpi_users_users_id_tech`.`name` AS `ITEM_Computer_24`, `glpi_users_users_id_tech`.`realname` AS `ITEM_Computer_24_realname`,
                           `glpi_users_users_id_tech`.`id` AS `ITEM_Computer_24_id`, `glpi_users_users_id_tech`.`firstname` AS `ITEM_Computer_24_firstname`,'
            ]
            ],
            'regular_fk' => [[
                'itemtype'  => 'Computer',
                'ID'        => 70, // users_id
                'sql'       => '`glpi_users`.`name` AS `ITEM_Computer_70`, `glpi_users`.`realname` AS `ITEM_Computer_70_realname`,
                           `glpi_users`.`id` AS `ITEM_Computer_70_id`, `glpi_users`.`firstname` AS `ITEM_Computer_70_firstname`,'
            ]
            ],
        ];
    }

    /**
     * @dataProvider addSelectProvider
     */
    public function testAddSelect($provider)
    {
        $sql_select = \Search::addSelect($provider['itemtype'], $provider['ID']);

        $this->string($this->cleanSQL($sql_select))
         ->isEqualTo($this->cleanSQL($provider['sql']));
    }

    public function addLeftJoinProvider()
    {
        return [
            'itemtype_item_revert' => [[
                'itemtype'           => 'Project',
                'table'              => \Contact::getTable(),
                'field'              => 'name',
                'linkfield'          => 'id',
                'meta'               => false,
                'meta_type'          => null,
                'joinparams'         => [
                    'jointype'          => 'itemtype_item_revert',
                    'specific_itemtype' => 'Contact',
                    'beforejoin'        => [
                        'table'      => \ProjectTeam::getTable(),
                        'joinparams' => [
                            'jointype' => 'child',
                        ]
                    ]
                ],
                'sql' => "LEFT JOIN `glpi_projectteams`
                        ON (`glpi_projects`.`id` = `glpi_projectteams`.`projects_id`)
                      LEFT JOIN `glpi_contacts`  AS `glpi_contacts_id_d36f89b191ea44cf6f7c8414b12e1e50`
                        ON (`glpi_contacts_id_d36f89b191ea44cf6f7c8414b12e1e50`.`id` = `glpi_projectteams`.`items_id`
                        AND `glpi_projectteams`.`itemtype` = 'Contact')"
            ]
            ],
            'special_fk' => [[
                'itemtype'           => 'Computer',
                'table'              => \User::getTable(),
                'field'              => 'name',
                'linkfield'          => 'users_id_tech',
                'meta'               => false,
                'meta_type'          => null,
                'joinparams'         => [],
                'sql' => "LEFT JOIN `glpi_users` AS `glpi_users_users_id_tech` ON (`glpi_computers`.`users_id_tech` = `glpi_users_users_id_tech`.`id`)"
            ]
            ],
            'regular_fk' => [[
                'itemtype'           => 'Computer',
                'table'              => \User::getTable(),
                'field'              => 'name',
                'linkfield'          => 'users_id',
                'meta'               => false,
                'meta_type'          => null,
                'joinparams'         => [],
                'sql' => "LEFT JOIN `glpi_users` ON (`glpi_computers`.`users_id` = `glpi_users`.`id`)"
            ]
            ],

            'linkfield in beforejoin' => [[
                'itemtype'           => 'Ticket',
                'table'              => 'glpi_validatorsubstitutes',
                'field'              => 'name',
                'linkfield'          => 'validatorsubstitutes_id',
                'meta'               => false,
                'meta_type'          => null,
                'joinparams'         => [
                    'beforejoin'         => [
                        'table'          => 'glpi_validatorsubstitutes',
                        'joinparams'         => [
                            'jointype'           => 'child',
                            'beforejoin'         => [
                                'table'              => \User::getTable(),
                                'linkfield'          => 'users_id_validate',
                                'joinparams'             => [
                                    'beforejoin'             => [
                                        'table'                  => \TicketValidation::getTable(),
                                        'joinparams'                 => [
                                            'jointype'                   => 'child',
                                        ]
                                    ]
                                ]
                            ]
                        ],
                    ]
                ],
                // This is a real use case. Ensure the LEFT JOIN chain uses consistent table names (see glpi_users_users_id_validate)
                'sql' => "LEFT JOIN `glpi_ticketvalidations` "
                . "ON (`glpi_tickets`.`id` = `glpi_ticketvalidations`.`tickets_id`) "
                . "LEFT JOIN `glpi_users` AS `glpi_users_users_id_validate_57751ba960bd8511d2ad8a01bd8487f4` "
                . "ON (`glpi_ticketvalidations`.`users_id_validate` = `glpi_users_users_id_validate_57751ba960bd8511d2ad8a01bd8487f4`.`id`) "
                . "LEFT JOIN `glpi_validatorsubstitutes` AS `glpi_validatorsubstitutes_f1e9cbef8429d6d41e308371824d1632` "
                . "ON (`glpi_users_users_id_validate_57751ba960bd8511d2ad8a01bd8487f4`.`id` = `glpi_validatorsubstitutes_f1e9cbef8429d6d41e308371824d1632`.`users_id`) "
                . "LEFT JOIN `glpi_validatorsubstitutes` AS `glpi_validatorsubstitutes_c9b716cdcdcfe62bc267613fce4d1f48` "
                . "ON (`glpi_validatorsubstitutes_f1e9cbef8429d6d41e308371824d1632`.`validatorsubstitutes_id` = `glpi_validatorsubstitutes_c9b716cdcdcfe62bc267613fce4d1f48`.`id`)"
            ]
            ],
        ];
    }

    /**
     * @dataProvider addLeftJoinProvider
     */
    public function testAddLeftJoin($lj_provider)
    {
        $already_link_tables = [];

        $sql_join = \Search::addLeftJoin(
            $lj_provider['itemtype'],
            getTableForItemType($lj_provider['itemtype']),
            $already_link_tables,
            $lj_provider['table'],
            $lj_provider['linkfield'],
            $lj_provider['meta'],
            $lj_provider['meta_type'],
            $lj_provider['joinparams'],
            $lj_provider['field']
        );

        $this->string($this->cleanSQL($sql_join))
           ->isEqualTo($this->cleanSQL($lj_provider['sql']));
    }

    protected function addOrderByProvider(): array
    {
        return [
         // Generic examples
            [
                'Computer',
                [
                    [
                        'searchopt_id' => 5,
                        'order'        => 'ASC'
                    ]
                ], ' ORDER BY `ITEM_Computer_5` ASC'
            ],
            [
                'Computer',
                [
                    [
                        'searchopt_id' => 5,
                        'order'        => 'DESC'
                    ]
                ], ' ORDER BY `ITEM_Computer_5` DESC'
            ],
            [
                'Computer',
                [
                    [
                        'searchopt_id' => 5,
                        'order'        => 'INVALID'
                    ]
                ], ' ORDER BY `ITEM_Computer_5` DESC'
            ],
            [
                'Computer',
                [
                    [
                        'searchopt_id' => 5,
                    ]
                ], ' ORDER BY `ITEM_Computer_5` ASC'
            ],
         // Simple Hard-coded cases
            [
                'IPAddress',
                [
                    [
                        'searchopt_id' => 1,
                        'order'        => 'ASC'
                    ]
                ], ' ORDER BY INET6_ATON(`glpi_ipaddresses`.`name`) ASC'
            ],
            [
                'IPAddress',
                [
                    [
                        'searchopt_id' => 1,
                        'order'        => 'DESC'
                    ]
                ], ' ORDER BY INET6_ATON(`glpi_ipaddresses`.`name`) DESC'
            ],
            [
                'User',
                [
                    [
                        'searchopt_id' => 1,
                        'order'        => 'ASC'
                    ]
                ], ' ORDER BY `glpi_users`.`name` ASC'
            ],
            [
                'User',
                [
                    [
                        'searchopt_id' => 1,
                        'order'        => 'DESC'
                    ]
                ], ' ORDER BY `glpi_users`.`name` DESC'
            ],
         // Multiple sort cases
            [
                'Computer',
                [
                    [
                        'searchopt_id' => 5,
                        'order'        => 'ASC'
                    ],
                    [
                        'searchopt_id' => 6,
                        'order'        => 'ASC'
                    ],
                ], ' ORDER BY `ITEM_Computer_5` ASC, `ITEM_Computer_6` ASC'
            ],
            [
                'Computer',
                [
                    [
                        'searchopt_id' => 5,
                        'order'        => 'ASC'
                    ],
                    [
                        'searchopt_id' => 6,
                        'order'        => 'DESC'
                    ],
                ], ' ORDER BY `ITEM_Computer_5` ASC, `ITEM_Computer_6` DESC'
            ],
        ];
    }

    /**
<<<<<<< HEAD
=======
     * @dataProvider addOrderByBCProvider
     */
    public function testAddOrderByBC($itemtype, $id, $order, $expected)
    {
        $result = null;
        $this->when(
            function () use (&$result, $itemtype, $id, $order) {
                $result = \Search::addOrderBy($itemtype, $id, $order);
            }
        )->error()
         ->withType(E_USER_DEPRECATED)
         ->withMessage('The parameters for Search::addOrderBy have changed to allow sorting by multiple fields. Please update your calling code.')
            ->exists();
        $this->string($result)->isEqualTo($expected);

       // Complex cases
        $table_addtable = 'glpi_users_af1042e23ce6565cfe58c6db91f84692';
        $table_ticket_user = 'glpi_tickets_users_019878060c6d5f06cbe3c4d7c31dec24';

        $_SESSION['glpinames_format'] = \User::FIRSTNAME_BEFORE;
        $user_order_1 = null;
        $this->when(
            function () use (&$user_order_1) {
                $user_order_1 = \Search::addOrderBy('Ticket', 4, 'ASC');
            }
        )->error()
         ->withType(E_USER_DEPRECATED)
         ->withMessage('The parameters for Search::addOrderBy have changed to allow sorting by multiple fields. Please update your calling code.')
            ->exists();
        $this->string($user_order_1)->isEqualTo(" ORDER BY GROUP_CONCAT(DISTINCT CONCAT(
                                    IFNULL(`$table_addtable`.`firstname`, ''),
                                    IFNULL(`$table_addtable`.`realname`, ''),
                                    IFNULL(`$table_addtable`.`name`, ''),
                                IFNULL(`$table_ticket_user`.`alternative_email`, '')
                                ) ORDER BY CONCAT(
                                    IFNULL(`$table_addtable`.`firstname`, ''),
                                    IFNULL(`$table_addtable`.`realname`, ''),
                                    IFNULL(`$table_addtable`.`name`, ''),
                                IFNULL(`$table_ticket_user`.`alternative_email`, '')) ASC
                                ) ASC ");

        $user_order_2 = null;
        $this->when(
            function () use (&$user_order_2) {
                $user_order_2 = \Search::addOrderBy('Ticket', 4, 'DESC');
            }
        )->error()
         ->withType(E_USER_DEPRECATED)
         ->withMessage('The parameters for Search::addOrderBy have changed to allow sorting by multiple fields. Please update your calling code.')
            ->exists();
        $this->string($user_order_2)->isEqualTo(" ORDER BY GROUP_CONCAT(DISTINCT CONCAT(
                                    IFNULL(`$table_addtable`.`firstname`, ''),
                                    IFNULL(`$table_addtable`.`realname`, ''),
                                    IFNULL(`$table_addtable`.`name`, ''),
                                IFNULL(`$table_ticket_user`.`alternative_email`, '')
                                ) ORDER BY CONCAT(
                                    IFNULL(`$table_addtable`.`firstname`, ''),
                                    IFNULL(`$table_addtable`.`realname`, ''),
                                    IFNULL(`$table_addtable`.`name`, ''),
                                IFNULL(`$table_ticket_user`.`alternative_email`, '')) ASC
                                ) DESC ");

        $_SESSION['glpinames_format'] = \User::REALNAME_BEFORE;
        $user_order_3 = null;
        $this->when(
            function () use (&$user_order_3) {
                $user_order_3 = \Search::addOrderBy('Ticket', 4, 'ASC');
            }
        )->error()
         ->withType(E_USER_DEPRECATED)
         ->withMessage('The parameters for Search::addOrderBy have changed to allow sorting by multiple fields. Please update your calling code.')
            ->exists();
        $this->string($user_order_3)->isEqualTo(" ORDER BY GROUP_CONCAT(DISTINCT CONCAT(
                                    IFNULL(`$table_addtable`.`realname`, ''),
                                    IFNULL(`$table_addtable`.`firstname`, ''),
                                    IFNULL(`$table_addtable`.`name`, ''),
                                IFNULL(`$table_ticket_user`.`alternative_email`, '')
                                ) ORDER BY CONCAT(
                                    IFNULL(`$table_addtable`.`realname`, ''),
                                    IFNULL(`$table_addtable`.`firstname`, ''),
                                    IFNULL(`$table_addtable`.`name`, ''),
                                IFNULL(`$table_ticket_user`.`alternative_email`, '')) ASC
                                ) ASC ");

        $user_order_4 = null;
        $this->when(
            function () use (&$user_order_4) {
                $user_order_4 = \Search::addOrderBy('Ticket', 4, 'DESC');
            }
        )->error()
         ->withType(E_USER_DEPRECATED)
         ->withMessage('The parameters for Search::addOrderBy have changed to allow sorting by multiple fields. Please update your calling code.')
            ->exists();
        $this->string($user_order_4)->isEqualTo(" ORDER BY GROUP_CONCAT(DISTINCT CONCAT(
                                    IFNULL(`$table_addtable`.`realname`, ''),
                                    IFNULL(`$table_addtable`.`firstname`, ''),
                                    IFNULL(`$table_addtable`.`name`, ''),
                                IFNULL(`$table_ticket_user`.`alternative_email`, '')
                                ) ORDER BY CONCAT(
                                    IFNULL(`$table_addtable`.`realname`, ''),
                                    IFNULL(`$table_addtable`.`firstname`, ''),
                                    IFNULL(`$table_addtable`.`name`, ''),
                                IFNULL(`$table_ticket_user`.`alternative_email`, '')) ASC
                                ) DESC ");
    }

    /**
>>>>>>> c6ee99a5
     * @dataProvider addOrderByProvider
     */
    public function testAddOrderBy($itemtype, $sort_fields, $expected)
    {
        $result = \Search::addOrderBy($itemtype, $sort_fields);
        $this->string($result)->isEqualTo($expected);

       // Complex cases
        $table_addtable = 'glpi_users_af1042e23ce6565cfe58c6db91f84692';
        $table_ticket_user = 'glpi_tickets_users_019878060c6d5f06cbe3c4d7c31dec24';

        $_SESSION['glpinames_format'] = \User::FIRSTNAME_BEFORE;
        $user_order_1 = \Search::addOrderBy('Ticket', [
            [
                'searchopt_id' => 4,
                'order'        => 'ASC'
            ]
        ]);
        $this->string($user_order_1)->isEqualTo(" ORDER BY GROUP_CONCAT(DISTINCT CONCAT(
                                    IFNULL(`$table_addtable`.`firstname`, ''),
                                    IFNULL(`$table_addtable`.`realname`, ''),
                                    IFNULL(`$table_addtable`.`name`, ''),
                                IFNULL(`$table_ticket_user`.`alternative_email`, '')
                                ) ORDER BY CONCAT(
                                    IFNULL(`$table_addtable`.`firstname`, ''),
                                    IFNULL(`$table_addtable`.`realname`, ''),
                                    IFNULL(`$table_addtable`.`name`, ''),
                                IFNULL(`$table_ticket_user`.`alternative_email`, '')) ASC
<<<<<<< HEAD
                            ) ASC");
=======
                                ) ASC ");
>>>>>>> c6ee99a5
        $user_order_2 = \Search::addOrderBy('Ticket', [
            [
                'searchopt_id' => 4,
                'order'        => 'DESC'
            ]
        ]);
        $this->string($user_order_2)->isEqualTo(" ORDER BY GROUP_CONCAT(DISTINCT CONCAT(
                                    IFNULL(`$table_addtable`.`firstname`, ''),
                                    IFNULL(`$table_addtable`.`realname`, ''),
                                    IFNULL(`$table_addtable`.`name`, ''),
                                IFNULL(`$table_ticket_user`.`alternative_email`, '')
                                ) ORDER BY CONCAT(
                                    IFNULL(`$table_addtable`.`firstname`, ''),
                                    IFNULL(`$table_addtable`.`realname`, ''),
                                    IFNULL(`$table_addtable`.`name`, ''),
                                IFNULL(`$table_ticket_user`.`alternative_email`, '')) ASC
<<<<<<< HEAD
                            ) DESC");
=======
                                ) DESC ");
>>>>>>> c6ee99a5

        $_SESSION['glpinames_format'] = \User::REALNAME_BEFORE;
        $user_order_3 = \Search::addOrderBy('Ticket', [
            [
                'searchopt_id' => 4,
                'order'        => 'ASC'
            ]
        ]);
        $this->string($user_order_3)->isEqualTo(" ORDER BY GROUP_CONCAT(DISTINCT CONCAT(
                                    IFNULL(`$table_addtable`.`realname`, ''),
                                    IFNULL(`$table_addtable`.`firstname`, ''),
                                    IFNULL(`$table_addtable`.`name`, ''),
                                IFNULL(`$table_ticket_user`.`alternative_email`, '')
                                ) ORDER BY CONCAT(
                                    IFNULL(`$table_addtable`.`realname`, ''),
                                    IFNULL(`$table_addtable`.`firstname`, ''),
                                    IFNULL(`$table_addtable`.`name`, ''),
                                IFNULL(`$table_ticket_user`.`alternative_email`, '')) ASC
<<<<<<< HEAD
                            ) ASC");
=======
                                ) ASC ");
>>>>>>> c6ee99a5
        $user_order_4 = \Search::addOrderBy('Ticket', [
            [
                'searchopt_id' => 4,
                'order'        => 'DESC'
            ]
        ]);
        $this->string($user_order_4)->isEqualTo(" ORDER BY GROUP_CONCAT(DISTINCT CONCAT(
                                    IFNULL(`$table_addtable`.`realname`, ''),
                                    IFNULL(`$table_addtable`.`firstname`, ''),
                                    IFNULL(`$table_addtable`.`name`, ''),
                                IFNULL(`$table_ticket_user`.`alternative_email`, '')
                                ) ORDER BY CONCAT(
                                    IFNULL(`$table_addtable`.`realname`, ''),
                                    IFNULL(`$table_addtable`.`firstname`, ''),
                                    IFNULL(`$table_addtable`.`name`, ''),
                                IFNULL(`$table_ticket_user`.`alternative_email`, '')) ASC
<<<<<<< HEAD
                            ) DESC");
=======
                                ) DESC ");
>>>>>>> c6ee99a5
    }

    /**
     * Data provider for testAddOrderByUser
     */
    protected function testAddOrderByUserProvider(): iterable
    {
        global $DB;

        $this->login('glpi', 'glpi');

        $user_1 = getItemByTypeName('User', TU_USER)->getID();
        $user_2 = getItemByTypeName('User', 'glpi')->getID();
        $group_1 = getItemByTypeName('Group', '_test_group_1')->getID();

        $this->boolean($DB->delete(Change::getTable(), [1]))->isTrue();

        // Creates Changes with different requesters
        $this->createItems('Change', [
            // Test set on requester
            [
                'name' => 'testAddOrderByUser user 1 (R)',
                'content' => '',
                '_actors' => [
                    'requester' => [['itemtype' => 'User', 'items_id' => $user_1]],
                ]
            ],
            [
                'name' => 'testAddOrderByUser user 2 (R)',
                'content' => '',
                '_actors' => [
                    'requester' => [['itemtype' => 'User', 'items_id' => $user_2]],
                ]
            ],
            [
                'name' => 'testAddOrderByUser user 1 (R) + user 2 (R)',
                'content' => '',
                '_actors' => [
                    'requester' => [
                        ['itemtype' => 'User', 'items_id' => $user_1],
                        ['itemtype' => 'User', 'items_id' => $user_2],
                    ],
                ]
            ],
            [
                'name' => 'testAddOrderByUser anonymous user (R)',
                'content' => '',
                '_actors' => [
                    'requester' => [
                        [
                            'itemtype' => 'User',
                            'items_id' => 0,
                            "alternative_email" => "myemail@email.com",
                            'use_notification' => true
                        ]
                    ],
                ]
            ],
            [
                'name' => 'testAddOrderByUser group 1 (R)',
                'content' => '',
                '_actors' => [
                    'requester' => [['itemtype' => 'Group', 'items_id' => $group_1]],
                ]
            ],
            [
                'name' => 'testAddOrderByUser user 1 (R) + group 1 (R)',
                'content' => '',
                '_actors' => [
                    'requester' => [
                        ['itemtype' => 'User', 'items_id' => $user_1],
                        ['itemtype' => 'Group', 'items_id' => $group_1],
                    ],
                ]
            ],
        ]);

        yield [
            'search_params' => [
                'is_deleted' => 0,
                'start' => 0,
                'criteria[0][field]' => 1,
                'criteria[0][searchtype]' => 'contains',
                'criteria[0][value]' => 'testAddOrderByUser',
                'sort' => 4,
                'order' => 'ASC',
            ],
            'expected_order' => [
                'testAddOrderByUser group 1 (R)',              //  no requester
                'testAddOrderByUser user 1 (R)',               //  _test_user
                'testAddOrderByUser user 1 (R) + group 1 (R)', //  _test_user
                'testAddOrderByUser user 1 (R) + user 2 (R)',  //  _test_user, glpi
                'testAddOrderByUser user 2 (R)',               //  glpi
                'testAddOrderByUser anonymous user (R)',       //  myemail@email.com
            ]
        ];

        yield [
            'search_params' => [
                'is_deleted' => 0,
                'start' => 0,
                'criteria[0][field]' => 1,
                'criteria[0][searchtype]' => 'contains',
                'criteria[0][value]' => 'testAddOrderByUser',
                'sort' => 4,
                'order' => 'DESC',
            ],
            'expected_order' => [
                'testAddOrderByUser anonymous user (R)',       //  myemail@email.com
                'testAddOrderByUser user 2 (R)',               //  glpi
                'testAddOrderByUser user 1 (R) + user 2 (R)',  //  _test_user, glpi
                'testAddOrderByUser user 1 (R)',               //  _test_user
                'testAddOrderByUser user 1 (R) + group 1 (R)', //  _test_user
                'testAddOrderByUser group 1 (R)',              //  no requester
            ]
        ];
    }

    /**
     * @dataProvider testAddOrderByUserProvider
     */
    public function testAddOrderByUser(
        array $search_params,
        array $expected_order
    ) {
        $data = $this->doSearch('Change', $search_params);

        // Extract items names
        $items = [];
        foreach ($data['data']['rows'] as $row) {
            $items[] = $row['raw']['ITEM_Change_1'];
        }

        // Validate order
        $this->array($items)->isEqualTo($expected_order);
    }

    private function cleanSQL($sql)
    {
        // Clean whitespaces
        $sql = preg_replace('/\s+/', ' ', $sql);

        // Remove whitespaces around parenthesis
        $sql = preg_replace('/\(\s+/', '(', $sql);
        $sql = preg_replace('/\s+\)/', ')', $sql);

        $sql = trim($sql);

        return $sql;
    }

    public function testAllAssetsFields()
    {
        global $CFG_GLPI, $DB;

        $needed_fields = [
            'id',
            'name',
            'states_id',
            'locations_id',
            'serial',
            'otherserial',
            'comment',
            'users_id',
            'contact',
            'contact_num',
            'groups_id',
            'date_mod',
            'manufacturers_id',
            'groups_id_tech',
            'entities_id',
        ];

        foreach ($CFG_GLPI["asset_types"] as $itemtype) {
            $table = getTableForItemType($itemtype);

            foreach ($needed_fields as $field) {
                $this->boolean($DB->fieldExists($table, $field))
                 ->isTrue("$table.$field is missing");
            }
        }
    }

    public function testTickets()
    {
        $tech_users_id = getItemByTypeName('User', "tech", true);

       // reduce the right of tech profile
       // to have only the right of display their own tickets
        \ProfileRight::updateProfileRights(getItemByTypeName('Profile', "Technician", true), [
            'Ticket' => (\Ticket::READMY)
        ]);

       // add a group for tech user
        $group = new \Group();
        $groups_id = $group->add([
            'name' => "test group for tech user"
        ]);
        $this->integer((int)$groups_id)->isGreaterThan(0);
        $group_user = new \Group_User();
        $this->integer(
            (int)$group_user->add([
                'groups_id' => $groups_id,
                'users_id'  => $tech_users_id
            ])
        )->isGreaterThan(0);

       // create a ticket
        $ticket = new \Ticket();
        $this->integer((int)$ticket->add([
            'name'         => "test ticket visibility for tech user with READNEWTICKET right",
            'content'      => "test ticket visibility for tech user with READNEWTICKET right",
        ]))->isGreaterThan(0);

       // let's use tech user
        $this->login('tech', 'tech');

       // do search and check presence of the created problem
        $data = \Search::prepareDatasForSearch('Ticket', ['reset' => 'reset']);
        \Search::constructSQL($data);
        \Search::constructData($data);

        $this->integer($data['data']['totalcount'])->isEqualTo(0);

       // update the right of tech profile
       // to have only the right of display their own tickets and tickets with incoming status
        \ProfileRight::updateProfileRights(getItemByTypeName('Profile', "Technician", true), [
            'Ticket' => (\Ticket::READMY + \Ticket::READNEWTICKET)
        ]);

        // reload current profile to take into account the new rights
        $this->login('tech', 'tech');

       // do search and check presence of the created problem
        $data = \Search::prepareDatasForSearch('Ticket', ['reset' => 'reset']);
        \Search::constructSQL($data);
        \Search::constructData($data);

        foreach ($data['data']['rows'][0]['raw'] as $key => $value) {
            if (str_ends_with($key, 'status')) {
                $this->array($data)
                 ->array['data']
                 ->array['rows']
                 ->array[0]
                 ->array['raw']
                 ->integer[$key]->isEqualTo(\Ticket::INCOMING);
            }
        }
    }

    public function testProblems()
    {
        $tech_users_id = getItemByTypeName('User', "tech", true);

       // reduce the right of tech profile
       // to have only the right of display their own problems (created, assign)
        \ProfileRight::updateProfileRights(getItemByTypeName('Profile', "Technician", true), [
            'Problem' => (\Problem::READMY + READNOTE + UPDATENOTE)
        ]);

       // add a group for tech user
        $group = new \Group();
        $groups_id = $group->add([
            'name' => "test group for tech user"
        ]);
        $this->integer((int)$groups_id)->isGreaterThan(0);
        $group_user = new \Group_User();
        $this->integer(
            (int)$group_user->add([
                'groups_id' => $groups_id,
                'users_id'  => $tech_users_id
            ])
        )->isGreaterThan(0);

       // create a problem and assign group with tech user
        $problem = new \Problem();
        $this->integer(
            (int)$problem->add([
                'name'              => "test problem visibility for tech",
                'content'           => "test problem visibility for tech",
                '_groups_id_assign' => $groups_id
            ])
        )->isGreaterThan(0);

       // let's use tech user
        $this->login('tech', 'tech');

       // do search and check presence of the created problem
        $data = \Search::prepareDatasForSearch('Problem', ['reset' => 'reset']);
        \Search::constructSQL($data);
        \Search::constructData($data);

        $this->integer($data['data']['totalcount'])->isEqualTo(1);
        $this->array($data)
         ->array['data']
         ->array['rows']
         ->array[0]
         ->array['raw']
         ->string['ITEM_Problem_1']->isEqualTo('test problem visibility for tech');
    }

    public function testChanges()
    {
        $tech_users_id = getItemByTypeName('User', "tech", true);

       // reduce the right of tech profile
       // to have only the right of display their own changes (created, assign)
        \ProfileRight::updateProfileRights(getItemByTypeName('Profile', "Technician", true), [
            'Change' => (\Change::READMY + READNOTE + UPDATENOTE)
        ]);

       // add a group for tech user
        $group = new \Group();
        $groups_id = $group->add([
            'name' => "test group for tech user"
        ]);
        $this->integer((int)$groups_id)->isGreaterThan(0);

        $group_user = new \Group_User();
        $this->integer(
            (int)$group_user->add([
                'groups_id' => $groups_id,
                'users_id'  => $tech_users_id
            ])
        )->isGreaterThan(0);

       // create a Change and assign group with tech user
        $change = new \Change();
        $this->integer(
            (int)$change->add([
                'name'              => "test Change visibility for tech",
                'content'           => "test Change visibility for tech",
                '_groups_id_assign' => $groups_id
            ])
        )->isGreaterThan(0);

       // let's use tech user
        $this->login('tech', 'tech');

       // do search and check presence of the created Change
        $data = \Search::prepareDatasForSearch('Change', ['reset' => 'reset']);
        \Search::constructSQL($data);
        \Search::constructData($data);

        $this->integer($data['data']['totalcount'])->isEqualTo(1);
        $this->array($data)
         ->array['data']
         ->array['rows']
         ->array[0]
         ->array['raw']
         ->string['ITEM_Change_1']->isEqualTo('test Change visibility for tech');
    }

    public function testSearchDdTranslation()
    {
        global $CFG_GLPI;

        $this->login();
        $conf = new \Config();
        $conf->setConfigurationValues('core', ['translate_dropdowns' => 1]);
        $CFG_GLPI['translate_dropdowns'] = 1;

        $state = new \State();
        $this->boolean($state->maybeTranslated())->isTrue();

        $sid = $state->add([
            'name'         => 'A test state',
            'is_recursive' => 1
        ]);
        $this->integer($sid)->isGreaterThan(0);

        $ddtrans = new \DropdownTranslation();
        $this->integer(
            $ddtrans->add([
                'itemtype'  => $state->getType(),
                'items_id'  => $state->fields['id'],
                'language'  => 'fr_FR',
                'field'     => 'completename',
                'value'     => 'Un status de test'
            ])
        )->isGreaterThan(0);

        $_SESSION['glpi_dropdowntranslations'] = [$state->getType() => ['completename' => '']];

        $search_params = [
            'is_deleted'   => 0,
            'start'        => 0,
            'criteria'     => [
                0 => [
                    'field'      => 'view',
                    'searchtype' => 'contains',
                    'value'      => 'test'
                ]
            ],
            'metacriteria' => []
        ];

        $data = $this->doSearch('State', $search_params);

        $this->integer($data['data']['totalcount'])->isIdenticalTo(1);

        $conf->setConfigurationValues('core', ['translate_dropdowns' => 0]);
        $CFG_GLPI['translate_dropdowns'] = 0;
        unset($_SESSION['glpi_dropdowntranslations']);
    }

    public function dataInfocomOptions()
    {
        return [
            [1, false],
            [2, false],
            [4, false],
            [40, false],
            [31, false],
            [80, false],
            [25, true],
            [26, true],
            [27, true],
            [28, true],
            [37, true],
            [38, true],
            [50, true],
            [51, true],
            [52, true],
            [53, true],
            [54, true],
            [55, true],
            [56, true],
            [57, true],
            [58, true],
            [59, true],
            [120, true],
            [122, true],
            [123, true],
            [124, true],
            [125, true],
            [142, true],
            [159, true],
            [173, true],
        ];
    }

    /**
     * @dataProvider dataInfocomOptions
     */
    public function testIsInfocomOption($index, $expected)
    {
        $this->boolean(\Search::isInfocomOption('Computer', $index))->isIdenticalTo($expected);
    }

    protected function makeTextSearchValueProvider()
    {
        return [
            ['NULL', null],
            ['null', null],
            ['', ''],
            ['^', '%'],
            ['$', ''],
            ['^$', ''],
            ['$^', '%$^%'], // inverted ^ and $
            ['looking for', '%looking for%'],
            ['^starts with', 'starts with%'],
            ['ends with$', '%ends with'],
            ['^exact string$', 'exact string'],
            ['a ^ in the middle$', '%a ^ in the middle'],
            ['^and $ not at the end', 'and $ not at the end%'],
            ['45$^ab5', '%45$^ab5%'],
            ['^ ltrim', 'ltrim%'],
            ['rtim this   $', '%rtim this'],
            ['  extra spaces ', '%extra spaces%'],
            ['^ exactval $', 'exactval'],
            ['snake_case', '%snake\_case%'], // _ is a wildcard that must be escaped
            ['quot\'ed', '%quot\'ed%'], // quotes should not be escaped by this method
            ['<PROD-15>$', '%<PROD-15>'],
            ['A&B', '%A&B%'],
            ["backslashes \\ \\\\ are twice escaped when not used in ', \n, \r, ... ", "%backslashes \\\\ \\\\\\\\ are twice escaped when not used in ', \n, \r, ...%"],
        ];
    }

    /**
     * @dataProvider makeTextSearchValueProvider
     */
    public function testMakeTextSearchValue($value, $expected)
    {
        $this->variable(\Search::makeTextSearchValue($value))->isIdenticalTo($expected);
    }

    public function providerAddWhere()
    {
        return [
            [
                'link' => ' ',
                'nott' => 0,
                'itemtype' => \User::class,
                'ID' => 99,
                'searchtype' => 'equals',
                'val' => '5',
                'meta' => false,
                'expected' => "(`glpi_users_users_id_supervisor`.`id` = '5')",
            ],
            [
                'link' => ' AND ',
                'nott' => 0,
                'itemtype' => \CartridgeItem::class,
                'ID' => 24,
                'searchtype' => 'equals',
                'val' => '2',
                'meta' => false,
                'expected' => "AND (`glpi_users_users_id_tech`.`id` = '2')",
            ],
            [
                'link' => ' AND ',
                'nott' => 0,
                'itemtype' => \Monitor::class,
                'ID' => 11, // Search ID 11 (size field)
                'searchtype' => 'contains',
                'val' => '70',
                'meta' => false,
                'expected' => "AND (`glpi_monitors`.`size` LIKE '%70.%')",
            ],
            [
                'link' => ' AND ',
                'nott' => 0,
                'itemtype' => \Monitor::class,
                'ID' => 11, // Search ID 11 (size field)
                'searchtype' => 'contains',
                'val' => '70.5',
                'meta' => false,
                'expected' => "AND (`glpi_monitors`.`size` LIKE '%70.5%')",
            ],
            [
                'link' => ' AND ',
                'nott' => 0,
                'itemtype' => \Computer::class,
                'ID' => 121, // Search ID 121 (date_creation field)
                'searchtype' => 'contains',
                'val' => '>2022-10-25',
                'meta' => false,
                'expected' => "AND CONVERT(`glpi_computers`.`date_creation` USING utf8mb4) > '2022-10-25'",
            ],
            [
                'link' => ' AND ',
                'nott' => 0,
                'itemtype' => \Computer::class,
                'ID' => 121, // Search ID 121 (date_creation field)
                'searchtype' => 'contains',
                'val' => '<2022-10-25',
                'meta' => false,
                'expected' => "AND CONVERT(`glpi_computers`.`date_creation` USING utf8mb4) < '2022-10-25'",
            ],
            [
                'link' => ' AND ',
                'nott' => 0,
                'itemtype' => \Computer::class,
                'ID' => 151, // Search ID 151 (Item_Disk freesize field)
                'searchtype' => 'contains',
                'val' => '>100',
                'meta' => false,
                'expected' => "AND `glpi_items_disks`.`freesize` > 100",
            ],
            [
                'link' => ' AND ',
                'nott' => 0,
                'itemtype' => \Computer::class,
                'ID' => 151, // Search ID 151 (Item_Disk freesize field)
                'searchtype' => 'contains',
                'val' => '<10000',
                'meta' => false,
                'expected' => "AND `glpi_items_disks`.`freesize` < 10000",
            ],
            [
                'link' => ' AND ',
                'nott' => 0,
                'itemtype' => \NetworkName::class,
                'ID' => 13, // Search ID 13 (IPAddress name field)
                'searchtype' => 'contains',
                'val' => '< 192.168.1.10',
                'meta' => false,
                'expected' => "AND (INET_ATON(`glpi_ipaddresses`.`name`) < INET_ATON('192.168.1.10'))",
            ],
            [
                'link' => ' AND ',
                'nott' => 0,
                'itemtype' => \NetworkName::class,
                'ID' => 13, // Search ID 13 (IPAddress name field)
                'searchtype' => 'contains',
                'val' => '> 192.168.1.10',
                'meta' => false,
                'expected' => "AND (INET_ATON(`glpi_ipaddresses`.`name`) > INET_ATON('192.168.1.10'))",
            ],
        ];
    }

    /**
     * @dataProvider providerAddWhere
     */
    public function testAddWhere($link, $nott, $itemtype, $ID, $searchtype, $val, $meta, $expected)
    {
        $output = \Search::addWhere($link, $nott, $itemtype, $ID, $searchtype, $val, $meta);
        $this->string($this->cleanSQL($output))->isEqualTo($expected);

        if ($meta) {
            return; // Do not know how to run search on meta here
        }

        $search_params = [
            'is_deleted'   => 0,
            'start'        => 0,
            'criteria'     => [
                [
                    'field'      => $ID,
                    'searchtype' => $searchtype,
                    'value'      => $val
                ]
            ],
            'metacriteria' => []
        ];

       // Run a search to trigger a test failure if anything goes wrong.
        $this->doSearch($itemtype, $search_params);
    }

    public function testSearchWGroups()
    {
        $this->login();
        $this->setEntity('_test_root_entity', true);

        $search_params = ['is_deleted'   => 0,
            'start'        => 0,
            'search'       => 'Search',
            'criteria'     => [0 => ['field'      => 'view',
                'searchtype' => 'contains',
                'value'      => 'pc'
            ]
            ]
        ];
        $data = $this->doSearch('Computer', $search_params);

        $this->integer($data['data']['totalcount'])->isIdenticalTo(9);

        $displaypref = new \DisplayPreference();
        $input = [
            'itemtype'  => 'Computer',
            'users_id'  => \Session::getLoginUserID(),
            'num'       => 49, //Computer groups_id_tech SO
        ];
        $this->integer((int)$displaypref->add($input))->isGreaterThan(0);

        $data = $this->doSearch('Computer', $search_params);

        $this->integer($data['data']['totalcount'])->isIdenticalTo(9);
    }

    public function testSearchWithMultipleFkeysOnSameTable()
    {
        $this->login();
        $this->setEntity('_test_root_entity', true);

        $user_tech_id   = getItemByTypeName('User', 'tech', true);
        $user_normal_id = getItemByTypeName('User', 'normal', true);

        $search_params = [
            'is_deleted'   => 0,
            'start'        => 0,
            'sort'         => 22,
            'order'        => 'ASC',
            'search'       => 'Search',
            'criteria'     => [
                0 => [
                    'link'       => 'AND',
                    'field'      => '64', // Last updater
                    'searchtype' => 'equals',
                    'value'      => $user_tech_id,
                ],
                1 => [
                    'link'       => 'AND',
                    'field'      => '22', // Recipient
                    'searchtype' => 'equals',
                    'value'      => $user_normal_id,
                ]
            ]
        ];
        $data = $this->doSearch('Ticket', $search_params);

        $this->string($data['sql']['search'])
         // Check that we have two different joins
         ->contains("LEFT JOIN `glpi_users` AS `glpi_users_users_id_lastupdater`")
         ->contains("LEFT JOIN `glpi_users` AS `glpi_users_users_id_recipient`")

         // Check that SELECT criteria applies on corresponding table alias
         ->contains("`glpi_users_users_id_lastupdater`.`realname` AS `ITEM_Ticket_64_realname`")
         ->contains("`glpi_users_users_id_recipient`.`realname` AS `ITEM_Ticket_22_realname`")

         // Check that WHERE criteria applies on corresponding table alias
         ->contains("`glpi_users_users_id_lastupdater`.`id` = '{$user_tech_id}'")
         ->contains("`glpi_users_users_id_recipient`.`id` = '{$user_normal_id}'")

         // Check that ORDER applies on corresponding table alias
         ->contains("CONCAT(
                                    IFNULL(`glpi_users_users_id_recipient`.`realname`, ''),
                                    IFNULL(`glpi_users_users_id_recipient`.`firstname`, ''),
                                    IFNULL(`glpi_users_users_id_recipient`.`name`, '')
                                ) ASC");
    }

    public function testSearchAllAssets()
    {
        $data = $this->doSearch('AllAssets', [
            'reset'      => 'reset',
            'is_deleted' => 0,
            'start'      => 0,
            'search'     => 'Search',
            'criteria'   => [
                [
                    'link'       => 'AND',
                    'field'      => 'view',
                    'searchtype' => 'contains',
                    'value'      => 'test',
                ],
            ]
        ]);

        $this->string($data['sql']['search'])
         ->matches("/OR\s*\(`glpi_entities`\.`completename`\s*LIKE '%test%'\s*\)/")
         ->matches("/OR\s*\(`glpi_states`\.`completename`\s*LIKE '%test%'\s*\)/");

        $types = [
            \Computer::getTable(),
            \Monitor::getTable(),
            \NetworkEquipment::getTable(),
            \Peripheral::getTable(),
            \Phone::getTable(),
            \Printer::getTable(),
        ];

        foreach ($types as $type) {
            $this->string($data['sql']['search'])
            ->contains("`$type`.`is_deleted` = 0")
            ->contains("AND `$type`.`is_template` = 0")
            ->contains("`$type`.`entities_id` IN ('2', '3', '4')")
            ->contains("OR (`$type`.`is_recursive`='1'" .
                        " AND `$type`.`entities_id` IN (0))")
             ->matches("/`$type`\.`name` LIKE '%test%'/");
        }
    }

    public function testSearchWithNamespacedItem()
    {
        /** @var array $CFG_GLPI */
        global $CFG_GLPI;

        $search_params = [
            'is_deleted'   => 0,
            'start'        => 0,
            'search'       => 'Search',
        ];
        $this->login();
        $this->setEntity('_test_root_entity', true);

        $CFG_GLPI['state_types'][] = 'SearchTest\\Computer';
        $data = $this->doSearch('SearchTest\\Computer', $search_params);

        $this->string($data['sql']['search'])
         ->contains("`glpi_computers`.`name` AS `ITEM_SearchTest\Computer_1`")
         ->contains("`glpi_computers`.`id` AS `ITEM_SearchTest\Computer_1_id`")
         ->contains("ORDER BY `ITEM_SearchTest\Computer_1` ASC");
    }

    public function testGroupParamAfterMeta()
    {
       // Try to run this query without warnings
        $this->doSearch('Ticket', [
            'reset'      => 'reset',
            'is_deleted' => 0,
            'start'      => 0,
            'search'     => 'Search',
            'criteria'   => [
                [
                    'link'       => 'AND',
                    'field'      => 12,
                    'searchtype' => 'equals',
                    'value'      => 'notold',
                ],
                [
                    'link'       => 'AND',
                    'itemtype'   => 'Computer',
                    'meta'       => true,
                    'field'      => 1,
                    'searchtype' => 'contains',
                    'value'      => 'ù',
                ],
                [
                    'link' => 'AND',
                    'criteria' => [
                        [
                            'link'       => 'AND+NOT',
                            'field'      => 'view',
                            'searchtype' => 'contains',
                            'value'      => '233',
                        ]
                    ]
                ]
            ]
        ]);
    }

    /**
     * Check that search result is valid.
     *
     * @param array $result
     */
    private function checkSearchResult($result)
    {
        $this->array($result)->hasKey('data');
        $this->array($result['data'])->hasKeys(['count', 'begin', 'end', 'totalcount', 'cols', 'rows', 'items']);
        $this->integer($result['data']['count']);
        $this->integer($result['data']['begin']);
        $this->integer($result['data']['end']);
        $this->integer($result['data']['totalcount']);
        $this->array($result['data']['cols']);
        $this->array($result['data']['rows']);
        $this->array($result['data']['items']);

        $this->array($result)->hasKey('sql');
        $this->array($result['sql'])->hasKey('search');
        $this->string($result['sql']['search']);
    }

    /**
     * Returns list of searchable classes.
     *
     * @return array
     */
    private function getSearchableClasses(): array
    {
        $classes = $this->getClasses(
            'searchOptions',
            [
                '/^Common.*/', // Should be abstract
                'NetworkPortInstantiation', // Should be abstract (or have $notable = true)
                'NetworkPortMigration', // Tables only exists in specific cases
                'NotificationSettingConfig', // Stores its data in glpi_configs, does not acts as a CommonDBTM
                'PendingReasonCron',
                '/^[A-z]+Stencil/'
            ]
        );
        $searchable_classes = [];
        foreach ($classes as $class) {
            $item_class = new \ReflectionClass($class);
            if ($item_class->isAbstract() || $class::getTable() === '' || !is_a($class, CommonDBTM::class, true)) {
                // abstract class or class with "static protected $notable = true;" (which is a kind of abstract)
                continue;
            }

            $searchable_classes[] = $class;
        }
        sort($searchable_classes);

        return $searchable_classes;
    }

    protected function testNamesOutputProvider(): array
    {
        return [
            [
                'params' => [
                    'display_type' => \Search::NAMES_OUTPUT,
                    'export_all'   => 1,
                    'criteria'     => [],
                    'item_type'    => 'Ticket',
                    'is_deleted'   => 0,
                    'as_map'       => 0,
                ],
                'expected' => [
                    '_ticket01',
                    '_ticket02',
                    '_ticket03',
                    '_ticket100',
                    '_ticket101',
                ]
            ],
            [
                'params' => [
                    'display_type' => \Search::NAMES_OUTPUT,
                    'export_all'   => 1,
                    'criteria'     => [],
                    'item_type'    => 'Computer',
                    'is_deleted'   => 0,
                    'as_map'       => 0,
                ],
                'expected' => [
                    '_test_pc_with_encoded_comment',
                    '_test_pc01',
                    '_test_pc02',
                    '_test_pc03',
                    '_test_pc11',
                    '_test_pc12',
                    '_test_pc13',
                    '_test_pc21',
                    '_test_pc22',
                ]
            ],
        ];
    }

    /**
     * @dataProvider testNamesOutputProvider
     */
    public function testNamesOutput(array $params, array $expected)
    {
        $this->login();

       // Run search and capture results
        ob_start();
        \Search::showList($params['item_type'], $params);
        $names = ob_get_contents();
        ob_end_clean();

       // Convert results to array
        $names = explode("\n", trim($names));

       // Check results
        $this->array($names)->size->isEqualTo(count($expected));
        $this->array($names)->containsValues($expected);
    }

    protected function testMyselfSearchCriteriaProvider(): array
    {
        $TU_USER_users_id = getItemByTypeName('User', TU_USER, true);
        $tech_users_id = getItemByTypeName('User', 'tech', true);
        $root_entity = getItemByTypeName('Entity', '_test_root_entity', true);

       // Create test data
        $to_create = [
            [
                'name' => 'testMyselfSearchCriteriaProvider 1',
                'observer' => $TU_USER_users_id,
            ],
            [
                'name' => 'testMyselfSearchCriteriaProvider 2',
                'observer' => $TU_USER_users_id,
            ],
            [
                'name' => 'testMyselfSearchCriteriaProvider 3',
                'observer' => $TU_USER_users_id,
            ],
            [
                'name' => 'testMyselfSearchCriteriaProvider 4',
                'observer' => $tech_users_id,
            ],
        ];

        foreach ($to_create as $params) {
            $ticket = new Ticket();
            $tickets_id = $ticket->add([
                'name'               => $params['name'],
                'content'            => 'testMyselfSearchCriteriaProvider',
                '_users_id_observer' => $params['observer'],
                'entities_id'        => $root_entity,
            ]);
            $this->integer($tickets_id)->isGreaterThan(0);
            $actors = $ticket->getITILActors();
            $this->integer($actors[$params['observer']][0])->isEqualTo(CommonITILActor::OBSERVER);
        }

        return [
         // Case 1: Search for tickets where 'TU_USER' is an observer
            [
                'criteria' => [
                    [
                        'link'       => 'AND',
                        'field'      => 66, // Observer search option
                        'searchtype' => 'equals',
                        'value'      => $TU_USER_users_id,
                    ]
                ],
                'expected' => [
                    'testMyselfSearchCriteriaProvider 1',
                    'testMyselfSearchCriteriaProvider 2',
                    'testMyselfSearchCriteriaProvider 3',
                ]
            ],
         // Case 2: Search for tickets where 'tech' is an observer
            [
                'criteria' => [
                    [
                        'link'       => 'AND',
                        'field'      => 66, // Observer search option
                        'searchtype' => 'equals',
                        'value'      => $tech_users_id,
                    ]
                ],
                'expected' => [
                    'testMyselfSearchCriteriaProvider 4',
                ]
            ],
         // Case 3: Search for tickets where the current user (TU_USER) is an observer
            [
                'criteria' => [
                    [
                        'link'       => 'AND',
                        'field'      => 66, // Observer search option
                        'searchtype' => 'equals',
                        'value'      => 'myself',
                    ]
                ],
                'expected' => [
                    'testMyselfSearchCriteriaProvider 1',
                    'testMyselfSearchCriteriaProvider 2',
                    'testMyselfSearchCriteriaProvider 3',
                ]
            ],
        ];
    }

    /**
     * Functional test for the 'myself' search criteria.
     * We use the output type "Search::NAMES_OUTPUT" during the test as it make
     * it easy to parse the results.
     *
     * @dataProvider testMyselfSearchCriteriaProvider
     */
    public function testMyselfSearchCriteria(array $criteria, array $expected)
    {
        $this->login();

       // Run search and capture results
        ob_start();
        \Search::showList('Ticket', [
            'display_type' => \Search::NAMES_OUTPUT,
            'export_all'   => 1,
            'criteria'     => $criteria,
            'item_type'    => 'Ticket',
            'is_deleted'   => 0,
            'as_map'       => 0,
        ]);
        $names = ob_get_contents();
        ob_end_clean();

       // Convert results to array and remove last row (always empty for NAMES_OUTPUT)
        $names = explode("\n", $names);
        array_pop($names);

       // Check results
        $this->array($names)->isEqualTo($expected);
    }

    protected function isVirtualFieldProvider(): array
    {
        return [
            ['name', false],
            ['name_virtual', false],
            ['_virtual', true],
            ['_virtual_name', true]
        ];
    }

    /**
     * @param string $field
     * @param bool $expected
     * @return void
     * @dataProvider isVirtualFieldProvider
     */
    public function testIsVirtualField(string $field, bool $expected): void
    {
        $this->boolean(\Search::isVirtualField($field))->isEqualTo($expected);
    }

    protected function containsCriterionProvider(): iterable
    {
        // Note:
        // Following datatypes are not tested as they do not support `contains` search operator:
        //  - bool
        //  - itemtypename
        //  - right
        // Some other datatypes are not tested for the `usehaving=true` case, or when a `computation` is
        // required, because there is no search option that corresponds to it yet.

        global $DB;
        $is_mariadb = preg_match('/-MariaDB/', $DB->getVersion()) === 1;

        // Check simple values search.
        // Usage is only relevant for textual fields, so it is not tested on other fields.

        // datatype=dropdown
        yield [
            'itemtype'          => \Computer::class,
            'search_option'     => 4, // type
            'value'             => 'test',
            'expected_and'      => "(`glpi_computertypes`.`name` LIKE '%test%')",
            'expected_and_not'  => "(`glpi_computertypes`.`name` NOT LIKE '%test%' OR `glpi_computertypes`.`name` IS NULL)",
        ];

        // datatype=dropdown (usehaving=true)
        yield [
            'itemtype'          => \Ticket::class,
            'search_option'     => 142, // document name
            'value'             => 'test',
            'expected_and'      => "(`ITEM_Ticket_142` LIKE '%test%')",
            'expected_and_not'  => "(`ITEM_Ticket_142` NOT LIKE '%test%' OR `ITEM_Ticket_142` IS NULL)",
        ];

        // datatype=itemlink
        yield [
            'itemtype'          => \Computer::class,
            'search_option'     => 1, // name
            'value'             => 'test',
            'expected_and'      => "(`glpi_computers`.`name` LIKE '%test%')",
            'expected_and_not'  => "(`glpi_computers`.`name` NOT LIKE '%test%' OR `glpi_computers`.`name` IS NULL)",
        ];

        // datatype=itemlink (usehaving=true)
        yield [
            'itemtype'          => \Ticket::class,
            'search_option'     => 50, // parent tickets
            'value'             => 'test',
            'expected_and'      => "(`ITEM_Ticket_50` LIKE '%test%')",
            'expected_and_not'  => "(`ITEM_Ticket_50` NOT LIKE '%test%' OR `ITEM_Ticket_50` IS NULL)",
        ];

        // datatype=string
        yield [
            'itemtype'          => \Computer::class,
            'search_option'     => 47, // uuid
            'value'             => 'test',
            'expected_and'      => "(`glpi_computers`.`uuid` LIKE '%test%')",
            'expected_and_not'  => "(`glpi_computers`.`uuid` NOT LIKE '%test%' OR `glpi_computers`.`uuid` IS NULL)",
        ];

        // datatype=text
        yield [
            'itemtype'          => \Computer::class,
            'search_option'     => 16, // comment
            'value'             => 'test',
            'expected_and'      => "(`glpi_computers`.`comment` LIKE '%test%')",
            'expected_and_not'  => "(`glpi_computers`.`comment` NOT LIKE '%test%' OR `glpi_computers`.`comment` IS NULL)",
        ];

        // datatype=integer
        yield [
            'itemtype'          => \AuthLDAP::class,
            'search_option'     => 4, // port
            'value'             => 'test',
            'expected_and'      => "(1=0)",
            'expected_and_not'  => "(1=0)",
        ];
        yield [
            'itemtype'          => \AuthLDAP::class,
            'search_option'     => 4, // port
            'value'             => '123',
            'expected_and'      => "`glpi_authldaps`.`port` = 123",
            'expected_and_not'  => "`glpi_authldaps`.`port` <> 123",
        ];

        // datatype=number
        yield [
            'itemtype'          => \AuthLDAP::class,
            'search_option'     => 32, // timeout
            'value'             => 'test',
            'expected_and'      => "(1=0)",
            'expected_and_not'  => "(1=0)",
        ];
        yield [
            'itemtype'          => \AuthLDAP::class,
            'search_option'     => 32, // timeout
            'value'             => '30',
            'expected_and'      => "`glpi_authldaps`.`timeout` = 30",
            'expected_and_not'  => "`glpi_authldaps`.`timeout` <> 30",
        ];

        // datatype=number (usehaving=true)
        yield [
            'itemtype'          => \Computer::class,
            'search_option'     => 115, // harddrive capacity
            'value'             => 'test',
            'expected_and'      => "(`ITEM_Computer_115` LIKE '%test%')",
            'expected_and_not'  => "(`ITEM_Computer_115` NOT LIKE '%test%' OR `ITEM_Computer_115` IS NULL)",
        ];
        yield [
            'itemtype'          => \Computer::class,
            'search_option'     => 115, // harddrive capacity
            'value'             => '512',
            'expected_and'      => "(`ITEM_Computer_115` < '1512') AND (`ITEM_Computer_115` > '-488')",
            'expected_and_not'  => "((`ITEM_Computer_115` > '1512') OR (`ITEM_Computer_115` < '-488'))",
        ];

        // datatype=decimal
        yield [
            'itemtype'          => \Budget::class,
            'search_option'     => 7, // value
            'value'             => 'test',
            'expected_and'      => "(1=0)",
            'expected_and_not'  => "(1=0)",
        ];
        yield [
            'itemtype'          => \Budget::class,
            'search_option'     => 7, // value
            'value'             => '1500',
            'expected_and'      => "(`glpi_budgets`.`value` LIKE '%1500.%')",
            'expected_and_not'  => "(`glpi_budgets`.`value` NOT LIKE '%1500.%' OR `glpi_budgets`.`value` IS NULL)",
        ];
        yield [
            'itemtype'          => \Budget::class,
            'search_option'     => 7, // value
            'value'             => '10.25',
            'expected_and'      => "(`glpi_budgets`.`value` LIKE '%10.2%')",
            'expected_and_not'  => "(`glpi_budgets`.`value` NOT LIKE '%10.2%' OR `glpi_budgets`.`value` IS NULL)",
        ];

        // datatype=decimal (usehaving=true)
        yield [
            'itemtype'          => \Contract::class,
            'search_option'     => 11, // totalcost
            'value'             => 'test',
            'expected_and'      => "(`ITEM_Contract_11` LIKE '%test%')",
            'expected_and_not'  => "(`ITEM_Contract_11` NOT LIKE '%test%' OR `ITEM_Contract_11` IS NULL)",
        ];
        yield [
            'itemtype'          => \Contract::class,
            'search_option'     => 11, // totalcost
            'value'             => '250',
            'expected_and'      => "`ITEM_Contract_11` = '250'",
            'expected_and_not'  => "`ITEM_Contract_11` <> '250'",
        ];

        // datatype=count (usehaving=true)
        yield [
            'itemtype'          => \Ticket::class,
            'search_option'     => 27, // number of followups
            'value'             => 'test',
            'expected_and'      => "(`ITEM_Ticket_27` LIKE '%test%')",
            'expected_and_not'  => "(`ITEM_Ticket_27` NOT LIKE '%test%' OR `ITEM_Ticket_27` IS NULL)",
        ];
        yield [
            'itemtype'          => \Ticket::class,
            'search_option'     => 27, // number of followups
            'value'             => '10',
            'expected_and'      => "`ITEM_Ticket_27` = '10'",
            'expected_and_not'  => "`ITEM_Ticket_27` <> '10'",
        ];

        // datatype=mio (usehaving=true)
        yield [
            'itemtype'          => \Computer::class,
            'search_option'     => 111, // memory size
            'value'             => 'test',
            'expected_and'      => "(`ITEM_Computer_111` LIKE '%test%')",
            'expected_and_not'  => "(`ITEM_Computer_111` NOT LIKE '%test%' OR `ITEM_Computer_111` IS NULL)",
        ];
        yield [
            'itemtype'          => \Computer::class,
            'search_option'     => 111, // memory size
            'value'             => '512',
            'expected_and'      => "(`ITEM_Computer_111` < '612') AND (`ITEM_Computer_111` > '412')",
            'expected_and_not'  => "((`ITEM_Computer_111` > '612') OR (`ITEM_Computer_111` < '412'))",
        ];

        // datatype=progressbar (with computation)
        yield [
            'itemtype'          => \Computer::class,
            'search_option'     => 152, // harddrive freepercent
            'value'             => 'test',
            'expected_and'      => "(LPAD(ROUND(100*`glpi_items_disks`.freesize/NULLIF(`glpi_items_disks`.`totalsize`, 0), 0), 3, '0') LIKE '%test%')",
            'expected_and_not'  => "(LPAD(ROUND(100*`glpi_items_disks`.freesize/NULLIF(`glpi_items_disks`.`totalsize`, 0), 0), 3, '0') NOT LIKE '%test%' OR LPAD(ROUND(100*`glpi_items_disks`.freesize/NULLIF(`glpi_items_disks`.`totalsize`, 0), 0), 3, '0') IS NULL)",
        ];
        yield [
            'itemtype'          => \Computer::class,
            'search_option'     => 152, // harddrive freepercent
            'value'             => '50',
            'expected_and'      => "(LPAD(ROUND(100*`glpi_items_disks`.freesize/NULLIF(`glpi_items_disks`.`totalsize`, 0), 0), 3, '0') >= 48 AND LPAD(ROUND(100*`glpi_items_disks`.freesize/NULLIF(`glpi_items_disks`.`totalsize`, 0), 0), 3, '0') <= 52)",
            'expected_and_not'  => "(LPAD(ROUND(100*`glpi_items_disks`.freesize/NULLIF(`glpi_items_disks`.`totalsize`, 0), 0), 3, '0') < 48 OR LPAD(ROUND(100*`glpi_items_disks`.freesize/NULLIF(`glpi_items_disks`.`totalsize`, 0), 0), 3, '0') > 52 OR LPAD(ROUND(100*`glpi_items_disks`.freesize/NULLIF(`glpi_items_disks`.`totalsize`, 0), 0), 3, '0') IS NULL)",
        ];

        // datatype=timestamp
        yield [
            'itemtype'          => \CronTask::class,
            'search_option'     => 6, // frequency
            'value'             => 'test',
            'expected_and'      => "(1=0)",
            'expected_and_not'  => "(1=0)",
        ];
        yield [
            'itemtype'          => \CronTask::class,
            'search_option'     => 6, // frequency
            'value'             => '3600',
            'expected_and'      => "`glpi_crontasks`.`frequency` = 3600",
            'expected_and_not'  => "`glpi_crontasks`.`frequency` <> 3600",
        ];

        // datatype=timestamp (usehaving=true)
        yield [
            'itemtype'          => \Ticket::class,
            'search_option'     => 49, // actiontime
            'value'             => 'test',
            'expected_and'      => "(`ITEM_Ticket_49` LIKE '%test%')",
            'expected_and_not'  => "(`ITEM_Ticket_49` NOT LIKE '%test%' OR `ITEM_Ticket_49` IS NULL)",
        ];
        yield [
            'itemtype'          => \Ticket::class,
            'search_option'     => 49, // actiontime
            'value'             => '3600',
            'expected_and'      => "`ITEM_Ticket_49` = '3600'",
            'expected_and_not'  => "`ITEM_Ticket_49` <> '3600'",
        ];

        // datatype=datetime
        yield [
            'itemtype'          => \Computer::class,
            'search_option'     => 9, // last_inventory_update
            'value'             => 'test',
            'expected_and'      => "(1=0)",
            'expected_and_not'  => "(1=0)",
        ];
        yield [
            'itemtype'          => \Computer::class,
            'search_option'     => 9, // last_inventory_update
            'value'             => '2023-06',
            'expected_and'      => "(CONVERT(`glpi_computers`.`last_inventory_update` USING utf8mb4) LIKE '%2023-06%')",
            'expected_and_not'  => "(CONVERT(`glpi_computers`.`last_inventory_update` USING utf8mb4) NOT LIKE '%2023-06%' OR CONVERT(`glpi_computers`.`last_inventory_update` USING utf8mb4) IS NULL)",
        ];

        // datatype=datetime (usehaving=true)
        yield [
            'itemtype'          => \Ticket::class,
            'search_option'     => 188, // next_escalation_level
            'value'             => 'test',
            'expected_and'      => "(`ITEM_Ticket_188` LIKE '%test%')",
            'expected_and_not'  => "(`ITEM_Ticket_188` NOT LIKE '%test%' OR `ITEM_Ticket_188` IS NULL)",
        ];
        yield [
            'itemtype'          => \Ticket::class,
            'search_option'     => 188, // next_escalation_level
            'value'             => '2023-06',
            'expected_and'      => "(`ITEM_Ticket_188` LIKE '%2023-06%')",
            'expected_and_not'  => "(`ITEM_Ticket_188` NOT LIKE '%2023-06%' OR `ITEM_Ticket_188` IS NULL)",
        ];

        // datatype=date
        yield [
            'itemtype'          => \Budget::class,
            'search_option'     => 5, // begin_date
            'value'             => 'test',
            'expected_and'      => "(1=0)",
            'expected_and_not'  => "(1=0)",
        ];
        yield [
            'itemtype'          => \Budget::class,
            'search_option'     => 5, // begin_date
            'value'             => '2023',
            'expected_and'      => "(CONVERT(`glpi_budgets`.`begin_date` USING utf8mb4) LIKE '%2023%')",
            'expected_and_not'  => "(CONVERT(`glpi_budgets`.`begin_date` USING utf8mb4) NOT LIKE '%2023%' OR CONVERT(`glpi_budgets`.`begin_date` USING utf8mb4) IS NULL)",
        ];

        // datatype=date_delay
        yield [
            'itemtype'          => \Contract::class,
            'search_option'     => 20, // end_date
            'value'             => 'test',
            'expected_and'      => "(1=0)",
            'expected_and_not'  => "(1=0)",
        ];
        yield [
            'itemtype'          => \Contract::class,
            'search_option'     => 20, // end_date
            'value'             => '2023-12',
            'expected_and'      => "(DATE_ADD(`glpi_contracts`.`begin_date`, INTERVAL `glpi_contracts`.`duration` MONTH) LIKE '%2023-12%')",
            'expected_and_not'  => "(DATE_ADD(`glpi_contracts`.`begin_date`, INTERVAL `glpi_contracts`.`duration` MONTH) NOT LIKE '%2023-12%' OR DATE_ADD(`glpi_contracts`.`begin_date`, INTERVAL `glpi_contracts`.`duration` MONTH) IS NULL)",
        ];

        // datatype=email
        yield [
            'itemtype'          => \Contact::class,
            'search_option'     => 6, // email
            'value'             => 'test',
            'expected_and'      => "(`glpi_contacts`.`email` LIKE '%test%')",
            'expected_and_not'  => "(`glpi_contacts`.`email` NOT LIKE '%test%' OR `glpi_contacts`.`email` IS NULL)",
        ];

        // datatype=weblink
        yield [
            'itemtype'          => \Document::class,
            'search_option'     => 4, // link
            'value'             => 'test',
            'expected_and'      => "(`glpi_documents`.`link` LIKE '%test%')",
            'expected_and_not'  => "(`glpi_documents`.`link` NOT LIKE '%test%' OR `glpi_documents`.`link` IS NULL)",
        ];

        // datatype=mac
        yield [
            'itemtype'          => \DeviceNetworkCard::class,
            'search_option'     => 11, // mac_default
            'value'             => 'test',
            'expected_and'      => "(`glpi_devicenetworkcards`.`mac_default` LIKE '%test%')",
            'expected_and_not'  => "(`glpi_devicenetworkcards`.`mac_default` NOT LIKE '%test%' OR `glpi_devicenetworkcards`.`mac_default` IS NULL)",
        ];
        yield [
            'itemtype'          => \DeviceNetworkCard::class,
            'search_option'     => 11, // mac_default
            'value'             => 'a2:ef:00',
            'expected_and'      => "(`glpi_devicenetworkcards`.`mac_default` LIKE '%a2:ef:00%')",
            'expected_and_not'  => "(`glpi_devicenetworkcards`.`mac_default` NOT LIKE '%a2:ef:00%' OR `glpi_devicenetworkcards`.`mac_default` IS NULL)",
        ];

        // datatype=color
        yield [
            'itemtype'          => \Cable::class,
            'search_option'     => 15, // color
            'value'             => 'test',
            'expected_and'      => "(1=0)",
            'expected_and_not'  => "(1=0)",
        ];
        yield [
            'itemtype'          => \Cable::class,
            'search_option'     => 15, // color
            'value'             => '#ffffff',
            'expected_and'      => "(`glpi_cables`.`color` LIKE '%#ffffff%')",
            'expected_and_not'  => "(`glpi_cables`.`color` NOT LIKE '%#ffffff%' OR `glpi_cables`.`color` IS NULL)",
        ];

        // datatype=language
        yield [
            'itemtype'          => \User::class,
            'search_option'     => 17, // language
            'value'             => 'test',
            'expected_and'      => "(`glpi_users`.`language` LIKE '%test%')",
            'expected_and_not'  => "(`glpi_users`.`language` NOT LIKE '%test%' OR `glpi_users`.`language` IS NULL)",
        ];
        yield [
            'itemtype'          => \User::class,
            'search_option'     => 17, // language
            'value'             => 'en_',
            'expected_and'      => "(`glpi_users`.`language` LIKE '%en\\\\_%')",
            'expected_and_not'  => "(`glpi_users`.`language` NOT LIKE '%en\\\\_%' OR `glpi_users`.`language` IS NULL)",
        ];

        // Check `NULL` special value
        foreach (['NULL', 'null'] as $null_value) {
            // datatype=dropdown
            yield [
                'itemtype'          => \Computer::class,
                'search_option'     => 4, // type
                'value'             => $null_value,
                'expected_and'      => "(`glpi_computertypes`.`name` IS NULL OR `glpi_computertypes`.`name` = '')",
                'expected_and_not'  => "(`glpi_computertypes`.`name` IS NOT NULL AND `glpi_computertypes`.`name` <> '')",
            ];

            // datatype=dropdown (usehaving=true)
            yield [
                'itemtype'          => \Ticket::class,
                'search_option'     => 142, // document name
                'value'             => $null_value,
                'expected_and'      => "(`ITEM_Ticket_142` IS NULL OR `ITEM_Ticket_142` = '')",
                'expected_and_not'  => "(`ITEM_Ticket_142` IS NOT NULL AND `ITEM_Ticket_142` <> '')",
            ];

            // datatype=itemlink
            yield [
                'itemtype'          => \Computer::class,
                'search_option'     => 1, // name
                'value'             => $null_value,
                'expected_and'      => "(`glpi_computers`.`name` IS NULL OR `glpi_computers`.`name` = '')",
                'expected_and_not'  => "(`glpi_computers`.`name` IS NOT NULL AND `glpi_computers`.`name` <> '')",
            ];

            // datatype=itemlink (usehaving=true)
            yield [
                'itemtype'          => \Ticket::class,
                'search_option'     => 50, // parent tickets
                'value'             => $null_value,
                'expected_and'      => "(`ITEM_Ticket_50` IS NULL OR `ITEM_Ticket_50` = '')",
                'expected_and_not'  => "(`ITEM_Ticket_50` IS NOT NULL AND `ITEM_Ticket_50` <> '')",
            ];

            // datatype=string
            yield [
                'itemtype'          => \Computer::class,
                'search_option'     => 47, // uuid
                'value'             => $null_value,
                'expected_and'      => "(`glpi_computers`.`uuid` IS NULL OR `glpi_computers`.`uuid` = '')",
                'expected_and_not'  => "(`glpi_computers`.`uuid` IS NOT NULL AND `glpi_computers`.`uuid` <> '')",
            ];

            // datatype=text
            yield [
                'itemtype'          => \Computer::class,
                'search_option'     => 16, // comment
                'value'             => $null_value,
                'expected_and'      => "(`glpi_computers`.`comment` IS NULL OR `glpi_computers`.`comment` = '')",
                'expected_and_not'  => "(`glpi_computers`.`comment` IS NOT NULL AND `glpi_computers`.`comment` <> '')",
            ];

            // datatype=integer
            yield [
                'itemtype'          => \AuthLDAP::class,
                'search_option'     => 4, // port
                'value'             => $null_value,
                'expected_and'      => "(`glpi_authldaps`.`port` IS NULL OR `glpi_authldaps`.`port` = '')",
                'expected_and_not'  => "(`glpi_authldaps`.`port` IS NOT NULL AND `glpi_authldaps`.`port` <> '')",
            ];
            // log for both AND and AND NOT cases
            if ($is_mariadb) {
                $this->hasSqlLogRecordThatContains("Truncated incorrect DECIMAL value: ''", LogLevel::WARNING);
                $this->hasSqlLogRecordThatContains("Truncated incorrect DECIMAL value: ''", LogLevel::WARNING);
            }

            // datatype=number
            yield [
                'itemtype'          => \AuthLDAP::class,
                'search_option'     => 32, // timeout
                'value'             => $null_value,
                'expected_and'      => "(`glpi_authldaps`.`timeout` IS NULL OR `glpi_authldaps`.`timeout` = '')",
                'expected_and_not'  => "(`glpi_authldaps`.`timeout` IS NOT NULL AND `glpi_authldaps`.`timeout` <> '')",
            ];
            // log for both AND and AND NOT cases
            if ($is_mariadb) {
                $this->hasSqlLogRecordThatContains("Truncated incorrect DECIMAL value: ''", LogLevel::WARNING);
                $this->hasSqlLogRecordThatContains("Truncated incorrect DECIMAL value: ''", LogLevel::WARNING);
            }

            // datatype=number (usehaving=true)
            yield [
                'itemtype'          => \Computer::class,
                'search_option'     => 115, // harddrive capacity
                'value'             => $null_value,
                'expected_and'      => "(`ITEM_Computer_115` IS NULL OR `ITEM_Computer_115` = '')",
                'expected_and_not'  => "(`ITEM_Computer_115` IS NOT NULL AND `ITEM_Computer_115` <> '')",
            ];

            // datatype=decimal
            yield [
                'itemtype'          => \Budget::class,
                'search_option'     => 7, // value
                'value'             => $null_value,
                'expected_and'      => "(`glpi_budgets`.`value` IS NULL OR `glpi_budgets`.`value` = '')",
                'expected_and_not'  => "(`glpi_budgets`.`value` IS NOT NULL AND `glpi_budgets`.`value` <> '')",
            ];
            // log for both AND and AND NOT cases
            $this->hasSqlLogRecordThatContains("Truncated incorrect DECIMAL value: ''", LogLevel::WARNING);
            $this->hasSqlLogRecordThatContains("Truncated incorrect DECIMAL value: ''", LogLevel::WARNING);

            // datatype=decimal (usehaving=true)
            yield [
                'itemtype'          => \Contract::class,
                'search_option'     => 11, // totalcost
                'value'             => $null_value,
                'expected_and'      => "(`ITEM_Contract_11` IS NULL OR `ITEM_Contract_11` = '')",
                'expected_and_not'  => "(`ITEM_Contract_11` IS NOT NULL AND `ITEM_Contract_11` <> '')",
            ];

            // datatype=count (usehaving=true)
            yield [
                'itemtype'          => \Ticket::class,
                'search_option'     => 27, // number of followups
                'value'             => $null_value,
                'expected_and'      => "(`ITEM_Ticket_27` IS NULL OR `ITEM_Ticket_27` = '')",
                'expected_and_not'  => "(`ITEM_Ticket_27` IS NOT NULL AND `ITEM_Ticket_27` <> '')",
            ];
            // log for both AND and AND NOT cases
            if ($is_mariadb) {
                $this->hasSqlLogRecordThatContains("Truncated incorrect DECIMAL value: ''", LogLevel::WARNING);
                $this->hasSqlLogRecordThatContains("Truncated incorrect DECIMAL value: ''", LogLevel::WARNING);
            }

            // datatype=mio (usehaving=true)
            yield [
                'itemtype'          => \Computer::class,
                'search_option'     => 111, // memory size
                'value'             => $null_value,
                'expected_and'      => "(`ITEM_Computer_111` IS NULL OR `ITEM_Computer_111` = '')",
                'expected_and_not'  => "(`ITEM_Computer_111` IS NOT NULL AND `ITEM_Computer_111` <> '')",
            ];

            // datatype=progressbar (with computation)
            yield [
                'itemtype'          => \Computer::class,
                'search_option'     => 152, // harddrive freepercent
                'value'             => $null_value,
                'expected_and'      => "(LPAD(ROUND(100*`glpi_items_disks`.freesize/NULLIF(`glpi_items_disks`.`totalsize`, 0), 0), 3, '0') IS NULL OR LPAD(ROUND(100*`glpi_items_disks`.freesize/NULLIF(`glpi_items_disks`.`totalsize`, 0), 0), 3, '0') = '')",
                'expected_and_not'  => "(LPAD(ROUND(100*`glpi_items_disks`.freesize/NULLIF(`glpi_items_disks`.`totalsize`, 0), 0), 3, '0') IS NOT NULL AND LPAD(ROUND(100*`glpi_items_disks`.freesize/NULLIF(`glpi_items_disks`.`totalsize`, 0), 0), 3, '0') <> '')",
            ];

            // datatype=timestamp
            yield [
                'itemtype'          => \CronTask::class,
                'search_option'     => 6, // frequency
                'value'             => $null_value,
                'expected_and'      => "(`glpi_crontasks`.`frequency` IS NULL OR `glpi_crontasks`.`frequency` = '')",
                'expected_and_not'  => "(`glpi_crontasks`.`frequency` IS NOT NULL AND `glpi_crontasks`.`frequency` <> '')",
            ];
            // log for both AND and AND NOT cases
            if ($is_mariadb) {
                $this->hasSqlLogRecordThatContains("Truncated incorrect DECIMAL value: ''", LogLevel::WARNING);
                $this->hasSqlLogRecordThatContains("Truncated incorrect DECIMAL value: ''", LogLevel::WARNING);
            }

            // datatype=timestamp (usehaving=true)
            yield [
                'itemtype'          => \Ticket::class,
                'search_option'     => 49, // actiontime
                'value'             => $null_value,
                'expected_and'      => "(`ITEM_Ticket_49` IS NULL OR `ITEM_Ticket_49` = '')",
                'expected_and_not'  => "(`ITEM_Ticket_49` IS NOT NULL AND `ITEM_Ticket_49` <> '')",
            ];

            // datatype=datetime
            yield [
                'itemtype'          => \Computer::class,
                'search_option'     => 9, // last_inventory_update
                'value'             => $null_value,
                'expected_and'      => "(CONVERT(`glpi_computers`.`last_inventory_update` USING utf8mb4) IS NULL OR CONVERT(`glpi_computers`.`last_inventory_update` USING utf8mb4) = '')",
                'expected_and_not'  => "(CONVERT(`glpi_computers`.`last_inventory_update` USING utf8mb4) IS NOT NULL AND CONVERT(`glpi_computers`.`last_inventory_update` USING utf8mb4) <> '')",
            ];

            // datatype=datetime computed field
            yield [
                'itemtype'          => \Ticket::class,
                'search_option'     => 188, // next_escalation_level
                'value'             => $null_value,
                'expected_and'      => "(`ITEM_Ticket_188` IS NULL OR `ITEM_Ticket_188` = '')",
                'expected_and_not'  => "(`ITEM_Ticket_188` IS NOT NULL AND `ITEM_Ticket_188` <> '')",
            ];

            // datatype=date
            yield [
                'itemtype'          => \Budget::class,
                'search_option'     => 5, // begin_date
                'value'             => $null_value,
                'expected_and'      => "(CONVERT(`glpi_budgets`.`begin_date` USING utf8mb4) IS NULL OR CONVERT(`glpi_budgets`.`begin_date` USING utf8mb4) = '')",
                'expected_and_not'  => "(CONVERT(`glpi_budgets`.`begin_date` USING utf8mb4) IS NOT NULL AND CONVERT(`glpi_budgets`.`begin_date` USING utf8mb4) <> '')",
            ];

            // datatype=date_delay
            /*
             * FIXME Following search fails due to the following SQL error: `Error: Incorrect DATE value: ''`.
            yield [
                'itemtype'          => \Contract::class,
                'search_option'     => 20, // end_date
                'value'             => $null_value,
                'expected_and'      => "(DATE_ADD(`glpi_contracts`.`begin_date`, INTERVAL `glpi_contracts`.`duration` MONTH) IS  NULL  OR DATE_ADD(`glpi_contracts`.`begin_date`, INTERVAL `glpi_contracts`.`duration` MONTH) = '')",
                'expected_and_not'  => "(DATE_ADD(`glpi_contracts`.`begin_date`, INTERVAL `glpi_contracts`.`duration` MONTH) IS NOT NULL  OR DATE_ADD(`glpi_contracts`.`begin_date`, INTERVAL `glpi_contracts`.`duration` MONTH) = '')",
            ];
            */

            // datatype=email
            yield [
                'itemtype'          => \Contact::class,
                'search_option'     => 6, // email
                'value'             => $null_value,
                'expected_and'      => "(`glpi_contacts`.`email` IS NULL OR `glpi_contacts`.`email` = '')",
                'expected_and_not'  => "(`glpi_contacts`.`email` IS NOT NULL AND `glpi_contacts`.`email` <> '')",
            ];

            // datatype=weblink
            yield [
                'itemtype'          => \Document::class,
                'search_option'     => 4, // link
                'value'             => $null_value,
                'expected_and'      => "(`glpi_documents`.`link` IS NULL OR `glpi_documents`.`link` = '')",
                'expected_and_not'  => "(`glpi_documents`.`link` IS NOT NULL AND `glpi_documents`.`link` <> '')",
            ];

            // datatype=mac
            yield [
                'itemtype'          => \DeviceNetworkCard::class,
                'search_option'     => 11, // mac_default
                'value'             => $null_value,
                'expected_and'      => "(`glpi_devicenetworkcards`.`mac_default` IS NULL OR `glpi_devicenetworkcards`.`mac_default` = '')",
                'expected_and_not'  => "(`glpi_devicenetworkcards`.`mac_default` IS NOT NULL AND `glpi_devicenetworkcards`.`mac_default` <> '')",
            ];

            // datatype=color
            yield [
                'itemtype'          => \Cable::class,
                'search_option'     => 15, // color
                'value'             => $null_value,
                'expected_and'      => "(`glpi_cables`.`color` IS NULL OR `glpi_cables`.`color` = '')",
                'expected_and_not'  => "(`glpi_cables`.`color` IS NOT NULL AND `glpi_cables`.`color` <> '')",
            ];

            // datatype=language
            yield [
                'itemtype'          => \User::class,
                'search_option'     => 17, // language
                'value'             => $null_value,
                'expected_and'      => "(`glpi_users`.`language` IS NULL OR `glpi_users`.`language` = '')",
                'expected_and_not'  => "(`glpi_users`.`language` IS NOT NULL AND `glpi_users`.`language` <> '')",
            ];
        }

        // Check `^` and `$` operators.
        // Usage is only relevant for textual fields, so it is not tested on other fields.

        // datatype=dropdown
        yield [
            'itemtype'          => \Computer::class,
            'search_option'     => 4, // type
            'value'             => '^test',
            'expected_and'      => "(`glpi_computertypes`.`name` LIKE 'test%')",
            'expected_and_not'  => "(`glpi_computertypes`.`name` NOT LIKE 'test%' OR `glpi_computertypes`.`name` IS NULL)",
        ];
        yield [
            'itemtype'          => \Computer::class,
            'search_option'     => 4, // type
            'value'             => 'test$',
            'expected_and'      => "(`glpi_computertypes`.`name` LIKE '%test')",
            'expected_and_not'  => "(`glpi_computertypes`.`name` NOT LIKE '%test' OR `glpi_computertypes`.`name` IS NULL)",
        ];
        yield [
            'itemtype'          => \Computer::class,
            'search_option'     => 4, // type
            'value'             => '^test$',
            'expected_and'      => "(`glpi_computertypes`.`name` LIKE 'test')",
            'expected_and_not'  => "(`glpi_computertypes`.`name` NOT LIKE 'test' OR `glpi_computertypes`.`name` IS NULL)",
        ];

        // datatype=dropdown (usehaving=true)
        yield [
            'itemtype'          => \Ticket::class,
            'search_option'     => 142, // document name
            'value'             => '^test',
            'expected_and'      => "(`ITEM_Ticket_142` LIKE 'test%')",
            'expected_and_not'  => "(`ITEM_Ticket_142` NOT LIKE 'test%' OR `ITEM_Ticket_142` IS NULL)",
        ];
        yield [
            'itemtype'          => \Ticket::class,
            'search_option'     => 142, // document name
            'value'             => 'test$',
            'expected_and'      => "(`ITEM_Ticket_142` LIKE '%test')",
            'expected_and_not'  => "(`ITEM_Ticket_142` NOT LIKE '%test' OR `ITEM_Ticket_142` IS NULL)",
        ];
        yield [
            'itemtype'          => \Ticket::class,
            'search_option'     => 142, // document name
            'value'             => '^test$',
            'expected_and'      => "(`ITEM_Ticket_142` LIKE 'test')",
            'expected_and_not'  => "(`ITEM_Ticket_142` NOT LIKE 'test' OR `ITEM_Ticket_142` IS NULL)",
        ];

        // datatype=itemlink
        yield [
            'itemtype'          => \Computer::class,
            'search_option'     => 1, // name
            'value'             => '^test',
            'expected_and'      => "(`glpi_computers`.`name` LIKE 'test%')",
            'expected_and_not'  => "(`glpi_computers`.`name` NOT LIKE 'test%' OR `glpi_computers`.`name` IS NULL)",
        ];
        yield [
            'itemtype'          => \Computer::class,
            'search_option'     => 1, // name
            'value'             => 'test$',
            'expected_and'      => "(`glpi_computers`.`name` LIKE '%test')",
            'expected_and_not'  => "(`glpi_computers`.`name` NOT LIKE '%test' OR `glpi_computers`.`name` IS NULL)",
        ];
        yield [
            'itemtype'          => \Computer::class,
            'search_option'     => 1, // name
            'value'             => '^test$',
            'expected_and'      => "(`glpi_computers`.`name` LIKE 'test')",
            'expected_and_not'  => "(`glpi_computers`.`name` NOT LIKE 'test' OR `glpi_computers`.`name` IS NULL)",
        ];

        // datatype=itemlink (usehaving=true)
        yield [
            'itemtype'          => \Ticket::class,
            'search_option'     => 50, // parent tickets
            'value'             => '^test',
            'expected_and'      => "(`ITEM_Ticket_50` LIKE 'test%')",
            'expected_and_not'  => "(`ITEM_Ticket_50` NOT LIKE 'test%' OR `ITEM_Ticket_50` IS NULL)",
        ];
        yield [
            'itemtype'          => \Ticket::class,
            'search_option'     => 50, // parent tickets
            'value'             => 'test$',
            'expected_and'      => "(`ITEM_Ticket_50` LIKE '%test')",
            'expected_and_not'  => "(`ITEM_Ticket_50` NOT LIKE '%test' OR `ITEM_Ticket_50` IS NULL)",
        ];
        yield [
            'itemtype'          => \Ticket::class,
            'search_option'     => 50, // parent tickets
            'value'             => '^test$',
            'expected_and'      => "(`ITEM_Ticket_50` LIKE 'test')",
            'expected_and_not'  => "(`ITEM_Ticket_50` NOT LIKE 'test' OR `ITEM_Ticket_50` IS NULL)",
        ];

        // datatype=string
        yield [
            'itemtype'          => \Computer::class,
            'search_option'     => 47, // uuid
            'value'             => '^test',
            'expected_and'      => "(`glpi_computers`.`uuid` LIKE 'test%')",
            'expected_and_not'  => "(`glpi_computers`.`uuid` NOT LIKE 'test%' OR `glpi_computers`.`uuid` IS NULL)",
        ];
        yield [
            'itemtype'          => \Computer::class,
            'search_option'     => 47, // uuid
            'value'             => 'test$',
            'expected_and'      => "(`glpi_computers`.`uuid` LIKE '%test')",
            'expected_and_not'  => "(`glpi_computers`.`uuid` NOT LIKE '%test' OR `glpi_computers`.`uuid` IS NULL)",
        ];
        yield [
            'itemtype'          => \Computer::class,
            'search_option'     => 47, // uuid
            'value'             => '^test$',
            'expected_and'      => "(`glpi_computers`.`uuid` LIKE 'test')",
            'expected_and_not'  => "(`glpi_computers`.`uuid` NOT LIKE 'test' OR `glpi_computers`.`uuid` IS NULL)",
        ];

        // datatype=text
        yield [
            'itemtype'          => \Computer::class,
            'search_option'     => 16, // comment
            'value'             => '^test',
            'expected_and'      => "(`glpi_computers`.`comment` LIKE 'test%')",
            'expected_and_not'  => "(`glpi_computers`.`comment` NOT LIKE 'test%' OR `glpi_computers`.`comment` IS NULL)",
        ];
        yield [
            'itemtype'          => \Computer::class,
            'search_option'     => 16, // comment
            'value'             => 'test$',
            'expected_and'      => "(`glpi_computers`.`comment` LIKE '%test')",
            'expected_and_not'  => "(`glpi_computers`.`comment` NOT LIKE '%test' OR `glpi_computers`.`comment` IS NULL)",
        ];
        yield [
            'itemtype'          => \Computer::class,
            'search_option'     => 16, // comment
            'value'             => '^test$',
            'expected_and'      => "(`glpi_computers`.`comment` LIKE 'test')",
            'expected_and_not'  => "(`glpi_computers`.`comment` NOT LIKE 'test' OR `glpi_computers`.`comment` IS NULL)",
        ];

        // datatype=email
        yield [
            'itemtype'          => \Contact::class,
            'search_option'     => 6, // email
            'value'             => '^myname@',
            'expected_and'      => "(`glpi_contacts`.`email` LIKE 'myname@%')",
            'expected_and_not'  => "(`glpi_contacts`.`email` NOT LIKE 'myname@%' OR `glpi_contacts`.`email` IS NULL)",
        ];
        yield [
            'itemtype'          => \Contact::class,
            'search_option'     => 6, // email
            'value'             => '@domain.tld$',
            'expected_and'      => "(`glpi_contacts`.`email` LIKE '%@domain.tld')",
            'expected_and_not'  => "(`glpi_contacts`.`email` NOT LIKE '%@domain.tld' OR `glpi_contacts`.`email` IS NULL)",
        ];
        yield [
            'itemtype'          => \Contact::class,
            'search_option'     => 6, // email
            'value'             => '^myname@domain.tld$',
            'expected_and'      => "(`glpi_contacts`.`email` LIKE 'myname@domain.tld')",
            'expected_and_not'  => "(`glpi_contacts`.`email` NOT LIKE 'myname@domain.tld' OR `glpi_contacts`.`email` IS NULL)",
        ];

        // datatype=weblink
        yield [
            'itemtype'          => \Document::class,
            'search_option'     => 4, // link
            'value'             => '^ftp://',
            'expected_and'      => "(`glpi_documents`.`link` LIKE 'ftp://%')",
            'expected_and_not'  => "(`glpi_documents`.`link` NOT LIKE 'ftp://%' OR `glpi_documents`.`link` IS NULL)",
        ];
        yield [
            'itemtype'          => \Document::class,
            'search_option'     => 4, // link
            'value'             => '.pdf$',
            'expected_and'      => "(`glpi_documents`.`link` LIKE '%.pdf')",
            'expected_and_not'  => "(`glpi_documents`.`link` NOT LIKE '%.pdf' OR `glpi_documents`.`link` IS NULL)",
        ];
        yield [
            'itemtype'          => \Document::class,
            'search_option'     => 4, // link
            'value'             => '^ftp://domain.tld/document.pdf$',
            'expected_and'      => "(`glpi_documents`.`link` LIKE 'ftp://domain.tld/document.pdf')",
            'expected_and_not'  => "(`glpi_documents`.`link` NOT LIKE 'ftp://domain.tld/document.pdf' OR `glpi_documents`.`link` IS NULL)",
        ];

        // datatype=mac
        yield [
            'itemtype'          => \DeviceNetworkCard::class,
            'search_option'     => 11, // mac_default
            'value'             => '^a2:e5:aa',
            'expected_and'      => "(`glpi_devicenetworkcards`.`mac_default` LIKE 'a2:e5:aa%')",
            'expected_and_not'  => "(`glpi_devicenetworkcards`.`mac_default` NOT LIKE 'a2:e5:aa%' OR `glpi_devicenetworkcards`.`mac_default` IS NULL)",
        ];
        yield [
            'itemtype'          => \DeviceNetworkCard::class,
            'search_option'     => 11, // mac_default
            'value'             => 'a2:e5:aa$',
            'expected_and'      => "(`glpi_devicenetworkcards`.`mac_default` LIKE '%a2:e5:aa')",
            'expected_and_not'  => "(`glpi_devicenetworkcards`.`mac_default` NOT LIKE '%a2:e5:aa' OR `glpi_devicenetworkcards`.`mac_default` IS NULL)",
        ];
        yield [
            'itemtype'          => \DeviceNetworkCard::class,
            'search_option'     => 11, // mac_default
            'value'             => '^15:f4:q4:a2:e5:aa$',
            'expected_and'      => "(`glpi_devicenetworkcards`.`mac_default` LIKE '15:f4:q4:a2:e5:aa')",
            'expected_and_not'  => "(`glpi_devicenetworkcards`.`mac_default` NOT LIKE '15:f4:q4:a2:e5:aa' OR `glpi_devicenetworkcards`.`mac_default` IS NULL)",
        ];

        // datatype=color
        yield [
            'itemtype'          => \Cable::class,
            'search_option'     => 15, // color
            'value'             => '^#00',
            'expected_and'      => "(`glpi_cables`.`color` LIKE '#00%')",
            'expected_and_not'  => "(`glpi_cables`.`color` NOT LIKE '#00%' OR `glpi_cables`.`color` IS NULL)",
        ];
        yield [
            'itemtype'          => \Cable::class,
            'search_option'     => 15, // color
            'value'             => 'ff$',
            'expected_and'      => "(`glpi_cables`.`color` LIKE '%ff')",
            'expected_and_not'  => "(`glpi_cables`.`color` NOT LIKE '%ff' OR `glpi_cables`.`color` IS NULL)",
        ];
        yield [
            'itemtype'          => \Cable::class,
            'search_option'     => 15, // color
            'value'             => '^#00aaff$',
            'expected_and'      => "(`glpi_cables`.`color` LIKE '#00aaff')",
            'expected_and_not'  => "(`glpi_cables`.`color` NOT LIKE '#00aaff' OR `glpi_cables`.`color` IS NULL)",
        ];

        // datatype=language
        yield [
            'itemtype'          => \User::class,
            'search_option'     => 17, // language
            'value'             => '^en_',
            'expected_and'      => "(`glpi_users`.`language` LIKE 'en\\\\_%')",
            'expected_and_not'  => "(`glpi_users`.`language` NOT LIKE 'en\\\\_%' OR `glpi_users`.`language` IS NULL)",
        ];
        yield [
            'itemtype'          => \User::class,
            'search_option'     => 17, // language
            'value'             => '_GB$',
            'expected_and'      => "(`glpi_users`.`language` LIKE '%\\\\_GB')",
            'expected_and_not'  => "(`glpi_users`.`language` NOT LIKE '%\\\\_GB' OR `glpi_users`.`language` IS NULL)",
        ];
        yield [
            'itemtype'          => \User::class,
            'search_option'     => 17, // language
            'value'             => '^en_GB$',
            'expected_and'      => "(`glpi_users`.`language` LIKE 'en\\\\_GB')",
            'expected_and_not'  => "(`glpi_users`.`language` NOT LIKE 'en\\\\_GB' OR `glpi_users`.`language` IS NULL)",
        ];

        // Check `>`, `>=`, `<` and `<=` operators on textual fields.
        // Operator has no meaning and is considered as a term to search for.
        foreach (['>', '>=', '<', '<='] as $operator) {
            foreach (['', ' '] as $spacing) {
                $searched_value = "{$operator}{$spacing}15";

                // datatype=dropdown
                yield [
                    'itemtype'          => \Computer::class,
                    'search_option'     => 4, // type
                    'value'             => $searched_value,
                    'expected_and'      => "(`glpi_computertypes`.`name` LIKE '%{$searched_value}%')",
                    'expected_and_not'  => "(`glpi_computertypes`.`name` NOT LIKE '%{$searched_value}%' OR `glpi_computertypes`.`name` IS NULL)",
                ];

                // datatype=dropdown (usehaving=true)
                yield [
                    'itemtype'          => \Ticket::class,
                    'search_option'     => 142, // document name
                    'value'             => $searched_value,
                    'expected_and'      => "(`ITEM_Ticket_142` LIKE '%{$searched_value}%')",
                    'expected_and_not'  => "(`ITEM_Ticket_142` NOT LIKE '%{$searched_value}%' OR `ITEM_Ticket_142` IS NULL)",
                ];

                // datatype=itemlink
                yield [
                    'itemtype'          => \Computer::class,
                    'search_option'     => 1, // name
                    'value'             => $searched_value,
                    'expected_and'      => "(`glpi_computers`.`name` LIKE '%{$searched_value}%')",
                    'expected_and_not'  => "(`glpi_computers`.`name` NOT LIKE '%{$searched_value}%' OR `glpi_computers`.`name` IS NULL)",
                ];

                // datatype=itemlink (usehaving=true)
                yield [
                    'itemtype'          => \Ticket::class,
                    'search_option'     => 50, // parent tickets
                    'value'             => $searched_value,
                    'expected_and'      => "(`ITEM_Ticket_50` LIKE '%{$searched_value}%')",
                    'expected_and_not'  => "(`ITEM_Ticket_50` NOT LIKE '%{$searched_value}%' OR `ITEM_Ticket_50` IS NULL)",
                ];

                // datatype=string
                yield [
                    'itemtype'          => \Computer::class,
                    'search_option'     => 47, // uuid
                    'value'             => $searched_value,
                    'expected_and'      => "(`glpi_computers`.`uuid` LIKE '%{$searched_value}%')",
                    'expected_and_not'  => "(`glpi_computers`.`uuid` NOT LIKE '%{$searched_value}%' OR `glpi_computers`.`uuid` IS NULL)",
                ];

                // datatype=text
                yield [
                    'itemtype'          => \Computer::class,
                    'search_option'     => 16, // comment
                    'value'             => $searched_value,
                    'expected_and'      => "(`glpi_computers`.`comment` LIKE '%{$searched_value}%')",
                    'expected_and_not'  => "(`glpi_computers`.`comment` NOT LIKE '%{$searched_value}%' OR `glpi_computers`.`comment` IS NULL)",
                ];

                // datatype=email
                yield [
                    'itemtype'          => \Contact::class,
                    'search_option'     => 6, // email
                    'value'             => $searched_value,
                    'expected_and'      => "(`glpi_contacts`.`email` LIKE '%{$searched_value}%')",
                    'expected_and_not'  => "(`glpi_contacts`.`email` NOT LIKE '%{$searched_value}%' OR `glpi_contacts`.`email` IS NULL)",
                ];

                // datatype=weblink
                yield [
                    'itemtype'          => \Document::class,
                    'search_option'     => 4, // link
                    'value'             => $searched_value,
                    'expected_and'      => "(`glpi_documents`.`link` LIKE '%{$searched_value}%')",
                    'expected_and_not'  => "(`glpi_documents`.`link` NOT LIKE '%{$searched_value}%' OR `glpi_documents`.`link` IS NULL)",
                ];

                // datatype=mac
                yield [
                    'itemtype'          => \DeviceNetworkCard::class,
                    'search_option'     => 11, // mac_default
                    'value'             => $searched_value,
                    'expected_and'      => "(`glpi_devicenetworkcards`.`mac_default` LIKE '%{$searched_value}%')",
                    'expected_and_not'  => "(`glpi_devicenetworkcards`.`mac_default` NOT LIKE '%{$searched_value}%' OR `glpi_devicenetworkcards`.`mac_default` IS NULL)",
                ];

                // datatype=color
                yield [
                    'itemtype'          => \Cable::class,
                    'search_option'     => 15, // color
                    'value'             => $searched_value,
                    'expected_and'      => "(1=0)", // invalid pattern
                    'expected_and_not'  => "(1=0)", // invalid pattern
                ];

                // datatype=language
                yield [
                    'itemtype'          => \User::class,
                    'search_option'     => 17, // language
                    'value'             => $searched_value,
                    'expected_and'      => "(`glpi_users`.`language` LIKE '%{$searched_value}%')",
                    'expected_and_not'  => "(`glpi_users`.`language` NOT LIKE '%{$searched_value}%' OR `glpi_users`.`language` IS NULL)",
                ];
            }
        }

        // Check `>`, `>=`, `<` and `<=` operators on numeric fields.
        // It should result in usage of the corresponding SQL operator.

        foreach (['>', '>=', '<', '<='] as $operator) {
            foreach ([15, 2.3, 1.125] as $value) {
                $searched_values = [
                    // positive values, with or without spaces
                    "{$operator}{$value}"       => "{$value}",
                    " {$operator}  {$value} "   => "{$value}",

                    // negative values, with or without spaces
                    "{$operator}-{$value}"      => "-{$value}",
                    " {$operator} -{$value} "   => "-{$value}",
                    "{$operator} - {$value} "   => "-{$value}",
                ];
                $not_operator   = str_contains($operator, '>') ? str_replace('>', '<', $operator) : str_replace('<', '>', $operator);

                foreach ($searched_values as $searched_value => $signed_value) {
                    // datatype=integer
                    yield [
                        'itemtype'          => \AuthLDAP::class,
                        'search_option'     => 4, // port
                        'value'             => $searched_value,
                        'expected_and'      => "`glpi_authldaps`.`port` {$operator} {$signed_value}",
                        'expected_and_not'  => "`glpi_authldaps`.`port` {$not_operator} {$signed_value}",
                    ];

                    // datatype=number
                    yield [
                        'itemtype'          => \AuthLDAP::class,
                        'search_option'     => 32, // timeout
                        'value'             => $searched_value,
                        'expected_and'      => "`glpi_authldaps`.`timeout` {$operator} {$signed_value}",
                        'expected_and_not'  => "`glpi_authldaps`.`timeout` {$not_operator} {$signed_value}",
                    ];

                    // datatype=number (usehaving=true)
                    yield [
                        'itemtype'          => \Computer::class,
                        'search_option'     => 115, // harddrive capacity
                        'value'             => $searched_value,
                        'expected_and'      => "`ITEM_Computer_115` {$operator} '{$signed_value}'",
                        'expected_and_not'  => "`ITEM_Computer_115` {$not_operator} '{$signed_value}'",
                    ];

                    // datatype=decimal
                    yield [
                        'itemtype'          => \Budget::class,
                        'search_option'     => 7, // value
                        'value'             => $searched_value,
                        'expected_and'      => "`glpi_budgets`.`value` {$operator} {$signed_value}",
                        'expected_and_not'  => "`glpi_budgets`.`value` {$not_operator} {$signed_value}",
                    ];

                    // datatype=decimal (usehaving=true)
                    yield [
                        'itemtype'          => \Contract::class,
                        'search_option'     => 11, // totalcost
                        'value'             => $searched_value,
                        'expected_and'      => "`ITEM_Contract_11` {$operator} '{$signed_value}'",
                        'expected_and_not'  => "`ITEM_Contract_11` {$not_operator} '{$signed_value}'",
                    ];

                    // datatype=count (usehaving=true)
                    yield [
                        'itemtype'          => \Ticket::class,
                        'search_option'     => 27, // number of followups
                        'value'             => $searched_value,
                        'expected_and'      => "`ITEM_Ticket_27` {$operator} '{$signed_value}'",
                        'expected_and_not'  => "`ITEM_Ticket_27` {$not_operator} '{$signed_value}'",
                    ];

                    // datatype=mio (usehaving=true)
                    yield [
                        'itemtype'          => \Computer::class,
                        'search_option'     => 111, // memory size
                        'value'             => $searched_value,
                        'expected_and'      => "`ITEM_Computer_111` {$operator} '{$signed_value}'",
                        'expected_and_not'  => "`ITEM_Computer_111` {$not_operator} '{$signed_value}'",
                    ];

                    // datatype=progressbar (with computation)
                    yield [
                        'itemtype'          => \Computer::class,
                        'search_option'     => 152, // harddrive freepercent
                        'value'             => $searched_value,
                        'expected_and'      => "(LPAD(ROUND(100*`glpi_items_disks`.freesize/NULLIF(`glpi_items_disks`.`totalsize`, 0), 0), 3, '0') {$operator} {$signed_value})",
                        'expected_and_not'  => "(LPAD(ROUND(100*`glpi_items_disks`.freesize/NULLIF(`glpi_items_disks`.`totalsize`, 0), 0), 3, '0') {$not_operator} {$signed_value})",
                    ];

                    // datatype=timestamp
                    yield [
                        'itemtype'          => \CronTask::class,
                        'search_option'     => 6, // frequency
                        'value'             => $searched_value,
                        'expected_and'      => "`glpi_crontasks`.`frequency` {$operator} {$signed_value}",
                        'expected_and_not'  => "`glpi_crontasks`.`frequency` {$not_operator} {$signed_value}",
                    ];

                    // datatype=timestamp (usehaving=true)
                    yield [
                        'itemtype'          => \Ticket::class,
                        'search_option'     => 49, // actiontime
                        'value'             => $searched_value,
                        'expected_and'      => "`ITEM_Ticket_49` {$operator} '{$signed_value}'",
                        'expected_and_not'  => "`ITEM_Ticket_49` {$not_operator} '{$signed_value}'",
                    ];
                }
            }
        }

        // Check `>`, `>=`, `<` and `<=` operators on date and datetime fields.
        // It should result in a criterion based on a relative date expressed in months, and using the corresponding SQL operator.

        foreach (['>', '>=', '<', '<='] as $operator) {
            foreach ([3, 6.5] as $value) {
                $searched_values = [
                    // positive values, with or without spaces
                    "{$operator}{$value}"       => "{$value}",
                    " {$operator}  {$value} "   => "{$value}",

                    // negative values, with or without spaces
                    "{$operator}-{$value}"      => "-{$value}",
                    " {$operator} -{$value} "   => "-{$value}",
                    "{$operator} - {$value} "   => "-{$value}",
                ];
                $not_operator   = str_contains($operator, '>') ? str_replace('>', '<', $operator) : str_replace('<', '>', $operator);

                foreach ($searched_values as $searched_value => $signed_value) {
                    // datatype=datetime
                    yield [
                        'itemtype'          => \Computer::class,
                        'search_option'     => 9, // last_inventory_update
                        'value'             => $searched_value,
                        'expected_and'      => "(CONVERT(`glpi_computers`.`last_inventory_update` USING utf8mb4) {$operator} DATE_ADD(NOW(), INTERVAL {$signed_value} MONTH))",
                        'expected_and_not'  => "(CONVERT(`glpi_computers`.`last_inventory_update` USING utf8mb4) {$not_operator} DATE_ADD(NOW(), INTERVAL {$signed_value} MONTH))",
                    ];

                    // datatype=datetime computed field
                    $like_value = trim(str_replace('  ', ' ', $searched_value));
                    yield [
                        'itemtype'          => \Ticket::class,
                        'search_option'     => 188, // next_escalation_level
                        'value'             => $searched_value,
                        'expected_and'      => "(`ITEM_Ticket_188` LIKE '%{$like_value}%')",
                        'expected_and_not'  => "(`ITEM_Ticket_188` NOT LIKE '%{$like_value}%' OR `ITEM_Ticket_188` IS NULL)",
                    ];

                    // datatype=date
                    yield [
                        'itemtype'          => \Budget::class,
                        'search_option'     => 5, // begin_date
                        'value'             => $searched_value,
                        'expected_and'      => "(CONVERT(`glpi_budgets`.`begin_date` USING utf8mb4) {$operator} DATE_ADD(NOW(), INTERVAL {$signed_value} MONTH))",
                        'expected_and_not'  => "(CONVERT(`glpi_budgets`.`begin_date` USING utf8mb4) {$not_operator} DATE_ADD(NOW(), INTERVAL {$signed_value} MONTH))",
                    ];

                    // datatype=date_delay
                    yield [
                        'itemtype'          => \Contract::class,
                        'search_option'     => 20, // end_date
                        'value'             => $searched_value,
                        'expected_and'      => "(DATE_ADD(`glpi_contracts`.`begin_date`, INTERVAL `glpi_contracts`.`duration` MONTH) {$operator} DATE_ADD(NOW(), INTERVAL {$signed_value} MONTH))",
                        'expected_and_not'  => "(DATE_ADD(`glpi_contracts`.`begin_date`, INTERVAL `glpi_contracts`.`duration` MONTH) {$not_operator} DATE_ADD(NOW(), INTERVAL {$signed_value} MONTH))",
                    ];
                }
            }
        }
    }

    /**
     * @dataprovider containsCriterionProvider
     */
    public function testContainsCriterion(
        string $itemtype,
        int $search_option,
        string $value,
        string $expected_and,
        string $expected_and_not
    ): void {
        $cases = [
            'AND'       => $expected_and,
            'AND NOT'   => $expected_and_not,
        ];

        foreach ($cases as $link => $expected_where) {
            $search_params = [
                'is_deleted' => 0,
                'start'      => 0,
                'criteria'   => [
                    0 => [
                        'link'       => $link,
                        'field'      => $search_option,
                        'searchtype' => 'contains',
                        'value'      => $value,
                    ]
                ],
            ];

            $data = $this->doSearch($itemtype, $search_params);

            $this->array($data)->hasKey('sql');
            $this->array($data['sql'])->hasKey('search');
            $this->string($data['sql']['search']);

            $this->string($this->cleanSQL($data['sql']['search']))->contains($expected_where);
        }
    }

    protected function customAssetsProvider(): iterable
    {
        $root_entity_id = getItemByTypeName('Entity', '_test_root_entity', true);

        $document_1 = $this->createTxtDocument();
        $document_2 = $this->createTxtDocument();
        $document_3 = $this->createTxtDocument();

        $definition_1  = $this->initAssetDefinition(capacities: [HasDocumentsCapacity::class]);
        $asset_class_1 = $definition_1->getAssetClassName();

        $definition_2  = $this->initAssetDefinition(capacities: [HasDocumentsCapacity::class]);
        $asset_class_2 = $definition_2->getAssetClassName();

        // Assets for first class
        $asset_1_1 = $this->createItem(
            $asset_class_1,
            [
                'name'        => 'Asset 1.1',
                'entities_id' => $root_entity_id,
            ]
        );
        $asset_1_2 = $this->createItem(
            $asset_class_1,
            [
                'name'        => 'Asset 1.2',
                'entities_id' => $root_entity_id,
            ]
        );
        $asset_1_3 = $this->createItem(
            $asset_class_1,
            [
                'name'        => 'Asset 1.3 (deleted)',
                'entities_id' => $root_entity_id,
                'is_deleted'  => true,
            ]
        );

        // Assets for second class
        $asset_2_1 = $this->createItem(
            $asset_class_2,
            [
                'name'        => 'Asset 2.1 (deleted)',
                'entities_id' => $root_entity_id,
                'is_deleted'  => true,
            ]
        );
        $asset_2_2 = $this->createItem(
            $asset_class_2,
            [
                'name'        => 'Asset 2.2',
                'entities_id' => $root_entity_id,
            ]
        );
        $asset_2_3 = $this->createItem(
            $asset_class_2,
            [
                'name'        => 'Asset 2.3 (deleted)',
                'entities_id' => $root_entity_id,
                'is_deleted'  => true,
            ]
        );

        // Attached documents
        $this->createItems(
            Document_Item::class,
            [
                [
                    'documents_id' => $document_1->getID(),
                    'itemtype'     => $asset_1_1->getType(),
                    'items_id'     => $asset_1_1->getID(),
                ],
                [
                    'documents_id' => $document_1->getID(),
                    'itemtype'     => $asset_1_2->getType(),
                    'items_id'     => $asset_1_2->getID(),
                ],
                [
                    'documents_id' => $document_2->getID(),
                    'itemtype'     => $asset_1_2->getType(),
                    'items_id'     => $asset_1_2->getID(),
                ],
                [
                    'documents_id' => $document_1->getID(),
                    'itemtype'     => $asset_2_1->getType(),
                    'items_id'     => $asset_2_1->getID(),
                ],
            ]
        );

        // Check search on custom assets.
        // Validates that searching on assets of class A will not return some assets of class B in results.
        $asset_search_params = [
            'criteria' => [
                [
                    'field'      => 'view',
                    'searchtype' => 'contains',
                    'value'      => 'Asset'
                ]
            ]
        ];

        yield [
            'class'    => $asset_class_1,
            'params'   => $asset_search_params + ['is_deleted' => 0],
            'expected' => [$asset_1_1, $asset_1_2],
        ];
        yield [
            'class'    => $asset_class_1,
            'params'   => $asset_search_params + ['is_deleted' => 1],
            'expected' => [$asset_1_3],
        ];
        yield [
            'class'    => $asset_class_2,
            'params'   => $asset_search_params + ['is_deleted' => 0],
            'expected' => [$asset_2_2],
        ];
        yield [
            'class'    => $asset_class_2,
            'params'   => $asset_search_params + ['is_deleted' => 1],
            'expected' => [$asset_2_1, $asset_2_3],
        ];

        // Check search on documents using a custom assets as meta criteria.
        yield [
            'class'    => Document::class,
            'params'   => [
                'criteria' => [
                    [
                        'field'      => 'view',
                        'searchtype' => 'contains',
                        'value'      => ''
                    ],
                    [
                        'link'       => 'AND',
                        'itemtype'   => $asset_class_1,
                        'meta'       => true,
                        'field'      => '1', // name
                        'searchtype' => 'contains',
                        'value'      => 'Asset'
                    ]
                ]
            ],
            'expected' => [$document_1, $document_2],
        ];
        yield [
            'class'    => Document::class,
            'params'   => [
                'criteria' => [
                    [
                        'field'      => 'view',
                        'searchtype' => 'contains',
                        'value'      => ''
                    ],
                    [
                        'link'       => 'AND NOT',
                        'itemtype'   => $asset_class_1,
                        'meta'       => true,
                        'field'      => '1', // name
                        'searchtype' => 'contains',
                        'value'      => 'Asset'
                    ]
                ]
            ],
            'expected' => [$document_3],
        ];
        yield [
            'class'    => Document::class,
            'params'   => [
                'criteria' => [
                    [
                        'field'      => 'view',
                        'searchtype' => 'contains',
                        'value'      => ''
                    ],
                    [
                        'link'       => 'AND',
                        'itemtype'   => $asset_class_1,
                        'meta'       => true,
                        'field'      => '1', // name
                        'searchtype' => 'contains',
                        'value'      => 'Asset'
                    ],
                    [
                        'link'       => 'OR',
                        'itemtype'   => $asset_class_2,
                        'meta'       => true,
                        'field'      => '1', // name
                        'searchtype' => 'contains',
                        'value'      => 'Asset'
                    ]
                ]
            ],
            'expected' => [$document_1, $document_2],
        ];
        yield [
            'class'    => Document::class,
            'params'   => [
                'criteria' => [
                    [
                        'field'      => 'view',
                        'searchtype' => 'contains',
                        'value'      => ''
                    ],
                    [
                        'link'       => 'AND',
                        'itemtype'   => $asset_class_1,
                        'meta'       => true,
                        'field'      => '1', // name
                        'searchtype' => 'contains',
                        'value'      => 'Asset'
                    ],
                    [
                        'link'       => 'AND',
                        'itemtype'   => $asset_class_2,
                        'meta'       => true,
                        'field'      => '1', // name
                        'searchtype' => 'contains',
                        'value'      => 'Asset'
                    ]
                ]
            ],
            'expected' => [$document_1],
        ];
    }

    /**
     * @dataProvider customAssetsProvider
     */
    public function testCustomAssetSearch(string $class, array $params, array $expected): void
    {
        $data = $this->doSearch($class, $params);
        foreach ($expected as $key => $item) {
            $this->string($data['data']['rows'][$key]['raw'][sprintf('ITEM_%s_1', $class)])->isEqualTo($item->fields['name']);
            $this->integer($data['data']['rows'][$key]['raw']['id'])->isEqualTo($item->getID());
        }
        $this->integer($data['data']['totalcount'])->isIdenticalTo(count($expected));
    }

    public function testDCRoomSearchOption()
    {
        global $CFG_GLPI;
        foreach ($CFG_GLPI['rackable_types'] as $rackable_type) {
            $item = new $rackable_type();
            $so = $item->rawSearchOptions();
            //check if search option separator 'dcroom' exist
            $this->variable(array_search('dcroom', array_column($so, 'id')))->isNotEqualTo(false, $item->getTypeName() . ' should use \'$tab = array_merge($tab, DCRoom::rawSearchOptionsToAdd());');
        }
    }

    public function testDataCenterSearchOption()
    {
        global $CFG_GLPI;
        foreach ($CFG_GLPI['rackable_types'] as $rackable_type) {
            $item = new $rackable_type();
            $so = $item->rawSearchOptions();
            //check if search option separator 'datacenter' exist
            $this->variable(array_search('datacenter', array_column($so, 'id')))->isNotEqualTo(false, $item->getTypeName() . ' should use \'$tab = array_merge($tab, DataCenter::rawSearchOptionsToAdd());');
        }
    }

    protected function testRichTextProvider(): iterable
    {
        $this->login('glpi', 'glpi');

        $this->createItems('Ticket', [
            [
                'name' => 'Ticket 1',
                'content' => '<p>This is a test ticket</p>'
            ],
            [
                'name' => 'Ticket 2',
                'content' => '<p>This is a test ticket with &amp; in description</p>'
            ],
            [
                'name' => 'Ticket 3',
                'content' => '<p>This is a test ticket with matching followup</p>'
            ],
            [
                'name' => 'Ticket 4',
                'content' => '<p>This is a test ticket with task</p>'
            ],
            [
                'name' => 'Ticket & 5',
                'content' => '<p>This is a test ticket</p>'
            ],
            [
                'name' => 'Ticket > 6',
                'content' => '<p>This is a test ticket</p>'
            ],
        ]);

        $this->createItem('ITILFollowup', [
            'itemtype' => 'Ticket',
            'items_id' => getItemByTypeName('Ticket', 'Ticket 1')->getID(),
            'content' => '<p>This is a followup</p>'
        ]);
        $this->createItem('ITILFollowup', [
            'itemtype' => 'Ticket',
            'items_id' => getItemByTypeName('Ticket', 'Ticket 3')->getID(),
            'content' => '<p>This is a followup with &amp; in description</p>'
        ]);

        $this->createItem('TicketTask', [
            'tickets_id' => getItemByTypeName('Ticket', 'Ticket 1')->getID(),
            'content' => '<p>This is a task</p>'
        ]);
        $this->createItem('TicketTask', [
            'tickets_id' => getItemByTypeName('Ticket', 'Ticket 4')->getID(),
            'content' => '<p>This is a task with &amp; in description</p>'
        ]);

        yield [
            'search_params' => [
                'is_deleted' => 0,
                'start'      => 0,
                'criteria'   => [
                    0 => [
                        'link'       => 'AND',
                        'field'      => 1, // title
                        'searchtype' => 'contains',
                        'value'      => '&'
                    ]
                ],
            ],
            'expected' => [
                'Ticket & 5'
            ]
        ];

        yield [
            'search_params' => [
                'is_deleted' => 0,
                'start'      => 0,
                'criteria'   => [
                    0 => [
                        'link'       => 'AND',
                        'field'      => 21, // ticket content
                        'searchtype' => 'contains',
                        'value'      => '&'
                    ]
                ],
            ],
            'expected' => [
                'Ticket 2'
            ]
        ];

        yield [
            'search_params' => [
                'is_deleted' => 0,
                'start'      => 0,
                'criteria'   => [
                    0 => [
                        'link'       => 'AND',
                        'field'      => 25, // followup content
                        'searchtype' => 'contains',
                        'value'      => '&'
                    ]
                ],
            ],
            'expected' => [
                'Ticket 3'
            ]
        ];

        yield [
            'search_params' => [
                'is_deleted' => 0,
                'start'      => 0,
                'criteria'   => [
                    0 => [
                        'link'       => 'AND',
                        'field'      => 26, // task content
                        'searchtype' => 'contains',
                        'value'      => '&'
                    ]
                ],
            ],
            'expected' => [
                'Ticket 4'
            ]
        ];

        yield [
            'search_params' => [
                'is_deleted' => 0,
                'start' => 0,
                'criteria' => [
                    0 => [
                        'link' => 'AND',
                        'field' => 'view', // items seen
                        'searchtype' => 'contains',
                        'value'      => '&'
                    ],
                    1 => [
                        'link' => 'AND',
                        'field' => 1, //title
                        'searchtype' => 'contains',
                        'value' => ''
                    ],
                    2 => [
                        'link' => 'AND',
                        'field' => 21, // ticket content
                        'searchtype' => 'contains',
                        'value' => ''
                    ],
                    3 => [
                        'link' => 'AND',
                        'field' => 25, // followup content
                        'searchtype' => 'contains',
                        'value' => ''
                    ],
                    4 => [
                        'link' => 'AND',
                        'field' => 26, // task content
                        'searchtype' => 'contains',
                        'value' => ''
                    ],
                ],
            ],
            'expected' => [
                'Ticket 2',
                'Ticket 3',
                'Ticket 4',
                'Ticket & 5'
            ]
        ];
    }

    /**
     * @dataprovider testRichTextProvider
     */
    public function testRichText(
        array $search_params,
        array $expected
    ): void {
        $data = $this->doSearch(\Ticket::class, $search_params);

        // Extract items names
        $items = [];
        foreach ($data['data']['rows'] as $row) {
            $items[] = $row['raw']['ITEM_Ticket_1'];
        }

        $this->array($items)->isEqualTo($expected);
    }
}

// @codingStandardsIgnoreStart
class DupSearchOpt extends \CommonDBTM
{
    // @codingStandardsIgnoreEnd
    public function rawSearchOptions()
    {
        $tab = [];

        $tab[] = [
            'id'     => '12',
            'name'   => 'One search option'
        ];

        $tab[] = [
            'id'     => '12',
            'name'   => 'Any option'
        ];

        return $tab;
    }
}

// phpcs:ignore SlevomatCodingStandard.Namespaces
namespace SearchTest;

// @codingStandardsIgnoreStart
class Computer extends \Computer
{
    // @codingStandardsIgnoreEnd
    public static function getTable($classname = null)
    {
        return 'glpi_computers';
    }
}<|MERGE_RESOLUTION|>--- conflicted
+++ resolved
@@ -1462,116 +1462,6 @@
     }
 
     /**
-<<<<<<< HEAD
-=======
-     * @dataProvider addOrderByBCProvider
-     */
-    public function testAddOrderByBC($itemtype, $id, $order, $expected)
-    {
-        $result = null;
-        $this->when(
-            function () use (&$result, $itemtype, $id, $order) {
-                $result = \Search::addOrderBy($itemtype, $id, $order);
-            }
-        )->error()
-         ->withType(E_USER_DEPRECATED)
-         ->withMessage('The parameters for Search::addOrderBy have changed to allow sorting by multiple fields. Please update your calling code.')
-            ->exists();
-        $this->string($result)->isEqualTo($expected);
-
-       // Complex cases
-        $table_addtable = 'glpi_users_af1042e23ce6565cfe58c6db91f84692';
-        $table_ticket_user = 'glpi_tickets_users_019878060c6d5f06cbe3c4d7c31dec24';
-
-        $_SESSION['glpinames_format'] = \User::FIRSTNAME_BEFORE;
-        $user_order_1 = null;
-        $this->when(
-            function () use (&$user_order_1) {
-                $user_order_1 = \Search::addOrderBy('Ticket', 4, 'ASC');
-            }
-        )->error()
-         ->withType(E_USER_DEPRECATED)
-         ->withMessage('The parameters for Search::addOrderBy have changed to allow sorting by multiple fields. Please update your calling code.')
-            ->exists();
-        $this->string($user_order_1)->isEqualTo(" ORDER BY GROUP_CONCAT(DISTINCT CONCAT(
-                                    IFNULL(`$table_addtable`.`firstname`, ''),
-                                    IFNULL(`$table_addtable`.`realname`, ''),
-                                    IFNULL(`$table_addtable`.`name`, ''),
-                                IFNULL(`$table_ticket_user`.`alternative_email`, '')
-                                ) ORDER BY CONCAT(
-                                    IFNULL(`$table_addtable`.`firstname`, ''),
-                                    IFNULL(`$table_addtable`.`realname`, ''),
-                                    IFNULL(`$table_addtable`.`name`, ''),
-                                IFNULL(`$table_ticket_user`.`alternative_email`, '')) ASC
-                                ) ASC ");
-
-        $user_order_2 = null;
-        $this->when(
-            function () use (&$user_order_2) {
-                $user_order_2 = \Search::addOrderBy('Ticket', 4, 'DESC');
-            }
-        )->error()
-         ->withType(E_USER_DEPRECATED)
-         ->withMessage('The parameters for Search::addOrderBy have changed to allow sorting by multiple fields. Please update your calling code.')
-            ->exists();
-        $this->string($user_order_2)->isEqualTo(" ORDER BY GROUP_CONCAT(DISTINCT CONCAT(
-                                    IFNULL(`$table_addtable`.`firstname`, ''),
-                                    IFNULL(`$table_addtable`.`realname`, ''),
-                                    IFNULL(`$table_addtable`.`name`, ''),
-                                IFNULL(`$table_ticket_user`.`alternative_email`, '')
-                                ) ORDER BY CONCAT(
-                                    IFNULL(`$table_addtable`.`firstname`, ''),
-                                    IFNULL(`$table_addtable`.`realname`, ''),
-                                    IFNULL(`$table_addtable`.`name`, ''),
-                                IFNULL(`$table_ticket_user`.`alternative_email`, '')) ASC
-                                ) DESC ");
-
-        $_SESSION['glpinames_format'] = \User::REALNAME_BEFORE;
-        $user_order_3 = null;
-        $this->when(
-            function () use (&$user_order_3) {
-                $user_order_3 = \Search::addOrderBy('Ticket', 4, 'ASC');
-            }
-        )->error()
-         ->withType(E_USER_DEPRECATED)
-         ->withMessage('The parameters for Search::addOrderBy have changed to allow sorting by multiple fields. Please update your calling code.')
-            ->exists();
-        $this->string($user_order_3)->isEqualTo(" ORDER BY GROUP_CONCAT(DISTINCT CONCAT(
-                                    IFNULL(`$table_addtable`.`realname`, ''),
-                                    IFNULL(`$table_addtable`.`firstname`, ''),
-                                    IFNULL(`$table_addtable`.`name`, ''),
-                                IFNULL(`$table_ticket_user`.`alternative_email`, '')
-                                ) ORDER BY CONCAT(
-                                    IFNULL(`$table_addtable`.`realname`, ''),
-                                    IFNULL(`$table_addtable`.`firstname`, ''),
-                                    IFNULL(`$table_addtable`.`name`, ''),
-                                IFNULL(`$table_ticket_user`.`alternative_email`, '')) ASC
-                                ) ASC ");
-
-        $user_order_4 = null;
-        $this->when(
-            function () use (&$user_order_4) {
-                $user_order_4 = \Search::addOrderBy('Ticket', 4, 'DESC');
-            }
-        )->error()
-         ->withType(E_USER_DEPRECATED)
-         ->withMessage('The parameters for Search::addOrderBy have changed to allow sorting by multiple fields. Please update your calling code.')
-            ->exists();
-        $this->string($user_order_4)->isEqualTo(" ORDER BY GROUP_CONCAT(DISTINCT CONCAT(
-                                    IFNULL(`$table_addtable`.`realname`, ''),
-                                    IFNULL(`$table_addtable`.`firstname`, ''),
-                                    IFNULL(`$table_addtable`.`name`, ''),
-                                IFNULL(`$table_ticket_user`.`alternative_email`, '')
-                                ) ORDER BY CONCAT(
-                                    IFNULL(`$table_addtable`.`realname`, ''),
-                                    IFNULL(`$table_addtable`.`firstname`, ''),
-                                    IFNULL(`$table_addtable`.`name`, ''),
-                                IFNULL(`$table_ticket_user`.`alternative_email`, '')) ASC
-                                ) DESC ");
-    }
-
-    /**
->>>>>>> c6ee99a5
      * @dataProvider addOrderByProvider
      */
     public function testAddOrderBy($itemtype, $sort_fields, $expected)
@@ -1600,11 +1490,7 @@
                                     IFNULL(`$table_addtable`.`realname`, ''),
                                     IFNULL(`$table_addtable`.`name`, ''),
                                 IFNULL(`$table_ticket_user`.`alternative_email`, '')) ASC
-<<<<<<< HEAD
-                            ) ASC");
-=======
-                                ) ASC ");
->>>>>>> c6ee99a5
+                                ) ASC");
         $user_order_2 = \Search::addOrderBy('Ticket', [
             [
                 'searchopt_id' => 4,
@@ -1621,11 +1507,7 @@
                                     IFNULL(`$table_addtable`.`realname`, ''),
                                     IFNULL(`$table_addtable`.`name`, ''),
                                 IFNULL(`$table_ticket_user`.`alternative_email`, '')) ASC
-<<<<<<< HEAD
-                            ) DESC");
-=======
-                                ) DESC ");
->>>>>>> c6ee99a5
+                                ) DESC");
 
         $_SESSION['glpinames_format'] = \User::REALNAME_BEFORE;
         $user_order_3 = \Search::addOrderBy('Ticket', [
@@ -1644,11 +1526,7 @@
                                     IFNULL(`$table_addtable`.`firstname`, ''),
                                     IFNULL(`$table_addtable`.`name`, ''),
                                 IFNULL(`$table_ticket_user`.`alternative_email`, '')) ASC
-<<<<<<< HEAD
-                            ) ASC");
-=======
-                                ) ASC ");
->>>>>>> c6ee99a5
+                                ) ASC");
         $user_order_4 = \Search::addOrderBy('Ticket', [
             [
                 'searchopt_id' => 4,
@@ -1665,11 +1543,7 @@
                                     IFNULL(`$table_addtable`.`firstname`, ''),
                                     IFNULL(`$table_addtable`.`name`, ''),
                                 IFNULL(`$table_ticket_user`.`alternative_email`, '')) ASC
-<<<<<<< HEAD
-                            ) DESC");
-=======
-                                ) DESC ");
->>>>>>> c6ee99a5
+                                ) DESC");
     }
 
     /**
