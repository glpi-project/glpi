<?php

/**
 * ---------------------------------------------------------------------
 *
 * GLPI - Gestionnaire Libre de Parc Informatique
 *
 * http://glpi-project.org
 *
 * @copyright 2015-2023 Teclib' and contributors.
 * @copyright 2003-2014 by the INDEPNET Development Team.
 * @licence   https://www.gnu.org/licenses/gpl-3.0.html
 *
 * ---------------------------------------------------------------------
 *
 * LICENSE
 *
 * This file is part of GLPI.
 *
 * This program is free software: you can redistribute it and/or modify
 * it under the terms of the GNU General Public License as published by
 * the Free Software Foundation, either version 3 of the License, or
 * (at your option) any later version.
 *
 * This program is distributed in the hope that it will be useful,
 * but WITHOUT ANY WARRANTY; without even the implied warranty of
 * MERCHANTABILITY or FITNESS FOR A PARTICULAR PURPOSE.  See the
 * GNU General Public License for more details.
 *
 * You should have received a copy of the GNU General Public License
 * along with this program.  If not, see <https://www.gnu.org/licenses/>.
 *
 * ---------------------------------------------------------------------
 */

namespace tests\units;

use Certificate;
use Certificate_Item;
use Computer;
use DbTestCase;
use Item_SoftwareVersion;
use Software;
use SoftwareVersion;

/* Test for inc/transfer.class.php */

class Transfer extends DbTestCase
{
    public function testTransfer()
    {
        $this->login();

       //Original entity
        $fentity = (int)getItemByTypeName('Entity', '_test_root_entity', true);
       //Destination entity
        $dentity = (int)getItemByTypeName('Entity', '_test_child_2', true);

        $location_id = getItemByTypeName('Location', '_location01', true);

        $itemtypeslist = $this->getClasses(
            'searchOptions',
            [
                '/^Rule.*/',
                '/^Common.*/',
                '/^DB.*/',
                '/^SlaLevel.*/',
                '/^OlaLevel.*/',
                'Event',
                'Glpi\\Event',
                'KnowbaseItem',
                '/SavedSearch.*/',
                '/.*Notification.*/',
                '/^Device.*/',
                '/^Network.*/',
                'IPNetwork',
                'FQDN',
                '/^SoftwareVersion.*/',
                '/^SoftwareLicense.*/',
<<<<<<< HEAD
                '/.*Predefined.*/',
                '/.*Mandatory.*/',
                '/.*Hidden.*/',
                '/.*Readonly.*/',
                'Entity_Reminder',
                'Document_Item',
                'Cartridge',
                '/.*Task.*/',
                'Entity_RSSFeed',
                'ComputerVirtualMachine',
=======
>>>>>>> ab9a159c
                'FieldUnicity',
                'PurgeLogs',
                'TicketRecurrent',
                'Agent',
                'USBVendor',
                'PCIVendor',
                'PendingReasonCron',
<<<<<<< HEAD
                'Database',
                'Socket',
                'Link_Itemtype',
=======
                'Netpoint',
>>>>>>> ab9a159c
            ]
        );

        $fields_values = [
            'name'            => 'Object to transfer',
            'entities_id'     => $fentity,
            'content'         => 'A content',
            'definition_time' => 'hour',
            'number_time'     => 4,
            'begin_date'      => '2020-01-01',
        ];

        $count = 0;
        foreach ($itemtypeslist as $itemtype) {
            if (is_a($itemtype, \CommonDBConnexity::class, true)) {
                // Do not check transfer of child items, they are not supposed to be transfered directly.
                continue;
            }

            $item_class = new \ReflectionClass($itemtype);
            if ($item_class->isAbstract()) {
                continue;
            }

            $obj = new $itemtype();
            if (!$obj->isEntityAssign()) {
                continue;
            }

           // Add
            $input = [];
            foreach ($fields_values as $field => $value) {
                if ($obj->isField($field)) {
                    $input[$field] = $value;
                }
            }

            if ($obj->maybeLocated()) {
                $input['locations_id'] = $location_id;
            }

            $id = $obj->add($input);
            $this->integer((int)$id)->isGreaterThan(0, "Cannot add $itemtype");
            $this->boolean($obj->getFromDB($id))->isTrue();

           //transer to another entity
            $transfer = new \Transfer();

            $this->mockGenerator->orphanize('__construct');
            $ma = new \mock\MassiveAction([], [], 'process');

            \MassiveAction::processMassiveActionsForOneItemtype(
                $ma,
                $obj,
                [$id]
            );
            $transfer->moveItems([$itemtype => [$id]], $dentity, [$id]);
            unset($_SESSION['glpitransfer_list']);

            $this->boolean($obj->getFromDB($id))->isTrue();
            $this->integer((int)$obj->fields['entities_id'])->isidenticalTo($dentity, "Transfer has failed on $itemtype");

            ++$count;
        }
    }

    public function testDomainTransfer()
    {
        $this->login();

       //Original entity
        $fentity = (int)getItemByTypeName('Entity', '_test_root_entity', true);
       //Destination entity
        $dentity = (int)getItemByTypeName('Entity', '_test_child_2', true);

       //records types
        $type_a = (int)getItemByTypeName('DomainRecordType', 'A', true);
        $type_cname = (int)getItemByTypeName('DomainRecordType', 'CNAME', true);

        $domain = new \Domain();
        $record = new \DomainRecord();

        $did = (int)$domain->add([
            'name'         => 'glpi-project.org',
            'entities_id'  => $fentity
        ]);
        $this->integer($did)->isGreaterThan(0);
        $this->boolean($domain->getFromDB($did))->isTrue();

        $this->integer(
            (int)$record->add([
                'name'         => 'glpi-project.org.',
                'type'         => $type_a,
                'data'         => '127.0.1.1',
                'entities_id'  => $fentity,
                'domains_id'   => $did
            ])
        )->isGreaterThan(0);

        $this->integer(
            (int)$record->add([
                'name'         => 'www.glpi-project.org.',
                'type'         => $type_cname,
                'data'         => 'glpi-project.org.',
                'entities_id'  => $fentity,
                'domains_id'   => $did
            ])
        )->isGreaterThan(0);

        $this->integer(
            (int)$record->add([
                'name'         => 'doc.glpi-project.org.',
                'type'         => $type_cname,
                'data'         => 'glpi-doc.rtfd.io',
                'entities_id'  => $fentity,
                'domains_id'   => $did
            ])
        )->isGreaterThan(0);

       //transer to another entity
        $transfer = new \Transfer();

        $this->mockGenerator->orphanize('__construct');
        $ma = new \mock\MassiveAction([], [], 'process');

        \MassiveAction::processMassiveActionsForOneItemtype(
            $ma,
            $domain,
            [$did]
        );
        $transfer->moveItems(['Domain' => [$did]], $dentity, [$did]);
        unset($_SESSION['glpitransfer_list']);

        $this->boolean($domain->getFromDB($did))->isTrue();
        $this->integer((int)$domain->fields['entities_id'])->isidenticalTo($dentity);

        global $DB;
        $records = $DB->request([
            'FROM'   => $record->getTable(),
            'WHERE'  => [
                'domains_id' => $did
            ]
        ]);

        $this->integer(count($records))->isidenticalTo(3);
        foreach ($records as $rec) {
            $this->integer((int)$rec['entities_id'])->isidenticalTo($dentity);
        }
    }

    protected function testKeepSoftwareOptionProvider(): array
    {
        $test_entity = getItemByTypeName('Entity', '_test_root_entity', true);

       // Create test computers
        $computers_to_create = [
            'test_transfer_pc_1',
            'test_transfer_pc_2',
            'test_transfer_pc_3',
            'test_transfer_pc_4',
        ];
        foreach ($computers_to_create as $computer_name) {
            $computer = new Computer();
            $computers_id = $computer->add([
                'name'        => $computer_name,
                'entities_id' => $test_entity,
            ]);
            $this->integer($computers_id)->isGreaterThan(0);
        }

       // Create test software
        $softwares_to_create = [
            'test_transfer_software_1',
            'test_transfer_software_2',
            'test_transfer_software_3',
        ];
        foreach ($softwares_to_create as $software_name) {
            $software = new Software();
            $softwares_id = $software->add([
                'name'        => $software_name,
                'entities_id' => $test_entity,
            ]);
            $this->integer($softwares_id)->isGreaterThan(0);
        }

       // Create test software versions
        $softwareversion_ids = [];
        $software_versions_to_create = [
            'test_transfer_software_1' => ['V1', 'V2'],
            'test_transfer_software_2' => ['V1', 'V2'],
            'test_transfer_software_3' => ['V1', 'V2'],
        ];
        foreach ($software_versions_to_create as $software_name => $versions) {
            foreach ($versions as $version) {
                $softwareversion = new SoftwareVersion();
                $softwareversions_id = $softwareversion->add([
                    'name'         => $software_name . '::' . $version,
                    'softwares_id' => getItemByTypeName('Software', $software_name, true),
                    'entities_id'  => $test_entity,
                ]);
                $this->integer($softwareversions_id)->isGreaterThan(0);
                $softwareversion_ids[] = $softwareversions_id;
            }
        }

       // Link softwares and computers
        $item_softwareversion_ids = [];
        $item_softwareversion_to_create = [
            'test_transfer_pc_1' => ['test_transfer_software_1::V1', 'test_transfer_software_2::V1'],
            'test_transfer_pc_2' => ['test_transfer_software_1::V2', 'test_transfer_software_2::V2'],
            'test_transfer_pc_3' => ['test_transfer_software_2::V1', 'test_transfer_software_3::V2'],
            'test_transfer_pc_4' => ['test_transfer_software_1::V2', 'test_transfer_software_3::V1'],
        ];
        foreach ($item_softwareversion_to_create as $computer_name => $versions) {
            foreach ($versions as $version) {
                $item_softwareversion = new Item_SoftwareVersion();
                $item_softwareversions_id = $item_softwareversion->add([
                    'items_id'     => getItemByTypeName('Computer', $computer_name, true),
                    'itemtype'     => 'Computer',
                    'softwareversions_id' => getItemByTypeName('SoftwareVersion', $version, true),
                    'entities_id'  => $test_entity,
                ]);
                $this->integer($item_softwareversions_id)->isGreaterThan(0);
                $item_softwareversion_ids[] = $item_softwareversions_id;
            }
        }

        return [
            [
                'items' => [
                    'Computer' => [
                        getItemByTypeName('Computer', 'test_transfer_pc_1', true),
                        getItemByTypeName('Computer', 'test_transfer_pc_2', true),
                    ]
                ],
                'entities_id_destination' => $test_entity,
                'transfer_options'        => ['keep_software' => 1],
                'expected_softwares_after_transfer' => [
                    'Computer' => [
                        getItemByTypeName('Computer', 'test_transfer_pc_1', true) => [
                            $item_softwareversion_ids[0],
                            $item_softwareversion_ids[1]
                        ],
                        getItemByTypeName('Computer', 'test_transfer_pc_2', true) => [
                            $item_softwareversion_ids[2],
                            $item_softwareversion_ids[3]
                        ],
                    ]
                ],
                'expected_softwares_version_after_transfer' => [
                    'Software' => [
                        getItemByTypeName('Software', 'test_transfer_software_1', true) => [
                            $softwareversion_ids[0],
                            $softwareversion_ids[1],
                        ],
                        getItemByTypeName('Software', 'test_transfer_software_2', true) => [
                            $softwareversion_ids[2],
                            $softwareversion_ids[3]
                        ],
                    ]
                ]
            ],
            [
                'items' => [
                    'Computer' => [
                        getItemByTypeName('Computer', 'test_transfer_pc_3', true),
                        getItemByTypeName('Computer', 'test_transfer_pc_4', true),
                    ]
                ],
                'entities_id_destination' => $test_entity,
                'transfer_options'        => ['keep_software' => 0],
                'expected_softwares_after_transfer' => [
                    'Computer' => [
                        getItemByTypeName('Computer', 'test_transfer_pc_3', true) => [],
                        getItemByTypeName('Computer', 'test_transfer_pc_4', true) => [],
                    ]
                ],
                'expected_softwares_version_after_transfer' => [
                    'Software' => [
                        getItemByTypeName('Software', 'test_transfer_software_1', true) => [],
                        getItemByTypeName('Software', 'test_transfer_software_2', true) => [],
                    ]
                ]
            ]
        ];
    }

    /**
     * @dataProvider testKeepSoftwareOptionProvider
     */
    public function testKeepSoftwareOption(
        array $items,
        int $entities_id_destination,
        array $transfer_options,
        array $expected_softwares_after_transfer,
        array $expected_softwares_version_after_transfer
    ): void {
        $tranfer = new \Transfer();
        $tranfer->moveItems($items, $entities_id_destination, $transfer_options);

        foreach ($items as $itemtype => $ids) {
            foreach ($ids as $id) {
                //check item_software
                $item_softwareversion = new Item_SoftwareVersion();
                $data = $item_softwareversion->find([
                    'items_id' => $id,
                    'itemtype' => $itemtype
                ]);

                $found_ids = array_column($data, 'id');
                $this->array($found_ids)->isEqualTo($expected_softwares_after_transfer[$itemtype][$id]);

                if (!empty($data)) {
                    foreach ($data as $db_field) {
                        //check entity foreach Item_SoftwareVersion
                        $this->integer($db_field['entities_id'])->isEqualTo($entities_id_destination);

                        //check SoftwareVersion attached to Item_SoftwareVersion
                        $softwareversion = new SoftwareVersion();
                        $softwareversion->getFromDB($db_field['softwareversions_id']);

                        $softversion_id = $softwareversion->fields['id'];
                        $soft_id = $softwareversion->fields['softwares_id'];

                        //check SoftwareVersion exist from expected
                        $this->array($expected_softwares_version_after_transfer['Software'][$soft_id])->contains($softversion_id);
                        //check entity for SoftwareVersion
                        $this->integer($softwareversion->fields['entities_id'])->isEqualTo($entities_id_destination);
                    }
                }
            }
        }
    }


    protected function testKeepCertificateOptionProvider(): array
    {
        $test_entity = getItemByTypeName('Entity', '_test_root_entity', true);

       // Create test computers
        $computers_to_create = [
            'test_transfer_pc_1',
            'test_transfer_pc_2',
            'test_transfer_pc_3',
            'test_transfer_pc_4',
        ];
        foreach ($computers_to_create as $computer_name) {
            $computer = new Computer();
            $computers_id = $computer->add([
                'name'        => $computer_name,
                'entities_id' => $test_entity,
            ]);
            $this->integer($computers_id)->isGreaterThan(0);
        }

       // Create test certificates
        $certificates_to_create = [
            'test_transfer_certificate_1',
            'test_transfer_certificate_2',
            'test_transfer_certificate_3',
            'test_transfer_certificate_4',
        ];
        foreach ($certificates_to_create as $certificate_name) {
            $certificate = new Certificate();
            $certificates_id = $certificate->add([
                'name'        => $certificate_name,
                'entities_id' => $test_entity,
            ]);
            $this->integer($certificates_id)->isGreaterThan(0);
        }

       // Link certificates and computers
        $certificate_item_ids = [];
        $certificate_item_to_create = [
            'test_transfer_pc_1' => 'test_transfer_certificate_1',
            'test_transfer_pc_2' => 'test_transfer_certificate_2',
            'test_transfer_pc_3' => 'test_transfer_certificate_3',
            'test_transfer_pc_4' => 'test_transfer_certificate_4',
        ];
        foreach ($certificate_item_to_create as $computer_name => $certificate) {
            $certificate_item = new Certificate_Item();
            $certificate_items_id = $certificate_item->add([
                'items_id'     => getItemByTypeName('Computer', $computer_name, true),
                'itemtype'     => 'Computer',
                'certificates_id' => getItemByTypeName('Certificate', $certificate, true)
            ]);
            $this->integer($certificate_items_id)->isGreaterThan(0);
            $certificate_item_ids[] = $certificate_items_id;
        }

        return [
            [
                'items' => [
                    'Computer' => [
                        getItemByTypeName('Computer', 'test_transfer_pc_1', true),
                        getItemByTypeName('Computer', 'test_transfer_pc_2', true),
                    ]
                ],
                'entities_id_destination' => $test_entity,
                'transfer_options'        => ['keep_certificate' => 1],
                'expected_certificates_after_transfer' => [
                    'Computer' => [
                        getItemByTypeName('Computer', 'test_transfer_pc_1', true) => [
                            $certificate_item_ids[0]
                        ],
                        getItemByTypeName('Computer', 'test_transfer_pc_2', true) => [
                            $certificate_item_ids[1]
                        ],
                    ]
                ]
            ],
            [
                'items' => [
                    'Computer' => [
                        getItemByTypeName('Computer', 'test_transfer_pc_3', true),
                        getItemByTypeName('Computer', 'test_transfer_pc_4', true),
                    ]
                ],
                'entities_id_destination' => $test_entity,
                'transfer_options'        => ['keep_certificate' => 0],
                'expected_certificates_after_transfer' => [
                    'Computer' => [
                        getItemByTypeName('Computer', 'test_transfer_pc_3', true) => [],
                        getItemByTypeName('Computer', 'test_transfer_pc_4', true) => [],
                    ]
                ]
            ]
        ];
    }

    /**
     * @dataProvider testKeepCertificateOptionProvider
     */
    public function testKeepCertificateOption(
        array $items,
        int $entities_id_destination,
        array $transfer_options,
        array $expected_certificates_after_transfer
    ): void {
        $tranfer = new \Transfer();
        $tranfer->moveItems($items, $entities_id_destination, $transfer_options);

        foreach ($items as $itemtype => $ids) {
            foreach ($ids as $id) {
                $certificate_item = new Certificate_Item();
                $data = $certificate_item->find([
                    'items_id' => $id,
                    'itemtype' => $itemtype
                ]);
                $found_ids = array_column($data, 'id');
                $this->array($found_ids)->isEqualTo($expected_certificates_after_transfer[$itemtype][$id]);
            }
        }
    }
}<|MERGE_RESOLUTION|>--- conflicted
+++ resolved
@@ -77,19 +77,6 @@
                 'FQDN',
                 '/^SoftwareVersion.*/',
                 '/^SoftwareLicense.*/',
-<<<<<<< HEAD
-                '/.*Predefined.*/',
-                '/.*Mandatory.*/',
-                '/.*Hidden.*/',
-                '/.*Readonly.*/',
-                'Entity_Reminder',
-                'Document_Item',
-                'Cartridge',
-                '/.*Task.*/',
-                'Entity_RSSFeed',
-                'ComputerVirtualMachine',
-=======
->>>>>>> ab9a159c
                 'FieldUnicity',
                 'PurgeLogs',
                 'TicketRecurrent',
@@ -97,13 +84,6 @@
                 'USBVendor',
                 'PCIVendor',
                 'PendingReasonCron',
-<<<<<<< HEAD
-                'Database',
-                'Socket',
-                'Link_Itemtype',
-=======
-                'Netpoint',
->>>>>>> ab9a159c
             ]
         );
 
