<?php

/**
 * ---------------------------------------------------------------------
 *
 * GLPI - Gestionnaire Libre de Parc Informatique
 *
 * http://glpi-project.org
 *
 * @copyright 2015-2023 Teclib' and contributors.
 * @copyright 2003-2014 by the INDEPNET Development Team.
 * @licence   https://www.gnu.org/licenses/gpl-3.0.html
 *
 * ---------------------------------------------------------------------
 *
 * LICENSE
 *
 * This file is part of GLPI.
 *
 * This program is free software: you can redistribute it and/or modify
 * it under the terms of the GNU General Public License as published by
 * the Free Software Foundation, either version 3 of the License, or
 * (at your option) any later version.
 *
 * This program is distributed in the hope that it will be useful,
 * but WITHOUT ANY WARRANTY; without even the implied warranty of
 * MERCHANTABILITY or FITNESS FOR A PARTICULAR PURPOSE.  See the
 * GNU General Public License for more details.
 *
 * You should have received a copy of the GNU General Public License
 * along with this program.  If not, see <https://www.gnu.org/licenses/>.
 *
 * ---------------------------------------------------------------------
 */

namespace tests\units;

use DbTestCase;

/* Test for inc/document.class.php */

class Document extends DbTestCase
{
    public function canApplyOnProvider()
    {
        return [
            [
                'item'   => new \DeviceBattery(),
                'can'    => true
            ], [
                'item'   => 'DeviceBattery',
                'can'    => true
            ], [
                'item'   => 'Item_DeviceBattery',
                'can'    => true
            ], [
                'item'   => 'Computer',
                'can'    => true
            ], [
                'item'   => new \Ticket(),
                'can'    => true
            ], [
                'item'   => 'Config',
                'can'    => false
            ], [
                'item'   => 'Pdu_Plug',
                'can'    => false
            ]
        ];
    }

    /**
     * @dataProvider canApplyOnProvider
     */
    public function testCanApplyOn($item, $can)
    {
        $this
         ->given($this->newTestedInstance)
            ->then
               ->boolean($this->testedInstance->canApplyOn($item))
               ->isIdenticalTo($can);
    }

    public function testGetItemtypesThatCanHave()
    {
        $this
         ->given($this->newTestedInstance)
            ->then
               ->array($this->testedInstance->getItemtypesThatCanHave())
               ->size->isGreaterThan(50);
    }

    public function testDefineTabs()
    {
        $expected = [
<<<<<<< HEAD
            'Document$main'   => "<span><i class='ti ti-files me-2'></i>Document</span>",
            'Document_Item$1' => "<span><i class='ti ti-package me-2'></i>Associated items</span>",
            'Document_Item$2' => "<span><i class='ti ti-files me-2'></i>Documents</span>",
            'Log$1'           => "<span><i class='ti ti-history me-2'></i>Historical</span>"

=======
            'Document$main'   => 'Document',
            'Document_Item$1' => 'Associated items',
            'Document_Item$2' => 'Documents',
>>>>>>> de93a65c
        ];
        $this
         ->given($this->newTestedInstance)
            ->then
               ->array($this->testedInstance->defineTabs())
               ->isIdenticalTo($expected);
    }

    public function testPrepareInputForAdd()
    {
        $input = [
            'filename'   => 'A_name.pdf'
        ];

        $doc = $this->newTestedInstance;
        $this->array($this->testedInstance->prepareInputForAdd($input))
         ->hasSize(3)
         ->hasKeys(['tag', 'filename', 'name'])
         ->variable['filename']->isEqualTo('A_name.pdf')
         ->variable['name']->isEqualTo('A_name.pdf');

        $this->login();
        $uid = getItemByTypeName('User', TU_USER, true);
        $this->array($this->testedInstance->prepareInputForAdd($input))
         ->hasSize(4)
         ->hasKeys(['users_id', 'tag', 'filename', 'name'])
         ->variable['users_id']->isEqualTo($uid);

        $item = new \Computer();
        $cid = (int)$item->add([
            'name'         => 'Documented Computer',
            'entities_id'  => 0
        ]);
        $this->integer($cid)->isGreaterThan(0);

        $input['itemtype'] = $item->getType();
        $input['items_id'] = $cid;

       //will fail because document has not been uploaded
        $this->boolean($this->testedInstance->prepareInputForAdd($input))->isFalse();

        $mdoc = new \mock\Document();
        $this->calling($mdoc)->moveUploadedDocument = true;
        $input['upload_file'] = 'filename.ext';

        $this->array($mdoc->prepareInputForAdd($input))
         ->hasSize(6)
         ->hasKeys(['users_id', 'tag', 'itemtype', 'items_id', 'filename', 'name'])
         ->variable['users_id']->isEqualTo($uid)
         ->string['itemtype']->isIdenticalTo('Computer')
         ->variable['items_id']->isEqualTo($cid)
         ->string['name']->isIdenticalTo('A_name.pdf');
    }

    /** Cannot work without a real document uploaded.
     *  Mock would be a solution but GLPI will try to use
     *  a table based on mocked class name, this is wrong.
     * public function testPost_addItem() {
     * $this->login();
     * $item = new \Computer();
     * $cid = (int)$item->add([
     * 'name'         => 'Documented Computer',
     * 'entities_id'  => 0
     * ]);
     * $this->integer($cid)->isGreaterThan(0);
     *
     * $mdoc = new \mock\Document();
     * $this->calling($mdoc)->moveUploadedDocument = true;
     * $input['upload_file'] = 'filename.ext';
     * $input['itemtype'] = $item->getType();
     * $input['items_id'] = $cid;
     *
     * $docid = (int)$mdoc->add($input);
     * $this->integer($docid)->isGreaterThan(0);
     *
     * $doc_item = new \Document_Item();
     * $this->boolean($doc_item->getFromDBByCrit(['documents_id' => $docid]))->isTrue();
     *
     * $this->array($doc_item->fields)
     * ->string['itemtype']->isIdenticalTo('Computer')
     * ->variable['items_id']->isEqualTo($cid);
     * }*/

    protected function validDocProvider()
    {
        return [
            [
                'filename'  => 'myfile.png',
                'expected'  => 'PNG'
            ], [
                'filename'  => 'myfile.dOcX',
                'expected'  => 'DOCX'
            ], [
                'filename'  => 'myfile.notknown',
                'expected'  => ''
            ]
        ];
    }

    /**
     * @dataProvider validDocProvider
     */
    public function testIsValidDoc($filename, $expected)
    {
        $this->string(\Document::isValidDoc($filename))->isIdenticalTo($expected);
    }

    public function testIsValidDocRegexp()
    {
        $doctype = new \DocumentType();
        $this->integer(
            (int)$doctype->add([
                'name'   => 'Type test',
                'ext'    => '/[0-9]{4}/'
            ])
        )->isGreaterThan(0);

        $this->string(\Document::isValidDoc('myfile.1234'))->isIdenticalTo('1234');
        $this->string(\Document::isValidDoc('myfile.123'))->isIdenticalTo('');
        $this->string(\Document::isValidDoc('myfile.9645'))->isIdenticalTo('9645');
        $this->string(\Document::isValidDoc('myfile.abcde'))->isIdenticalTo('');
    }

    public function testGetImageTag()
    {
        $this->string(\Document::getImageTag('datag'))->isIdenticalTo('#datag#');
    }

    protected function isImageProvider()
    {
        return [
            [__FILE__, false],
            [__DIR__ . "/../../pics/add_dropdown.png", true],
            [__DIR__ . "/../../pics/corners.gif", true],
            [__DIR__ . "/../../pics/PICS-AUTHORS.txt", false],
            [__DIR__ . "/../notanimage.jpg", false],
            [__DIR__ . "/../notafile.jpg", false]
        ];
    }

    /**
     * @dataProvider isImageProvider
     */
    public function testIsImage($file, $expected)
    {
        $this->boolean(\Document::isImage($file))->isIdenticalTo($expected);
    }

    /**
     * Check visibility of documents files that are not attached to anything.
     */
    public function testCanViewDocumentFile()
    {

        $document = new \Document();
        $this->integer(
            (int)$document->add([
                'name'     => 'basic document',
                'filename' => 'doc.xls',
                'users_id' => '2', // user "glpi"
            ])
        )->isGreaterThan(0);

       // glpi can see all documents
        $this->login('glpi', 'glpi');
        $this->boolean($document->canViewFile())->isTrue();

       // tech can see all documents
        $this->login('tech', 'tech');
        $this->boolean($document->canViewFile())->isTrue();

       // normal can see all documents
        $this->login('normal', 'normal');
        $this->boolean($document->canViewFile())->isTrue();

       // post-only cannot see all documents
        $this->login('post-only', 'postonly');
        $this->boolean($document->canViewFile())->isFalse();

       // post-only can see its own documents
        $this->login('post-only', 'postonly');
        $this->boolean($document->canViewFile([
            'itemtype' => 'not_a_class',
            'items_id' => 'not an id',
        ]))->isFalse();
        $this->boolean(
            $document->update(
                [
                    'id'       => $document->getID(),
                    'users_id' => \Session::getLoginUserID(),
                ]
            )
        )->isTrue();
        $this->boolean($document->canViewFile())->isTrue();
    }

    /**
     * Check visibility of document attached to reminders.
     */
    public function testCanViewReminderFile()
    {

        $basicDocument = new \Document();
        $this->integer(
            (int)$basicDocument->add([
                'name'     => 'basic document',
                'filename' => 'doc.xls',
                'users_id' => '2', // user "glpi"
            ])
        )->isGreaterThan(0);

        $inlinedDocument = new \Document();
        $this->integer(
            (int)$inlinedDocument->add([
                'name'     => 'inlined document',
                'filename' => 'inlined.png',
                'users_id' => '2', // user "glpi"
            ])
        )->isGreaterThan(0);

        $this->login('post-only', 'postonly');

       // post-only cannot see documents only linked to someone else reminders
        $glpiReminder = new \Reminder();
        $this->integer(
            (int)$glpiReminder->add([
                'name'     => 'Glpi reminder',
                'text'     => '<img src="/front/document.send.php?docid=' . $inlinedDocument->getID() . '" />',
                'users_id' => '2', // user "glpi"
            ])
        )->isGreaterThan(0);

        $document_item = new \Document_Item();
        $this->integer(
            (int)$document_item->add([
                'documents_id' => $basicDocument->getID(),
                'items_id'     => $glpiReminder->getID(),
                'itemtype'     => \Reminder::class,
            ])
        )->isGreaterThan(0);

        $this->integer(
            (int)$document_item->add([
                'documents_id' => $inlinedDocument->getID(),
                'items_id'     => $glpiReminder->getID(),
                'itemtype'     => \Reminder::class,
            ])
        )->isGreaterThan(0);

        $this->boolean($basicDocument->canViewFile())->isFalse();
        $this->boolean($inlinedDocument->canViewFile())->isFalse();

       // post-only can see documents linked to its own reminders
        $myReminder = new \Reminder();
        $this->integer(
            (int)$myReminder->add([
                'name'     => 'My reminder',
                'text'     => '<img src="/front/document.send.php?docid=' . $inlinedDocument->getID() . '" />',
                'users_id' => \Session::getLoginUserID(),
            ])
        )->isGreaterThan(0);

        $document_item = new \Document_Item();
        $this->integer(
            (int)$document_item->add([
                'documents_id' => $basicDocument->getID(),
                'items_id'     => $myReminder->getID(),
                'itemtype'     => \Reminder::class,
            ])
        )->isGreaterThan(0);

        $this->integer(
            (int)$document_item->add([
                'documents_id' => $inlinedDocument->getID(),
                'items_id'     => $myReminder->getID(),
                'itemtype'     => \Reminder::class,
            ])
        )->isGreaterThan(0);

        $this->boolean($basicDocument->canViewFile())->isTrue();
        $this->boolean($inlinedDocument->canViewFile())->isTrue();
    }

    /**
     * Check visibility of document attached to KB items.
     */
    public function testCanViewKnowbaseItemFile()
    {

        global $CFG_GLPI;

        $basicDocument = new \Document();
        $this->integer(
            (int)$basicDocument->add([
                'name'     => 'basic document',
                'filename' => 'doc.xls',
                'users_id' => '2', // user "glpi"
            ])
        )->isGreaterThan(0);

        $inlinedDocument = new \Document();
        $this->integer(
            (int)$inlinedDocument->add([
                'name'     => 'inlined document',
                'filename' => 'inlined.png',
                'users_id' => '2', // user "glpi"
            ])
        )->isGreaterThan(0);

        $kbItem = new \KnowbaseItem();
        $this->integer(
            (int)$kbItem->add([
                'name'     => 'Generic KB item',
                'answer'   => '<img src="/front/document.send.php?docid=' . $inlinedDocument->getID() . '" />',
                'users_id' => '2', // user "glpi"
            ])
        )->isGreaterThan(0);

        $document_item = new \Document_Item();
        $this->integer(
            (int)$document_item->add([
                'documents_id' => $basicDocument->getID(),
                'items_id'     => $kbItem->getID(),
                'itemtype'     => \KnowbaseItem::class,
                'users_id'     => getItemByTypeName('User', 'normal', true),
            ])
        )->isGreaterThan(0);

        $this->integer(
            (int)$document_item->add([
                'documents_id' => $inlinedDocument->getID(),
                'items_id'     => $kbItem->getID(),
                'itemtype'     => \KnowbaseItem::class,
                'users_id'     => getItemByTypeName('User', 'normal', true),
            ])
        )->isGreaterThan(0);

       // anonymous cannot see documents if not linked to FAQ items
        $this->boolean($basicDocument->canViewFile())->isFalse();
        $this->boolean($inlinedDocument->canViewFile())->isFalse();

       // anonymous cannot see documents linked to FAQ items if public FAQ is not active
        $CFG_GLPI['use_public_faq'] = 0;

        $this->boolean(
            $kbItem->update(
                [
                    'id'     => $kbItem->getID(),
                    'is_faq' => true,
                ]
            )
        )->isTrue();

       // faq items in mulitple entity mode need to be set in root enity +recursive to be viewed
        $entity_kbitems = new \Entity_KnowbaseItem();
        $ent_kb_id = $entity_kbitems->add([
            'knowbaseitems_id' => $kbItem->getID(),
            'entities_id'      => 0,
            'is_recursive'     => 1,
        ]);
        $this->integer($ent_kb_id)->isGreaterThan(0);

        $this->boolean($basicDocument->canViewFile())->isFalse();
        $this->boolean($inlinedDocument->canViewFile())->isFalse();

       // anonymous can see documents linked to FAQ items when public FAQ is active
        $CFG_GLPI['use_public_faq'] = 1;

        $this->boolean($basicDocument->canViewFile())->isTrue();
        $this->boolean($inlinedDocument->canViewFile())->isTrue();

        $CFG_GLPI['use_public_faq'] = 0;

       // post-only can see documents linked to FAQ items
        $this->login('post-only', 'postonly');

        $this->boolean($basicDocument->canViewFile())->isTrue();
        $this->boolean($inlinedDocument->canViewFile())->isTrue();

       // post-only cannot see documents if not linked to FAQ items
        $this->boolean(
            $kbItem->update(
                [
                    'id'     => $kbItem->getID(),
                    'is_faq' => false,
                ]
            )
        )->isTrue();
        $this->boolean(
            $entity_kbitems->delete([
                'id' => $ent_kb_id
            ])
        )->isTrue();

        $this->boolean($basicDocument->canViewFile())->isFalse();
        $this->boolean($inlinedDocument->canViewFile())->isFalse();
    }

    /**
     * Data provider for self::testCanViewItilFile().
     */
    protected function itilTypeProvider()
    {
        return [
            [
                'itemtype' => \Change::class,
            ],
            [
                'itemtype' => \Problem::class,
            ],
            [
                'itemtype' => \Ticket::class,
            ],
        ];
    }

    /**
     * Check visibility of document attached to ITIL objects.
     *
     * @dataProvider itilTypeProvider
     */
    public function testCanViewItilFile($itemtype)
    {

        $this->login('glpi', 'glpi'); // Login with glpi to prevent link to post-only

        $basicDocument = new \Document();
        $this->integer(
            (int)$basicDocument->add([
                'name'     => 'basic document',
                'filename' => 'doc.xls',
                'users_id' => '2', // user "glpi"
            ])
        )->isGreaterThan(0);

        $inlinedDocument = new \Document();
        $this->integer(
            (int)$inlinedDocument->add([
                'name'     => 'inlined document',
                'filename' => 'inlined.png',
                'users_id' => '2', // user "glpi"
            ])
        )->isGreaterThan(0);

        $item = new $itemtype();
        $fkey = $item->getForeignKeyField();

        $this->integer(
            (int)$item->add([
                'name'     => 'New ' . $itemtype,
                'content'  => '<img src="/front/document.send.php?docid=' . $inlinedDocument->getID() . '" />',
            ])
        )->isGreaterThan(0);

        $document_item = new \Document_Item();
        $this->integer(
            (int)$document_item->add([
                'documents_id' => $basicDocument->getID(),
                'items_id'     => $item->getID(),
                'itemtype'     => $itemtype,
            ])
        )->isGreaterThan(0);

        $this->integer(
            (int)$document_item->add([
                'documents_id' => $inlinedDocument->getID(),
                'items_id'     => $item->getID(),
                'itemtype'     => $itemtype,
            ])
        )->isGreaterThan(0);

       // post-only cannot see documents if not able to view ITIL (ITIL content)
        $this->login('post-only', 'postonly');
        $_SESSION["glpiactiveprofile"][$item::$rightname] = READ; // force READ write for tested ITIL type
        $this->boolean($basicDocument->canViewFile())->isFalse();
        $this->boolean($inlinedDocument->canViewFile())->isFalse();
        $this->boolean($basicDocument->canViewFile([$fkey => $item->getID()]))->isFalse();
        $this->boolean($inlinedDocument->canViewFile([$fkey => $item->getID()]))->isFalse();
        $this->boolean($basicDocument->canViewFile(['itemtype' => $item->getType(), 'items_id' => $item->getID()]))->isFalse();
        $this->boolean($inlinedDocument->canViewFile(['itemtype' => $item->getType(), 'items_id' => $item->getID()]))->isFalse();

       // post-only can see documents linked to its own ITIL (ITIL content)
        $itil_user_class = $itemtype . '_User';
        $itil_user = new $itil_user_class();
        $this->integer(
            (int)$itil_user->add([
                $fkey      => $item->getID(),
                'type'     => \CommonITILActor::OBSERVER,
                'users_id' => \Session::getLoginUserID(),
            ])
        )->isGreaterThan(0);

        $this->boolean($basicDocument->canViewFile())->isFalse(); // False without params
        $this->boolean($inlinedDocument->canViewFile())->isFalse(); // False without params
        $this->boolean($basicDocument->canViewFile([$fkey => $item->getID()]))->isTrue();
        $this->boolean($inlinedDocument->canViewFile([$fkey => $item->getID()]))->isTrue();
        $this->boolean($basicDocument->canViewFile(['itemtype' => $item->getType(), 'items_id' => $item->getID()]))->isTrue();
        $this->boolean($inlinedDocument->canViewFile(['itemtype' => $item->getType(), 'items_id' => $item->getID()]))->isTrue();
    }

    /**
     * Data provider for self::testCanViewTicketChildFile().
     */
    protected function ticketChildClassProvider()
    {
        return [
            [
                'itil_itemtype'  => \Change::class,
                'child_itemtype' => \ITILSolution::class,
            ],
            [
                'itil_itemtype'  => \Change::class,
                'child_itemtype' => \ChangeTask::class,
            ],
            [
                'itil_itemtype'  => \Change::class,
                'child_itemtype' => \ITILFollowup::class,
            ],
            [
                'itil_itemtype'  => \Problem::class,
                'child_itemtype' => \ITILSolution::class,
            ],
            [
                'itil_itemtype'  => \Problem::class,
                'child_itemtype' => \ProblemTask::class,
            ],
            [
                'itil_itemtype'  => \Problem::class,
                'child_itemtype' => \ITILFollowup::class,
            ],
            [
                'itil_itemtype'  => \Ticket::class,
                'child_itemtype' => \ITILSolution::class,
            ],
            [
                'itil_itemtype'  => \Ticket::class,
                'child_itemtype' => \TicketTask::class,
            ],
            [
                'itil_itemtype'  => \Ticket::class,
                'child_itemtype' => \ITILFollowup::class,
            ],
        ];
    }

    /**
     * Check visibility of document inlined in ITIL followup, tasks, solutions.
     *
     * @dataProvider ticketChildClassProvider
     */
    public function testCanViewTicketChildFile($itil_itemtype, $child_itemtype)
    {

        $this->login('glpi', 'glpi'); // Login with glpi to prevent link to post-only

        $inlinedDocument = new \Document();
        $this->integer(
            (int)$inlinedDocument->add([
                'name'     => 'inlined document',
                'filename' => 'inlined.png',
                'users_id' => '2', // user "glpi"
            ])
        )->isGreaterThan(0);

        $itil = new $itil_itemtype();
        $fkey = $itil->getForeignKeyField();
        $this->integer(
            (int)$itil->add([
                'name'     => 'New ' . $itil_itemtype,
                'content'  => 'No image in content',
            ])
        )->isGreaterThan(0);

        $child = new $child_itemtype();
        $this->integer(
            (int)$child->add([
                'content'    => '<img src="/front/document.send.php?docid=' . $inlinedDocument->getID() . '" />',
                $fkey        => $itil->getID(),
                'items_id'   => $itil->getID(),
                'itemtype'   => $itil_itemtype,
                'users_id'   => '2', // user "glpi"
            ])
        )->isGreaterThan(0);

        $document_item = new \Document_Item();
        $this->integer(
            (int)$document_item->add([
                'documents_id' => $inlinedDocument->getID(),
                'items_id'     => $itil->getID(),
                'itemtype'     => $itil_itemtype,
            ])
        )->isGreaterThan(0);

       // post-only cannot see documents if not able to view ITIL
        $this->login('post-only', 'postonly');
        $_SESSION["glpiactiveprofile"][$itil::$rightname] = READ; // force READ write for tested ITIL type
        $this->boolean($inlinedDocument->canViewFile())->isFalse();
        $this->boolean($inlinedDocument->canViewFile([$fkey => $itil->getID()]))->isFalse();
        $this->boolean($inlinedDocument->canViewFile(['itemtype' => $itil->getType(), 'items_id' => $itil->getID()]))->isFalse();

       // post-only can see documents linked to its own ITIL
        $itil_user_class = $itil_itemtype . '_User';
        $itil_user = new $itil_user_class();
        $this->integer(
            (int)$itil_user->add([
                $fkey => $itil->getID(),
                'type'       => \CommonITILActor::OBSERVER,
                'users_id'   => \Session::getLoginUserID(),
            ])
        )->isGreaterThan(0);

        $this->boolean($inlinedDocument->canViewFile())->isFalse(); // False without params
        $this->boolean($inlinedDocument->canViewFile([$fkey => $itil->getID()]))->isTrue();
        $this->boolean($inlinedDocument->canViewFile(['itemtype' => $itil->getType(), 'items_id' => $itil->getID()]))->isTrue();
    }

    public function testCronCleanorphans()
    {

        $this->login(); // must be logged as Document_Item uses Session::getLoginUserID()

        $doc = new \Document();

        $did1 = (int)$doc->add([
            'name'   => 'test doc'
        ]);
        $this->integer($did1)->isGreaterThan(0);

        $did2 = (int)$doc->add([
            'name'   => 'test doc'
        ]);
        $this->integer($did2)->isGreaterThan(0);

        $did3 = (int)$doc->add([
            'name'   => 'test doc'
        ]);
        $this->integer($did3)->isGreaterThan(0);

       // create a ticket and link one document
        $ticket = new \Ticket();
        $tickets_id_1 = $ticket->add([
            'name'            => "test 1",
            'content'         => "test 1",
            'entities_id'     => 0,
            '_documents_id'   => [$did3]
        ]);
        $this->integer((int)$tickets_id_1)->isGreaterThan(0);
        $this->boolean($ticket->getFromDB($tickets_id_1))->isTrue();

        $docitem = new \Document_Item();
        $this->boolean($docitem->getFromDBByCrit(['itemtype' => 'Ticket', 'items_id' => $tickets_id_1]))->isTrue();

       // launch Cron for closing tickets
        $mode = - \CronTask::MODE_EXTERNAL; // force
        \CronTask::launch($mode, 5, 'cleanorphans');

       // check documents presence
        $this->boolean($doc->getFromDB($did1))->isFalse();
        $this->boolean($doc->getFromDB($did2))->isFalse();
        $this->boolean($doc->getFromDB($did3))->isTrue();
    }

    public function testGetDuplicateOf()
    {
        $instance = $this->newTestedInstance();

       // Test when the file is not in the DB
        $output = $instance->getDuplicateOf(0, __DIR__ . '/../fixtures/uploads/foo.png');
        $this->boolean($output)->isFalse();

        $filename = 'foo.png';
        copy(__DIR__ . '/../fixtures/uploads/foo.png', GLPI_TMP_DIR . '/' . $filename);
        $tag = \Rule::getUuid();
        $input = [
            'filename' => 'foo.png',
            '_filename' => [
                $filename,
            ],
            '_tag_filename' => [
                $tag,
            ],
            '_prefix_filename' => [
                '5e5e92ffd9bd91.11111111',
            ]
        ];
        $document = new \Document();
        $document->add($input);
        $this->boolean($document->isnewItem())->isFalse();

       // Check the file is found in the FB
        $instance = $this->newTestedInstance();
        $output = $instance->getDuplicateOf(0, __DIR__ . '/../fixtures/uploads/foo.png');
        $this->boolean($output)->isTrue();

       // togle the blackisted flag
        $success = $instance->update([
            'id'             => $instance->getID(),
            'is_blacklisted' => '1'
        ]);
        $this->boolean($success)->isTrue();

       // Test when the document exists and is blacklisted
        $output = $instance->getDuplicateOf(0, __DIR__ . '/../fixtures/uploads/foo.png');
        $this->boolean($output)->isFalse();
    }
}<|MERGE_RESOLUTION|>--- conflicted
+++ resolved
@@ -93,17 +93,9 @@
     public function testDefineTabs()
     {
         $expected = [
-<<<<<<< HEAD
             'Document$main'   => "<span><i class='ti ti-files me-2'></i>Document</span>",
             'Document_Item$1' => "<span><i class='ti ti-package me-2'></i>Associated items</span>",
             'Document_Item$2' => "<span><i class='ti ti-files me-2'></i>Documents</span>",
-            'Log$1'           => "<span><i class='ti ti-history me-2'></i>Historical</span>"
-
-=======
-            'Document$main'   => 'Document',
-            'Document_Item$1' => 'Associated items',
-            'Document_Item$2' => 'Documents',
->>>>>>> de93a65c
         ];
         $this
          ->given($this->newTestedInstance)
