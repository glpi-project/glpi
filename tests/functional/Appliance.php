<?php

/**
 * ---------------------------------------------------------------------
 *
 * GLPI - Gestionnaire Libre de Parc Informatique
 *
 * http://glpi-project.org
 *
 * @copyright 2015-2023 Teclib' and contributors.
 * @copyright 2003-2014 by the INDEPNET Development Team.
 * @licence   https://www.gnu.org/licenses/gpl-3.0.html
 *
 * ---------------------------------------------------------------------
 *
 * LICENSE
 *
 * This file is part of GLPI.
 *
 * This program is free software: you can redistribute it and/or modify
 * it under the terms of the GNU General Public License as published by
 * the Free Software Foundation, either version 3 of the License, or
 * (at your option) any later version.
 *
 * This program is distributed in the hope that it will be useful,
 * but WITHOUT ANY WARRANTY; without even the implied warranty of
 * MERCHANTABILITY or FITNESS FOR A PARTICULAR PURPOSE.  See the
 * GNU General Public License for more details.
 *
 * You should have received a copy of the GNU General Public License
 * along with this program.  If not, see <https://www.gnu.org/licenses/>.
 *
 * ---------------------------------------------------------------------
 */

namespace tests\units;

use DbTestCase;

class Appliance extends DbTestCase
{
    public function testDefineTabs()
    {
        $expected = [
<<<<<<< HEAD
            'Appliance$main'     => "<span><i class='ti ti-versions me-2'></i>Appliance</span>",
            'Impact$1'           => "<span><i class='ti ti-affiliate me-2'></i>Impact analysis</span>",
            'ManualLink$1'       => "<span><i class='fas fa-link me-2'></i>Links</span>",
            'Log$1'              => "<span><i class='ti ti-history me-2'></i>Historical</span>",
=======
            'Appliance$main'     => 'Appliance',
            'Impact$1'           => 'Impact analysis',
            'ManualLink$1'       => 'Links',
>>>>>>> de93a65c
        ];
        $this
         ->given($this->newTestedInstance)
            ->then
               ->array($this->testedInstance->defineTabs())
               ->isIdenticalTo($expected, print_r($this->testedInstance->defineTabs(), true));
    }

    public function testGetTypes()
    {
        global $CFG_GLPI;

        $this
         ->given($this->newTestedInstance)
            ->then
               ->array($this->testedInstance->getTypes(true))
               ->isIdenticalTo($CFG_GLPI['appliance_types']);

        $this
         ->given($this->newTestedInstance)
            ->then
               ->array($this->testedInstance->getTypes())
               ->isIdenticalTo([]);

        $this->login();
        $this
         ->given($this->newTestedInstance)
            ->then
               ->array($this->testedInstance->getTypes())
               ->isIdenticalTo($CFG_GLPI['appliance_types']);
    }

    public function testClone()
    {
        $this->login();
        $app = new \Appliance();

       // Add
        $id = $app->add([
            'name'        => $this->getUniqueString(),
            'entities_id' => 0
        ]);
        $this->integer($id)->isGreaterThan(0);

       // Update
        $id = $app->getID();
        $this->boolean($app->getFromDB($id))->isTrue();

        $date = date('Y-m-d H:i:s');
        $_SESSION['glpi_currenttime'] = $date;

        $iapp = new \Appliance_Item();
        $this->integer(
            $iapp->add([
                'appliances_id'   => $id,
                'itemtype'        => 'Computer',
                'items_id'        => getItemByTypeName('Computer', '_test_pc01', true)
            ])
        )->isGreaterThan(0);

        $rapp = new \Appliance_Item_Relation();
        $this->integer(
            $rapp->add([
                'appliances_items_id'   => $iapp->fields['id'],
                'itemtype'              => 'Location',
                'items_id'              => getItemByTypeName('Location', '_location01', true)
            ])
        )->isGreaterThan(0);

       //add infocom
        $infocom = new \Infocom();
        $this->integer(
            $infocom->add([
                'itemtype'  => 'Appliance',
                'items_id'  => $id
            ])
        )->isGreaterThan(0);

       //add document
        $document = new \Document();
        $docid = (int)$document->add(['name' => 'Test link document']);
        $this->integer($docid)->isGreaterThan(0);

        $docitem = new \Document_Item();
        $this->integer(
            $docitem->add([
                'documents_id' => $docid,
                'itemtype'     => 'Appliance',
                'items_id'     => $id
            ])
        )->isGreaterThan(0);

       // Test item cloning
        $added = (int)$app->clone();
        $this->integer($added)
         ->isGreaterThan(0)
         ->isNotEqualTo($app->fields['id']);

        $clonedApp = new \Appliance();
        $this->boolean($clonedApp->getFromDB($added))->isTrue();

        $fields = $app->fields;

       // Check the values. Id and dates must be different, everything else must be equal
        foreach ($fields as $k => $v) {
            switch ($k) {
                case 'id':
                    $this->variable($clonedApp->getField($k))->isNotEqualTo($app->getField($k));
                    break;
                case 'date_mod':
                case 'date_creation':
                    $dateClone = new \DateTime($clonedApp->getField($k));
                    $expectedDate = new \DateTime($date);
                    $this->dateTime($dateClone)->isEqualTo($expectedDate);
                    break;
                case 'name':
                    $this->variable($clonedApp->getField($k))->isEqualTo("{$app->getField($k)} (copy)");
                    break;
                default:
                    $this->variable($clonedApp->getField($k))->isEqualTo($app->getField($k));
            }
        }

       //Infocom has been cloned
        $this->integer(
            countElementsInTable(
                \Infocom::getTable(),
                ['items_id' => $clonedApp->fields['id']]
            )
        )->isIdenticalTo(1);

       //documents has been cloned
        $this->boolean($docitem->getFromDBByCrit(['itemtype' => 'Appliance', 'items_id' => $added]))->isTrue();

       //items has been cloned
        $this->boolean($iapp->getFromDBByCrit(['appliances_id' => $added]))->isTrue();

       //relations has been cloned
        $this->boolean($rapp->getFromDBByCrit(['appliances_items_id' => $iapp->fields['id']]))->isTrue();
    }

    public function testMetaSearch()
    {
        $this->login();

        $computer = new \Computer();
        $this->integer($computers_id = $computer->add([
            'name' => 'Test computer',
            'entities_id' => getItemByTypeName('Entity', '_test_root_entity', true)
        ]));
        $cluster = new \Cluster();
        $this->integer($clusters_id = $cluster->add([
            'name' => 'Test cluster',
            'entities_id' => getItemByTypeName('Entity', '_test_root_entity', true)
        ]));
        $appliance = new \Appliance();
        $this->integer($appliances_id = $appliance->add([
            'name' => 'Test appliance',
            'entities_id' => getItemByTypeName('Entity', '_test_root_entity', true)
        ]));
        $appliance_item = new \Appliance_Item();
        $this->integer($appliance_item->add([
            'appliances_id' => $appliances_id,
            'itemtype'      => 'Computer',
            'items_id'      => $computers_id
        ]));
        $this->integer($appliance_item->add([
            'appliances_id' => $appliances_id,
            'itemtype'      => 'Cluster',
            'items_id'      => $clusters_id
        ]));

        $criteria = [
            [
                'link' => 'AND',
                'itemtype' => 'Computer',
                'meta' => true,
                'field' => 1, //Name
                'searchtype' => 'contains',
                'value' => 'computer',
            ]
        ];
        $data = \Search::getDatas('Appliance', [
            'criteria' => $criteria,
        ]);
        $this->integer($data['data']['totalcount'])->isEqualTo(1);
        $this->string($data['data']['rows'][0]['Computer_1'][0]['name'])->isEqualTo('Test computer');

        $criteria = [
            [
                'link' => 'AND',
                'itemtype' => 'Cluster',
                'meta' => true,
                'field' => 1, //Name
                'searchtype' => 'contains',
                'value' => 'cluster',
            ]
        ];
        $data = \Search::getDatas('Appliance', [
            'criteria' => $criteria,
        ]);
        $this->integer($data['data']['totalcount'])->isEqualTo(1);
        $this->string($data['data']['rows'][0]['Cluster_1'][0]['name'])->isEqualTo('Test cluster');
    }
}<|MERGE_RESOLUTION|>--- conflicted
+++ resolved
@@ -42,16 +42,9 @@
     public function testDefineTabs()
     {
         $expected = [
-<<<<<<< HEAD
             'Appliance$main'     => "<span><i class='ti ti-versions me-2'></i>Appliance</span>",
             'Impact$1'           => "<span><i class='ti ti-affiliate me-2'></i>Impact analysis</span>",
             'ManualLink$1'       => "<span><i class='fas fa-link me-2'></i>Links</span>",
-            'Log$1'              => "<span><i class='ti ti-history me-2'></i>Historical</span>",
-=======
-            'Appliance$main'     => 'Appliance',
-            'Impact$1'           => 'Impact analysis',
-            'ManualLink$1'       => 'Links',
->>>>>>> de93a65c
         ];
         $this
          ->given($this->newTestedInstance)
