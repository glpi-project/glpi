--- conflicted
+++ resolved
@@ -7093,7 +7093,6 @@
         $this->string($ticket->plugin_xxx_data)->isEqualTo('test');
     }
 
-<<<<<<< HEAD
     protected function ageSearchOptionDataProvider()
     {
         $this->login();
@@ -7245,7 +7244,8 @@
                 'date' => $date
             ]
         ))->isEqualTo($expected);
-=======
+    }
+
     public function testRestrictedDropdownValues()
     {
         $this->login();
@@ -7300,6 +7300,5 @@
         $values = \Dropdown::getDropdownValue($dropdown_params + ['_idor_token' => $idor], false);
         $this->array($values['results'])->size->isGreaterThan(1);
         $this->boolean($fn_dropdown_has_id($values['results'], $not_my_tickets_id))->isTrue();
->>>>>>> aeab9b03
     }
 }