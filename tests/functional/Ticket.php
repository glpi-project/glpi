<?php

/**
 * ---------------------------------------------------------------------
 *
 * GLPI - Gestionnaire Libre de Parc Informatique
 *
 * http://glpi-project.org
 *
 * @copyright 2015-2023 Teclib' and contributors.
 * @copyright 2003-2014 by the INDEPNET Development Team.
 * @licence   https://www.gnu.org/licenses/gpl-3.0.html
 *
 * ---------------------------------------------------------------------
 *
 * LICENSE
 *
 * This file is part of GLPI.
 *
 * This program is free software: you can redistribute it and/or modify
 * it under the terms of the GNU General Public License as published by
 * the Free Software Foundation, either version 3 of the License, or
 * (at your option) any later version.
 *
 * This program is distributed in the hope that it will be useful,
 * but WITHOUT ANY WARRANTY; without even the implied warranty of
 * MERCHANTABILITY or FITNESS FOR A PARTICULAR PURPOSE.  See the
 * GNU General Public License for more details.
 *
 * You should have received a copy of the GNU General Public License
 * along with this program.  If not, see <https://www.gnu.org/licenses/>.
 *
 * ---------------------------------------------------------------------
 */

namespace tests\units;

use CommonDBTM;
use CommonITILActor;
use CommonITILObject;
use Computer;
use DbTestCase;
use Entity;
use Glpi\Team\Team;
use Glpi\Toolbox\Sanitizer;
use Group;
use Group_Ticket;
use ITILCategory;
use Supplier;
use Supplier_Ticket;
use Symfony\Component\DomCrawler\Crawler;
use Ticket_User;
use TicketValidation;
use User;

/* Test for inc/ticket.class.php */

class Ticket extends DbTestCase
{
    protected function actorsProvider(): iterable
    {
        $default_use_notifications = 1;

        $admin_user_id    = getItemByTypeName(User::class, 'glpi', true);
        $tech_user_id     = getItemByTypeName(User::class, 'tech', true);
        $normal_user_id   = getItemByTypeName(User::class, 'normal', true);
        $postonly_user_id = getItemByTypeName(User::class, 'post-only', true);

        $group_1_id = getItemByTypeName(Group::class, '_test_group_1', true);
        $group_2_id = getItemByTypeName(Group::class, '_test_group_2', true);

        $supplier_id = getItemByTypeName(Supplier::class, '_suplier01_name', true);

        $actor_types = ['requester', 'assign', 'observer'];

        foreach ($actor_types as $actor_type) {
            $actor_type_value = constant(CommonITILActor::class . '::' . strtoupper($actor_type));

            // single user
            $expected_actors = [
                [
                    'type'              => $actor_type_value,
                    'itemtype'          => User::class,
                    'items_id'          => $tech_user_id,
                    'use_notification'  => $default_use_notifications,
                    'alternative_email' => '',
                ],
            ];
            // using historical keys
            yield [
                'actors_input'   => [
                    "_users_id_{$actor_type}" => "$tech_user_id",
                ],
                'expected_actors' => $expected_actors,
            ];
            // using _actors key
            yield [
                'actors_input'   => [
                    '_actors' => [
                        $actor_type => [
                            [
                                'itemtype'          => User::class,
                                'items_id'          => $tech_user_id,
                                'use_notification'  => $default_use_notifications,
                                'alternative_email' => '',
                            ]
                        ],
                    ],
                ],
                'expected_actors' => $expected_actors,
            ];

            // single email actor
            $expected_actors = [
                [
                    'type'              => $actor_type_value,
                    'itemtype'          => User::class,
                    'items_id'          => 0,
                    'use_notification'  => 1,
                    'alternative_email' => 'unknownuser@localhost.local',
                ],
            ];
            // using historical keys
            yield [
                'actors_input'   => [
                    "_users_id_{$actor_type}"       => '0',
                    "_users_id_{$actor_type}_notif" => [
                        'use_notification'   => '1',
                        'alternative_email'  => 'unknownuser@localhost.local',
                    ],
                ],
                'expected_actors' => $expected_actors,
            ];
            // using _actors key
            yield [
                'actors_input'   => [
                    '_actors' => [
                        $actor_type => [
                            [
                                'itemtype'          => User::class,
                                'items_id'          => 0,
                                'use_notification'  => 1,
                                'alternative_email' => 'unknownuser@localhost.local',
                            ]
                        ],
                    ],
                ],
                'expected_actors' => $expected_actors,
            ];

            // single group
            $expected_actors = [
                [
                    'type'     => $actor_type_value,
                    'itemtype' => Group::class,
                    'items_id' => $group_1_id,
                ],
            ];
            // using historical keys
            yield [
                'actors_input'   => [
                    "_groups_id_{$actor_type}" => "$group_1_id",
                ],
                'expected_actors' => $expected_actors,
            ];
            // using _actors key
            yield [
                'actors_input'   => [
                    '_actors' => [
                        $actor_type => [
                            [
                                'itemtype' => Group::class,
                                'items_id' => $group_1_id,
                            ]
                        ],
                    ],
                ],
                'expected_actors' => $expected_actors,
            ];

            // multiple actors
            $expected_actors = [
                [
                    'type'              => $actor_type_value,
                    'itemtype'          => User::class,
                    'items_id'          => $tech_user_id,
                    'use_notification'  => 1,
                    'alternative_email' => 'alt-email@localhost.local',
                ],
                [
                    'type'              => $actor_type_value,
                    'itemtype'          => User::class,
                    'items_id'          => $admin_user_id,
                    'use_notification'  => 0,
                    'alternative_email' => '',
                ],
                [
                    'type'              => $actor_type_value,
                    'itemtype'          => User::class,
                    'items_id'          => 0,
                    'use_notification'  => 1,
                    'alternative_email' => 'unknownuser1@localhost.local',
                ],
                [
                    'type'              => $actor_type_value,
                    'itemtype'          => User::class,
                    'items_id'          => 0,
                    'use_notification'  => 1,
                    'alternative_email' => 'unknownuser2@localhost.local',
                ],
                [
                    'type'              => $actor_type_value,
                    'itemtype'          => Group::class,
                    'items_id'          => $group_1_id,
                ],
                [
                    'type'              => $actor_type_value,
                    'itemtype'          => Group::class,
                    'items_id'          => $group_2_id,
                ],
            ];
            // using historical keys
            yield [
                'actors_input'   => [
                    "_users_id_{$actor_type}"       => ["$tech_user_id", "$admin_user_id", '0', '0'],
                    "_users_id_{$actor_type}_notif" => [
                        'use_notification'   => ['1', '0', '1', '1'],
                        'alternative_email'  => ['alt-email@localhost.local', '', 'unknownuser1@localhost.local', 'unknownuser2@localhost.local'],
                    ],
                    "_groups_id_{$actor_type}"      => ["$group_1_id", "$group_2_id"],
                ],
                'expected_actors' => $expected_actors,
            ];
            // using _actors key
            yield [
                'actors_input'   => [
                    '_actors' => [
                        $actor_type => [
                            [
                                'itemtype'          => User::class,
                                'items_id'          => $tech_user_id,
                                'use_notification'  => 1,
                                'alternative_email' => 'alt-email@localhost.local',
                            ],
                            [
                                'itemtype'          => User::class,
                                'items_id'          => $admin_user_id,
                                'use_notification'  => 0,
                                'alternative_email' => '',
                            ],
                            [
                                'itemtype'          => User::class,
                                'items_id'          => 0,
                                'use_notification'  => 1,
                                'alternative_email' => 'unknownuser1@localhost.local',
                            ],
                            [
                                'itemtype'          => User::class,
                                'items_id'          => 0,
                                'use_notification'  => 1,
                                'alternative_email' => 'unknownuser2@localhost.local',
                            ],
                            [
                                'itemtype'          => Group::class,
                                'items_id'          => $group_1_id,
                            ],
                            [
                                'itemtype'          => Group::class,
                                'items_id'          => $group_2_id,
                            ],
                        ],
                    ],
                ],
                'expected_actors' => $expected_actors,
            ];
            // using mix between historical keys and _actors key
            yield [
                'actors_input'   => [
                    "_users_id_{$actor_type}"       => ["$tech_user_id"],
                    "_users_id_{$actor_type}_notif" => [
                        'use_notification'   => ['1'],
                        'alternative_email'  => ['alt-email@localhost.local'],
                    ],
                    '_actors' => [
                        $actor_type => [
                            [
                                'itemtype'          => User::class,
                                'items_id'          => $admin_user_id,
                                'use_notification'  => 0,
                                'alternative_email' => '',
                            ],
                            [
                                'itemtype'          => User::class,
                                'items_id'          => 0,
                                'use_notification'  => 1,
                                'alternative_email' => 'unknownuser1@localhost.local',
                            ],
                            [
                                'itemtype'          => User::class,
                                'items_id'          => 0,
                                'use_notification'  => 1,
                                'alternative_email' => 'unknownuser2@localhost.local',
                            ],
                            [
                                'itemtype'          => Group::class,
                                'items_id'          => $group_1_id,
                            ],
                            [
                                'itemtype'          => Group::class,
                                'items_id'          => $group_2_id,
                            ],
                        ],
                    ],
                ],
                'expected_actors' => $expected_actors,
            ];
        }

        // complete mix
        $expected_actors = [
            [
                'type'              => CommonITILActor::REQUESTER,
                'itemtype'          => User::class,
                'items_id'          => $postonly_user_id,
                'use_notification'  => $default_use_notifications,
                'alternative_email' => '',
            ],
            [
                'type'              => CommonITILActor::REQUESTER,
                'itemtype'          => User::class,
                'items_id'          => $normal_user_id,
                'use_notification'  => $default_use_notifications,
                'alternative_email' => '',
            ],
            [
                'type'              => CommonITILActor::OBSERVER,
                'itemtype'          => User::class,
                'items_id'          => $normal_user_id,
                'use_notification'  => 0,
                'alternative_email' => '',
            ],
            [
                'type'              => CommonITILActor::OBSERVER,
                'itemtype'          => User::class,
                'items_id'          => 0,
                'use_notification'  => 1,
                'alternative_email' => 'obs1@localhost.local',
            ],
            [
                'type'              => CommonITILActor::OBSERVER,
                'itemtype'          => User::class,
                'items_id'          => 0,
                'use_notification'  => 1,
                'alternative_email' => 'obs1@localhost.local',
            ],
            [
                'type'              => CommonITILActor::OBSERVER,
                'itemtype'          => Group::class,
                'items_id'          => $group_1_id,
            ],
            [
                'type'              => CommonITILActor::ASSIGN,
                'itemtype'          => User::class,
                'items_id'          => $tech_user_id,
                'use_notification'  => 1,
                'alternative_email' => 'alternativeemail@localhost.local',
            ],
            [
                'type'              => CommonITILActor::ASSIGN,
                'itemtype'          => Group::class,
                'items_id'          => $group_2_id,
            ],
            [
                'type'              => CommonITILActor::ASSIGN,
                'itemtype'          => Supplier::class,
                'items_id'          => $supplier_id,
            ],
        ];
        // using historical keys
        yield [
            'actors_input'   => [
                '_users_id_requester'       => ["$postonly_user_id", "$normal_user_id"],
                '_users_id_observer'        => ["$normal_user_id", '0', '0'],
                '_users_id_observer_notif'  => [
                    'use_notification'   => ['0', '1', '1'],
                    'alternative_email'  => ['', 'obs1@localhost.local', 'obs2@localhost.local'],
                ],
                '_groups_id_observer'       => ["$group_1_id"],
                '_users_id_assign'          => ["$tech_user_id"],
                '_users_id_assign_notif'    => [
                    'use_notification'   => ['1'],
                    'alternative_email'  => ['alternativeemail@localhost.local'],
                ],
                '_groups_id_assign'         => ["$group_2_id"],
                '_suppliers_id_assign'      => ["$supplier_id"],
            ],
            'expected_actors' => $expected_actors,
        ];
        // using _actors key
        yield [
            'actors_input'   => [
                '_actors' => [
                    'requester' => [
                        [
                            'itemtype'          => User::class,
                            'items_id'          => $postonly_user_id,
                            'use_notification'  => $default_use_notifications,
                            'alternative_email' => '',
                        ],
                        [
                            'itemtype'          => User::class,
                            'items_id'          => $normal_user_id,
                            'use_notification'  => $default_use_notifications,
                            'alternative_email' => '',
                        ],
                    ],
                    'observer' => [
                        [
                            'itemtype'          => User::class,
                            'items_id'          => $normal_user_id,
                            'use_notification'  => 0,
                            'alternative_email' => '',
                        ],
                        [
                            'itemtype'          => User::class,
                            'items_id'          => 0,
                            'use_notification'  => 1,
                            'alternative_email' => 'obs1@localhost.local',
                        ],
                        [
                            'itemtype'          => User::class,
                            'items_id'          => 0,
                            'use_notification'  => 1,
                            'alternative_email' => 'obs2@localhost.local',
                        ],
                        [
                            'itemtype'          => Group::class,
                            'items_id'          => $group_1_id,
                        ],
                    ],
                    'assign' => [
                        [
                            'itemtype'          => User::class,
                            'items_id'          => $tech_user_id,
                            'use_notification'  => 1,
                            'alternative_email' => 'alternativeemail@localhost.local',
                        ],
                        [
                            'itemtype'          => Group::class,
                            'items_id'          => $group_2_id,
                        ],
                        [
                            'itemtype'          => Supplier::class,
                            'items_id'          => $supplier_id,
                        ],
                    ],
                ],
            ],
            'expected_actors' => $expected_actors,
        ];
        // using mix between historical keys and _actors key
        yield [
            'actors_input'   => [
                '_users_id_requester'        => ["$postonly_user_id", "$normal_user_id"],
                '_users_id_observer'        => ['0'],
                '_users_id_observer_notif'  => [
                    'use_notification'   => ['1'],
                    'alternative_email'  => ['obs2@localhost.local'],
                ],
                '_actors' => [
                    'requester' => [
                        // Duplicates actor defined in "_users_id_requester", should not be a problem
                        [
                            'itemtype'          => User::class,
                            'items_id'          => $postonly_user_id,
                            'use_notification'  => $default_use_notifications,
                            'alternative_email' => '',
                        ],
                    ],
                    'observer' => [
                        [
                            'itemtype'          => User::class,
                            'items_id'          => $normal_user_id,
                            'use_notification'  => 0,
                            'alternative_email' => '',
                        ],
                        [
                            'itemtype'          => User::class,
                            'items_id'          => 0,
                            'use_notification'  => 1,
                            'alternative_email' => 'obs1@localhost.local',
                        ],
                        [
                            'itemtype'          => Group::class,
                            'items_id'          => $group_1_id,
                        ],
                    ],
                    'assign' => [
                        [
                            'itemtype'          => User::class,
                            'items_id'          => $tech_user_id,
                            'use_notification'  => 1,
                            'alternative_email' => 'alternativeemail@localhost.local',
                        ],
                        [
                            'itemtype'          => Group::class,
                            'items_id'          => $group_2_id,
                        ],
                        [
                            'itemtype'          => Supplier::class,
                            'items_id'          => $supplier_id,
                        ],
                    ],
                ],
            ],
            'expected_actors' => $expected_actors,
        ];
    }

    /**
     * @dataProvider actorsProvider
     */
    public function testCreateTicketWithActors(array $actors_input, array $expected_actors): void
    {
        $this->login();

        $ticket = new \Ticket();
        $ticket_id = $ticket->add(
            [
                'name'        => 'ticket title',
                'content'     => 'a description',
                'entities_id' => getItemByTypeName('Entity', '_test_root_entity', true),
            ] + $actors_input
        );
        $this->integer($ticket_id)->isGreaterThan(0);

        $this->checkActors($ticket, $expected_actors);
    }

    /**
     * @dataProvider actorsProvider
     */
    public function testUpdateTicketWithActors(array $actors_input, array $expected_actors): void
    {
        $this->login();

        $ticket = new \Ticket();
        $ticket_id = $ticket->add(
            [
                'name'        => 'ticket title',
                'content'     => 'a description',
                'entities_id' => getItemByTypeName('Entity', '_test_root_entity', true),
            ]
        );
        $this->integer($ticket_id)->isGreaterThan(0);

        $this->boolean($ticket->update(['id' => $ticket_id] + $actors_input))->isTrue();

        $this->checkActors($ticket, $expected_actors);
    }

    /**
     * Check that ticket actors are matching expected actors.
     *
     * @param \Ticket $ticket
     * @param array $expected_actors
     *
     * @return void
     */
    private function checkActors(\Ticket $ticket, array $expected_actors): void
    {
        foreach ([Ticket_User::class, Group_Ticket::class, Supplier_Ticket::class] as $link_class) {
            $link_obj = new $link_class();

            $expected_actors_for_itemtype = array_filter(
                $expected_actors,
                function (array $actor) use ($link_obj) {
                    return $actor['itemtype'] === getItemtypeForForeignKeyField($link_obj->getActorForeignKey());
                }
            );

            foreach ($expected_actors_for_itemtype as $actor) {
                $actor[$link_obj->getActorForeignKey()] = $actor['items_id'];
                unset($actor['itemtype'], $actor['items_id']);
                $this->boolean($link_obj->getFromDBByCrit(['tickets_id' => $ticket->getID()] + $actor))
                    ->isTrue(sprintf('Actor not found: %s', json_encode($actor)));
            }
            $this->integer($link_obj->countForItem($ticket))->isEqualTo(count($expected_actors_for_itemtype));
        }
    }

    public function testTasksFromTemplate()
    {
       // 1- create a task category
        $taskcat    = new \TaskCategory();
        $taskcat_id = $taskcat->add([
            'name' => 'my task cat',
        ]);
        $this->boolean($taskcat->isNewItem())->isFalse();

       // 2- create some task templates
        $tasktemplate = new \TaskTemplate();
        $ttA_id          = $tasktemplate->add([
            'name'              => 'my task template A',
            'content'           => '<p>my task template A</p>',
            'taskcategories_id' => $taskcat_id,
            'actiontime'        => 60,
            'is_private'        => true,
            'users_id_tech'     => 2,
            'groups_id_tech'    => 0,
            'state'             => \Planning::INFO,
        ]);
        $this->boolean($tasktemplate->isNewItem())->isFalse();
        $ttB_id          = $tasktemplate->add([
            'name'              => 'my task template B',
            'content'           => '<p>my task template B</p>',
            'taskcategories_id' => $taskcat_id,
            'actiontime'        => 120,
            'is_private'        => false,
            'users_id_tech'     => 2,
            'groups_id_tech'    => 0,
            'state'             => \Planning::TODO,
        ]);
        $this->boolean($tasktemplate->isNewItem())->isFalse();

       // 3 - create a ticket template with the task templates in predefined fields
        $itiltemplate    = new \TicketTemplate();
        $itiltemplate_id = $itiltemplate->add([
            'name' => 'my ticket template',
        ]);
        $this->boolean($itiltemplate->isNewItem())->isFalse();
        $ttp = new \TicketTemplatePredefinedField();
        $ttp->add([
            'tickettemplates_id' => $itiltemplate_id,
            'num'                => '175',
            'value'              => $ttA_id,
        ]);
        $this->boolean($ttp->isNewItem())->isFalse();
        $ttp->add([
            'tickettemplates_id' => $itiltemplate_id,
            'num'                => '176',
            'value'              => $ttB_id,
        ]);
        $this->boolean($ttp->isNewItem())->isFalse();

       // 4 - create a ticket category using the ticket template
        $itilcat    = new \ITILCategory();
        $itilcat_id = $itilcat->add([
            'name'                        => 'my itil category',
            'ticketltemplates_id_incident' => $itiltemplate_id,
            'tickettemplates_id_demand'   => $itiltemplate_id,
            'is_incident'                 => true,
            'is_request'                  => true,
        ]);
        $this->boolean($itilcat->isNewItem())->isFalse();

       // 5 - create a ticket using the ticket category
        $ticket     = new \Ticket();
        $tickets_id = $ticket->add([
            'name'                => 'test task template',
            'content'             => 'test task template',
            'itilcategories_id'   => $itilcat_id,
            '_tickettemplates_id' => $itiltemplate_id,
            '_tasktemplates_id'   => [$ttA_id, $ttB_id],
        ]);
        $this->boolean($ticket->isNewItem())->isFalse();

       // 6 - check creation of the tasks
        $tickettask = new \TicketTask();
        $found_tasks = $tickettask->find(['tickets_id' => $tickets_id], "id ASC");

       // 6.1 -> check first task
        $taskA = array_shift($found_tasks);
        $this->string($taskA['content'])->isIdenticalTo(Sanitizer::encodeHtmlSpecialChars('<p>my task template A</p>'));
        $this->variable($taskA['taskcategories_id'])->isEqualTo($taskcat_id);
        $this->variable($taskA['actiontime'])->isEqualTo(60);
        $this->variable($taskA['is_private'])->isEqualTo(1);
        $this->variable($taskA['users_id_tech'])->isEqualTo(2);
        $this->variable($taskA['groups_id_tech'])->isEqualTo(0);
        $this->variable($taskA['state'])->isEqualTo(\Planning::INFO);

       // 6.2 -> check second task
        $taskB = array_shift($found_tasks);
        $this->string($taskB['content'])->isIdenticalTo(Sanitizer::encodeHtmlSpecialChars('<p>my task template B</p>'));
        $this->variable($taskB['taskcategories_id'])->isEqualTo($taskcat_id);
        $this->variable($taskB['actiontime'])->isEqualTo(120);
        $this->variable($taskB['is_private'])->isEqualTo(0);
        $this->variable($taskB['users_id_tech'])->isEqualTo(2);
        $this->variable($taskB['groups_id_tech'])->isEqualTo(0);
        $this->variable($taskB['state'])->isEqualTo(\Planning::TODO);
    }

    public function testAcls()
    {
        $ticket = new \Ticket();
       //to fix an undefined index
        $_SESSION["glpiactiveprofile"]["interface"] = '';
        $this->boolean((bool)$ticket->canAdminActors())->isFalse();
        $this->boolean((bool)$ticket->canAssign())->isFalse();
        $this->boolean((bool)$ticket->canAssignToMe())->isFalse();
        $this->boolean((bool)$ticket->canUpdate())->isFalse();
        $this->boolean((bool)$ticket->canView())->isFalse();
        $this->boolean((bool)$ticket->canViewItem())->isFalse();
        $this->boolean((bool)$ticket->canSolve())->isFalse();
        $this->boolean((bool)$ticket->canApprove())->isFalse();
        $this->boolean((bool)$ticket->canMassiveAction('update', 'content', 'qwerty'))->isTrue();
        $this->boolean((bool)$ticket->canMassiveAction('update', 'name', 'qwerty'))->isTrue();
        $this->boolean((bool)$ticket->canMassiveAction('update', 'priority', 'qwerty'))->isTrue();
        $this->boolean((bool)$ticket->canMassiveAction('update', 'type', 'qwerty'))->isTrue();
        $this->boolean((bool)$ticket->canMassiveAction('update', 'location', 'qwerty'))->isTrue();
        $this->boolean((bool)$ticket->canCreateItem())->isFalse();
        $this->boolean((bool)$ticket->canUpdateItem())->isFalse();
        $this->boolean((bool)$ticket->canRequesterUpdateItem())->isFalse();
        $this->boolean((bool)$ticket->canDelete())->isFalse();
        $this->boolean((bool)$ticket->canDeleteItem())->isFalse();
        $this->boolean((bool)$ticket->canAddItem('Document'))->isFalse();
        $this->boolean((bool)$ticket->canAddItem('Ticket_Cost'))->isFalse();
        $this->boolean((bool)$ticket->canAddFollowups())->isFalse();
        $this->boolean((bool)$ticket->canUserAddFollowups(\Session::getLoginUserID()))->isFalse();

        $this->login();
        $this->setEntity('Root entity', true);
        $ticket = new \Ticket();
        $this->boolean((bool)$ticket->canAdminActors())->isTrue(); //=> get 2
        $this->boolean((bool)$ticket->canAssign())->isTrue(); //=> get 8192
        $this->boolean((bool)$ticket->canAssignToMe())->isTrue();
        $this->boolean((bool)$ticket->canUpdate())->isTrue();
        $this->boolean((bool)$ticket->canView())->isTrue();
        $this->boolean((bool)$ticket->canViewItem())->isTrue();
        $this->boolean((bool)$ticket->canSolve())->isTrue();
        $this->boolean((bool)$ticket->canApprove())->isFalse();
        $this->boolean((bool)$ticket->canMassiveAction('update', 'content', 'qwerty'))->isTrue();
        $this->boolean((bool)$ticket->canMassiveAction('update', 'name', 'qwerty'))->isTrue();
        $this->boolean((bool)$ticket->canMassiveAction('update', 'priority', 'qwerty'))->isTrue();
        $this->boolean((bool)$ticket->canMassiveAction('update', 'type', 'qwerty'))->isTrue();
        $this->boolean((bool)$ticket->canMassiveAction('update', 'location', 'qwerty'))->isTrue();
        $this->boolean((bool)$ticket->canCreateItem())->isTrue();
        $this->boolean((bool)$ticket->canUpdateItem())->isTrue();
        $this->boolean((bool)$ticket->canRequesterUpdateItem())->isFalse();
        $this->boolean((bool)$ticket->canDelete())->isTrue();
        $this->boolean((bool)$ticket->canDeleteItem())->isTrue();
        $this->boolean((bool)$ticket->canAddItem('Document'))->isTrue();
        $this->boolean((bool)$ticket->canAddItem('Ticket_Cost'))->isTrue();
        $this->boolean((bool)$ticket->canAddFollowups())->isTrue();
        $this->boolean((bool)$ticket->canUserAddFollowups(\Session::getLoginUserID()))->isTrue();

        $ticket = getItemByTypeName('Ticket', '_ticket01');
        $this->boolean((bool)$ticket->canAdminActors())->isTrue(); //=> get 2
        $this->boolean((bool)$ticket->canAssign())->isTrue(); //=> get 8192
        $this->boolean((bool)$ticket->canAssignToMe())->isTrue();
        $this->boolean((bool)$ticket->canUpdate())->isTrue();
        $this->boolean((bool)$ticket->canView())->isTrue();
        $this->boolean((bool)$ticket->canViewItem())->isTrue();
        $this->boolean((bool)$ticket->canSolve())->isTrue();
        $this->boolean((bool)$ticket->canApprove())->isTrue();
        $this->boolean((bool)$ticket->canMassiveAction('update', 'content', 'qwerty'))->isTrue();
        $this->boolean((bool)$ticket->canMassiveAction('update', 'name', 'qwerty'))->isTrue();
        $this->boolean((bool)$ticket->canMassiveAction('update', 'priority', 'qwerty'))->isTrue();
        $this->boolean((bool)$ticket->canMassiveAction('update', 'type', 'qwerty'))->isTrue();
        $this->boolean((bool)$ticket->canMassiveAction('update', 'location', 'qwerty'))->isTrue();
        $this->boolean((bool)$ticket->canCreateItem())->isTrue();
        $this->boolean((bool)$ticket->canUpdateItem())->isTrue();
        $this->boolean((bool)$ticket->canRequesterUpdateItem())->isFalse();
        $this->boolean((bool)$ticket->canDelete())->isTrue();
        $this->boolean((bool)$ticket->canDeleteItem())->isTrue();
        $this->boolean((bool)$ticket->canAddItem('Document'))->isTrue();
        $this->boolean((bool)$ticket->canAddItem('Ticket_Cost'))->isTrue();
        $this->boolean((bool)$ticket->canAddFollowups())->isTrue();
        $this->boolean((bool)$ticket->canUserAddFollowups(\Session::getLoginUserID()))->isTrue();
    }

    public function testPostOnlyAcls()
    {
        $auth = new \Auth();
        $this->boolean((bool)$auth->login('post-only', 'postonly', true))->isTrue();

        $ticket = new \Ticket();
        $this->boolean((bool)$ticket->canAdminActors())->isFalse();
        $this->boolean((bool)$ticket->canAssign())->isFalse();
        $this->boolean((bool)$ticket->canAssignToMe())->isFalse();
        $this->boolean((bool)$ticket->canUpdate())->isTrue();
        $this->boolean((bool)$ticket->canView())->isTrue();
        $this->boolean((bool)$ticket->canViewItem())->isFalse();
        $this->boolean((bool)$ticket->canSolve())->isFalse();
        $this->boolean((bool)$ticket->canApprove())->isFalse();
        $this->boolean((bool)$ticket->canMassiveAction('update', 'content', 'qwerty'))->isTrue();
        $this->boolean((bool)$ticket->canMassiveAction('update', 'name', 'qwerty'))->isTrue();
        $this->boolean((bool)$ticket->canMassiveAction('update', 'priority', 'qwerty'))->isTrue();
        $this->boolean((bool)$ticket->canMassiveAction('update', 'type', 'qwerty'))->isTrue();
        $this->boolean((bool)$ticket->canMassiveAction('update', 'location', 'qwerty'))->isTrue();
        $this->boolean((bool)$ticket->canCreateItem())->isTrue();
        $this->boolean((bool)$ticket->canUpdateItem())->isFalse();
        $this->boolean((bool)$ticket->canRequesterUpdateItem())->isFalse();
        $this->boolean((bool)$ticket->canDelete())->isTrue();
        $this->boolean((bool)$ticket->canDeleteItem());
        $this->boolean((bool)$ticket->canAddItem('Document'));
        $this->boolean((bool)$ticket->canAddItem('Ticket_Cost'))->isFalse();
        $this->boolean((bool)$ticket->canAddFollowups())->isFalse();
        $this->boolean((bool)$ticket->canUserAddFollowups(\Session::getLoginUserID()))->isFalse();

        $this->integer(
            (int)$ticket->add([
                'name'    => '',
                'content' => 'A ticket to check ACLS',
                '_users_id_requester' => getItemByTypeName('User', 'post-only', true),
            ])
        )->isGreaterThan(0);

       //reload ticket from DB
        $this->boolean((bool)$ticket->getFromDB($ticket->getID()))->isTrue();
        $this->boolean((bool)$ticket->canAdminActors())->isFalse();
        $this->boolean((bool)$ticket->canAssign())->isFalse();
        $this->boolean((bool)$ticket->canAssignToMe())->isFalse();
        $this->boolean((bool)$ticket->canUpdate())->isTrue();
        $this->boolean((bool)$ticket->canView())->isTrue();
        $this->boolean((bool)$ticket->canViewItem())->isTrue();
        $this->boolean((bool)$ticket->canSolve())->isFalse();
        $this->boolean((bool)$ticket->canApprove())->isTrue();
        $this->boolean((bool)$ticket->canMassiveAction('update', 'content', 'qwerty'))->isTrue();
        $this->boolean((bool)$ticket->canMassiveAction('update', 'name', 'qwerty'))->isTrue();
        $this->boolean((bool)$ticket->canMassiveAction('update', 'priority', 'qwerty'))->isTrue();
        $this->boolean((bool)$ticket->canMassiveAction('update', 'type', 'qwerty'))->isTrue();
        $this->boolean((bool)$ticket->canMassiveAction('update', 'location', 'qwerty'))->isTrue();
        $this->boolean((bool)$ticket->canCreateItem())->isTrue();
        $this->boolean((bool)$ticket->canUpdateItem())->isTrue();
        $this->boolean((bool)$ticket->canRequesterUpdateItem())->isTrue();
        $this->boolean((bool)$ticket->canDelete())->isTrue();
        $this->boolean((bool)$ticket->canDeleteItem())->isTrue();
        $this->boolean((bool)$ticket->canAddItem('Document'))->isTrue();
        $this->boolean((bool)$ticket->canAddItem('Ticket_Cost'))->isTrue();
        $this->boolean((bool)$ticket->canAddFollowups())->isTrue();
        $this->boolean((bool)$ticket->canUserAddFollowups(\Session::getLoginUserID()))->isTrue();

        $uid = getItemByTypeName('User', TU_USER, true);
       //add a followup to the ticket
        $fup = new \ITILFollowup();
        $this->integer(
            (int)$fup->add([
                'itemtype'  => 'Ticket',
                'items_id'   => $ticket->getID(),
                'users_id'     => $uid,
                'content'      => 'A simple followup'
            ])
        )->isGreaterThan(0);

        $this->boolean((bool)$ticket->getFromDB($ticket->getID()))->isTrue();
        $this->boolean((bool)$ticket->canAdminActors())->isFalse();
        $this->boolean((bool)$ticket->canAssign())->isFalse();
        $this->boolean((bool)$ticket->canAssignToMe())->isFalse();
        $this->boolean((bool)$ticket->canUpdate())->isTrue();
        $this->boolean((bool)$ticket->canView())->isTrue();
        $this->boolean((bool)$ticket->canViewItem())->isTrue();
        $this->boolean((bool)$ticket->canSolve())->isFalse();
        $this->boolean((bool)$ticket->canApprove())->isTrue();
        $this->boolean((bool)$ticket->canMassiveAction('update', 'content', 'qwerty'))->isTrue();
        $this->boolean((bool)$ticket->canMassiveAction('update', 'name', 'qwerty'))->isTrue();
        $this->boolean((bool)$ticket->canMassiveAction('update', 'priority', 'qwerty'))->isTrue();
        $this->boolean((bool)$ticket->canMassiveAction('update', 'type', 'qwerty'))->isTrue();
        $this->boolean((bool)$ticket->canMassiveAction('update', 'location', 'qwerty'))->isTrue();
        $this->boolean((bool)$ticket->canCreateItem())->isTrue();
        $this->boolean((bool)$ticket->canUpdateItem())->isFalse();
        $this->boolean((bool)$ticket->canRequesterUpdateItem())->isFalse();
        $this->boolean((bool)$ticket->canDelete())->isTrue();
        $this->boolean((bool)$ticket->canDeleteItem())->isFalse();
        $this->boolean((bool)$ticket->canAddItem('Document'))->isTrue();
        $this->boolean((bool)$ticket->canAddItem('Ticket_Cost'))->isFalse();
        $this->boolean((bool)$ticket->canAddFollowups())->isTrue();
        $this->boolean((bool)$ticket->canUserAddFollowups(\Session::getLoginUserID()))->isTrue();
    }

    public function testTechAcls()
    {
        $auth = new \Auth();
        $this->boolean((bool)$auth->login('tech', 'tech', true))->isTrue();

        $ticket = new \Ticket();
        $this->boolean((bool)$ticket->canAdminActors())->isTrue();
        $this->boolean((bool)$ticket->canAssign())->isFalse();
        $this->boolean((bool)$ticket->canAssignToMe())->isTrue();
        $this->boolean((bool)$ticket->canUpdate())->isTrue();
        $this->boolean((bool)$ticket->canView())->isTrue();
        $this->boolean((bool)$ticket->canViewItem())->isTrue();
        $this->boolean((bool)$ticket->canSolve())->isTrue();
        $this->boolean((bool)$ticket->canApprove())->isFalse();
        $this->boolean((bool)$ticket->canMassiveAction('update', 'content', 'qwerty'))->isTrue();
        $this->boolean((bool)$ticket->canMassiveAction('update', 'name', 'qwerty'))->isTrue();
        $this->boolean((bool)$ticket->canMassiveAction('update', 'priority', 'qwerty'))->isTrue();
        $this->boolean((bool)$ticket->canMassiveAction('update', 'type', 'qwerty'))->isTrue();
        $this->boolean((bool)$ticket->canMassiveAction('update', 'location', 'qwerty'))->isTrue();
        $this->boolean((bool)$ticket->canCreateItem())->isTrue();
        $this->boolean((bool)$ticket->canUpdateItem())->isTrue();
        $this->boolean((bool)$ticket->canRequesterUpdateItem())->isFalse();
        $this->boolean((bool)$ticket->canDelete())->isFalse();
        $this->boolean((bool)$ticket->canDeleteItem())->isFalse();
        $this->boolean((bool)$ticket->canAddItem('Document'))->isTrue();
        $this->boolean((bool)$ticket->canAddItem('Ticket_Cost'))->isTrue();
        $this->boolean((bool)$ticket->canAddFollowups())->isTrue();
        $this->boolean((bool)$ticket->canUserAddFollowups(\Session::getLoginUserID()))->isTrue();

        $this->integer(
            (int)$ticket->add([
                'name'    => '',
                'content' => 'A ticket to check ACLS',
                '_users_id_assign' => getItemByTypeName("User", 'tech', true),
            ])
        )->isGreaterThan(0);

       //reload ticket from DB
        $this->boolean((bool)$ticket->getFromDB($ticket->getID()))->isTrue();
        $this->boolean((bool)$ticket->canAdminActors())->isTrue();
        $this->boolean((bool)$ticket->canAssign())->isFalse();
        $this->boolean((bool)$ticket->canAssignToMe())->isFalse();
        $this->boolean((bool)$ticket->canUpdate())->isTrue();
        $this->boolean((bool)$ticket->canView())->isTrue();
        $this->boolean((bool)$ticket->canViewItem())->isTrue();
        $this->boolean((bool)$ticket->canSolve())->isTrue();
        $this->boolean((bool)$ticket->canApprove())->isTrue();
        $this->boolean((bool)$ticket->canMassiveAction('update', 'content', 'qwerty'))->isTrue();
        $this->boolean((bool)$ticket->canMassiveAction('update', 'name', 'qwerty'))->isTrue();
        $this->boolean((bool)$ticket->canMassiveAction('update', 'priority', 'qwerty'))->isTrue();
        $this->boolean((bool)$ticket->canMassiveAction('update', 'type', 'qwerty'))->isTrue();
        $this->boolean((bool)$ticket->canMassiveAction('update', 'location', 'qwerty'))->isTrue();
        $this->boolean((bool)$ticket->canCreateItem())->isTrue();
        $this->boolean((bool)$ticket->canUpdateItem())->isTrue();
        $this->boolean((bool)$ticket->canRequesterUpdateItem())->isTrue();
        $this->boolean((bool)$ticket->canDelete())->isFalse();
        $this->boolean((bool)$ticket->canDeleteItem())->isFalse();
        $this->boolean((bool)$ticket->canAddItem('Document'))->isTrue();
        $this->boolean((bool)$ticket->canAddItem('Ticket_Cost'))->isTrue();
        $this->boolean((bool)$ticket->canAddFollowups())->isTrue();
        $this->boolean((bool)$ticket->canUserAddFollowups(\Session::getLoginUserID()))->isTrue();

        $uid = getItemByTypeName('User', TU_USER, true);
       //add a followup to the ticket
        $fup = new \ITILFollowup();
        $this->integer(
            (int)$fup->add([
                'itemtype'  => 'Ticket',
                'items_id'   => $ticket->getID(),
                'users_id'     => $uid,
                'content'      => 'A simple followup'
            ])
        )->isGreaterThan(0);

        $this->boolean((bool)$ticket->getFromDB($ticket->getID()))->isTrue();
        $this->boolean((bool)$ticket->canAdminActors())->isTrue();
        $this->boolean((bool)$ticket->canAssign())->isFalse();
        $this->boolean((bool)$ticket->canAssignToMe())->isFalse();
        $this->boolean((bool)$ticket->canUpdate())->isTrue();
        $this->boolean((bool)$ticket->canView())->isTrue();
        $this->boolean((bool)$ticket->canViewItem())->isTrue();
        $this->boolean((bool)$ticket->canSolve())->isTrue();
        $this->boolean((bool)$ticket->canApprove())->isTrue();
        $this->boolean((bool)$ticket->canMassiveAction('update', 'content', 'qwerty'))->isTrue();
        $this->boolean((bool)$ticket->canMassiveAction('update', 'name', 'qwerty'))->isTrue();
        $this->boolean((bool)$ticket->canMassiveAction('update', 'priority', 'qwerty'))->isTrue();
        $this->boolean((bool)$ticket->canMassiveAction('update', 'type', 'qwerty'))->isTrue();
        $this->boolean((bool)$ticket->canMassiveAction('update', 'location', 'qwerty'))->isTrue();
        $this->boolean((bool)$ticket->canCreateItem())->isTrue();
        $this->boolean((bool)$ticket->canUpdateItem())->isTrue();
        $this->boolean((bool)$ticket->canRequesterUpdateItem())->isFalse();
        $this->boolean((bool)$ticket->canDelete())->isFalse();
        $this->boolean((bool)$ticket->canDeleteItem())->isFalse();
        $this->boolean((bool)$ticket->canAddItem('Document'))->isTrue();
        $this->boolean((bool)$ticket->canAddItem('Ticket_Cost'))->isTrue();
        $this->boolean((bool)$ticket->canAddFollowups())->isTrue();
        $this->boolean((bool)$ticket->canUserAddFollowups(\Session::getLoginUserID()))->isTrue();

       //drop update ticket right from tech profile
        global $DB;
        $DB->update(
            'glpi_profilerights',
            ['rights' => 168965],
            [
                'profiles_id'  => 6,
                'name'         => 'ticket'
            ]
        );
       //ACLs have changed: login again.
        $this->boolean((bool)$auth->login('tech', 'tech', true))->isTrue();

       //reset rights. Done here so ACLs are reset even if tests fails.
        $DB->update(
            'glpi_profilerights',
            ['rights' => 168967],
            [
                'profiles_id'  => 6,
                'name'         => 'ticket'
            ]
        );

        $this->boolean((bool)$ticket->getFromDB($ticket->getID()))->isTrue();
        $this->boolean((bool)$ticket->canAdminActors())->isFalse();
        $this->boolean((bool)$ticket->canAssign())->isFalse();
        $this->boolean((bool)$ticket->canAssignToMe())->isFalse();
        $this->boolean((bool)$ticket->canUpdate())->isTrue();
        $this->boolean((bool)$ticket->canView())->isTrue();
        $this->boolean((bool)$ticket->canViewItem())->isTrue();
        $this->boolean((bool)$ticket->canSolve())->isTrue();
        $this->boolean((bool)$ticket->canApprove())->isTrue();
        $this->boolean((bool)$ticket->canMassiveAction('update', 'content', 'qwerty'))->isTrue();
        $this->boolean((bool)$ticket->canMassiveAction('update', 'name', 'qwerty'))->isTrue();
        $this->boolean((bool)$ticket->canMassiveAction('update', 'priority', 'qwerty'))->isTrue();
        $this->boolean((bool)$ticket->canMassiveAction('update', 'type', 'qwerty'))->isTrue();
        $this->boolean((bool)$ticket->canMassiveAction('update', 'location', 'qwerty'))->isTrue();
        $this->boolean((bool)$ticket->canCreateItem())->isTrue();
        $this->boolean((bool)$ticket->canUpdateItem())->isTrue();
        $this->boolean((bool)$ticket->canRequesterUpdateItem())->isFalse();
        $this->boolean((bool)$ticket->canDelete())->isFalse();
        $this->boolean((bool)$ticket->canDeleteItem())->isFalse();
        $this->boolean((bool)$ticket->canAddItem('Document'))->isTrue();
        $this->boolean((bool)$ticket->canAddItem('Ticket_Cost'))->isFalse();
        $this->boolean((bool)$ticket->canAddFollowups())->isTrue();
        $this->boolean((bool)$ticket->canUserAddFollowups(\Session::getLoginUserID()))->isTrue();

        $this->integer(
            (int)$ticket->add([
                'name'    => '',
                'content' => 'Another ticket to check ACLS',
                '_users_id_assign' => getItemByTypeName("User", 'tech', true),
            ])
        )->isGreaterThan(0);
        $this->boolean((bool)$ticket->getFromDB($ticket->getID()))->isTrue();
        $this->boolean((bool)$ticket->canAdminActors())->isFalse();
        $this->boolean((bool)$ticket->canAssign())->isFalse();
        $this->boolean((bool)$ticket->canAssignToMe())->isFalse();
        $this->boolean((bool)$ticket->canUpdate())->isTrue();
        $this->boolean((bool)$ticket->canView())->isTrue();
        $this->boolean((bool)$ticket->canViewItem())->isTrue();
        $this->boolean((bool)$ticket->canSolve())->isTrue();
        $this->boolean((bool)$ticket->canApprove())->isTrue();
        $this->boolean((bool)$ticket->canMassiveAction('update', 'content', 'qwerty'))->isTrue();
        $this->boolean((bool)$ticket->canMassiveAction('update', 'name', 'qwerty'))->isTrue();
        $this->boolean((bool)$ticket->canMassiveAction('update', 'priority', 'qwerty'))->isTrue();
        $this->boolean((bool)$ticket->canMassiveAction('update', 'type', 'qwerty'))->isTrue();
        $this->boolean((bool)$ticket->canMassiveAction('update', 'location', 'qwerty'))->isTrue();
        $this->boolean((bool)$ticket->canCreateItem())->isTrue();
        $this->boolean((bool)$ticket->canUpdateItem())->isTrue();
        $this->boolean((bool)$ticket->canRequesterUpdateItem())->isTrue();
        $this->boolean((bool)$ticket->canDelete())->isFalse();
        $this->boolean((bool)$ticket->canDeleteItem())->isFalse();
        $this->boolean((bool)$ticket->canAddItem('Document'))->isTrue();
        $this->boolean((bool)$ticket->canAddItem('Ticket_Cost'))->isTrue();
        $this->boolean((bool)$ticket->canAddFollowups())->isTrue();
        $this->boolean((bool)$ticket->canUserAddFollowups(\Session::getLoginUserID()))->isTrue();
    }

    public function testNotOwnerAcls()
    {
        $this->login();

        $ticket = new \Ticket();
        $this->integer(
            (int)$ticket->add([
                'name'    => '',
                'content' => 'A ticket to check ACLS',
                '_users_id_assign' => getItemByTypeName("User", TU_USER, true),
            ])
        )->isGreaterThan(0);

        $auth = new \Auth();
        $this->boolean((bool)$auth->login('tech', 'tech', true))->isTrue();

       //reload ticket from DB
        $this->boolean((bool)$ticket->getFromDB($ticket->getID()))->isTrue();
        $this->boolean((bool)$ticket->canAdminActors())->isTrue();
        $this->boolean((bool)$ticket->canAssign())->isFalse();
        $this->boolean((bool)$ticket->canAssignToMe())->isFalse();
        $this->boolean((bool)$ticket->canUpdate())->isTrue();
        $this->boolean((bool)$ticket->canView())->isTrue();
        $this->boolean((bool)$ticket->canViewItem())->isTrue();
        $this->boolean((bool)$ticket->canSolve())->isTrue();
        $this->boolean((bool)$ticket->canApprove())->isFalse();
        $this->boolean((bool)$ticket->canMassiveAction('update', 'content', 'qwerty'))->isTrue();
        $this->boolean((bool)$ticket->canMassiveAction('update', 'name', 'qwerty'))->isTrue();
        $this->boolean((bool)$ticket->canMassiveAction('update', 'priority', 'qwerty'))->isTrue();
        $this->boolean((bool)$ticket->canMassiveAction('update', 'type', 'qwerty'))->isTrue();
        $this->boolean((bool)$ticket->canMassiveAction('update', 'location', 'qwerty'))->isTrue();
        $this->boolean((bool)$ticket->canCreateItem())->isTrue();
        $this->boolean((bool)$ticket->canUpdateItem())->isTrue();
        $this->boolean((bool)$ticket->canRequesterUpdateItem())->isFalse();
        $this->boolean((bool)$ticket->canDelete())->isFalse();
        $this->boolean((bool)$ticket->canDeleteItem())->isFalse();
        $this->boolean((bool)$ticket->canAddItem('Document'))->isTrue();
        $this->boolean((bool)$ticket->canAddItem('Ticket_Cost'))->isTrue();
        $this->boolean((bool)$ticket->canAddFollowups())->isTrue();
        $this->boolean((bool)$ticket->canUserAddFollowups(\Session::getLoginUserID()))->isTrue();

       //drop update ticket right from tech profile
        global $DB;
        $DB->update(
            'glpi_profilerights',
            ['rights' => 168965],
            [
                'profiles_id'  => 6,
                'name'         => 'ticket'
            ]
        );
       //ACLs have changed: login again.
        $this->boolean((bool)$auth->login('tech', 'tech', true))->isTrue();

       //reset rights. Done here so ACLs are reset even if tests fails.
        $DB->update(
            'glpi_profilerights',
            ['rights' => 168967],
            [
                'profiles_id'  => 6,
                'name'         => 'ticket'
            ]
        );

        $this->boolean((bool)$ticket->getFromDB($ticket->getID()))->isTrue();
        $this->boolean((bool)$ticket->canAdminActors())->isFalse();
        $this->boolean((bool)$ticket->canAssign())->isFalse();
        $this->boolean((bool)$ticket->canAssignToMe())->isFalse();
        $this->boolean((bool)$ticket->canUpdate())->isTrue();
        $this->boolean((bool)$ticket->canView())->isTrue();
        $this->boolean((bool)$ticket->canViewItem())->isTrue();
        $this->boolean((bool)$ticket->canSolve())->isFalse();
        $this->boolean((bool)$ticket->canApprove())->isFalse();
        $this->boolean((bool)$ticket->canMassiveAction('update', 'content', 'qwerty'))->isTrue();
        $this->boolean((bool)$ticket->canMassiveAction('update', 'name', 'qwerty'))->isTrue();
        $this->boolean((bool)$ticket->canMassiveAction('update', 'priority', 'qwerty'))->isTrue();
        $this->boolean((bool)$ticket->canMassiveAction('update', 'type', 'qwerty'))->isTrue();
        $this->boolean((bool)$ticket->canMassiveAction('update', 'location', 'qwerty'))->isTrue();
        $this->boolean((bool)$ticket->canCreateItem())->isTrue();
        $this->boolean((bool)$ticket->canUpdateItem())->isFalse();
        $this->boolean((bool)$ticket->canRequesterUpdateItem())->isFalse();
        $this->boolean((bool)$ticket->canDelete())->isFalse();
        $this->boolean((bool)$ticket->canDeleteItem())->isFalse();
        $this->boolean((bool)$ticket->canAddItem('Document'))->isTrue();
        $this->boolean((bool)$ticket->canAddItem('Ticket_Cost'))->isFalse();
        $this->boolean((bool)$ticket->canAddFollowups())->isTrue();
        $this->boolean((bool)$ticket->canUserAddFollowups(\Session::getLoginUserID()))->isTrue();

       // post only tests
        $this->boolean((bool)$auth->login('post-only', 'postonly', true))->isTrue();
        $this->boolean((bool)$ticket->getFromDB($ticket->getID()))->isTrue();
        $this->boolean((bool)$ticket->canAdminActors())->isFalse();
        $this->boolean((bool)$ticket->canAssign())->isFalse();
        $this->boolean((bool)$ticket->canAssignToMe())->isFalse();
        $this->boolean((bool)$ticket->canUpdate())->isTrue();
        $this->boolean((bool)$ticket->canView())->isTrue();
        $this->boolean((bool)$ticket->canViewItem())->isFalse();
        $this->boolean((bool)$ticket->canSolve())->isFalse();
        $this->boolean((bool)$ticket->canApprove())->isFalse();
        $this->boolean((bool)$ticket->canMassiveAction('update', 'content', 'qwerty'))->isTrue();
        $this->boolean((bool)$ticket->canMassiveAction('update', 'name', 'qwerty'))->isTrue();
        $this->boolean((bool)$ticket->canMassiveAction('update', 'priority', 'qwerty'))->isTrue();
        $this->boolean((bool)$ticket->canMassiveAction('update', 'type', 'qwerty'))->isTrue();
        $this->boolean((bool)$ticket->canMassiveAction('update', 'location', 'qwerty'))->isTrue();
        $this->boolean((bool)$ticket->canCreateItem())->isTrue();
        $this->boolean((bool)$ticket->canUpdateItem())->isFalse();
        $this->boolean((bool)$ticket->canRequesterUpdateItem())->isFalse();
        $this->boolean((bool)$ticket->canDelete())->isTrue();
        $this->boolean((bool)$ticket->canDeleteItem())->isFalse();
        $this->boolean((bool)$ticket->canAddItem('Document'))->isFalse();
        $this->boolean((bool)$ticket->canAddItem('Ticket_Cost'))->isFalse();
        $this->boolean((bool)$ticket->canAddFollowups())->isFalse();
        $this->boolean((bool)$ticket->canUserAddFollowups(\Session::getLoginUserID()))->isFalse();
    }

    /**
     * Checks showForm() output
     *
     * @param \Ticket $ticket   Ticket instance
     * @param boolean $name     Name is editable
     * @param boolean $textarea Content is editable
     * @param boolean $priority Priority can be changed
     * @param boolean $save     Save button is present
     * @param boolean $assign   Can assign
     *
     * @return void
     */
    private function checkFormOutput(
        \Ticket $ticket,
        $name = true,
        $textarea = true,
        $priority = true,
        $save = true,
        $assign = true,
        $openDate = true,
        $timeOwnResolve = true,
        $type = true,
        $status = true,
        $urgency = true,
        $impact = true,
        $category = true,
        $requestSource = true,
        $location = true
    ) {
        ob_start();
        $ticket->showForm($ticket->getID());
        $output = ob_get_contents();
        ob_end_clean();
        $crawler = new Crawler($output);

        $backtrace = debug_backtrace(0, 1);
        $caller = "File: {$backtrace[0]['file']} Function: {$backtrace[0]['function']}:{$backtrace[0]['line']}";
        // Opening date, editable
        $matches = iterator_to_array($crawler->filter("#itil-data input[name=date]:not([disabled])"));
        $this->array($matches)->hasSize(($openDate === true ? 1 : 0), "RW Opening date $caller");

        // Time to own, editable
        $matches = iterator_to_array($crawler->filter("#itil-data input[name=time_to_own]:not([disabled])"));
        $this->array($matches)->hasSize(($timeOwnResolve === true ? 1 : 0), "Time to own editable $caller");

        // Internal time to own, editable
        $matches = iterator_to_array($crawler->filter("#itil-data input[name=internal_time_to_own]:not([disabled])"));
        $this->array($matches)->hasSize(($timeOwnResolve === true ? 1 : 0), "Internal time to own editable $caller");

        // Time to resolve, editable
        $matches = iterator_to_array($crawler->filter("#itil-data input[name=time_to_resolve]:not([disabled])"));
        $this->array($matches)->hasSize(($timeOwnResolve === true ? 1 : 0), "Time to resolve $caller");

       // Internal time to resolve, editable
         $matches = iterator_to_array($crawler->filter("#itil-data input[name=internal_time_to_resolve]:not([disabled])"));
        $this->array($matches)->hasSize(($timeOwnResolve === true ? 1 : 0), "Internal time to resolve $caller");

        //Type
        $matches = iterator_to_array($crawler->filter("#itil-data select[name=type]:not([disabled])"));
        $this->array($matches)->hasSize(($type === true ? 1 : 0), "Type $caller");

        //Status
        $matches = iterator_to_array($crawler->filter("#itil-data select[name=status]:not([disabled])"));
        $this->array($matches)->hasSize(($status === true ? 1 : 0), "Status $caller");

        //Urgency
        $matches = iterator_to_array($crawler->filter("#itil-data select[name=urgency]:not([disabled])"));
        $this->array($matches)->hasSize(($urgency === true ? 1 : 0), "Urgency $caller");

        //Impact
        $matches = iterator_to_array($crawler->filter("#itil-data select[name=impact]:not([disabled])"));
        $this->array($matches)->hasSize(($impact === true ? 1 : 0), "Impact $caller");

        //Category
        $matches = iterator_to_array($crawler->filter("#itil-data select[name=itilcategories_id]:not([disabled])"));
        $this->array($matches)->hasSize(($category === true ? 1 : 0), "Category $caller");

        //Request source file_put_contents('/tmp/out.html', $output)
        $matches = iterator_to_array($crawler->filter("#itil-data select[name=requesttypes_id]:not([disabled])"));
        $this->array($matches)->hasSize($requestSource === true ? 1 : 0, "Request source $caller");

        //Location
        $matches = iterator_to_array($crawler->filter("#itil-data select[name=locations_id]:not([disabled])"));
        $this->array($matches)->hasSize(($location === true ? 1 : 0), "Location $caller");

        //Priority, editable
        $matches = iterator_to_array($crawler->filter("#itil-data select[name=priority]:not([disabled])"));
        $this->array($matches)->hasSize(($priority === true ? 1 : 0), "RW priority $caller");

        //Save button
        $matches = iterator_to_array($crawler->filter("#itil-footer button[type=submit][name=update]:not([disabled])"));
        $this->array($matches)->hasSize(($save === true ? 1 : 0), ($save === true ? 'Save button missing' : 'Save button present') . ' ' . $caller);

       //Assign to
       /*preg_match(
         '|.*<select name=\'_itil_assign\[_type\]\'[^>]*>.*|',
         $output,
         $matches
       );
       $this->array($matches)->hasSize(($assign === true ? 1 : 0));*/
    }

    public function testForm()
    {
        $this->login();
        $this->setEntity('Root entity', true);
        $ticket = getItemByTypeName('Ticket', '_ticket01');

        $this->checkFormOutput($ticket);
    }

    public function testFormPostOnly()
    {
        $auth = new \Auth();
        $this->boolean((bool)$auth->login('post-only', 'postonly', true))->isTrue();

       //create a new ticket
        $ticket = new \Ticket();
        $this->integer(
            (int)$ticket->add([
                'name'    => '',
                'content' => 'A ticket to check displayed postonly form',
            ])
        )->isGreaterThan(0);
        $this->boolean($ticket->getFromDB($ticket->getId()))->isTrue();

        $this->checkFormOutput(
            $ticket,
            $name = false,
            $textarea = true,
            $priority = false,
            $save = true,
            $assign = false,
            $openDate = false,
            $timeOwnResolve = false,
            $type = false,
            $status = false,
            $urgency = true,
            $impact = false,
            $category = true,
            $requestSource = false,
            $location = false
        );

        $uid = getItemByTypeName('User', TU_USER, true);
       //add a followup to the ticket
        $fup = new \ITILFollowup();
        $this->integer(
            (int)$fup->add([
                'itemtype'  => 'Ticket',
                'items_id'   => $ticket->getID(),
                'users_id'     => $uid,
                'content'      => 'A simple followup'
            ])
        )->isGreaterThan(0);

        $this->checkFormOutput(
            $ticket,
            $name = false,
            $textarea = false,
            $priority = false,
            $save = false,
            $assign = false,
            $openDate = false,
            $timeOwnResolve = false,
            $type = false,
            $status = false,
            $urgency = false,
            $impact = false,
            $category = false,
            $requestSource = false,
            $location = false
        );
    }

    public function testFormTech()
    {
       //create a new ticket with tu user
        $auth = new \Auth();
        $this->login();
        $ticket = new \Ticket();
        $this->integer(
            (int)$ticket->add([
                'name'                => '',
                'content'             => 'A ticket to check displayed tech form',
                '_users_id_requester' => '3', // post-only
                '_users_id_assign'    => '4', // tech
            ])
        )->isGreaterThan(0);
        $this->boolean($ticket->getFromDB($ticket->getId()))->isTrue();

       //check output with default ACLs
        $this->changeTechRights(['ticket' => null]);
        $this->checkFormOutput(
            $ticket,
            $name = false,
            $textarea = true,
            $priority = false,
            $save = true,
            $assign = false,
            $openDate = true,
            $timeOwnResolve = true,
            $type = true,
            $status = true,
            $urgency = true,
            $impact = true,
            $category = true,
            $requestSource = true,
            $location = true
        );

//       //drop UPDATE ticket right from tech profile (still with OWN)
        $this->changeTechRights(['ticket' => 168965]);
        $this->checkFormOutput(
            $ticket,
            $name = false,
            $textarea = true,
            $priority = false,
            $save = true,
            $assign = false,
            $openDate = true,
            $timeOwnResolve = true,
            $type = true,
            $status = true,
            $urgency = true,
            $impact = true,
            $category = true,
            $requestSource = true,
            $location = true
        );

       //drop UPDATE ticket right from tech profile (without OWN)
        $this->changeTechRights(['ticket' => 136197]);
        $this->checkFormOutput(
            $ticket,
            $name = false,
            $textarea = false,
            $priority = false,
            $save = false,
            $assign = false,
            $openDate = false,
            $timeOwnResolve = false,
            $type = false,
            $status = false,
            $urgency = false,
            $impact = false,
            $category = false,
            $requestSource = false,
            $location = false
        );

       // only assign and priority right for tech (without UPDATE and OWN rights)
        $this->changeTechRights(['ticket' => 94209]);
        $this->checkFormOutput(
            $ticket,
            $name = false,
            $textarea = false,
            $priority = true,
            $save = true,
            $assign = true,
            $openDate = false,
            $timeOwnResolve = false,
            $type = false,
            $status = false,
            $urgency = false,
            $impact = false,
            $category = false,
            $requestSource = false,
            $location = false
        );

        $this->changeTechRights([
            'ticket'    => 168967,
            'slm'       => 256,
        ]);
        $this->checkFormOutput(
            $ticket,
            $name = true,
            $textarea = true,
            $priority = false,
            $save = true,
            $assign = true,
            $openDate = true,
            $timeOwnResolve = true,
            $type = true,
            $status = true,
            $urgency = true,
            $impact = true,
            $category = true,
            $requestSource = true,
            $location = true
        );

        $this->changeTechRights([
            'ticket'    => 168967,
            'slm'       => 255,
        ]);
        $this->checkFormOutput(
            $ticket,
            $name = true,
            $textarea = true,
            $priority = false,
            $save = true,
            $assign = true,
            $openDate = true,
            $timeOwnResolve = false,
            $type = true,
            $status = true,
            $urgency = true,
            $impact = true,
            $category = true,
            $requestSource = true,
            $location = true
        );

        // no update rights, only display for tech
        $this->changeTechRights(['ticket' => 3077]);
        $this->checkFormOutput(
            $ticket,
            $name = false,
            $textarea = false,
            $priority = false,
            $save = false,
            $assign = false,
            $openDate = false,
            $timeOwnResolve = false,
            $type = false,
            $status = false,
            $urgency = false,
            $impact = false,
            $category = false,
            $requestSource = false,
            $location = false
        );

        $uid = getItemByTypeName('User', TU_USER, true);
       //add a followup to the ticket
        $fup = new \ITILFollowup();
        $this->integer(
            (int)$fup->add([
                'itemtype'  => 'Ticket',
                'items_id'   => $ticket->getID(),
                'users_id'     => $uid,
                'content'      => 'A simple followup'
            ])
        )->isGreaterThan(0);

       //check output with changed ACLs when a followup has been added
        $this->checkFormOutput(
            $ticket,
            $name = false,
            $textarea = false,
            $priority = false,
            $save = false,
            $assign = false,
            $openDate = false,
            $timeOwnResolve = false,
            $type = false,
            $status = false,
            $urgency = false,
            $impact = false,
            $category = false,
            $requestSource = false,
            $location = false
        );
    }

    public function changeTechRights(array $rights)
    {
        global $DB;

        $default_rights = [
            'ticket'    => 168967,
            'slm'       => 255,
        ];

        foreach ($rights as $name => $value) {
            if (is_array($value) && isset($value['default'])) {
                $default_rights[$name] = $value;
            }
            $default_value = $default_rights[$name] ?? null;
            if ($default_value === null) {
                throw new \Exception("Unknown right $name with no default value specified");
            }
            if ($value === null) {
                $value = $default_value;
            }
            $this->dump("changeTechRight $name: $value");

            // set new rights
            $DB->update(
                'glpi_profilerights',
                ['rights' => $value],
                [
                    'profiles_id'  => 6,
                    'name'         => $name
                ]
            );

            //ACLs have changed: login again.
            $auth = new \Auth();
            $this->boolean((bool) $auth->Login('tech', 'tech', true))->isTrue();

            if ($rights != $default_value) {
                //reset rights. Done here so ACLs are reset even if tests fails.
                $DB->update(
                    'glpi_profilerights',
                    ['rights' => $default_value],
                    [
                        'profiles_id'  => 6,
                        'name'         => $name
                    ]
                );
            }
        }
    }

    /**
     * @param $rights
     * @return void
     * @deprecated 10.1.0 - Use changeTechRights() instead
     */
    public function changeTechRight($rights = 168967)
    {
        $this->changeTechRights(['ticket' => $rights]);
    }

    public function testPriorityAcl()
    {
        $this->login();

        $ticket = new \Ticket();
        $this->integer(
            (int)$ticket->add([
                'name'    => '',
                'content' => 'A ticket to check priority ACLS',
            ])
        )->isGreaterThan(0);

        $auth = new \Auth();
        $this->boolean((bool)$auth->login('tech', 'tech', true))->isTrue();
        $this->boolean((bool)$ticket->getFromDB($ticket->getID()))->isTrue();

        $this->boolean((bool)\Session::haveRight(\Ticket::$rightname, \Ticket::CHANGEPRIORITY))->isFalse();
       //check output with default ACLs
        $this->checkFormOutput(
            $ticket,
            $name = false,
            $textarea = true,
            $priority = false,
            $save = true,
            $assign = false,
            $openDate = true,
            $timeOwnResolve = true,
            $type = true,
            $status = true,
            $urgency = true,
            $impact = true,
            $category = true,
            $requestSource = true,
            $location = true
        );

       //Add priority right from tech profile
        global $DB;
        $DB->update(
            'glpi_profilerights',
            ['rights' => 234503],
            [
                'profiles_id'  => 6,
                'name'         => 'ticket'
            ]
        );

       //ACLs have changed: login again.
        $this->boolean((bool)$auth->login('tech', 'tech', true))->isTrue();

       //reset rights. Done here so ACLs are reset even if tests fails.
        $DB->update(
            'glpi_profilerights',
            ['rights' => 168967],
            [
                'profiles_id'  => 6,
                'name'         => 'ticket'
            ]
        );

        $this->boolean((bool)\Session::haveRight(\Ticket::$rightname, \Ticket::CHANGEPRIORITY))->isTrue();
       //check output with changed ACLs
        $this->checkFormOutput(
            $ticket,
            $name = false,
            $textarea = true,
            $priority = true,
            $save = true,
            $assign = false,
            $openDate = true,
            $timeOwnResolve = true,
            $type = true,
            $status = true,
            $urgency = true,
            $impact = true,
            $category = true,
            $requestSource = true,
            $location = true
        );
    }

    public function testAssignAcl()
    {
        $this->login();

        $ticket = new \Ticket();
        $this->integer(
            (int)$ticket->add([
                'name'    => '',
                'content' => 'A ticket to check assign ACLS',
                '_users_id_assign' => getItemByTypeName("User", TU_USER, true),
            ])
        )->isGreaterThan(0);

        $auth = new \Auth();
        $this->boolean((bool)$auth->login('tech', 'tech', true))->isTrue();
        $this->boolean((bool)$ticket->getFromDB($ticket->getID()))->isTrue();

        $this->boolean((bool)$ticket->canAssign())->isFalse();
        $this->boolean((bool)$ticket->canAssignToMe())->isFalse();
        $this->changeTechRights(['ticket' => 168967]);
       //check output with default ACLs
        $this->checkFormOutput(
            $ticket,
            $name = false,
            $textarea = true,
            $priority = false,
            $save = true,
            $assign = false,
            $openDate = true,
            $timeOwnResolve = true,
            $type = true,
            $status = true,
            $urgency = true,
            $impact = true,
            $category = true,
            $requestSource = true,
            $location = true
        );

       //Drop being in charge from tech profile
        global $DB;
        $DB->update(
            'glpi_profilerights',
            ['rights' => 136199],
            [
                'profiles_id'  => 6,
                'name'         => 'ticket'
            ]
        );

       //ACLs have changed: login again.
        $this->boolean((bool)$auth->login('tech', 'tech', true))->isTrue();

       //reset rights. Done here so ACLs are reset even if tests fails.
        $DB->update(
            'glpi_profilerights',
            ['rights' => 168967],
            [
                'profiles_id'  => 6,
                'name'         => 'ticket'
            ]
        );

        $this->boolean((bool)$ticket->canAssign())->isFalse();
        $this->boolean((bool)$ticket->canAssignToMe())->isFalse();
       //check output with changed ACLs
        $this->checkFormOutput(
            $ticket,
            $name = false,
            $textarea = true,
            $priority = false,
            $save = true,
            $assign = false,
            $openDate = true,
            $timeOwnResolve = true,
            $type = true,
            $status = true,
            $urgency = true,
            $impact = true,
            $category = true,
            $requestSource = true,
            $location = true
        );

       //Add assign in charge from tech profile
        $DB->update(
            'glpi_profilerights',
            ['rights' => 144391],
            [
                'profiles_id'  => 6,
                'name'         => 'ticket'
            ]
        );

       //ACLs have changed: login again.
        $this->boolean((bool)$auth->login('tech', 'tech', true))->isTrue();

       //reset rights. Done here so ACLs are reset even if tests fails.
        $DB->update(
            'glpi_profilerights',
            ['rights' => 168967],
            [
                'profiles_id'  => 6,
                'name'         => 'ticket'
            ]
        );

        $this->boolean((bool)$ticket->canAssign())->isTrue();
        $this->boolean((bool)$ticket->canAssignToMe())->isFalse();
       //check output with changed ACLs
        $this->checkFormOutput(
            $ticket,
            $name = false,
            $textarea = true,
            $priority = false,
            $save = true,
            $assign = true,
            $openDate = true,
            $timeOwnResolve = true,
            $type = true,
            $status = true,
            $urgency = true,
            $impact = true,
            $category = true,
            $requestSource = true,
            $location = true
        );

        // Assign right without UPDATE
        $this->changeTechRight(\Ticket::ASSIGN | \Ticket::READALL);
        $this->checkFormOutput(
            $ticket,
            $name = false,
            $textarea = false,
            $priority = false,
            $save = true,
            $assign = true,
            $openDate = false,
            $timeOwnResolve = false,
            $type = false,
            $status = false,
            $urgency = false,
            $impact = false,
            $category = false,
            $requestSource = false,
            $location = false
        );
    }

    public function testUpdateFollowup()
    {
        $uid = getItemByTypeName('User', 'tech', true);
        $auth = new \Auth();
        $this->boolean((bool)$auth->login('tech', 'tech', true))->isTrue();

        $ticket = new \Ticket();
        $this->integer(
            (int)$ticket->add([
                'name'    => '',
                'content' => 'A ticket to check followup updates',
            ])
        )->isGreaterThan(0);

       //add a followup to the ticket
        $fup = new \ITILFollowup();
        $this->integer(
            (int)$fup->add([
                'itemtype'  => $ticket::getType(),
                'items_id'   => $ticket->getID(),
                'users_id'     => $uid,
                'content'      => 'A simple followup'
            ])
        )->isGreaterThan(0);

        $this->login();
        $uid2 = getItemByTypeName('User', TU_USER, true);
        $this->boolean($fup->getFromDB($fup->getID()))->isTrue();
        $this->boolean($fup->update([
            'id'        => $fup->getID(),
            'content'   => 'A simple edited followup'
        ]))->isTrue();

        $this->boolean($fup->getFromDB($fup->getID()))->isTrue();
        $this->array($fup->fields)
         ->variable['users_id']->isEqualTo($uid)
         ->variable['users_id_editor']->isEqualTo($uid2);
    }

    public function testClone()
    {
        $this->login();
        $this->setEntity('Root entity', true);
        $ticket = getItemByTypeName('Ticket', '_ticket01');

        $task = new \TicketTask();
        $this->integer(
            (int)$task->add([
                'tickets_id' => $ticket->getID(),
                'content'    => 'A task to check cloning',
                'actiontime' => 3600,
            ])
        )->isGreaterThan(0);

        $date = date('Y-m-d H:i:s');
        $_SESSION['glpi_currenttime'] = $date;

       // Test item cloning
        $added = $ticket->clone();
        $this->integer((int)$added)->isGreaterThan(0);

        $clonedTicket = new \Ticket();
        $this->boolean($clonedTicket->getFromDB($added))->isTrue();

         // Check timeline items are not cloned
        $this->integer((int)$clonedTicket->getTimelineItems())->isEqualTo(0);

        $fields = $ticket->fields;

       // Check the ticket values. Id and dates must be different, everything else must be equal
        foreach ($fields as $k => $v) {
            switch ($k) {
                case 'id':
                    $this->variable($clonedTicket->getField($k))->isNotEqualTo($ticket->getField($k));
                    break;
                case 'date_mod':
                case 'date_creation':
                    $dateClone = new \DateTime($clonedTicket->getField($k));
                    $expectedDate = new \DateTime($date);
                    $this->dateTime($dateClone)->isEqualTo($expectedDate);
                    break;
                case 'name':
                    $this->variable($clonedTicket->getField($k))->isEqualTo("{$ticket->getField($k)} (copy)");
                    break;
                default:
                    $this->executeOnFailure(
                        function () use ($k) {
                            dump($k);
                        }
                    )->variable($clonedTicket->getField($k))->isEqualTo($ticket->getField($k));
            }
        }
    }

    protected function testGetTimelinePosition2($tlp, $tickets_id)
    {
        foreach ($tlp as $users_name => $user) {
            $this->login($users_name, $user['pass']);
            $uid = getItemByTypeName('User', $users_name, true);

           // ITILFollowup
            $fup = new \ITILFollowup();
            $this->integer(
                (int)$fup->add([
                    'itemtype'  => 'Ticket',
                    'items_id'   => $tickets_id,
                    'users_id'     => $uid,
                    'content'      => 'A simple followup'
                ])
            )->isGreaterThan(0);

            $this->integer(
                (int)$fup->fields['timeline_position']
            )->isEqualTo($user['pos']);

           // TicketTask
            $task = new \TicketTask();
            $this->integer(
                (int)$task->add([
                    'tickets_id'   => $tickets_id,
                    'users_id'     => $uid,
                    'content'      => 'A simple Task'
                ])
            )->isGreaterThan(0);

            $this->integer(
                (int)$task->fields['timeline_position']
            )->isEqualTo($user['pos']);

           // Document and Document_Item
            $doc = new \Document();
            $this->integer(
                (int)$doc->add([
                    'users_id'     => $uid,
                    'tickets_id'   => $tickets_id,
                    'name'         => 'A simple document object'
                ])
            )->isGreaterThan(0);

            $doc_item = new \Document_Item();
            $this->integer(
                (int)$doc_item->add([
                    'users_id'      => $uid,
                    'items_id'      => $tickets_id,
                    'itemtype'      => 'Ticket',
                    'documents_id'  => $doc->getID()
                ])
            )->isGreaterThan(0);

            $this->integer(
                (int)$doc_item->fields['timeline_position']
            )->isEqualTo($user['pos']);

           // TicketValidation
            $val = new \TicketValidation();
            $this->integer(
                (int)$val->add([
                    'tickets_id'   => $tickets_id,
                    'comment_submission'      => 'A simple validation',
                    'itemtype_target' => 'User',
                    'items_id_target' => 5, // normal
                    'status' => 2
                ])
            )->isGreaterThan(0);

            $this->integer(
                (int)$val->fields['timeline_position']
            )->isEqualTo($user['pos']);
        }
    }

    protected function testGetTimelinePositionSolution($tlp, $tickets_id)
    {
        foreach ($tlp as $users_name => $user) {
            $this->login($users_name, $user['pass']);
            $uid = getItemByTypeName('User', $users_name, true);

           // Ticket Solution
            $tkt = new \Ticket();
            $this->boolean(
                (bool)$tkt->update([
                    'id'   => $tickets_id,
                    'solution'      => 'A simple solution from ' . $users_name
                ])
            )->isEqualto(true);

            $this->integer(
                (int)$tkt->getTimelinePosition($tickets_id, 'ITILSolution', $uid)
            )->isEqualTo($user['pos']);
        }
    }

    public function testGetTimelinePosition()
    {

       // login TU_USER
        $this->login();

       // create ticket
       // with post-only as requester
       // tech as assigned to
       // normal as observer
        $ticket = new \Ticket();
        $this->integer((int)$ticket->add([
            'name'                => 'ticket title',
            'content'             => 'a description',
            '_users_id_requester' => '3', // post-only
            '_users_id_observer'  => '5', // normal
            '_users_id_assign'    => ['4', '5'] // tech and normal
        ]))->isGreaterThan(0);

        $tlp = [
            'glpi'      => ['pass' => 'glpi',     'pos' => \CommonITILObject::TIMELINE_LEFT],
            'post-only' => ['pass' => 'postonly', 'pos' => \CommonITILObject::TIMELINE_LEFT],
            'tech'      => ['pass' => 'tech',     'pos' => \CommonITILObject::TIMELINE_RIGHT],
            'normal'    => ['pass' => 'normal',   'pos' => \CommonITILObject::TIMELINE_RIGHT]
        ];

        $this->testGetTimelinePosition2($tlp, $ticket->getID());

       // Solution timeline tests
        $tlp = [
            'tech'      => ['pass' => 'tech',     'pos' => \CommonITILObject::TIMELINE_RIGHT]
        ];

        $this->testGetTimelinePositionSolution($tlp, $ticket->getID());

        return $ticket->getID();
    }

    public function testGetTimelineItems()
    {

        $tkt_id = $this->testGetTimelinePosition();

       // login TU_USER
        $this->login();

        $ticket = new \Ticket();
        $this->boolean(
            (bool)$ticket->getFromDB($tkt_id)
        )->isTrue();

       // test timeline_position from getTimelineItems()
        $timeline_items = $ticket->getTimelineItems();

        foreach ($timeline_items as $item) {
            switch ($item['type']) {
                case 'ITILFollowup':
                case 'TicketTask':
                case 'TicketValidation':
                case 'Document_Item':
                    if (in_array($item['item']['users_id'], [2, 3])) {
                        $this->integer((int)$item['item']['timeline_position'])->isEqualTo(\CommonITILObject::TIMELINE_LEFT);
                    } else {
                        $this->integer((int)$item['item']['timeline_position'])->isEqualTo(\CommonITILObject::TIMELINE_RIGHT);
                    }
                    break;
                case 'ITILSolution':
                    $this->integer((int)$item['item']['timeline_position'])->isEqualTo(\CommonITILObject::TIMELINE_RIGHT);
                    break;
            }
        }
    }

    public function inputProvider()
    {
        return [
            [
                'input'     => [
                    'name'     => 'This is a title',
                    'content'   => 'This is a content'
                ],
                'expected'  => [
                    'name' => 'This is a title',
                    'content' => 'This is a content'
                ]
            ], [
                'input'     => [
                    'name'      => '',
                    'content'   => 'This is a content'
                ],
                'expected'  => [
                    'name' => 'This is a content',
                    'content' => 'This is a content'
                ]
            ], [
                'input'     => [
                    'name'      => '',
                    'content'   => "This is a content\nwith a carriage return"
                ],
                'expected'  => [
                    'name' => 'This is a content with a carriage return',
                    'content' => 'This is a content\nwith a carriage return'
                ]
            ], [
                'input'     => [
                    'name'      => '',
                    'content'   => "This is a content\r\nwith a carriage return"
                ],
                'expected'  => [
                    'name' => 'This is a content with a carriage return',
                    'content' => 'This is a content\nwith a carriage return'
                ]
            ], [
                'input'     => [
                    'name'      => '',
                    'content'   => "<p>This is a content\r\nwith a carriage return</p>"
                ],
                'expected'  => [
                    'name' => 'This is a content with a carriage return',
                    'content' => '<p>This is a content\nwith a carriage return</p>',
                ]
            ], [
                'input'     => [
                    'name'      => '',
                    'content'   => "&lt;p&gt;This is a content\r\nwith a carriage return&lt;/p&gt;"
                ],
                'expected'  => [
                    'name' => 'This is a content with a carriage return',
                    'content' => '&lt;p&gt;This is a content\nwith a carriage return&lt;/p&gt;'
                ]
            ], [
                'input'     => [
                    'name'      => '',
                    'content'   => 'Test for buggy &#039; character'
                ],
                'expected'  => [
                    'name'      => 'Test for buggy \\\' character',
                    'content'   => 'Test for buggy \\\' character',
                ]
            ], [
                'input'     => [
                    'name'      => '',
                    'content'   => 'Test for buggy &#39; character'
                ],
                'expected'  => [
                    'name'      => 'Test for buggy \\\' character',
                    'content'   => 'Test for buggy \\\' character',
                ]
            ]
        ];
    }

    /**
     * @dataProvider inputProvider
     */
    public function testPrepareInputForAdd($input, $expected)
    {
        $this
         ->if($this->newTestedInstance)
         ->then
            ->array($this->testedInstance->prepareInputForAdd(\Toolbox::addslashes_deep($input)))
               ->string['name']->isIdenticalTo($expected['name'])
               ->string['content']->isIdenticalTo($expected['content']);
    }

    public function testAssignChangeStatus()
    {
       // login postonly
        $this->login('post-only', 'postonly');

       //create a new ticket
        $ticket = new \Ticket();
        $this->integer(
            (int)$ticket->add([
                'name'    => '',
                'content' => 'A ticket to check change of status when using "associate myself" feature',
            ])
        )->isGreaterThan(0);
        $tickets_id = $ticket->getID();
        $this->boolean($ticket->getFromDB($tickets_id))->isTrue();

       // login TU_USER
        $this->login();

       // simulate "associate myself" feature
        $ticket_user = new \Ticket_User();
        $input_ticket_user = [
            'tickets_id'       => $tickets_id,
            'users_id'         => \Session::getLoginUserID(),
            'use_notification' => 1,
            'type'             => \CommonITILActor::ASSIGN
        ];
        $this->integer((int) $ticket_user->add($input_ticket_user))->isGreaterThan(0);
        $this->boolean($ticket_user->getFromDB($ticket_user->getId()))->isTrue();

       // check status (should be ASSIGNED)
        $this->boolean($ticket->getFromDB($tickets_id))->isTrue();
        $this->integer((int) $ticket->fields['status'])
           ->isEqualto(\CommonITILObject::ASSIGNED);

       // remove associated user
        $ticket_user->delete([
            'id' => $ticket_user->getId()
        ]);

       // check status (should be INCOMING)
        $this->boolean($ticket->getFromDB($tickets_id))->isTrue();
        $this->integer((int) $ticket->fields['status'])
           ->isEqualto(\CommonITILObject::INCOMING);

       // drop UPDATE right to TU_USER and redo "associate myself"
        $saverights = $_SESSION['glpiactiveprofile'];
        $_SESSION['glpiactiveprofile']['ticket'] -= \UPDATE;
        $this->integer((int) $ticket_user->add($input_ticket_user))->isGreaterThan(0);
       // restore rights
        $_SESSION['glpiactiveprofile'] = $saverights;
       //check ticket creation
        $this->boolean($ticket_user->getFromDB($ticket_user->getId()))->isTrue();

       // check status (should be ASSIGNED)
        $this->boolean($ticket->getFromDB($tickets_id))->isTrue();
        $this->integer((int) $ticket->fields['status'])
           ->isEqualto(\CommonITILObject::ASSIGNED);

       // remove associated user
        $ticket_user->delete([
            'id' => $ticket_user->getId()
        ]);

       // check status (should be INCOMING)
        $this->boolean($ticket->getFromDB($tickets_id))->isTrue();
        $this->integer((int) $ticket->fields['status'])
           ->isEqualto(\CommonITILObject::INCOMING);

       // remove associated user
        $ticket_user->delete([
            'id' => $ticket_user->getId()
        ]);

       // check with very limited rights and redo "associate myself"
        $_SESSION['glpiactiveprofile']['ticket'] = \CREATE
                                               + \Ticket::READMY
                                               + \Ticket::READALL
                                               + \Ticket::READGROUP
                                               + \Ticket::OWN; // OWN right must allow self-assign
        $this->integer((int) $ticket_user->add($input_ticket_user))->isGreaterThan(0);
       // restore rights
        $_SESSION['glpiactiveprofile'] = $saverights;
       //check ticket creation
        $this->boolean($ticket_user->getFromDB($ticket_user->getId()))->isTrue();

       // check status (should still be ASSIGNED)
        $this->boolean($ticket->getFromDB($tickets_id))->isTrue();
        $this->integer((int) $ticket->fields['status'])
           ->isEqualto(\CommonITILObject::ASSIGNED);
    }

    public function testClosedTicketTransfer()
    {

       // 1- create a category
        $itilcat      = new \ITILCategory();
        $first_cat_id = $itilcat->add([
            'name' => 'my first cat',
        ]);
        $this->boolean($itilcat->isNewItem())->isFalse();

       // 2- create a category
        $second_cat    = new \ITILCategory();
        $second_cat_id = $second_cat->add([
            'name' => 'my second cat',
        ]);
        $this->boolean($second_cat->isNewItem())->isFalse();

       // 3- create ticket
        $ticket    = new \Ticket();
        $ticket_id = $ticket->add([
            'name'              => 'A ticket to check the category change when using the "transfer" function.',
            'content'           => 'A ticket to check the category change when using the "transfer" function.',
            'itilcategories_id' => $first_cat_id,
            'status'            => \CommonITILObject::CLOSED
        ]);

        $this->boolean($ticket->isNewItem())->isFalse();

       // 4 - delete category with replacement
        $itilcat->delete(['id'          => $first_cat_id,
            '_replace_by' => $second_cat_id
        ], 1);

       // 5 - check that the category has been replaced in the ticket
        $ticket->getFromDB($ticket_id);
        $this->integer((int)$ticket->fields['itilcategories_id'])
           ->isEqualto($second_cat_id);
    }

    protected function computePriorityProvider()
    {
        return [
            [
                'input'    => [
                    'urgency'   => 2,
                    'impact'    => 2
                ],
                'urgency'  => '2',
                'impact'   => '2',
                'priority' => '2'
            ], [
                'input'    => [
                    'urgency'   => 5
                ],
                'urgency'  => '5',
                'impact'   => '3',
                'priority' => '4'
            ], [
                'input'    => [
                    'impact'   => 5
                ],
                'urgency'  => '3',
                'impact'   => '5',
                'priority' => '4'
            ], [
                'input'    => [
                    'urgency'   => 5,
                    'impact'    => 5
                ],
                'urgency'  => '5',
                'impact'   => '5',
                'priority' => '5'
            ], [
                'input'    => [
                    'urgency'   => 5,
                    'impact'    => 1
                ],
                'urgency'  => '5',
                'impact'   => '1',
                'priority' => '2'
            ]
        ];
    }

    /**
     * @dataProvider computePriorityProvider
     */
    public function testComputePriority($input, $urgency, $impact, $priority)
    {
        $this->login();
        $ticket = getItemByTypeName('Ticket', '_ticket01');
        $input['id'] = $ticket->fields['id'];
        $result = $ticket->prepareInputForUpdate($input);
        $this->array($result)
         ->string['urgency']->isIdenticalTo($urgency)
         ->string['impact']->isIdenticalTo($impact)
         ->string['priority']->isIdenticalTo($priority);
    }

    public function testGetDefaultValues()
    {
        $input = \Ticket::getDefaultValues();

        $this->integer($input['_users_id_requester'])->isEqualTo(0);
        $this->array($input['_users_id_requester_notif']['use_notification'])->contains('1');
        $this->array($input['_users_id_requester_notif']['alternative_email'])->contains('');

        $this->integer($input['_groups_id_requester'])->isEqualTo(0);

        $this->integer($input['_users_id_assign'])->isEqualTo(0);
        $this->array($input['_users_id_assign_notif']['use_notification'])->contains('1');
        $this->array($input['_users_id_assign_notif']['alternative_email'])->contains('');

        $this->integer($input['_groups_id_assign'])->isEqualTo(0);

        $this->integer($input['_users_id_observer'])->isEqualTo(0);
        $this->array($input['_users_id_observer_notif']['use_notification'])->contains('1');
        $this->array($input['_users_id_observer_notif']['alternative_email'])->contains('');

        $this->integer($input['_suppliers_id_assign'])->isEqualTo(0);
        $this->array($input['_suppliers_id_assign_notif']['use_notification'])->contains('1');
        $this->array($input['_suppliers_id_assign_notif']['alternative_email'])->contains('');

        $this->string($input['name'])->isEqualTo('');
        $this->string($input['content'])->isEqualTo('');
        $this->integer((int) $input['itilcategories_id'])->isEqualTo(0);
        $this->integer((int) $input['urgency'])->isEqualTo(3);
        $this->integer((int) $input['impact'])->isEqualTo(3);
        $this->integer((int) $input['priority'])->isEqualTo(3);
        $this->integer((int) $input['requesttypes_id'])->isEqualTo(1);
        $this->integer((int) $input['actiontime'])->isEqualTo(0);
        $this->integer((int) $input['entities_id'])->isEqualTo(0);
        $this->integer((int) $input['status'])->isEqualTo(\Ticket::INCOMING);
        $this->array($input['followup'])->size->isEqualTo(0);
        $this->string($input['itemtype'])->isEqualTo('');
        $this->integer((int) $input['items_id'])->isEqualTo(0);
        $this->array($input['plan'])->size->isEqualTo(0);
        $this->integer((int) $input['global_validation'])->isEqualTo(\CommonITILValidation::NONE);

        $this->string($input['time_to_resolve'])->isEqualTo('NULL');
        $this->string($input['time_to_own'])->isEqualTo('NULL');
        $this->integer((int) $input['slas_id_tto'])->isEqualTo(0);
        $this->integer((int) $input['slas_id_ttr'])->isEqualTo(0);

        $this->string($input['internal_time_to_resolve'])->isEqualTo('NULL');
        $this->string($input['internal_time_to_own'])->isEqualTo('NULL');
        $this->integer((int) $input['olas_id_tto'])->isEqualTo(0);
        $this->integer((int) $input['olas_id_ttr'])->isEqualTo(0);

        $this->integer((int) $input['_add_validation'])->isEqualTo(0);

        $this->array($input['_validation_targets'])->size->isEqualTo(0);
        $this->integer((int) $input['type'])->isEqualTo(\Ticket::INCIDENT_TYPE);
        $this->array($input['_documents_id'])->size->isEqualTo(0);
        $this->array($input['_tasktemplates_id'])->size->isEqualTo(0);
        $this->array($input['_filename'])->size->isEqualTo(0);
        $this->array($input['_tag_filename'])->size->isEqualTo(0);
    }

    /**
     * @see self::testCanTakeIntoAccount()
     */
    protected function canTakeIntoAccountProvider()
    {
        return [
            [
                'input'    => [
                    '_users_id_requester' => ['3'], // "post-only"
                ],
                'user'     => [
                    'login'    => 'post-only',
                    'password' => 'postonly',
                ],
                'expected' => false, // is requester, so cannot take into account
            ],
            [
                'input'    => [
                    '_users_id_requester' => ['3', '4'], // "post-only" and "tech"
                ],
                'user'     => [
                    'login'    => 'tech',
                    'password' => 'tech',
                ],
                'expected' => false, // is requester, so cannot take into account
            ],
            [
                'input'    => [
                    '_users_id_requester' => ['3'], // "post-only"
                ],
                'user'     => [
                    'login'    => 'tech',
                    'password' => 'tech',
                ],
                'expected' => true, // has enough rights so can take into account
            ],
            [
                'input'    => [
                    '_users_id_requester' => ['3'], // "post-only"
                ],
                'user'     => [
                    'login'    => 'tech',
                    'password' => 'tech',
                    'rights'   => [
                        'task' => \READ,
                        'followup' => \READ,
                    ],
                ],
                'expected' => false, // has not enough rights so cannot take into account
            ],
            [
                'input'    => [
                    '_users_id_requester' => ['3'], // "post-only"
                ],
                'user'     => [
                    'login'    => 'tech',
                    'password' => 'tech',
                    'rights'   => [
                        'task' => \READ + \CommonITILTask::ADDALLITEM,
                        'followup' => \READ,
                    ],
                ],
                'expected' => true, // has enough rights so can take into account
            ],
            [
                'input'    => [
                    '_users_id_requester' => ['3'], // "post-only"
                ],
                'user'     => [
                    'login'    => 'tech',
                    'password' => 'tech',
                    'rights'   => [
                        'task' => \READ,
                        'followup' => \READ + \ITILFollowup::ADDALLTICKET,
                    ],
                ],
                'expected' => true, // has enough rights so can take into account
            ],
            [
                'input'    => [
                    '_users_id_requester' => ['3'], // "post-only"
                ],
                'user'     => [
                    'login'    => 'tech',
                    'password' => 'tech',
                    'rights'   => [
                        'task' => \READ,
                        'followup' => \READ + \ITILFollowup::ADDMYTICKET,
                    ],
                ],
                'expected' => true, // has enough rights so can take into account
            ],
            [
                'input'    => [
                    '_users_id_requester' => ['3'], // "post-only"
                ],
                'user'     => [
                    'login'    => 'tech',
                    'password' => 'tech',
                    'rights'   => [
                        'task' => \READ,
                        'followup' => \READ + \ITILFollowup::ADDGROUPTICKET,
                    ],
                ],
                'expected' => true, // has enough rights so can take into account
            ],
            [
                'input'    => [
                    '_do_not_compute_takeintoaccount' => 1,
                    '_users_id_requester'             => ['4'], // "tech"
                    '_users_id_assign'                => ['4'], // "tech"
                ],
                'user'     => [
                    'login'    => 'tech',
                    'password' => 'tech',
                ],
            // is requester but also assigned, so can take into account
            // this is only possible if "_do_not_compute_takeintoaccount" flag is set by business rules
                'expected' => true,
            ],
        ];
    }

    /**
     * Tests ability to take a ticket into account.
     *
     * @param array   $input    Input used to create the ticket
     * @param array   $user     Array containing 'login' and 'password' fields of tested user,
     *                          and a 'rights' array if rights have to be forced
     * @param boolean $expected Expected result of "Ticket::canTakeIntoAccount()" method
     *
     * @dataProvider canTakeIntoAccountProvider
     */
    public function testCanTakeIntoAccount(array $input, array $user, $expected)
    {
       // Create a ticket
        $this->login();
        $_SESSION['glpiset_default_tech'] = false;
        $ticket = new \Ticket();
        $ticketId = $ticket->add(
            $input + [
                'name'    => '',
                'content' => 'A ticket to check canTakeIntoAccount() results',
                'status'  => CommonITILObject::ASSIGNED
            ]
        );
        $this->integer((int)$ticketId)->isGreaterThan(0);
       // Reload ticket to get all default fields values
        $this->boolean($ticket->getFromDB($ticketId))->isTrue();
       // Validate that "takeintoaccount_delay_stat" is not automatically defined
        $this->integer((int)$ticket->fields['takeintoaccount_delay_stat'])->isEqualTo(0);
        $this->variable($ticket->fields['takeintoaccountdate'])->isEqualTo(null);
       // Login with tested user
        $this->login($user['login'], $user['password']);
       // Apply specific rights if defined
        if (array_key_exists('rights', $user)) {
            foreach ($user['rights'] as $rightname => $rightvalue) {
                $_SESSION['glpiactiveprofile'][$rightname] = $rightvalue;
            }
        }
       // Verify result
        $this->boolean($ticket->canTakeIntoAccount())->isEqualTo($expected);

       // Check that computation of "takeintoaccount_delay_stat" can be prevented
        sleep(1); // be sure to wait at least one second before updating
        $this->boolean(
            $ticket->update(
                [
                    'id'                              => $ticketId,
                    'content'                         => 'Updated ticket 1',
                    '_do_not_compute_takeintoaccount' => 1
                ]
            )
        )->isTrue();
        $this->integer((int)$ticket->fields['takeintoaccount_delay_stat'])->isEqualTo(0);
        $this->variable($ticket->fields['takeintoaccountdate'])->isEqualTo(null);

       // Check that computation of "takeintoaccount_delay_stat" is done if user can take into account
        $this->boolean(
            $ticket->update(
                [
                    'id'      => $ticketId,
                    'content' => 'Updated ticket 2',
                ]
            )
        )->isTrue();
        if (!$expected) {
            $this->integer((int)$ticket->fields['takeintoaccount_delay_stat'])->isEqualTo(0);
            $this->variable($ticket->fields['takeintoaccountdate'])->isEqualTo(null);
        } else {
            $this->integer((int)$ticket->fields['takeintoaccount_delay_stat'])->isGreaterThan(0);
            $this->string($ticket->fields['takeintoaccountdate'])->isEqualTo($_SESSION['glpi_currenttime']);
        }
    }

    /**
     * Tests taken into account state.
     */
    public function testIsAlreadyTakenIntoAccount()
    {

       // Create a ticket
        $this->login();
        $_SESSION['glpiset_default_tech'] = false;
        $ticket = new \Ticket();
        $ticket_id = $ticket->add(
            [
                'name'    => '',
                'content' => 'A ticket to check isAlreadyTakenIntoAccount() results',
            ]
        );
        $this->integer((int)$ticket_id)->isGreaterThan(0);

       // Reload ticket to get all default fields values
        $this->boolean($ticket->getFromDB($ticket_id))->isTrue();

       // Empty ticket is not taken into account
        $this->boolean($ticket->isAlreadyTakenIntoAccount())->isFalse();

       // Take into account
        $this->login('tech', 'tech');
        $ticket_user = new \Ticket_User();
        $ticket_user_id = $ticket_user->add(
            [
                'tickets_id'       => $ticket_id,
                'users_id'         => \Session::getLoginUserID(),
                'use_notification' => 1,
                'type'             => \CommonITILActor::ASSIGN
            ]
        );
        $this->integer((int)$ticket_user_id)->isGreaterThan(0);

       // Assign to tech made ticket taken into account
        $this->boolean($ticket->getFromDB($ticket_id))->isTrue();
        $this->boolean($ticket->isAlreadyTakenIntoAccount())->isTrue();
    }

    public function testCronCloseTicket()
    {
        global $DB;
        $this->login();
       // set default calendar and autoclose delay in root entity
        $entity = new \Entity();
        $this->boolean($entity->update([
            'id'              => 0,
            'calendars_id'    => 1,
            'autoclose_delay' => 5,
        ]))->isTrue();

       // create some solved tickets at various solvedate
        $ticket = new \Ticket();
        $tickets_id_1 = $ticket->add([
            'name'        => "test autoclose 1",
            'content'     => "test autoclose 1",
            'entities_id' => 0,
            'status'      => \CommonITILObject::SOLVED,
        ]);
        $this->integer((int)$tickets_id_1)->isGreaterThan(0);
        $DB->update('glpi_tickets', [
            'solvedate' => date('Y-m-d 10:00:00', time() - 10 * DAY_TIMESTAMP),
        ], [
            'id' => $tickets_id_1,
        ]);
        $tickets_id_2 = $ticket->add([
            'name'        => "test autoclose 1",
            'content'     => "test autoclose 1",
            'entities_id' => 0,
            'status'      => \CommonITILObject::SOLVED,
        ]);
        $DB->update('glpi_tickets', [
            'solvedate' => date('Y-m-d 10:00:00', time()),
        ], [
            'id' => $tickets_id_2,
        ]);
        $this->integer((int)$tickets_id_2)->isGreaterThan(0);

       // launch Cron for closing tickets
        $mode = - \CronTask::MODE_EXTERNAL; // force
        \CronTask::launch($mode, 5, 'closeticket');

       // check ticket status
        $this->boolean($ticket->getFromDB($tickets_id_1))->isTrue();
        $this->integer((int)$ticket->fields['status'])->isEqualTo(\CommonITILObject::CLOSED);
        $this->boolean($ticket->getFromDB($tickets_id_2))->isTrue();
        $this->integer((int)$ticket->fields['status'])->isEqualTo(\CommonITILObject::SOLVED);
    }

    /**
     * @see self::testTakeIntoAccountDelayComputationOnCreate()
     * @see self::testTakeIntoAccountDelayComputationOnUpdate()
     */
    protected function takeIntoAccountDelayComputationProvider()
    {
        $this->login();
        $group = new \Group();
        $group_id = $group->add(['name' => 'Test group']);
        $this->integer((int)$group_id)->isGreaterThan(0);

        $group_user = new \Group_User();
        $this->integer(
            (int)$group_user->add([
                'groups_id' => $group_id,
                'users_id'  => '4', // "tech"
            ])
        )->isGreaterThan(0);

        $test_cases = [
            [
                'input'    => [
                    'content' => 'test',
                ],
                'computed' => false, // not computed as tech is requester
            ],
            [
                'input'    => [
                    '_users_id_assign' => '4', // "tech"
                ],
                'computed' => true, // computed on asignment
            ],
            [
                'input'    => [
                    '_users_id_observer' => '4', // "tech"
                ],
                'computed' => false, // not computed as new actor is not assigned
            ],
         /* Triggers PHP error "Uncaught Error: [] operator not supported for strings in /var/www/glpi/inc/ticket.class.php:1162"
         [
            'input'    => [
               '_users_id_requester' => '3', // "post-only"
            ],
            'computed' => false, // not computed as new actor is not assigned
         ],
         */
            [
                'input'    => [
                    '_additional_assigns' => [
                        ['users_id' => '4'], // "tech"
                    ],
                ],
                'computed' => true, // computed on asignment
            ],
            [
                'input'    => [
                    '_additional_observers' => [
                        ['users_id' => '4'], // "tech"
                    ],
                ],
                'computed' => false, // not computed as new actor is not assigned
            ],
            [
                'input'    => [
                    '_additional_requesters' => [
                        ['users_id' => '2'], // "post-only"
                    ],
                ],
                'computed' => false, // not computed as new actor is not assigned
            ],
            [
                'input'    => [
                    '_groups_id_assign' => $group_id,
                ],
                'computed' => true, // computed on asignment
            ],
            [
                'input'    => [
                    '_groups_id_observer' => $group_id,
                ],
                'computed' => false, // not computed as new actor is not assigned
            ],
            [
                'input'    => [
                    '_groups_id_requester' => $group_id,
                ],
                'computed' => false, // not computed as new actor is not assigned
            ],
            [
                'input'    => [
                    '_additional_groups_assigns' => [$group_id],
                ],
                'computed' => true, // computed on asignment
            ],
            [
                'input'    => [
                    '_additional_groups_observers' => [$group_id],
                ],
                'computed' => false, // not computed as new actor is not assigned
            ],
            [
                'input'    => [
                    '_additional_groups_requesters' => [$group_id],
                ],
                'computed' => false, // not computed as new actor is not assigned
            ],
         /* Not computing delay, do not know why
         [
            'input'    => [
               '_suppliers_id_assign' => '1', // "_suplier01_name"
            ],
            'computed' => true, // computed on asignment
         ],
         */
            [
                'input'    => [
                    '_additional_suppliers_assigns' => [
                        ['suppliers_id' => '1'], // "_suplier01_name"
                    ],
                ],
                'computed' => true, // computed on asignment
            ],
        ];

       // for all test cases that expect a computation
       // add a test case with '_do_not_compute_takeintoaccount' flag to check that computation is prevented
        foreach ($test_cases as $test_case) {
            $test_case['input']['_do_not_compute_takeintoaccount'] = 1;
            $test_case['computed'] = false;
            $test_cases[] = $test_case;
        }

        return $test_cases;
    }

    /**
     * Tests that "takeintoaccount_delay_stat" is computed (or not) as expected on ticket creation.
     *
     * @param array   $input    Input used to create the ticket
     * @param boolean $computed Expected computation state
     *
     * @dataProvider takeIntoAccountDelayComputationProvider
     */
    public function testTakeIntoAccountDelayComputationOnCreate(array $input, $computed)
    {

       // Create a ticket
        $this->login('tech', 'tech'); // Login with tech to be sure to be the requester
        $_SESSION['glpiset_default_tech'] = false;
        $ticket = new \Ticket();
        $ticketId = $ticket->add(
            $input + [
                'name'    => '',
                'content' => 'A ticket to check takeintoaccount_delay_stat computation state',
            ]
        );
        $this->integer((int)$ticketId)->isGreaterThan(0);

       // Reload ticket to get all default fields values
        $this->boolean($ticket->getFromDB($ticketId))->isTrue();

        if (!$computed) {
            $this->integer((int)$ticket->fields['takeintoaccount_delay_stat'])->isEqualTo(0);
            $this->variable($ticket->fields['takeintoaccountdate'])->isEqualTo(null);
        } else {
            $this->integer((int)$ticket->fields['takeintoaccount_delay_stat'])->isGreaterThan(0);
            $this->string($ticket->fields['takeintoaccountdate'])->isEqualTo($_SESSION['glpi_currenttime']);
        }
    }

    /**
     * Tests that "takeintoaccount_delay_stat" is computed (or not) as expected on ticket update.
     *
     * @param array   $input     Input used to update the ticket
     * @param boolean $computed  Expected computation state
     *
     * @dataProvider takeIntoAccountDelayComputationProvider
     */
    public function testTakeIntoAccountDelayComputationOnUpdate(array $input, $computed)
    {

       // Create a ticket
        $this->login('tech', 'tech'); // Login with tech to be sure to be the requester
        $_SESSION['glpiset_default_tech'] = false;
        $ticket = new \Ticket();
        $ticketId = $ticket->add(
            [
                'name'    => '',
                'content' => 'A ticket to check takeintoaccount_delay_stat computation state',
            ]
        );
        $this->integer((int)$ticketId)->isGreaterThan(0);

       // Reload ticket to get all default fields values
        $this->boolean($ticket->getFromDB($ticketId))->isTrue();

       // Validate that "takeintoaccount_delay_stat" is not automatically defined
        $this->integer((int)$ticket->fields['takeintoaccount_delay_stat'])->isEqualTo(0);
        $this->variable($ticket->fields['takeintoaccountdate'])->isEqualTo(null);

       // Login with tech to be sure to be have rights to take into account
        $this->login('tech', 'tech');

        sleep(1); // be sure to wait at least one second before updating
        $this->boolean(
            $ticket->update(
                $input + [
                    'id' => $ticketId,
                ]
            )
        )->isTrue();

       // Reload ticket to get fresh values that can be defined by a tier object
        $this->boolean($ticket->getFromDB($ticketId))->isTrue();

        if (!$computed) {
            $this->integer((int)$ticket->fields['takeintoaccount_delay_stat'])->isEqualTo(0);
            $this->variable($ticket->fields['takeintoaccountdate'])->isEqualTo(null);
        } else {
            $this->integer((int)$ticket->fields['takeintoaccount_delay_stat'])->isGreaterThan(0);
            $this->string($ticket->fields['takeintoaccountdate'])->isEqualTo($_SESSION['glpi_currenttime']);
        }
    }

    /**
     * @see self::testStatusComputationOnCreate()
     */
    protected function statusComputationOnCreateProvider()
    {

        $group = new \Group();
        $group_id = $group->add(['name' => 'Test group']);
        $this->integer((int)$group_id)->isGreaterThan(0);

        return [
            [
                'input'    => [
                    '_users_id_assign' => ['4'], // "tech"
                    'status' => \CommonITILObject::INCOMING,
                ],
                'expected' => \CommonITILObject::ASSIGNED, // incoming changed to assign as actors are set
            ],
            [
                'input'    => [
                    '_groups_id_assign' => $group_id,
                    'status' => \CommonITILObject::INCOMING,
                ],
                'expected' => \CommonITILObject::ASSIGNED, // incoming changed to assign as actors are set
            ],
            [
                'input'    => [
                    '_suppliers_id_assign' => '1', // "_suplier01_name"
                    'status' => \CommonITILObject::INCOMING,
                ],
                'expected' => \CommonITILObject::ASSIGNED, // incoming changed to assign as actors are set
            ],
            [
                'input'    => [
                    '_users_id_assign' => ['4'], // "tech"
                    'status' => \CommonITILObject::INCOMING,
                    '_do_not_compute_status' => '1',
                ],
                'expected' => \CommonITILObject::INCOMING, // flag prevent status change
            ],
            [
                'input'    => [
                    '_groups_id_assign' => $group_id,
                    'status' => \CommonITILObject::INCOMING,
                    '_do_not_compute_status' => '1',
                ],
                'expected' => \CommonITILObject::INCOMING, // flag prevent status change
            ],
            [
                'input'    => [
                    '_suppliers_id_assign' => '1', // "_suplier01_name"
                    'status' => \CommonITILObject::INCOMING,
                    '_do_not_compute_status' => '1',
                ],
                'expected' => \CommonITILObject::INCOMING, // flag prevent status change
            ],
            [
                'input'    => [
                    '_users_id_assign' => ['4'], // "tech"
                    'status' => \CommonITILObject::WAITING,
                ],
                'expected' => \CommonITILObject::WAITING, // status not changed as not "new"
            ],
            [
                'input'    => [
                    '_groups_id_assign' => $group_id,
                    'status' => \CommonITILObject::WAITING,
                ],
                'expected' => \CommonITILObject::WAITING, // status not changed as not "new"
            ],
            [
                'input'    => [
                    '_suppliers_id_assign' => '1', // "_suplier01_name"
                    'status' => \CommonITILObject::WAITING,
                ],
                'expected' => \CommonITILObject::WAITING, // status not changed as not "new"
            ],
        ];
    }

    /**
     * Check computed status on ticket creation..
     *
     * @param array   $input     Input used to create the ticket
     * @param boolean $expected  Expected status
     *
     * @dataProvider statusComputationOnCreateProvider
     */
    public function testStatusComputationOnCreate(array $input, $expected)
    {

       // Create a ticket
        $this->login();
        $_SESSION['glpiset_default_tech'] = false;
        $ticket = new \Ticket();
        $ticketId = $this->integer(
            (int)$ticket->add([
                'name'    => '',
                'content' => 'A ticket to check status computation',
            ] + $input)
        )->isGreaterThan(0);

       // Reload ticket to get computed fields values
        $this->boolean($ticket->getFromDB($ticketId))->isTrue();

       // Check status
        $this->integer((int)$ticket->fields['status'])->isEqualTo($expected);
    }

    public function testLocationAssignment()
    {
        $rule = new \Rule();
        $rule->getFromDBByCrit([
            'sub_type' => 'RuleTicket',
            'name' => 'Ticket location from user',
        ]);
        $location = new \Location();
        $location->getFromDBByCrit([
            'name' => '_location01'
        ]);
        $user = new \User();
        $user->add([
            'name' => $this->getUniqueString(),
            'locations_id' => $location->getID(),
        ]);

       // test ad ticket with single requester
        $ticket = new \Ticket();
        $rule->update([
            'id' => $rule->getID(),
            'is_active' => '1'
        ]);
        $ticket->add([
            '_users_id_requester' => $user->getID(),
            'name' => 'test location assignment',
            'content' => 'test location assignment',
        ]);
        $rule->update([
            'id' => $rule->getID(),
            'is_active' => '0'
        ]);
        $ticket->getFromDB($ticket->getID());
        $this->integer((int) $ticket->fields['locations_id'])->isEqualTo($location->getID());

       // test add ticket with multiple requesters
        $ticket = new \Ticket();
        $rule->update([
            'id' => $rule->getID(),
            'is_active' => '1'
        ]);
        $ticket->add([
            '_users_id_requester' => [$user->getID(), 2],
            'name' => 'test location assignment',
            'content' => 'test location assignment',
        ]);
        $rule->update([
            'id' => $rule->getID(),
            'is_active' => '0'
        ]);
        $ticket->getFromDB($ticket->getID());
        $this->integer((int) $ticket->fields['locations_id'])->isEqualTo($location->getID());

       // test add ticket with multiple requesters
        $ticket = new \Ticket();
        $rule->update([
            'id' => $rule->getID(),
            'is_active' => '1'
        ]);
        $ticket->add([
            '_users_id_requester' => [2, $user->getID()],
            'name' => 'test location assignment',
            'content' => 'test location assignment',
        ]);
        $rule->update([
            'id' => $rule->getID(),
            'is_active' => '0'
        ]);
        $ticket->getFromDB($ticket->getID());
        $this->integer((int) $ticket->fields['locations_id'])->isEqualTo(0);
    }

    public function testCronPurgeTicket()
    {

        $this->login(); // must be logged as Document_Item uses Session::getLoginUserID()

        global $DB;
       // set default calendar and autoclose delay in root entity
        $entity = new \Entity();
        $this->boolean($entity->update([
            'id'              => 0,
            'calendars_id'    => 1,
            'autopurge_delay' => 5,
        ]))->isTrue();

        $doc = new \Document();
        $did = (int)$doc->add([
            'name'   => 'test doc'
        ]);
        $this->integer($did)->isGreaterThan(0);

       // create some closed tickets at various solvedate
        $ticket = new \Ticket();
        $tickets_id_1 = $ticket->add([
            'name'            => "test autopurge 1",
            'content'         => "test autopurge 1",
            'entities_id'     => 0,
            'status'          => \CommonITILObject::CLOSED,
            '_documents_id'   => [$did]
        ]);
        $this->integer((int)$tickets_id_1)->isGreaterThan(0);
        $this->boolean(
            $DB->update('glpi_tickets', [
                'closedate' => date('Y-m-d 10:00:00', time() - 10 * DAY_TIMESTAMP),
            ], [
                'id' => $tickets_id_1,
            ])
        )->isTrue();
        $this->boolean($ticket->getFromDB($tickets_id_1))->isTrue();

        $docitem = new \Document_Item();
        $this->boolean($docitem->getFromDBByCrit(['itemtype' => 'Ticket', 'items_id' => $tickets_id_1]))->isTrue();

        $tickets_id_2 = $ticket->add([
            'name'        => "test autopurge 2",
            'content'     => "test autopurge 2",
            'entities_id' => 0,
            'status'      => \CommonITILObject::CLOSED,
        ]);
        $this->integer((int)$tickets_id_2)->isGreaterThan(0);
        $this->boolean(
            $DB->update('glpi_tickets', [
                'closedate' => date('Y-m-d 10:00:00', time()),
            ], [
                'id' => $tickets_id_2,
            ])
        );

       // launch Cron for closing tickets
        $mode = - \CronTask::MODE_EXTERNAL; // force
        \CronTask::launch($mode, 5, 'purgeticket');

       // check ticket presence
       // first ticket should have been removed
        $this->boolean($ticket->getFromDB($tickets_id_1))->isFalse();
       //also ensure linked document has been dropped
        $this->boolean($docitem->getFromDBByCrit(['itemtype' => 'Ticket', 'items_id' => $tickets_id_1]))->isFalse();
        $this->boolean($doc->getFromDB($did))->isTrue(); //document itself remains
       //second ticket is still present
        $this->boolean($ticket->getFromDB($tickets_id_2))->isTrue();
        $this->integer((int)$ticket->fields['status'])->isEqualTo(\CommonITILObject::CLOSED);
    }

    public function testMerge()
    {
        $this->login();
        $_SESSION['glpiactiveprofile']['interface'] = '';
        $this->setEntity('Root entity', true);

        $ticket = new \Ticket();
        $ticket1 = $ticket->add([
            'name'        => "test merge 1",
            'content'     => "test merge 1",
            'entities_id' => 0,
            'status'      => \CommonITILObject::INCOMING,
        ]);
        $ticket2 = $ticket->add([
            'name'        => "test merge 2",
            'content'     => "test merge 2",
            'entities_id' => 0,
            'status'      => \CommonITILObject::INCOMING,
        ]);
        $ticket3 = $ticket->add([
            'name'        => "test merge 3",
            'content'     => "test merge 3",
            'entities_id' => 0,
            'status'      => \CommonITILObject::INCOMING,
        ]);

        $task = new \TicketTask();
        $fup = new \ITILFollowup();
        $task->add([
            'tickets_id'   => $ticket2,
            'content'      => 'ticket 2 task 1'
        ]);
        $task->add([
            'tickets_id'   => $ticket3,
            'content'      => 'ticket 3 task 1'
        ]);
        $fup->add([
            'itemtype'  => 'Ticket',
            'items_id'  => $ticket2,
            'content'   => 'ticket 2 fup 1'
        ]);
        $fup->add([
            'itemtype'  => 'Ticket',
            'items_id'  => $ticket3,
            'content'   => 'ticket 3 fup 1'
        ]);

        $document = new \Document();
        $documents_id = $document->add([
            'name'     => 'basic document in both',
            'filename' => 'doc.xls',
            'users_id' => '2', // user "glpi"
        ]);
        $documents_id2 = $document->add([
            'name'     => 'basic document in target',
            'filename' => 'doc.xls',
            'users_id' => '2', // user "glpi"
        ]);
        $documents_id3 = $document->add([
            'name'     => 'basic document in sources',
            'filename' => 'doc.xls',
            'users_id' => '2', // user "glpi"
        ]);

        $document_item = new \Document_Item();
       // Add document to two tickets to test merging duplicates
        $document_item->add([
            'itemtype'     => 'Ticket',
            'items_id'     => $ticket2,
            'documents_id' => $documents_id,
            'entities_id'  => '0',
            'is_recursive' => 0
        ]);
        $document_item->add([
            'itemtype'     => 'Ticket',
            'items_id'     => $ticket1,
            'documents_id' => $documents_id,
            'entities_id'  => '0',
            'is_recursive' => 0
        ]);
        $document_item->add([
            'itemtype'     => 'Ticket',
            'items_id'     => $ticket1,
            'documents_id' => $documents_id2,
            'entities_id'  => '0',
            'is_recursive' => 0
        ]);
        $document_item->add([
            'itemtype'     => 'Ticket',
            'items_id'     => $ticket2,
            'documents_id' => $documents_id3,
            'entities_id'  => '0',
            'is_recursive' => 0
        ]);
        $document_item->add([
            'itemtype'     => 'Ticket',
            'items_id'     => $ticket3,
            'documents_id' => $documents_id3,
            'entities_id'  => '0',
            'is_recursive' => 0
        ]);

        $ticket_user = new \Ticket_User();
        $ticket_user->add([
            'tickets_id'         => $ticket1,
            'type'               => \Ticket_User::REQUESTER,
            'users_id'           => 2
        ]);
        $ticket_user->add([ // Duplicate with #1
            'tickets_id'         => $ticket3,
            'type'               => \Ticket_User::REQUESTER,
            'users_id'           => 2
        ]);
        $ticket_user->add([
            'tickets_id'         => $ticket1,
            'users_id'           => 0,
            'type'               => \Ticket_User::REQUESTER,
            'alternative_email'  => 'test@glpi.com'
        ]);
        $ticket_user->add([ // Duplicate with #3
            'tickets_id'         => $ticket2,
            'users_id'           => 0,
            'type'               => \Ticket_User::REQUESTER,
            'alternative_email'  => 'test@glpi.com'
        ]);
        $ticket_user->add([ // Duplicate with #1
            'tickets_id'         => $ticket2,
            'users_id'           => 2,
            'type'               => \Ticket_User::REQUESTER,
            'alternative_email'  => 'test@glpi.com'
        ]);
        $ticket_user->add([
            'tickets_id'         => $ticket3,
            'users_id'           => 2,
            'type'               => \Ticket_User::ASSIGN,
            'alternative_email'  => 'test@glpi.com'
        ]);

        $ticket_group = new \Group_Ticket();
        $ticket_group->add([
            'tickets_id'         => $ticket1,
            'groups_id'          => 1,
            'type'               => \Group_Ticket::REQUESTER
        ]);
        $ticket_group->add([ // Duplicate with #1
            'tickets_id'         => $ticket3,
            'groups_id'          => 1,
            'type'               => \Group_Ticket::REQUESTER
        ]);
        $ticket_group->add([
            'tickets_id'         => $ticket3,
            'groups_id'          => 1,
            'type'               => \Group_Ticket::ASSIGN
        ]);

        $ticket_supplier = new \Supplier_Ticket();
        $ticket_supplier->add([
            'tickets_id'         => $ticket1,
            'type'               => \Supplier_Ticket::REQUESTER,
            'suppliers_id'       => 2
        ]);
        $ticket_supplier->add([ // Duplicate with #1
            'tickets_id'         => $ticket3,
            'type'               => \Supplier_Ticket::REQUESTER,
            'suppliers_id'       => 2
        ]);
        $ticket_supplier->add([
            'tickets_id'         => $ticket1,
            'suppliers_id'       => 0,
            'type'               => \Supplier_Ticket::REQUESTER,
            'alternative_email'  => 'test@glpi.com'
        ]);
        $ticket_supplier->add([ // Duplicate with #3
            'tickets_id'         => $ticket2,
            'suppliers_id'       => 0,
            'type'               => \Supplier_Ticket::REQUESTER,
            'alternative_email'  => 'test@glpi.com'
        ]);
        $ticket_supplier->add([ // Duplicate with #1
            'tickets_id'         => $ticket2,
            'suppliers_id'       => 2,
            'type'               => \Supplier_Ticket::REQUESTER,
            'alternative_email'  => 'test@glpi.com'
        ]);
        $ticket_supplier->add([
            'tickets_id'         => $ticket3,
            'suppliers_id'       => 2,
            'type'               => \Supplier_Ticket::ASSIGN,
            'alternative_email'  => 'test@glpi.com'
        ]);

        $status = [];
        $mergeparams = [
            'linktypes' => [
                'ITILFollowup',
                'TicketTask',
                'Document'
            ],
            'link_type'  => \CommonITILObject_CommonITILObject::SON_OF
        ];

        \Ticket::merge($ticket1, [$ticket2, $ticket3], $status, $mergeparams);

        $status_counts = array_count_values($status);
        $failure_count = 0;
        if (array_key_exists(1, $status_counts)) {
            $failure_count += $status_counts[1];
        }
        if (array_key_exists(2, $status_counts)) {
            $failure_count += $status_counts[2];
        }

        $this->integer((int)$failure_count)->isEqualTo(0);

        $task_count = count($task->find(['tickets_id' => $ticket1]));
        $fup_count = count($fup->find([
            'itemtype' => 'Ticket',
            'items_id' => $ticket1
        ]));
        $doc_count = count($document_item->find([
            'itemtype' => 'Ticket',
            'items_id' => $ticket1
        ]));
        $user_count = count($ticket_user->find([
            'tickets_id' => $ticket1
        ]));
        $group_count = count($ticket_group->find([
            'tickets_id' => $ticket1
        ]));
        $supplier_count = count($ticket_supplier->find([
            'tickets_id' => $ticket1
        ]));

       // Target ticket should have all tasks
        $this->integer((int)$task_count)->isEqualTo(2);
       // Target ticket should have all followups + 1 for each source ticket description
        $this->integer((int)$fup_count)->isEqualTo(4);
       // Target ticket should have the original document, one instance of the duplicate, and the new document from one of the source tickets
        $this->integer((int)$doc_count)->isEqualTo(3);
       // Target ticket should have all users not marked as duplicates above
        $this->integer((int)$user_count)->isEqualTo(3);
       // Target ticket should have all groups not marked as duplicates above
        $this->integer((int)$group_count)->isEqualTo(2);
       // Target ticket should have all suppliers not marked as duplicates above
        $this->integer((int)$supplier_count)->isEqualTo(3);
    }

    /**
     * @see self::testGetAssociatedDocumentsCriteria()
     */
    protected function getAssociatedDocumentsCriteriaProvider()
    {
        $ticket = new \Ticket();
        $ticket_id = $ticket->add([
            'name'            => "test",
            'content'         => "test",
        ]);
        $this->integer((int)$ticket_id)->isGreaterThan(0);

        return [
            [
                'rights'   => [
                    \Change::$rightname       => 0,
                    \Problem::$rightname      => 0,
                    \Ticket::$rightname       => 0,
                    \ITILFollowup::$rightname => 0,
                    \TicketTask::$rightname   => 0,
                ],
                'ticket_id'      => $ticket_id,
                'bypass_rights'  => false,
                'expected_where' => sprintf(
                    "(`glpi_documents_items`.`itemtype` = 'Ticket' AND `glpi_documents_items`.`items_id` = '%1\$s') OR (`glpi_documents_items`.`itemtype` = 'TicketValidation' AND `glpi_documents_items`.`items_id` IN (SELECT `id` FROM `glpi_ticketvalidations` WHERE `glpi_ticketvalidations`.`tickets_id` = '%1\$s'))",
                    $ticket_id
                ),
            ],
            [
                'rights'   => [
                    \Change::$rightname       => 0,
                    \Problem::$rightname      => 0,
                    \Ticket::$rightname       => \READ,
                    \ITILFollowup::$rightname => 0,
                    \TicketTask::$rightname   => 0,
                ],
                'ticket_id'      => $ticket_id,
                'bypass_rights'  => false,
                'expected_where' => sprintf(
                    "(`glpi_documents_items`.`itemtype` = 'Ticket' AND `glpi_documents_items`.`items_id` = '%1\$s')"
                    . " OR (`glpi_documents_items`.`itemtype` = 'ITILFollowup' AND `glpi_documents_items`.`items_id` IN (SELECT `id` FROM `glpi_itilfollowups` WHERE `glpi_itilfollowups`.`itemtype` = 'Ticket' AND `glpi_itilfollowups`.`items_id` = '%1\$s' AND ((`is_private` = '0' OR `users_id` = '%2\$s'))))"
                    . " OR (`glpi_documents_items`.`itemtype` = 'ITILSolution' AND `glpi_documents_items`.`items_id` IN (SELECT `id` FROM `glpi_itilsolutions` WHERE `glpi_itilsolutions`.`itemtype` = 'Ticket' AND `glpi_itilsolutions`.`items_id` = '%1\$s'))"
                    . " OR (`glpi_documents_items`.`itemtype` = 'TicketValidation' AND `glpi_documents_items`.`items_id` IN (SELECT `id` FROM `glpi_ticketvalidations` WHERE `glpi_ticketvalidations`.`tickets_id` = '%1\$s'))",
                    $ticket_id,
                    getItemByTypeName('User', TU_USER, true)
                ),
            ],
            [
                'rights'   => [
                    \Change::$rightname       => 0,
                    \Problem::$rightname      => 0,
                    \Ticket::$rightname       => \READ,
                    \ITILFollowup::$rightname => \ITILFollowup::SEEPUBLIC,
                    \TicketTask::$rightname   => \TicketTask::SEEPUBLIC,
                ],
                'ticket_id'      => $ticket_id,
                'bypass_rights'  => false,
                'expected_where' => sprintf(
                    "(`glpi_documents_items`.`itemtype` = 'Ticket' AND `glpi_documents_items`.`items_id` = '%1\$s')"
                    . " OR (`glpi_documents_items`.`itemtype` = 'ITILFollowup' AND `glpi_documents_items`.`items_id` IN (SELECT `id` FROM `glpi_itilfollowups` WHERE `glpi_itilfollowups`.`itemtype` = 'Ticket' AND `glpi_itilfollowups`.`items_id` = '%1\$s' AND ((`is_private` = '0' OR `users_id` = '%2\$s'))))"
                    . " OR (`glpi_documents_items`.`itemtype` = 'ITILSolution' AND `glpi_documents_items`.`items_id` IN (SELECT `id` FROM `glpi_itilsolutions` WHERE `glpi_itilsolutions`.`itemtype` = 'Ticket' AND `glpi_itilsolutions`.`items_id` = '%1\$s'))"
                    . " OR (`glpi_documents_items`.`itemtype` = 'TicketValidation' AND `glpi_documents_items`.`items_id` IN (SELECT `id` FROM `glpi_ticketvalidations` WHERE `glpi_ticketvalidations`.`tickets_id` = '%1\$s'))"
                    . " OR (`glpi_documents_items`.`itemtype` = 'TicketTask' AND `glpi_documents_items`.`items_id` IN (SELECT `id` FROM `glpi_tickettasks` WHERE `tickets_id` = '%1\$s' AND ((`is_private` = '0' OR `users_id` = '%2\$s'))))",
                    $ticket_id,
                    getItemByTypeName('User', TU_USER, true)
                ),
            ],
            [
                'rights'   => [
                    \Change::$rightname       => 0,
                    \Problem::$rightname      => 0,
                    \Ticket::$rightname       => \READ,
                    \ITILFollowup::$rightname => \ITILFollowup::SEEPRIVATE,
                    \TicketTask::$rightname   => 0,
                ],
                'ticket_id'      => $ticket_id,
                'bypass_rights'  => false,
                'expected_where' => sprintf(
                    "(`glpi_documents_items`.`itemtype` = 'Ticket' AND `glpi_documents_items`.`items_id` = '%1\$s')"
                    . " OR (`glpi_documents_items`.`itemtype` = 'ITILFollowup' AND `glpi_documents_items`.`items_id` IN (SELECT `id` FROM `glpi_itilfollowups` WHERE `glpi_itilfollowups`.`itemtype` = 'Ticket' AND `glpi_itilfollowups`.`items_id` = '%1\$s'))"
                    . " OR (`glpi_documents_items`.`itemtype` = 'ITILSolution' AND `glpi_documents_items`.`items_id` IN (SELECT `id` FROM `glpi_itilsolutions` WHERE `glpi_itilsolutions`.`itemtype` = 'Ticket' AND `glpi_itilsolutions`.`items_id` = '%1\$s'))"
                    . " OR (`glpi_documents_items`.`itemtype` = 'TicketValidation' AND `glpi_documents_items`.`items_id` IN (SELECT `id` FROM `glpi_ticketvalidations` WHERE `glpi_ticketvalidations`.`tickets_id` = '%1\$s'))",
                    $ticket_id,
                    getItemByTypeName('User', TU_USER, true)
                ),
            ],
            [
                'rights'   => [
                    \Change::$rightname       => 0,
                    \Problem::$rightname      => 0,
                    \Ticket::$rightname       => \READ,
                    \ITILFollowup::$rightname => \ITILFollowup::SEEPUBLIC,
                    \TicketTask::$rightname   => \TicketTask::SEEPRIVATE,
                ],
                'ticket_id'      => $ticket_id,
                'bypass_rights'  => false,
                'expected_where' => sprintf(
                    "(`glpi_documents_items`.`itemtype` = 'Ticket' AND `glpi_documents_items`.`items_id` = '%1\$s')"
                    . " OR (`glpi_documents_items`.`itemtype` = 'ITILFollowup' AND `glpi_documents_items`.`items_id` IN (SELECT `id` FROM `glpi_itilfollowups` WHERE `glpi_itilfollowups`.`itemtype` = 'Ticket' AND `glpi_itilfollowups`.`items_id` = '%1\$s' AND ((`is_private` = '0' OR `users_id` = '%2\$s'))))"
                    . " OR (`glpi_documents_items`.`itemtype` = 'ITILSolution' AND `glpi_documents_items`.`items_id` IN (SELECT `id` FROM `glpi_itilsolutions` WHERE `glpi_itilsolutions`.`itemtype` = 'Ticket' AND `glpi_itilsolutions`.`items_id` = '%1\$s'))"
                    . " OR (`glpi_documents_items`.`itemtype` = 'TicketValidation' AND `glpi_documents_items`.`items_id` IN (SELECT `id` FROM `glpi_ticketvalidations` WHERE `glpi_ticketvalidations`.`tickets_id` = '%1\$s'))"
                    . " OR (`glpi_documents_items`.`itemtype` = 'TicketTask' AND `glpi_documents_items`.`items_id` IN (SELECT `id` FROM `glpi_tickettasks` WHERE `tickets_id` = '%1\$s'))",
                    $ticket_id,
                    getItemByTypeName('User', TU_USER, true)
                ),
            ],
        ];
    }

    /**
     * @dataProvider getAssociatedDocumentsCriteriaProvider
     */
    public function testGetAssociatedDocumentsCriteria($rights, $ticket_id, $bypass_rights, $expected_where)
    {
        $this->login();

        $ticket = new \Ticket();
        $this->boolean($ticket->getFromDB($ticket_id))->isTrue();

        $session_backup = $_SESSION['glpiactiveprofile'];
        foreach ($rights as $rightname => $rightvalue) {
            $_SESSION['glpiactiveprofile'][$rightname] = $rightvalue;
        }
        $crit = $ticket->getAssociatedDocumentsCriteria($bypass_rights);
        $_SESSION['glpiactiveprofile'] = $session_backup;

        $it = new \DBmysqlIterator(null);
        $it->execute('glpi_tickets', $crit);
        $this->string($it->getSql())->isIdenticalTo('SELECT * FROM `glpi_tickets` WHERE (' . $expected_where . ')');
    }

    public function testKeepScreenshotsOnFormReload()
    {
       //login to get session
        $auth = new \Auth();
        $this->boolean($auth->login(TU_USER, TU_PASS, true))->isTrue();

        $base64Image = base64_encode(file_get_contents(__DIR__ . '/../fixtures/uploads/foo.png'));

       // Test display of saved inputs from a previous submit
        $_SESSION['saveInput'][\Ticket::class] = [
            'content' => '&lt;p&gt; &lt;/p&gt;&lt;p&gt;&lt;img id="3e29dffe-0237ea21-5e5e7034b1d1a1.77230247"'
         . ' src="data:image/png;base64,' . $base64Image . '" width="12" height="12" /&gt;&lt;/p&gt;',
        ];

        $this->output(
            function () {
                $instance = new \Ticket();
                $instance->showForm('-1');
            }
        )->contains('src=&quot;data:image/png;base64,' . $base64Image . '&quot;');
    }

    public function testScreenshotConvertedIntoDocument()
    {

        $this->login(); // must be logged as Document_Item uses Session::getLoginUserID()

       // Test uploads for item creation
        $base64Image = base64_encode(file_get_contents(__DIR__ . '/../fixtures/uploads/foo.png'));
        $filename = '5e5e92ffd9bd91.11111111image_paste22222222.png';
        $instance = new \Ticket();
        $input = [
            'name'    => 'a ticket',
            'content' => Sanitizer::sanitize(<<<HTML
<p>Test with a ' (add)</p>
<p><img id="3e29dffe-0237ea21-5e5e7034b1d1a1.00000000" src="data:image/png;base64,{$base64Image}" width="12" height="12"></p>
HTML
            ),
            '_filename' => [
                $filename,
            ],
            '_tag_filename' => [
                '3e29dffe-0237ea21-5e5e7034b1d1a1.00000000',
            ],
            '_prefix_filename' => [
                '5e5e92ffd9bd91.11111111',
            ]
        ];
        copy(__DIR__ . '/../fixtures/uploads/foo.png', GLPI_TMP_DIR . '/' . $filename);
        $instance->add($input);
        $this->boolean($instance->getFromDB($instance->getId()))->isTrue();
        $expected = 'a href="/front/document.send.php?docid=';
        $this->string($instance->fields['content'])->contains($expected);

       // Test uploads for item update
        $base64Image = base64_encode(file_get_contents(__DIR__ . '/../fixtures/uploads/bar.png'));
        $filename = '5e5e92ffd9bd91.44444444image_paste55555555.png';
        copy(__DIR__ . '/../fixtures/uploads/bar.png', GLPI_TMP_DIR . '/' . $filename);
        $instance->update([
            'id' => $instance->getID(),
            'content' => Sanitizer::sanitize(<<<HTML
<p>Test with a ' (update)</p>
<p><img id="3e29dffe-0237ea21-5e5e7034b1d1a1.33333333" src="data:image/png;base64,{$base64Image}" width="12" height="12"></p>
HTML
            ),
            '_filename' => [
                $filename,
            ],
            '_tag_filename' => [
                '3e29dffe-0237ea21-5e5e7034b1d1a1.33333333',
            ],
            '_prefix_filename' => [
                '5e5e92ffd9bd91.44444444',
            ]
        ]);
        $this->boolean($instance->getFromDB($instance->getId()))->isTrue();
        $expected = 'a href="/front/document.send.php?docid=';
        $this->string($instance->fields['content'])->contains($expected);
    }

    public function testUploadDocuments()
    {

        $this->login(); // must be logged as Document_Item uses Session::getLoginUserID()

       // Test uploads for item creation
        $filename = '5e5e92ffd9bd91.11111111' . 'foo.txt';
        $instance = new \Ticket();
        $input = [
            'name'    => 'a ticket',
            'content' => 'testUploadDocuments',
            '_filename' => [
                $filename,
            ],
            '_tag_filename' => [
                '3e29dffe-0237ea21-5e5e7034b1ffff.00000000',
            ],
            '_prefix_filename' => [
                '5e5e92ffd9bd91.11111111',
            ]
        ];
        copy(__DIR__ . '/../fixtures/uploads/foo.txt', GLPI_TMP_DIR . '/' . $filename);
        $instance->add($input);
        $this->string($instance->fields['content'])->contains('testUploadDocuments');
        $count = (new \DBUtils())->countElementsInTable(\Document_Item::getTable(), [
            'itemtype' => 'Ticket',
            'items_id' => $instance->getID(),
        ]);
        $this->integer($count)->isEqualTo(1);

       // Test uploads for item update (adds a 2nd document)
        $filename = '5e5e92ffd9bd91.44444444bar.txt';
        copy(__DIR__ . '/../fixtures/uploads/bar.txt', GLPI_TMP_DIR . '/' . $filename);
        $instance->update([
            'id' => $instance->getID(),
            'content' => 'update testUploadDocuments',
            '_filename' => [
                $filename,
            ],
            '_tag_filename' => [
                '3e29dffe-0237ea21-5e5e7034b1d1a1.33333333',
            ],
            '_prefix_filename' => [
                '5e5e92ffd9bd91.44444444',
            ]
        ]);
        $this->string($instance->fields['content'])->contains('update testUploadDocuments');
        $count = (new \DBUtils())->countElementsInTable(\Document_Item::getTable(), [
            'itemtype' => 'Ticket',
            'items_id' => $instance->getID(),
        ]);
        $this->integer($count)->isEqualTo(2);
    }


    public function testCanDelegateeCreateTicket()
    {
        $normal_id   = getItemByTypeName('User', 'normal', true);
        $tech_id     = getItemByTypeName('User', 'tech', true);
        $postonly_id = getItemByTypeName('User', 'post-only', true);
        $tuser_id    = getItemByTypeName('User', TU_USER, true);

       // check base behavior (only standard interface can create for other users)
        $this->login();
        $this->boolean(\Ticket::canDelegateeCreateTicket($normal_id))->isTrue();
        $this->login('tech', 'tech');
        $this->boolean(\Ticket::canDelegateeCreateTicket($normal_id))->isTrue();
        $this->login('post-only', 'postonly');
        $this->boolean(\Ticket::canDelegateeCreateTicket($normal_id))->isFalse();

       // create a test group
        $group = new \Group();
        $groups_id = $group->add(['name' => 'test delegatee']);
        $this->integer($groups_id)->isGreaterThan(0);

       // make postonly delegate of the group
        $gu = new \Group_User();
        $this->integer($gu->add([
            'users_id'         => $postonly_id,
            'groups_id'        => $groups_id,
            'is_userdelegate' => 1,
        ]))->isGreaterThan(0);
        $this->integer($gu->add([
            'users_id'  => $normal_id,
            'groups_id' => $groups_id,
        ]))->isGreaterThan(0);

       // check postonly can now create (yes for normal and himself) or not (no for others) for other users
        $this->login('post-only', 'postonly');
        $this->boolean(\Ticket::canDelegateeCreateTicket($postonly_id))->isTrue();
        $this->boolean(\Ticket::canDelegateeCreateTicket($normal_id))->isTrue();
        $this->boolean(\Ticket::canDelegateeCreateTicket($tech_id))->isFalse();
        $this->boolean(\Ticket::canDelegateeCreateTicket($tuser_id))->isFalse();
    }

    public function testCanAddFollowupsDefaults()
    {
        $tech_id = getItemByTypeName('User', 'tech', true);
        $normal_id = getItemByTypeName('User', 'normal', true);
        $post_only_id = getItemByTypeName('User', 'post-only', true);

        $this->login();

        $ticket = new \Ticket();
        $this->integer(
            (int)$ticket->add([
                'name'    => '',
                'content' => 'A ticket to check ACLS',
            ])
        )->isGreaterThan(0);

        $this->boolean((bool)$ticket->canUserAddFollowups($tech_id))->isTrue();
        $this->boolean((bool)$ticket->canUserAddFollowups($normal_id))->isFalse();
        $this->boolean((bool)$ticket->canUserAddFollowups($post_only_id))->isFalse();

        $this->login('tech', 'tech');
        $this->boolean((bool)$ticket->canAddFollowups())->isTrue();
        $this->login('normal', 'normal');
        $this->boolean((bool)$ticket->canAddFollowups())->isFalse();
        $this->login('post-only', 'postonly');
        $this->boolean((bool)$ticket->canAddFollowups())->isFalse();
    }

    public function testCanAddFollowupsAsRecipient()
    {
        global $DB;

        $post_only_id = getItemByTypeName('User', 'post-only', true);

        $this->login();

        $ticket = new \Ticket();
        $this->integer(
            (int)$ticket->add([
                'name'               => '',
                'content'            => 'A ticket to check ACLS',
                'users_id_recipient' => $post_only_id,
                '_auto_import'       => false,
            ])
        )->isGreaterThan(0);

       // Drop all followup rights
        $DB->update(
            'glpi_profilerights',
            [
                'rights' => 0
            ],
            [
                'profiles_id' => getItemByTypeName('Profile', 'Self-Service', true),
                'name'        => \ITILFollowup::$rightname,
            ]
        );

       // Cannot add followup as user do not have ADDMYTICKET right
        $this->login();
        $this->boolean((bool)$ticket->canUserAddFollowups($post_only_id))->isFalse();
        $this->login('post-only', 'postonly');
        $this->boolean((bool)$ticket->canAddFollowups())->isFalse();

       // Add user right
        $DB->update(
            'glpi_profilerights',
            [
                'rights' => \ITILFollowup::ADDMYTICKET
            ],
            [
                'profiles_id' => getItemByTypeName('Profile', 'Self-Service', true),
                'name'        => \ITILFollowup::$rightname,
            ]
        );

       // User is recipient and have ADDMYTICKET, he should be able to add followup
        $this->login();
        $this->boolean((bool)$ticket->canUserAddFollowups($post_only_id))->isTrue();
        $this->login('post-only', 'postonly');
        $this->boolean((bool)$ticket->canAddFollowups())->isTrue();
    }

    public function testCanAddFollowupsAsRequester()
    {
        global $DB;

        $post_only_id = getItemByTypeName('User', 'post-only', true);

        $this->login();

        $ticket = new \Ticket();
        $this->integer(
            (int)$ticket->add([
                'name'    => '',
                'content' => 'A ticket to check ACLS',
            ])
        )->isGreaterThan(0);

       // Drop all followup rights
        $DB->update(
            'glpi_profilerights',
            [
                'rights' => 0
            ],
            [
                'profiles_id' => getItemByTypeName('Profile', 'Self-Service', true),
                'name'        => \ITILFollowup::$rightname,
            ]
        );

       // Cannot add followups by default
        $this->login();
        $this->boolean((bool)$ticket->canUserAddFollowups($post_only_id))->isFalse();
        $this->login('post-only', 'postonly');
        $this->boolean((bool)$ticket->canAddFollowups())->isFalse();

       // Add user as requester
        $this->login();
        $ticket_user = new \Ticket_User();
        $input_ticket_user = [
            'tickets_id' => $ticket->getID(),
            'users_id'   => $post_only_id,
            'type'       => \CommonITILActor::REQUESTER
        ];
        $this->integer((int) $ticket_user->add($input_ticket_user))->isGreaterThan(0);
        $this->boolean($ticket->getFromDB($ticket->getID()))->isTrue(); // Reload ticket actors

       // Cannot add followup as user do not have ADDMYTICKET right
        $this->login();
        $this->boolean((bool)$ticket->canUserAddFollowups($post_only_id))->isFalse();
        $this->login('post-only', 'postonly');
        $this->boolean((bool)$ticket->canAddFollowups())->isFalse();

       // Add user right
        $DB->update(
            'glpi_profilerights',
            [
                'rights' => \ITILFollowup::ADDMYTICKET
            ],
            [
                'profiles_id' => getItemByTypeName('Profile', 'Self-Service', true),
                'name'        => \ITILFollowup::$rightname,
            ]
        );

       // User is requester and have ADDMYTICKET, he should be able to add followup
        $this->login();
        $this->boolean((bool)$ticket->canUserAddFollowups($post_only_id))->isTrue();
        $this->login('post-only', 'postonly');
        $this->boolean((bool)$ticket->canAddFollowups())->isTrue();
    }

    public function testCanAddFollowupsAsRequesterGroup()
    {
        global $DB;

        $post_only_id = getItemByTypeName('User', 'post-only', true);

        $this->login();

        $ticket = new \Ticket();
        $this->integer(
            (int)$ticket->add([
                'name'    => '',
                'content' => 'A ticket to check ACLS',
            ])
        )->isGreaterThan(0);

       // Drop all followup rights
        $DB->update(
            'glpi_profilerights',
            [
                'rights' => 0
            ],
            [
                'profiles_id' => getItemByTypeName('Profile', 'Self-Service', true),
                'name'        => \ITILFollowup::$rightname,
            ]
        );

       // Cannot add followups by default
        $this->login();
        $this->boolean((bool)$ticket->canUserAddFollowups($post_only_id))->isFalse();
        $this->login('post-only', 'postonly');
        $this->boolean((bool)$ticket->canAddFollowups())->isFalse();

       // Add user's group as requester
        $this->login();
        $group = new \Group();
        $group_id = $group->add(['name' => 'Test group']);
        $this->integer((int)$group_id)->isGreaterThan(0);
        $group_user = new \Group_User();
        $this->integer(
            (int)$group_user->add([
                'groups_id' => $group_id,
                'users_id'  => $post_only_id,
            ])
        )->isGreaterThan(0);

        $group_ticket = new \Group_Ticket();
        $input_group_ticket = [
            'tickets_id' => $ticket->getID(),
            'groups_id'  => $group_id,
            'type'       => \CommonITILActor::REQUESTER
        ];
        $this->integer((int) $group_ticket->add($input_group_ticket))->isGreaterThan(0);
        $this->boolean($ticket->getFromDB($ticket->getID()))->isTrue(); // Reload ticket actors

       // Cannot add followup as user do not have ADDGROUPTICKET right
        $this->login();
        $this->boolean((bool)$ticket->canUserAddFollowups($post_only_id))->isFalse();
        $this->login('post-only', 'postonly');
        $this->boolean((bool)$ticket->canAddFollowups())->isFalse();

       // Add user right
        $DB->update(
            'glpi_profilerights',
            [
                'rights' => \ITILFollowup::ADDGROUPTICKET
            ],
            [
                'profiles_id' => getItemByTypeName('Profile', 'Self-Service', true),
                'name'        => \ITILFollowup::$rightname,
            ]
        );

       // User is requester and have ADDGROUPTICKET, he should be able to add followup
        $this->login();
        $this->boolean((bool)$ticket->canUserAddFollowups($post_only_id))->isTrue();
        $this->login('post-only', 'postonly');
        $this->boolean((bool)$ticket->canAddFollowups())->isTrue();
    }

    public function testCanAddFollowupsAsAssigned()
    {
        global $DB;

        $post_only_id = getItemByTypeName('User', 'post-only', true);

        $this->login();

        $ticket = new \Ticket();
        $this->integer(
            (int)$ticket->add([
                'name'    => '',
                'content' => 'A ticket to check ACLS',
            ])
        )->isGreaterThan(0);

       // Drop all followup rights
        $DB->update(
            'glpi_profilerights',
            [
                'rights' => 0
            ],
            [
                'profiles_id' => getItemByTypeName('Profile', 'Self-Service', true),
                'name'        => \ITILFollowup::$rightname,
            ]
        );

       // Cannot add followups by default
        $this->login();
        $this->boolean((bool)$ticket->canUserAddFollowups($post_only_id))->isFalse();
        $this->login('post-only', 'postonly');
        $this->boolean((bool)$ticket->canAddFollowups())->isFalse();

       // Add user as requester
        $this->login();
        $ticket_user = new \Ticket_User();
        $input_ticket_user = [
            'tickets_id' => $ticket->getID(),
            'users_id'   => $post_only_id,
            'type'       => \CommonITILActor::ASSIGN
        ];
        $this->integer((int) $ticket_user->add($input_ticket_user))->isGreaterThan(0);
        $this->boolean($ticket->getFromDB($ticket->getID()))->isTrue(); // Reload ticket actors

       // Can add followup as user is assigned
        $this->login();
        $this->boolean((bool)$ticket->canUserAddFollowups($post_only_id))->isTrue();
        $this->login('post-only', 'postonly');
        $this->boolean((bool)$ticket->canAddFollowups())->isTrue();
    }

    public function testCanAddFollowupsAsAssignedGroup()
    {
        global $DB;

        $post_only_id = getItemByTypeName('User', 'post-only', true);

        $this->login();

        $ticket = new \Ticket();
        $this->integer(
            (int)$ticket->add([
                'name'    => '',
                'content' => 'A ticket to check ACLS',
            ])
        )->isGreaterThan(0);

       // Drop all followup rights
        $DB->update(
            'glpi_profilerights',
            [
                'rights' => 0
            ],
            [
                'profiles_id' => getItemByTypeName('Profile', 'Self-Service', true),
                'name'        => \ITILFollowup::$rightname,
            ]
        );

       // Cannot add followups by default
        $this->login();
        $this->boolean((bool)$ticket->canUserAddFollowups($post_only_id))->isFalse();
        $this->login('post-only', 'postonly');
        $this->boolean((bool)$ticket->canAddFollowups())->isFalse();

       // Add user's group as requester
        $this->login();
        $group = new \Group();
        $group_id = $group->add(['name' => 'Test group']);
        $this->integer((int)$group_id)->isGreaterThan(0);
        $group_user = new \Group_User();
        $this->integer(
            (int)$group_user->add([
                'groups_id' => $group_id,
                'users_id'  => $post_only_id,
            ])
        )->isGreaterThan(0);

        $group_ticket = new \Group_Ticket();
        $input_group_ticket = [
            'tickets_id' => $ticket->getID(),
            'groups_id'  => $group_id,
            'type'       => \CommonITILActor::ASSIGN
        ];
        $this->integer((int) $group_ticket->add($input_group_ticket))->isGreaterThan(0);
        $this->boolean($ticket->getFromDB($ticket->getID()))->isTrue(); // Reload ticket actors

       // Can add followup as user is assigned
        $this->login();
        $this->boolean((bool)$ticket->canUserAddFollowups($post_only_id))->isTrue();
        $this->login('post-only', 'postonly');
        $this->boolean((bool)$ticket->canAddFollowups())->isTrue();
    }

    public function testCanAddFollowupsAsObserver()
    {
        global $DB;

        $post_only_id = getItemByTypeName('User', 'post-only', true);

        $this->login();

        $ticket = new \Ticket();
        $this->integer(
            (int)$ticket->add([
                'name'    => '',
                'content' => 'A ticket to check ACLS',
            ])
        )->isGreaterThan(0);

       // Cannot add followups by default
        $this->login();
        $this->boolean((bool)$ticket->canUserAddFollowups($post_only_id))->isFalse();
        $this->login('post-only', 'postonly');
        $this->boolean((bool)$ticket->canAddFollowups())->isFalse();

       // Add user as observer
        $this->login();
        $ticket_user = new \Ticket_User();
        $input_ticket_user = [
            'tickets_id' => $ticket->getID(),
            'users_id'   => $post_only_id,
            'type'       => \CommonITILActor::OBSERVER
        ];
        $this->integer((int) $ticket_user->add($input_ticket_user))->isGreaterThan(0);
        $this->boolean($ticket->getFromDB($ticket->getID()))->isTrue(); // Reload ticket actors

       // Cannot add followup as user do not have ADD_AS_FOLLOWUP right
        $this->login();
        $this->boolean((bool)$ticket->canUserAddFollowups($post_only_id))->isFalse();
        $this->login('post-only', 'postonly');
        $this->boolean((bool)$ticket->canAddFollowups())->isFalse();

       // Add user right
        $DB->update(
            'glpi_profilerights',
            [
                'rights' => \ITILFollowup::ADD_AS_OBSERVER
            ],
            [
                'profiles_id' => getItemByTypeName('Profile', 'Self-Service', true),
                'name'        => \ITILFollowup::$rightname,
            ]
        );

       // User is observer and have ADD_AS_OBSERVER, he should be able to add followup
        $this->login();
        $this->boolean((bool)$ticket->canUserAddFollowups($post_only_id))->isTrue();
        $this->login('post-only', 'postonly');
        $this->boolean((bool)$ticket->canAddFollowups())->isTrue();
    }

    protected function convertContentForTicketProvider(): iterable
    {
        yield [
            'content'  => '',
            'files'    => [],
            'tags'     => [],
            'expected' => '',
        ];

       // Content with embedded image.
        yield [
            'content'  => <<<HTML
Here is the screenshot:
<img src="screenshot.png" />
blabla
HTML
         ,
            'files'    => [
                'screenshot.png' => 'screenshot.png',
            ],
            'tags'     => [
                'screenshot.png' => '9faff0a6-f37490bd-60e2af9721f420.96500246',
            ],
            'expected' => <<<HTML
Here is the screenshot:
<p>#9faff0a6-f37490bd-60e2af9721f420.96500246#</p>
blabla
HTML
         ,
        ];

       // Content with leading external image that will not be replaced by a tag.
        yield [
            'content'  => <<<HTML
<img src="http://test.glpi-project.org/logo.png" />
Here is the screenshot:
<img src="img.jpg" />
blabla
HTML
         ,
            'files'    => [
                'img.jpg' => 'img.jpg',
            ],
            'tags'     => [
                'img.jpg' => '3eaff0a6-f37490bd-60e2a59721f420.96500246',
            ],
            'expected' => <<<HTML
<img src="http://test.glpi-project.org/logo.png" />
Here is the screenshot:
<p>#3eaff0a6-f37490bd-60e2a59721f420.96500246#</p>
blabla
HTML
         ,
        ];
    }

    /**
     * @dataProvider convertContentForTicketProvider
     */
    public function testConvertContentForTicket(string $content, array $files, array $tags, string $expected)
    {
        $this->newTestedInstance();

        $this->string($this->testedInstance->convertContentForTicket($content, $files, $tags))->isEqualTo($expected);
    }

    protected function testIsValidatorProvider(): array
    {
        $this->login();

       // Existing ursers from databaser
        $users_id_1 = getItemByTypeName(User::class, "glpi", true);
        $users_id_2 = getItemByTypeName(User::class, "tech", true);

       // Tickets to create before tests
        $this->createItems(\Ticket::class, [
            [
                'name'    => 'testIsValidatorProvider 1',
                'content' => 'testIsValidatorProvider 1',
            ],
            [
                'name'    => 'testIsValidatorProvider 2',
                'content' => 'testIsValidatorProvider 2',
            ],
        ]);

       // Get id of created tickets to reuse later
        $tickets_id_1 = getItemByTypeName(\Ticket::class, "testIsValidatorProvider 1", true);
        $tickets_id_2 = getItemByTypeName(\Ticket::class, "testIsValidatorProvider 2", true);

       // TicketValidation items to create before tests
        $this->createItems(TicketValidation::class, [
            [
                'tickets_id'      => $tickets_id_1,
                'itemtype_target' => 'User',
                'items_id_target' => $users_id_1,
            ],
            [
                'tickets_id'      => $tickets_id_2,
                'itemtype_target' => 'User',
                'items_id_target' => $users_id_2,
            ],
        ]);

        return [
            [
                'tickets_id' => $tickets_id_1,
                'users_id'   => $users_id_1,
                'expected'   => true,
            ],
            [
                'tickets_id' => $tickets_id_1,
                'users_id'   => $users_id_2,
                'expected'   => false,
            ],
            [
                'tickets_id' => $tickets_id_2,
                'users_id'   => $users_id_1,
                'expected'   => false,
            ],
            [
                'tickets_id' => $tickets_id_2,
                'users_id'   => $users_id_2,
                'expected'   => true,
            ],
        ];
    }

    /**
     * @dataProvider testIsValidatorProvider
     */
    public function testIsValidator(
        int $tickets_id,
        int $users_id,
        bool $expected
    ) {
        $ticket = new \Ticket();
        $this->boolean($ticket->getFromDB($tickets_id))->isTrue();
        $this->boolean(@$ticket->isValidator($users_id))->isEqualTo($expected);
    }

    public function testGetTeamRoles(): void
    {
        $roles = \Ticket::getTeamRoles();
        $this->array($roles)->containsValues([
            \CommonITILActor::ASSIGN,
            \CommonITILActor::OBSERVER,
            \CommonITILActor::REQUESTER,
        ]);
    }

    public function testGetTeamRoleName(): void
    {
        $roles = \Ticket::getTeamRoles();
        foreach ($roles as $role) {
            $this->string(\Ticket::getTeamRoleName($role))->isNotEmpty();
        }
    }

    /**
     * Tests addTeamMember, deleteTeamMember, and getTeamMembers methods
     */
    public function testTeamManagement(): void
    {

        $ticket = new \Ticket();

        $tickets_id = $ticket->add([
            'name'      => 'Team test',
            'content'   => 'Team test'
        ]);
        $this->integer($tickets_id)->isGreaterThan(0);

       // Check team members array has keys for all team itemtypes
        $team = $ticket->getTeam();
        $this->array($team)->isEmpty();

       // Add team members
        $this->boolean($ticket->addTeamMember(\User::class, 4, ['role' => Team::ROLE_ASSIGNED]))->isTrue();

       // Reload ticket from DB
        $ticket->getFromDB($tickets_id);

       // Check team members
        $team = $ticket->getTeam();
        $this->array($team)->hasSize(1);
        $this->array($team[0])->hasKeys(['itemtype', 'items_id', 'role']);
        $this->string($team[0]['itemtype'])->isEqualTo(\User::class);
        $this->integer($team[0]['items_id'])->isEqualTo(4);
        $this->integer($team[0]['role'])->isEqualTo(Team::ROLE_ASSIGNED);

       // Delete team members
        $this->boolean($ticket->deleteTeamMember(\User::class, 4, ['role' => Team::ROLE_ASSIGNED]))->isTrue();

       //Reload ticket from DB
        $ticket->getFromDB($tickets_id);
        $team = $ticket->getTeam();

        $this->array($team)->isEmpty();

       // Add team members
        $this->boolean($ticket->addTeamMember(\Group::class, 2, ['role' => Team::ROLE_ASSIGNED]))->isTrue();

       // Reload ticket from DB
        $ticket->getFromDB($tickets_id);

       // Check team members
        $team = $ticket->getTeam();
        $this->array($team)->hasSize(1);
        $this->array($team[0])->hasKeys(['itemtype', 'items_id', 'role']);
        $this->string($team[0]['itemtype'])->isEqualTo(\Group::class);
        $this->integer($team[0]['items_id'])->isEqualTo(2);
        $this->integer($team[0]['role'])->isEqualTo(Team::ROLE_ASSIGNED);
    }

    protected function testUpdateLoad1NTableDataProvider(): \Generator
    {
        // Build test data
        $ticket = $this->createItem('Ticket', [
            'name'    => 'testUpdate1NTableData ticket',
            'content' => 'testUpdate1NTableData ticket',
        ]);

        // Build test params
        $user1 = getItemByTypeName('User', 'glpi', true);
        $user2 = getItemByTypeName('User', 'tech', true);
        $user3 = getItemByTypeName('User', 'post-only', true);
        $user4 = getItemByTypeName('User', 'normal', true);

        $tickets_base_params = [
            'item'              => $ticket,
            'commondb_relation' => Ticket_User::class,
            'field'             => 'assigned_users',
            'extra_input'       => ['type' => CommonITILActor::ASSIGN]
        ];

        // Add two users
        $ticket->input = [
            'id' => $ticket->getID(),
            'assigned_users' => [$user1, $user2]
        ];
        yield $tickets_base_params;

        // Remove one user
        $ticket->input = [
            'id' => $ticket->getID(),
            'assigned_users' => [$user1]
        ];
        yield $tickets_base_params;

        // Add one user
        $ticket->input = [
            'id' => $ticket->getID(),
            'assigned_users' => [$user1, $user3]
        ];
        yield $tickets_base_params;

        // Change both users
        $ticket->input = [
            'id' => $ticket->getID(),
            'assigned_users' => [$user2, $user4]
        ];
        yield $tickets_base_params;

        // Remove all users
        $ticket->input = [
            'id' => $ticket->getID(),
            'assigned_users' => []
        ];
        yield $tickets_base_params;

        // Try from the opposite side of the relation
        $user = getItemByTypeName('User', 'glpi');

        // Build test data
        $this->createItems('Ticket', [
            [
                'name'    => 'testUpdate1NTableData1',
                'content' => 'testUpdate1NTableData1',
            ],
            [
                'name'    => 'testUpdate1NTableData2',
                'content' => 'testUpdate1NTableData2',
            ],
            [
                'name'    => 'testUpdate1NTableData3',
                'content' => 'testUpdate1NTableData3',
            ],
            [
                'name'    => 'testUpdate1NTableData4',
                'content' => 'testUpdate1NTableData4',
            ],
        ]);
        $ticket1 = getItemByTypeName('Ticket', 'testUpdate1NTableData1', true);
        $ticket2 = getItemByTypeName('Ticket', 'testUpdate1NTableData2', true);
        $ticket3 = getItemByTypeName('Ticket', 'testUpdate1NTableData3', true);
        $ticket4 = getItemByTypeName('Ticket', 'testUpdate1NTableData4', true);

        $user_base_params = [
            'item'              => $user,
            'commondb_relation' => Ticket_User::class,
            'field'             => 'linked_tickets',
            'extra_input'       => ['type' => CommonITILActor::ASSIGN]
        ];

        // Add two tickets
        $user->input = [
            'id' => $user->getID(),
            'linked_tickets' => [$ticket1, $ticket2]
        ];
        yield $user_base_params;

        // Remove one ticket
        $user->input = [
            'id' => $user->getID(),
            'linked_tickets' => [$ticket1]
        ];
        yield $user_base_params;

        // Add one tickett
        $user->input = [
            'id' => $user->getID(),
            'linked_tickets' => [$ticket1, $ticket3]
        ];
        yield $user_base_params;

        // Change both tickets
        $user->input = [
            'id' => $user->getID(),
            'linked_tickets' => [$ticket2, $ticket4]
        ];
        yield $user_base_params;

        // Remove all tickets
        $user->input = [
            'id' => $user->getID(),
            'linked_tickets' => []
        ];
        yield $user_base_params;
    }

    /**
     * Functional tests for update1NTableData and load1NTableData
     *
     * @dataProvider testUpdateLoad1NTableDataProvider
     */
    public function testUpdateLoad1NTableData(
        CommonDBTM $item,
        string $commondb_relation,
        string $field,
        array $extra_input
    ): void {
        // Keep track of the linked items
        $linked = $item->input[$field];
        $this->array($linked);

        // Update DB
        $this->callPrivateMethod($item, 'update1NTableData', $commondb_relation, $field, $extra_input);

        // Load values
        $this->callPrivateMethod($item, 'load1NTableData', $commondb_relation, $field, $extra_input);

        // Compare values
        $this->array($item->fields[$field])->isEqualTo($linked);
    }

    public function testNewToSolvedUnassigned()
    {
        $this->login();
        // Create ticket without automatic assignment
        $ticket = new \Ticket();
        $tickets_id = $ticket->add([
            'name' => 'testNewToSolvedUnassigned',
            'content' => 'testNewToSolvedUnassigned',
            '_skip_auto_assign' => true,
        ]);
        $this->integer($tickets_id)->isGreaterThan(0);

        // Check ticket status is new
        $this->boolean($ticket->getFromDB($tickets_id))->isTrue();
        $this->integer($ticket->countUsers(\CommonITILActor::ASSIGN))->isEqualTo(0);
        $this->integer($ticket->fields['status'])->isEqualTo(\CommonITILObject::INCOMING);

        // Set status to solved
        $this->boolean($ticket->update([
            'id' => $tickets_id,
            'status' => \CommonITILObject::SOLVED,
            '_skip_auto_assign' => true,
        ]))->isTrue();

        // Check ticket status is solved
        $this->boolean($ticket->getFromDB($tickets_id))->isTrue();
        $this->integer($ticket->fields['status'])->isEqualTo(\CommonITILObject::SOLVED);

        // Set status to new
        $this->boolean($ticket->update([
            'id' => $tickets_id,
            'status' => \CommonITILObject::INCOMING,
            '_skip_auto_assign' => true,
        ]))->isTrue();

        // Check ticket status is new
        $this->boolean($ticket->getFromDB($tickets_id))->isTrue();
        $this->integer($ticket->fields['status'])->isEqualTo(\CommonITILObject::INCOMING);

        // Set status to closed
        $this->boolean($ticket->update([
            'id' => $tickets_id,
            'status' => \CommonITILObject::CLOSED,
            '_skip_auto_assign' => true,
        ]))->isTrue();

        // Check ticket status is closed
        $this->boolean($ticket->getFromDB($tickets_id))->isTrue();
        $this->integer($ticket->fields['status'])->isEqualTo(\CommonITILObject::CLOSED);
    }

    public function testSurveyCreation()
    {
        global $DB;

        $this->login();
        // Create ticket
        $ticket = new \Ticket();
        $tickets_id = $ticket->add([
            'name' => 'testSurveyCreation',
            'content' => 'testSurveyCreation',
        ]);
        $this->integer($tickets_id)->isGreaterThan(0);

        $entities_id = $ticket->fields['entities_id'];
        // Update Entity to enable survey
        $entity = new \Entity();
        $result = $entity->update([
            'id'                => $entities_id,
            'inquest_config'    => 1,
            'inquest_rate'      => 100,
            'inquest_delay'     => 0,
        ]);
        $this->boolean($result)->isTrue();

        $inquest = new \TicketSatisfaction();

        // Verify no existing survey for ticket
        $it = $DB->request([
            'SELECT' => ['id'],
            'FROM' => \TicketSatisfaction::getTable(),
            'WHERE' => [
                'tickets_id' => $tickets_id,
            ],
        ]);
        $this->integer($it->count())->isEqualTo(0);

        // Close ticket
        $this->boolean($ticket->update([
            'id' => $tickets_id,
            'status' => \CommonITILObject::CLOSED
        ]))->isTrue();

        // Verify survey created
        $it = $DB->request([
            'SELECT' => ['id'],
            'FROM' => \TicketSatisfaction::getTable(),
            'WHERE' => [
                'tickets_id' => $tickets_id,
            ],
        ]);
        $this->integer($it->count())->isEqualTo(1);
    }

    public function testSurveyCreationOnReopened()
    {
        global $DB;

        $this->login();
        // Create ticket
        $ticket = new \Ticket();
        $tickets_id = $ticket->add([
            'name' => 'testSurveyCreation',
            'content' => 'testSurveyCreation',
        ]);
        $this->integer($tickets_id)->isGreaterThan(0);

        $entities_id = $ticket->fields['entities_id'];
        // Update Entity to enable survey
        $entity = new \Entity();
        $result = $entity->update([
            'id' => $entities_id,
            'inquest_config' => 1,
            'inquest_rate' => 100,
            'inquest_delay' => 0,
        ]);
        $this->boolean($result)->isTrue();

        $inquest = new \TicketSatisfaction();

        // Verify no existing survey for ticket
        $it = $DB->request([
            'SELECT' => ['id'],
            'FROM' => \TicketSatisfaction::getTable(),
            'WHERE' => [
                'tickets_id' => $tickets_id,
            ],
        ]);
        $this->integer($it->count())->isEqualTo(0);

        // Close ticket
        $this->boolean($ticket->update([
            'id' => $tickets_id,
            'status' => \CommonITILObject::CLOSED
        ]))->isTrue();

        // Reopen ticket
        $this->boolean($ticket->update([
            'id' => $tickets_id,
            'status' => \CommonITILObject::INCOMING
        ]))->isTrue();

        $result = $entity->update([
            'id' => $entities_id,
            'inquest_config' => 1,
            'inquest_rate' => 100,
            'inquest_delay' => 0,
        ]);
        $this->boolean($result)->isTrue();

        // Re-close ticket
        $this->boolean($ticket->update([
            'id' => $tickets_id,
            'status' => \CommonITILObject::CLOSED
        ]))->isTrue();

        // Verify survey created and only one exists
        $it = $DB->request([
            'SELECT' => ['id'],
            'FROM' => \TicketSatisfaction::getTable(),
            'WHERE' => [
                'tickets_id' => $tickets_id,
            ],
        ]);
        $this->integer($it->count())->isEqualTo(1);
    }

    public function testAddAssignWithoutUpdateRight()
    {
        $this->login();

        $ticket = new \Ticket();
        $tickets_id = $ticket->add([
            'name' => 'testAddAssignWithoutUpdateRight',
            'content' => 'testAddAssignWithoutUpdateRight',
            '_skip_auto_assign' => true,
        ]);
        $this->integer($tickets_id)->isGreaterThan(0);

        $ticket->loadActors();
        $this->integer($ticket->countUsers(\CommonITILActor::ASSIGN))->isEqualTo(0);
        $this->integer($ticket->countUsers(\CommonITILActor::REQUESTER))->isEqualTo(0);

        $this->changeTechRight(\Ticket::ASSIGN | \Ticket::READALL);
        $this->boolean($ticket->canUpdateItem())->isFalse();
        $this->boolean((bool) $ticket->canAssign())->isTrue();
        $this->boolean($ticket->update([
            'id' => $tickets_id,
            '_actors' => [
                'requester' => [
                    [
                        'itemtype'  => 'User',
                        'items_id'  => getItemByTypeName('User', 'post-only', true),
                        'use_notification' => 0,
                        'alternative_email' => '',
                    ],
                    [
                        'itemtype'  => 'User',
                        'items_id'  => getItemByTypeName('User', 'tech', true),
                        'use_notification' => 0,
                        'alternative_email' => '',
                    ]
                ],
                'assign' => [
                    [
                        'itemtype'  => 'User',
                        'items_id'  => getItemByTypeName('User', 'tech', true),
                        'use_notification' => 0,
                        'alternative_email' => '',
                    ]
                ],
            ],
        ]))->isTrue();
        $ticket->loadActors();
        // Verify new assignee was added
        $this->integer($ticket->countUsers(\CommonITILActor::ASSIGN))->isEqualTo(1);
        // Verify new requester wasn't added
        $this->integer($ticket->countUsers(\CommonITILActor::REQUESTER))->isEqualTo(0);
    }

    public function testAddAssignWithoutAssignRight()
    {
        $this->login();

        $ticket = new \Ticket();
        $tickets_id = $ticket->add([
            'name' => 'testAddAssignWithoutAssignRight',
            'content' => 'testAddAssignWithoutAssignRight',
            '_skip_auto_assign' => true,
        ]);
        $this->integer($tickets_id)->isGreaterThan(0);

        $ticket->loadActors();
        $this->integer($ticket->countUsers(\CommonITILActor::ASSIGN))->isEqualTo(0);
        $this->integer($ticket->countUsers(\CommonITILActor::REQUESTER))->isEqualTo(0);

        $this->changeTechRight(\Ticket::READALL | UPDATE);
        $this->boolean($ticket->canUpdateItem())->isTrue();
        $this->boolean((bool) $ticket->canAssign())->isFalse();
        $this->boolean($ticket->update([
            'id' => $tickets_id,
            '_actors' => [
                'requester' => [
                    [
                        'itemtype'  => 'User',
                        'items_id'  => getItemByTypeName('User', 'post-only', true),
                        'use_notification' => 0,
                        'alternative_email' => '',
                    ],
                    [
                        'itemtype'  => 'User',
                        'items_id'  => getItemByTypeName('User', 'tech', true),
                        'use_notification' => 0,
                        'alternative_email' => '',
                    ]
                ],
                'assign' => [
                    [
                        'itemtype'  => 'User',
                        'items_id'  => getItemByTypeName('User', 'tech', true),
                        'use_notification' => 0,
                        'alternative_email' => '',
                    ]
                ],
            ],
        ]))->isTrue();
        $ticket->loadActors();
        // Verify new assignee wasn't added
        $this->integer($ticket->countUsers(\CommonITILActor::ASSIGN))->isEqualTo(0);
        // Verify new requester was added
        $this->integer($ticket->countUsers(\CommonITILActor::REQUESTER))->isEqualTo(2);
    }

    public function testAddActorsWithAssignAndUpdateRight()
    {
        $this->login();

        $ticket = new \Ticket();
        $tickets_id = $ticket->add([
            'name' => 'testAddActorsWithAssignAndUpdateRight',
            'content' => 'testAddActorsWithAssignAndUpdateRight',
            '_skip_auto_assign' => true,
        ]);
        $this->integer($tickets_id)->isGreaterThan(0);

        $ticket->loadActors();
        $this->integer($ticket->countUsers(\CommonITILActor::ASSIGN))->isEqualTo(0);
        $this->integer($ticket->countUsers(\CommonITILActor::REQUESTER))->isEqualTo(0);

        $this->changeTechRight(\Ticket::ASSIGN | UPDATE | \Ticket::READALL);
        $this->boolean($ticket->canUpdateItem())->isTrue();
        $this->boolean((bool) $ticket->canAssign())->isTrue();
        $this->boolean($ticket->update([
            'id' => $tickets_id,
            '_actors' => [
                'requester' => [
                    [
                        'itemtype'  => 'User',
                        'items_id'  => getItemByTypeName('User', 'post-only', true),
                        'use_notification' => 0,
                        'alternative_email' => '',
                    ],
                    [
                        'itemtype'  => 'User',
                        'items_id'  => getItemByTypeName('User', 'tech', true),
                        'use_notification' => 0,
                        'alternative_email' => '',
                    ]
                ],
                'assign' => [
                    [
                        'itemtype'  => 'User',
                        'items_id'  => getItemByTypeName('User', 'tech', true),
                        'use_notification' => 0,
                        'alternative_email' => '',
                    ]
                ],
            ],
        ]))->isTrue();
        $ticket->loadActors();
        // Verify new assignee was added
        $this->integer($ticket->countUsers(\CommonITILActor::ASSIGN))->isEqualTo(1);
        // Verify new requester was added
        $this->integer($ticket->countUsers(\CommonITILActor::REQUESTER))->isEqualTo(2);
    }


    public function testGetActorsForType()
    {
        $this->login();

        $ticket = new \Ticket();
        $ticket->getEmpty();

        $tech_id = getItemByTypeName('User', 'tech', true);
        $postonly_id = getItemByTypeName('User', 'post-only', true);

        // ## 1st - test auto requester and assign feature
        // ###############################################

        $this->array($ticket->getActorsForType(\CommonITILActor::REQUESTER))->hasSize(1);
        $this->array($ticket->getActorsForType(\CommonITILActor::OBSERVER))->hasSize(0);
        $this->array($ticket->getActorsForType(\CommonITILActor::ASSIGN))->hasSize(1);

        // disable autoactor by parameter
        $params = ['_skip_default_actor' => true];
        $this->array($ticket->getActorsForType(\CommonITILActor::REQUESTER, $params))->hasSize(0);
        $this->array($ticket->getActorsForType(\CommonITILActor::OBSERVER, $params))->hasSize(0);
        $this->array($ticket->getActorsForType(\CommonITILActor::ASSIGN, $params))->hasSize(0);

        // disable autoactor in session
        $_SESSION['glpiset_default_requester'] = false;
        $_SESSION['glpiset_default_tech']      = false;
        $this->array($ticket->getActorsForType(\CommonITILActor::REQUESTER))->hasSize(0);
        $this->array($ticket->getActorsForType(\CommonITILActor::OBSERVER))->hasSize(0);
        $this->array($ticket->getActorsForType(\CommonITILActor::ASSIGN))->hasSize(0);

        // ## 2nd - test load actors from templates (simulated)
        // ####################################################
        //reset session
        $_SESSION['glpiset_default_requester'] = true;
        $_SESSION['glpiset_default_tech']      = true;
        //prepare params
        $params = [
            '_template_changed'  => true,
            '_predefined_fields' => [
                '_users_id_requester' => $postonly_id,
                '_users_id_observer'  => $postonly_id,
                '_users_id_assign'    => $tech_id,
            ]
        ];
        $this->array($ticket->getActorsForType(\CommonITILActor::REQUESTER, $params))->hasSize(2);
        $this->array($ticket->getActorsForType(\CommonITILActor::OBSERVER, $params))->hasSize(1);
        $this->array($ticket->getActorsForType(\CommonITILActor::ASSIGN, $params))->hasSize(2);

        $_SESSION['glpiset_default_requester'] = false;
        $_SESSION['glpiset_default_tech']      = false;
        $this->array($ticket->getActorsForType(\CommonITILActor::REQUESTER, $params))->hasSize(1)
            ->integer[0]
            ->integer['items_id']->isEqualTo($postonly_id);
        $this->array($ticket->getActorsForType(\CommonITILActor::OBSERVER, $params))->hasSize(1)
            ->integer[0]
            ->integer['items_id']->isEqualTo($postonly_id);
        $this->array($ticket->getActorsForType(\CommonITILActor::ASSIGN, $params))->hasSize(1)
            ->integer[0]
            ->integer['items_id']->isEqualTo($tech_id);

        // apend groups
        $params['_predefined_fields']['_groups_id_requester'] = [1];
        $params['_predefined_fields']['_groups_id_observer'] = [1];
        $params['_predefined_fields']['_groups_id_assign'] = [1];

        $this->array($ticket->getActorsForType(\CommonITILActor::REQUESTER, $params))->hasSize(2)
            ->integer[1]
            ->string['text']->isEqualTo("_test_group_1");
        $this->array($ticket->getActorsForType(\CommonITILActor::OBSERVER, $params))->hasSize(2)
            ->integer[1]
            ->string['text']->isEqualTo("_test_group_1");
        $this->array($ticket->getActorsForType(\CommonITILActor::ASSIGN, $params))->hasSize(2)
            ->integer[1]
            ->string['text']->isEqualTo("_test_group_1");

        // ## 2nd - test load actors from _actors key (reload simulated)
        // #############################################################
        //reset session
        $_SESSION['glpiset_default_requester'] = true;
        $_SESSION['glpiset_default_tech']      = true;
        //prepare params
        $params = [
            '_skip_default_actor' => true,
            '_actors'             => [
                'requester' => [
                    ['itemtype' => 'User',  'items_id' => $postonly_id],
                    ['itemtype' => 'Group', 'items_id' => 1]
                ],
                'observer'  => [
                    ['itemtype' => 'User',  'items_id' => $postonly_id],
                    ['itemtype' => 'Group', 'items_id' => 1]
                ],
                'assign'    => [
                    ['itemtype' => 'User',  'items_id' => $tech_id],
                    ['itemtype' => 'Group', 'items_id' => 1]
                ],
            ]
        ];
        $requesters = $ticket->getActorsForType(\CommonITILActor::REQUESTER, $params);
        $this->array($requesters)->hasSize(2)
            ->integer[0]
            ->string['text']->isEqualTo("post-only");
        $this->array($requesters)
            ->integer[1]
            ->string['text']->isEqualTo("_test_group_1");
        $observers = $ticket->getActorsForType(\CommonITILActor::OBSERVER, $params);
        $this->array($observers)->hasSize(2)
            ->integer[0]
            ->string['text']->isEqualTo("post-only");
        $this->array($observers)
            ->integer[1]
            ->string['text']->isEqualTo("_test_group_1");
        $assignees = $ticket->getActorsForType(\CommonITILActor::ASSIGN, $params);
        $this->array($assignees)->hasSize(2)
            ->integer[0]
            ->string['text']->isEqualTo("tech");
        $this->array($assignees)
            ->integer[1]
            ->string['text']->isEqualTo("_test_group_1");
    }


    public function testNeedReopen()
    {
        $this->login();

        $tech_id     = getItemByTypeName('User', 'tech', true);
        $postonly_id = getItemByTypeName('User', 'post-only', true);
        $normal_id   = getItemByTypeName('User', 'normal', true);

        $requester_group = $this->createItem("Group", [
            'name' => "testNeedReopen"
        ]);
        $this->createItem("Group_User", [
            'users_id' => $normal_id,
            'groups_id' => $requester_group->getID(),
        ]);

        $ticket = new \Ticket();
        $tickets_id = $ticket->add([
            'name'                => 'testNeedReopen',
            'content'             => 'testNeedReopen',
            '_users_id_requester' => $postonly_id,
            '_users_id_assign'    => $tech_id,
        ]);
        $this->integer($tickets_id)->isGreaterThan(0);
        $this->boolean((bool)$ticket->getFromDB($ticket->getID()))->isTrue();
        $this->integer($ticket->fields['status'])->isEqualTo(\Ticket::ASSIGNED);
        $this->boolean((bool)$ticket->needReopen())->isFalse();

        $ticket->update([
            'id' => $tickets_id,
            'status' => \Ticket::WAITING,
        ]);

        // tech user cant reopen
        $this->boolean((bool)$ticket->getFromDB($ticket->getID()))->isTrue();
        $this->integer($ticket->fields['status'])->isEqualTo(\Ticket::WAITING);
        $this->boolean((bool)$ticket->needReopen())->isFalse();

        // requester can reopen
        $this->login('post-only', 'postonly');
        $this->boolean((bool)$ticket->getFromDB($ticket->getID()))->isTrue();
        $this->integer($ticket->fields['status'])->isEqualTo(\Ticket::WAITING);
        $this->boolean((bool)$ticket->needReopen())->isTrue();

        // force a reopen
        $followup = new \ITILFollowup();
        $followup->add([
            'itemtype'   => 'Ticket',
            'items_id'   => $tickets_id,
            'content'    => 'testNeedReopen',
            'add_reopen' => 1,
        ]);

        // requester cant reopen anymore (ticket is already in an open state)
        $this->boolean((bool)$ticket->getFromDB($ticket->getID()))->isTrue();
        $this->integer($ticket->fields['status'])->isEqualTo(\Ticket::ASSIGNED);
        $this->boolean((bool)$ticket->needReopen())->isFalse();

        // Test reopen as a member of a requester group
        $ticket = $this->createItem('Ticket', [
            'name'                 => 'testNeedReopen requester group',
            'content'              => 'testNeedReopen requester group',
            '_users_id_requester'  => $postonly_id,
            '_groups_id_requester' => $requester_group->getID(),
            '_users_id_assign'     => $tech_id,
        ]);

        $this->updateItem('Ticket', $ticket->getID(), [
            'status' => \Ticket::WAITING,
        ]);
        $ticket->getFromDB($ticket->getID());

        $this->login('normal', 'normal');
        $this->boolean((bool)$ticket->needReopen())->isTrue();
    }

    protected function assignFromCategoryOrItemProvider(): iterable
    {
        $tech_id    = getItemByTypeName('User', 'tech', true);
        $glpi_id    = getItemByTypeName('User', 'glpi', true);
        $normal_id  = getItemByTypeName('User', 'normal', true);

        $group_1_id = getItemByTypeName('Group', '_test_group_1', true);
        $group_2_id = getItemByTypeName('Group', '_test_group_2', true);

        $group = new Group();
        $group_3_id = $group->add(
            [
                'name'        => 'Group 3',
                'entities_id' => getItemByTypeName('Entity', '_test_root_entity', true),
                'is_assign'   => 1,
            ]
        );
        $this->integer($group_3_id)->isGreaterThan(0);

        // _skip_auto_assign in input should prevent auto assign
        yield [
            'auto_assign_mode' => Entity::AUTO_ASSIGN_HARDWARE_CATEGORY,
            'category_input'   => [
                'users_id'  => $tech_id,
                'groups_id' => $group_1_id,
            ],
            'computer_input'   => [
                'users_id_tech'  => $glpi_id,
                'groups_id_tech' => $group_2_id,
            ],
            'ticket_input'     => [
                '_skip_auto_assign' => 1,
            ],
            'expected_actors'  => [
            ],
        ];

        // Entity::CONFIG_NEVER case
        yield [
            'auto_assign_mode' => Entity::CONFIG_NEVER,
            'category_input'   => [
                'users_id'  => $tech_id,
                'groups_id' => $group_1_id,
            ],
            'computer_input'   => [
                'users_id_tech'  => $glpi_id,
                'groups_id_tech' => $group_2_id,
            ],
            'ticket_input'     => [
            ],
            'expected_actors'  => [
            ],
        ];

        // Entity::AUTO_ASSIGN_HARDWARE_CATEGORY case
        // - with no assignee from input
        // - with hardware having both user and group defined
        yield [
            'auto_assign_mode' => Entity::AUTO_ASSIGN_HARDWARE_CATEGORY,
            'category_input'   => [
                'users_id'  => $tech_id,
                'groups_id' => $group_1_id,
            ],
            'computer_input'   => [
                'users_id_tech'  => $glpi_id,
                'groups_id_tech' => $group_2_id,
            ],
            'ticket_input'     => [
            ],
            'expected_actors'  => [
                [
                    'itemtype' => User::class,
                    'items_id' => $glpi_id,
                ],
                [
                    'itemtype' => Group::class,
                    'items_id' => $group_2_id,
                ],
            ],
        ];

        // Entity::AUTO_ASSIGN_HARDWARE_CATEGORY case
        // - with no assignee from input
        // - with hardware having only user defined
        // - with category having both user and group defined
        yield [
            'auto_assign_mode' => Entity::AUTO_ASSIGN_HARDWARE_CATEGORY,
            'category_input'   => [
                'users_id'  => $tech_id,
                'groups_id' => $group_1_id,
            ],
            'computer_input'   => [
                'users_id_tech'  => 0,
                'groups_id_tech' => $group_2_id,
            ],
            'ticket_input'     => [
            ],
            'expected_actors'  => [
                [
                    'itemtype' => User::class,
                    'items_id' => $tech_id,
                ],
                [
                    'itemtype' => Group::class,
                    'items_id' => $group_2_id,
                ],
            ],
        ];

        // Entity::AUTO_ASSIGN_HARDWARE_CATEGORY case
        // - with no assignee from input
        // - with hardware having only group defined
        // - with category having both user and group defined
        yield [
            'auto_assign_mode' => Entity::AUTO_ASSIGN_HARDWARE_CATEGORY,
            'category_input'   => [
                'users_id'  => $tech_id,
                'groups_id' => $group_1_id,
            ],
            'computer_input'   => [
                'users_id_tech'  => $glpi_id,
                'groups_id_tech' => 0,
            ],
            'ticket_input'     => [
            ],
            'expected_actors'  => [
                [
                    'itemtype' => User::class,
                    'items_id' => $glpi_id,
                ],
                [
                    'itemtype' => Group::class,
                    'items_id' => $group_1_id,
                ],
            ],
        ];

        // Entity::AUTO_ASSIGN_HARDWARE_CATEGORY case
        // - with no assignee from input
        // - with hardware having neither user or group defined
        // - with category having both user and group defined
        yield [
            'auto_assign_mode' => Entity::AUTO_ASSIGN_HARDWARE_CATEGORY,
            'category_input'   => [
                'users_id'  => $tech_id,
                'groups_id' => $group_1_id,
            ],
            'computer_input'   => [
                'users_id_tech'  => 0,
                'groups_id_tech' => 0,
            ],
            'ticket_input'     => [
            ],
            'expected_actors'  => [
                [
                    'itemtype' => User::class,
                    'items_id' => $tech_id,
                ],
                [
                    'itemtype' => Group::class,
                    'items_id' => $group_1_id,
                ],
            ],
        ];

        // Entity::AUTO_ASSIGN_HARDWARE_CATEGORY case
        // - with assignee from input (user)
        // - with hardware having both user and group defined
        yield [
            'auto_assign_mode' => Entity::AUTO_ASSIGN_HARDWARE_CATEGORY,
            'category_input'   => [
                'users_id'  => $tech_id,
                'groups_id' => $group_1_id,
            ],
            'computer_input'   => [
                'users_id_tech'  => $glpi_id,
                'groups_id_tech' => $group_2_id,
            ],
            'ticket_input'     => [
                '_users_id_assign' => [$normal_id],
            ],
            'expected_actors'  => [
                [
                    'itemtype' => User::class,
                    'items_id' => $normal_id,
                ],
                [
                    'itemtype' => Group::class,
                    'items_id' => $group_2_id,
                ],
            ],
        ];

        // Entity::AUTO_ASSIGN_HARDWARE_CATEGORY case
        // - with assignee from input ("email" actor)
        // - with hardware having both user and group defined
        yield [
            'auto_assign_mode' => Entity::AUTO_ASSIGN_HARDWARE_CATEGORY,
            'category_input'   => [
                'users_id'  => $tech_id,
                'groups_id' => $group_1_id,
            ],
            'computer_input'   => [
                'users_id_tech'  => $glpi_id,
                'groups_id_tech' => $group_2_id,
            ],
            'ticket_input'     => [
                '_users_id_assign' => [0],
                '_users_id_assign_notif' => [
                    'use_notification'  => [1],
                    'alternative_email' => ['test@glpi-project.org'],
                ],
            ],
            'expected_actors'  => [
                [
                    'itemtype' => User::class,
                    'items_id' => 0,
                    'use_notification'  => 1,
                    'alternative_email' => 'test@glpi-project.org',
                ],
                [
                    'itemtype' => Group::class,
                    'items_id' => $group_2_id,
                ],
            ],
        ];

        // Entity::AUTO_ASSIGN_HARDWARE_CATEGORY case
        // - with assignee from input (group)
        // - with hardware having both user and group defined
        yield [
            'auto_assign_mode' => Entity::AUTO_ASSIGN_HARDWARE_CATEGORY,
            'category_input'   => [
                'users_id'  => $tech_id,
                'groups_id' => $group_1_id,
            ],
            'computer_input'   => [
                'users_id_tech'  => $glpi_id,
                'groups_id_tech' => $group_2_id,
            ],
            'ticket_input'     => [
                '_groups_id_assign' => [$group_3_id],
            ],
            'expected_actors'  => [
                [
                    'itemtype' => User::class,
                    'items_id' => $glpi_id,
                ],
                [
                    'itemtype' => Group::class,
                    'items_id' => $group_3_id,
                ],
            ],
        ];

        // Entity::AUTO_ASSIGN_CATEGORY_HARDWARE case
        // - with no assignee from input
        // - with category having both user and group defined
        yield [
            'auto_assign_mode' => Entity::AUTO_ASSIGN_CATEGORY_HARDWARE,
            'category_input'   => [
                'users_id'  => $tech_id,
                'groups_id' => $group_1_id,
            ],
            'computer_input'   => [
                'users_id_tech'  => $glpi_id,
                'groups_id_tech' => $group_2_id,
            ],
            'ticket_input'     => [
            ],
            'expected_actors'  => [
                [
                    'itemtype' => User::class,
                    'items_id' => $tech_id,
                ],
                [
                    'itemtype' => Group::class,
                    'items_id' => $group_1_id,
                ],
            ],
        ];

        // Entity::AUTO_ASSIGN_CATEGORY_HARDWARE case
        // - with no assignee from input
        // - with category having only user defined
        // - with hardware having both user and group defined
        yield [
            'auto_assign_mode' => Entity::AUTO_ASSIGN_CATEGORY_HARDWARE,
            'category_input'   => [
                'users_id'  => $tech_id,
                'groups_id' => 0,
            ],
            'computer_input'   => [
                'users_id_tech'  => $glpi_id,
                'groups_id_tech' => $group_2_id,
            ],
            'ticket_input'     => [
            ],
            'expected_actors'  => [
                [
                    'itemtype' => User::class,
                    'items_id' => $tech_id,
                ],
                [
                    'itemtype' => Group::class,
                    'items_id' => $group_2_id,
                ],
            ],
        ];

        // Entity::AUTO_ASSIGN_CATEGORY_HARDWARE case
        // - with no assignee from input
        // - with category having only group defined
        // - with hardware having both user and group defined
        yield [
            'auto_assign_mode' => Entity::AUTO_ASSIGN_CATEGORY_HARDWARE,
            'category_input'   => [
                'users_id'  => 0,
                'groups_id' => $group_1_id,
            ],
            'computer_input'   => [
                'users_id_tech'  => $glpi_id,
                'groups_id_tech' => $group_2_id,
            ],
            'ticket_input'     => [
            ],
            'expected_actors'  => [
                [
                    'itemtype' => User::class,
                    'items_id' => $glpi_id,
                ],
                [
                    'itemtype' => Group::class,
                    'items_id' => $group_1_id,
                ],
            ],
        ];

        // Entity::AUTO_ASSIGN_CATEGORY_HARDWARE case
        // - with no assignee from input
        // - with category having neither user or group defined
        // - with hardware having both user and group defined
        yield [
            'auto_assign_mode' => Entity::AUTO_ASSIGN_CATEGORY_HARDWARE,
            'category_input'   => [
                'users_id'  => 0,
                'groups_id' => 0,
            ],
            'computer_input'   => [
                'users_id_tech'  => $glpi_id,
                'groups_id_tech' => $group_2_id,
            ],
            'ticket_input'     => [
            ],
            'expected_actors'  => [
                [
                    'itemtype' => User::class,
                    'items_id' => $glpi_id,
                ],
                [
                    'itemtype' => Group::class,
                    'items_id' => $group_2_id,
                ],
            ],
        ];

        // Entity::AUTO_ASSIGN_CATEGORY_HARDWARE case
        // - with assignee from input (user)
        // - with hardware having both user and group defined
        yield [
            'auto_assign_mode' => Entity::AUTO_ASSIGN_CATEGORY_HARDWARE,
            'category_input'   => [
                'users_id'  => $tech_id,
                'groups_id' => $group_1_id,
            ],
            'computer_input'   => [
                'users_id_tech'  => $glpi_id,
                'groups_id_tech' => $group_2_id,
            ],
            'ticket_input'     => [
                '_users_id_assign' => [$normal_id],
            ],
            'expected_actors'  => [
                [
                    'itemtype' => User::class,
                    'items_id' => $normal_id,
                ],
                [
                    'itemtype' => Group::class,
                    'items_id' => $group_1_id,
                ],
            ],
        ];

        // Entity::AUTO_ASSIGN_CATEGORY_HARDWARE case
        // - with assignee from input ("email" actor)
        // - with category having both user and group defined
        yield [
            'auto_assign_mode' => Entity::AUTO_ASSIGN_CATEGORY_HARDWARE,
            'category_input'   => [
                'users_id'  => $tech_id,
                'groups_id' => $group_1_id,
            ],
            'computer_input'   => [
                'users_id_tech'  => $glpi_id,
                'groups_id_tech' => $group_2_id,
            ],
            'ticket_input'     => [
                '_users_id_assign' => [0],
                '_users_id_assign_notif' => [
                    'use_notification'  => [1],
                    'alternative_email' => ['test@glpi-project.org'],
                ],
            ],
            'expected_actors'  => [
                [
                    'itemtype' => User::class,
                    'items_id' => 0,
                    'use_notification'  => 1,
                    'alternative_email' => 'test@glpi-project.org',
                ],
                [
                    'itemtype' => Group::class,
                    'items_id' => $group_1_id,
                ],
            ],
        ];

        // Entity::AUTO_ASSIGN_CATEGORY_HARDWARE case
        // - with assignee from input (group)
        // - with category having both user and group defined
        yield [
            'auto_assign_mode' => Entity::AUTO_ASSIGN_CATEGORY_HARDWARE,
            'category_input'   => [
                'users_id'  => $tech_id,
                'groups_id' => $group_1_id,
            ],
            'computer_input'   => [
                'users_id_tech'  => $glpi_id,
                'groups_id_tech' => $group_2_id,
            ],
            'ticket_input'     => [
                '_groups_id_assign' => [$group_3_id],
            ],
            'expected_actors'  => [
                [
                    'itemtype' => User::class,
                    'items_id' => $tech_id,
                ],
                [
                    'itemtype' => Group::class,
                    'items_id' => $group_3_id,
                ],
            ],
        ];
    }

    /**
     * @dataProvider assignFromCategoryOrItemProvider
     */
    public function testAssignFromCategoryOrItem(
        int $auto_assign_mode,
        ?array $category_input,
        ?array $computer_input,
        array $ticket_input,
        array $expected_actors
    ): void {
        $entity_id = getItemByTypeName('Entity', '_test_root_entity', true);

        $this->login();

        $entity = new Entity();
        $this->boolean($entity->update(['id' => $entity_id, 'auto_assign_mode' => $auto_assign_mode]))->isTrue();

        $itilcategory_id = 0;
        if ($category_input !== null) {
            $itilcategory = new ITILCategory();
            $itilcategory_id = $itilcategory->add(
                $category_input + [
                    'name'        => __METHOD__,
                    'entities_id' => $entity_id,
                ]
            );
            $this->integer($itilcategory_id)->isGreaterThan(0);
        }

        $items_id = [];
        if ($computer_input !== null) {
            $computer = new Computer();
            $computer_id = $computer->add(
                $computer_input + [
                    'name'        => __METHOD__,
                    'entities_id' => $entity_id,
                ]
            );
            $this->integer($computer_id)->isGreaterThan(0);
            $items_id[Computer::class] = [$computer_id];
        }

        $ticket = new \Ticket();
        $ticket_id = $ticket->add(
            $ticket_input + [
                'name'              => __METHOD__,
                'content'           => __METHOD__,
                'entities_id'       => $entity_id,
                'itilcategories_id' => $itilcategory_id,
                'items_id'          => $items_id,
            ]
        );
        $this->integer($ticket_id)->isGreaterThan(0);

        $ticket->getFromDB($ticket->getID());
        $actors = $ticket->getActorsForType(CommonITILActor::ASSIGN);
        $this->array($actors)->hasSize(count($expected_actors));

        foreach ($expected_actors as $expected_actor) {
            $found = false;
            foreach ($actors as $actor) {
                if (array_intersect_assoc($expected_actor, $actor) === $expected_actor) {
                    // Found an actor that has same properties as those defined in expected actor
                    $found = true;
                    break;
                }
            }
            $this->boolean($found)->isTrue(json_encode($expected_actor));
        }
    }

<<<<<<< HEAD
    public function providerGetPrimaryRequesterUser()
    {
        $this->login();
        $entity_id = 0;

        $ticket = new \Ticket();
        yield [
            'ticket' => $ticket,
            'expected' => null,
        ];

        $ticket = new \Ticket();
        $ticket->add([
            'name'              => __METHOD__,
            'content'           => __METHOD__,
            'entities_id'       => $entity_id,
            '_skip_auto_assign' => true,
        ]);
        yield [
            'ticket' => $ticket,
            'expected' => null,
        ];

        $ticket = new \Ticket();
        $ticket->add([
            'name'              => __METHOD__,
            'content'           => __METHOD__,
            'entities_id'       => $entity_id,
            '_actors'           => [
                'requester'       => [
                    [
                        'itemtype'          => \User::class,
                        'items_id'          => $_SESSION['glpiID'],
                        'use_notification'  => 0,
                        'alternative_email' => '',
                    ]
                ],
            ],
        ]);
        yield [
            'ticket' => $ticket,
            'expected' => $_SESSION['glpiID'],
        ];

        $glpi_user = new \User();
        $glpi_user->getFromDBbyName('glpi');
        $normal_user = new \User();
        $normal_user->getFromDBbyName('normal');
        $ticket = new \Ticket();
        $ticket->add([
            'name'              => __METHOD__,
            'content'           => __METHOD__,
            'entities_id'       => $entity_id,
            '_actors'           => [
                'requester'       => [
                    [
                        'itemtype'          => \User::class,
                        'items_id'          => $normal_user->getID(),
                        'use_notification'  => 0,
                        'alternative_email' => '',
                    ], [
                        'itemtype'          => \User::class,
                        'items_id'          => $glpi_user->getID(),
                        'use_notification'  => 0,
                        'alternative_email' => '',
                    ],
                ],
            ],
        ]);
        yield [
            'ticket' => $ticket,
            'expected' => $normal_user->getID(),
        ];
    }

    /**
     * @dataProvider providerGetPrimaryRequesterUser
     */
    public function testGetPrimaryRequesterUser($ticket, $expected)
    {
        $output = $ticket->getPrimaryRequesterUser();
        if ($expected === null) {
            $this->variable($output)->isNull();
        } else {
            $this->integer($output->getID())->isEqualTo($expected);
        }
=======

    public function testGetEntitiesForRequesters()
    {
        $this->login();

        // Create entities
        $entity = new Entity();
        $entity1_id = $entity->add([
            'name' => __METHOD__ . '1',
            'entities_id' => getItemByTypeName('Entity', '_test_root_entity', true),
        ]);
        $this->integer($entity1_id)->isGreaterThan(0);

        $entity2_id = $entity->add([
            'name' => __METHOD__ . '2',
            'entities_id' => getItemByTypeName('Entity', '_test_root_entity', true),
        ]);
        $this->integer($entity2_id)->isGreaterThan(0);
        $this->integer($entity2_id)->isGreaterThan($entity1_id);

        $profile_id = getItemByTypeName('Profile', 'Self-Service', true);

        // Create user with 1 profile and 1 entity as default entity
        $rand = mt_rand();
        $user = new User();
        $user_id = $user->add([
            'name' => "testGetEntitiesForRequesters$rand",
            'password' => "testGetEntitiesForRequesters",
            'password2' => "testGetEntitiesForRequesters",
            '_profiles_id' => $profile_id,
            '_entities_id' => $entity2_id,
            'entities_id' => $entity2_id,
        ]);
        $this->integer($user_id)->isGreaterThan(0);

        $ticket = new \Ticket();
        $entities = $ticket->getEntitiesForRequesters(["_users_id_requester" => $user_id]);
        $this->array($entities)->isIdenticalTo([$entity2_id]);

        // Add user to another entity
        $profile_user = new \Profile_User();
        $profile_user_id = (int)$profile_user->add(
            [
                'entities_id' => $entity1_id,
                'profiles_id' => $profile_id,
                'users_id'    => $user_id,
            ]
        );
        $this->integer($profile_user_id)->isGreaterThan(0);

        // Chek that default entity is first in the list
        $entities = $ticket->getEntitiesForRequesters(["_users_id_requester" => $user_id]);
        $this->array($entities)->isIdenticalTo([$entity2_id, $entity1_id]);
>>>>>>> bb4e5168
    }
}<|MERGE_RESOLUTION|>--- conflicted
+++ resolved
@@ -5578,7 +5578,6 @@
         }
     }
 
-<<<<<<< HEAD
     public function providerGetPrimaryRequesterUser()
     {
         $this->login();
@@ -5665,7 +5664,7 @@
         } else {
             $this->integer($output->getID())->isEqualTo($expected);
         }
-=======
+    }
 
     public function testGetEntitiesForRequesters()
     {
@@ -5719,6 +5718,5 @@
         // Chek that default entity is first in the list
         $entities = $ticket->getEntitiesForRequesters(["_users_id_requester" => $user_id]);
         $this->array($entities)->isIdenticalTo([$entity2_id, $entity1_id]);
->>>>>>> bb4e5168
     }
 }