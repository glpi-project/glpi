--- conflicted
+++ resolved
@@ -36,7 +36,6 @@
 namespace tests\units;
 
 use DbTestCase;
-use Glpi\Toolbox\Sanitizer;
 
 /* Test for inc/rulecriteria.class.php */
 
@@ -911,7 +910,6 @@
     protected function ruleCriteriaMatchProvider(): iterable
     {
         // Checks quotes, slashes and HTML special chars handling
-<<<<<<< HEAD
         yield [
             'condition' => \Rule::PATTERN_BEGIN,
             'pattern'   => "Besoin d'un",
@@ -1044,156 +1042,18 @@
             'value'     => "\o/",
             'matches'   => true
         ];
-=======
-        foreach ([true, false] as $value_sanitized) {
-            foreach ([true, false] as $pattern_sanitized) {
-                yield [
-                    'condition' => \Rule::PATTERN_BEGIN,
-                    'pattern'   => $pattern_sanitized ? Sanitizer::sanitize("Besoin d'un") : "Besoin d'un",
-                    'value'     => $value_sanitized ? Sanitizer::sanitize("Besoin d'un ordinateur") : "Besoin d'un ordinateur",
-                    'matches'   => true
-                ];
-                yield [
-                    'condition' => \Rule::PATTERN_BEGIN,
-                    'pattern'   => $pattern_sanitized ? Sanitizer::sanitize("<R&D>") : "<R&D>",
-                    'value'     => $value_sanitized ? Sanitizer::sanitize("<R&D> Test") : "<R&D> Test",
-                    'matches'   => true
-                ];
-                yield [
-                    'condition' => \Rule::PATTERN_BEGIN,
-                    'pattern'   => $pattern_sanitized ? Sanitizer::sanitize("\o") : "\o",
-                    'value'     => $value_sanitized ? Sanitizer::sanitize("\o/") : "\o/",
-                    'matches'   => true
-                ];
-
-                yield [
-                    'condition' => \Rule::PATTERN_END,
-                    'pattern'   => $pattern_sanitized ? Sanitizer::sanitize("d'un ordinateur") : "d'un ordinateur",
-                    'value'     => $value_sanitized ? Sanitizer::sanitize("Besoin d'un ordinateur") : "Besoin d'un ordinateur",
-                    'matches'   => true
-                ];
-                yield [
-                    'condition' => \Rule::PATTERN_END,
-                    'pattern'   => $pattern_sanitized ? Sanitizer::sanitize("<R&D>") : "<R&D>",
-                    'value'     => $value_sanitized ? Sanitizer::sanitize("Test <R&D>") : "Test <R&D>",
-                    'matches'   => true
-                ];
-                yield [
-                    'condition' => \Rule::PATTERN_END,
-                    'pattern'   => $pattern_sanitized ? Sanitizer::sanitize("/") : "/",
-                    'value'     => $value_sanitized ? Sanitizer::sanitize("\o/") : "\o/",
-                    'matches'   => true
-                ];
-
-                yield [
-                    'condition' => \Rule::PATTERN_CONTAIN,
-                    'pattern'   => $pattern_sanitized ? Sanitizer::sanitize("d'un") : "d'un",
-                    'value'     => $value_sanitized ? Sanitizer::sanitize("Besoin d'un ordinateur") : "Besoin d'un ordinateur",
-                    'matches'   => true
-                ];
-                yield [
-                    'condition' => \Rule::PATTERN_CONTAIN,
-                    'pattern'   => $pattern_sanitized ? Sanitizer::sanitize("<R&D>") : "<R&D>",
-                    'value'     => $value_sanitized ? Sanitizer::sanitize("<R&D> Test") : "<R&D> Test",
-                    'matches'   => true
-                ];
-                yield [
-                    'condition' => \Rule::PATTERN_CONTAIN,
-                    'pattern'   => $pattern_sanitized ? Sanitizer::sanitize("\\") : "\\",
-                    'value'     => $value_sanitized ? Sanitizer::sanitize("\o/") : "\o/",
-                    'matches'   => true
-                ];
-
-                yield [
-                    'condition' => \Rule::PATTERN_NOT_CONTAIN,
-                    'pattern'   => $pattern_sanitized ? Sanitizer::sanitize("d'un") : "d'un",
-                    'value'     => $value_sanitized ? Sanitizer::sanitize("Besoin d'un ordinateur") : "Besoin d'un ordinateur",
-                    'matches'   => false
-                ];
-                yield [
-                    'condition' => \Rule::PATTERN_NOT_CONTAIN,
-                    'pattern'   => $pattern_sanitized ? Sanitizer::sanitize("<R&D>") : "<R&D>",
-                    'value'     => $value_sanitized ? Sanitizer::sanitize("<R&D> Test") : "<R&D> Test",
-                    'matches'   => false
-                ];
-                yield [
-                    'condition' => \Rule::PATTERN_NOT_CONTAIN,
-                    'pattern'   => $pattern_sanitized ? Sanitizer::sanitize("\\") : "\\",
-                    'value'     => $value_sanitized ? Sanitizer::sanitize("\o/") : "\o/",
-                    'matches'   => false
-                ];
-
-                yield [
-                    'condition' => \Rule::PATTERN_IS,
-                    'pattern'   => $pattern_sanitized ? Sanitizer::sanitize("Besoin d'un ordinateur") : "Besoin d'un ordinateur",
-                    'value'     => $value_sanitized ? Sanitizer::sanitize("Besoin d'un ordinateur") : "Besoin d'un ordinateur",
-                    'matches'   => true
-                ];
-                yield [
-                    'condition' => \Rule::PATTERN_IS,
-                    'pattern'   => $pattern_sanitized ? Sanitizer::sanitize("<R&D> Test") : "<R&D> Test",
-                    'value'     => $value_sanitized ? Sanitizer::sanitize("<R&D> Test") : "<R&D> Test",
-                    'matches'   => true
-                ];
-                yield [
-                    'condition' => \Rule::PATTERN_NOT_CONTAIN,
-                    'pattern'   => $pattern_sanitized ? Sanitizer::sanitize("\o/") : "\o/",
-                    'value'     => $value_sanitized ? Sanitizer::sanitize("\o/") : "\o/",
-                    'matches'   => false
-                ];
-
-                yield [
-                    'condition' => \Rule::PATTERN_IS_NOT,
-                    'pattern'   => $pattern_sanitized ? Sanitizer::sanitize("Besoin d'un ordinateur") : "Besoin d'un ordinateur",
-                    'value'     => $value_sanitized ? Sanitizer::sanitize("Besoin d'un ordinateur") : "Besoin d'un ordinateur",
-                    'matches'   => false
-                ];
-                yield [
-                    'condition' => \Rule::PATTERN_IS_NOT,
-                    'pattern'   => $pattern_sanitized ? Sanitizer::sanitize("<R&D> Test") : "<R&D> Test",
-                    'value'     => $value_sanitized ? Sanitizer::sanitize("<R&D> Test") : "<R&D> Test",
-                    'matches'   => false
-                ];
-                yield [
-                    'condition' => \Rule::PATTERN_IS_NOT,
-                    'pattern'   => $pattern_sanitized ? Sanitizer::sanitize("\o/") : "\o/",
-                    'value'     => $value_sanitized ? Sanitizer::sanitize("\o/") : "\o/",
-                    'matches'   => false
-                ];
-
-                yield [
-                    'condition' => \Rule::REGEX_MATCH,
-                    'pattern'   => $pattern_sanitized ? Sanitizer::sanitize("/d'un/") : "/d'un/",
-                    'value'     => $value_sanitized ? Sanitizer::sanitize("Besoin d'un ordinateur") : "Besoin d'un ordinateur",
-                    'matches'   => true
-                ];
-                yield [
-                    'condition' => \Rule::REGEX_MATCH,
-                    'pattern'   => $pattern_sanitized ? Sanitizer::sanitize("/<R&D>/") : "/<R&D>/",
-                    'value'     => $value_sanitized ? Sanitizer::sanitize("<R&D> Test") : "<R&D> Test",
-                    'matches'   => true
-                ];
-                yield [
-                    'condition' => \Rule::REGEX_MATCH,
-                    'pattern'   => $pattern_sanitized ? Sanitizer::sanitize("/\\\.+\/$/") : "/\\\.+\/$/",
-                    'value'     => $value_sanitized ? Sanitizer::sanitize("\o/") : "\o/",
-                    'matches'   => true
-                ];
-                yield [
-                    'condition' => \Rule::REGEX_MATCH,
-                    'pattern'   => $pattern_sanitized ? Sanitizer::sanitize("/line1.*line2/") : "/line1.*line2/",
-                    'value'     => $value_sanitized ? Sanitizer::sanitize("line1\nline2") : "line1\nline2",
-                    'matches'   => true
-                ];
-                yield [
-                    'condition' => \Rule::REGEX_MATCH,
-                    'pattern'   => $pattern_sanitized ? Sanitizer::sanitize("/line1.*line3/") : "/line1.*line3/",
-                    'value'     => $value_sanitized ? Sanitizer::sanitize("line1\n<p>line2<p>\nline3") : "line1\n<p>line2</p>\nline3",
-                    'matches'   => true
-                ];
-            }
-        }
->>>>>>> 1b0d4c09
+        yield [
+            'condition' => \Rule::REGEX_MATCH,
+            'pattern'   => "/line1.*line2/",
+            'value'     => "line1\nline2",
+            'matches'   => true
+        ];
+        yield [
+            'condition' => \Rule::REGEX_MATCH,
+            'pattern'   => "/line1.*line3/",
+            'value'     => "line1\n<p>line2</p>\nline3",
+            'matches'   => true
+        ];
     }
 
     /**
