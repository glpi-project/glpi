<?php

/**
 * ---------------------------------------------------------------------
 *
 * GLPI - Gestionnaire Libre de Parc Informatique
 *
 * http://glpi-project.org
 *
 * @copyright 2015-2023 Teclib' and contributors.
 * @copyright 2003-2014 by the INDEPNET Development Team.
 * @licence   https://www.gnu.org/licenses/gpl-3.0.html
 *
 * ---------------------------------------------------------------------
 *
 * LICENSE
 *
 * This file is part of GLPI.
 *
 * This program is free software: you can redistribute it and/or modify
 * it under the terms of the GNU General Public License as published by
 * the Free Software Foundation, either version 3 of the License, or
 * (at your option) any later version.
 *
 * This program is distributed in the hope that it will be useful,
 * but WITHOUT ANY WARRANTY; without even the implied warranty of
 * MERCHANTABILITY or FITNESS FOR A PARTICULAR PURPOSE.  See the
 * GNU General Public License for more details.
 *
 * You should have received a copy of the GNU General Public License
 * along with this program.  If not, see <https://www.gnu.org/licenses/>.
 *
 * ---------------------------------------------------------------------
 */

namespace tests\units;

use Config;
use Contract;
use DbTestCase;
<<<<<<< HEAD
use QueuedNotification;
=======
use Group;
use Group_User;
use NotificationEvent;
use NotificationTarget;
use QueuedNotification;
use User;
>>>>>>> 9b08710f

/* Test for inc/notification.class.php */

class Notification extends DbTestCase
{
    public function testGetMailingSignature()
    {
        global $CFG_GLPI;

        $this->login();

        $root    = getItemByTypeName('Entity', 'Root entity', true);
        $parent  = getItemByTypeName('Entity', '_test_root_entity', true);
        $child_1 = getItemByTypeName('Entity', '_test_child_1', true);
        $child_2 = getItemByTypeName('Entity', '_test_child_2', true);

        $CFG_GLPI['mailing_signature'] = 'global_signature';

        $this->string(\Notification::getMailingSignature($parent))->isEqualTo("global_signature");
        $this->string(\Notification::getMailingSignature($child_1))->isEqualTo("global_signature");
        $this->string(\Notification::getMailingSignature($child_2))->isEqualTo("global_signature");

        $entity = new \Entity();
        $this->boolean($entity->update([
            'id'                => $root,
            'mailing_signature' => "signature_root",
        ]))->isTrue();

        $this->string(\Notification::getMailingSignature($parent))->isEqualTo("signature_root");
        $this->string(\Notification::getMailingSignature($child_1))->isEqualTo("signature_root");
        $this->string(\Notification::getMailingSignature($child_2))->isEqualTo("signature_root");

        $this->boolean($entity->update([
            'id'                => $parent,
            'mailing_signature' => "signature_parent",
        ]))->isTrue();

        $this->string(\Notification::getMailingSignature($parent))->isEqualTo("signature_parent");
        $this->string(\Notification::getMailingSignature($child_1))->isEqualTo("signature_parent");
        $this->string(\Notification::getMailingSignature($child_2))->isEqualTo("signature_parent");

        $this->boolean($entity->update([
            'id'                => $child_1,
            'mailing_signature' => "signature_child_1",
        ]))->isTrue();

        $this->string(\Notification::getMailingSignature($parent))->isEqualTo("signature_parent");
        $this->string(\Notification::getMailingSignature($child_1))->isEqualTo("signature_child_1");
        $this->string(\Notification::getMailingSignature($child_2))->isEqualTo("signature_parent");

        $this->boolean($entity->update([
            'id'                => $child_2,
            'mailing_signature' => "signature_child_2",
        ]))->isTrue();

        $this->string(\Notification::getMailingSignature($parent))->isEqualTo("signature_parent");
        $this->string(\Notification::getMailingSignature($child_1))->isEqualTo("signature_child_1");
        $this->string(\Notification::getMailingSignature($child_2))->isEqualTo("signature_child_2");
    }

    /**
<<<<<<< HEAD
     * Functionnal test on filtering a notification's target
     *
     * @return void
     */
    public function testFilter(): void
    {
        global $CFG_GLPI, $DB;

        $target_notification = "New Ticket";
        $entity = getItemByTypeName("Entity", "_test_root_entity", true);

        $this->login();
        $this->integer(countElementsInTable(QueuedNotification::getTable()))->isEqualTo(0);

        // Enable notifications
        $CFG_GLPI['use_notifications'] = true;
        $CFG_GLPI['notifications_mailing'] = true;

        // Activate only new followup notification
        $success = $DB->update(\Notification::getTable(), ['is_active' => false], [
            'name' => ['<>', $target_notification]
        ]);
        $this->boolean($success)->isTrue();
        $this->integer(
            countElementsInTable(
                \Notification::getTable(),
                ['is_active' => true]
            )
        )->isEqualTo(1);

        // Create categories
        $cat_A = $this->createItem("ITILCategory", ["name" => "cat A"]);
        $cat_B = $this->createItem("ITILCategory", ["name" => "cat B"]);

        // Filter notification on category
        /** @var \Notification $notification */
        $notification = getItemByTypeName("Notification", $target_notification);
        $success = $notification->saveFilter([
            [
                "link"       => "and",
                "field"      => 7,                      // Category
                "searchtype" => "equals",
                "value"      => $cat_B->fields['id'],
            ]
        ]);
        $this->boolean($success)->isTrue();

        // Create tickets
        $this->createItem("Ticket", [
            "name"              => "Test",
            "content"           => "Test",
            "itilcategories_id" => $cat_A->fields['id'],
            "entities_id"       => $entity,
        ]);
        $this->integer(countElementsInTable(QueuedNotification::getTable()))->isEqualTo(0);

        $this->createItem("Ticket", [
            "name"              => "Test",
            "content"           => "Test",
            "itilcategories_id" => $cat_B->fields['id'],
            "entities_id"       => $entity,
        ]);
        $this->integer(countElementsInTable(QueuedNotification::getTable()))->isEqualTo(1);
    }

    protected function attachedDocumentsProvider(): iterable
    {
        $entity = getItemByTypeName('Entity', '_test_root_entity', true);

        $update_ticket_notif   = new \Notification();
        $this->boolean($update_ticket_notif->getFromDBByCrit(['itemtype' => \Ticket::class, 'event' => 'update']))->isTrue();
        $update_followup_notif = new \Notification();
        $this->boolean($update_followup_notif->getFromDBByCrit(['itemtype' => \Ticket::class, 'event' => 'update_followup']))->isTrue();
        $update_task_notif = new \Notification();
        $this->boolean($update_task_notif->getFromDBByCrit(['itemtype' => \Ticket::class, 'event' => 'update_task']))->isTrue();

        // Create a ticket and attach documents to it
        $filename = $this->createUploadedImage($prefix = uniqid('', true));
        $ticket = new \Ticket();
        $ticket_id = $ticket->add([
            'name'        => __FUNCTION__,
            'content'     => <<<HTML
<p>Test ticket with image</p>
<p><img id="aaaaaaaa-aaaaaaaa-aaaaaaaaaaaaaa.00000000" src="data:image/png;base64,aaa=" /></p>
HTML,
            'entities_id' => $entity,
            '_filename' => [
                $filename,
            ],
            '_tag_filename' => [
                'aaaaaaaa-aaaaaaaa-aaaaaaaaaaaaaa.00000000',
            ],
            '_prefix_filename' => [
                $prefix,
            ]
        ]);
        $this->integer($ticket_id)->isGreaterThan(0);
        $ticket_img = new \Document();
        $this->boolean($ticket_img->getFromDBByCrit(['tag' => 'aaaaaaaa-aaaaaaaa-aaaaaaaaaaaaaa.00000000']))->isTrue();

        $ticket_doc = $this->createTxtDocument();
        $this->createItem(
            \Document_Item::class,
            [
                'documents_id' => $ticket_doc->getID(),
                'itemtype'     => $ticket->getType(),
                'items_id'     => $ticket->getID(),
            ]
        );

        // Create a followup and attach documents to it
        $filename = $this->createUploadedImage($prefix = uniqid('', true));
        $followup = new \ITILFollowup();
        $followup_id = $followup->add([
            'itemtype'     => $ticket->getType(),
            'items_id'     => $ticket->getID(),
            'content'     => <<<HTML
<p>Test followup with image</p>
<p><img id="bbbbbbbb-bbbbbbbb-bbbbbbbbbbbbbb.00000000" src="data:image/png;base64,bbb=" /></p>
HTML,
            '_filename' => [
                $filename,
            ],
            '_tag_filename' => [
                'bbbbbbbb-bbbbbbbb-bbbbbbbbbbbbbb.00000000',
            ],
            '_prefix_filename' => [
                $prefix,
            ]
        ]);
        $this->integer($followup_id)->isGreaterThan(0);
        $followup_img = new \Document();
        $this->boolean($followup_img->getFromDBByCrit(['tag' => 'bbbbbbbb-bbbbbbbb-bbbbbbbbbbbbbb.00000000']))->isTrue();

        $followup_doc = $this->createTxtDocument();
        $this->createItem(
            \Document_Item::class,
            [
                'documents_id' => $followup_doc->getID(),
                'itemtype'     => $followup->getType(),
                'items_id'     => $followup->getID(),
            ]
        );

        // Create a task and attach documents to it
        $filename = $this->createUploadedImage($prefix = uniqid('', true));
        $task = new \TicketTask();
        $task_id = $task->add([
            'tickets_id'  => $ticket->getID(),
            'content'     => <<<HTML
<p>Test task with image</p>
<p><img id="cccccccc-cccccccc-cccccccccccccc.00000000" src="data:image/png;base64,ccc=" /></p>
HTML,
            '_filename' => [
                $filename,
            ],
            '_tag_filename' => [
                'cccccccc-cccccccc-cccccccccccccc.00000000',
            ],
            '_prefix_filename' => [
                $prefix,
            ]
        ]);
        $this->integer($task_id)->isGreaterThan(0);
        $task_img = new \Document();
        $this->boolean($task_img->getFromDBByCrit(['tag' => 'cccccccc-cccccccc-cccccccccccccc.00000000']))->isTrue();

        $task_doc = $this->createTxtDocument();
        $this->createItem(
            \Document_Item::class,
            [
                'documents_id' => $task_doc->getID(),
                'itemtype'     => $task->getType(),
                'items_id'     => $task->getID(),
            ]
        );

        foreach ([true, false] as $send_html) {
            $ticket_attachments   = [$ticket_doc];
            $followup_attachments = [$followup_doc];
            $task_attachments     = [$task_doc];
            if ($send_html === false) {
                $ticket_attachments[]   = $ticket_img;
                $followup_attachments[] = $followup_img;
                $task_attachments[]     = $task_img;
            }

            // No documents, inherited from global config
            yield [
                'global_config'        => \NotificationSetting::ATTACH_NO_DOCUMENT,
                'notif_config'         => \NotificationSetting::ATTACH_INHERIT,
                'notification'         => $update_ticket_notif,
                'send_html'            => $send_html,
                'item_to_update'       => $ticket,
                'expected_attachments' => [],
            ];
            yield [
                'global_config'        => \NotificationSetting::ATTACH_NO_DOCUMENT,
                'notif_config'         => \NotificationSetting::ATTACH_INHERIT,
                'notification'         => $update_followup_notif,
                'send_html'            => $send_html,
                'item_to_update'       => $followup,
                'expected_attachments' => [],
            ];
            yield [
                'global_config'        => \NotificationSetting::ATTACH_NO_DOCUMENT,
                'notif_config'         => \NotificationSetting::ATTACH_INHERIT,
                'notification'         => $update_task_notif,
                'send_html'            => $send_html,
                'item_to_update'       => $task,
                'expected_attachments' => [],
            ];

            // All documents, inherited from global config
            yield [
                'global_config'        => \NotificationSetting::ATTACH_ALL_DOCUMENTS,
                'notif_config'         => \NotificationSetting::ATTACH_INHERIT,
                'notification'         => $update_ticket_notif,
                'send_html'            => $send_html,
                'item_to_update'       => $ticket,
                'expected_attachments' => array_merge($ticket_attachments, $followup_attachments, $task_attachments),
            ];
            yield [
                'global_config'        => \NotificationSetting::ATTACH_ALL_DOCUMENTS,
                'notif_config'         => \NotificationSetting::ATTACH_INHERIT,
                'notification'         => $update_followup_notif,
                'send_html'            => $send_html,
                'item_to_update'       => $followup,
                'expected_attachments' => array_merge($ticket_attachments, $followup_attachments, $task_attachments),
            ];
            yield [
                'global_config'      => \NotificationSetting::ATTACH_ALL_DOCUMENTS,
                'notif_config'       => \NotificationSetting::ATTACH_INHERIT,
                'notification'       => $update_task_notif,
                'send_html'          => $send_html,
                'item_to_update'     => $task,
                'expected_attachments' => array_merge($ticket_attachments, $followup_attachments, $task_attachments),
            ];

            // Trigger documents only, inherited from global config
            yield [
                'global_config'        => \NotificationSetting::ATTACH_FROM_TRIGGER_ONLY,
                'notif_config'         => \NotificationSetting::ATTACH_INHERIT,
                'notification'         => $update_ticket_notif,
                'send_html'            => $send_html,
                'item_to_update'       => $ticket,
                'expected_attachments' => $ticket_attachments,
            ];
            yield [
                'global_config'        => \NotificationSetting::ATTACH_FROM_TRIGGER_ONLY,
                'notif_config'         => \NotificationSetting::ATTACH_INHERIT,
                'notification'         => $update_followup_notif,
                'send_html'            => $send_html,
                'item_to_update'       => $followup,
                'expected_attachments' => $followup_attachments,
            ];
            yield [
                'global_config'       => \NotificationSetting::ATTACH_FROM_TRIGGER_ONLY,
                'notif_config'        => \NotificationSetting::ATTACH_INHERIT,
                'notification'        => $update_task_notif,
                'send_html'           => $send_html,
                'item_to_update'      => $task,
                'expected_attachments' => $task_attachments,
            ];

            // No documents, defined by notification config
            yield [
                'global_config'        => \NotificationSetting::ATTACH_ALL_DOCUMENTS, // will be overriden
                'notif_config'         => \NotificationSetting::ATTACH_NO_DOCUMENT,
                'notification'         => $update_ticket_notif,
                'send_html'            => $send_html,
                'item_to_update'       => $ticket,
                'expected_attachments' => [],
            ];
            yield [
                'global_config'       => \NotificationSetting::ATTACH_ALL_DOCUMENTS, // will be overriden
                'notif_config'        => \NotificationSetting::ATTACH_NO_DOCUMENT,
                'notification'        => $update_followup_notif,
                'send_html'           => $send_html,
                'item_to_update'      => $followup,
                'expected_attachments' => [],
            ];
            yield [
                'global_config'        => \NotificationSetting::ATTACH_ALL_DOCUMENTS, // will be overriden
                'notif_config'         => \NotificationSetting::ATTACH_NO_DOCUMENT,
                'notification'         => $update_task_notif,
                'send_html'            => $send_html,
                'item_to_update'       => $task,
                'expected_attachments' => [],
            ];

            // All documents, defined by notification configig
            yield [
                'global_config'        => \NotificationSetting::ATTACH_NO_DOCUMENT, // will be overriden
                'notif_config'         => \NotificationSetting::ATTACH_ALL_DOCUMENTS,
                'notification'         => $update_ticket_notif,
                'send_html'            => $send_html,
                'item_to_update'       => $ticket,
                'expected_attachments' => array_merge($ticket_attachments, $followup_attachments, $task_attachments),
            ];
            yield [
                'global_config'        => \NotificationSetting::ATTACH_NO_DOCUMENT, // will be overriden
                'notif_config'         => \NotificationSetting::ATTACH_ALL_DOCUMENTS,
                'notification'         => $update_followup_notif,
                'send_html'            => $send_html,
                'item_to_update'       => $followup,
                'expected_attachments' => array_merge($ticket_attachments, $followup_attachments, $task_attachments),
            ];
            yield [
                'global_config'        => \NotificationSetting::ATTACH_NO_DOCUMENT, // will be overriden
                'notif_config'         => \NotificationSetting::ATTACH_ALL_DOCUMENTS,
                'notification'         => $update_task_notif,
                'send_html'            => $send_html,
                'item_to_update'       => $task,
                'expected_attachments' => array_merge($ticket_attachments, $followup_attachments, $task_attachments),
            ];
        }
    }

    /**
     * @dataProvider attachedDocumentsProvider
     */
    public function testAttachedDocuments(
        int $global_config,
        int $notif_config,
        \Notification $notification,
        bool $send_html,
        \CommonDBTM $item_to_update,
        array $expected_attachments,
    ): void {
        global $CFG_GLPI, $DB;

        $this->login();

        // Mock mailer transport
        $transport = new class () extends \Symfony\Component\Mailer\Transport\AbstractTransport {
            public $sent_email;

            protected function doSend(\Symfony\Component\Mailer\SentMessage $message): void
            {
                // Extract message from envelope
                $envelope_reflection = new \ReflectionClass(\Symfony\Component\Mailer\DelayedEnvelope::class);
                /* @var \Symfony\Component\Mime\Email $email */
                $this->sent_email = $envelope_reflection->getProperty('message')->getValue($message->getEnvelope());
            }

            public function __toString(): string
            {
                return 'test://';
            }
        };

        // Enable notifications
        $CFG_GLPI['use_notifications'] = $CFG_GLPI['notifications_mailing'] = true;

        // Ensure only tested notification is active
        $deactivated = $DB->update(
            \Notification::getTable(),
            ['is_active' => false],
            ['id' => ['<>', $notification->getID()]]
        );
        $this->boolean($deactivated)->isTrue();
        $this->boolean($notification->update(['id' => $notification->getID(), 'is_active' => 1]))->isTrue();

        // Update global/notification configuration
        $CFG_GLPI['attach_ticket_documents_to_mail'] = $global_config;
        $this->boolean($notification->update(['id' => $notification->getID(), 'attach_documents' => $notif_config]))->isTrue();

        // Adapt notification template to send expected content format (HTML or plain text)
        $notification_notificationtemplate_it = $DB->request([
            'FROM'  => 'glpi_notifications_notificationtemplates',
            'WHERE' => ['notifications_id' => $notification->getID()],
        ]);
        foreach ($notification_notificationtemplate_it as $notification_notificationtemplate_data) {
            $notificationtemplate_it = $DB->request([
                'FROM'  => 'glpi_notificationtemplates',
                'WHERE' => ['id' => $notification_notificationtemplate_data['notificationtemplates_id']],
            ]);
            foreach ($notificationtemplate_it as $notificationtemplate_data) {
                $template_updated = $DB->update(
                    'glpi_notificationtemplatetranslations',
                    ['content_html' => $send_html ? '<p>HTML</p>' : null],
                    ['notificationtemplates_id' => $notificationtemplate_data['id']]
                );
                $this->boolean($template_updated)->isTrue();
            }
        }

        // Ensure that there is no notification queued
        $this->integer(countElementsInTable(QueuedNotification::getTable(), ['is_deleted' => 0]))->isEqualTo(0);

        // Update item
        $updated = $item_to_update->update([
            'id' => $item_to_update->getID(),
            'content' => $item_to_update->fields['content'] . '<p>updated</p>',
        ]);
        $this->boolean($updated)->isTrue();

        // Check documents attached to notification
        $queued_notifications = getAllDataFromTable(QueuedNotification::getTable(), ['is_deleted' => 0]);
        $this->array($queued_notifications)->hasSize(1);

        \NotificationEventMailing::setMailer(new \GLPIMailer($transport));
        \NotificationEventMailing::send($queued_notifications);
        \NotificationEventMailing::setMailer(null);

        $attachments = $transport->sent_email->getAttachments();
        $this->array($attachments)->hasSize(count($expected_attachments));

        $attachement_filenames = [];
        foreach ($attachments as $attachment) {
            $this->object($attachment)->isInstanceOf(\Symfony\Component\Mime\Part\DataPart::class);
            $attachement_filenames[] = $attachment->getFilename();
        }
        sort($attachement_filenames);

        $expected_filenames    = [];
        foreach ($expected_attachments as $document) {
            $expected_filenames[] = $document->fields['filename'];
        }
        sort($expected_filenames);

        $this->array($attachement_filenames)->isEqualTo($expected_filenames);
    }

    private function createTxtDocument(): \Document
    {
        $entity   = getItemByTypeName('Entity', '_test_root_entity', true);
        $filename = uniqid('glpitest_', true) . '.txt';
        $contents = random_bytes(1024);

        $written_bytes = file_put_contents(GLPI_TMP_DIR . '/' . $filename, $contents);
        $this->integer($written_bytes)->isEqualTo(strlen($contents));

        return $this->createItem(
            \Document::class,
            [
                'filename'    => $filename,
                'entities_id' => $entity,
                '_filename'   => [
                    $filename,
                ],
            ]
        );
    }

    /**
     * Simulates upload of a random PNG image and return its filename.
     */
    private function createUploadedImage(string $prefix): string
    {
        $filename = $prefix . uniqid('glpitest_', true) . '.png';

        $image = imagecreate(100, 100);
        $this->object($image)->isInstanceOf(\GdImage::class);
        $this->integer(imagecolorallocate($image, rand(0, 255), rand(0, 255), rand(0, 255)));
        $this->boolean(imagepng($image, GLPI_TMP_DIR . '/' . $filename))->isTrue();

        return $filename;
=======
     * Data provider for the testEntityRestriction case
     *
     * @return iterable
     */
    protected function testEntityRestrictionProvider(): iterable
    {
        global $DB, $CFG_GLPI;

        $this->login();

        // Test users
        list($user_root, $user_sub) = $this->createItems(User::class, [
            [
                'name'         => "User_root_entity",
                '_useremails'  => [-1 => "user_root@teclib.com"],
                '_entities_id' => $this->getTestRootEntity(true),
                '_profiles_id' => 4,                                // Super admin
            ],
            [
                'name'         => "User_sub_entity",
                '_useremails'  => [-1 => "user_sub@teclib.com"],
                '_entities_id' => getItemByTypeName('Entity', '_test_child_1', true),
                '_profiles_id' => 4, // Super admin
            ],
        ]);

        // Put all our tests user into a single group so its easy to add them as
        // recipient of the test notification
        $group = $this->createItem(Group::class, [
            'name'        => "testEntityRestriction_group",
            'entities_id' => $this->getTestRootEntity(true),
            'is_recursive' => true,
        ]);
        $this->createItems(Group_User::class, [
            [
                'users_id'  => $user_root->getID(),
                'groups_id' => $group->getID(),
            ],
            [
                'users_id'  => $user_sub->getID(),
                'groups_id' => $group->getID(),
            ]
        ]);

        // Set up notifications
        $DB->update(\Notification::getTable(), ['is_active' => 0], [1]);
        $active_notification = countElementsInTable(\Notification::getTable(), ['is_active' => 1]);
        $this->integer($active_notification)->isEqualTo(0);

        // Enable notification
        $CFG_GLPI['notifications_mailing'] = true;
        $CFG_GLPI['use_notifications'] = true;

        // Find the "Contract end" notification and enable it
        $notification = getItemByTypeName(\Notification::class, "Contract End");
        $this->updateItem(\Notification::class, $notification->getID(), ['is_active' => 1]);

        // Clear any exisiting target then set our group target
        $DB->delete(NotificationTarget::getTable(), ['notifications_id' => $notification->getID()]);
        $this->createItem(NotificationTarget::class, [
            'notifications_id' => $notification->getID(),
            'items_id'         => $group->getID(),
            'type'             => \Notification::GROUP_TYPE,
        ]);

        // First test case: contract in the root entity with no recursion
        // It should only be visible for the first user
        $contract_root = $this->createItem('Contract', [
            'name'         => 'Contact',
            'entities_id'  => $this->getTestRootEntity(true),
            'is_recursive' => false,
        ]);
        yield [$contract_root, ["user_root@teclib.com"]];

        // Second test case: contract in the root entity with recursion
        // It should be visible for our two users
        $contract_root_and_children = $this->createItem('Contract', [
            'name'         => 'Contact',
            'entities_id'  => $this->getTestRootEntity(true),
            'is_recursive' => true,
        ]);
        yield [$contract_root_and_children, ["user_root@teclib.com", "user_sub@teclib.com"]];
    }

    /**
     * Test that entity restriction are applied correctly for notifications (a
     * user should only receive notification on items he is allowed to see)
     *
     * @dataProvider testEntityRestrictionProvider
     *
     * @param Contract $contract       Test subject on which the notification will be fired
     * @param string[] $expected_queue Array of expected emails
     *
     * @return void
     */
    public function testEntityRestriction(Contract $contract, array $expected_queue): void
    {
        global $DB;

        // Clear notification queue
        $DB->delete(QueuedNotification::getTable(), [1]);
        $queue_size = countElementsInTable(QueuedNotification::getTable());
        $this->integer($queue_size)->isEqualTo(0);

        // Raise fake notification
        NotificationEvent::raiseEvent('end', $contract, [
            'entities_id' => $this->getTestRootEntity(true),
            'items'       => [
                [
                    'id'                => $contract->getID(),
                    'name'              => $contract->fields['name'],
                    'num'               => $contract->fields['num'],
                    'comment'           => $contract->fields['comment'],
                    'accounting_number' => $contract->fields['accounting_number'],
                    'contracttypes_id'  => $contract->fields['contracttypes_id'],
                    'states_id'         => $contract->fields['states_id'],
                    'begin_date'        => $contract->fields['begin_date'],
                    'duration'          => $contract->fields['duration'],
                ]
            ],
        ]);

        // Validate notification queue size
        $queue = (new QueuedNotification())->find();
        $emails = array_column($queue, 'recipient');
        sort($emails);
        sort($expected_queue);
        $this->array($emails)->isEqualTo($expected_queue);
>>>>>>> 9b08710f
    }
}<|MERGE_RESOLUTION|>--- conflicted
+++ resolved
@@ -35,19 +35,14 @@
 
 namespace tests\units;
 
-use Config;
 use Contract;
 use DbTestCase;
-<<<<<<< HEAD
-use QueuedNotification;
-=======
 use Group;
 use Group_User;
 use NotificationEvent;
 use NotificationTarget;
 use QueuedNotification;
 use User;
->>>>>>> 9b08710f
 
 /* Test for inc/notification.class.php */
 
@@ -109,7 +104,6 @@
     }
 
     /**
-<<<<<<< HEAD
      * Functionnal test on filtering a notification's target
      *
      * @return void
@@ -569,7 +563,9 @@
         $this->boolean(imagepng($image, GLPI_TMP_DIR . '/' . $filename))->isTrue();
 
         return $filename;
-=======
+    }
+
+    /**
      * Data provider for the testEntityRestriction case
      *
      * @return iterable
@@ -698,6 +694,5 @@
         sort($emails);
         sort($expected_queue);
         $this->array($emails)->isEqualTo($expected_queue);
->>>>>>> 9b08710f
     }
 }