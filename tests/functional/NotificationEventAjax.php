--- conflicted
+++ resolved
@@ -182,11 +182,7 @@
             'body_html' => null,
             'body_text' => <<<TEXT
  
-<<<<<<< HEAD
-  URL : {$GLPI_URI}/index.php?redirect=ticket_{$ticket->getID()}&noAUTO=1 
-=======
   URL : {$GLPI_URI}/index.php?redirect=ticket_{$ticket->getID()} 
->>>>>>> 140ee72d
 
  Ticket: Description
 
