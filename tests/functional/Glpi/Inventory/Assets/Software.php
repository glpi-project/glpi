--- conflicted
+++ resolved
@@ -1520,7 +1520,6 @@
         $this->integer($item_versions_id)->isIdenticalTo($item_version->fields['id']);
     }
 
-<<<<<<< HEAD
     public function testDateInstallUpdate()
     {
         $computer = new \Computer();
@@ -1580,49 +1579,10 @@
             "date_install" => "2014-03-04"
         ]))->isTrue();
         $item_versions_id = $item_version->fields['id'];
-=======
-    public function testSubCategoryDictionnary()
-    {
-        $this->login();
-
-        $rule         = new \RuleSoftwareCategory();
-        $rulecriteria = new \RuleCriteria();
-        $ruleaction   = new \RuleAction();
-
-        $category   = new \SoftwareCategory();
-        $parent_categories_id = $category->add(['name' => 'Parent']);
-        $categories_id = $category->add(['name' => 'Child', 'categories_id' => $parent_categories_id]);
-
-        $rules_id = $rule->add([
-            'is_active'    => 1,
-            'name'         => 'Sub category',
-            'match'        => 'AND',
-            'sub_type'     => \RuleSoftwareCategory::class,
-            'is_recursive' => 0,
-            'ranking'      => 1,
-        ]);
-        $this->integer((int) $rules_id)->isGreaterThan(0);
-
-        $this->integer((int) $rulecriteria->add([
-            'rules_id'  => $rules_id,
-            'criteria'  => 'name',
-            'condition' => \Rule::PATTERN_IS,
-            'pattern'   => 'firefox'
-        ]))->isGreaterThan(0);
-
-        $this->integer((int) $ruleaction->add([
-            'rules_id'    => $rules_id,
-            'action_type' => 'assign',
-            'field'       => 'softwarecategories_id',
-            'value'       => $categories_id,
-        ]))->isGreaterThan(0);
-
->>>>>>> c6ee99a5
 
         $xml_source = "<?xml version=\"1.0\" encoding=\"UTF-8\" ?>
 <REQUEST>
   <CONTENT>
-<<<<<<< HEAD
       <SOFTWARES>
       <NAME>A great software</NAME>
       <VERSION>2.0.0</VERSION>
@@ -1666,7 +1626,48 @@
 
         //check computer-softwareverison relation is the same (ID)
         $this->integer($item_versions_id)->isIdenticalTo($item_version->fields['id']);
-=======
+    }
+
+    public function testSubCategoryDictionnary()
+    {
+        $this->login();
+
+        $rule         = new \RuleSoftwareCategory();
+        $rulecriteria = new \RuleCriteria();
+        $ruleaction   = new \RuleAction();
+
+        $category   = new \SoftwareCategory();
+        $parent_categories_id = $category->add(['name' => 'Parent']);
+        $categories_id = $category->add(['name' => 'Child', 'categories_id' => $parent_categories_id]);
+
+        $rules_id = $rule->add([
+            'is_active'    => 1,
+            'name'         => 'Sub category',
+            'match'        => 'AND',
+            'sub_type'     => \RuleSoftwareCategory::class,
+            'is_recursive' => 0,
+            'ranking'      => 1,
+        ]);
+        $this->integer((int) $rules_id)->isGreaterThan(0);
+
+        $this->integer((int) $rulecriteria->add([
+            'rules_id'  => $rules_id,
+            'criteria'  => 'name',
+            'condition' => \Rule::PATTERN_IS,
+            'pattern'   => 'firefox'
+        ]))->isGreaterThan(0);
+
+        $this->integer((int) $ruleaction->add([
+            'rules_id'    => $rules_id,
+            'action_type' => 'assign',
+            'field'       => 'softwarecategories_id',
+            'value'       => $categories_id,
+        ]))->isGreaterThan(0);
+
+
+        $xml_source = "<?xml version=\"1.0\" encoding=\"UTF-8\" ?>
+<REQUEST>
+  <CONTENT>
     <SOFTWARES>
       <ARCH>x86_64</ARCH>
       <COMMENTS>Mozilla Firefox Web browser</COMMENTS>
@@ -1706,6 +1707,5 @@
         $first_soft = array_pop($softs);
 
         $this->integer($first_soft['softwarecategories_id'])->isIdenticalTo($categories_id);
->>>>>>> c6ee99a5
     }
 }