--- conflicted
+++ resolved
@@ -39,11 +39,8 @@
 use ContractType;
 use ITILFollowup;
 use ITILFollowupTemplate;
-<<<<<<< HEAD
-=======
 use Location;
 use Rule;
->>>>>>> 329b50bd
 use RuleAction;
 use Ticket_Contract;
 
@@ -1172,118 +1169,4 @@
         $ticket->getFromDB($ticket->getID());
         $this->integer($ticket->fields['locations_id'])->isEqualTo($expected_location_after_creation);
     }
-<<<<<<< HEAD
-=======
-
-    /**
-     * Ensure a rule using the "global_validation" criteria work as expected on
-     * ticket updates
-     *
-     * @return void
-     */
-    public function testGlobalValidationCriteria(): void
-    {
-        $this->login(TU_USER, TU_PASS);
-
-        $entity = getItemByTypeName(Entity::class, '_test_root_entity', true);
-        $urgency_if_rule_triggered = 5;
-
-        // Test category that will be used as a secondary rule criteria
-        $category1 = $this->createItem(ITILCategory::class, [
-            'name'         => 'Test category 1',
-            'entities_id'  => $entity,
-            'is_recursive' => true,
-        ]);
-        $category2 = $this->createItem(ITILCategory::class, [
-            'name'         => 'Test category 2',
-            'entities_id'  => $entity,
-            'is_recursive' => true,
-        ]);
-
-        $builder = new RuleBuilder('Test global_validation criteria rule');
-        $builder
-            ->addCriteria('global_validation', Rule::PATTERN_IS, CommonITILValidation::WAITING)
-            ->addCriteria('itilcategories_id', Rule::PATTERN_IS, $category1->getID())
-            ->addAction('assign', 'urgency', $urgency_if_rule_triggered);
-        $this->createRule($builder);
-
-        // Create ticket with validation request
-        $ticket = $this->createItem(Ticket::class, [
-            'name'              => 'Test ticket',
-            'entities_id'       => $entity,
-            'content'           => 'Test ticket content',
-            'validatortype'     => 'user',
-            'users_id_validate' => [getItemByTypeName(User::class, 'glpi', true)],
-            '_add_validation'   => false,
-        ], ['validatortype', 'users_id_validate']);
-        $this->integer($ticket->fields['urgency'])->isNotEqualTo($urgency_if_rule_triggered);
-        $this->integer($ticket->fields['global_validation'])->isEqualTo(CommonITILValidation::WAITING);
-
-        // Change category without triggering the rule
-        $this->updateItem(Ticket::class, $ticket->getID(), [
-            'itilcategories_id' => $category2->getID()
-        ]);
-        $ticket->getFromDB($ticket->getID());
-        $this->integer($ticket->fields['urgency'])->isNotEqualTo($urgency_if_rule_triggered);
-
-        // Change category and trigger the rule
-        $this->updateItem(Ticket::class, $ticket->getID(), [
-            'itilcategories_id' => $category1->getID()
-        ]);
-        $ticket->getFromDB($ticket->getID());
-        $this->integer($ticket->fields['urgency'])->isEqualTo($urgency_if_rule_triggered);
-    }
-
-    /**
-     * Test that the "Code representing the ticket category" criterion works correctly
-     * even when the category has been modified just before.
-     *
-     * @return void
-     */
-    public function testCategoryCodeCriterionAfterCategoryModification(): void
-    {
-        // Get the root entity
-        $entity = getItemByTypeName(Entity::class, '_test_root_entity', true);
-
-        // Create a category
-        $category = $this->createItem(ITILCategory::class, [
-            'name' => 'Test category',
-            'code' => 'test_category',
-            'entities_id' => $entity,
-        ]);
-
-        // Create a location
-        $location = $this->createItem(Location::class, [
-            'name' => 'Test location',
-            'entities_id' => $entity,
-        ]);
-
-        // Create two rules
-        $builder = new RuleBuilder('Test category code criterion rule');
-        $builder
-            ->addCriteria('urgency', Rule::PATTERN_IS, 5)
-            ->addAction('assign', 'itilcategories_id', $category->getID());
-        $this->createRule($builder);
-
-        $builder
-            ->addCriteria('itilcategories_id_code', Rule::PATTERN_IS, $category->fields['code'])
-            ->addAction('assign', 'locations_id', $location->getID());
-        $this->createRule($builder);
-
-        // Create a ticket with "Very high" urgency
-        $ticket = $this->createItem(\Ticket::class, [
-            'name' => 'Test ticket',
-            'content' => 'Test ticket content',
-            'urgency' => 5, // Assuming 5 is "Very high"
-            'entities_id' => $entity,
-        ]);
-
-        // Check if the category "Test category" is assigned
-        $ticket->getFromDB($ticket->getID());
-        $this->integer($ticket->fields['itilcategories_id'])->isEqualTo($category->getID());
-
-        // Check if the location "Test location" is assigned
-        $this->integer($ticket->fields['locations_id'])->isEqualTo($location->getID());
-    }
->>>>>>> 329b50bd
 }