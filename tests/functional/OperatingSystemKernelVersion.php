--- conflicted
+++ resolved
@@ -74,12 +74,7 @@
     protected function getTabs()
     {
         return [
-<<<<<<< HEAD
             'OperatingSystemKernelVersion$main' => "<span><i class='ti ti-edit me-2'></i>Kernel version</span>",
-            'Log$1'                             => "<span><i class='ti ti-history me-2'></i>Historical</span>"
-=======
-            'OperatingSystemKernelVersion$main' => 'Kernel version',
->>>>>>> de93a65c
         ];
     }
 
