--- conflicted
+++ resolved
@@ -254,11 +254,8 @@
                     13 => 'Associated elements',
                     -2 => 'Approval request',
                     142 => 'Documents',
-<<<<<<< HEAD
                     18 => 'Time to resolve',
-=======
                     83 => 'Location',
->>>>>>> b8f27041
                     60 => 'Analysis impact',
                     61 => 'Control list',
                     62 => 'Deployment plan',
