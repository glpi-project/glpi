--- conflicted
+++ resolved
@@ -1721,20 +1721,7 @@
                 ->withMessage("Unable to bind with login `cn=Manager,dc=glpi,dc=org`\nerror: Can't contact LDAP server (-1)")
             ->exists();
 
-<<<<<<< HEAD
         // Check that user still exists
-=======
-        //reset directory configuration
-        $this->boolean(
-            $ldap->update([
-                'id'     => $ldap->getID(),
-                'host'   => $host,
-                'port'   => $port
-            ])
-        )->isTrue();
-
-       //check that user still exists
->>>>>>> 77961489
         $uid = $import['id'];
         $this->boolean($user->getFromDB($uid))->isTrue();
         $this->boolean((bool)$user->fields['is_deleted'])->isFalse();
