<?php

/**
 * ---------------------------------------------------------------------
 *
 * GLPI - Gestionnaire Libre de Parc Informatique
 *
 * http://glpi-project.org
 *
 * @copyright 2015-2023 Teclib' and contributors.
 * @copyright 2003-2014 by the INDEPNET Development Team.
 * @licence   https://www.gnu.org/licenses/gpl-3.0.html
 *
 * ---------------------------------------------------------------------
 *
 * LICENSE
 *
 * This file is part of GLPI.
 *
 * This program is free software: you can redistribute it and/or modify
 * it under the terms of the GNU General Public License as published by
 * the Free Software Foundation, either version 3 of the License, or
 * (at your option) any later version.
 *
 * This program is distributed in the hope that it will be useful,
 * but WITHOUT ANY WARRANTY; without even the implied warranty of
 * MERCHANTABILITY or FITNESS FOR A PARTICULAR PURPOSE.  See the
 * GNU General Public License for more details.
 *
 * You should have received a copy of the GNU General Public License
 * along with this program.  If not, see <https://www.gnu.org/licenses/>.
 *
 * ---------------------------------------------------------------------
 */

namespace tests\units;

use DbTestCase;
use GLPIKey;
use Group;
use Group_User;
use Profile_User;
use UserTitle;

/* Test for inc/authldap.class.php */

class AuthLDAP extends DbTestCase
{
    /**
     * @var \AuthLDAP
     */
    private $ldap;

    public function beforeTestMethod($method)
    {
        parent::beforeTestMethod($method);
        $this->ldap = getItemByTypeName('AuthLDAP', '_local_ldap');

       //make sure bootstrapped ldap is active and is default
        $this->boolean(
            $this->ldap->update([
                'id'                => $this->ldap->getID(),
                'is_active'         => 1,
                'is_default'        => 1,
                'responsible_field' => "manager",
            ])
        )->isTrue();
    }

    public function afterTestMethod($method)
    {
        unset($_SESSION['ldap_import']);

       //make sure bootstrapped ldap is not active and is default
        $this->boolean(
            $this->ldap->update([
                'id'           => $this->ldap->getID(),
                'is_active'    => 1,
                'is_default'   => 1
            ])
        )->isTrue();

        parent::afterTestMethod($method);
    }

    private function addLdapServers()
    {
        $ldap = new \AuthLDAP();
        $this->integer(
            (int)$ldap->add([
                'name'        => 'LDAP1',
                'is_active'   => 1,
                'is_default'  => 0,
                'basedn'      => 'ou=people,dc=mycompany',
                'login_field' => 'uid',
                'phone_field' => 'phonenumber'
            ])
        )->isGreaterThan(0);
        $this->integer(
            (int)$ldap->add([
                'name'         => 'LDAP2',
                'is_active'    => 0,
                'is_default'   => 0,
                'basedn'       => 'ou=people,dc=mycompany',
                'login_field'  => 'uid',
                'phone_field'  => 'phonenumber',
                'email1_field' => 'email'
            ])
        )->isGreaterThan(0);
        $this->integer(
            (int)$ldap->add([
                'name'        => 'LDAP3',
                'is_active'   => 1,
                'is_default'  => 1,
                'basedn'      => 'ou=people,dc=mycompany',
                'login_field' => 'email',
                'phone_field' => 'phonenumber',
                'email1_field' => 'email'
            ])
        )->isGreaterThan(0);
    }

    public function testGetTypeName()
    {
        $this->string(\AuthLDAP::getTypeName(1))->isIdenticalTo('LDAP directory');
        $this->string(\AuthLDAP::getTypeName(0))->isIdenticalTo('LDAP directories');
        $this->string(\AuthLDAP::getTypeName(\Session::getPluralNumber()))->isIdenticalTo('LDAP directories');
    }

    public function testPost_getEmpty()
    {
        $ldap = new \AuthLDAP();
        $ldap->post_getEmpty();
        $this->array($ldap->fields)->hasSize(30);
    }

    public function testUnsetUndisclosedFields()
    {
        $fields = ['login_field' => 'test', 'rootdn_passwd' => 'mypassword'];
        \AuthLDAP::unsetUndisclosedFields($fields);
        $this->array($fields)
         ->notHasKey('rootdn_passwd');
    }

    public function testPreconfig()
    {
        $ldap = new \AuthLDAP();
        //Use Active directory preconfiguration :
        //login_field and sync_field must be filled
        $ldap->preconfig('AD');
        $this->array($ldap->fields)
         ->string['login_field']->isIdenticalTo('samaccountname')
         ->string['sync_field']->isIdenticalTo('objectguid');

        //Use OpenLDAP preconfiguration :
        //login_field and sync_field must be filled
        $ldap->preconfig('OpenLDAP');
        $this->array($ldap->fields)
         ->string['login_field']->isIdenticalTo('uid')
         ->string['sync_field']->isIdenticalTo('entryuuid');

        //No preconfiguration model
        $ldap->preconfig('');
        //Login_field is set to uid (default)
        $this->string($ldap->fields['login_field'])->isIdenticalTo('uid');
        $this->variable($ldap->fields['sync_field'])->isNull();
    }

    public function testPrepareInputForUpdate()
    {
        $ldap   = new \mock\AuthLDAP();
        $this->calling($ldap)->isSyncFieldUsed = true;

       //------------ Password tests --------------------//
        $input  = ['name' => 'ldap', 'rootdn_passwd' => ''];
        $result = $ldap->prepareInputForUpdate($input);
       //empty rootdn_passwd set : should not appear in the response array
        $this->array($result)->notHasKey('rootdn_passwd');

       //no rootdn_passwd set : should not appear in the response array
        $input  = ['name' => 'ldap'];
        $result = $ldap->prepareInputForUpdate($input);
        $this->array($result)->notHasKey('rootdn_passwd');

       //Field name finishing with _field : set the value in lower case
        $input['_login_field'] = 'TEST';
        $result         = $ldap->prepareInputForUpdate($input);
        $this->string($result['_login_field'])->isIdenticalTo('test');

        $input['sync_field'] = 'sync_field';
        $result = $ldap->prepareInputForUpdate($input);
        $this->string($result['sync_field'])->isIdenticalTo('sync_field');

       //test sync_field update
        $ldap->fields['sync_field'] = 'sync_field';
        $result = $ldap->prepareInputForUpdate($input);
        $this->array($result)->notHasKey('sync_field');

        $this->calling($ldap)->isSyncFieldUsed = false;
        $result = $ldap->prepareInputForUpdate($input);
        $this->array($result)->hasKey('sync_field');
        $this->calling($ldap)->isSyncFieldUsed = true;

        $input['sync_field'] = 'another_field';
        $result = $ldap->prepareInputForUpdate($input);
        $this->boolean($result)->isFalse();
        $this->hasSessionMessages(ERROR, ['Synchronization field cannot be changed once in use.']);
    }

    public function testgetGroupSearchTypeName()
    {
       //Get all group search type values
        $search_type = \AuthLDAP::getGroupSearchTypeName();
        $this->array($search_type)->hasSize(3);

       //Give a wrong number value
        $search_type = \AuthLDAP::getGroupSearchTypeName(4);
        $this->string($search_type)->isIdenticalTo(NOT_AVAILABLE);

       //Give a wrong string value
        $search_type = \AuthLDAP::getGroupSearchTypeName('toto');
        $this->string($search_type)->isIdenticalTo(NOT_AVAILABLE);

       //Give a existing values
        $search_type = \AuthLDAP::getGroupSearchTypeName(0);
        $this->string($search_type)->isIdenticalTo('In users');

        $search_type = \AuthLDAP::getGroupSearchTypeName(1);
        $this->string($search_type)->isIdenticalTo('In groups');

        $search_type = \AuthLDAP::getGroupSearchTypeName(2);
        $this->string($search_type)->isIdenticalTo('In users and groups');
    }

    public function testGetSpecificValueToDisplay()
    {
        $ldap = new \AuthLDAP();

       //Value as an array
        $values = ['group_search_type' => 0];
        $result = $ldap->getSpecificValueToDisplay('group_search_type', $values);
        $this->string($result)->isIdenticalTo('In users');

       //Value as a single value
        $values = 1;
        $result = $ldap->getSpecificValueToDisplay('group_search_type', $values);
        $this->string($result)->isIdenticalTo('In groups');

       //Value as a single value
        $values = ['name' => 'ldap'];
        $result = $ldap->getSpecificValueToDisplay('name', $values);
        $this->string($result)->isEmpty();
    }

    public function testDefineTabs()
    {
        $ldap     = new \AuthLDAP();
        $tabs     = $ldap->defineTabs();
        $expected = [
            'AuthLDAP$main' => "<span><i class='far fa-address-book me-2'></i>LDAP directory</span>",
            'Log$1'         => "<span><i class='ti ti-history me-2'></i>Historical</span>"
        ];
        $this->array($tabs)->isIdenticalTo($expected);
    }

    public function testGetSearchOptionsNew()
    {
        $ldap     = new \AuthLDAP();
        $options  = $ldap->rawSearchOptions();
        $this->array($options)->hasSize(36);
    }

    public function testGetSyncFields()
    {
        $ldap     = new \AuthLDAP();
        $values   = ['login_field' => 'value'];
        $result   = $ldap->getSyncFields($values);
        $this->array($result)->isIdenticalTo(['name' => 'value']);

        $result   = $ldap->getSyncFields([]);
        $this->array($result)->isEmpty();
    }

    public function testLdapStamp2UnixStamp()
    {
       //Good timestamp
        $result = \AuthLDAP::ldapStamp2UnixStamp('20161114100339Z');
        $this->integer($result)->isIdenticalTo(1479117819);

       //Bad timestamp format
        $result = \AuthLDAP::ldapStamp2UnixStamp(20161114100339);
        $this->string($result)->isEmpty();

       //Bad timestamp format
        $result = \AuthLDAP::ldapStamp2UnixStamp("201611141003");
        $this->string($result)->isEmpty();
    }

    public function testDate2ldapTimeStamp()
    {
        $result = \AuthLDAP::date2ldapTimeStamp("2017-01-01 22:35:00");
        $this->string($result)->isIdenticalTo("20170101223500.0Z");

       //Bad date => 01/01/1970
        $result = \AuthLDAP::date2ldapTimeStamp("2017-25-25 22:35:00");
        $this->string($result)->isIdenticalTo("19700101000000.0Z");
    }

    public function testDnExistsInLdap()
    {
        $ldap_infos = [ ['uid'      => 'jdoe',
            'cn'       => 'John Doe',
            'user_dn'  => 'uid=jdoe, ou=people, dc=mycompany'
        ],
            ['uid'      => 'asmith',
                'cn'       => 'Agent Smith',
                'user_dn'  => 'uid=asmith, ou=people, dc=mycompany'
            ]
        ];

       //Ask for a non existing user_dn : result is false
        $this->boolean(
            \AuthLDAP::dnExistsInLdap(
                $ldap_infos,
                'uid=jdupont, ou=people, dc=mycompany'
            )
        )->isFalse();

       //Ask for an dn that exists : result is the user's infos as an array
        $result = \AuthLDAP::dnExistsInLdap(
            $ldap_infos,
            'uid=jdoe, ou=people, dc=mycompany'
        );
        $this->array($result)->hasSize(3);
    }

    public function testGetLdapServers()
    {
        $this->addLdapServers();

       //The list of ldap server show the default server in first position
        $result = \AuthLDAP::getLdapServers();
        $this->array($result)
         ->hasSize(4);
        $this->array(current($result))
         ->string['name']->isIdenticalTo('LDAP3');
    }

    public function testUseAuthLdap()
    {
        global $DB;
        $this->addLdapServers();

        $this->boolean(\AuthLDAP::useAuthLdap())->isTrue();
        $DB->update('glpi_authldaps', ['is_active' => 0], [true]);
        $this->boolean(\AuthLDAP::useAuthLdap())->isFalse();
    }

    public function testGetNumberOfServers()
    {
        global $DB;
        $this->addLdapServers();

        $this->integer((int)\AuthLDAP::getNumberOfServers())->isIdenticalTo(3);
        $DB->update('glpi_authldaps', ['is_active' => 0], [true]);
        $this->integer((int)\AuthLDAP::getNumberOfServers())->isIdenticalTo(0);
    }

    public function testBuildLdapFilter()
    {
        $this->addLdapServers();

        $ldap = getItemByTypeName('AuthLDAP', 'LDAP3');
        $result = \AuthLDAP::buildLdapFilter($ldap);
        $this->string($result)->isIdenticalTo("(& (email=*) )");

        $_SESSION['ldap_import']['interface'] = \AuthLDAP::SIMPLE_INTERFACE;
        $_SESSION['ldap_import']['criterias'] = ['name'        => 'foo',
            'phone_field' => '+33454968584'
        ];
        $result = \AuthLDAP::buildLdapFilter($ldap);
        $this->string($result)->isIdenticalTo('(& (LDAP3=*foo*)(phonenumber=*+33454968584*) )');

        $_SESSION['ldap_import']['criterias']['name'] = '^foo';
        $result = \AuthLDAP::buildLdapFilter($ldap);
        $this->string($result)->isIdenticalTo('(& (LDAP3=foo*)(phonenumber=*+33454968584*) )');

        $_SESSION['ldap_import']['criterias']['name'] = 'foo$';
        $result = \AuthLDAP::buildLdapFilter($ldap);
        $this->string($result)->isIdenticalTo('(& (LDAP3=*foo)(phonenumber=*+33454968584*) )');

        $_SESSION['ldap_import']['criterias']['name'] = '^foo$';
        $result = \AuthLDAP::buildLdapFilter($ldap);
        $this->string($result)->isIdenticalTo('(& (LDAP3=foo)(phonenumber=*+33454968584*) )');

        $_SESSION['ldap_import']['criterias'] = ['name' => '^foo$'];
        $ldap->fields['condition'] = '(objectclass=inetOrgPerson)';
        $result = \AuthLDAP::buildLdapFilter($ldap);
        $ldap->fields['condition'] = '';
        $this->string($result)->isIdenticalTo('(& (LDAP3=foo) (objectclass=inetOrgPerson))');

        $_SESSION['ldap_import']['begin_date']        = '2017-04-20 00:00:00';
        $_SESSION['ldap_import']['end_date']          = '2017-04-22 00:00:00';
        $_SESSION['ldap_import']['criterias']['name'] = '^foo$';
        $result = \AuthLDAP::buildLdapFilter($ldap);
        $this->string($result)
         ->isIdenticalTo('(& (LDAP3=foo)(modifyTimestamp>=20170420000000.0Z)(modifyTimestamp<=20170422000000.0Z) )');
    }

    public function testAddTimestampRestrictions()
    {
        $result = \AuthLDAP::addTimestampRestrictions(
            '',
            '2017-04-22 00:00:00'
        );
        $this->string($result)
         ->isIdenticalTo("(modifyTimestamp<=20170422000000.0Z)");

        $result = \AuthLDAP::addTimestampRestrictions(
            '2017-04-20 00:00:00',
            ''
        );
        $this->string($result)
         ->isIdenticalTo("(modifyTimestamp>=20170420000000.0Z)");

        $result = \AuthLDAP::addTimestampRestrictions('', '');
        $this->string($result)->isEmpty();

        $result = \AuthLDAP::addTimestampRestrictions(
            '2017-04-20 00:00:00',
            '2017-04-22 00:00:00'
        );
        $this->string($result)
         ->isIdenticalTo("(modifyTimestamp>=20170420000000.0Z)(modifyTimestamp<=20170422000000.0Z)");
    }

    public function testGetDefault()
    {
        $this->integer((int)\AuthLDAP::getDefault())->isIdenticalTo((int)$this->ldap->getID());

       //Load ldap servers
        $this->addLdapServers();
        $ldap = getItemByTypeName('AuthLDAP', 'LDAP3');
        $this->integer((int)\AuthLDAP::getDefault())->isIdenticalTo((int)$ldap->getID());

        $ldap->update([
            'id'        => $ldap->getID(),
            'is_active' => 0
        ]);
        $this->integer((int)\AuthLDAP::getDefault())->isIdenticalTo(0);
    }

    public function testPost_updateItem()
    {
       //Load ldap servers
        $this->addLdapServers();

       //Get first lDAP server
        $ldap = getItemByTypeName('AuthLDAP', 'LDAP1');

       //Set it as default server
        $this->boolean(
            $ldap->update(['id' => $ldap->getID(), 'is_default' => 1])
        )->isTrue();

       //Get first lDAP server now
        $ldap = getItemByTypeName('AuthLDAP', 'LDAP1');
        $this->variable($ldap->fields['is_default'])->isEqualTo(1);

       //Get third ldap server (former default one)
        $ldap = getItemByTypeName('AuthLDAP', 'LDAP3');
       //Check that it's not the default server anymore
        $this->variable($ldap->fields['is_default'])->isEqualTo(0);
    }

    public function testPost_addItem()
    {
       //Load ldap servers
        $this->addLdapServers();

        $ldap     = new \AuthLDAP();
        $ldaps_id = $ldap->add([
            'name'        => 'LDAP4',
            'is_active'   => 1,
            'is_default'  => 1,
            'basedn'      => 'ou=people,dc=mycompany',
            'login_field' => 'email',
            'phone_field' => 'phonenumber'
        ]);
        $this->integer((int)$ldaps_id)->isGreaterThan(0);
        $this->boolean($ldap->getFromDB($ldaps_id))->isTrue();
        $this->variable($ldap->fields['is_default'])->isEqualTo(1);

       //Get third ldap server (former default one)
        $ldap = getItemByTypeName('AuthLDAP', 'LDAP3');
       //Check that it's not the default server anymore
        $this->variable($ldap->fields['is_default'])->isEqualTo(0);
    }

    public function testPrepareInputForAdd()
    {
        $ldap     = new \AuthLDAP();

        $ldaps_id = $ldap->add([
            'name'        => 'LDAP1',
            'is_active'   => 1,
            'basedn'      => 'ou=people,dc=mycompany',
            'login_field' => 'email',
            'rootdn_passwd' => 'password'
        ]);
        $this->integer((int)$ldaps_id)->isGreaterThan(0);
        $this->boolean($ldap->getFromDB($ldaps_id))->isTrue();
        $this->array($ldap->fields)
         ->variable['is_default']->isEqualTo(0)
         ->string['rootdn_passwd']->isNotEqualTo('password');
    }

    public function testGetServersWithImportByEmailActive()
    {
        $result = \AuthLDAP::getServersWithImportByEmailActive();
        $this->array($result)->hasSize(1);

        $this->addLdapServers();

       //Return two ldap server : because LDAP2 is disabled
        $result = \AuthLDAP::getServersWithImportByEmailActive();
        $this->array($result)->hasSize(2);

       //Enable LDAP2
        $ldap = getItemByTypeName('AuthLDAP', 'LDAP2');
        $this->boolean(
            $ldap->update([
                'id' => $ldap->getID(),
                'is_active' => 1
            ])
        )->isTrue();

       //Now there should be 2 enabled servers
        $result = \AuthLDAP::getServersWithImportByEmailActive();
        $this->array($result)->hasSize(3);
    }

    public function testgetTabNameForItem()
    {
        $this->login();
        $this->addLdapServers();

        $ldap   = getItemByTypeName('AuthLDAP', 'LDAP1');
        $result = $ldap->getTabNameForItem($ldap);
        $expected = [
            1 => "<span><i class='far fa-address-book me-2'></i>Test</span>",
            2 => "<span><i class='ti ti-user me-2'></i>Users</span>",
            3 => "<span><i class='ti ti-user me-2'></i>Groups</span>",
            5 => "<span><i class='far fa-address-book me-2'></i>Advanced information</span>",
            6 => "<span><i class='far fa-address-book me-2'></i>Replicates</span>"
        ];
        $this->array($result)->isIdenticalTo($expected);

        $result = $ldap->getTabNameForItem($ldap, 1);
        $this->string($result)->isEmpty;
    }

    public function testGetAllReplicateForAMaster()
    {
        $ldap      = new \AuthLDAP();
        $replicate = new \AuthLdapReplicate();

        $ldaps_id = $ldap->add([
            'name'        => 'LDAP1',
            'is_active'   => 1,
            'is_default'  => 0,
            'basedn'      => 'ou=people,dc=mycompany',
            'login_field' => 'uid',
            'phone_field' => 'phonenumber'
        ]);
        $this->integer((int)$ldaps_id)->isGreaterThan(0);

        $this->integer(
            (int)$replicate->add([
                'name'         => 'replicate1',
                'host'         => 'myhost1',
                'port'         => 3306,
                'authldaps_id' => $ldaps_id
            ])
        )->isGreaterThan(0);

        $this->integer(
            (int)$replicate->add([
                'name'         => 'replicate2',
                'host'         => 'myhost1',
                'port'         => 3306,
                'authldaps_id' => $ldaps_id
            ])
        )->isGreaterThan(0);

        $this->integer(
            (int)$replicate->add([
                'name'         => 'replicate3',
                'host'         => 'myhost1',
                'port'         => 3306,
                'authldaps_id' => $ldaps_id
            ])
        )->isGreaterThan(0);

        $result = $ldap->getAllReplicateForAMaster($ldaps_id);
        $this->array($result)->hasSize(3);

        $result = $ldap->getAllReplicateForAMaster(100);
        $this->array($result)->hasSize(0);
    }

    public function testIsValidGuid()
    {
        $this->boolean(\AuthLDAP::isValidGuid(''))->isFalse();
        $this->boolean(\AuthLDAP::isValidGuid('00000000-0000-0000-0000-000000000000'))->isTrue();
        $this->boolean(\AuthLDAP::isValidGuid('AB52DFB8-A352-BA53-CC58-ABFD5E9D200E'))->isTrue();
        $this->boolean(\AuthLDAP::isValidGuid('ZB52DFH8-AH52-BH53-CH58-ABFD5E9D200E'))->isFalse();
    }

    public function testGuidToHex()
    {
        $guid       = '891b903c-9982-4e64-9c2a-a6caff69f5b0';
        $expected   = '\3c\90\1b\89\82\99\64\4e\9c\2a\a6\ca\ff\69\f5\b0';
        $this->string(\AuthLDAP::guidToHex($guid))->isIdenticalTo($expected);
    }

    public function testGetFieldValue()
    {
        $infos = ['field' => 'value'];
        $this->string(\AuthLDAP::getFieldValue($infos, 'field'))->isIdenticalTo('value');

        $infos = ['objectguid' => 'value'];
        $this->string(\AuthLDAP::getFieldValue($infos, 'objectguid'))->isIdenticalTo('value');
    }

    public function testPassword()
    {
        $ldap = new \AuthLDAP();
        $id = (int)$ldap->add([
            'name'        => 'LDAPcrypted',
            'is_active'   => 1,
            'is_default'  => 0,
            'basedn'      => 'ou=people,dc=mycompany',
            'login_field' => 'uid',
            'phone_field' => 'phonenumber'
        ]);
        $this->integer($id)->isGreaterThan(0);

       //rootdn_passwd is set with a value (a password, not encrypted)
        $password = 'toto';
        $input    = ['id' => $id, 'name' => 'ldap', 'rootdn_passwd' => $password];
        $this->boolean($ldap->update($input))->isTrue();
        $this->boolean($ldap->getFromDB($id))->isTrue();

       //Expected value to be encrypted using current  key
        $this->string((new GLPIKey())->decrypt($ldap->fields['rootdn_passwd']))->isIdenticalTo($password);

        $password = 'tot\'o';
        $input    = ['id' => $id, 'name' => 'ldap', 'rootdn_passwd' => $password];
        $this->boolean($ldap->update($input))->isTrue();
        $this->boolean($ldap->getFromDB($id))->isTrue();

       //Expected value to be encrypted using current key
        $this->string((new GLPIKey())->decrypt($ldap->fields['rootdn_passwd']))->isIdenticalTo($password);

        $input['_blank_passwd'] = 1;
        $result   = $ldap->prepareInputForUpdate($input);
       //rootdn_passwd is set but empty
        $this->string($result['rootdn_passwd'])->isEmpty();
    }

    /**
     * Test LDAP connection
     *
     * @extensions ldap
     *
     * @return void
     */
    public function testTestLDAPConnection()
    {
        $this->boolean(\AuthLDAP::testLDAPConnection(-1))->isFalse();

        $ldap = getItemByTypeName('AuthLDAP', '_local_ldap');
        $this->boolean(\AuthLDAP::testLDAPConnection($ldap->getID()))->isTrue();

        $this->object($ldap->connect())->isInstanceOf('\LDAP\Connection');
    }

    /**
     * Test get users
     *
     * @extensions ldap
     *
     * @return void
     */
    public function testGetAllUsers()
    {
        $ldap = $this->ldap;
        $results = [];
        $limit = false;

        $users = \AuthLDAP::getAllUsers(
            [
                'authldaps_id' => $ldap->getID(),
                'ldap_filter'  => \AuthLDAP::buildLdapFilter($ldap),
                'mode'         => \AuthLDAP::ACTION_IMPORT
            ],
            $results,
            $limit
        );

        $this->array($users)->hasSize(910);
        $this->array($results)->hasSize(0);

        $_SESSION['ldap_import']['interface'] = \AuthLDAP::SIMPLE_INTERFACE;
        $_SESSION['ldap_import']['criterias'] = ['login_field' => 'brazil2'];

        $users = \AuthLDAP::getAllUsers(
            [
                'authldaps_id' => $ldap->getID(),
                'ldap_filter'  => \AuthLDAP::buildLdapFilter($ldap),
                'mode'         => \AuthLDAP::ACTION_IMPORT,
            ],
            $results,
            $limit
        );

        $this->array($users)->hasSize(12);
        $this->array($results)->hasSize(0);

        $_SESSION['ldap_import']['criterias'] = ['login_field' => 'remi'];

        $users = \AuthLDAP::getAllUsers(
            [
                'authldaps_id' => $ldap->getID(),
                'ldap_filter'  => \AuthLDAP::buildLdapFilter($ldap),
                'mode'         => \AuthLDAP::ACTION_IMPORT,
            ],
            $results,
            $limit
        );

        $this->array($users)->hasSize(1);
        $this->array($results)->hasSize(0);
    }

    /**
     * Test get groups
     *
     * @extensions ldap
     *
     * @return void
     */
    public function testGetAllGroups()
    {
        $ldap = $this->ldap;
        $limit = false;

        $groups = \AuthLDAP::getAllGroups(
            $ldap->getID(),
            \AuthLDAP::buildLdapFilter($ldap),
            '',
            0,
            $limit
        );

        $this->array($groups)->hasSize(910);

       /** TODO: filter search... I do not know how to do. */
    }

    /**
     * Test import user
     *
     * @extensions ldap
     *
     * @return void
     */
    public function testLdapImportUserByServerId()
    {
        $ldap = $this->ldap;
        $results = [];
        $limit = false;

       //get user to import
        $_SESSION['ldap_import']['interface'] = \AuthLDAP::SIMPLE_INTERFACE;
        $_SESSION['ldap_import']['criterias'] = ['login_field' => 'ecuador0'];

        $users = \AuthLDAP::getAllUsers(
            [
                'authldaps_id' => $ldap->getID(),
                'ldap_filter'  => \AuthLDAP::buildLdapFilter($ldap),
                'mode'         => \AuthLDAP::ACTION_IMPORT,
            ],
            $results,
            $limit
        );

        $this->array($users)->hasSize(1);
        $this->array($results)->hasSize(0);

        $import = \AuthLDAP::ldapImportUserByServerId(
            [
                'method' => \AuthLDAP::IDENTIFIER_LOGIN,
                'value'  => 'ecuador0'
            ],
            \AuthLDAP::ACTION_IMPORT,
            $ldap->getID(),
            true
        );
        $this->array($import)
         ->hasSize(2)
         ->integer['action']->isIdenticalTo(\AuthLDAP::USER_IMPORTED)
         ->integer['id']->isGreaterThan(0);

       //check created user
        $user = new \User();
        $this->boolean($user->getFromDB($import['id']))->isTrue();

        $this->array($user->fields)
         ->string['name']->isIdenticalTo('ecuador0')
         ->string['phone']->isIdenticalTo('034596780')
         ->string['realname']->isIdenticalTo('dor0')
         ->string['firstname']->isIdenticalTo('ecua0')
         ->string['language']->isIdenticalTo('es_ES')
         ->variable['is_active']->isEqualTo(true)
         ->variable['auths_id']->isEqualTo($ldap->getID())
         ->variable['authtype']->isEqualTo(\Auth::LDAP)
         ->string['user_dn']->isIdenticalTo('uid=ecuador0,ou=people,ou=ldap3,dc=glpi,dc=org');

        $this->integer((int)$user->fields['usertitles_id'])->isGreaterThan(0);
        $this->integer((int)$user->fields['usercategories_id'])->isGreaterThan(0);
    }

    /**
     * Test get groups
     *
     * @extensions ldap
     *
     * @return void
     */
    public function testGetGroupCNByDn()
    {
        $ldap = $this->ldap;

        $connection = $ldap->connect();
        $this->object($connection)->isInstanceOf('\LDAP\Connection');

        $cn = \AuthLDAP::getGroupCNByDn($connection, 'ou=not,ou=exists,dc=glpi,dc=org');
        $this->boolean($cn)->isFalse();

        $cn = \AuthLDAP::getGroupCNByDn($connection, 'cn=glpi2-group1,ou=groups,ou=usa,ou=ldap2, dc=glpi,dc=org');
        $this->string($cn)->isIdenticalTo('glpi2-group1');
    }

    /**
     * Test get user by dn
     *
     * @extensions ldap
     *
     * @return void
     */
    public function testGetUserByDn()
    {
        $ldap = $this->ldap;

        $user = \AuthLDAP::getUserByDn(
            $ldap->connect(),
            'uid=walid,ou=people,ou=france,ou=europe,ou=ldap1, dc=glpi,dc=org',
            []
        );

        $this->array($user)
         ->hasSize(12)
         ->hasKeys(['userpassword', 'uid', 'objectclass', 'sn']);
    }

    /**
     * Test get group
     *
     * @extensions ldap
     *
     * @return void
     */
    public function testGetGroupByDn()
    {
        $ldap = $this->ldap;

        $group = \AuthLDAP::getGroupByDn(
            $ldap->connect(),
            'cn=glpi2-group1,ou=groups,ou=usa,ou=ldap2, dc=glpi,dc=org'
        );

        $this->array($group)->isIdenticalTo([
            'cn'     => [
                'count'   => 1,
                0        => 'glpi2-group1',
            ],
            0        => 'cn',
            'count'  => 1,
            'dn'     => 'cn=glpi2-group1,ou=groups,ou=usa,ou=ldap2,dc=glpi,dc=org'
        ]);
    }

    /**
     * Test import group
     *
     * @extensions ldap
     *
     * @return void
     */
    public function testLdapImportGroup()
    {
        $ldap = $this->ldap;

        $import = \AuthLDAP::ldapImportGroup(
            'cn=glpi2-group1,ou=groups,ou=usa,ou=ldap2,dc=glpi,dc=org',
            [
                'authldaps_id' => $ldap->getID(),
                'entities_id'  => 0,
                'is_recursive' => true,
                'type'         => 'groups'
            ]
        );

        $this->integer($import)->isGreaterThan(0);

       //check group
        $group = new \Group();
        $this->boolean($group->getFromDB($import))->isTrue();

        $this->array($group->fields)
         ->string['name']->isIdenticalTo('glpi2-group1')
         ->string['completename']->isIdenticalTo('glpi2-group1')
         ->string['ldap_group_dn']->isIdenticalTo('cn=glpi2-group1,ou=groups,ou=usa,ou=ldap2,dc=glpi,dc=org');
    }

    /**
     * Test import group and user
     *
     * @extensions ldap
     *
     * @return void
     */
    public function testLdapImportUserGroup()
    {
        $ldap = $this->ldap;

        $import = \AuthLDAP::ldapImportGroup(
            'cn=glpi2-group1,ou=groups,ou=usa,ou=ldap2,dc=glpi,dc=org',
            [
                'authldaps_id' => $ldap->getID(),
                'entities_id'  => 0,
                'is_recursive' => true,
                'type'         => 'groups'
            ]
        );

        $this->integer($import)->isGreaterThan(0);

       //check group
        $group = new \Group();
        $this->boolean($group->getFromDB($import))->isTrue();

        $import = \AuthLDAP::ldapImportUserByServerId(
            [
                'method' => \AuthLDAP::IDENTIFIER_LOGIN,
                'value'  => 'remi'
            ],
            \AuthLDAP::ACTION_IMPORT,
            $ldap->getID(),
            true
        );
        $this->array($import)
         ->hasSize(2)
         ->integer['action']->isIdenticalTo(\AuthLDAP::USER_IMPORTED);
        $this->integer((int)$import['id'])->isGreaterThan(0);

       //check created user
        $user = new \User();
        $this->boolean($user->getFromDB($import['id']))->isTrue();

        $usergroups = \Group_User::getUserGroups($user->getID());
        $this->array($usergroups[0])
         ->variable['id']->isEqualTo($group->getID())
         ->string['name']->isIdenticalTo($group->fields['name']);
    }


    /**
     * Test sync user
     *
     * @extensions ldap
     *
     * @return void
     */
    public function testSyncUser()
    {
        $ldap = $this->ldap;
        $this->boolean($ldap->isSyncFieldEnabled())->isFalse();

        $import = \AuthLDAP::ldapImportUserByServerId(
            [
                'method' => \AuthLDAP::IDENTIFIER_LOGIN,
                'value'  => 'ecuador0'
            ],
            \AuthLDAP::ACTION_IMPORT,
            $ldap->getID(),
            true
        );
        $this->array($import)
         ->hasSize(2)
         ->integer['action']->isIdenticalTo(\AuthLDAP::USER_IMPORTED)
         ->integer['id']->isGreaterThan(0);

       //check created user
        $user = new \User();
        $this->boolean($user->getFromDB($import['id']))->isTrue();
        $this->array($user->fields)
         ->string['name']->isIdenticalTo('ecuador0')
         ->string['phone']->isIdenticalTo('034596780')
         ->string['user_dn']->isIdenticalTo('uid=ecuador0,ou=people,ou=ldap3,dc=glpi,dc=org');

       // update the user in ldap (change phone number)
        $this->boolean(
            ldap_modify(
                $ldap->connect(),
                'uid=ecuador0,ou=people,ou=ldap3,dc=glpi,dc=org',
                ['telephoneNumber' => '+33101010101']
            )
        )->isTrue();

        $synchro = $ldap->forceOneUserSynchronization($user);

       //reset entry before any test can fail
        $this->boolean(
            ldap_modify(
                $ldap->connect(),
                'uid=ecuador0,ou=people,ou=ldap3,dc=glpi,dc=org',
                ['telephoneNumber' => '034596780']
            )
        )->isTrue();

        $this->array($synchro)
         ->hasSize(2)
         ->integer['action']->isIdenticalTo(\AuthLDAP::USER_SYNCHRONIZED)
         ->variable['id']->isEqualTo($user->getID());

       // check phone number has been synced
        $this->boolean($user->getFromDB($user->getID()))->isTrue();
        $this->array($user->fields)
         ->string['name']->isIdenticalTo('ecuador0')
         ->string['phone']->isIdenticalTo('+33101010101')
         ->string['user_dn']->isIdenticalTo('uid=ecuador0,ou=people,ou=ldap3,dc=glpi,dc=org');

       // update sync field of user
        $this->boolean(
            $ldap->update([
                'id'           => $ldap->getID(),
                'sync_field'   => 'employeenumber'
            ])
        )->isTrue();

        $this->boolean($ldap->isSyncFieldEnabled())->isTrue();

       // add sync field attribute in ldap user
        $this->boolean(
            ldap_mod_add(
                $ldap->connect(),
                'uid=ecuador0,ou=people,ou=ldap3,dc=glpi,dc=org',
                ['employeeNumber' => '42']
            )
        )->isTrue();

        $synchro = $ldap->forceOneUserSynchronization($user);

        $this->boolean($user->getFromDB($user->getID()))->isTrue();
        $this->array($synchro)
         ->hasSize(2)
         ->integer['action']->isIdenticalTo(\AuthLDAP::USER_SYNCHRONIZED)
         ->variable['id']->isEqualTo($user->getID());

        $this->variable($user->fields['sync_field'])->isEqualTo(42);

       // rename the user (uid change, syncfield keep its value)
        $this->boolean(
            ldap_rename(
                $ldap->connect(),
                'uid=ecuador0,ou=people,ou=ldap3,dc=glpi,dc=org',
                'uid=testecuador',
                '',
                true
            )
        )->isTrue();

        $synchro = $ldap->forceOneUserSynchronization($user);

       //reset entry before any test can fail
        $this->boolean(
            ldap_rename(
                $ldap->connect(),
                'uid=testecuador,ou=people,ou=ldap3,dc=glpi,dc=org',
                'uid=ecuador0',
                '',
                true
            )
        )->isTrue();

        $this->boolean(
            ldap_mod_del(
                $ldap->connect(),
                'uid=ecuador0,ou=people,ou=ldap3,dc=glpi,dc=org',
                ['employeeNumber' => 42]
            )
        )->isTrue();

       // check the `name` field (corresponding to the uid) has been updated for the user
        $this->boolean($user->getFromDB($user->getID()))->isTrue();
        $this->array($synchro)
         ->hasSize(2)
         ->integer['action']->isIdenticalTo(\AuthLDAP::USER_SYNCHRONIZED)
         ->variable['id']->isEqualTo($user->getID());

        $this->variable($user->fields['sync_field'])->isEqualTo(42);
        $this->string($user->fields['name'])->isIdenticalTo('testecuador');

       // ## test we can sync the user when the syncfield is different but after we reset it manually
        $this->boolean(
            ldap_mod_add(
                $ldap->connect(),
                'uid=ecuador0,ou=people,ou=ldap3,dc=glpi,dc=org',
                ['employeeNumber' => '42']
            )
        )->isTrue();

        $synchro = $ldap->forceOneUserSynchronization($user);

        $this->boolean($user->getFromDB($user->getID()))->isTrue();
        $this->array($synchro)
         ->hasSize(2)
         ->integer['action']->isIdenticalTo(\AuthLDAP::USER_SYNCHRONIZED)
         ->variable['id']->isEqualTo($user->getID());

        $this->variable($user->fields['sync_field'])->isEqualTo(42);

        $this->boolean(
            ldap_mod_replace(
                $ldap->connect(),
                'uid=ecuador0,ou=people,ou=ldap3,dc=glpi,dc=org',
                ['employeeNumber' => '43']
            )
        )->isTrue();

       // do a simple sync
        $synchro = $ldap->forceOneUserSynchronization($user);
        $this->boolean($user->getFromDB($user->getID()))->isTrue();

       // the sync field should have been kept
       // but the user should now be in non synchronized state
        $this->variable($user->fields['sync_field'])->isEqualTo(42);
        $this->array($synchro)
         ->hasSize(2)
         ->integer['action']->isIdenticalTo(\AuthLDAP::USER_DELETED_LDAP)
         ->variable['id']->isEqualTo($user->getID());

       // sync after emptying the sync field
        $synchro2 = $ldap->forceOneUserSynchronization($user, true);
        $this->boolean($user->getFromDB($user->getID()))->isTrue();

       // the sync field should have changed
       // and the user is now synchronized again
        $this->variable($user->fields['sync_field'])->isEqualTo(43);
        $this->array($synchro2)
         ->hasSize(2)
         ->integer['action']->isIdenticalTo(\AuthLDAP::USER_SYNCHRONIZED)
         ->variable['id']->isEqualTo($user->getID());

       // reset attribute
        $this->boolean(
            ldap_mod_del(
                $ldap->connect(),
                'uid=ecuador0,ou=people,ou=ldap3,dc=glpi,dc=org',
                ['employeeNumber' => 43]
            )
        )->isTrue();

        global $DB;
        $DB->updateOrDie(
            'glpi_authldaps',
            ['sync_field' => null],
            ['id' => $ldap->getID()]
        );
    }

    /**
     * Test ldap authentication
     *
     * @extensions ldap
     *
     * @return void
     */
    public function testLdapAuth()
    {
       //try to login from a user that does not exists yet
        $auth = $this->login('brazil6', 'password', false);

        $user = new \User();
        $user->getFromDBbyName('brazil6');
        $this->array($user->fields)
         ->string['name']->isIdenticalTo('brazil6')
         ->string['user_dn']->isIdenticalTo('uid=brazil6,ou=people,ou=ldap3,dc=glpi,dc=org');
        $this->boolean($auth->user_present)->isFalse();
        $this->boolean($auth->user_dn)->isFalse();
        $this->object($auth->ldap_connection)->isInstanceOf('\LDAP\Connection');

       //import user; then try to login
        $ldap = $this->ldap;
        $this->boolean(
            $ldap->update([
                'id'           => $ldap->getID(),
                'sync_field'   => 'employeenumber'
            ])
        )->isTrue();
        $this->boolean($ldap->isSyncFieldEnabled())->isTrue();

       //try to import an user from its sync_field
        $import = \AuthLDAP::ldapImportUserByServerId(
            [
                'method' => \AuthLDAP::IDENTIFIER_LOGIN,
                'value'  => '10'
            ],
            \AuthLDAP::ACTION_IMPORT,
            $ldap->getID(),
            true
        );
        $this->array($import)
         ->hasSize(2)
         ->integer['action']->isIdenticalTo(\AuthLDAP::USER_IMPORTED)
         ->integer['id']->isGreaterThan(0);

       //check created user
        $user = new \User();
        $this->boolean($user->getFromDB($import['id']))->isTrue();
        $this->array($user->fields)
         ->string['name']->isIdenticalTo('brazil7')
         ->string['user_dn']->isIdenticalTo('uid=brazil7,ou=people,ou=ldap3,dc=glpi,dc=org');

        $auth = $this->login('brazil7', 'password', false, true);

        $this->boolean($auth->user_present)->isTrue();
        $this->string($auth->user_dn)->isIdenticalTo($user->fields['user_dn']);
        $this->object($auth->ldap_connection)->isInstanceOf('\LDAP\Connection');

       //change user login, and try again. Existing user should be updated.
        $this->boolean(
            ldap_rename(
                $ldap->connect(),
                'uid=brazil7,ou=people,ou=ldap3,dc=glpi,dc=org',
                'uid=brazil7test',
                '',
                true
            )
        )->isTrue();

        $this->login('brazil7', 'password', false, false);
        $auth = $this->login('brazil7test', 'password', false);

       //reset entry before any test can fail
        $this->boolean(
            ldap_rename(
                $ldap->connect(),
                'uid=brazil7test,ou=people,ou=ldap3,dc=glpi,dc=org',
                'uid=brazil7',
                '',
                true
            )
        )->isTrue();

        $this->boolean($user->getFromDB($user->getID()))->isTrue();
        $this->array($user->fields)
         ->string['name']->isIdenticalTo('brazil7test')
         ->string['user_dn']->isIdenticalTo('uid=brazil7test,ou=people,ou=ldap3,dc=glpi,dc=org');

        $this->boolean($auth->user_present)->isTrue();
        $this->object($auth->ldap_connection)->isInstanceOf('\LDAP\Connection');

       //ensure duplicated DN on different authldaps_id does not prevent login
        $this->boolean(
            $user->getFromDBByCrit(['user_dn' => 'uid=brazil6,ou=people,ou=ldap3,dc=glpi,dc=org'])
        )->isTrue();

        $dup = $user->fields;
        unset($dup['id']);
        unset($dup['date_creation']);
        unset($dup['date_mod']);
        $aid = $dup['auths_id'];
        $dup['auths_id'] = $aid + 1;

        $this->integer(
            (int)$user->add($dup)
        )->isGreaterThan(0);

        $auth = $this->login('brazil6', 'password', false);
        $this->array($auth->user->fields)
         ->integer['auths_id']->isIdenticalTo($aid)
         ->string['name']->isIdenticalTo('brazil6')
         ->string['user_dn']->isIdenticalTo('uid=brazil6,ou=people,ou=ldap3,dc=glpi,dc=org');

        global $DB;
        $DB->updateOrDie(
            'glpi_authldaps',
            ['sync_field' => null],
            ['id' => $ldap->getID()]
        );
    }

    /**
     * Test LDAP authentication when specify the auth source (local, LDAP...)
     *
     * @extensions ldap
     *
     * @return void
     */
    public function testLdapAuthSpecifyAuth()
    {
        $_SESSION['glpicronuserrunning'] = "cron_phpunit";
       // Add a local account with same name than a LDAP user ('brazil8')
        $input = [
            'name'         => 'brazil8',
            'password'     => 'passwordlocal',
            'password2'    => 'passwordlocal',
            '_profiles_id' => 1, // add manual right (is_dynamic = 0)
            'entities_id'  => 0
        ];
        $user = new \User();
        $user_id = $user->add($input);
        $this->integer($user_id)->isGreaterThan(0);

       // check user has at least one profile
        $pus = \Profile_User::getForUser($user_id);
        $this->array($pus)->size->isEqualTo(1);
        $pu = array_shift($pus);
        $this->integer($pu['profiles_id'])->isEqualTo(1);
        $this->integer($pu['entities_id'])->isEqualTo(0);
        $this->integer($pu['is_recursive'])->isEqualTo(0);
        $this->integer($pu['is_dynamic'])->isEqualTo(0);

       // first, login with ldap mode
        $auth = new \Auth();
        $this->boolean($auth->login('brazil8', 'password', false, false, 'ldap-' . $this->ldap->getID()))->isTrue();
        $user_ldap_id = $auth->user->fields['id'];
        $this->integer($user_ldap_id)->isNotEqualTo($user_id);

        $auth = new \Auth();
        $this->boolean($auth->login('brazil8', 'passwordlocal', false, false, 'ldap-' . $this->ldap->getID()))->isFalse();

       // Then, login with local GLPI DB mode
        $auth = new \Auth();
        $this->boolean($auth->login('brazil8', 'password', false, false, 'local'))->isFalse();

        $auth = new \Auth();
        $this->boolean($auth->login('brazil8', 'passwordlocal', false, false, 'local'))->isTrue();
        $this->integer($auth->user->fields['id'])->isNotEqualTo($user_ldap_id);
    }

    /**
     * Test get users
     *
     * @extensions ldap
     *
     * @return void
     */
    public function testGetUsers()
    {
        $ldap = $this->ldap;
        $results = [];
        $limit = false;

        $users = \AuthLDAP::getUsers(
            [
                'authldaps_id' => $ldap->getID(),
                'ldap_filter'  => \AuthLDAP::buildLdapFilter($ldap),
                'mode'         => \AuthLDAP::ACTION_IMPORT
            ],
            $results,
            $limit
        );

        $this->array($users)->hasSize(910);
        $this->array($results)->hasSize(0);

        $_SESSION['ldap_import']['interface'] = \AuthLDAP::SIMPLE_INTERFACE;
        $_SESSION['ldap_import']['criterias'] = ['login_field' => 'brazil2'];
        $_SESSION['ldap_import']['mode'] = 0;

        $users = \AuthLDAP::getUsers(
            [
                'authldaps_id' => $ldap->getID(),
                'ldap_filter'  => \AuthLDAP::buildLdapFilter($ldap),
                'mode'         => \AuthLDAP::ACTION_IMPORT,
            ],
            $results,
            $limit
        );

        $this->array($users)->hasSize(12);
        $this->array($results)->hasSize(0);

        $_SESSION['ldap_import']['criterias'] = ['login_field' => 'remi'];

        $users = \AuthLDAP::getUsers(
            [
                'authldaps_id' => $ldap->getID(),
                'ldap_filter'  => \AuthLDAP::buildLdapFilter($ldap),
                'mode'         => \AuthLDAP::ACTION_IMPORT,
            ],
            $results,
            $limit
        );

        $this->array($users)->hasSize(1);
        $this->array($results)->hasSize(0);

       //hardcode tsmap
        $users[0]['stamp'] = 1503470443;
        $this->array($users[0])->isIdenticalTo([
            'link'      => 'remi',
            'stamp'     => 1503470443,
            'date_sync' => '-----',
            'uid'       => 'remi'

        ]);
    }

    /**
     * Data provider for testRemovedUser
     *
     * @return iterable
     */
    protected function testRemovedUserProvider(): iterable
    {
        $user_options = [
            \AuthLDAP::DELETED_USER_ACTION_USER_DO_NOTHING,
            \AuthLDAP::DELETED_USER_ACTION_USER_DISABLE,
            \AuthLDAP::DELETED_USER_ACTION_USER_MOVE_TO_TRASHBIN,
        ];

        $groups_options = [
            \AuthLDAP::DELETED_USER_ACTION_GROUPS_DO_NOTHING,
            \AuthLDAP::DELETED_USER_ACTION_GROUPS_DELETE_DYNAMIC,
            \AuthLDAP::DELETED_USER_ACTION_GROUPS_DELETE_ALL,
        ];

        $authorizations_options = [
            \AuthLDAP::DELETED_USER_ACTION_AUTHORIZATIONS_DO_NOTHING,
            \AuthLDAP::DELETED_USER_ACTION_AUTHORIZATIONS_DELETE_DYNAMIC,
            \AuthLDAP::DELETED_USER_ACTION_AUTHORIZATIONS_DELETE_ALL,
        ];

        // Yield all possible combinations
        foreach ($user_options as $user_option) {
            foreach ($groups_options as $groups_option) {
                foreach ($authorizations_options as $authorizations_option) {
                    yield[$user_option, $groups_option, $authorizations_option];
                }
            }
        }
    }

    /**
     * Test expected behaviors when a user is deleted from ldap
     *
     * @extensions ldap
     *
     * @dataprovider testRemovedUserProvider
     *
     * @param int $user_option_value
     * @param int $groups_option_value
     * @param int $authorizations_option_value
     *
     * @return void
     */
    public function testRemovedUser(
        int $user_option_value,
        int $groups_option_value,
        int $authorizations_option_value,
    ): void {
        global $CFG_GLPI;

        $ldap = $this->ldap;

        // Set config
        $CFG_GLPI['user_deleted_ldap_user'] = $user_option_value;
        $CFG_GLPI['user_deleted_ldap_groups'] = $groups_option_value;
        $CFG_GLPI['user_deleted_ldap_authorizations'] = $authorizations_option_value;

        // Unique user for each tests
        $rand = mt_rand();
        $uid = "toremovetest$rand";

        // Add a new user in directory
        $this->boolean(
            ldap_add(
                $ldap->connect(),
                "uid=$uid,ou=people,ou=ldap3,dc=glpi,dc=org",
                [
                    'uid'          => $uid,
                    'sn'           => 'A SN',
                    'cn'           => 'A CN',
                    'userpassword' => 'password',
                    'objectClass'  => [
                        'top',
                        'inetOrgPerson'
                    ]
                ]
            )
        )->isTrue();

        // Import the user
        $import = \AuthLDAP::ldapImportUserByServerId(
            [
                'method' => \AuthLDAP::IDENTIFIER_LOGIN,
                'value'  => $uid
            ],
            \AuthLDAP::ACTION_IMPORT,
            $ldap->getID(),
            true
        );
        $this->array($import)
            ->hasSize(2)
            ->integer['action']->isIdenticalTo(\AuthLDAP::USER_IMPORTED)
            ->integer['id']->isGreaterThan(0);

        // Check created user
        $user = new \User();
        $this->boolean($user->getFromDB($import['id']))->isTrue();

        // Add groups
        $this->createItems("Group", [
            ["name" => "Dyn group 1 $rand"],
            ["name" => "Dyn group 2 $rand"],
            ["name" => "Group 1 $rand"],
            ["name" => "Group 2 $rand"],
            ["name" => "Group 3 $rand"],
        ]);
        $dyn_group_1 = getItemByTypeName("Group", "Dyn group 1 $rand", true);
        $dyn_group_2 = getItemByTypeName("Group", "Dyn group 2 $rand", true);
        $group_1 = getItemByTypeName("Group", "Group 1 $rand", true);
        $group_2 = getItemByTypeName("Group", "Group 2 $rand", true);
        $group_3 = getItemByTypeName("Group", "Group 3 $rand", true);
        $this->createItems("Group_User", [
            ['users_id' => $import['id'], 'groups_id' => $dyn_group_1, "is_dynamic" => true],
            ['users_id' => $import['id'], 'groups_id' => $dyn_group_2, "is_dynamic" => true],
            ['users_id' => $import['id'], 'groups_id' => $group_1],
            ['users_id' => $import['id'], 'groups_id' => $group_2],
            ['users_id' => $import['id'], 'groups_id' => $group_3],
        ]);

        // Check groups have been assigned correctly
        $gu = new Group_User();
        $this->array($gu->find(['users_id' => $import['id']]))->hasSize(5);
        $this->array($gu->find(['users_id' => $import['id'], "is_dynamic" => true]))->hasSize(2);
        $this->array($gu->find(['users_id' => $import['id'], "is_dynamic" => false]))->hasSize(3);

        // Create profiles
        $this->createItems("Profile", [
            ["name" => "Dyn profile 1 $rand"],
            ["name" => "Profile 1 $rand"],
            ["name" => "Profile 2 $rand"],
        ]);
        $dyn_profile_1 = getItemByTypeName("Profile", "Dyn profile 1 $rand", true);
        $profile_1 = getItemByTypeName("Profile", "Profile 1 $rand", true);
        $profile_2 = getItemByTypeName("Profile", "Profile 2 $rand", true);
        $this->createItems("Profile_User", [
            ['entities_id' => 0, 'users_id' => $import['id'], 'profiles_id' => $dyn_profile_1, "is_dynamic" => true],
            ['entities_id' => 0, 'users_id' => $import['id'], 'profiles_id' => $profile_1],
            ['entities_id' => 0, 'users_id' => $import['id'], 'profiles_id' => $profile_2],
        ]);
        // + 1 dyn profile that was already attributed on creation

        // Check profiles have been assigned correctly
        $pu = new Profile_User();
        $this->array($pu->find(['users_id' => $import['id']]))->hasSize(4);
        $this->array($pu->find(['users_id' => $import['id'], "is_dynamic" => true]))->hasSize(2);
        $this->array($pu->find(['users_id' => $import['id'], "is_dynamic" => false]))->hasSize(2);

        // Drop test user
        $this->boolean(
            ldap_delete(
                $ldap->connect(),
                "uid=$uid,ou=people,ou=ldap3,dc=glpi,dc=org"
            )
        )->isTrue();

        $synchro = $ldap->forceOneUserSynchronization($user);
        $this->array($synchro)
            ->hasSize(2)
            ->integer['action']->isIdenticalTo(\AuthLDAP::USER_DELETED_LDAP)
            ->variable['id']->isEqualTo($import['id']);

        // Refresh user
        $user = new \User();
        $user->getFromDB($import['id']);

        // Check expected behavior according to user config
        switch ($user_option_value) {
            case \AuthLDAP::DELETED_USER_ACTION_USER_DO_NOTHING:
                $this->boolean((bool)$user->fields['is_active'])->isEqualTo(true);
                $this->boolean((bool)$user->fields['is_deleted'])->isEqualTo(false);
                break;

            case \AuthLDAP::DELETED_USER_ACTION_USER_DISABLE:
                $this->boolean((bool)$user->fields['is_active'])->isEqualTo(false);
                $this->boolean((bool)$user->fields['is_deleted'])->isEqualTo(false);
                break;

            case \AuthLDAP::DELETED_USER_ACTION_USER_MOVE_TO_TRASHBIN:
                $this->boolean((bool)$user->fields['is_active'])->isEqualTo(true);
                $this->boolean((bool)$user->fields['is_deleted'])->isEqualTo(true);
                break;
        }

        // Check expected behavior according to groups config
        switch ($groups_option_value) {
            case \AuthLDAP::DELETED_USER_ACTION_GROUPS_DO_NOTHING:
                $this->array($gu->find(['users_id' => $import['id']]))->hasSize(5);
                $this->array($gu->find(['users_id' => $import['id'], "is_dynamic" => true]))->hasSize(2);
                $this->array($gu->find(['users_id' => $import['id'], "is_dynamic" => false]))->hasSize(3);
                break;

            case \AuthLDAP::DELETED_USER_ACTION_GROUPS_DELETE_DYNAMIC:
                $this->array($gu->find(['users_id' => $import['id']]))->hasSize(3);
                $this->array($gu->find(['users_id' => $import['id'], "is_dynamic" => true]))->hasSize(0);
                $this->array($gu->find(['users_id' => $import['id'], "is_dynamic" => false]))->hasSize(3);
                break;

            case \AuthLDAP::DELETED_USER_ACTION_GROUPS_DELETE_ALL:
                $this->array($gu->find(['users_id' => $import['id']]))->hasSize(0);
                break;
        }

        // Check expected behavior according to authorizations config
        switch ($authorizations_option_value) {
            case \AuthLDAP::DELETED_USER_ACTION_AUTHORIZATIONS_DO_NOTHING:
                $this->array($pu->find(['users_id' => $import['id']]))->hasSize(4);
                $this->array($pu->find(['users_id' => $import['id'], "is_dynamic" => true]))->hasSize(2);
                $this->array($pu->find(['users_id' => $import['id'], "is_dynamic" => false]))->hasSize(2);
                break;

            case \AuthLDAP::DELETED_USER_ACTION_AUTHORIZATIONS_DELETE_DYNAMIC:
                $this->array($pu->find(['users_id' => $import['id']]))->hasSize(2);
                $this->array($pu->find(['users_id' => $import['id'], "is_dynamic" => true]))->hasSize(0);
                $this->array($pu->find(['users_id' => $import['id'], "is_dynamic" => false]))->hasSize(2);
                break;

            case \AuthLDAP::DELETED_USER_ACTION_AUTHORIZATIONS_DELETE_ALL:
                $this->array($pu->find(['users_id' => $import['id']]))->hasSize(0);
                break;
        }
    }

    public function testUnreachable(): void
    {
        $ldap = $this->ldap;

        $this->boolean(
            ldap_add(
                $ldap->connect(),
                'uid=testunreachable,ou=people,ou=ldap3,dc=glpi,dc=org',
                [
                    'uid'          => 'testunreachable',
                    'sn'           => 'A SN',
                    'cn'           => 'A CN',
                    'userpassword' => 'password',
                    'objectClass'  => [
                        'top',
                        'inetOrgPerson'
                    ]
                ]
            )
        )->isTrue();

        $import = \AuthLDAP::ldapImportUserByServerId(
            [
                'method' => \AuthLDAP::IDENTIFIER_LOGIN,
                'value'  => 'testunreachable'
            ],
            \AuthLDAP::ACTION_IMPORT,
            $ldap->getID(),
            true
        );
        $this->array($import)
            ->hasSize(2)
            ->integer['action']->isIdenticalTo(\AuthLDAP::USER_IMPORTED)
            ->integer['id']->isGreaterThan(0);

        // Check created user
        $user = new \User();
        $this->boolean($user->getFromDB($import['id']))->isTrue();

        // Check sync from an non reachable directory
        $host = $ldap->fields['host'];
        $port = $ldap->fields['port'];
        $this->boolean(
            $ldap->update([
                'id'     => $ldap->getID(),
                'host'   => 'server-does-not-exists.org',
                'port'   => '1234'
            ])
        )->isTrue();
        $ldap::$conn_cache = [];

        $this->when(
            function () use ($ldap, $user) {
                $synchro = $ldap->forceOneUserSynchronization($user);
                $this->boolean($synchro)->isFalse();
            }
        )
            ->error()
                ->withType(E_USER_WARNING)
                ->withMessage("Unable to bind to LDAP server `server-does-not-exists.org:1234` with RDN `cn=Manager,dc=glpi,dc=org`\nerror: Can't contact LDAP server (-1)")
            ->exists();

        // Check that user still exists
        $uid = $import['id'];
        $this->boolean($user->getFromDB($uid))->isTrue();
        $this->boolean((bool)$user->fields['is_deleted'])->isFalse();
    }

    /**
     * Test restoring users from LDAP
     *
     * @extensions ldap
     *
     * @return void
     */
    public function testRestoredUser()
    {
        global $CFG_GLPI;

        $ldap = $this->ldap;

        // add a new user in directory
        $this->boolean(
            ldap_add(
                $ldap->connect(),
                'uid=torestoretest,ou=people,ou=ldap3,dc=glpi,dc=org',
                [
                    'uid'          => 'torestoretest',
                    'sn'           => 'A SN',
                    'cn'           => 'A CN',
                    'userpassword' => 'password',
                    'objectClass'  => [
                        'top',
                        'inetOrgPerson'
                    ]
                ]
            )
        )->isTrue();

        // import the user
        $import = \AuthLDAP::ldapImportUserByServerId(
            [
                'method' => \AuthLDAP::IDENTIFIER_LOGIN,
                'value'  => 'torestoretest'
            ],
            \AuthLDAP::ACTION_IMPORT,
            $ldap->getID(),
            true
        );
        $this->array($import)
         ->hasSize(2)
         ->integer['action']->isIdenticalTo(\AuthLDAP::USER_IMPORTED)
         ->integer['id']->isGreaterThan(0);

        // check created user
        $user = new \User();
        $this->boolean($user->getFromDB($import['id']))->isTrue();
        $this->boolean((bool)$user->fields['is_deleted'])->isFalse();
        $this->boolean((bool)$user->fields['is_deleted_ldap'])->isFalse();

        // delete the user in LDAP
        $this->boolean(
            ldap_delete(
                $ldap->connect(),
                'uid=torestoretest,ou=people,ou=ldap3,dc=glpi,dc=org'
            )
        )->isTrue();

        $user_deleted_ldap_original = $CFG_GLPI['user_deleted_ldap_user'] ?? \AuthLDAP::DELETED_USER_ACTION_USER_DO_NOTHING;
        // put deleted LDAP users in trashbin
        $CFG_GLPI['user_deleted_ldap_user'] = \AuthLDAP::DELETED_USER_ACTION_USER_MOVE_TO_TRASHBIN;
        $synchro = $ldap->forceOneUserSynchronization($user);
        $CFG_GLPI['user_deleted_ldap_user'] = $user_deleted_ldap_original;
        $this->array($synchro)
         ->hasSize(2)
         ->integer['action']->isIdenticalTo(\AuthLDAP::USER_DELETED_LDAP)
         ->variable['id']->isEqualTo($import['id']);

        // reload user from DB
        $this->boolean($user->getFromDB($import['id']))->isTrue();
        $this->boolean((bool)$user->fields['is_deleted'])->isTrue();
        $this->boolean((bool)$user->fields['is_deleted_ldap'])->isTrue();

        // manually re-add the user in LDAP to simulate a restore
        $this->boolean(
            ldap_add(
                $ldap->connect(),
                'uid=torestoretest,ou=people,ou=ldap3,dc=glpi,dc=org',
                [
                    'uid'          => 'torestoretest',
                    'sn'           => 'A SN',
                    'cn'           => 'A CN',
                    'userpassword' => 'password',
                    'objectClass'  => [
                        'top',
                        'inetOrgPerson'
                    ]
                ]
            )
        )->isTrue();

        $user_restored_ldap_original = $CFG_GLPI['user_restored_ldap'] ?? 0;
        $CFG_GLPI['user_restored_ldap'] = 1;
        $synchro = $ldap->forceOneUserSynchronization($user);
        $CFG_GLPI['user_restored_ldap'] = $user_restored_ldap_original;
        $this->array($synchro)
         ->hasSize(2)
         ->integer['action']->isIdenticalTo(\AuthLDAP::USER_RESTORED_LDAP)
         ->variable['id']->isEqualTo($import['id']);

        // reload user from DB
        $this->boolean($user->getFromDB($import['id']))->isTrue();
        $this->boolean((bool)$user->fields['is_deleted'])->isFalse();
    }

    protected function ssoVariablesProvider()
    {
        global $DB;

        $iterator = $DB->request(\SsoVariable::getTable());
        $sso_vars = [];
        foreach ($iterator as $current) {
            $sso_vars[] = [$current['id'], $current['name']];
        }

        return $sso_vars;
    }

    /**
     * @dataProvider ssoVariablesProvider
     */
    public function testOtherAuth($sso_field_id, $sso_field_name)
    {
        global $CFG_GLPI;

        $config_values = \Config::getConfigurationValues('core', ['ssovariables_id']);
        \Config::setConfigurationValues('core', [
            'ssovariables_id' => $sso_field_id
        ]);
        $CFG_GLPI['ssovariables_id'] = $sso_field_id;
        $_SERVER[$sso_field_name] = 'brazil6';

        unset($_SESSION['glpiname']);

        $auth = new \Auth();
        $this->boolean($auth->login("", ""))->isTrue();
        $this->string($_SESSION['glpiname'])->isEqualTo('brazil6');

       //reset config
        \Config::setConfigurationValues('core', [
            'ssovariables_id' => $config_values['ssovariables_id']
        ]);
    }

    /**
     * @extensions ldap
     */
    public function testSyncLongDN()
    {
        $ldap = $this->ldap;

        $ldap_con = $ldap->connect();
        $this->boolean(
            ldap_add(
                $ldap_con,
                'ou=andyetanotheronetogetaveryhugednidentifier,ou=people,ou=ldap3,dc=glpi,dc=org',
                [
                    'ou'          => 'andyetanotheronetogetaveryhugednidentifier',
                    'objectClass'  => [
                        'organizationalUnit'
                    ]
                ]
            )
        )->isTrue(ldap_error($ldap_con));

        $this->boolean(
            ldap_add(
                $ldap_con,
                'ou=andyetanotherlongstring,ou=andyetanotheronetogetaveryhugednidentifier,ou=people,ou=ldap3,dc=glpi,dc=org',
                [
                    'ou'          => 'andyetanotherlongstring',
                    'objectClass'  => [
                        'organizationalUnit'
                    ]
                ]
            )
        )->isTrue(ldap_error($ldap_con));

        $this->boolean(
            ldap_add(
                $ldap_con,
                'ou=anotherlongstringtocheckforsynchronization,ou=andyetanotherlongstring,ou=andyetanotheronetogetaveryhugednidentifier,ou=people,ou=ldap3,dc=glpi,dc=org',
                [
                    'ou'          => 'anotherlongstringtocheckforsynchronization',
                    'objectClass'  => [
                        'organizationalUnit'
                    ]
                ]
            )
        )->isTrue(ldap_error($ldap_con));

        $this->boolean(
            ldap_add(
                $ldap_con,
                'ou=averylongstring,ou=anotherlongstringtocheckforsynchronization,ou=andyetanotherlongstring,ou=andyetanotheronetogetaveryhugednidentifier,ou=people,ou=ldap3,dc=glpi,dc=org',
                [
                    'ou'          => 'averylongstring',
                    'objectClass'  => [
                        'organizationalUnit'
                    ]
                ]
            )
        )->isTrue(ldap_error($ldap_con));

       //add a new user in directory
        $this->boolean(
            ldap_add(
                $ldap_con,
                'uid=verylongdn,ou=averylongstring,ou=anotherlongstringtocheckforsynchronization,ou=andyetanotherlongstring,ou=andyetanotheronetogetaveryhugednidentifier,ou=people,ou=ldap3,dc=glpi,dc=org',
                [
                    'uid'          => 'verylongdn',
                    'sn'           => 'A SN',
                    'cn'           => 'A CN',
                    'userpassword' => 'password',
                    'objectClass'  => [
                        'top',
                        'inetOrgPerson'
                    ]
                ]
            )
        )->isTrue(ldap_error($ldap_con));

        $import = \AuthLDAP::ldapImportUserByServerId(
            [
                'method' => \AuthLDAP::IDENTIFIER_LOGIN,
                'value'  => 'verylongdn'
            ],
            \AuthLDAP::ACTION_IMPORT,
            $ldap->getID(),
            true
        );
        $this->array($import)
         ->hasSize(2)
         ->integer['action']->isIdenticalTo(\AuthLDAP::USER_IMPORTED)
         ->integer['id']->isGreaterThan(0);

       //check created user
        $user = new \User();
        $this->boolean($user->getFromDB($import['id']))->isTrue();

        $this->array($user->fields)
         ->string['name']->isIdenticalTo('verylongdn')
         ->string['user_dn']->isIdenticalTo('uid=verylongdn,ou=averylongstring,ou=anotherlongstringtocheckforsynchronization,ou=andyetanotherlongstring,ou=andyetanotheronetogetaveryhugednidentifier,ou=people,ou=ldap3,dc=glpi,dc=org');

        $this->boolean(
            ldap_modify(
                $ldap->connect(),
                'uid=verylongdn,ou=averylongstring,ou=anotherlongstringtocheckforsynchronization,ou=andyetanotherlongstring,ou=andyetanotheronetogetaveryhugednidentifier,ou=people,ou=ldap3,dc=glpi,dc=org',
                ['telephoneNumber' => '+33102020202']
            )
        )->isTrue();

        $synchro = $ldap->forceOneUserSynchronization($user);
        $this->array($synchro)
         ->hasSize(2)
         ->integer['action']->isIdenticalTo(\AuthLDAP::USER_SYNCHRONIZED)
         ->variable['id']->isEqualTo($user->getID());

        $this->boolean($user->getFromDB($user->getID()))->isTrue();
        $this->array($user->fields)
         ->string['name']->isIdenticalTo('verylongdn')
         ->string['phone']->isIdenticalTo('+33102020202')
         ->string['user_dn']->isIdenticalTo('uid=verylongdn,ou=averylongstring,ou=anotherlongstringtocheckforsynchronization,ou=andyetanotherlongstring,ou=andyetanotheronetogetaveryhugednidentifier,ou=people,ou=ldap3,dc=glpi,dc=org');

       //drop test user
        $this->boolean(
            ldap_delete(
                $ldap->connect(),
                'uid=verylongdn,ou=averylongstring,ou=anotherlongstringtocheckforsynchronization,ou=andyetanotherlongstring,ou=andyetanotheronetogetaveryhugednidentifier,ou=people,ou=ldap3,dc=glpi,dc=org'
            )
        )->isTrue();
    }

    /**
     * @extensions ldap
     */
    public function testSyncLongDNiCyrillic()
    {
        $ldap = $this->ldap;

        $ldap_con = $ldap->connect();

        $this->boolean(
            ldap_add(
                $ldap_con,
                'OU=Управление с очень очень длинным названием даже сложно запомнить насколько оно длинное и еле влезает в экран№123,ou=ldap3,DC=glpi,DC=org',
                [
                    'ou'          => 'Управление с очень очень длинным названием даже сложно запомнить насколько оно длинное и еле влезает в экран№123',
                    'objectClass'  => [
                        'organizationalUnit'
                    ]
                ]
            )
        )->isTrue(ldap_error($ldap_con));

        $this->boolean(
            ldap_add(
                $ldap_con,
                'OU=Отдел Тест,OU=Управление с очень очень длинным названием даже сложно запомнить насколько оно длинное и еле влезает в экран№123,ou=ldap3,DC=glpi,DC=org',
                [
                    'ou'          => 'Отдел Тест',
                    'objectClass'  => [
                        'organizationalUnit'
                    ]
                ]
            )
        )->isTrue(ldap_error($ldap_con));

       //add a new user in directory
        $this->boolean(
            ldap_add(
                $ldap_con,
                'uid=Тестов Тест Тестович,OU=Отдел Тест,OU=Управление с очень очень длинным названием даже сложно запомнить насколько оно длинное и еле влезает в экран№123,ou=ldap3,DC=glpi,DC=org',
                [
                    'uid'          => 'Тестов Тест Тестович',
                    'sn'           => 'A SN',
                    'cn'           => 'A CN',
                    'userpassword' => 'password',
                    'objectClass'  => [
                        'top',
                        'inetOrgPerson'
                    ]
                ]
            )
        )->isTrue(ldap_error($ldap_con));

        $import = \AuthLDAP::ldapImportUserByServerId(
            [
                'method' => \AuthLDAP::IDENTIFIER_LOGIN,
                'value'  => 'Тестов Тест Тестович'
            ],
            \AuthLDAP::ACTION_IMPORT,
            $ldap->getID(),
            true
        );
        $this->array($import)
         ->hasSize(2)
         ->integer['action']->isIdenticalTo(\AuthLDAP::USER_IMPORTED)
         ->integer['id']->isGreaterThan(0);

       //check created user
        $user = new \User();
        $this->boolean($user->getFromDB($import['id']))->isTrue();

        $this->array($user->fields)
         ->string['name']->isIdenticalTo('Тестов Тест Тестович')
         ->string['user_dn']->isIdenticalTo('uid=Тестов Тест Тестович,ou=Отдел Тест,ou=Управление с очень очень длинным названием даже сложно запомнить насколько оно длинное и еле влезает в экран№123,ou=ldap3,dc=glpi,dc=org');

        $this->boolean(
            ldap_modify(
                $ldap->connect(),
                'uid=Тестов Тест Тестович,ou=Отдел Тест,ou=Управление с очень очень длинным названием даже сложно запомнить насколько оно длинное и еле влезает в экран№123,ou=ldap3,dc=glpi,dc=org',
                ['telephoneNumber' => '+33103030303']
            )
        )->isTrue();

        $synchro = $ldap->forceOneUserSynchronization($user);
        $this->array($synchro)
         ->hasSize(2)
         ->integer['action']->isIdenticalTo(\AuthLDAP::USER_SYNCHRONIZED)
         ->variable['id']->isEqualTo($user->getID());

        $this->boolean($user->getFromDB($user->getID()))->isTrue();
        $this->array($user->fields)
         ->string['name']->isIdenticalTo('Тестов Тест Тестович')
         ->string['phone']->isIdenticalTo('+33103030303')
         ->string['user_dn']->isIdenticalTo('uid=Тестов Тест Тестович,ou=Отдел Тест,ou=Управление с очень очень длинным названием даже сложно запомнить насколько оно длинное и еле влезает в экран№123,ou=ldap3,dc=glpi,dc=org');

       //drop test user
        $this->boolean(
            ldap_delete(
                $ldap->connect(),
                'uid=Тестов Тест Тестович,OU=Отдел Тест,OU=Управление с очень очень длинным названием даже сложно запомнить насколько оно длинное и еле влезает в экран№123,ou=ldap3,DC=glpi,DC=org'
            )
        )->isTrue();
    }

    protected function testSyncWithManagerProvider()
    {
        $dns = [
            "Test Test",
            "Test - Test",
            "Test, Test",
            "Test'Test",
            "Test \ Test",
        ];

        $entry = [
            'sn'           => 'Test',
            'cn'           => 'Test',
            'userpassword' => 'password',
            'objectClass'  => [
                'top',
                'inetOrgPerson'
            ]
        ];

        return array_map(function ($dn, $key) use ($entry) {
            $ret = [
                'manager_dn' => $dn,
                'manager_entry' => $entry,
            ];

            $ret['manager_entry']['uid'] = "ttest$key";
            return $ret;
        }, $dns, array_keys($dns));
    }

    /**
     * @dataProvider testSyncWithManagerProvider
     *
     * @extensions ldap
     */
    public function testSyncWithManager($manager_dn, array $manager_entry)
    {
       // Static conf
        $base_dn = "ou=people,ou=ldap3,dc=glpi,dc=org";
        $user_full_dn = "uid=userwithmanager,$base_dn";
        $escaped_manager_dn = ldap_escape($manager_dn, "", LDAP_ESCAPE_DN);
        $manager_full_dn = "cn=$escaped_manager_dn,$base_dn";
        $user_entry = [
            'uid'          => 'userwithmanager' . $manager_entry['uid'],
            'sn'           => 'A SN',
            'cn'           => 'A CN',
            'userpassword' => 'password',
            'manager'      => $manager_full_dn,
            'objectClass'  => [
                'top',
                'inetOrgPerson'
            ]
        ];

       // Init ldap
        $ldap = $this->ldap;
        $ldap_con = $ldap->connect();

       // Add the manager
        $this
         ->boolean(ldap_add($ldap_con, $manager_full_dn, $manager_entry))
         ->isTrue(ldap_error($ldap_con));

       // Add the user
        $this
         ->boolean(ldap_add($ldap_con, $user_full_dn, $user_entry))
         ->isTrue(ldap_error($ldap_con));

       // Import manager
        $import_manager = \AuthLdap::ldapImportUserByServerId(
            [
                'method' => \AuthLDAP::IDENTIFIER_LOGIN,
                'value'  => $manager_entry['uid']
            ],
            \AuthLDAP::ACTION_IMPORT,
            $ldap->getID(),
            true
        );
        $this
         ->array($import_manager)
         ->hasSize(2)
         ->integer['action']->isIdenticalTo(\AuthLDAP::USER_IMPORTED)
         ->integer['id']->isGreaterThan(0);

       // Import user
        $import_user = \AuthLdap::ldapImportUserByServerId(
            [
                'method' => \AuthLDAP::IDENTIFIER_LOGIN,
                'value'  => $user_entry['uid']
            ],
            \AuthLDAP::ACTION_IMPORT,
            $ldap->getID(),
            true
        );
        $this
         ->array($import_user)
         ->hasSize(2)
         ->integer['action']->isIdenticalTo(\AuthLDAP::USER_IMPORTED)
         ->integer['id']->isGreaterThan(0);

       // Check created manager
        $manager = new \User();
        $this->boolean($manager->getFromDB($import_manager['id']))->isTrue();

        $this
         ->array($manager->fields)
         ->string['name']->isIdenticalTo($manager_entry['uid']);

       // Compare dn in a case insensitive way as ldap_escape create filter in
       // lowercase ("," -> \2c) but some ldap software store them in uppercase
        $this
         ->string(strtolower($manager->fields['user_dn']))
         ->isIdenticalTo(strtolower($manager_full_dn));

       // Check created user
        $user = new \User();
        $this->boolean($user->getFromDB($import_user['id']))->isTrue();

        $this
         ->array($user->fields)
         ->string['name']->isIdenticalTo($user_entry['uid'])
         ->string['user_dn']->isIdenticalTo("$user_full_dn")
         ->integer['users_id_supervisor']->isIdenticalTo($manager->fields['id']);

       // Drop both
        $this->boolean(ldap_delete($ldap->connect(), $user_full_dn))->isTrue();
        $this->boolean(ldap_delete($ldap->connect(), $manager_full_dn))->isTrue();
        $this->boolean($user->delete(['id' => $user->fields['id']], 1))->isTrue();
        $this->boolean($user->delete(['id' => $manager->fields['id']], 1))->isTrue();
    }

    /**
     * Test if rules targeting ldap criteria are working
     *
     * @return void
     */
    public function testRuleRight()
    {
       //prepare rules
        $rules = new \RuleRight();
        $rules_id = $rules->add([
            'sub_type'     => 'RuleRight',
            'name'         => 'test ldap ruleright',
            'match'        => 'AND',
            'is_active'    => 1,
            'entities_id'  => 0,
            'is_recursive' => 1,
        ]);
        $criteria = new \RuleCriteria();
        $criteria->add([
            'rules_id'  => $rules_id,
            'criteria'  => 'LDAP_SERVER',
            'condition' => \Rule::PATTERN_IS,
            'pattern'   => $this->ldap->getID(),
        ]);
        $criteria->add([
            'rules_id'  => $rules_id,
            'criteria'  => 'employeenumber',
            'condition' => \Rule::PATTERN_IS,
            'pattern'   => 8,
        ]);
        $actions = new \RuleAction();
        $actions->add([
            'rules_id'    => $rules_id,
            'action_type' => 'assign',
            'field'       => 'profiles_id',
            'value'       => 5, // 'normal' profile
        ]);
        $actions->add([
            'rules_id'    => $rules_id,
            'action_type' => 'assign',
            'field'       => 'entities_id',
            'value'       => 1, // '_test_child_1' entity
        ]);

       // Test specific_groups_id rule
        $group = new Group();
        $group_id = $group->add(["name" => "testgroup"]);
        $this->integer($group_id);

        $actions->add([
            'rules_id'    => $rules_id,
            'action_type' => 'assign',
            'field'       => 'specific_groups_id',
            'value'       => $group_id, // '_test_child_1' entity
        ]);

       // login the user to force a real synchronisation and get it's glpi id
        $this->login('brazil6', 'password', false);
        $users_id = \User::getIdByName('brazil6');
        $this->integer($users_id);
       // check the user got the entity/profiles assigned
        $pu = \Profile_User::getForUser($users_id, true);
        $found = false;
        foreach ($pu as $right) {
            if (
                isset($right['entities_id']) && $right['entities_id'] == 1
                && isset($right['profiles_id']) && $right['profiles_id'] == 5
                && isset($right['is_dynamic']) && $right['is_dynamic'] == 1
            ) {
                $found = true;
                break;
            }
        }
        $this->boolean($found)->isTrue();

       // Check group
        $gu = new Group_User();
        $gus = $gu->find([
            'groups_id' => $group_id,
            'users_id' => $users_id,
        ]);
        $this->array($gus)->hasSize(1);
    }

    /**
     * @extensions ldap
     */
    public function testLdapUnavailable()
    {
        //Import user that doesn't exist yet
        $auth = $this->login('brazil5', 'password', false);

        $user = new \User();
        $user->getFromDBbyName('brazil5');
        $this->array($user->fields)
            ->string['name']->isIdenticalTo('brazil5')
            ->string['user_dn']->isIdenticalTo('uid=brazil5,ou=people,ou=ldap3,dc=glpi,dc=org');
        $this->boolean($auth->user_present)->isFalse();
        $this->boolean($auth->user_dn)->isFalse();
        $this->object($auth->ldap_connection)->isInstanceOf('\LDAP\Connection');

        // Get original LDAP server port
        $original_port = $this->ldap->fields['port'];
        // Update LDAP to have inaccessible server
        $this->boolean(
            $this->ldap->update([
                'id'     => $this->ldap->getID(),
                'port'   => '1234',
            ])
        )->isTrue();

        $auth = $this->login('brazil5', 'password', false, false);

        // Restore original port
        $this->boolean(
            $this->ldap->update([
                'id'     => $this->ldap->getID(),
                'port'   => $original_port,
            ])
        )->isTrue();

        $user->getFromDBbyName('brazil5');
        // Verify trying to log in while LDAP unavailable does not disable user's GLPI account
        $this->integer($user->fields['is_active'])->isEqualTo(1);
        $this->integer($user->fields['is_deleted_ldap'])->isEqualTo(0);
    }

    public function testIgnoreImport()
    {
        //prepare rules
        $rules = new \RuleRight();
        $rules_id = $rules->add([
            'sub_type'     => 'RuleRight',
            'name'         => 'test ldap ignore import',
            'match'        => 'AND',
            'is_active'    => 1,
            'entities_id'  => 0,
            'is_recursive' => 1,
        ]);
        $criteria = new \RuleCriteria();
        $criteria->add([
            'rules_id'  => $rules_id,
            'criteria'  => 'LDAP_SERVER',
            'condition' => \Rule::PATTERN_IS,
            'pattern'   => $this->ldap->getID(),
        ]);
        $actions = new \RuleAction();
        $actions->add([
            'rules_id'    => $rules_id,
            'action_type' => 'assign',
            'field'       => '_ignore_user_import',
            'value'       => '1', // Reject
        ]);
        // login the user to force synchronisation
        $this->login('brazil6', 'password', false, false);

        // Check title not created
        $ut = new UserTitle();
        $uts = $ut->find([
            'name' => 'manager',
        ]);
        $this->array($uts)->hasSize(0);
    }

<<<<<<< HEAD
    public function testGetLdapDateValue()
    {
        $auth = new \AuthLDAP();
        $this->string($auth->getLdapDateValue('20230224150800.0Z'))->isIdenticalTo('2023-02-24 15:08:00');
        $this->string($auth->getLdapDateValue('133217216420000000'))->isIdenticalTo('2023-02-24 14:14:02');
=======
    protected function connectToServerErrorsProvider(): iterable
    {
        yield [
            'host'     => 'invalidserver',
            'port'     => '3890',
            'login'    => '',
            'password' => '',
            'error'    => implode(
                "\n",
                [
                    'Unable to bind to LDAP server `invalidserver:3890` anonymously',
                    'error: Can\'t contact LDAP server (-1)',
                ]
            ),
        ];

        yield [
            'host'     => 'openldap',
            'port'     => '12345',
            'login'    => '',
            'password' => '',
            'error'    => implode(
                "\n",
                [
                    'Unable to bind to LDAP server `openldap:12345` anonymously',
                    'error: Can\'t contact LDAP server (-1)',
                ]
            ),
        ];

        yield [
            'host'     => 'openldap',
            'port'     => '3890',
            'login'    => 'notavalidrdn',
            'password' => '',
            'error'    => implode(
                "\n",
                [
                    'Unable to bind to LDAP server `openldap:3890` with RDN `notavalidrdn`',
                    'error: Invalid DN syntax (34)',
                    'extended error: invalid DN',
                    'err string: invalid DN',
                ]
            ),
        ];

        yield [
            'host'     => 'openldap',
            'port'     => '3890',
            'login'    => 'cn=Manager,dc=glpi,dc=org',
            'password' => 'wrongpassword',
            'error'    => implode(
                "\n",
                [
                    'Unable to bind to LDAP server `openldap:3890` with RDN `cn=Manager,dc=glpi,dc=org`',
                    'error: Invalid credentials (49)',
                ]
            ),
        ];
    }

    /**
     * @dataProvider connectToServerErrorsProvider
     *
     * @extensions ldap
     */
    public function testConnectToServerErrorMessage(
        string $host,
        string $port,
        string $login,
        string $password,
        string $error
    ) {
        $this->when(
            function () use ($host, $port, $login, $password) {
                \AuthLDAP::connectToServer($host, $port, $login, $password);
            }
        )->error()->withType(E_USER_WARNING)->withMessage($error)->exists();
    }

    /**
     * @extensions ldap
     */
    public function testConnectToServerTlsError()
    {
        $error = implode(
            "\n",
            [
                'Unable to start TLS connection to LDAP server `openldap:3890`',
                'error: Protocol error (2)',
                'extended error: unsupported extended operation',
                'err string: unsupported extended operation',
            ]
        );

        $this->when(
            function () {
                \AuthLDAP::connectToServer(
                    'openldap',
                    '3890',
                    'cn=Manager,dc=glpi,dc=org',
                    'insecure',
                    true,
                );
            }
        )->error()->withType(E_USER_WARNING)->withMessage($error)->exists();
    }

    /**
     * @extensions ldap
     */
    public function testGetGroupCNByDnError()
    {

        $ldap = getItemByTypeName('AuthLDAP', '_local_ldap');
        $connection = $ldap->connect();
        $this->checkLdapConnection($connection);

        $error = implode(
            "\n",
            [
                'Unable to get LDAP group having DN `notavaliddn`',
                'error: Invalid DN syntax (34)',
                'extended error: invalid DN',
                'err string: invalid DN',
            ]
        );

        $this->when(
            function () use ($connection) {
                \AuthLDAP::getGroupCNByDn($connection, 'notavaliddn');
            }
        )->error()->withType(E_USER_WARNING)->withMessage($error)->exists();
    }


    protected function getObjectGroupByDnErrorsProvider(): iterable
    {
        // invalid base DN
        yield [
            'basedn' => 'notavalidbasedn',
            'filter' => '(objectclass=inetOrgPerson)',
            'error'  => implode(
                "\n",
                [
                    'Unable to get LDAP object having DN `notavalidbasedn` with filter `(objectclass=inetOrgPerson)`',
                    'error: Invalid DN syntax (34)',
                    'extended error: invalid DN',
                    'err string: invalid DN',
                ]
            ),
        ];

        // invalid filter
        yield [
            'basedn' => 'dc=glpi,dc=org',
            'filter' => 'notavalidfilter',
            'error'  => implode(
                "\n",
                [
                    'Unable to get LDAP object having DN `dc=glpi,dc=org` with filter `notavalidfilter`',
                    'error: Bad search filter (-7)',
                ]
            ),
        ];
    }

    /**
     * @dataProvider getObjectGroupByDnErrorsProvider
     *
     * @extensions ldap
     */
    public function testGetObjectGroupByDnError(
        string $basedn,
        string $filter,
        string $error
    ) {
        $ldap = getItemByTypeName('AuthLDAP', '_local_ldap');
        $connection = $ldap->connect();
        $this->checkLdapConnection($connection);

        $this->when(
            function () use ($connection, $basedn, $filter) {
                \AuthLDAP::getObjectByDn($connection, $filter, $basedn, ['dn']);
            }
        )->error()->withType(E_USER_WARNING)->withMessage($error)->exists();
    }

    protected function searchForUsersErrorsProvider(): iterable
    {
        // error messages should be identical whether pagesize support is enabled or not
        $configs = [
            [
                'can_support_pagesize' => 0,
            ],
            [
                'can_support_pagesize' => 1,
                'pagesize'             => 100,
            ],
        ];
        foreach ($configs as $config_fields) {
            // invalid base DN
            yield [
                'config_fields' => $config_fields,
                'basedn'        => 'notavalidbasedn',
                'filter'        => '(objectclass=inetOrgPerson)',
                'error'         => implode(
                    "\n",
                    [
                        'LDAP search with base DN `notavalidbasedn` and filter `(objectclass=inetOrgPerson)` failed',
                        'error: Invalid DN syntax (34)',
                        'extended error: invalid DN',
                        'err string: invalid DN',
                    ]
                ),
            ];

            // invalid filter
            yield [
                'config_fields' => $config_fields,
                'basedn'        => 'dc=glpi,dc=org',
                'filter'        => 'notavalidfilter',
                'error'         => implode(
                    "\n",
                    [
                        'LDAP search with base DN `dc=glpi,dc=org` and filter `notavalidfilter` failed',
                        'error: Bad search filter (-7)',
                    ]
                ),
            ];
        }

        // invalid pagesize
        yield [
            'config_fields' => [
                'can_support_pagesize' => 1,
                'pagesize'             => 0,
            ],
            'basedn'        => 'dc=glpi,dc=org',
            'filter'        => '(objectclass=inetOrgPerson)',
            'error'         => implode(
                "\n",
                [
                    'LDAP search with base DN `dc=glpi,dc=org` and filter `(objectclass=inetOrgPerson)` failed',
                    'error: Bad parameter to an ldap routine (-9)',
                ]
            ),
        ];
    }

    /**
     * @dataProvider searchForUsersErrorsProvider
     *
     * @extensions ldap
     */
    public function testSearchForUsersErrorMessages(
        array $config_fields,
        string $basedn,
        string $filter,
        string $error
    ) {
        $ldap = getItemByTypeName('AuthLDAP', '_local_ldap');
        $ldap->fields = array_merge($ldap->fields, $config_fields);

        $connection = $ldap->connect();
        $this->checkLdapConnection($connection);

        $this->when(
            function () use ($ldap, $connection, $basedn, $filter) {
                $limitexceeded = $user_infos = $ldap_users = null;

                \AuthLDAP::searchForUsers(
                    $connection,
                    ['basedn' => $basedn],
                    $filter,
                    ['dn'],
                    $limitexceeded,
                    $user_infos,
                    $ldap_users,
                    $ldap
                );
            }
        )->error()->withType(E_USER_WARNING)->withMessage($error)->exists();
    }

    protected function searchUserDnErrorsProvider(): iterable
    {
        // invalid base DN
        yield [
            'options' => [
                'basedn'    => 'notavalidbasedn',
            ],
            'error'         => implode(
                "\n",
                [
                    'LDAP search with base DN `notavalidbasedn` and filter `(uid=johndoe)` failed',
                    'error: Invalid DN syntax (34)',
                    'extended error: invalid DN',
                    'err string: invalid DN',
                ]
            ),
        ];

        // invalid filter
        yield [
            'options' => [
                'basedn'    => 'dc=glpi,dc=org',
                'condition' => 'invalidfilter)',
            ],
            'error'         => implode(
                "\n",
                [
                    'LDAP search with base DN `dc=glpi,dc=org` and filter `(& (uid=johndoe) invalidfilter))` failed',
                    'error: Bad search filter (-7)',
                ]
            ),
        ];
    }

    /**
     * @dataProvider searchUserDnErrorsProvider
     *
     * @extensions ldap
     */
    public function testSearchUserDnErrorMessages(
        array $options,
        string $error
    ) {
        $ldap = getItemByTypeName('AuthLDAP', '_local_ldap');
        $connection = $ldap->connect();
        $this->checkLdapConnection($connection);

        $this->when(
            function () use ($connection, $options) {
                \AuthLDAP::searchUserDn(
                    $connection,
                    $options + [
                        'login_field'       => 'uid',
                        'search_parameters' => ['fields' => ['login' => 'uid']],
                        'user_params'       => ['value'  => 'johndoe'],
                    ]
                );
            }
        )->error()->withType(E_USER_WARNING)->withMessage($error)->exists();
    }

    protected function getGroupsFromLDAPErrorsProvider(): iterable
    {
        // error messages should be identical whether pagesize support is enabled or not
        $configs = [
            [
                'can_support_pagesize' => 0,
            ],
            [
                'can_support_pagesize' => 1,
                'pagesize'             => 100,
            ],
        ];
        foreach ($configs as $config_fields) {
            // invalid base DN
            yield [
                'config_fields' => $config_fields + ['basedn' => 'notavalidbasedn'],
                'filter'        => '(objectclass=inetOrgPerson)',
                'error'         => implode(
                    "\n",
                    [
                        'LDAP search with base DN `notavalidbasedn` and filter `(objectclass=inetOrgPerson)` failed',
                        'error: Invalid DN syntax (34)',
                        'extended error: invalid DN',
                        'err string: invalid DN',
                    ]
                ),
            ];

            // invalid filter
            yield [
                'config_fields' => $config_fields,
                'filter'        => 'notavalidfilter',
                'error'         => implode(
                    "\n",
                    [
                        'LDAP search with base DN `dc=glpi,dc=org` and filter `notavalidfilter` failed',
                        'error: Bad search filter (-7)',
                    ]
                ),
            ];
        }

        // invalid pagesize
        yield [
            'config_fields' => [
                'can_support_pagesize' => 1,
                'pagesize'             => 0,
            ],
            'filter'        => '(objectclass=groupOfNames)',
            'error'         => implode(
                "\n",
                [
                    'LDAP search with base DN `dc=glpi,dc=org` and filter `(objectclass=groupOfNames)` failed',
                    'error: Bad parameter to an ldap routine (-9)',
                ]
            ),
        ];
    }

    /**
     * @dataProvider getGroupsFromLDAPErrorsProvider
     *
     * @extensions ldap
     */
    public function testGetGroupsFromLDAPErrors(
        array $config_fields,
        string $filter,
        string $error
    ) {
        $ldap = getItemByTypeName('AuthLDAP', '_local_ldap');
        $ldap->fields = array_merge($ldap->fields, $config_fields);

        $connection = $ldap->connect();
        $this->checkLdapConnection($connection);

        $this->when(
            function () use ($ldap, $connection, $filter) {
                $limitexceeded = null;

                \AuthLDAP::getGroupsFromLDAP(
                    $connection,
                    $ldap,
                    $filter,
                    $limitexceeded
                );
            }
        )->error()->withType(E_USER_WARNING)->withMessage($error)->exists();
>>>>>>> ab9a159c
    }
}<|MERGE_RESOLUTION|>--- conflicted
+++ resolved
@@ -2402,13 +2402,13 @@
         $this->array($uts)->hasSize(0);
     }
 
-<<<<<<< HEAD
     public function testGetLdapDateValue()
     {
         $auth = new \AuthLDAP();
         $this->string($auth->getLdapDateValue('20230224150800.0Z'))->isIdenticalTo('2023-02-24 15:08:00');
         $this->string($auth->getLdapDateValue('133217216420000000'))->isIdenticalTo('2023-02-24 14:14:02');
-=======
+    }
+
     protected function connectToServerErrorsProvider(): iterable
     {
         yield [
@@ -2525,7 +2525,7 @@
 
         $ldap = getItemByTypeName('AuthLDAP', '_local_ldap');
         $connection = $ldap->connect();
-        $this->checkLdapConnection($connection);
+        $this->object($connection)->isInstanceOf('\LDAP\Connection');
 
         $error = implode(
             "\n",
@@ -2588,7 +2588,7 @@
     ) {
         $ldap = getItemByTypeName('AuthLDAP', '_local_ldap');
         $connection = $ldap->connect();
-        $this->checkLdapConnection($connection);
+        $this->object($connection)->isInstanceOf('\LDAP\Connection');
 
         $this->when(
             function () use ($connection, $basedn, $filter) {
@@ -2674,7 +2674,7 @@
         $ldap->fields = array_merge($ldap->fields, $config_fields);
 
         $connection = $ldap->connect();
-        $this->checkLdapConnection($connection);
+        $this->object($connection)->isInstanceOf('\LDAP\Connection');
 
         $this->when(
             function () use ($ldap, $connection, $basedn, $filter) {
@@ -2739,7 +2739,7 @@
     ) {
         $ldap = getItemByTypeName('AuthLDAP', '_local_ldap');
         $connection = $ldap->connect();
-        $this->checkLdapConnection($connection);
+        $this->object($connection)->isInstanceOf('\LDAP\Connection');
 
         $this->when(
             function () use ($connection, $options) {
@@ -2828,7 +2828,7 @@
         $ldap->fields = array_merge($ldap->fields, $config_fields);
 
         $connection = $ldap->connect();
-        $this->checkLdapConnection($connection);
+        $this->object($connection)->isInstanceOf('\LDAP\Connection');
 
         $this->when(
             function () use ($ldap, $connection, $filter) {
@@ -2842,6 +2842,5 @@
                 );
             }
         )->error()->withType(E_USER_WARNING)->withMessage($error)->exists();
->>>>>>> ab9a159c
     }
 }