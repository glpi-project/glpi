<?php

/**
 * ---------------------------------------------------------------------
 *
 * GLPI - Gestionnaire Libre de Parc Informatique
 *
 * http://glpi-project.org
 *
 * @copyright 2015-2023 Teclib' and contributors.
 * @copyright 2003-2014 by the INDEPNET Development Team.
 * @licence   https://www.gnu.org/licenses/gpl-3.0.html
 *
 * ---------------------------------------------------------------------
 *
 * LICENSE
 *
 * This file is part of GLPI.
 *
 * This program is free software: you can redistribute it and/or modify
 * it under the terms of the GNU General Public License as published by
 * the Free Software Foundation, either version 3 of the License, or
 * (at your option) any later version.
 *
 * This program is distributed in the hope that it will be useful,
 * but WITHOUT ANY WARRANTY; without even the implied warranty of
 * MERCHANTABILITY or FITNESS FOR A PARTICULAR PURPOSE.  See the
 * GNU General Public License for more details.
 *
 * You should have received a copy of the GNU General Public License
 * along with this program.  If not, see <https://www.gnu.org/licenses/>.
 *
 * ---------------------------------------------------------------------
 */

namespace tests\units;

use DbTestCase;
use GLPIKey;
use Group;
use Group_User;
use Profile_User;
use UserTitle;

/* Test for inc/authldap.class.php */

class AuthLDAP extends DbTestCase
{
    /**
     * @var \AuthLDAP
     */
    private $ldap;

    public function beforeTestMethod($method)
    {
        parent::beforeTestMethod($method);
        $this->ldap = getItemByTypeName('AuthLDAP', '_local_ldap');

       //make sure bootstrapped ldap is active and is default
        $this->boolean(
            $this->ldap->update([
                'id'                => $this->ldap->getID(),
                'is_active'         => 1,
                'is_default'        => 1,
                'responsible_field' => "manager",
            ])
        )->isTrue();
    }

    public function afterTestMethod($method)
    {
        unset($_SESSION['ldap_import']);

       //make sure bootstrapped ldap is not active and is default
        $this->boolean(
            $this->ldap->update([
                'id'           => $this->ldap->getID(),
                'is_active'    => 1,
                'is_default'   => 1
            ])
        )->isTrue();

        parent::afterTestMethod($method);
    }

    private function addLdapServers()
    {
        $ldap = new \AuthLDAP();
        $this->integer(
            (int)$ldap->add([
                'name'        => 'LDAP1',
                'is_active'   => 1,
                'is_default'  => 0,
                'basedn'      => 'ou=people,dc=mycompany',
                'login_field' => 'uid',
                'phone_field' => 'phonenumber'
            ])
        )->isGreaterThan(0);
        $this->integer(
            (int)$ldap->add([
                'name'         => 'LDAP2',
                'is_active'    => 0,
                'is_default'   => 0,
                'basedn'       => 'ou=people,dc=mycompany',
                'login_field'  => 'uid',
                'phone_field'  => 'phonenumber',
                'email1_field' => 'email'
            ])
        )->isGreaterThan(0);
        $this->integer(
            (int)$ldap->add([
                'name'        => 'LDAP3',
                'is_active'   => 1,
                'is_default'  => 1,
                'basedn'      => 'ou=people,dc=mycompany',
                'login_field' => 'email',
                'phone_field' => 'phonenumber',
                'email1_field' => 'email'
            ])
        )->isGreaterThan(0);
    }

    public function testGetTypeName()
    {
        $this->string(\AuthLDAP::getTypeName(1))->isIdenticalTo('LDAP directory');
        $this->string(\AuthLDAP::getTypeName(0))->isIdenticalTo('LDAP directories');
        $this->string(\AuthLDAP::getTypeName(\Session::getPluralNumber()))->isIdenticalTo('LDAP directories');
    }

    public function testPost_getEmpty()
    {
        $ldap = new \AuthLDAP();
        $ldap->post_getEmpty();
        $this->array($ldap->fields)->hasSize(30);
    }

    public function testUnsetUndisclosedFields()
    {
        $fields = ['login_field' => 'test', 'rootdn_passwd' => 'mypassword'];
        \AuthLDAP::unsetUndisclosedFields($fields);
        $this->array($fields)
         ->notHasKey('rootdn_passwd');
    }

    public function testPreconfig()
    {
        $ldap = new \AuthLDAP();
        //Use Active directory preconfiguration :
        //login_field and sync_field must be filled
        $ldap->preconfig('AD');
        $this->array($ldap->fields)
         ->string['login_field']->isIdenticalTo('samaccountname')
         ->string['sync_field']->isIdenticalTo('objectguid');

        //Use OpenLDAP preconfiguration :
        //login_field and sync_field must be filled
        $ldap->preconfig('OpenLDAP');
        $this->array($ldap->fields)
         ->string['login_field']->isIdenticalTo('uid')
         ->string['sync_field']->isIdenticalTo('entryuuid');

        //No preconfiguration model
        $ldap->preconfig('');
        //Login_field is set to uid (default)
        $this->string($ldap->fields['login_field'])->isIdenticalTo('uid');
        $this->variable($ldap->fields['sync_field'])->isNull();
    }

    public function testPrepareInputForUpdate()
    {
        $ldap   = new \mock\AuthLDAP();
        $this->calling($ldap)->isSyncFieldUsed = true;

       //------------ Password tests --------------------//
        $input  = ['name' => 'ldap', 'rootdn_passwd' => ''];
        $result = $ldap->prepareInputForUpdate($input);
       //empty rootdn_passwd set : should not appear in the response array
        $this->array($result)->notHasKey('rootdn_passwd');

       //no rootdn_passwd set : should not appear in the response array
        $input  = ['name' => 'ldap'];
        $result = $ldap->prepareInputForUpdate($input);
        $this->array($result)->notHasKey('rootdn_passwd');

       //Field name finishing with _field : set the value in lower case
        $input['_login_field'] = 'TEST';
        $result         = $ldap->prepareInputForUpdate($input);
        $this->string($result['_login_field'])->isIdenticalTo('test');

        $input['sync_field'] = 'sync_field';
        $result = $ldap->prepareInputForUpdate($input);
        $this->string($result['sync_field'])->isIdenticalTo('sync_field');

       //test sync_field update
        $ldap->fields['sync_field'] = 'sync_field';
        $result = $ldap->prepareInputForUpdate($input);
        $this->array($result)->notHasKey('sync_field');

        $this->calling($ldap)->isSyncFieldUsed = false;
        $result = $ldap->prepareInputForUpdate($input);
        $this->array($result)->hasKey('sync_field');
        $this->calling($ldap)->isSyncFieldUsed = true;

        $input['sync_field'] = 'another_field';
        $result = $ldap->prepareInputForUpdate($input);
        $this->boolean($result)->isFalse();
        $this->hasSessionMessages(ERROR, ['Synchronization field cannot be changed once in use.']);
    }

    public function testgetGroupSearchTypeName()
    {
       //Get all group search type values
        $search_type = \AuthLDAP::getGroupSearchTypeName();
        $this->array($search_type)->hasSize(3);

       //Give a wrong number value
        $search_type = \AuthLDAP::getGroupSearchTypeName(4);
        $this->string($search_type)->isIdenticalTo(NOT_AVAILABLE);

       //Give a wrong string value
        $search_type = \AuthLDAP::getGroupSearchTypeName('toto');
        $this->string($search_type)->isIdenticalTo(NOT_AVAILABLE);

       //Give a existing values
        $search_type = \AuthLDAP::getGroupSearchTypeName(0);
        $this->string($search_type)->isIdenticalTo('In users');

        $search_type = \AuthLDAP::getGroupSearchTypeName(1);
        $this->string($search_type)->isIdenticalTo('In groups');

        $search_type = \AuthLDAP::getGroupSearchTypeName(2);
        $this->string($search_type)->isIdenticalTo('In users and groups');
    }

    public function testGetSpecificValueToDisplay()
    {
        $ldap = new \AuthLDAP();

       //Value as an array
        $values = ['group_search_type' => 0];
        $result = $ldap->getSpecificValueToDisplay('group_search_type', $values);
        $this->string($result)->isIdenticalTo('In users');

       //Value as a single value
        $values = 1;
        $result = $ldap->getSpecificValueToDisplay('group_search_type', $values);
        $this->string($result)->isIdenticalTo('In groups');

       //Value as a single value
        $values = ['name' => 'ldap'];
        $result = $ldap->getSpecificValueToDisplay('name', $values);
        $this->string($result)->isEmpty();
    }

    public function testDefineTabs()
    {
        $ldap     = new \AuthLDAP();
        $tabs     = $ldap->defineTabs();
        $expected = [
            'AuthLDAP$main' => "<span><i class='far fa-address-book me-2'></i>LDAP directory</span>",
            'Log$1'         => "<span><i class='ti ti-history me-2'></i>Historical</span>"
        ];
        $this->array($tabs)->isIdenticalTo($expected);
    }

    public function testGetSearchOptionsNew()
    {
        $ldap     = new \AuthLDAP();
        $options  = $ldap->rawSearchOptions();
        $this->array($options)->hasSize(36);
    }

    public function testGetSyncFields()
    {
        $ldap     = new \AuthLDAP();
        $values   = ['login_field' => 'value'];
        $result   = $ldap->getSyncFields($values);
        $this->array($result)->isIdenticalTo(['name' => 'value']);

        $result   = $ldap->getSyncFields([]);
        $this->array($result)->isEmpty();
    }

    public function testLdapStamp2UnixStamp()
    {
       //Good timestamp
        $result = \AuthLDAP::ldapStamp2UnixStamp('20161114100339Z');
        $this->integer($result)->isIdenticalTo(1479117819);

       //Bad timestamp format
        $result = \AuthLDAP::ldapStamp2UnixStamp(20161114100339);
        $this->string($result)->isEmpty();

       //Bad timestamp format
        $result = \AuthLDAP::ldapStamp2UnixStamp("201611141003");
        $this->string($result)->isEmpty();
    }

    public function testDate2ldapTimeStamp()
    {
        $result = \AuthLDAP::date2ldapTimeStamp("2017-01-01 22:35:00");
        $this->string($result)->isIdenticalTo("20170101223500.0Z");

       //Bad date => 01/01/1970
        $result = \AuthLDAP::date2ldapTimeStamp("2017-25-25 22:35:00");
        $this->string($result)->isIdenticalTo("19700101000000.0Z");
    }

    public function testDnExistsInLdap()
    {
        $ldap_infos = [ ['uid'      => 'jdoe',
            'cn'       => 'John Doe',
            'user_dn'  => 'uid=jdoe, ou=people, dc=mycompany'
        ],
            ['uid'      => 'asmith',
                'cn'       => 'Agent Smith',
                'user_dn'  => 'uid=asmith, ou=people, dc=mycompany'
            ]
        ];

       //Ask for a non existing user_dn : result is false
        $this->boolean(
            \AuthLDAP::dnExistsInLdap(
                $ldap_infos,
                'uid=jdupont, ou=people, dc=mycompany'
            )
        )->isFalse();

       //Ask for an dn that exists : result is the user's infos as an array
        $result = \AuthLDAP::dnExistsInLdap(
            $ldap_infos,
            'uid=jdoe, ou=people, dc=mycompany'
        );
        $this->array($result)->hasSize(3);
    }

    public function testGetLdapServers()
    {
        $this->addLdapServers();

       //The list of ldap server show the default server in first position
        $result = \AuthLDAP::getLdapServers();
        $this->array($result)
         ->hasSize(4);
        $this->array(current($result))
         ->string['name']->isIdenticalTo('LDAP3');
    }

    public function testUseAuthLdap()
    {
        global $DB;
        $this->addLdapServers();

        $this->boolean(\AuthLDAP::useAuthLdap())->isTrue();
        $DB->update('glpi_authldaps', ['is_active' => 0], [true]);
        $this->boolean(\AuthLDAP::useAuthLdap())->isFalse();
    }

    public function testGetNumberOfServers()
    {
        global $DB;
        $this->addLdapServers();

        $this->integer((int)\AuthLDAP::getNumberOfServers())->isIdenticalTo(3);
        $DB->update('glpi_authldaps', ['is_active' => 0], [true]);
        $this->integer((int)\AuthLDAP::getNumberOfServers())->isIdenticalTo(0);
    }

    public function testBuildLdapFilter()
    {
        $this->addLdapServers();

        $ldap = getItemByTypeName('AuthLDAP', 'LDAP3');
        $result = \AuthLDAP::buildLdapFilter($ldap);
        $this->string($result)->isIdenticalTo("(& (email=*) )");

        $_SESSION['ldap_import']['interface'] = \AuthLDAP::SIMPLE_INTERFACE;
        $_SESSION['ldap_import']['criterias'] = ['name'        => 'foo',
            'phone_field' => '+33454968584'
        ];
        $result = \AuthLDAP::buildLdapFilter($ldap);
        $this->string($result)->isIdenticalTo('(& (LDAP3=*foo*)(phonenumber=*+33454968584*) )');

        $_SESSION['ldap_import']['criterias']['name'] = '^foo';
        $result = \AuthLDAP::buildLdapFilter($ldap);
        $this->string($result)->isIdenticalTo('(& (LDAP3=foo*)(phonenumber=*+33454968584*) )');

        $_SESSION['ldap_import']['criterias']['name'] = 'foo$';
        $result = \AuthLDAP::buildLdapFilter($ldap);
        $this->string($result)->isIdenticalTo('(& (LDAP3=*foo)(phonenumber=*+33454968584*) )');

        $_SESSION['ldap_import']['criterias']['name'] = '^foo$';
        $result = \AuthLDAP::buildLdapFilter($ldap);
        $this->string($result)->isIdenticalTo('(& (LDAP3=foo)(phonenumber=*+33454968584*) )');

        $_SESSION['ldap_import']['criterias'] = ['name' => '^foo$'];
        $ldap->fields['condition'] = '(objectclass=inetOrgPerson)';
        $result = \AuthLDAP::buildLdapFilter($ldap);
        $ldap->fields['condition'] = '';
        $this->string($result)->isIdenticalTo('(& (LDAP3=foo) (objectclass=inetOrgPerson))');

        $_SESSION['ldap_import']['begin_date']        = '2017-04-20 00:00:00';
        $_SESSION['ldap_import']['end_date']          = '2017-04-22 00:00:00';
        $_SESSION['ldap_import']['criterias']['name'] = '^foo$';
        $result = \AuthLDAP::buildLdapFilter($ldap);
        $this->string($result)
         ->isIdenticalTo('(& (LDAP3=foo)(modifyTimestamp>=20170420000000.0Z)(modifyTimestamp<=20170422000000.0Z) )');
    }

    public function testAddTimestampRestrictions()
    {
        $result = \AuthLDAP::addTimestampRestrictions(
            '',
            '2017-04-22 00:00:00'
        );
        $this->string($result)
         ->isIdenticalTo("(modifyTimestamp<=20170422000000.0Z)");

        $result = \AuthLDAP::addTimestampRestrictions(
            '2017-04-20 00:00:00',
            ''
        );
        $this->string($result)
         ->isIdenticalTo("(modifyTimestamp>=20170420000000.0Z)");

        $result = \AuthLDAP::addTimestampRestrictions('', '');
        $this->string($result)->isEmpty();

        $result = \AuthLDAP::addTimestampRestrictions(
            '2017-04-20 00:00:00',
            '2017-04-22 00:00:00'
        );
        $this->string($result)
         ->isIdenticalTo("(modifyTimestamp>=20170420000000.0Z)(modifyTimestamp<=20170422000000.0Z)");
    }

    public function testGetDefault()
    {
        $this->integer((int)\AuthLDAP::getDefault())->isIdenticalTo((int)$this->ldap->getID());

       //Load ldap servers
        $this->addLdapServers();
        $ldap = getItemByTypeName('AuthLDAP', 'LDAP3');
        $this->integer((int)\AuthLDAP::getDefault())->isIdenticalTo((int)$ldap->getID());

        $ldap->update([
            'id'        => $ldap->getID(),
            'is_active' => 0
        ]);
        $this->integer((int)\AuthLDAP::getDefault())->isIdenticalTo(0);
    }

    public function testPost_updateItem()
    {
       //Load ldap servers
        $this->addLdapServers();

       //Get first lDAP server
        $ldap = getItemByTypeName('AuthLDAP', 'LDAP1');

       //Set it as default server
        $this->boolean(
            $ldap->update(['id' => $ldap->getID(), 'is_default' => 1])
        )->isTrue();

       //Get first lDAP server now
        $ldap = getItemByTypeName('AuthLDAP', 'LDAP1');
        $this->variable($ldap->fields['is_default'])->isEqualTo(1);

       //Get third ldap server (former default one)
        $ldap = getItemByTypeName('AuthLDAP', 'LDAP3');
       //Check that it's not the default server anymore
        $this->variable($ldap->fields['is_default'])->isEqualTo(0);
    }

    public function testPost_addItem()
    {
       //Load ldap servers
        $this->addLdapServers();

        $ldap     = new \AuthLDAP();
        $ldaps_id = $ldap->add([
            'name'        => 'LDAP4',
            'is_active'   => 1,
            'is_default'  => 1,
            'basedn'      => 'ou=people,dc=mycompany',
            'login_field' => 'email',
            'phone_field' => 'phonenumber'
        ]);
        $this->integer((int)$ldaps_id)->isGreaterThan(0);
        $this->boolean($ldap->getFromDB($ldaps_id))->isTrue();
        $this->variable($ldap->fields['is_default'])->isEqualTo(1);

       //Get third ldap server (former default one)
        $ldap = getItemByTypeName('AuthLDAP', 'LDAP3');
       //Check that it's not the default server anymore
        $this->variable($ldap->fields['is_default'])->isEqualTo(0);
    }

    public function testPrepareInputForAdd()
    {
        $ldap     = new \AuthLDAP();

        $ldaps_id = $ldap->add([
            'name'        => 'LDAP1',
            'is_active'   => 1,
            'basedn'      => 'ou=people,dc=mycompany',
            'login_field' => 'email',
            'rootdn_passwd' => 'password'
        ]);
        $this->integer((int)$ldaps_id)->isGreaterThan(0);
        $this->boolean($ldap->getFromDB($ldaps_id))->isTrue();
        $this->array($ldap->fields)
         ->variable['is_default']->isEqualTo(0)
         ->string['rootdn_passwd']->isNotEqualTo('password');
    }

    public function testGetServersWithImportByEmailActive()
    {
        $result = \AuthLDAP::getServersWithImportByEmailActive();
        $this->array($result)->hasSize(1);

        $this->addLdapServers();

       //Return two ldap server : because LDAP2 is disabled
        $result = \AuthLDAP::getServersWithImportByEmailActive();
        $this->array($result)->hasSize(2);

       //Enable LDAP2
        $ldap = getItemByTypeName('AuthLDAP', 'LDAP2');
        $this->boolean(
            $ldap->update([
                'id' => $ldap->getID(),
                'is_active' => 1
            ])
        )->isTrue();

       //Now there should be 2 enabled servers
        $result = \AuthLDAP::getServersWithImportByEmailActive();
        $this->array($result)->hasSize(3);
    }

    public function testgetTabNameForItem()
    {
        $this->login();
        $this->addLdapServers();

        $ldap   = getItemByTypeName('AuthLDAP', 'LDAP1');
        $result = $ldap->getTabNameForItem($ldap);
        $expected = [
            1 => "<span><i class='far fa-address-book me-2'></i>Test</span>",
            2 => "<span><i class='ti ti-user me-2'></i>Users</span>",
            3 => "<span><i class='ti ti-user me-2'></i>Groups</span>",
            5 => "<span><i class='far fa-address-book me-2'></i>Advanced information</span>",
            6 => "<span><i class='far fa-address-book me-2'></i>Replicates</span>"
        ];
        $this->array($result)->isIdenticalTo($expected);

        $result = $ldap->getTabNameForItem($ldap, 1);
        $this->string($result)->isEmpty;
    }

    public function testGetAllReplicateForAMaster()
    {
        $ldap      = new \AuthLDAP();
        $replicate = new \AuthLdapReplicate();

        $ldaps_id = $ldap->add([
            'name'        => 'LDAP1',
            'is_active'   => 1,
            'is_default'  => 0,
            'basedn'      => 'ou=people,dc=mycompany',
            'login_field' => 'uid',
            'phone_field' => 'phonenumber'
        ]);
        $this->integer((int)$ldaps_id)->isGreaterThan(0);

        $this->integer(
            (int)$replicate->add([
                'name'         => 'replicate1',
                'host'         => 'myhost1',
                'port'         => 3306,
                'authldaps_id' => $ldaps_id
            ])
        )->isGreaterThan(0);

        $this->integer(
            (int)$replicate->add([
                'name'         => 'replicate2',
                'host'         => 'myhost1',
                'port'         => 3306,
                'authldaps_id' => $ldaps_id
            ])
        )->isGreaterThan(0);

        $this->integer(
            (int)$replicate->add([
                'name'         => 'replicate3',
                'host'         => 'myhost1',
                'port'         => 3306,
                'authldaps_id' => $ldaps_id
            ])
        )->isGreaterThan(0);

        $result = $ldap->getAllReplicateForAMaster($ldaps_id);
        $this->array($result)->hasSize(3);

        $result = $ldap->getAllReplicateForAMaster(100);
        $this->array($result)->hasSize(0);
    }

    public function testIsValidGuid()
    {
        $this->boolean(\AuthLDAP::isValidGuid(''))->isFalse();
        $this->boolean(\AuthLDAP::isValidGuid('00000000-0000-0000-0000-000000000000'))->isTrue();
        $this->boolean(\AuthLDAP::isValidGuid('AB52DFB8-A352-BA53-CC58-ABFD5E9D200E'))->isTrue();
        $this->boolean(\AuthLDAP::isValidGuid('ZB52DFH8-AH52-BH53-CH58-ABFD5E9D200E'))->isFalse();
    }

    public function testGuidToHex()
    {
        $guid       = '891b903c-9982-4e64-9c2a-a6caff69f5b0';
        $expected   = '\3c\90\1b\89\82\99\64\4e\9c\2a\a6\ca\ff\69\f5\b0';
        $this->string(\AuthLDAP::guidToHex($guid))->isIdenticalTo($expected);
    }

    public function testGetFieldValue()
    {
        $infos = ['field' => 'value'];
        $this->string(\AuthLDAP::getFieldValue($infos, 'field'))->isIdenticalTo('value');

        $infos = ['objectguid' => 'value'];
        $this->string(\AuthLDAP::getFieldValue($infos, 'objectguid'))->isIdenticalTo('value');
    }

    public function testPassword()
    {
        $ldap = new \AuthLDAP();
        $id = (int)$ldap->add([
            'name'        => 'LDAPcrypted',
            'is_active'   => 1,
            'is_default'  => 0,
            'basedn'      => 'ou=people,dc=mycompany',
            'login_field' => 'uid',
            'phone_field' => 'phonenumber'
        ]);
        $this->integer($id)->isGreaterThan(0);

       //rootdn_passwd is set with a value (a password, not encrypted)
        $password = 'toto';
        $input    = ['id' => $id, 'name' => 'ldap', 'rootdn_passwd' => $password];
        $this->boolean($ldap->update($input))->isTrue();
        $this->boolean($ldap->getFromDB($id))->isTrue();

       //Expected value to be encrypted using current  key
        $this->string((new GLPIKey())->decrypt($ldap->fields['rootdn_passwd']))->isIdenticalTo($password);

        $password = 'tot\'o';
        $input    = ['id' => $id, 'name' => 'ldap', 'rootdn_passwd' => $password];
        $this->boolean($ldap->update($input))->isTrue();
        $this->boolean($ldap->getFromDB($id))->isTrue();

       //Expected value to be encrypted using current key
        $this->string((new GLPIKey())->decrypt($ldap->fields['rootdn_passwd']))->isIdenticalTo($password);

        $input['_blank_passwd'] = 1;
        $result   = $ldap->prepareInputForUpdate($input);
       //rootdn_passwd is set but empty
        $this->string($result['rootdn_passwd'])->isEmpty();
    }

    /**
     * Test LDAP connection
     *
     * @extensions ldap
     *
     * @return void
     */
    public function testTestLDAPConnection()
    {
        $this->boolean(\AuthLDAP::testLDAPConnection(-1))->isFalse();

        $ldap = getItemByTypeName('AuthLDAP', '_local_ldap');
        $this->boolean(\AuthLDAP::testLDAPConnection($ldap->getID()))->isTrue();

        $this->object($ldap->connect())->isInstanceOf('\LDAP\Connection');
    }

    /**
     * Test get users
     *
     * @extensions ldap
     *
     * @return void
     */
    public function testGetAllUsers()
    {
        $ldap = $this->ldap;
        $results = [];
        $limit = false;

        $users = \AuthLDAP::getAllUsers(
            [
                'authldaps_id' => $ldap->getID(),
                'ldap_filter'  => \AuthLDAP::buildLdapFilter($ldap),
                'mode'         => \AuthLDAP::ACTION_IMPORT
            ],
            $results,
            $limit
        );

        $this->array($users)->hasSize(910);
        $this->array($results)->hasSize(0);

        $_SESSION['ldap_import']['interface'] = \AuthLDAP::SIMPLE_INTERFACE;
        $_SESSION['ldap_import']['criterias'] = ['login_field' => 'brazil2'];

        $users = \AuthLDAP::getAllUsers(
            [
                'authldaps_id' => $ldap->getID(),
                'ldap_filter'  => \AuthLDAP::buildLdapFilter($ldap),
                'mode'         => \AuthLDAP::ACTION_IMPORT,
            ],
            $results,
            $limit
        );

        $this->array($users)->hasSize(12);
        $this->array($results)->hasSize(0);

        $_SESSION['ldap_import']['criterias'] = ['login_field' => 'remi'];

        $users = \AuthLDAP::getAllUsers(
            [
                'authldaps_id' => $ldap->getID(),
                'ldap_filter'  => \AuthLDAP::buildLdapFilter($ldap),
                'mode'         => \AuthLDAP::ACTION_IMPORT,
            ],
            $results,
            $limit
        );

        $this->array($users)->hasSize(1);
        $this->array($results)->hasSize(0);
    }

    /**
     * Test get groups
     *
     * @extensions ldap
     *
     * @return void
     */
    public function testGetAllGroups()
    {
        $ldap = $this->ldap;
        $limit = false;

        $groups = \AuthLDAP::getAllGroups(
            $ldap->getID(),
            \AuthLDAP::buildLdapFilter($ldap),
            '',
            0,
            $limit
        );

        $this->array($groups)->hasSize(910);

       /** TODO: filter search... I do not know how to do. */
    }

    /**
     * Test import user
     *
     * @extensions ldap
     *
     * @return void
     */
    public function testLdapImportUserByServerId()
    {
        $ldap = $this->ldap;
        $results = [];
        $limit = false;

       //get user to import
        $_SESSION['ldap_import']['interface'] = \AuthLDAP::SIMPLE_INTERFACE;
        $_SESSION['ldap_import']['criterias'] = ['login_field' => 'ecuador0'];

        $users = \AuthLDAP::getAllUsers(
            [
                'authldaps_id' => $ldap->getID(),
                'ldap_filter'  => \AuthLDAP::buildLdapFilter($ldap),
                'mode'         => \AuthLDAP::ACTION_IMPORT,
            ],
            $results,
            $limit
        );

        $this->array($users)->hasSize(1);
        $this->array($results)->hasSize(0);

        $import = \AuthLDAP::ldapImportUserByServerId(
            [
                'method' => \AuthLDAP::IDENTIFIER_LOGIN,
                'value'  => 'ecuador0'
            ],
            \AuthLDAP::ACTION_IMPORT,
            $ldap->getID(),
            true
        );
        $this->array($import)
         ->hasSize(2)
         ->integer['action']->isIdenticalTo(\AuthLDAP::USER_IMPORTED)
         ->integer['id']->isGreaterThan(0);

       //check created user
        $user = new \User();
        $this->boolean($user->getFromDB($import['id']))->isTrue();

        $this->array($user->fields)
         ->string['name']->isIdenticalTo('ecuador0')
         ->string['phone']->isIdenticalTo('034596780')
         ->string['realname']->isIdenticalTo('dor0')
         ->string['firstname']->isIdenticalTo('ecua0')
         ->string['language']->isIdenticalTo('es_ES')
         ->variable['is_active']->isEqualTo(true)
         ->variable['auths_id']->isEqualTo($ldap->getID())
         ->variable['authtype']->isEqualTo(\Auth::LDAP)
         ->string['user_dn']->isIdenticalTo('uid=ecuador0,ou=people,ou=ldap3,dc=glpi,dc=org');

        $this->integer((int)$user->fields['usertitles_id'])->isGreaterThan(0);
        $this->integer((int)$user->fields['usercategories_id'])->isGreaterThan(0);
    }

    /**
     * Test get groups
     *
     * @extensions ldap
     *
     * @return void
     */
    public function testGetGroupCNByDn()
    {
        $ldap = $this->ldap;

        $connection = $ldap->connect();
        $this->object($connection)->isInstanceOf('\LDAP\Connection');

        $cn = \AuthLDAP::getGroupCNByDn($connection, 'ou=not,ou=exists,dc=glpi,dc=org');
        $this->boolean($cn)->isFalse();

        $cn = \AuthLDAP::getGroupCNByDn($connection, 'cn=glpi2-group1,ou=groups,ou=usa,ou=ldap2, dc=glpi,dc=org');
        $this->string($cn)->isIdenticalTo('glpi2-group1');
    }

    /**
     * Test get user by dn
     *
     * @extensions ldap
     *
     * @return void
     */
    public function testGetUserByDn()
    {
        $ldap = $this->ldap;

        $user = \AuthLDAP::getUserByDn(
            $ldap->connect(),
            'uid=walid,ou=people,ou=france,ou=europe,ou=ldap1, dc=glpi,dc=org',
            []
        );

        $this->array($user)
         ->hasSize(12)
         ->hasKeys(['userpassword', 'uid', 'objectclass', 'sn']);
    }

    /**
     * Test get group
     *
     * @extensions ldap
     *
     * @return void
     */
    public function testGetGroupByDn()
    {
        $ldap = $this->ldap;

        $group = \AuthLDAP::getGroupByDn(
            $ldap->connect(),
            'cn=glpi2-group1,ou=groups,ou=usa,ou=ldap2, dc=glpi,dc=org'
        );

        $this->array($group)->isIdenticalTo([
            'cn'     => [
                'count'   => 1,
                0        => 'glpi2-group1',
            ],
            0        => 'cn',
            'count'  => 1,
            'dn'     => 'cn=glpi2-group1,ou=groups,ou=usa,ou=ldap2,dc=glpi,dc=org'
        ]);
    }

    /**
     * Test import group
     *
     * @extensions ldap
     *
     * @return void
     */
    public function testLdapImportGroup()
    {
        $ldap = $this->ldap;

        $import = \AuthLDAP::ldapImportGroup(
            'cn=glpi2-group1,ou=groups,ou=usa,ou=ldap2,dc=glpi,dc=org',
            [
                'authldaps_id' => $ldap->getID(),
                'entities_id'  => 0,
                'is_recursive' => true,
                'type'         => 'groups'
            ]
        );

        $this->integer($import)->isGreaterThan(0);

       //check group
        $group = new \Group();
        $this->boolean($group->getFromDB($import))->isTrue();

        $this->array($group->fields)
         ->string['name']->isIdenticalTo('glpi2-group1')
         ->string['completename']->isIdenticalTo('glpi2-group1')
         ->string['ldap_group_dn']->isIdenticalTo('cn=glpi2-group1,ou=groups,ou=usa,ou=ldap2,dc=glpi,dc=org');
    }

    /**
     * Test import group and user
     *
     * @extensions ldap
     *
     * @return void
     */
    public function testLdapImportUserGroup()
    {
        $ldap = $this->ldap;

        $import = \AuthLDAP::ldapImportGroup(
            'cn=glpi2-group1,ou=groups,ou=usa,ou=ldap2,dc=glpi,dc=org',
            [
                'authldaps_id' => $ldap->getID(),
                'entities_id'  => 0,
                'is_recursive' => true,
                'type'         => 'groups'
            ]
        );

        $this->integer($import)->isGreaterThan(0);

       //check group
        $group = new \Group();
        $this->boolean($group->getFromDB($import))->isTrue();

        $import = \AuthLDAP::ldapImportUserByServerId(
            [
                'method' => \AuthLDAP::IDENTIFIER_LOGIN,
                'value'  => 'remi'
            ],
            \AuthLDAP::ACTION_IMPORT,
            $ldap->getID(),
            true
        );
        $this->array($import)
         ->hasSize(2)
         ->integer['action']->isIdenticalTo(\AuthLDAP::USER_IMPORTED);
        $this->integer((int)$import['id'])->isGreaterThan(0);

       //check created user
        $user = new \User();
        $this->boolean($user->getFromDB($import['id']))->isTrue();

        $usergroups = \Group_User::getUserGroups($user->getID());
        $this->array($usergroups[0])
         ->variable['id']->isEqualTo($group->getID())
         ->string['name']->isIdenticalTo($group->fields['name']);
    }


    /**
     * Test sync user
     *
     * @extensions ldap
     *
     * @return void
     */
    public function testSyncUser()
    {
        $ldap = $this->ldap;
        $this->boolean($ldap->isSyncFieldEnabled())->isFalse();

        $import = \AuthLDAP::ldapImportUserByServerId(
            [
                'method' => \AuthLDAP::IDENTIFIER_LOGIN,
                'value'  => 'ecuador0'
            ],
            \AuthLDAP::ACTION_IMPORT,
            $ldap->getID(),
            true
        );
        $this->array($import)
         ->hasSize(2)
         ->integer['action']->isIdenticalTo(\AuthLDAP::USER_IMPORTED)
         ->integer['id']->isGreaterThan(0);

       //check created user
        $user = new \User();
        $this->boolean($user->getFromDB($import['id']))->isTrue();
        $this->array($user->fields)
         ->string['name']->isIdenticalTo('ecuador0')
         ->string['phone']->isIdenticalTo('034596780')
         ->string['user_dn']->isIdenticalTo('uid=ecuador0,ou=people,ou=ldap3,dc=glpi,dc=org');

       // update the user in ldap (change phone number)
        $this->boolean(
            ldap_modify(
                $ldap->connect(),
                'uid=ecuador0,ou=people,ou=ldap3,dc=glpi,dc=org',
                ['telephoneNumber' => '+33101010101']
            )
        )->isTrue();

        $synchro = $ldap->forceOneUserSynchronization($user);

       //reset entry before any test can fail
        $this->boolean(
            ldap_modify(
                $ldap->connect(),
                'uid=ecuador0,ou=people,ou=ldap3,dc=glpi,dc=org',
                ['telephoneNumber' => '034596780']
            )
        )->isTrue();

        $this->array($synchro)
         ->hasSize(2)
         ->integer['action']->isIdenticalTo(\AuthLDAP::USER_SYNCHRONIZED)
         ->variable['id']->isEqualTo($user->getID());

       // check phone number has been synced
        $this->boolean($user->getFromDB($user->getID()))->isTrue();
        $this->array($user->fields)
         ->string['name']->isIdenticalTo('ecuador0')
         ->string['phone']->isIdenticalTo('+33101010101')
         ->string['user_dn']->isIdenticalTo('uid=ecuador0,ou=people,ou=ldap3,dc=glpi,dc=org');

       // update sync field of user
        $this->boolean(
            $ldap->update([
                'id'           => $ldap->getID(),
                'sync_field'   => 'employeenumber'
            ])
        )->isTrue();

        $this->boolean($ldap->isSyncFieldEnabled())->isTrue();

       // add sync field attribute in ldap user
        $this->boolean(
            ldap_mod_add(
                $ldap->connect(),
                'uid=ecuador0,ou=people,ou=ldap3,dc=glpi,dc=org',
                ['employeeNumber' => '42']
            )
        )->isTrue();

        $synchro = $ldap->forceOneUserSynchronization($user);

        $this->boolean($user->getFromDB($user->getID()))->isTrue();
        $this->array($synchro)
         ->hasSize(2)
         ->integer['action']->isIdenticalTo(\AuthLDAP::USER_SYNCHRONIZED)
         ->variable['id']->isEqualTo($user->getID());

        $this->variable($user->fields['sync_field'])->isEqualTo(42);

       // rename the user (uid change, syncfield keep its value)
        $this->boolean(
            ldap_rename(
                $ldap->connect(),
                'uid=ecuador0,ou=people,ou=ldap3,dc=glpi,dc=org',
                'uid=testecuador',
                '',
                true
            )
        )->isTrue();

        $synchro = $ldap->forceOneUserSynchronization($user);

       //reset entry before any test can fail
        $this->boolean(
            ldap_rename(
                $ldap->connect(),
                'uid=testecuador,ou=people,ou=ldap3,dc=glpi,dc=org',
                'uid=ecuador0',
                '',
                true
            )
        )->isTrue();

        $this->boolean(
            ldap_mod_del(
                $ldap->connect(),
                'uid=ecuador0,ou=people,ou=ldap3,dc=glpi,dc=org',
                ['employeeNumber' => 42]
            )
        )->isTrue();

       // check the `name` field (corresponding to the uid) has been updated for the user
        $this->boolean($user->getFromDB($user->getID()))->isTrue();
        $this->array($synchro)
         ->hasSize(2)
         ->integer['action']->isIdenticalTo(\AuthLDAP::USER_SYNCHRONIZED)
         ->variable['id']->isEqualTo($user->getID());

        $this->variable($user->fields['sync_field'])->isEqualTo(42);
        $this->string($user->fields['name'])->isIdenticalTo('testecuador');

       // ## test we can sync the user when the syncfield is different but after we reset it manually
        $this->boolean(
            ldap_mod_add(
                $ldap->connect(),
                'uid=ecuador0,ou=people,ou=ldap3,dc=glpi,dc=org',
                ['employeeNumber' => '42']
            )
        )->isTrue();

        $synchro = $ldap->forceOneUserSynchronization($user);

        $this->boolean($user->getFromDB($user->getID()))->isTrue();
        $this->array($synchro)
         ->hasSize(2)
         ->integer['action']->isIdenticalTo(\AuthLDAP::USER_SYNCHRONIZED)
         ->variable['id']->isEqualTo($user->getID());

        $this->variable($user->fields['sync_field'])->isEqualTo(42);

        $this->boolean(
            ldap_mod_replace(
                $ldap->connect(),
                'uid=ecuador0,ou=people,ou=ldap3,dc=glpi,dc=org',
                ['employeeNumber' => '43']
            )
        )->isTrue();

       // do a simple sync
        $synchro = $ldap->forceOneUserSynchronization($user);
        $this->boolean($user->getFromDB($user->getID()))->isTrue();

       // the sync field should have been kept
       // but the user should now be in non synchronized state
        $this->variable($user->fields['sync_field'])->isEqualTo(42);
        $this->array($synchro)
         ->hasSize(2)
         ->integer['action']->isIdenticalTo(\AuthLDAP::USER_DELETED_LDAP)
         ->variable['id']->isEqualTo($user->getID());

       // sync after emptying the sync field
        $synchro2 = $ldap->forceOneUserSynchronization($user, true);
        $this->boolean($user->getFromDB($user->getID()))->isTrue();

       // the sync field should have changed
       // and the user is now synchronized again
        $this->variable($user->fields['sync_field'])->isEqualTo(43);
        $this->array($synchro2)
         ->hasSize(2)
         ->integer['action']->isIdenticalTo(\AuthLDAP::USER_SYNCHRONIZED)
         ->variable['id']->isEqualTo($user->getID());

       // reset attribute
        $this->boolean(
            ldap_mod_del(
                $ldap->connect(),
                'uid=ecuador0,ou=people,ou=ldap3,dc=glpi,dc=org',
                ['employeeNumber' => 43]
            )
        )->isTrue();

        global $DB;
        $DB->updateOrDie(
            'glpi_authldaps',
            ['sync_field' => null],
            ['id' => $ldap->getID()]
        );
    }

    /**
     * Test ldap authentication
     *
     * @extensions ldap
     *
     * @return void
     */
    public function testLdapAuth()
    {
       //try to login from a user that does not exists yet
        $auth = $this->login('brazil6', 'password', false);

        $user = new \User();
        $user->getFromDBbyName('brazil6');
        $this->array($user->fields)
         ->string['name']->isIdenticalTo('brazil6')
         ->string['user_dn']->isIdenticalTo('uid=brazil6,ou=people,ou=ldap3,dc=glpi,dc=org');
        $this->boolean($auth->user_present)->isFalse();
        $this->boolean($auth->user_dn)->isFalse();
        $this->object($auth->ldap_connection)->isInstanceOf('\LDAP\Connection');

       //import user; then try to login
        $ldap = $this->ldap;
        $this->boolean(
            $ldap->update([
                'id'           => $ldap->getID(),
                'sync_field'   => 'employeenumber'
            ])
        )->isTrue();
        $this->boolean($ldap->isSyncFieldEnabled())->isTrue();

       //try to import an user from its sync_field
        $import = \AuthLDAP::ldapImportUserByServerId(
            [
                'method' => \AuthLDAP::IDENTIFIER_LOGIN,
                'value'  => '10'
            ],
            \AuthLDAP::ACTION_IMPORT,
            $ldap->getID(),
            true
        );
        $this->array($import)
         ->hasSize(2)
         ->integer['action']->isIdenticalTo(\AuthLDAP::USER_IMPORTED)
         ->integer['id']->isGreaterThan(0);

       //check created user
        $user = new \User();
        $this->boolean($user->getFromDB($import['id']))->isTrue();
        $this->array($user->fields)
         ->string['name']->isIdenticalTo('brazil7')
         ->string['user_dn']->isIdenticalTo('uid=brazil7,ou=people,ou=ldap3,dc=glpi,dc=org');

        $auth = $this->login('brazil7', 'password', false, true);

        $this->boolean($auth->user_present)->isTrue();
        $this->string($auth->user_dn)->isIdenticalTo($user->fields['user_dn']);
        $this->object($auth->ldap_connection)->isInstanceOf('\LDAP\Connection');

       //change user login, and try again. Existing user should be updated.
        $this->boolean(
            ldap_rename(
                $ldap->connect(),
                'uid=brazil7,ou=people,ou=ldap3,dc=glpi,dc=org',
                'uid=brazil7test',
                '',
                true
            )
        )->isTrue();

        $this->login('brazil7', 'password', false, false);
        $auth = $this->login('brazil7test', 'password', false);

       //reset entry before any test can fail
        $this->boolean(
            ldap_rename(
                $ldap->connect(),
                'uid=brazil7test,ou=people,ou=ldap3,dc=glpi,dc=org',
                'uid=brazil7',
                '',
                true
            )
        )->isTrue();

        $this->boolean($user->getFromDB($user->getID()))->isTrue();
        $this->array($user->fields)
         ->string['name']->isIdenticalTo('brazil7test')
         ->string['user_dn']->isIdenticalTo('uid=brazil7test,ou=people,ou=ldap3,dc=glpi,dc=org');

        $this->boolean($auth->user_present)->isTrue();
        $this->object($auth->ldap_connection)->isInstanceOf('\LDAP\Connection');

       //ensure duplicated DN on different authldaps_id does not prevent login
        $this->boolean(
            $user->getFromDBByCrit(['user_dn' => 'uid=brazil6,ou=people,ou=ldap3,dc=glpi,dc=org'])
        )->isTrue();

        $dup = $user->fields;
        unset($dup['id']);
        unset($dup['date_creation']);
        unset($dup['date_mod']);
        $aid = $dup['auths_id'];
        $dup['auths_id'] = $aid + 1;

        $this->integer(
            (int)$user->add($dup)
        )->isGreaterThan(0);

        $auth = $this->login('brazil6', 'password', false);
        $this->array($auth->user->fields)
         ->integer['auths_id']->isIdenticalTo($aid)
         ->string['name']->isIdenticalTo('brazil6')
         ->string['user_dn']->isIdenticalTo('uid=brazil6,ou=people,ou=ldap3,dc=glpi,dc=org');

        global $DB;
        $DB->updateOrDie(
            'glpi_authldaps',
            ['sync_field' => null],
            ['id' => $ldap->getID()]
        );
    }

    /**
     * Test LDAP authentication when specify the auth source (local, LDAP...)
     *
     * @extensions ldap
     *
     * @return void
     */
    public function testLdapAuthSpecifyAuth()
    {
        $_SESSION['glpicronuserrunning'] = "cron_phpunit";
       // Add a local account with same name than a LDAP user ('brazil8')
        $input = [
            'name'         => 'brazil8',
            'password'     => 'passwordlocal',
            'password2'    => 'passwordlocal',
            '_profiles_id' => 1, // add manual right (is_dynamic = 0)
            'entities_id'  => 0
        ];
        $user = new \User();
        $user_id = $user->add($input);
        $this->integer($user_id)->isGreaterThan(0);

       // check user has at least one profile
        $pus = \Profile_User::getForUser($user_id);
        $this->array($pus)->size->isEqualTo(1);
        $pu = array_shift($pus);
        $this->integer($pu['profiles_id'])->isEqualTo(1);
        $this->integer($pu['entities_id'])->isEqualTo(0);
        $this->integer($pu['is_recursive'])->isEqualTo(0);
        $this->integer($pu['is_dynamic'])->isEqualTo(0);

       // first, login with ldap mode
        $auth = new \Auth();
        $this->boolean($auth->login('brazil8', 'password', false, false, 'ldap-' . $this->ldap->getID()))->isTrue();
        $user_ldap_id = $auth->user->fields['id'];
        $this->integer($user_ldap_id)->isNotEqualTo($user_id);

        $auth = new \Auth();
        $this->boolean($auth->login('brazil8', 'passwordlocal', false, false, 'ldap-' . $this->ldap->getID()))->isFalse();

       // Then, login with local GLPI DB mode
        $auth = new \Auth();
        $this->boolean($auth->login('brazil8', 'password', false, false, 'local'))->isFalse();

        $auth = new \Auth();
        $this->boolean($auth->login('brazil8', 'passwordlocal', false, false, 'local'))->isTrue();
        $this->integer($auth->user->fields['id'])->isNotEqualTo($user_ldap_id);
    }

    /**
     * Test get users
     *
     * @extensions ldap
     *
     * @return void
     */
    public function testGetUsers()
    {
        $ldap = $this->ldap;
        $results = [];
        $limit = false;

        $users = \AuthLDAP::getUsers(
            [
                'authldaps_id' => $ldap->getID(),
                'ldap_filter'  => \AuthLDAP::buildLdapFilter($ldap),
                'mode'         => \AuthLDAP::ACTION_IMPORT
            ],
            $results,
            $limit
        );

        $this->array($users)->hasSize(910);
        $this->array($results)->hasSize(0);

        $_SESSION['ldap_import']['interface'] = \AuthLDAP::SIMPLE_INTERFACE;
        $_SESSION['ldap_import']['criterias'] = ['login_field' => 'brazil2'];
        $_SESSION['ldap_import']['mode'] = 0;

        $users = \AuthLDAP::getUsers(
            [
                'authldaps_id' => $ldap->getID(),
                'ldap_filter'  => \AuthLDAP::buildLdapFilter($ldap),
                'mode'         => \AuthLDAP::ACTION_IMPORT,
            ],
            $results,
            $limit
        );

        $this->array($users)->hasSize(12);
        $this->array($results)->hasSize(0);

        $_SESSION['ldap_import']['criterias'] = ['login_field' => 'remi'];

        $users = \AuthLDAP::getUsers(
            [
                'authldaps_id' => $ldap->getID(),
                'ldap_filter'  => \AuthLDAP::buildLdapFilter($ldap),
                'mode'         => \AuthLDAP::ACTION_IMPORT,
            ],
            $results,
            $limit
        );

        $this->array($users)->hasSize(1);
        $this->array($results)->hasSize(0);

       //hardcode tsmap
        $users[0]['stamp'] = 1503470443;
        $this->array($users[0])->isIdenticalTo([
            'link'      => 'remi',
            'stamp'     => 1503470443,
            'date_sync' => '-----',
            'uid'       => 'remi'

        ]);
    }

    /**
     * Data provider for testRemovedUser
     *
     * @return iterable
     */
    protected function testRemovedUserProvider(): iterable
    {
        $user_options = [
            \AuthLDAP::DELETED_USER_ACTION_USER_DO_NOTHING,
            \AuthLDAP::DELETED_USER_ACTION_USER_DISABLE,
            \AuthLDAP::DELETED_USER_ACTION_USER_MOVE_TO_TRASHBIN,
        ];

        $groups_options = [
            \AuthLDAP::DELETED_USER_ACTION_GROUPS_DO_NOTHING,
            \AuthLDAP::DELETED_USER_ACTION_GROUPS_DELETE_DYNAMIC,
            \AuthLDAP::DELETED_USER_ACTION_GROUPS_DELETE_ALL,
        ];

        $authorizations_options = [
            \AuthLDAP::DELETED_USER_ACTION_AUTHORIZATIONS_DO_NOTHING,
            \AuthLDAP::DELETED_USER_ACTION_AUTHORIZATIONS_DELETE_DYNAMIC,
            \AuthLDAP::DELETED_USER_ACTION_AUTHORIZATIONS_DELETE_ALL,
        ];

        // Yield all possible combinations
        foreach ($user_options as $user_option) {
            foreach ($groups_options as $groups_option) {
                foreach ($authorizations_options as $authorizations_option) {
                    yield[$user_option, $groups_option, $authorizations_option];
                }
            }
        }
    }

    /**
     * Test expected behaviors when a user is deleted from ldap
     *
     * @extensions ldap
     *
     * @dataprovider testRemovedUserProvider
     *
     * @param int $user_option_value
     * @param int $groups_option_value
     * @param int $authorizations_option_value
     *
     * @return void
     */
    public function testRemovedUser(
        int $user_option_value,
        int $groups_option_value,
        int $authorizations_option_value,
    ): void {
        global $CFG_GLPI;

        $ldap = $this->ldap;

        // Set config
        $CFG_GLPI['user_deleted_ldap_user'] = $user_option_value;
        $CFG_GLPI['user_deleted_ldap_groups'] = $groups_option_value;
        $CFG_GLPI['user_deleted_ldap_authorizations'] = $authorizations_option_value;

        // Unique user for each tests
        $rand = mt_rand();
        $uid = "toremovetest$rand";

        // Add a new user in directory
        $this->boolean(
            ldap_add(
                $ldap->connect(),
                "uid=$uid,ou=people,ou=ldap3,dc=glpi,dc=org",
                [
                    'uid'          => $uid,
                    'sn'           => 'A SN',
                    'cn'           => 'A CN',
                    'userpassword' => 'password',
                    'objectClass'  => [
                        'top',
                        'inetOrgPerson'
                    ]
                ]
            )
        )->isTrue();

        // Import the user
        $import = \AuthLDAP::ldapImportUserByServerId(
            [
                'method' => \AuthLDAP::IDENTIFIER_LOGIN,
                'value'  => $uid
            ],
            \AuthLDAP::ACTION_IMPORT,
            $ldap->getID(),
            true
        );
        $this->array($import)
            ->hasSize(2)
            ->integer['action']->isIdenticalTo(\AuthLDAP::USER_IMPORTED)
            ->integer['id']->isGreaterThan(0);

        // Check created user
        $user = new \User();
        $this->boolean($user->getFromDB($import['id']))->isTrue();

        // Add groups
        $this->createItems("Group", [
            ["name" => "Dyn group 1 $rand"],
            ["name" => "Dyn group 2 $rand"],
            ["name" => "Group 1 $rand"],
            ["name" => "Group 2 $rand"],
            ["name" => "Group 3 $rand"],
        ]);
        $dyn_group_1 = getItemByTypeName("Group", "Dyn group 1 $rand", true);
        $dyn_group_2 = getItemByTypeName("Group", "Dyn group 2 $rand", true);
        $group_1 = getItemByTypeName("Group", "Group 1 $rand", true);
        $group_2 = getItemByTypeName("Group", "Group 2 $rand", true);
        $group_3 = getItemByTypeName("Group", "Group 3 $rand", true);
        $this->createItems("Group_User", [
            ['users_id' => $import['id'], 'groups_id' => $dyn_group_1, "is_dynamic" => true],
            ['users_id' => $import['id'], 'groups_id' => $dyn_group_2, "is_dynamic" => true],
            ['users_id' => $import['id'], 'groups_id' => $group_1],
            ['users_id' => $import['id'], 'groups_id' => $group_2],
            ['users_id' => $import['id'], 'groups_id' => $group_3],
        ]);

        // Check groups have been assigned correctly
        $gu = new Group_User();
        $this->array($gu->find(['users_id' => $import['id']]))->hasSize(5);
        $this->array($gu->find(['users_id' => $import['id'], "is_dynamic" => true]))->hasSize(2);
        $this->array($gu->find(['users_id' => $import['id'], "is_dynamic" => false]))->hasSize(3);

        // Create profiles
        $this->createItems("Profile", [
            ["name" => "Dyn profile 1 $rand"],
            ["name" => "Profile 1 $rand"],
            ["name" => "Profile 2 $rand"],
        ]);
        $dyn_profile_1 = getItemByTypeName("Profile", "Dyn profile 1 $rand", true);
        $profile_1 = getItemByTypeName("Profile", "Profile 1 $rand", true);
        $profile_2 = getItemByTypeName("Profile", "Profile 2 $rand", true);
        $this->createItems("Profile_User", [
            ['entities_id' => 0, 'users_id' => $import['id'], 'profiles_id' => $dyn_profile_1, "is_dynamic" => true],
            ['entities_id' => 0, 'users_id' => $import['id'], 'profiles_id' => $profile_1],
            ['entities_id' => 0, 'users_id' => $import['id'], 'profiles_id' => $profile_2],
        ]);
        // + 1 dyn profile that was already attributed on creation

        // Check profiles have been assigned correctly
        $pu = new Profile_User();
        $this->array($pu->find(['users_id' => $import['id']]))->hasSize(4);
        $this->array($pu->find(['users_id' => $import['id'], "is_dynamic" => true]))->hasSize(2);
        $this->array($pu->find(['users_id' => $import['id'], "is_dynamic" => false]))->hasSize(2);

        // Drop test user
        $this->boolean(
            ldap_delete(
                $ldap->connect(),
                "uid=$uid,ou=people,ou=ldap3,dc=glpi,dc=org"
            )
        )->isTrue();

        $synchro = $ldap->forceOneUserSynchronization($user);
        $this->array($synchro)
            ->hasSize(2)
            ->integer['action']->isIdenticalTo(\AuthLDAP::USER_DELETED_LDAP)
            ->variable['id']->isEqualTo($import['id']);

        // Refresh user
        $user = new \User();
        $user->getFromDB($import['id']);

        // Check expected behavior according to user config
        switch ($user_option_value) {
            case \AuthLDAP::DELETED_USER_ACTION_USER_DO_NOTHING:
                $this->boolean((bool)$user->fields['is_active'])->isEqualTo(true);
                $this->boolean((bool)$user->fields['is_deleted'])->isEqualTo(false);
                break;

            case \AuthLDAP::DELETED_USER_ACTION_USER_DISABLE:
                $this->boolean((bool)$user->fields['is_active'])->isEqualTo(false);
                $this->boolean((bool)$user->fields['is_deleted'])->isEqualTo(false);
                break;

            case \AuthLDAP::DELETED_USER_ACTION_USER_MOVE_TO_TRASHBIN:
                $this->boolean((bool)$user->fields['is_active'])->isEqualTo(true);
                $this->boolean((bool)$user->fields['is_deleted'])->isEqualTo(true);
                break;
        }

        // Check expected behavior according to groups config
        switch ($groups_option_value) {
            case \AuthLDAP::DELETED_USER_ACTION_GROUPS_DO_NOTHING:
                $this->array($gu->find(['users_id' => $import['id']]))->hasSize(5);
                $this->array($gu->find(['users_id' => $import['id'], "is_dynamic" => true]))->hasSize(2);
                $this->array($gu->find(['users_id' => $import['id'], "is_dynamic" => false]))->hasSize(3);
                break;

            case \AuthLDAP::DELETED_USER_ACTION_GROUPS_DELETE_DYNAMIC:
                $this->array($gu->find(['users_id' => $import['id']]))->hasSize(3);
                $this->array($gu->find(['users_id' => $import['id'], "is_dynamic" => true]))->hasSize(0);
                $this->array($gu->find(['users_id' => $import['id'], "is_dynamic" => false]))->hasSize(3);
                break;

            case \AuthLDAP::DELETED_USER_ACTION_GROUPS_DELETE_ALL:
                $this->array($gu->find(['users_id' => $import['id']]))->hasSize(0);
                break;
        }

        // Check expected behavior according to authorizations config
        switch ($authorizations_option_value) {
            case \AuthLDAP::DELETED_USER_ACTION_AUTHORIZATIONS_DO_NOTHING:
                $this->array($pu->find(['users_id' => $import['id']]))->hasSize(4);
                $this->array($pu->find(['users_id' => $import['id'], "is_dynamic" => true]))->hasSize(2);
                $this->array($pu->find(['users_id' => $import['id'], "is_dynamic" => false]))->hasSize(2);
                break;

            case \AuthLDAP::DELETED_USER_ACTION_AUTHORIZATIONS_DELETE_DYNAMIC:
                $this->array($pu->find(['users_id' => $import['id']]))->hasSize(2);
                $this->array($pu->find(['users_id' => $import['id'], "is_dynamic" => true]))->hasSize(0);
                $this->array($pu->find(['users_id' => $import['id'], "is_dynamic" => false]))->hasSize(2);
                break;

            case \AuthLDAP::DELETED_USER_ACTION_AUTHORIZATIONS_DELETE_ALL:
                $this->array($pu->find(['users_id' => $import['id']]))->hasSize(0);
                break;
        }
    }

    public function testUnreachable(): void
    {
        $ldap = $this->ldap;

        $this->boolean(
            ldap_add(
                $ldap->connect(),
                'uid=testunreachable,ou=people,ou=ldap3,dc=glpi,dc=org',
                [
                    'uid'          => 'testunreachable',
                    'sn'           => 'A SN',
                    'cn'           => 'A CN',
                    'userpassword' => 'password',
                    'objectClass'  => [
                        'top',
                        'inetOrgPerson'
                    ]
                ]
            )
        )->isTrue();

        $import = \AuthLDAP::ldapImportUserByServerId(
            [
                'method' => \AuthLDAP::IDENTIFIER_LOGIN,
                'value'  => 'testunreachable'
            ],
            \AuthLDAP::ACTION_IMPORT,
            $ldap->getID(),
            true
        );
        $this->array($import)
            ->hasSize(2)
            ->integer['action']->isIdenticalTo(\AuthLDAP::USER_IMPORTED)
            ->integer['id']->isGreaterThan(0);

        // Check created user
        $user = new \User();
        $this->boolean($user->getFromDB($import['id']))->isTrue();

        // Check sync from an non reachable directory
        $host = $ldap->fields['host'];
        $port = $ldap->fields['port'];
        $this->boolean(
            $ldap->update([
                'id'     => $ldap->getID(),
                'host'   => 'server-does-not-exists.org',
                'port'   => '1234'
            ])
        )->isTrue();
        $ldap::$conn_cache = [];

        $this->when(
            function () use ($ldap, $user) {
                $synchro = $ldap->forceOneUserSynchronization($user);
                $this->boolean($synchro)->isFalse();
            }
        )
            ->error()
                ->withType(E_USER_WARNING)
                ->withMessage("Unable to bind to LDAP server `server-does-not-exists.org:1234` with RDN `cn=Manager,dc=glpi,dc=org`\nerror: Can't contact LDAP server (-1)")
            ->exists();

        // Check that user still exists
        $uid = $import['id'];
        $this->boolean($user->getFromDB($uid))->isTrue();
        $this->boolean((bool)$user->fields['is_deleted'])->isFalse();
    }

    /**
     * Test restoring users from LDAP
     *
     * @extensions ldap
     *
     * @return void
     */
    public function testRestoredUser()
    {
        global $CFG_GLPI;

        $ldap = $this->ldap;

        // add a new user in directory
        $this->boolean(
            ldap_add(
                $ldap->connect(),
                'uid=torestoretest,ou=people,ou=ldap3,dc=glpi,dc=org',
                [
                    'uid'          => 'torestoretest',
                    'sn'           => 'A SN',
                    'cn'           => 'A CN',
                    'userpassword' => 'password',
                    'objectClass'  => [
                        'top',
                        'inetOrgPerson'
                    ]
                ]
            )
        )->isTrue();

        // import the user
        $import = \AuthLDAP::ldapImportUserByServerId(
            [
                'method' => \AuthLDAP::IDENTIFIER_LOGIN,
                'value'  => 'torestoretest'
            ],
            \AuthLDAP::ACTION_IMPORT,
            $ldap->getID(),
            true
        );
        $this->array($import)
         ->hasSize(2)
         ->integer['action']->isIdenticalTo(\AuthLDAP::USER_IMPORTED)
         ->integer['id']->isGreaterThan(0);

        // check created user
        $user = new \User();
        $this->boolean($user->getFromDB($import['id']))->isTrue();
        $this->boolean((bool)$user->fields['is_deleted'])->isFalse();
        $this->boolean((bool)$user->fields['is_deleted_ldap'])->isFalse();

        // delete the user in LDAP
        $this->boolean(
            ldap_delete(
                $ldap->connect(),
                'uid=torestoretest,ou=people,ou=ldap3,dc=glpi,dc=org'
            )
        )->isTrue();

        $user_deleted_ldap_original = $CFG_GLPI['user_deleted_ldap_user'] ?? \AuthLDAP::DELETED_USER_ACTION_USER_DO_NOTHING;
        // put deleted LDAP users in trashbin
        $CFG_GLPI['user_deleted_ldap_user'] = \AuthLDAP::DELETED_USER_ACTION_USER_MOVE_TO_TRASHBIN;
        $synchro = $ldap->forceOneUserSynchronization($user);
        $CFG_GLPI['user_deleted_ldap_user'] = $user_deleted_ldap_original;
        $this->array($synchro)
         ->hasSize(2)
         ->integer['action']->isIdenticalTo(\AuthLDAP::USER_DELETED_LDAP)
         ->variable['id']->isEqualTo($import['id']);

        // reload user from DB
        $this->boolean($user->getFromDB($import['id']))->isTrue();
        $this->boolean((bool)$user->fields['is_deleted'])->isTrue();
        $this->boolean((bool)$user->fields['is_deleted_ldap'])->isTrue();

        // manually re-add the user in LDAP to simulate a restore
        $this->boolean(
            ldap_add(
                $ldap->connect(),
                'uid=torestoretest,ou=people,ou=ldap3,dc=glpi,dc=org',
                [
                    'uid'          => 'torestoretest',
                    'sn'           => 'A SN',
                    'cn'           => 'A CN',
                    'userpassword' => 'password',
                    'objectClass'  => [
                        'top',
                        'inetOrgPerson'
                    ]
                ]
            )
        )->isTrue();

        $user_restored_ldap_original = $CFG_GLPI['user_restored_ldap'] ?? 0;
        $CFG_GLPI['user_restored_ldap'] = 1;
        $synchro = $ldap->forceOneUserSynchronization($user);
        $CFG_GLPI['user_restored_ldap'] = $user_restored_ldap_original;
        $this->array($synchro)
         ->hasSize(2)
         ->integer['action']->isIdenticalTo(\AuthLDAP::USER_RESTORED_LDAP)
         ->variable['id']->isEqualTo($import['id']);

        // reload user from DB
        $this->boolean($user->getFromDB($import['id']))->isTrue();
        $this->boolean((bool)$user->fields['is_deleted'])->isFalse();
    }

    protected function ssoVariablesProvider()
    {
        global $DB;

        $iterator = $DB->request(\SsoVariable::getTable());
        $sso_vars = [];
        foreach ($iterator as $current) {
            $sso_vars[] = [$current['id'], $current['name']];
        }

        return $sso_vars;
    }

    /**
     * @dataProvider ssoVariablesProvider
     */
    public function testOtherAuth($sso_field_id, $sso_field_name)
    {
        global $CFG_GLPI;

        $config_values = \Config::getConfigurationValues('core', ['ssovariables_id']);
        \Config::setConfigurationValues('core', [
            'ssovariables_id' => $sso_field_id
        ]);
        $CFG_GLPI['ssovariables_id'] = $sso_field_id;
        $_SERVER[$sso_field_name] = 'brazil6';

        unset($_SESSION['glpiname']);

        $auth = new \Auth();
        $this->boolean($auth->login("", ""))->isTrue();
        $this->string($_SESSION['glpiname'])->isEqualTo('brazil6');

       //reset config
        \Config::setConfigurationValues('core', [
            'ssovariables_id' => $config_values['ssovariables_id']
        ]);
    }

    /**
     * @extensions ldap
     */
    public function testSyncLongDN()
    {
        $ldap = $this->ldap;

        $ldap_con = $ldap->connect();
        $this->boolean(
            ldap_add(
                $ldap_con,
                'ou=andyetanotheronetogetaveryhugednidentifier,ou=people,ou=ldap3,dc=glpi,dc=org',
                [
                    'ou'          => 'andyetanotheronetogetaveryhugednidentifier',
                    'objectClass'  => [
                        'organizationalUnit'
                    ]
                ]
            )
        )->isTrue(ldap_error($ldap_con));

        $this->boolean(
            ldap_add(
                $ldap_con,
                'ou=andyetanotherlongstring,ou=andyetanotheronetogetaveryhugednidentifier,ou=people,ou=ldap3,dc=glpi,dc=org',
                [
                    'ou'          => 'andyetanotherlongstring',
                    'objectClass'  => [
                        'organizationalUnit'
                    ]
                ]
            )
        )->isTrue(ldap_error($ldap_con));

        $this->boolean(
            ldap_add(
                $ldap_con,
                'ou=anotherlongstringtocheckforsynchronization,ou=andyetanotherlongstring,ou=andyetanotheronetogetaveryhugednidentifier,ou=people,ou=ldap3,dc=glpi,dc=org',
                [
                    'ou'          => 'anotherlongstringtocheckforsynchronization',
                    'objectClass'  => [
                        'organizationalUnit'
                    ]
                ]
            )
        )->isTrue(ldap_error($ldap_con));

        $this->boolean(
            ldap_add(
                $ldap_con,
                'ou=averylongstring,ou=anotherlongstringtocheckforsynchronization,ou=andyetanotherlongstring,ou=andyetanotheronetogetaveryhugednidentifier,ou=people,ou=ldap3,dc=glpi,dc=org',
                [
                    'ou'          => 'averylongstring',
                    'objectClass'  => [
                        'organizationalUnit'
                    ]
                ]
            )
        )->isTrue(ldap_error($ldap_con));

       //add a new user in directory
        $this->boolean(
            ldap_add(
                $ldap_con,
                'uid=verylongdn,ou=averylongstring,ou=anotherlongstringtocheckforsynchronization,ou=andyetanotherlongstring,ou=andyetanotheronetogetaveryhugednidentifier,ou=people,ou=ldap3,dc=glpi,dc=org',
                [
                    'uid'          => 'verylongdn',
                    'sn'           => 'A SN',
                    'cn'           => 'A CN',
                    'userpassword' => 'password',
                    'objectClass'  => [
                        'top',
                        'inetOrgPerson'
                    ]
                ]
            )
        )->isTrue(ldap_error($ldap_con));

        $import = \AuthLDAP::ldapImportUserByServerId(
            [
                'method' => \AuthLDAP::IDENTIFIER_LOGIN,
                'value'  => 'verylongdn'
            ],
            \AuthLDAP::ACTION_IMPORT,
            $ldap->getID(),
            true
        );
        $this->array($import)
         ->hasSize(2)
         ->integer['action']->isIdenticalTo(\AuthLDAP::USER_IMPORTED)
         ->integer['id']->isGreaterThan(0);

       //check created user
        $user = new \User();
        $this->boolean($user->getFromDB($import['id']))->isTrue();

        $this->array($user->fields)
         ->string['name']->isIdenticalTo('verylongdn')
         ->string['user_dn']->isIdenticalTo('uid=verylongdn,ou=averylongstring,ou=anotherlongstringtocheckforsynchronization,ou=andyetanotherlongstring,ou=andyetanotheronetogetaveryhugednidentifier,ou=people,ou=ldap3,dc=glpi,dc=org');

        $this->boolean(
            ldap_modify(
                $ldap->connect(),
                'uid=verylongdn,ou=averylongstring,ou=anotherlongstringtocheckforsynchronization,ou=andyetanotherlongstring,ou=andyetanotheronetogetaveryhugednidentifier,ou=people,ou=ldap3,dc=glpi,dc=org',
                ['telephoneNumber' => '+33102020202']
            )
        )->isTrue();

        $synchro = $ldap->forceOneUserSynchronization($user);
        $this->array($synchro)
         ->hasSize(2)
         ->integer['action']->isIdenticalTo(\AuthLDAP::USER_SYNCHRONIZED)
         ->variable['id']->isEqualTo($user->getID());

        $this->boolean($user->getFromDB($user->getID()))->isTrue();
        $this->array($user->fields)
         ->string['name']->isIdenticalTo('verylongdn')
         ->string['phone']->isIdenticalTo('+33102020202')
         ->string['user_dn']->isIdenticalTo('uid=verylongdn,ou=averylongstring,ou=anotherlongstringtocheckforsynchronization,ou=andyetanotherlongstring,ou=andyetanotheronetogetaveryhugednidentifier,ou=people,ou=ldap3,dc=glpi,dc=org');

       //drop test user
        $this->boolean(
            ldap_delete(
                $ldap->connect(),
                'uid=verylongdn,ou=averylongstring,ou=anotherlongstringtocheckforsynchronization,ou=andyetanotherlongstring,ou=andyetanotheronetogetaveryhugednidentifier,ou=people,ou=ldap3,dc=glpi,dc=org'
            )
        )->isTrue();
    }

    /**
     * @extensions ldap
     */
    public function testSyncLongDNiCyrillic()
    {
        $ldap = $this->ldap;

        $ldap_con = $ldap->connect();

        $this->boolean(
            ldap_add(
                $ldap_con,
                'OU=Управление с очень очень длинным названием даже сложно запомнить насколько оно длинное и еле влезает в экран№123,ou=ldap3,DC=glpi,DC=org',
                [
                    'ou'          => 'Управление с очень очень длинным названием даже сложно запомнить насколько оно длинное и еле влезает в экран№123',
                    'objectClass'  => [
                        'organizationalUnit'
                    ]
                ]
            )
        )->isTrue(ldap_error($ldap_con));

        $this->boolean(
            ldap_add(
                $ldap_con,
                'OU=Отдел Тест,OU=Управление с очень очень длинным названием даже сложно запомнить насколько оно длинное и еле влезает в экран№123,ou=ldap3,DC=glpi,DC=org',
                [
                    'ou'          => 'Отдел Тест',
                    'objectClass'  => [
                        'organizationalUnit'
                    ]
                ]
            )
        )->isTrue(ldap_error($ldap_con));

       //add a new user in directory
        $this->boolean(
            ldap_add(
                $ldap_con,
                'uid=Тестов Тест Тестович,OU=Отдел Тест,OU=Управление с очень очень длинным названием даже сложно запомнить насколько оно длинное и еле влезает в экран№123,ou=ldap3,DC=glpi,DC=org',
                [
                    'uid'          => 'Тестов Тест Тестович',
                    'sn'           => 'A SN',
                    'cn'           => 'A CN',
                    'userpassword' => 'password',
                    'objectClass'  => [
                        'top',
                        'inetOrgPerson'
                    ]
                ]
            )
        )->isTrue(ldap_error($ldap_con));

        $import = \AuthLDAP::ldapImportUserByServerId(
            [
                'method' => \AuthLDAP::IDENTIFIER_LOGIN,
                'value'  => 'Тестов Тест Тестович'
            ],
            \AuthLDAP::ACTION_IMPORT,
            $ldap->getID(),
            true
        );
        $this->array($import)
         ->hasSize(2)
         ->integer['action']->isIdenticalTo(\AuthLDAP::USER_IMPORTED)
         ->integer['id']->isGreaterThan(0);

       //check created user
        $user = new \User();
        $this->boolean($user->getFromDB($import['id']))->isTrue();

        $this->array($user->fields)
         ->string['name']->isIdenticalTo('Тестов Тест Тестович')
         ->string['user_dn']->isIdenticalTo('uid=Тестов Тест Тестович,ou=Отдел Тест,ou=Управление с очень очень длинным названием даже сложно запомнить насколько оно длинное и еле влезает в экран№123,ou=ldap3,dc=glpi,dc=org');

        $this->boolean(
            ldap_modify(
                $ldap->connect(),
                'uid=Тестов Тест Тестович,ou=Отдел Тест,ou=Управление с очень очень длинным названием даже сложно запомнить насколько оно длинное и еле влезает в экран№123,ou=ldap3,dc=glpi,dc=org',
                ['telephoneNumber' => '+33103030303']
            )
        )->isTrue();

        $synchro = $ldap->forceOneUserSynchronization($user);
        $this->array($synchro)
         ->hasSize(2)
         ->integer['action']->isIdenticalTo(\AuthLDAP::USER_SYNCHRONIZED)
         ->variable['id']->isEqualTo($user->getID());

        $this->boolean($user->getFromDB($user->getID()))->isTrue();
        $this->array($user->fields)
         ->string['name']->isIdenticalTo('Тестов Тест Тестович')
         ->string['phone']->isIdenticalTo('+33103030303')
         ->string['user_dn']->isIdenticalTo('uid=Тестов Тест Тестович,ou=Отдел Тест,ou=Управление с очень очень длинным названием даже сложно запомнить насколько оно длинное и еле влезает в экран№123,ou=ldap3,dc=glpi,dc=org');

       //drop test user
        $this->boolean(
            ldap_delete(
                $ldap->connect(),
                'uid=Тестов Тест Тестович,OU=Отдел Тест,OU=Управление с очень очень длинным названием даже сложно запомнить насколько оно длинное и еле влезает в экран№123,ou=ldap3,DC=glpi,DC=org'
            )
        )->isTrue();
    }

    protected function testSyncWithManagerProvider()
    {
        $dns = [
            "Test Test",
            "Test - Test",
            "Test, Test",
            "Test'Test",
            "Test \ Test",
        ];

        $entry = [
            'sn'           => 'Test',
            'cn'           => 'Test',
            'userpassword' => 'password',
            'objectClass'  => [
                'top',
                'inetOrgPerson'
            ]
        ];

        return array_map(function ($dn, $key) use ($entry) {
            $ret = [
                'manager_dn' => $dn,
                'manager_entry' => $entry,
            ];

            $ret['manager_entry']['uid'] = "ttest$key";
            return $ret;
        }, $dns, array_keys($dns));
    }

    /**
     * @dataProvider testSyncWithManagerProvider
     *
     * @extensions ldap
     */
    public function testSyncWithManager($manager_dn, array $manager_entry)
    {
       // Static conf
        $base_dn = "ou=people,ou=ldap3,dc=glpi,dc=org";
        $user_full_dn = "uid=userwithmanager,$base_dn";
        $escaped_manager_dn = ldap_escape($manager_dn, "", LDAP_ESCAPE_DN);
        $manager_full_dn = "cn=$escaped_manager_dn,$base_dn";
        $user_entry = [
            'uid'          => 'userwithmanager' . $manager_entry['uid'],
            'sn'           => 'A SN',
            'cn'           => 'A CN',
            'userpassword' => 'password',
            'manager'      => $manager_full_dn,
            'objectClass'  => [
                'top',
                'inetOrgPerson'
            ]
        ];

       // Init ldap
        $ldap = $this->ldap;
        $ldap_con = $ldap->connect();

       // Add the manager
        $this
         ->boolean(ldap_add($ldap_con, $manager_full_dn, $manager_entry))
         ->isTrue(ldap_error($ldap_con));

       // Add the user
        $this
         ->boolean(ldap_add($ldap_con, $user_full_dn, $user_entry))
         ->isTrue(ldap_error($ldap_con));

       // Import manager
        $import_manager = \AuthLdap::ldapImportUserByServerId(
            [
                'method' => \AuthLDAP::IDENTIFIER_LOGIN,
                'value'  => $manager_entry['uid']
            ],
            \AuthLDAP::ACTION_IMPORT,
            $ldap->getID(),
            true
        );
        $this
         ->array($import_manager)
         ->hasSize(2)
         ->integer['action']->isIdenticalTo(\AuthLDAP::USER_IMPORTED)
         ->integer['id']->isGreaterThan(0);

       // Import user
        $import_user = \AuthLdap::ldapImportUserByServerId(
            [
                'method' => \AuthLDAP::IDENTIFIER_LOGIN,
                'value'  => $user_entry['uid']
            ],
            \AuthLDAP::ACTION_IMPORT,
            $ldap->getID(),
            true
        );
        $this
         ->array($import_user)
         ->hasSize(2)
         ->integer['action']->isIdenticalTo(\AuthLDAP::USER_IMPORTED)
         ->integer['id']->isGreaterThan(0);

       // Check created manager
        $manager = new \User();
        $this->boolean($manager->getFromDB($import_manager['id']))->isTrue();

        $this
         ->array($manager->fields)
         ->string['name']->isIdenticalTo($manager_entry['uid']);

       // Compare dn in a case insensitive way as ldap_escape create filter in
       // lowercase ("," -> \2c) but some ldap software store them in uppercase
        $this
         ->string(strtolower($manager->fields['user_dn']))
         ->isIdenticalTo(strtolower($manager_full_dn));

       // Check created user
        $user = new \User();
        $this->boolean($user->getFromDB($import_user['id']))->isTrue();

        $this
         ->array($user->fields)
         ->string['name']->isIdenticalTo($user_entry['uid'])
         ->string['user_dn']->isIdenticalTo("$user_full_dn")
         ->integer['users_id_supervisor']->isIdenticalTo($manager->fields['id']);

       // Drop both
        $this->boolean(ldap_delete($ldap->connect(), $user_full_dn))->isTrue();
        $this->boolean(ldap_delete($ldap->connect(), $manager_full_dn))->isTrue();
        $this->boolean($user->delete(['id' => $user->fields['id']], 1))->isTrue();
        $this->boolean($user->delete(['id' => $manager->fields['id']], 1))->isTrue();
    }

    /**
     * Test if rules targeting ldap criteria are working
     *
     * @return void
     */
    public function testRuleRight()
    {
       //prepare rules
        $rules = new \RuleRight();
        $rules_id = $rules->add([
            'sub_type'     => 'RuleRight',
            'name'         => 'test ldap ruleright',
            'match'        => 'AND',
            'is_active'    => 1,
            'entities_id'  => 0,
            'is_recursive' => 1,
        ]);
        $criteria = new \RuleCriteria();
        $criteria->add([
            'rules_id'  => $rules_id,
            'criteria'  => 'LDAP_SERVER',
            'condition' => \Rule::PATTERN_IS,
            'pattern'   => $this->ldap->getID(),
        ]);
        $criteria->add([
            'rules_id'  => $rules_id,
            'criteria'  => 'employeenumber',
            'condition' => \Rule::PATTERN_IS,
            'pattern'   => 8,
        ]);
        $actions = new \RuleAction();
        $actions->add([
            'rules_id'    => $rules_id,
            'action_type' => 'assign',
            'field'       => 'profiles_id',
            'value'       => 5, // 'normal' profile
        ]);
        $actions->add([
            'rules_id'    => $rules_id,
            'action_type' => 'assign',
            'field'       => 'entities_id',
            'value'       => 1, // '_test_child_1' entity
        ]);

       // Test specific_groups_id rule
        $group = new Group();
        $group_id = $group->add(["name" => "testgroup"]);
        $this->integer($group_id);

        $actions->add([
            'rules_id'    => $rules_id,
            'action_type' => 'assign',
            'field'       => 'specific_groups_id',
            'value'       => $group_id, // '_test_child_1' entity
        ]);

       // login the user to force a real synchronisation and get it's glpi id
        $this->login('brazil6', 'password', false);
        $users_id = \User::getIdByName('brazil6');
        $this->integer($users_id);
       // check the user got the entity/profiles assigned
        $pu = \Profile_User::getForUser($users_id, true);
        $found = false;
        foreach ($pu as $right) {
            if (
                isset($right['entities_id']) && $right['entities_id'] == 1
                && isset($right['profiles_id']) && $right['profiles_id'] == 5
                && isset($right['is_dynamic']) && $right['is_dynamic'] == 1
            ) {
                $found = true;
                break;
            }
        }
        $this->boolean($found)->isTrue();

       // Check group
        $gu = new Group_User();
        $gus = $gu->find([
            'groups_id' => $group_id,
            'users_id' => $users_id,
        ]);
        $this->array($gus)->hasSize(1);
    }

    /**
     * @extensions ldap
     */
    public function testLdapUnavailable()
    {
        //Import user that doesn't exist yet
        $auth = $this->login('brazil5', 'password', false);

        $user = new \User();
        $user->getFromDBbyName('brazil5');
        $this->array($user->fields)
            ->string['name']->isIdenticalTo('brazil5')
            ->string['user_dn']->isIdenticalTo('uid=brazil5,ou=people,ou=ldap3,dc=glpi,dc=org');
        $this->boolean($auth->user_present)->isFalse();
        $this->boolean($auth->user_dn)->isFalse();
        $this->object($auth->ldap_connection)->isInstanceOf('\LDAP\Connection');

        // Add a second LDAP server that is accessible but where user will not be found.
        $input = $this->ldap->fields;
        unset($input['id']);
        $input['rootdn_passwd'] = 'insecure'; // cannot reuse encrypted password from `$this->ldap->fields`
        $input['basedn'] = 'dc=notglpi'; // use a non-matching base DN to ensure user cannot login on it
        $ldap = new \AuthLDAP();
        $this->integer($ldap->add($input))->isGreaterThan(0);

        // Update first LDAP server to make it inaccessible.
        $this->boolean(
            $this->ldap->update([
                'id'     => $this->ldap->getID(),
                'port'   => '1234',
            ])
        )->isTrue();

        $this->when(
            function () {
                $this->login('brazil5', 'password', false, false);
            }
        )
            ->error()
                ->withType(E_USER_WARNING)
                ->withMessage("Unable to bind to LDAP server `openldap:1234` with RDN `cn=Manager,dc=glpi,dc=org`\nerror: Can't contact LDAP server (-1)")
                ->exists();

        $user->getFromDBbyName('brazil5');
        // Verify trying to log in while LDAP unavailable does not disable user's GLPI account
        $this->integer($user->fields['is_active'])->isEqualTo(1);
        $this->integer($user->fields['is_deleted_ldap'])->isEqualTo(0);
    }

<<<<<<< HEAD
=======
    /**
     * @extensions ldap
     */
    public function testLdapDeletionOnLogin()
    {
        $connection = $this->ldap->connect();
        $this->checkLdapConnection($connection);

        // Add a new user in directory
        $this->boolean(
            ldap_add(
                $connection,
                'uid=logintest,ou=people,ou=ldap3,dc=glpi,dc=org',
                [
                    'uid'          => 'logintest',
                    'sn'           => 'A SN',
                    'cn'           => 'A CN',
                    'userpassword' => 'password',
                    'objectClass'  => [
                        'top',
                        'inetOrgPerson'
                    ]
                ]
            )
        )->isTrue();

        //Import user that doesn't exist yet
        $auth = $this->login('logintest', 'password');

        $user = new \User();
        $user->getFromDBbyName('logintest');
        $this->array($user->fields)
            ->string['name']->isIdenticalTo('logintest')
            ->string['user_dn']->isIdenticalTo('uid=logintest,ou=people,ou=ldap3,dc=glpi,dc=org');
        $this->boolean($auth->user_present)->isFalse();
        $this->boolean($auth->user_dn)->isFalse();
        $this->checkLdapConnection($auth->ldap_connection);

        // Add a second LDAP server that is accessible but where user will not be found.
        $input = $this->ldap->fields;
        unset($input['id']);
        $input['rootdn_passwd'] = 'insecure'; // cannot reuse encrypted password from `$this->ldap->fields`
        $input['basedn'] = 'dc=notglpi'; // use a non-matching base DN to ensure user cannot login on it
        $ldap = new \AuthLDAP();
        $this->integer($ldap->add($input))->isGreaterThan(0);

        // Delete the user
        $this->boolean(
            ldap_delete(
                $connection,
                'uid=logintest,ou=people,ou=ldap3,dc=glpi,dc=org'
            )
        )->isTrue();

        $auth = new \Auth();
        $this->boolean($auth->login('logintest', 'password'))->isFalse();

        $user->getFromDBbyName('logintest');
        $this->integer($user->fields['is_deleted_ldap'])->isEqualTo(1);
    }

    /**
     * @extensions ldap
     */
    public function testLdapLoginWithWrongPassword()
    {
        $auth = new \Auth();
        $this->boolean($auth->login('brazil5', 'wrong-password', false))->isFalse();

        $user = new \User();
        $this->boolean($user->getFromDBbyName('brazil5'))->isFalse();
    }

    private function checkLdapConnection($ldap_connection)
    {
        if (version_compare(phpversion(), '8.1.0-dev', '<')) {
            $this->resource($ldap_connection)->isOfType('ldap link');
        } else {
            $this->object($ldap_connection)->isInstanceOf('\LDAP\Connection');
        }
    }

>>>>>>> 078f6529
    public function testIgnoreImport()
    {
        //prepare rules
        $rules = new \RuleRight();
        $rules_id = $rules->add([
            'sub_type'     => 'RuleRight',
            'name'         => 'test ldap ignore import',
            'match'        => 'AND',
            'is_active'    => 1,
            'entities_id'  => 0,
            'is_recursive' => 1,
        ]);
        $criteria = new \RuleCriteria();
        $criteria->add([
            'rules_id'  => $rules_id,
            'criteria'  => 'LDAP_SERVER',
            'condition' => \Rule::PATTERN_IS,
            'pattern'   => $this->ldap->getID(),
        ]);
        $actions = new \RuleAction();
        $actions->add([
            'rules_id'    => $rules_id,
            'action_type' => 'assign',
            'field'       => '_ignore_user_import',
            'value'       => '1', // Reject
        ]);
        // login the user to force synchronisation
        $this->login('brazil6', 'password', false, false);

        // Check title not created
        $ut = new UserTitle();
        $uts = $ut->find([
            'name' => 'manager',
        ]);
        $this->array($uts)->hasSize(0);
    }

    public function testGetLdapDateValue()
    {
        $auth = new \AuthLDAP();
        $this->string($auth->getLdapDateValue('20230224150800.0Z'))->isIdenticalTo('2023-02-24 15:08:00');
        $this->string($auth->getLdapDateValue('133217216420000000'))->isIdenticalTo('2023-02-24 14:14:02');
    }

    protected function connectToServerErrorsProvider(): iterable
    {
        yield [
            'host'     => 'invalidserver',
            'port'     => '3890',
            'login'    => '',
            'password' => '',
            'error'    => implode(
                "\n",
                [
                    'Unable to bind to LDAP server `invalidserver:3890` anonymously',
                    'error: Can\'t contact LDAP server (-1)',
                ]
            ),
        ];

        yield [
            'host'     => 'openldap',
            'port'     => '12345',
            'login'    => '',
            'password' => '',
            'error'    => implode(
                "\n",
                [
                    'Unable to bind to LDAP server `openldap:12345` anonymously',
                    'error: Can\'t contact LDAP server (-1)',
                ]
            ),
        ];

        yield [
            'host'     => 'openldap',
            'port'     => '3890',
            'login'    => 'notavalidrdn',
            'password' => '',
            'error'    => implode(
                "\n",
                [
                    'Unable to bind to LDAP server `openldap:3890` with RDN `notavalidrdn`',
                    'error: Invalid DN syntax (34)',
                    'extended error: invalid DN',
                    'err string: invalid DN',
                ]
            ),
        ];

        yield [
            'host'     => 'openldap',
            'port'     => '3890',
            'login'    => 'cn=Manager,dc=glpi,dc=org',
            'password' => 'wrongpassword',
            'error'    => implode(
                "\n",
                [
                    'Unable to bind to LDAP server `openldap:3890` with RDN `cn=Manager,dc=glpi,dc=org`',
                    'error: Invalid credentials (49)',
                ]
            ),
        ];
    }

    /**
     * @dataProvider connectToServerErrorsProvider
     *
     * @extensions ldap
     */
    public function testConnectToServerErrorMessage(
        string $host,
        string $port,
        string $login,
        string $password,
        string $error
    ) {
        $this->when(
            function () use ($host, $port, $login, $password) {
                \AuthLDAP::connectToServer($host, $port, $login, $password);
            }
        )->error()->withType(E_USER_WARNING)->withMessage($error)->exists();
    }

    /**
     * @extensions ldap
     */
    public function testConnectToServerTlsError()
    {
        $error = implode(
            "\n",
            [
                'Unable to start TLS connection to LDAP server `openldap:3890`',
                'error: Protocol error (2)',
                'extended error: unsupported extended operation',
                'err string: unsupported extended operation',
            ]
        );

        $this->when(
            function () {
                \AuthLDAP::connectToServer(
                    'openldap',
                    '3890',
                    'cn=Manager,dc=glpi,dc=org',
                    'insecure',
                    true,
                );
            }
        )->error()->withType(E_USER_WARNING)->withMessage($error)->exists();
    }

    /**
     * @extensions ldap
     */
    public function testGetGroupCNByDnError()
    {

        $ldap = getItemByTypeName('AuthLDAP', '_local_ldap');
        $connection = $ldap->connect();
        $this->object($connection)->isInstanceOf('\LDAP\Connection');

        $error = implode(
            "\n",
            [
                'Unable to get LDAP group having DN `notavaliddn`',
                'error: Invalid DN syntax (34)',
                'extended error: invalid DN',
                'err string: invalid DN',
            ]
        );

        $this->when(
            function () use ($connection) {
                \AuthLDAP::getGroupCNByDn($connection, 'notavaliddn');
            }
        )->error()->withType(E_USER_WARNING)->withMessage($error)->exists();
    }


    protected function getObjectGroupByDnErrorsProvider(): iterable
    {
        // invalid base DN
        yield [
            'basedn' => 'notavalidbasedn',
            'filter' => '(objectclass=inetOrgPerson)',
            'error'  => implode(
                "\n",
                [
                    'Unable to get LDAP object having DN `notavalidbasedn` with filter `(objectclass=inetOrgPerson)`',
                    'error: Invalid DN syntax (34)',
                    'extended error: invalid DN',
                    'err string: invalid DN',
                ]
            ),
        ];

        // invalid filter
        yield [
            'basedn' => 'dc=glpi,dc=org',
            'filter' => 'notavalidfilter',
            'error'  => implode(
                "\n",
                [
                    'Unable to get LDAP object having DN `dc=glpi,dc=org` with filter `notavalidfilter`',
                    'error: Bad search filter (-7)',
                ]
            ),
        ];
    }

    /**
     * @dataProvider getObjectGroupByDnErrorsProvider
     *
     * @extensions ldap
     */
    public function testGetObjectGroupByDnError(
        string $basedn,
        string $filter,
        string $error
    ) {
        $ldap = getItemByTypeName('AuthLDAP', '_local_ldap');
        $connection = $ldap->connect();
        $this->object($connection)->isInstanceOf('\LDAP\Connection');

        $this->when(
            function () use ($connection, $basedn, $filter) {
                \AuthLDAP::getObjectByDn($connection, $filter, $basedn, ['dn']);
            }
        )->error()->withType(E_USER_WARNING)->withMessage($error)->exists();
    }

    protected function searchForUsersErrorsProvider(): iterable
    {
        // error messages should be identical whether pagesize support is enabled or not
        $configs = [
            [
                'can_support_pagesize' => 0,
            ],
            [
                'can_support_pagesize' => 1,
                'pagesize'             => 100,
            ],
        ];
        foreach ($configs as $config_fields) {
            // invalid base DN
            yield [
                'config_fields' => $config_fields,
                'basedn'        => 'notavalidbasedn',
                'filter'        => '(objectclass=inetOrgPerson)',
                'error'         => implode(
                    "\n",
                    [
                        'LDAP search with base DN `notavalidbasedn` and filter `(objectclass=inetOrgPerson)` failed',
                        'error: Invalid DN syntax (34)',
                        'extended error: invalid DN',
                        'err string: invalid DN',
                    ]
                ),
            ];

            // invalid filter
            yield [
                'config_fields' => $config_fields,
                'basedn'        => 'dc=glpi,dc=org',
                'filter'        => 'notavalidfilter',
                'error'         => implode(
                    "\n",
                    [
                        'LDAP search with base DN `dc=glpi,dc=org` and filter `notavalidfilter` failed',
                        'error: Bad search filter (-7)',
                    ]
                ),
            ];
        }

        // invalid pagesize
        yield [
            'config_fields' => [
                'can_support_pagesize' => 1,
                'pagesize'             => 0,
            ],
            'basedn'        => 'dc=glpi,dc=org',
            'filter'        => '(objectclass=inetOrgPerson)',
            'error'         => implode(
                "\n",
                [
                    'LDAP search with base DN `dc=glpi,dc=org` and filter `(objectclass=inetOrgPerson)` failed',
                    'error: Bad parameter to an ldap routine (-9)',
                ]
            ),
        ];
    }

    /**
     * @dataProvider searchForUsersErrorsProvider
     *
     * @extensions ldap
     */
    public function testSearchForUsersErrorMessages(
        array $config_fields,
        string $basedn,
        string $filter,
        string $error
    ) {
        $ldap = getItemByTypeName('AuthLDAP', '_local_ldap');
        $ldap->fields = array_merge($ldap->fields, $config_fields);

        $connection = $ldap->connect();
        $this->object($connection)->isInstanceOf('\LDAP\Connection');

        $this->when(
            function () use ($ldap, $connection, $basedn, $filter) {
                $limitexceeded = $user_infos = $ldap_users = null;

                \AuthLDAP::searchForUsers(
                    $connection,
                    ['basedn' => $basedn],
                    $filter,
                    ['dn'],
                    $limitexceeded,
                    $user_infos,
                    $ldap_users,
                    $ldap
                );
            }
        )->error()->withType(E_USER_WARNING)->withMessage($error)->exists();
    }

    protected function searchUserDnErrorsProvider(): iterable
    {
        // invalid base DN
        yield [
            'options' => [
                'basedn'    => 'notavalidbasedn',
            ],
            'error'         => implode(
                "\n",
                [
                    'LDAP search with base DN `notavalidbasedn` and filter `(uid=johndoe)` failed',
                    'error: Invalid DN syntax (34)',
                    'extended error: invalid DN',
                    'err string: invalid DN',
                ]
            ),
        ];

        // invalid filter
        yield [
            'options' => [
                'basedn'    => 'dc=glpi,dc=org',
                'condition' => 'invalidfilter)',
            ],
            'error'         => implode(
                "\n",
                [
                    'LDAP search with base DN `dc=glpi,dc=org` and filter `(& (uid=johndoe) invalidfilter))` failed',
                    'error: Bad search filter (-7)',
                ]
            ),
        ];
    }

    /**
     * @dataProvider searchUserDnErrorsProvider
     *
     * @extensions ldap
     */
    public function testSearchUserDnErrorMessages(
        array $options,
        string $error
    ) {
        $ldap = getItemByTypeName('AuthLDAP', '_local_ldap');
        $connection = $ldap->connect();
        $this->object($connection)->isInstanceOf('\LDAP\Connection');

        $this->when(
            function () use ($connection, $options) {
                \AuthLDAP::searchUserDn(
                    $connection,
                    $options + [
                        'login_field'       => 'uid',
                        'search_parameters' => ['fields' => ['login' => 'uid']],
                        'user_params'       => ['value'  => 'johndoe'],
                    ]
                );
            }
        )->error()->withType(E_USER_WARNING)->withMessage($error)->exists();
    }

    protected function getGroupsFromLDAPErrorsProvider(): iterable
    {
        // error messages should be identical whether pagesize support is enabled or not
        $configs = [
            [
                'can_support_pagesize' => 0,
            ],
            [
                'can_support_pagesize' => 1,
                'pagesize'             => 100,
            ],
        ];
        foreach ($configs as $config_fields) {
            // invalid base DN
            yield [
                'config_fields' => $config_fields + ['basedn' => 'notavalidbasedn'],
                'filter'        => '(objectclass=inetOrgPerson)',
                'error'         => implode(
                    "\n",
                    [
                        'LDAP search with base DN `notavalidbasedn` and filter `(objectclass=inetOrgPerson)` failed',
                        'error: Invalid DN syntax (34)',
                        'extended error: invalid DN',
                        'err string: invalid DN',
                    ]
                ),
            ];

            // invalid filter
            yield [
                'config_fields' => $config_fields,
                'filter'        => 'notavalidfilter',
                'error'         => implode(
                    "\n",
                    [
                        'LDAP search with base DN `dc=glpi,dc=org` and filter `notavalidfilter` failed',
                        'error: Bad search filter (-7)',
                    ]
                ),
            ];
        }

        // invalid pagesize
        yield [
            'config_fields' => [
                'can_support_pagesize' => 1,
                'pagesize'             => 0,
            ],
            'filter'        => '(objectclass=groupOfNames)',
            'error'         => implode(
                "\n",
                [
                    'LDAP search with base DN `dc=glpi,dc=org` and filter `(objectclass=groupOfNames)` failed',
                    'error: Bad parameter to an ldap routine (-9)',
                ]
            ),
        ];
    }

    /**
     * @dataProvider getGroupsFromLDAPErrorsProvider
     *
     * @extensions ldap
     */
    public function testGetGroupsFromLDAPErrors(
        array $config_fields,
        string $filter,
        string $error
    ) {
        $ldap = getItemByTypeName('AuthLDAP', '_local_ldap');
        $ldap->fields = array_merge($ldap->fields, $config_fields);

        $connection = $ldap->connect();
        $this->object($connection)->isInstanceOf('\LDAP\Connection');

        $this->when(
            function () use ($ldap, $connection, $filter) {
                $limitexceeded = null;

                \AuthLDAP::getGroupsFromLDAP(
                    $connection,
                    $ldap,
                    $filter,
                    $limitexceeded
                );
            }
        )->error()->withType(E_USER_WARNING)->withMessage($error)->exists();
    }
}<|MERGE_RESOLUTION|>--- conflicted
+++ resolved
@@ -2371,8 +2371,6 @@
         $this->integer($user->fields['is_deleted_ldap'])->isEqualTo(0);
     }
 
-<<<<<<< HEAD
-=======
     /**
      * @extensions ldap
      */
@@ -2455,7 +2453,6 @@
         }
     }
 
->>>>>>> 078f6529
     public function testIgnoreImport()
     {
         //prepare rules
