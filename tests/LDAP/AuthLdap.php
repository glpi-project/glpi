<?php
/**
 * ---------------------------------------------------------------------
 * GLPI - Gestionnaire Libre de Parc Informatique
 * Copyright (C) 2015-2020 Teclib' and contributors.
 *
 * http://glpi-project.org
 *
 * based on GLPI - Gestionnaire Libre de Parc Informatique
 * Copyright (C) 2003-2014 by the INDEPNET Development Team.
 *
 * ---------------------------------------------------------------------
 *
 * LICENSE
 *
 * This file is part of GLPI.
 *
 * GLPI is free software; you can redistribute it and/or modify
 * it under the terms of the GNU General Public License as published by
 * the Free Software Foundation; either version 2 of the License, or
 * (at your option) any later version.
 *
 * GLPI is distributed in the hope that it will be useful,
 * but WITHOUT ANY WARRANTY; without even the implied warranty of
 * MERCHANTABILITY or FITNESS FOR A PARTICULAR PURPOSE.  See the
 * GNU General Public License for more details.
 *
 * You should have received a copy of the GNU General Public License
 * along with GLPI. If not, see <http://www.gnu.org/licenses/>.
 * ---------------------------------------------------------------------
 */

namespace tests\units;

<<<<<<< HEAD
use DbTestCase;
=======
use \DbTestCase;
use Group;
use Group_User;
>>>>>>> f5151b53

/* Test for inc/authldap.class.php */

class AuthLDAP extends DbTestCase {
   private $ldap;

   public function beforeTestMethod($method) {
      parent::beforeTestMethod($method);
      $this->ldap = getItemByTypeName('AuthLDAP', '_local_ldap');

      //make sure bootstrapped ldap is active and is default
      $this->boolean(
         $this->ldap->update([
            'id'                => $this->ldap->getID(),
            'is_active'         => 1,
            'is_default'        => 1,
            'responsible_field' => "manager",
         ])
      )->isTrue();
   }

   public function afterTestMethod($method) {
      unset($_SESSION['ldap_import']);
      parent::afterTestMethod($method);
   }

   /**
    * Test LDAP connection
    *
    * @extensions ldap
    *
    * @return void
    */
   public function testTestLDAPConnection() {
      $this->boolean(\AuthLDAP::testLDAPConnection(-1))->isFalse();

      $ldap = getItemByTypeName('AuthLDAP', '_local_ldap');
      $this->boolean(\AuthLDAP::testLDAPConnection($ldap->getID()))->isTrue();

      $this->resource($ldap->connect())->isOfType('ldap link');
   }

   /**
    * Test get users
    *
    * @extensions ldap
    *
    * @return void
    */
   public function testGetAllUsers() {
      $ldap = $this->ldap;
      $results = [];
      $limit = false;

      $users = \AuthLDAP::getAllUsers(
         [
            'authldaps_id' => $ldap->getID(),
            'ldap_filter'  => \AuthLDAP::buildLdapFilter($ldap),
            'mode'         => \AuthLDAP::ACTION_IMPORT
         ],
         $results,
         $limit
      );

      $this->array($users)->hasSize(910);
      $this->array($results)->hasSize(0);

      $_SESSION['ldap_import']['interface'] = \AuthLDAP::SIMPLE_INTERFACE;
      $_SESSION['ldap_import']['criterias'] = ['login_field' => 'brazil2'];

      $users = \AuthLDAP::getAllUsers(
         [
            'authldaps_id' => $ldap->getID(),
            'ldap_filter'  => \AuthLDAP::buildLdapFilter($ldap),
            'mode'         => \AuthLDAP::ACTION_IMPORT,
         ],
         $results,
         $limit
      );

      $this->array($users)->hasSize(12);
      $this->array($results)->hasSize(0);

      $_SESSION['ldap_import']['criterias'] = ['login_field' => 'remi'];

      $users = \AuthLDAP::getAllUsers(
         [
            'authldaps_id' => $ldap->getID(),
            'ldap_filter'  => \AuthLDAP::buildLdapFilter($ldap),
            'mode'         => \AuthLDAP::ACTION_IMPORT,
         ],
         $results,
         $limit
      );

      $this->array($users)->hasSize(1);
      $this->array($results)->hasSize(0);
   }

   /**
    * Test get groups
    *
    * @extensions ldap
    *
    * @return void
    */
   public function testGetAllGroups() {
      $ldap = $this->ldap;
      $limit = false;

      $groups = \AuthLDAP::getAllGroups(
         $ldap->getID(),
         \AuthLDAP::buildLdapFilter($ldap),
         '',
         0,
         $limit
      );

      $this->array($groups)->hasSize(910);

      /** TODO: filter search... I do not know how to do. */
   }

   /**
    * Test import user
    *
    * @extensions ldap
    *
    * @return void
    */
   public function testLdapImportUserByServerId() {
      $ldap = $this->ldap;
      $results = [];
      $limit = false;

      //get user to import
      $_SESSION['ldap_import']['interface'] = \AuthLDAP::SIMPLE_INTERFACE;
      $_SESSION['ldap_import']['criterias'] = ['login_field' => 'ecuador0'];

      $users = \AuthLDAP::getAllUsers(
         [
            'authldaps_id' => $ldap->getID(),
            'ldap_filter'  => \AuthLDAP::buildLdapFilter($ldap),
            'mode'         => \AuthLDAP::ACTION_IMPORT,
         ],
         $results,
         $limit
      );

      $this->array($users)->hasSize(1);
      $this->array($results)->hasSize(0);

      $import = \AuthLDAP::ldapImportUserByServerId(
         [
            'method' => \AuthLDAP::IDENTIFIER_LOGIN,
            'value'  => 'ecuador0'
         ],
         \AuthLDAP::ACTION_IMPORT,
         $ldap->getID(),
         true
      );
      $this->array($import)
         ->hasSize(2)
         ->integer['action']->isIdenticalTo(\AuthLDAP::USER_IMPORTED)
         ->integer['id']->isGreaterThan(0);

      //check created user
      $user = new \User();
      $this->boolean($user->getFromDB($import['id']))->isTrue();

      $this->array($user->fields)
         ->string['name']->isIdenticalTo('ecuador0')
         ->string['phone']->isIdenticalTo('034596780')
         ->string['realname']->isIdenticalTo('dor0')
         ->string['firstname']->isIdenticalTo('ecua0')
         ->string['language']->isIdenticalTo('es_ES')
         ->variable['is_active']->isEqualTo(true)
         ->variable['auths_id']->isEqualTo($ldap->getID())
         ->variable['authtype']->isEqualTo(\Auth::LDAP)
         ->string['user_dn']->isIdenticalTo('uid=ecuador0,ou=people,ou=ldap3,dc=glpi,dc=org');

      $this->integer((int)$user->fields['usertitles_id'])->isGreaterThan(0);
      $this->integer((int)$user->fields['usercategories_id'])->isGreaterThan(0);
   }

   /**
    * Test get groups
    *
    * @extensions ldap
    *
    * @return void
    */
   public function testGetGroupCNByDn() {
      $ldap = $this->ldap;

      $connection = $ldap->connect();
      $this->resource($connection)->isOfType('ldap link');

      $cn = \AuthLDAP::getGroupCNByDn($connection, 'ou=not,ou=exists,dc=glpi,dc=org');
      $this->boolean($cn)->isFalse();

      $cn = \AuthLDAP::getGroupCNByDn($connection, 'cn=glpi2-group1,ou=groups,ou=usa,ou=ldap2, dc=glpi,dc=org');
      $this->string($cn)->isIdenticalTo('glpi2-group1');
   }

   /**
    * Test get user by dn
    *
    * @extensions ldap
    *
    * @return void
    */
   public function testGetUserByDn() {
      $ldap = $this->ldap;

      $user = \AuthLDAP::getUserByDn(
         $ldap->connect(),
         'uid=walid,ou=people,ou=france,ou=europe,ou=ldap1, dc=glpi,dc=org',
         []
      );

      $this->array($user)
         ->hasSize(12)
         ->hasKeys(['userpassword', 'uid', 'objectclass', 'sn']);
   }

   /**
    * Test get group
    *
    * @extensions ldap
    *
    * @return void
    */
   public function testGetGroupByDn() {
      $ldap = $this->ldap;

      $group = \AuthLDAP::getGroupByDn(
         $ldap->connect(),
         'cn=glpi2-group1,ou=groups,ou=usa,ou=ldap2, dc=glpi,dc=org'
      );

      $this->array($group)->isIdenticalTo([
         'cn'     => [
           'count'   => 1,
            0        => 'glpi2-group1',
         ],
         0        => 'cn',
         'count'  => 1,
         'dn'     => 'cn=glpi2-group1,ou=groups,ou=usa,ou=ldap2,dc=glpi,dc=org'
      ]);
   }

   /**
    * Test import group
    *
    * @extensions ldap
    *
    * @return void
    */
   public function testLdapImportGroup() {
      $ldap = $this->ldap;

      $import = \AuthLDAP::ldapImportGroup(
         'cn=glpi2-group1,ou=groups,ou=usa,ou=ldap2,dc=glpi,dc=org',
         [
            'authldaps_id' => $ldap->getID(),
            'entities_id'  => 0,
            'is_recursive' => true,
            'type'         => 'groups'
         ]
      );

      $this->integer($import)->isGreaterThan(0);

      //check group
      $group = new \Group();
      $this->boolean($group->getFromDB($import))->isTrue();

      $this->array($group->fields)
         ->string['name']->isIdenticalTo('glpi2-group1')
         ->string['completename']->isIdenticalTo('glpi2-group1')
         ->string['ldap_group_dn']->isIdenticalTo('cn=glpi2-group1,ou=groups,ou=usa,ou=ldap2,dc=glpi,dc=org');
   }

   /**
    * Test import group and user
    *
    * @extensions ldap
    *
    * @return void
    */
   public function testLdapImportUserGroup() {
      $ldap = $this->ldap;

      $import = \AuthLDAP::ldapImportGroup(
         'cn=glpi2-group1,ou=groups,ou=usa,ou=ldap2,dc=glpi,dc=org',
         [
            'authldaps_id' => $ldap->getID(),
            'entities_id'  => 0,
            'is_recursive' => true,
            'type'         => 'groups'
         ]
      );

      $this->integer($import)->isGreaterThan(0);

      //check group
      $group = new \Group();
      $this->boolean($group->getFromDB($import))->isTrue();

      $import = \AuthLDAP::ldapImportUserByServerId(
         [
            'method' => \AuthLDAP::IDENTIFIER_LOGIN,
            'value'  => 'remi'
         ],
         \AuthLDAP::ACTION_IMPORT,
         $ldap->getID(),
         true
      );
      $this->array($import)
         ->hasSize(2)
         ->integer['action']->isIdenticalTo(\AuthLDAP::USER_IMPORTED);
      $this->integer((int)$import['id'])->isGreaterThan(0);

      //check created user
      $user = new \User();
      $this->boolean($user->getFromDB($import['id']))->isTrue();

      $usergroups = \Group_User::getUserGroups($user->getID());
      $this->array($usergroups[0])
         ->variable['id']->isEqualTo($group->getID())
         ->string['name']->isIdenticalTo($group->fields['name']);
   }


   /**
    * Test sync user
    *
    * @extensions ldap
    *
    * @return void
    */
   public function testSyncUser() {
      $ldap = $this->ldap;
      $this->boolean($ldap->isSyncFieldEnabled())->isFalse();

      $import = \AuthLDAP::ldapImportUserByServerId(
         [
            'method' => \AuthLDAP::IDENTIFIER_LOGIN,
            'value'  => 'ecuador0'
         ],
         \AuthLDAP::ACTION_IMPORT,
         $ldap->getID(),
         true
      );
      $this->array($import)
         ->hasSize(2)
         ->integer['action']->isIdenticalTo(\AuthLDAP::USER_IMPORTED)
         ->integer['id']->isGreaterThan(0);

      //check created user
      $user = new \User();
      $this->boolean($user->getFromDB($import['id']))->isTrue();
      $this->array($user->fields)
         ->string['name']->isIdenticalTo('ecuador0')
         ->string['phone']->isIdenticalTo('034596780')
         ->string['user_dn']->isIdenticalTo('uid=ecuador0,ou=people,ou=ldap3,dc=glpi,dc=org');

      $this->boolean(
         ldap_modify(
            $ldap->connect(),
            'uid=ecuador0,ou=people,ou=ldap3,dc=glpi,dc=org',
            ['telephoneNumber' => '+33101010101']
         )
      )->isTrue();

      $synchro = $ldap->forceOneUserSynchronization($user);

      //reset entry before any test can fail
      $this->boolean(
         ldap_modify(
            $ldap->connect(),
            'uid=ecuador0,ou=people,ou=ldap3,dc=glpi,dc=org',
            ['telephoneNumber' => '034596780']
         )
      )->isTrue();

      $this->array($synchro)
         ->hasSize(2)
         ->integer['action']->isIdenticalTo(\AuthLDAP::USER_SYNCHRONIZED)
         ->variable['id']->isEqualTo($user->getID());

      $this->boolean($user->getFromDB($user->getID()))->isTrue();
      $this->array($user->fields)
         ->string['name']->isIdenticalTo('ecuador0')
         ->string['phone']->isIdenticalTo('+33101010101')
         ->string['user_dn']->isIdenticalTo('uid=ecuador0,ou=people,ou=ldap3,dc=glpi,dc=org');

      $this->boolean(
         $ldap->update([
            'id'           => $ldap->getID(),
            'sync_field'   => 'employeenumber'
         ])
      )->isTrue();

      $this->boolean($ldap->isSyncFieldEnabled())->isTrue();

      $this->boolean(
         ldap_mod_add(
            $ldap->connect(),
            'uid=ecuador0,ou=people,ou=ldap3,dc=glpi,dc=org',
            ['employeeNumber' => '42']
         )
      )->isTrue();

      $synchro = $ldap->forceOneUserSynchronization($user);

      $this->boolean($user->getFromDB($user->getID()))->isTrue();
      $this->array($synchro)
         ->hasSize(2)
         ->integer['action']->isIdenticalTo(\AuthLDAP::USER_SYNCHRONIZED)
         ->variable['id']->isEqualTo($user->getID());

      $this->variable($user->fields['sync_field'])->isEqualTo(42);

      $this->boolean(
         ldap_rename(
            $ldap->connect(),
            'uid=ecuador0,ou=people,ou=ldap3,dc=glpi,dc=org',
            'uid=testecuador',
            null,
            true
         )
      )->isTrue();

      $synchro = $ldap->forceOneUserSynchronization($user);

      //reset entry before any test can fail
      $this->boolean(
         ldap_rename(
            $ldap->connect(),
            'uid=testecuador,ou=people,ou=ldap3,dc=glpi,dc=org',
            'uid=ecuador0',
            null,
            true
         )
      )->isTrue();

      $this->boolean(
         ldap_mod_del(
            $ldap->connect(),
            'uid=ecuador0,ou=people,ou=ldap3,dc=glpi,dc=org',
            ['employeeNumber' => 42]
         )
      )->isTrue();

      $this->boolean($user->getFromDB($user->getID()))->isTrue();
      $this->array($synchro)
         ->hasSize(2)
         ->integer['action']->isIdenticalTo(\AuthLDAP::USER_SYNCHRONIZED)
         ->variable['id']->isEqualTo($user->getID());

      $this->variable($user->fields['sync_field'])->isEqualTo(42);
      $this->string($user->fields['name'])->isIdenticalTo('testecuador');

      global $DB;
      $DB->updateOrDie(
         'glpi_authldaps',
         ['sync_field' => null],
         ['id' => $ldap->getID()]
      );
   }

   /**
    * Test ldap authentication
    *
    * @extensions ldap
    *
    * @return void
    */
   public function testLdapAuth() {
      //try to login from a user that does not exists yet
      $auth = $this->login('brazil6', 'password', false);

      $user = new \User();
      $user->getFromDBbyName('brazil6');
      $this->array($user->fields)
         ->string['name']->isIdenticalTo('brazil6')
         ->string['user_dn']->isIdenticalTo('uid=brazil6,ou=people,ou=ldap3,dc=glpi,dc=org');
      $this->boolean($auth->user_present)->isFalse();
      $this->boolean($auth->user_dn)->isFalse();
      $this->resource($auth->ldap_connection)->isOfType('ldap link');

      //import user; then try to login
      $ldap = $this->ldap;
      $this->boolean(
         $ldap->update([
            'id'           => $ldap->getID(),
            'sync_field'   => 'employeenumber'
         ])
      )->isTrue();
      $this->boolean($ldap->isSyncFieldEnabled())->isTrue();

      //try to import an user from its sync_field
      $import = \AuthLDAP::ldapImportUserByServerId(
         [
            'method' => \AuthLDAP::IDENTIFIER_LOGIN,
            'value'  => '10'
         ],
         \AuthLDAP::ACTION_IMPORT,
         $ldap->getID(),
         true
      );
      $this->array($import)
         ->hasSize(2)
         ->integer['action']->isIdenticalTo(\AuthLDAP::USER_IMPORTED)
         ->integer['id']->isGreaterThan(0);

      //check created user
      $user = new \User();
      $this->boolean($user->getFromDB($import['id']))->isTrue();
      $this->array($user->fields)
         ->string['name']->isIdenticalTo('brazil7')
         ->string['user_dn']->isIdenticalTo('uid=brazil7,ou=people,ou=ldap3,dc=glpi,dc=org');

      $auth = $this->login('brazil7', 'password', false, true);

      $this->boolean($auth->user_present)->isTrue();
      $this->string($auth->user_dn)->isIdenticalTo($user->fields['user_dn']);
      $this->resource($auth->ldap_connection)->isOfType('ldap link');

      //change user login, and try again. Existing user should be updated.
      $this->boolean(
         ldap_rename(
            $ldap->connect(),
            'uid=brazil7,ou=people,ou=ldap3,dc=glpi,dc=org',
            'uid=brazil7test',
            null,
            true
         )
      )->isTrue();

      $this->login('brazil7', 'password', false, false);
      $auth = $this->login('brazil7test', 'password', false);

      //reset entry before any test can fail
      $this->boolean(
         ldap_rename(
            $ldap->connect(),
            'uid=brazil7test,ou=people,ou=ldap3,dc=glpi,dc=org',
            'uid=brazil7',
            null,
            true
         )
      )->isTrue();

      $this->boolean($user->getFromDB($user->getID()))->isTrue();
      $this->array($user->fields)
         ->string['name']->isIdenticalTo('brazil7test')
         ->string['user_dn']->isIdenticalTo('uid=brazil7test,ou=people,ou=ldap3,dc=glpi,dc=org');

      $this->boolean($auth->user_present)->isTrue();
      $this->resource($auth->ldap_connection)->isOfType('ldap link');

      //ensure duplicated DN on different authldaps_id does not prevent login
      $this->boolean(
         $user->getFromDBByCrit(['user_dn' => 'uid=brazil6,ou=people,ou=ldap3,dc=glpi,dc=org'])
      )->isTrue();

      $dup = $user->fields;
      unset($dup['id']);
      unset($dup['date_creation']);
      unset($dup['date_mod']);
      $aid = $dup['auths_id'];
      $dup['auths_id'] = $aid + 1;

      $this->integer(
         (int)$user->add($dup)
      )->isGreaterThan(0);

      $auth = $this->login('brazil6', 'password', false);
      $this->array($auth->user->fields)
         ->integer['auths_id']->isIdenticalTo($aid)
         ->string['name']->isIdenticalTo('brazil6')
         ->string['user_dn']->isIdenticalTo('uid=brazil6,ou=people,ou=ldap3,dc=glpi,dc=org');

      global $DB;
      $DB->updateOrDie(
         'glpi_authldaps',
         ['sync_field' => null],
         ['id' => $ldap->getID()]
      );
   }

   /**
    * Test LDAP authentication when specify the auth source (local, LDAP...)
    *
    * @extensions ldap
    *
    * @return void
    */
   public function testLdapAuthSpecifyAuth() {

      // Add a local account with same name than a LDAP user ('brazil8')
      $input = [
         'name'         => 'brazil8',
         'password'     => 'passwordlocal',
         'password2'    => 'passwordlocal',
         '_profiles_id' => 1 // add manual right (is_dynamic = 0)
      ];
      $user = new \User();
      $user_id = $user->add($input);
      $this->integer($user_id)->isGreaterThan(0);

      // check user has at least one profile
      $pus = \Profile_User::getForUser($user_id);
      $this->array($pus)->size->isEqualTo(1);
      $pu = array_shift($pus);
      $this->integer($pu['profiles_id'])->isEqualTo(1);
      $this->integer($pu['entities_id'])->isEqualTo(0);
      $this->integer($pu['is_recursive'])->isEqualTo(0);
      $this->integer($pu['is_dynamic'])->isEqualTo(0);

      // first, login with ldap mode
      $auth = new \Auth();
      $this->boolean($auth->login('brazil8', 'password', false, false, 'ldap-'.$this->ldap->getID()))->isTrue();
      $user_ldap_id = $auth->user->fields['id'];
      $this->integer($user_ldap_id)->isNotEqualTo($user_id);

      $auth = new \Auth();
      $this->boolean($auth->login('brazil8', 'passwordlocal', false, false, 'ldap-'.$this->ldap->getID()))->isFalse();

      // Then, login with local GLPI DB mode
      $auth = new \Auth();
      $this->boolean($auth->login('brazil8', 'password', false, false, 'local'))->isFalse();

      $auth = new \Auth();
      $this->boolean($auth->login('brazil8', 'passwordlocal', false, false, 'local'))->isTrue();
      $this->integer($auth->user->fields['id'])->isNotEqualTo($user_ldap_id);
   }

   /**
    * Test get users
    *
    * @extensions ldap
    *
    * @return void
    */
   public function testGetUsers() {
      $ldap = $this->ldap;
      $results = [];
      $limit = false;

      $users = \AuthLDAP::getUsers(
         [
            'authldaps_id' => $ldap->getID(),
            'ldap_filter'  => \AuthLDAP::buildLdapFilter($ldap),
            'mode'         => \AuthLDAP::ACTION_IMPORT
         ],
         $results,
         $limit
      );

      $this->array($users)->hasSize(910);
      $this->array($results)->hasSize(0);

      $_SESSION['ldap_import']['interface'] = \AuthLDAP::SIMPLE_INTERFACE;
      $_SESSION['ldap_import']['criterias'] = ['login_field' => 'brazil2'];
      $_SESSION['ldap_import']['mode'] = 0;

      $users = \AuthLDAP::getUsers(
         [
            'authldaps_id' => $ldap->getID(),
            'ldap_filter'  => \AuthLDAP::buildLdapFilter($ldap),
            'mode'         => \AuthLDAP::ACTION_IMPORT,
         ],
         $results,
         $limit
      );

      $this->array($users)->hasSize(12);
      $this->array($results)->hasSize(0);

      $_SESSION['ldap_import']['criterias'] = ['login_field' => 'remi'];

      $users = \AuthLDAP::getUsers(
         [
            'authldaps_id' => $ldap->getID(),
            'ldap_filter'  => \AuthLDAP::buildLdapFilter($ldap),
            'mode'         => \AuthLDAP::ACTION_IMPORT,
         ],
         $results,
         $limit
      );

      $this->array($users)->hasSize(1);
      $this->array($results)->hasSize(0);

      //hardcode tsmap
      $users[0]['stamp'] = 1503470443;
      $this->array($users[0])->isIdenticalTo([
         'link'      => 'remi',
         'stamp'     => 1503470443,
         'date_sync' => '-----',
         'uid'       =>'remi'

      ]);
   }

   /**
    * Test removed users
    *
    * @extensions ldap
    *
    * @return void
    */
   public function testRemovedUser() {
      global $CFG_GLPI;

      $ldap = $this->ldap;

      //put deleted LDAP users in trashbin
      $CFG_GLPI['user_deleted_ldap'] = 1;

      //add a new user in directory
      $this->boolean(
         ldap_add(
            $ldap->connect(),
            'uid=toremovetest,ou=people,ou=ldap3,dc=glpi,dc=org',
            [
               'uid'          => 'toremovetest',
               'sn'           => 'A SN',
               'cn'           => 'A CN',
               'userpassword' => 'password',
               'objectClass'  => [
                  'top',
                  'inetOrgPerson'
               ]
            ]
         )
      )->isTrue();

      //import the user
      $import = \AuthLDAP::ldapImportUserByServerId(
         [
            'method' => \AuthLDAP::IDENTIFIER_LOGIN,
            'value'  => 'toremovetest'
         ],
         \AuthLDAP::ACTION_IMPORT,
         $ldap->getID(),
         true
      );
      $this->array($import)
         ->hasSize(2)
         ->integer['action']->isIdenticalTo(\AuthLDAP::USER_IMPORTED)
         ->integer['id']->isGreaterThan(0);

      //check created user
      $user = new \User();
      $this->boolean($user->getFromDB($import['id']))->isTrue();

      //check sync from an non reachable directory
      $host = $ldap->fields['host'];
      $port = $ldap->fields['port'];
      $this->boolean(
         $ldap->update([
            'id'     => $ldap->getID(),
            'host'   => 'server-does-not-exists.org',
            'port'   => '1234'
         ])
      )->isTrue();
      $ldap::$conn_cache = [];

      $synchro = $ldap->forceOneUserSynchronization($user);
      $this->boolean($synchro)->isFalse();

      //reset directory configuration
      $this->boolean(
         $ldap->update([
            'id'     => $ldap->getID(),
            'host'   => $host,
            'port'   => $port
         ])
      )->isTrue();

      //check that user still exists
      $uid = $import['id'];
      $this->boolean($user->getFromDB($uid))->isTrue();
      $this->boolean((bool)$user->fields['is_deleted'])->isFalse();

      //drop test user
      $this->boolean(
         ldap_delete(
            $ldap->connect(),
            'uid=toremovetest,ou=people,ou=ldap3,dc=glpi,dc=org'
         )
      )->isTrue();

      $synchro = $ldap->forceOneUserSynchronization($user);
      $this->array($synchro)
         ->hasSize(2)
         ->integer['action']->isIdenticalTo(\AuthLDAP::USER_DELETED_LDAP)
         ->variable['id']->isEqualTo($uid);
      $CFG_GLPI['user_deleted_ldap'] = 0;

      //check that user no longer exists
      $this->boolean($user->getFromDB($uid))->isTrue();
      $this->boolean((bool)$user->fields['is_deleted'])->isTrue();
   }

   protected function ssoVariablesProvider() {
      global $DB;

      $iterator = $DB->request(\SsoVariable::getTable());
      $sso_vars = [];
      foreach ($iterator as $current) {
         $sso_vars[] = [$current['id'], $current['name']];
      }

      return $sso_vars;
   }

   /**
    * @dataProvider ssoVariablesProvider
    */
   public function testOtherAuth($sso_field_id, $sso_field_name) {
      global $CFG_GLPI;

      $config_values = \Config::getConfigurationValues('core', ['ssovariables_id']);
      \Config::setConfigurationValues('core', [
         'ssovariables_id' => $sso_field_id
      ]);
      $CFG_GLPI['ssovariables_id'] = $sso_field_id;
      $_SERVER[$sso_field_name] = 'brazil6';

      unset($_SESSION['glpiname']);

      $auth = new \Auth;
      $this->boolean($auth->login("", ""))->isTrue();
      $this->string($_SESSION['glpiname'])->isEqualTo('brazil6');

      //reset config
      \Config::setConfigurationValues('core', [
         'ssovariables_id' => $config_values['ssovariables_id']
      ]);
   }

   public function testSyncLongDN() {
      $ldap = $this->ldap;

      $ldap_con = $ldap->connect();
      $this->boolean(
         ldap_add(
            $ldap_con,
            'ou=andyetanotheronetogetaveryhugednidentifier,ou=people,ou=ldap3,dc=glpi,dc=org',
            [
               'ou'          => 'andyetanotheronetogetaveryhugednidentifier',
               'objectClass'  => [
                  'organizationalUnit'
               ]
            ]
         )
      )->isTrue(ldap_error($ldap_con));

      $this->boolean(
         ldap_add(
            $ldap_con,
            'ou=andyetanotherlongstring,ou=andyetanotheronetogetaveryhugednidentifier,ou=people,ou=ldap3,dc=glpi,dc=org',
            [
               'ou'          => 'andyetanotherlongstring',
               'objectClass'  => [
                  'organizationalUnit'
               ]
            ]
         )
      )->isTrue(ldap_error($ldap_con));

      $this->boolean(
         ldap_add(
            $ldap_con,
            'ou=anotherlongstringtocheckforsynchronization,ou=andyetanotherlongstring,ou=andyetanotheronetogetaveryhugednidentifier,ou=people,ou=ldap3,dc=glpi,dc=org',
            [
               'ou'          => 'anotherlongstringtocheckforsynchronization',
               'objectClass'  => [
                  'organizationalUnit'
               ]
            ]
         )
      )->isTrue(ldap_error($ldap_con));

      $this->boolean(
         ldap_add(
            $ldap_con,
            'ou=averylongstring,ou=anotherlongstringtocheckforsynchronization,ou=andyetanotherlongstring,ou=andyetanotheronetogetaveryhugednidentifier,ou=people,ou=ldap3,dc=glpi,dc=org',
            [
               'ou'          => 'averylongstring',
               'objectClass'  => [
                  'organizationalUnit'
               ]
            ]
         )
      )->isTrue(ldap_error($ldap_con));

      //add a new user in directory
      $this->boolean(
         ldap_add(
            $ldap_con,
            'uid=verylongdn,ou=averylongstring,ou=anotherlongstringtocheckforsynchronization,ou=andyetanotherlongstring,ou=andyetanotheronetogetaveryhugednidentifier,ou=people,ou=ldap3,dc=glpi,dc=org',
            [
               'uid'          => 'verylongdn',
               'sn'           => 'A SN',
               'cn'           => 'A CN',
               'userpassword' => 'password',
               'objectClass'  => [
                  'top',
                  'inetOrgPerson'
               ]
            ]
         )
      )->isTrue(ldap_error($ldap_con));

      $import = \AuthLDAP::ldapImportUserByServerId(
         [
            'method' => \AuthLDAP::IDENTIFIER_LOGIN,
            'value'  => 'verylongdn'
         ],
         \AuthLDAP::ACTION_IMPORT,
         $ldap->getID(),
         true
      );
      $this->array($import)
         ->hasSize(2)
         ->integer['action']->isIdenticalTo(\AuthLDAP::USER_IMPORTED)
         ->integer['id']->isGreaterThan(0);

      //check created user
      $user = new \User();
      $this->boolean($user->getFromDB($import['id']))->isTrue();

      $this->array($user->fields)
         ->string['name']->isIdenticalTo('verylongdn')
         ->string['user_dn']->isIdenticalTo('uid=verylongdn,ou=averylongstring,ou=anotherlongstringtocheckforsynchronization,ou=andyetanotherlongstring,ou=andyetanotheronetogetaveryhugednidentifier,ou=people,ou=ldap3,dc=glpi,dc=org');

      $this->boolean(
         ldap_modify(
            $ldap->connect(),
            'uid=verylongdn,ou=averylongstring,ou=anotherlongstringtocheckforsynchronization,ou=andyetanotherlongstring,ou=andyetanotheronetogetaveryhugednidentifier,ou=people,ou=ldap3,dc=glpi,dc=org',
            ['telephoneNumber' => '+33102020202']
         )
      )->isTrue();

      $synchro = $ldap->forceOneUserSynchronization($user);
      $this->array($synchro)
         ->hasSize(2)
         ->integer['action']->isIdenticalTo(\AuthLDAP::USER_SYNCHRONIZED)
         ->variable['id']->isEqualTo($user->getID());

      $this->boolean($user->getFromDB($user->getID()))->isTrue();
      $this->array($user->fields)
         ->string['name']->isIdenticalTo('verylongdn')
         ->string['phone']->isIdenticalTo('+33102020202')
         ->string['user_dn']->isIdenticalTo('uid=verylongdn,ou=averylongstring,ou=anotherlongstringtocheckforsynchronization,ou=andyetanotherlongstring,ou=andyetanotheronetogetaveryhugednidentifier,ou=people,ou=ldap3,dc=glpi,dc=org');

      //drop test user
      $this->boolean(
         ldap_delete(
            $ldap->connect(),
            'uid=verylongdn,ou=averylongstring,ou=anotherlongstringtocheckforsynchronization,ou=andyetanotherlongstring,ou=andyetanotheronetogetaveryhugednidentifier,ou=people,ou=ldap3,dc=glpi,dc=org'
         )
      )->isTrue();
   }

   public function testSyncLongDNiCyrillic() {
      $ldap = $this->ldap;

      $ldap_con = $ldap->connect();

      $this->boolean(
         ldap_add(
            $ldap_con,
            'OU=Управление с очень очень длинным названием даже сложно запомнить насколько оно длинное и еле влезает в экран№123,ou=ldap3,DC=glpi,DC=org',
            [
               'ou'          => 'Управление с очень очень длинным названием даже сложно запомнить насколько оно длинное и еле влезает в экран№123',
               'objectClass'  => [
                  'organizationalUnit'
               ]
            ]
         )
      )->isTrue(ldap_error($ldap_con));

      $this->boolean(
         ldap_add(
            $ldap_con,
            'OU=Отдел Тест,OU=Управление с очень очень длинным названием даже сложно запомнить насколько оно длинное и еле влезает в экран№123,ou=ldap3,DC=glpi,DC=org',
            [
               'ou'          => 'Отдел Тест',
               'objectClass'  => [
                  'organizationalUnit'
               ]
            ]
         )
      )->isTrue(ldap_error($ldap_con));

      //add a new user in directory
      $this->boolean(
         ldap_add(
            $ldap_con,
            'uid=Тестов Тест Тестович,OU=Отдел Тест,OU=Управление с очень очень длинным названием даже сложно запомнить насколько оно длинное и еле влезает в экран№123,ou=ldap3,DC=glpi,DC=org',
            [
               'uid'          => 'Тестов Тест Тестович',
               'sn'           => 'A SN',
               'cn'           => 'A CN',
               'userpassword' => 'password',
               'objectClass'  => [
                  'top',
                  'inetOrgPerson'
               ]
            ]
         )
      )->isTrue(ldap_error($ldap_con));

      $import = \AuthLDAP::ldapImportUserByServerId(
         [
            'method' => \AuthLDAP::IDENTIFIER_LOGIN,
            'value'  => 'Тестов Тест Тестович'
         ],
         \AuthLDAP::ACTION_IMPORT,
         $ldap->getID(),
         true
      );
      $this->array($import)
         ->hasSize(2)
         ->integer['action']->isIdenticalTo(\AuthLDAP::USER_IMPORTED)
         ->integer['id']->isGreaterThan(0);

      //check created user
      $user = new \User();
      $this->boolean($user->getFromDB($import['id']))->isTrue();

      $this->array($user->fields)
         ->string['name']->isIdenticalTo('Тестов Тест Тестович')
         ->string['user_dn']->isIdenticalTo('uid=Тестов Тест Тестович,ou=Отдел Тест,ou=Управление с очень очень длинным названием даже сложно запомнить насколько оно длинное и еле влезает в экран№123,ou=ldap3,dc=glpi,dc=org');

      $this->boolean(
         ldap_modify(
            $ldap->connect(),
            'uid=Тестов Тест Тестович,ou=Отдел Тест,ou=Управление с очень очень длинным названием даже сложно запомнить насколько оно длинное и еле влезает в экран№123,ou=ldap3,dc=glpi,dc=org',
            ['telephoneNumber' => '+33103030303']
         )
      )->isTrue();

      $synchro = $ldap->forceOneUserSynchronization($user);
      $this->array($synchro)
         ->hasSize(2)
         ->integer['action']->isIdenticalTo(\AuthLDAP::USER_SYNCHRONIZED)
         ->variable['id']->isEqualTo($user->getID());

      $this->boolean($user->getFromDB($user->getID()))->isTrue();
      $this->array($user->fields)
         ->string['name']->isIdenticalTo('Тестов Тест Тестович')
         ->string['phone']->isIdenticalTo('+33103030303')
         ->string['user_dn']->isIdenticalTo('uid=Тестов Тест Тестович,ou=Отдел Тест,ou=Управление с очень очень длинным названием даже сложно запомнить насколько оно длинное и еле влезает в экран№123,ou=ldap3,dc=glpi,dc=org');

      //drop test user
      $this->boolean(
         ldap_delete(
            $ldap->connect(),
            'uid=Тестов Тест Тестович,OU=Отдел Тест,OU=Управление с очень очень длинным названием даже сложно запомнить насколько оно длинное и еле влезает в экран№123,ou=ldap3,DC=glpi,DC=org'
         )
      )->isTrue();
   }

   protected function testSyncWithManagerProvider() {
      $dns = [
         "Test Test",
         "Test - Test",
         "Test, Test",
         "Test'Test",
         "Test \ Test",
      ];

      $entry = [
         'sn'           => 'Test',
         'cn'           => 'Test',
         'userpassword' => 'password',
         'objectClass'  => [
            'top',
            'inetOrgPerson'
         ]
      ];

      return array_map(function($dn, $key) use ($entry) {
         $ret = [
            'manager_dn' => $dn,
            'manager_entry' => $entry,
         ];

         $ret['manager_entry']['uid'] = "ttest$key";
         return $ret;
      }, $dns, array_keys($dns));
   }

   /**
    * @dataProvider testSyncWithManagerProvider
    */
   public function testSyncWithManager($manager_dn, array $manager_entry) {
      // Static conf
      $base_dn = "ou=people,ou=ldap3,dc=glpi,dc=org";
      $user_full_dn = "uid=userwithmanager,$base_dn";
      $escaped_manager_dn = ldap_escape($manager_dn, "", LDAP_ESCAPE_DN);
      $manager_full_dn = "cn=$escaped_manager_dn,$base_dn";
      $user_entry = [
         'uid'          => 'userwithmanager' . $manager_entry['uid'],
         'sn'           => 'A SN',
         'cn'           => 'A CN',
         'userpassword' => 'password',
         'manager'      => $manager_full_dn,
         'objectClass'  => [
            'top',
            'inetOrgPerson'
         ]
      ];

      // Init ldap
      $ldap = $this->ldap;
      $ldap_con = $ldap->connect();

      // Add the manager
      $this
         ->boolean(ldap_add($ldap_con, $manager_full_dn, $manager_entry))
         ->isTrue(ldap_error($ldap_con));

      // Add the user
      $this
         ->boolean(ldap_add($ldap_con, $user_full_dn, $user_entry))
         ->isTrue(ldap_error($ldap_con));

      // Import manager
      $import_manager = \AuthLdap::ldapImportUserByServerId(
         [
            'method' => \AuthLDAP::IDENTIFIER_LOGIN,
            'value'  => $manager_entry['uid']
         ],
         \AuthLDAP::ACTION_IMPORT,
         $ldap->getID(),
         true
      );
      $this
         ->array($import_manager)
         ->hasSize(2)
         ->integer['action']->isIdenticalTo(\AuthLDAP::USER_IMPORTED)
         ->integer['id']->isGreaterThan(0);

      // Import user
      $import_user = \AuthLdap::ldapImportUserByServerId(
         [
            'method' => \AuthLDAP::IDENTIFIER_LOGIN,
            'value'  => $user_entry['uid']
         ],
         \AuthLDAP::ACTION_IMPORT,
         $ldap->getID(),
         true
      );
      $this
         ->array($import_user)
         ->hasSize(2)
         ->integer['action']->isIdenticalTo(\AuthLDAP::USER_IMPORTED)
         ->integer['id']->isGreaterThan(0);

      // Check created manager
      $manager = new \User();
      $this->boolean($manager->getFromDB($import_manager['id']))->isTrue();

      $this
         ->array($manager->fields)
         ->string['name']->isIdenticalTo($manager_entry['uid']);

      // Compare dn in a case insensitive way as ldap_escape create filter in
      // lowercase ("," -> \2c) but some ldap software store them in uppercase
      $this
         ->string(strtolower($manager->fields['user_dn']))
         ->isIdenticalTo(strtolower($manager_full_dn));

      // Check created user
      $user = new \User();
      $this->boolean($user->getFromDB($import_user['id']))->isTrue();

      $this
         ->array($user->fields)
         ->string['name']->isIdenticalTo($user_entry['uid'])
         ->string['user_dn']->isIdenticalTo("$user_full_dn")
         ->integer['users_id_supervisor']->isIdenticalTo($manager->fields['id']);

      // Drop both
      $this->boolean(ldap_delete($ldap->connect(), $user_full_dn))->isTrue();
      $this->boolean(ldap_delete($ldap->connect(), $manager_full_dn))->isTrue();
      $this->boolean($user->delete(['id' => $user->fields['id']]))->isTrue();
      $this->boolean($user->delete(['id' => $manager->fields['id']]))->isTrue();
   }

   /**
    * Test if rules targeting ldap criteria are working
    *
    * @return void
    */
   public function testRuleRight() {
      //prepare rules
      $rules = new \RuleRight();
      $rules_id = $rules->add([
         'sub_type'     => 'RuleRight',
         'name'         => 'test ldap ruleright',
         'match'        => 'AND',
         'is_active'    => 1,
         'entities_id'  => 0,
         'is_recursive' => 1,
      ]);
      $criteria = new \RuleCriteria();
      $criteria->add([
         'rules_id'  => $rules_id,
         'criteria'  => 'LDAP_SERVER',
         'condition' => \Rule::PATTERN_IS,
         'pattern'   => $this->ldap->getID(),
      ]);
      $criteria->add([
         'rules_id'  => $rules_id,
         'criteria'  => 'employeenumber',
         'condition' => \Rule::PATTERN_IS,
         'pattern'   => 8,
      ]);
      $actions = new \RuleAction();
      $actions->add([
         'rules_id'    => $rules_id,
         'action_type' => 'assign',
         'field'       => 'profiles_id',
         'value'       => 5, // 'normal' profile
      ]);
      $actions->add([
         'rules_id'    => $rules_id,
         'action_type' => 'assign',
         'field'       => 'entities_id',
         'value'       => 1, // '_test_child_1' entity
      ]);

      // Test specific_groups_id rule
      $group = new Group();
      $group_id = $group->add(["name" => "testgroup"]);
      $this->integer($group_id);

      $actions->add([
         'rules_id'    => $rules_id,
         'action_type' => 'assign',
         'field'       => 'specific_groups_id',
         'value'       => $group_id, // '_test_child_1' entity
      ]);

      // login the user to force a real synchronisation and get it's glpi id
      $this->login('brazil6', 'password', false);
      $users_id = \User::getIdByName('brazil6');
      $this->integer($users_id);
      // check the user got the entity/profiles assigned
      $pu = \Profile_User::getForUser($users_id, true);
      $found = false;
      foreach ($pu as $right) {
         if (isset($right['entities_id']) && $right['entities_id'] == 1
             && isset($right['profiles_id']) && $right['profiles_id'] == 5
             && isset($right['is_dynamic']) && $right['is_dynamic'] == 1) {
            $found = true;
            break;
         }
      }
      $this->boolean($found)->isTrue();

      // Check group
      $gu = new Group_User();
      $gus = $gu->find([
         'groups_id' => $group_id,
         'users_id' => $users_id,
      ]);
      $this->array($gus)->hasSize(1);
   }
}<|MERGE_RESOLUTION|>--- conflicted
+++ resolved
@@ -32,13 +32,9 @@
 
 namespace tests\units;
 
-<<<<<<< HEAD
 use DbTestCase;
-=======
-use \DbTestCase;
 use Group;
 use Group_User;
->>>>>>> f5151b53
 
 /* Test for inc/authldap.class.php */
 
