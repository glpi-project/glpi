<?php

/**
 * ---------------------------------------------------------------------
 *
 * GLPI - Gestionnaire Libre de Parc Informatique
 *
 * http://glpi-project.org
 *
 * @copyright 2015-2023 Teclib' and contributors.
 * @copyright 2003-2014 by the INDEPNET Development Team.
 * @licence   https://www.gnu.org/licenses/gpl-3.0.html
 *
 * ---------------------------------------------------------------------
 *
 * LICENSE
 *
 * This file is part of GLPI.
 *
 * This program is free software: you can redistribute it and/or modify
 * it under the terms of the GNU General Public License as published by
 * the Free Software Foundation, either version 3 of the License, or
 * (at your option) any later version.
 *
 * This program is distributed in the hope that it will be useful,
 * but WITHOUT ANY WARRANTY; without even the implied warranty of
 * MERCHANTABILITY or FITNESS FOR A PARTICULAR PURPOSE.  See the
 * GNU General Public License for more details.
 *
 * You should have received a copy of the GNU General Public License
 * along with this program.  If not, see <https://www.gnu.org/licenses/>.
 *
 * ---------------------------------------------------------------------
 */

namespace tests\units;

use DbTestCase;
use GLPIKey;
use Group;
use Group_User;
use Profile_User;
use UserTitle;

/* Test for inc/authldap.class.php */

class AuthLDAP extends DbTestCase
{
    /**
     * @var \AuthLDAP
     */
    private $ldap;

    public function beforeTestMethod($method)
    {
        parent::beforeTestMethod($method);
        $this->ldap = getItemByTypeName('AuthLDAP', '_local_ldap');

       //make sure bootstrapped ldap is active and is default
        $this->boolean(
            $this->ldap->update([
                'id'                => $this->ldap->getID(),
                'is_active'         => 1,
                'is_default'        => 1,
                'responsible_field' => "manager",
            ])
        )->isTrue();
    }

    public function afterTestMethod($method)
    {
        unset($_SESSION['ldap_import']);

       //make sure bootstrapped ldap is not active and is default
        $this->boolean(
            $this->ldap->update([
                'id'           => $this->ldap->getID(),
                'is_active'    => 1,
                'is_default'   => 1
            ])
        )->isTrue();

        parent::afterTestMethod($method);
    }

    private function addLdapServers()
    {
        $ldap = new \AuthLDAP();
        $this->integer(
            (int)$ldap->add([
                'name'        => 'LDAP1',
                'is_active'   => 1,
                'is_default'  => 0,
                'basedn'      => 'ou=people,dc=mycompany',
                'login_field' => 'uid',
                'phone_field' => 'phonenumber'
            ])
        )->isGreaterThan(0);
        $this->integer(
            (int)$ldap->add([
                'name'         => 'LDAP2',
                'is_active'    => 0,
                'is_default'   => 0,
                'basedn'       => 'ou=people,dc=mycompany',
                'login_field'  => 'uid',
                'phone_field'  => 'phonenumber',
                'email1_field' => 'email'
            ])
        )->isGreaterThan(0);
        $this->integer(
            (int)$ldap->add([
                'name'        => 'LDAP3',
                'is_active'   => 1,
                'is_default'  => 1,
                'basedn'      => 'ou=people,dc=mycompany',
                'login_field' => 'email',
                'phone_field' => 'phonenumber',
                'email1_field' => 'email'
            ])
        )->isGreaterThan(0);
    }

    public function testGetTypeName()
    {
        $this->string(\AuthLDAP::getTypeName(1))->isIdenticalTo('LDAP directory');
        $this->string(\AuthLDAP::getTypeName(0))->isIdenticalTo('LDAP directories');
        $this->string(\AuthLDAP::getTypeName(\Session::getPluralNumber()))->isIdenticalTo('LDAP directories');
    }

    public function testPost_getEmpty()
    {
        $ldap = new \AuthLDAP();
        $ldap->post_getEmpty();
<<<<<<< HEAD
        $this->array($ldap->fields)->hasSize(27);
=======
        $this->array($ldap->fields)->hasSize(28);
>>>>>>> bb4e5168
    }

    public function testUnsetUndisclosedFields()
    {
        $fields = ['login_field' => 'test', 'rootdn_passwd' => 'mypassword'];
        \AuthLDAP::unsetUndisclosedFields($fields);
        $this->array($fields)
         ->notHasKey('rootdn_passwd');
    }

    public function testPreconfig()
    {
        $ldap = new \AuthLDAP();
        //Use Active directory preconfiguration :
        //login_field and sync_field must be filled
        $ldap->preconfig('AD');
        $this->array($ldap->fields)
         ->string['login_field']->isIdenticalTo('samaccountname')
         ->string['sync_field']->isIdenticalTo('objectguid');

        //Use OpenLDAP preconfiguration :
        //login_field and sync_field must be filled
        $ldap->preconfig('OpenLDAP');
        $this->array($ldap->fields)
         ->string['login_field']->isIdenticalTo('uid')
         ->string['sync_field']->isIdenticalTo('entryuuid');

        //No preconfiguration model
        $ldap->preconfig('');
        //Login_field is set to uid (default)
        $this->string($ldap->fields['login_field'])->isIdenticalTo('uid');
        $this->variable($ldap->fields['sync_field'])->isNull();
    }

    public function testPrepareInputForUpdate()
    {
        $ldap   = new \mock\AuthLDAP();
        $this->calling($ldap)->isSyncFieldUsed = true;

       //------------ Password tests --------------------//
        $input  = ['name' => 'ldap', 'rootdn_passwd' => ''];
        $result = $ldap->prepareInputForUpdate($input);
       //empty rootdn_passwd set : should not appear in the response array
        $this->array($result)->notHasKey('rootdn_passwd');

       //no rootdn_passwd set : should not appear in the response array
        $input  = ['name' => 'ldap'];
        $result = $ldap->prepareInputForUpdate($input);
        $this->array($result)->notHasKey('rootdn_passwd');

       //Field name finishing with _field : set the value in lower case
        $input['_login_field'] = 'TEST';
        $result         = $ldap->prepareInputForUpdate($input);
        $this->string($result['_login_field'])->isIdenticalTo('test');

        $input['sync_field'] = 'sync_field';
        $result = $ldap->prepareInputForUpdate($input);
        $this->string($result['sync_field'])->isIdenticalTo('sync_field');

       //test sync_field update
        $ldap->fields['sync_field'] = 'sync_field';
        $result = $ldap->prepareInputForUpdate($input);
        $this->array($result)->notHasKey('sync_field');

        $this->calling($ldap)->isSyncFieldUsed = false;
        $result = $ldap->prepareInputForUpdate($input);
        $this->array($result)->hasKey('sync_field');
        $this->calling($ldap)->isSyncFieldUsed = true;

        $input['sync_field'] = 'another_field';
        $result = $ldap->prepareInputForUpdate($input);
        $this->boolean($result)->isFalse();
        $this->hasSessionMessages(ERROR, ['Synchronization field cannot be changed once in use.']);
    }

    public function testgetGroupSearchTypeName()
    {
       //Get all group search type values
        $search_type = \AuthLDAP::getGroupSearchTypeName();
        $this->array($search_type)->hasSize(3);

       //Give a wrong number value
        $search_type = \AuthLDAP::getGroupSearchTypeName(4);
        $this->string($search_type)->isIdenticalTo(NOT_AVAILABLE);

       //Give a wrong string value
        $search_type = \AuthLDAP::getGroupSearchTypeName('toto');
        $this->string($search_type)->isIdenticalTo(NOT_AVAILABLE);

       //Give a existing values
        $search_type = \AuthLDAP::getGroupSearchTypeName(0);
        $this->string($search_type)->isIdenticalTo('In users');

        $search_type = \AuthLDAP::getGroupSearchTypeName(1);
        $this->string($search_type)->isIdenticalTo('In groups');

        $search_type = \AuthLDAP::getGroupSearchTypeName(2);
        $this->string($search_type)->isIdenticalTo('In users and groups');
    }

    public function testGetSpecificValueToDisplay()
    {
        $ldap = new \AuthLDAP();

       //Value as an array
        $values = ['group_search_type' => 0];
        $result = $ldap->getSpecificValueToDisplay('group_search_type', $values);
        $this->string($result)->isIdenticalTo('In users');

       //Value as a single value
        $values = 1;
        $result = $ldap->getSpecificValueToDisplay('group_search_type', $values);
        $this->string($result)->isIdenticalTo('In groups');

       //Value as a single value
        $values = ['name' => 'ldap'];
        $result = $ldap->getSpecificValueToDisplay('name', $values);
        $this->string($result)->isEmpty();
    }

    public function testDefineTabs()
    {
        $ldap     = new \AuthLDAP();
        $tabs     = $ldap->defineTabs();
        $expected = [
            'AuthLDAP$main' => "<span><i class='far fa-address-book me-2'></i>LDAP directory</span>",
            'Log$1'         => "<span><i class='ti ti-history me-2'></i>Historical</span>"
        ];
        $this->array($tabs)->isIdenticalTo($expected);
    }

    public function testGetSearchOptionsNew()
    {
        $ldap     = new \AuthLDAP();
        $options  = $ldap->rawSearchOptions();
        $this->array($options)->hasSize(36);
    }

    public function testGetSyncFields()
    {
        $ldap     = new \AuthLDAP();
        $values   = ['login_field' => 'value'];
        $result   = $ldap->getSyncFields($values);
        $this->array($result)->isIdenticalTo(['name' => 'value']);

        $result   = $ldap->getSyncFields([]);
        $this->array($result)->isEmpty();
    }

    public function testLdapStamp2UnixStamp()
    {
       //Good timestamp
        $result = \AuthLDAP::ldapStamp2UnixStamp('20161114100339Z');
        $this->integer($result)->isIdenticalTo(1479117819);

       //Bad timestamp format
        $result = \AuthLDAP::ldapStamp2UnixStamp(20161114100339);
        $this->string($result)->isEmpty();

       //Bad timestamp format
        $result = \AuthLDAP::ldapStamp2UnixStamp("201611141003");
        $this->string($result)->isEmpty();
    }

    public function testDate2ldapTimeStamp()
    {
        $result = \AuthLDAP::date2ldapTimeStamp("2017-01-01 22:35:00");
        $this->string($result)->isIdenticalTo("20170101223500.0Z");

       //Bad date => 01/01/1970
        $result = \AuthLDAP::date2ldapTimeStamp("2017-25-25 22:35:00");
        $this->string($result)->isIdenticalTo("19700101000000.0Z");
    }

    public function testDnExistsInLdap()
    {
        $ldap_infos = [ ['uid'      => 'jdoe',
            'cn'       => 'John Doe',
            'user_dn'  => 'uid=jdoe, ou=people, dc=mycompany'
        ],
            ['uid'      => 'asmith',
                'cn'       => 'Agent Smith',
                'user_dn'  => 'uid=asmith, ou=people, dc=mycompany'
            ]
        ];

       //Ask for a non existing user_dn : result is false
        $this->boolean(
            \AuthLDAP::dnExistsInLdap(
                $ldap_infos,
                'uid=jdupont, ou=people, dc=mycompany'
            )
        )->isFalse();

       //Ask for an dn that exists : result is the user's infos as an array
        $result = \AuthLDAP::dnExistsInLdap(
            $ldap_infos,
            'uid=jdoe, ou=people, dc=mycompany'
        );
        $this->array($result)->hasSize(3);
    }

    public function testGetLdapServers()
    {
        $this->addLdapServers();

       //The list of ldap server show the default server in first position
        $result = \AuthLDAP::getLdapServers();
        $this->array($result)
         ->hasSize(4);
        $this->array(current($result))
         ->string['name']->isIdenticalTo('LDAP3');
    }

    public function testUseAuthLdap()
    {
        global $DB;
        $this->addLdapServers();

        $this->boolean(\AuthLDAP::useAuthLdap())->isTrue();
        $DB->update('glpi_authldaps', ['is_active' => 0], [true]);
        $this->boolean(\AuthLDAP::useAuthLdap())->isFalse();
    }

    public function testGetNumberOfServers()
    {
        global $DB;
        $this->addLdapServers();

        $this->integer((int)\AuthLDAP::getNumberOfServers())->isIdenticalTo(3);
        $DB->update('glpi_authldaps', ['is_active' => 0], [true]);
        $this->integer((int)\AuthLDAP::getNumberOfServers())->isIdenticalTo(0);
    }

    public function testBuildLdapFilter()
    {
        $this->addLdapServers();

        $ldap = getItemByTypeName('AuthLDAP', 'LDAP3');
        $result = \AuthLDAP::buildLdapFilter($ldap);
        $this->string($result)->isIdenticalTo("(& (email=*) )");

        $_SESSION['ldap_import']['interface'] = \AuthLDAP::SIMPLE_INTERFACE;
        $_SESSION['ldap_import']['criterias'] = ['name'        => 'foo',
            'phone_field' => '+33454968584'
        ];
        $result = \AuthLDAP::buildLdapFilter($ldap);
        $this->string($result)->isIdenticalTo('(& (LDAP3=*foo*)(phonenumber=*+33454968584*) )');

        $_SESSION['ldap_import']['criterias']['name'] = '^foo';
        $result = \AuthLDAP::buildLdapFilter($ldap);
        $this->string($result)->isIdenticalTo('(& (LDAP3=foo*)(phonenumber=*+33454968584*) )');

        $_SESSION['ldap_import']['criterias']['name'] = 'foo$';
        $result = \AuthLDAP::buildLdapFilter($ldap);
        $this->string($result)->isIdenticalTo('(& (LDAP3=*foo)(phonenumber=*+33454968584*) )');

        $_SESSION['ldap_import']['criterias']['name'] = '^foo$';
        $result = \AuthLDAP::buildLdapFilter($ldap);
        $this->string($result)->isIdenticalTo('(& (LDAP3=foo)(phonenumber=*+33454968584*) )');

        $_SESSION['ldap_import']['criterias'] = ['name' => '^foo$'];
        $ldap->fields['condition'] = '(objectclass=inetOrgPerson)';
        $result = \AuthLDAP::buildLdapFilter($ldap);
        $ldap->fields['condition'] = '';
        $this->string($result)->isIdenticalTo('(& (LDAP3=foo) (objectclass=inetOrgPerson))');

        $_SESSION['ldap_import']['begin_date']        = '2017-04-20 00:00:00';
        $_SESSION['ldap_import']['end_date']          = '2017-04-22 00:00:00';
        $_SESSION['ldap_import']['criterias']['name'] = '^foo$';
        $result = \AuthLDAP::buildLdapFilter($ldap);
        $this->string($result)
         ->isIdenticalTo('(& (LDAP3=foo)(modifyTimestamp>=20170420000000.0Z)(modifyTimestamp<=20170422000000.0Z) )');
    }

    public function testAddTimestampRestrictions()
    {
        $result = \AuthLDAP::addTimestampRestrictions(
            '',
            '2017-04-22 00:00:00'
        );
        $this->string($result)
         ->isIdenticalTo("(modifyTimestamp<=20170422000000.0Z)");

        $result = \AuthLDAP::addTimestampRestrictions(
            '2017-04-20 00:00:00',
            ''
        );
        $this->string($result)
         ->isIdenticalTo("(modifyTimestamp>=20170420000000.0Z)");

        $result = \AuthLDAP::addTimestampRestrictions('', '');
        $this->string($result)->isEmpty();

        $result = \AuthLDAP::addTimestampRestrictions(
            '2017-04-20 00:00:00',
            '2017-04-22 00:00:00'
        );
        $this->string($result)
         ->isIdenticalTo("(modifyTimestamp>=20170420000000.0Z)(modifyTimestamp<=20170422000000.0Z)");
    }

    public function testGetDefault()
    {
        $this->integer((int)\AuthLDAP::getDefault())->isIdenticalTo((int)$this->ldap->getID());

       //Load ldap servers
        $this->addLdapServers();
        $ldap = getItemByTypeName('AuthLDAP', 'LDAP3');
        $this->integer((int)\AuthLDAP::getDefault())->isIdenticalTo((int)$ldap->getID());

        $ldap->update([
            'id'        => $ldap->getID(),
            'is_active' => 0
        ]);
        $this->integer((int)\AuthLDAP::getDefault())->isIdenticalTo(0);
    }

    public function testPost_updateItem()
    {
       //Load ldap servers
        $this->addLdapServers();

       //Get first lDAP server
        $ldap = getItemByTypeName('AuthLDAP', 'LDAP1');

       //Set it as default server
        $this->boolean(
            $ldap->update(['id' => $ldap->getID(), 'is_default' => 1])
        )->isTrue();

       //Get first lDAP server now
        $ldap = getItemByTypeName('AuthLDAP', 'LDAP1');
        $this->variable($ldap->fields['is_default'])->isEqualTo(1);

       //Get third ldap server (former default one)
        $ldap = getItemByTypeName('AuthLDAP', 'LDAP3');
       //Check that it's not the default server anymore
        $this->variable($ldap->fields['is_default'])->isEqualTo(0);
    }

    public function testPost_addItem()
    {
       //Load ldap servers
        $this->addLdapServers();

        $ldap     = new \AuthLDAP();
        $ldaps_id = $ldap->add([
            'name'        => 'LDAP4',
            'is_active'   => 1,
            'is_default'  => 1,
            'basedn'      => 'ou=people,dc=mycompany',
            'login_field' => 'email',
            'phone_field' => 'phonenumber'
        ]);
        $this->integer((int)$ldaps_id)->isGreaterThan(0);
        $this->boolean($ldap->getFromDB($ldaps_id))->isTrue();
        $this->variable($ldap->fields['is_default'])->isEqualTo(1);

       //Get third ldap server (former default one)
        $ldap = getItemByTypeName('AuthLDAP', 'LDAP3');
       //Check that it's not the default server anymore
        $this->variable($ldap->fields['is_default'])->isEqualTo(0);
    }

    public function testPrepareInputForAdd()
    {
        $ldap     = new \AuthLDAP();

        $ldaps_id = $ldap->add([
            'name'        => 'LDAP1',
            'is_active'   => 1,
            'basedn'      => 'ou=people,dc=mycompany',
            'login_field' => 'email',
            'rootdn_passwd' => 'password'
        ]);
        $this->integer((int)$ldaps_id)->isGreaterThan(0);
        $this->boolean($ldap->getFromDB($ldaps_id))->isTrue();
        $this->array($ldap->fields)
         ->variable['is_default']->isEqualTo(0)
         ->string['rootdn_passwd']->isNotEqualTo('password');
    }

    public function testGetServersWithImportByEmailActive()
    {
        $result = \AuthLDAP::getServersWithImportByEmailActive();
        $this->array($result)->hasSize(1);

        $this->addLdapServers();

       //Return two ldap server : because LDAP2 is disabled
        $result = \AuthLDAP::getServersWithImportByEmailActive();
        $this->array($result)->hasSize(2);

       //Enable LDAP2
        $ldap = getItemByTypeName('AuthLDAP', 'LDAP2');
        $this->boolean(
            $ldap->update([
                'id' => $ldap->getID(),
                'is_active' => 1
            ])
        )->isTrue();

       //Now there should be 2 enabled servers
        $result = \AuthLDAP::getServersWithImportByEmailActive();
        $this->array($result)->hasSize(3);
    }

    public function testgetTabNameForItem()
    {
        $this->login();
        $this->addLdapServers();

        $ldap   = getItemByTypeName('AuthLDAP', 'LDAP1');
        $result = $ldap->getTabNameForItem($ldap);
        $expected = [
            1 => "<span><i class='far fa-address-book me-2'></i>Test</span>",
            2 => "<span><i class='ti ti-user me-2'></i>Users</span>",
            3 => "<span><i class='ti ti-user me-2'></i>Groups</span>",
            5 => "<span><i class='far fa-address-book me-2'></i>Advanced information</span>",
            6 => "<span><i class='far fa-address-book me-2'></i>Replicates</span>"
        ];
        $this->array($result)->isIdenticalTo($expected);

        $result = $ldap->getTabNameForItem($ldap, 1);
        $this->string($result)->isEmpty;
    }

    public function testGetAllReplicateForAMaster()
    {
        $ldap      = new \AuthLDAP();
        $replicate = new \AuthLdapReplicate();

        $ldaps_id = $ldap->add([
            'name'        => 'LDAP1',
            'is_active'   => 1,
            'is_default'  => 0,
            'basedn'      => 'ou=people,dc=mycompany',
            'login_field' => 'uid',
            'phone_field' => 'phonenumber'
        ]);
        $this->integer((int)$ldaps_id)->isGreaterThan(0);

        $this->integer(
            (int)$replicate->add([
                'name'         => 'replicate1',
                'host'         => 'myhost1',
                'port'         => 3306,
                'authldaps_id' => $ldaps_id
            ])
        )->isGreaterThan(0);

        $this->integer(
            (int)$replicate->add([
                'name'         => 'replicate2',
                'host'         => 'myhost1',
                'port'         => 3306,
                'authldaps_id' => $ldaps_id
            ])
        )->isGreaterThan(0);

        $this->integer(
            (int)$replicate->add([
                'name'         => 'replicate3',
                'host'         => 'myhost1',
                'port'         => 3306,
                'authldaps_id' => $ldaps_id
            ])
        )->isGreaterThan(0);

        $result = $ldap->getAllReplicateForAMaster($ldaps_id);
        $this->array($result)->hasSize(3);

        $result = $ldap->getAllReplicateForAMaster(100);
        $this->array($result)->hasSize(0);
    }

    public function testIsValidGuid()
    {
        $this->boolean(\AuthLDAP::isValidGuid(''))->isFalse();
        $this->boolean(\AuthLDAP::isValidGuid('00000000-0000-0000-0000-000000000000'))->isTrue();
        $this->boolean(\AuthLDAP::isValidGuid('AB52DFB8-A352-BA53-CC58-ABFD5E9D200E'))->isTrue();
        $this->boolean(\AuthLDAP::isValidGuid('ZB52DFH8-AH52-BH53-CH58-ABFD5E9D200E'))->isFalse();
    }

    public function testGuidToHex()
    {
        $guid       = '891b903c-9982-4e64-9c2a-a6caff69f5b0';
        $expected   = '\3c\90\1b\89\82\99\64\4e\9c\2a\a6\ca\ff\69\f5\b0';
        $this->string(\AuthLDAP::guidToHex($guid))->isIdenticalTo($expected);
    }

    public function testGetFieldValue()
    {
        $infos = ['field' => 'value'];
        $this->string(\AuthLDAP::getFieldValue($infos, 'field'))->isIdenticalTo('value');

        $infos = ['objectguid' => 'value'];
        $this->string(\AuthLDAP::getFieldValue($infos, 'objectguid'))->isIdenticalTo('value');
    }

    public function testPassword()
    {
        $ldap = new \AuthLDAP();
        $id = (int)$ldap->add([
            'name'        => 'LDAPcrypted',
            'is_active'   => 1,
            'is_default'  => 0,
            'basedn'      => 'ou=people,dc=mycompany',
            'login_field' => 'uid',
            'phone_field' => 'phonenumber'
        ]);
        $this->integer($id)->isGreaterThan(0);

       //rootdn_passwd is set with a value (a password, not encrypted)
        $password = 'toto';
        $input    = ['id' => $id, 'name' => 'ldap', 'rootdn_passwd' => $password];
        $this->boolean($ldap->update($input))->isTrue();
        $this->boolean($ldap->getFromDB($id))->isTrue();

       //Expected value to be encrypted using current  key
        $this->string((new GLPIKey())->decrypt($ldap->fields['rootdn_passwd']))->isIdenticalTo($password);

        $password = 'tot\'o';
        $input    = ['id' => $id, 'name' => 'ldap', 'rootdn_passwd' => $password];
        $this->boolean($ldap->update($input))->isTrue();
        $this->boolean($ldap->getFromDB($id))->isTrue();

       //Expected value to be encrypted using current key
        $this->string((new GLPIKey())->decrypt($ldap->fields['rootdn_passwd']))->isIdenticalTo($password);

        $input['_blank_passwd'] = 1;
        $result   = $ldap->prepareInputForUpdate($input);
       //rootdn_passwd is set but empty
        $this->string($result['rootdn_passwd'])->isEmpty();
    }

    /**
     * Test LDAP connection
     *
     * @extensions ldap
     *
     * @return void
     */
    public function testTestLDAPConnection()
    {
        $this->boolean(\AuthLDAP::testLDAPConnection(-1))->isFalse();

        $ldap = getItemByTypeName('AuthLDAP', '_local_ldap');
        $this->boolean(\AuthLDAP::testLDAPConnection($ldap->getID()))->isTrue();

        $this->object($ldap->connect())->isInstanceOf('\LDAP\Connection');
    }

    /**
     * Test get users
     *
     * @extensions ldap
     *
     * @return void
     */
    public function testGetAllUsers()
    {
        $ldap = $this->ldap;
        $results = [];
        $limit = false;

        $users = \AuthLDAP::getAllUsers(
            [
                'authldaps_id' => $ldap->getID(),
                'ldap_filter'  => \AuthLDAP::buildLdapFilter($ldap),
                'mode'         => \AuthLDAP::ACTION_IMPORT
            ],
            $results,
            $limit
        );

        $this->array($users)->hasSize(910);
        $this->array($results)->hasSize(0);

        $_SESSION['ldap_import']['interface'] = \AuthLDAP::SIMPLE_INTERFACE;
        $_SESSION['ldap_import']['criterias'] = ['login_field' => 'brazil2'];

        $users = \AuthLDAP::getAllUsers(
            [
                'authldaps_id' => $ldap->getID(),
                'ldap_filter'  => \AuthLDAP::buildLdapFilter($ldap),
                'mode'         => \AuthLDAP::ACTION_IMPORT,
            ],
            $results,
            $limit
        );

        $this->array($users)->hasSize(12);
        $this->array($results)->hasSize(0);

        $_SESSION['ldap_import']['criterias'] = ['login_field' => 'remi'];

        $users = \AuthLDAP::getAllUsers(
            [
                'authldaps_id' => $ldap->getID(),
                'ldap_filter'  => \AuthLDAP::buildLdapFilter($ldap),
                'mode'         => \AuthLDAP::ACTION_IMPORT,
            ],
            $results,
            $limit
        );

        $this->array($users)->hasSize(1);
        $this->array($results)->hasSize(0);
    }

    /**
     * Test get groups
     *
     * @extensions ldap
     *
     * @return void
     */
    public function testGetAllGroups()
    {
        $ldap = $this->ldap;
        $limit = false;

        $groups = \AuthLDAP::getAllGroups(
            $ldap->getID(),
            \AuthLDAP::buildLdapFilter($ldap),
            '',
            0,
            $limit
        );

        $this->array($groups)->hasSize(910);

       /** TODO: filter search... I do not know how to do. */
    }

    /**
     * Test import user
     *
     * @extensions ldap
     *
     * @return void
     */
    public function testLdapImportUserByServerId()
    {
        $ldap = $this->ldap;
        $results = [];
        $limit = false;

       //get user to import
        $_SESSION['ldap_import']['interface'] = \AuthLDAP::SIMPLE_INTERFACE;
        $_SESSION['ldap_import']['criterias'] = ['login_field' => 'ecuador0'];

        $users = \AuthLDAP::getAllUsers(
            [
                'authldaps_id' => $ldap->getID(),
                'ldap_filter'  => \AuthLDAP::buildLdapFilter($ldap),
                'mode'         => \AuthLDAP::ACTION_IMPORT,
            ],
            $results,
            $limit
        );

        $this->array($users)->hasSize(1);
        $this->array($results)->hasSize(0);

        $import = \AuthLDAP::ldapImportUserByServerId(
            [
                'method' => \AuthLDAP::IDENTIFIER_LOGIN,
                'value'  => 'ecuador0'
            ],
            \AuthLDAP::ACTION_IMPORT,
            $ldap->getID(),
            true
        );
        $this->array($import)
         ->hasSize(2)
         ->integer['action']->isIdenticalTo(\AuthLDAP::USER_IMPORTED)
         ->integer['id']->isGreaterThan(0);

       //check created user
        $user = new \User();
        $this->boolean($user->getFromDB($import['id']))->isTrue();

        $this->array($user->fields)
         ->string['name']->isIdenticalTo('ecuador0')
         ->string['phone']->isIdenticalTo('034596780')
         ->string['realname']->isIdenticalTo('dor0')
         ->string['firstname']->isIdenticalTo('ecua0')
         ->string['language']->isIdenticalTo('es_ES')
         ->variable['is_active']->isEqualTo(true)
         ->variable['auths_id']->isEqualTo($ldap->getID())
         ->variable['authtype']->isEqualTo(\Auth::LDAP)
         ->string['user_dn']->isIdenticalTo('uid=ecuador0,ou=people,ou=ldap3,dc=glpi,dc=org');

        $this->integer((int)$user->fields['usertitles_id'])->isGreaterThan(0);
        $this->integer((int)$user->fields['usercategories_id'])->isGreaterThan(0);
    }

    /**
     * Test get groups
     *
     * @extensions ldap
     *
     * @return void
     */
    public function testGetGroupCNByDn()
    {
        $ldap = $this->ldap;

        $connection = $ldap->connect();
        $this->object($connection)->isInstanceOf('\LDAP\Connection');

        $cn = \AuthLDAP::getGroupCNByDn($connection, 'ou=not,ou=exists,dc=glpi,dc=org');
        $this->boolean($cn)->isFalse();

        $cn = \AuthLDAP::getGroupCNByDn($connection, 'cn=glpi2-group1,ou=groups,ou=usa,ou=ldap2, dc=glpi,dc=org');
        $this->string($cn)->isIdenticalTo('glpi2-group1');
    }

    /**
     * Test get user by dn
     *
     * @extensions ldap
     *
     * @return void
     */
    public function testGetUserByDn()
    {
        $ldap = $this->ldap;

        $user = \AuthLDAP::getUserByDn(
            $ldap->connect(),
            'uid=walid,ou=people,ou=france,ou=europe,ou=ldap1, dc=glpi,dc=org',
            []
        );

        $this->array($user)
         ->hasSize(12)
         ->hasKeys(['userpassword', 'uid', 'objectclass', 'sn']);
    }

    /**
     * Test get group
     *
     * @extensions ldap
     *
     * @return void
     */
    public function testGetGroupByDn()
    {
        $ldap = $this->ldap;

        $group = \AuthLDAP::getGroupByDn(
            $ldap->connect(),
            'cn=glpi2-group1,ou=groups,ou=usa,ou=ldap2, dc=glpi,dc=org'
        );

        $this->array($group)->isIdenticalTo([
            'cn'     => [
                'count'   => 1,
                0        => 'glpi2-group1',
            ],
            0        => 'cn',
            'count'  => 1,
            'dn'     => 'cn=glpi2-group1,ou=groups,ou=usa,ou=ldap2,dc=glpi,dc=org'
        ]);
    }

    /**
     * Test import group
     *
     * @extensions ldap
     *
     * @return void
     */
    public function testLdapImportGroup()
    {
        $ldap = $this->ldap;

        $import = \AuthLDAP::ldapImportGroup(
            'cn=glpi2-group1,ou=groups,ou=usa,ou=ldap2,dc=glpi,dc=org',
            [
                'authldaps_id' => $ldap->getID(),
                'entities_id'  => 0,
                'is_recursive' => true,
                'type'         => 'groups'
            ]
        );

        $this->integer($import)->isGreaterThan(0);

       //check group
        $group = new \Group();
        $this->boolean($group->getFromDB($import))->isTrue();

        $this->array($group->fields)
         ->string['name']->isIdenticalTo('glpi2-group1')
         ->string['completename']->isIdenticalTo('glpi2-group1')
         ->string['ldap_group_dn']->isIdenticalTo('cn=glpi2-group1,ou=groups,ou=usa,ou=ldap2,dc=glpi,dc=org');
    }

    /**
     * Test import group and user
     *
     * @extensions ldap
     *
     * @return void
     */
    public function testLdapImportUserGroup()
    {
        $ldap = $this->ldap;

        $import = \AuthLDAP::ldapImportGroup(
            'cn=glpi2-group1,ou=groups,ou=usa,ou=ldap2,dc=glpi,dc=org',
            [
                'authldaps_id' => $ldap->getID(),
                'entities_id'  => 0,
                'is_recursive' => true,
                'type'         => 'groups'
            ]
        );

        $this->integer($import)->isGreaterThan(0);

       //check group
        $group = new \Group();
        $this->boolean($group->getFromDB($import))->isTrue();

        $import = \AuthLDAP::ldapImportUserByServerId(
            [
                'method' => \AuthLDAP::IDENTIFIER_LOGIN,
                'value'  => 'remi'
            ],
            \AuthLDAP::ACTION_IMPORT,
            $ldap->getID(),
            true
        );
        $this->array($import)
         ->hasSize(2)
         ->integer['action']->isIdenticalTo(\AuthLDAP::USER_IMPORTED);
        $this->integer((int)$import['id'])->isGreaterThan(0);

       //check created user
        $user = new \User();
        $this->boolean($user->getFromDB($import['id']))->isTrue();

        $usergroups = \Group_User::getUserGroups($user->getID());
        $this->array($usergroups[0])
         ->variable['id']->isEqualTo($group->getID())
         ->string['name']->isIdenticalTo($group->fields['name']);
    }


    /**
     * Test sync user
     *
     * @extensions ldap
     *
     * @return void
     */
    public function testSyncUser()
    {
        $ldap = $this->ldap;
        $this->boolean($ldap->isSyncFieldEnabled())->isFalse();

        $import = \AuthLDAP::ldapImportUserByServerId(
            [
                'method' => \AuthLDAP::IDENTIFIER_LOGIN,
                'value'  => 'ecuador0'
            ],
            \AuthLDAP::ACTION_IMPORT,
            $ldap->getID(),
            true
        );
        $this->array($import)
         ->hasSize(2)
         ->integer['action']->isIdenticalTo(\AuthLDAP::USER_IMPORTED)
         ->integer['id']->isGreaterThan(0);

       //check created user
        $user = new \User();
        $this->boolean($user->getFromDB($import['id']))->isTrue();
        $this->array($user->fields)
         ->string['name']->isIdenticalTo('ecuador0')
         ->string['phone']->isIdenticalTo('034596780')
         ->string['user_dn']->isIdenticalTo('uid=ecuador0,ou=people,ou=ldap3,dc=glpi,dc=org');

       // update the user in ldap (change phone number)
        $this->boolean(
            ldap_modify(
                $ldap->connect(),
                'uid=ecuador0,ou=people,ou=ldap3,dc=glpi,dc=org',
                ['telephoneNumber' => '+33101010101']
            )
        )->isTrue();

        $synchro = $ldap->forceOneUserSynchronization($user);

       //reset entry before any test can fail
        $this->boolean(
            ldap_modify(
                $ldap->connect(),
                'uid=ecuador0,ou=people,ou=ldap3,dc=glpi,dc=org',
                ['telephoneNumber' => '034596780']
            )
        )->isTrue();

        $this->array($synchro)
         ->hasSize(2)
         ->integer['action']->isIdenticalTo(\AuthLDAP::USER_SYNCHRONIZED)
         ->variable['id']->isEqualTo($user->getID());

       // check phone number has been synced
        $this->boolean($user->getFromDB($user->getID()))->isTrue();
        $this->array($user->fields)
         ->string['name']->isIdenticalTo('ecuador0')
         ->string['phone']->isIdenticalTo('+33101010101')
         ->string['user_dn']->isIdenticalTo('uid=ecuador0,ou=people,ou=ldap3,dc=glpi,dc=org');

       // update sync field of user
        $this->boolean(
            $ldap->update([
                'id'           => $ldap->getID(),
                'sync_field'   => 'employeenumber'
            ])
        )->isTrue();

        $this->boolean($ldap->isSyncFieldEnabled())->isTrue();

       // add sync field attribute in ldap user
        $this->boolean(
            ldap_mod_add(
                $ldap->connect(),
                'uid=ecuador0,ou=people,ou=ldap3,dc=glpi,dc=org',
                ['employeeNumber' => '42']
            )
        )->isTrue();

        $synchro = $ldap->forceOneUserSynchronization($user);

        $this->boolean($user->getFromDB($user->getID()))->isTrue();
        $this->array($synchro)
         ->hasSize(2)
         ->integer['action']->isIdenticalTo(\AuthLDAP::USER_SYNCHRONIZED)
         ->variable['id']->isEqualTo($user->getID());

        $this->variable($user->fields['sync_field'])->isEqualTo(42);

       // rename the user (uid change, syncfield keep its value)
        $this->boolean(
            ldap_rename(
                $ldap->connect(),
                'uid=ecuador0,ou=people,ou=ldap3,dc=glpi,dc=org',
                'uid=testecuador',
                '',
                true
            )
        )->isTrue();

        $synchro = $ldap->forceOneUserSynchronization($user);

       //reset entry before any test can fail
        $this->boolean(
            ldap_rename(
                $ldap->connect(),
                'uid=testecuador,ou=people,ou=ldap3,dc=glpi,dc=org',
                'uid=ecuador0',
                '',
                true
            )
        )->isTrue();

        $this->boolean(
            ldap_mod_del(
                $ldap->connect(),
                'uid=ecuador0,ou=people,ou=ldap3,dc=glpi,dc=org',
                ['employeeNumber' => 42]
            )
        )->isTrue();

       // check the `name` field (corresponding to the uid) has been updated for the user
        $this->boolean($user->getFromDB($user->getID()))->isTrue();
        $this->array($synchro)
         ->hasSize(2)
         ->integer['action']->isIdenticalTo(\AuthLDAP::USER_SYNCHRONIZED)
         ->variable['id']->isEqualTo($user->getID());

        $this->variable($user->fields['sync_field'])->isEqualTo(42);
        $this->string($user->fields['name'])->isIdenticalTo('testecuador');

       // ## test we can sync the user when the syncfield is different but after we reset it manually
        $this->boolean(
            ldap_mod_add(
                $ldap->connect(),
                'uid=ecuador0,ou=people,ou=ldap3,dc=glpi,dc=org',
                ['employeeNumber' => '42']
            )
        )->isTrue();

        $synchro = $ldap->forceOneUserSynchronization($user);

        $this->boolean($user->getFromDB($user->getID()))->isTrue();
        $this->array($synchro)
         ->hasSize(2)
         ->integer['action']->isIdenticalTo(\AuthLDAP::USER_SYNCHRONIZED)
         ->variable['id']->isEqualTo($user->getID());

        $this->variable($user->fields['sync_field'])->isEqualTo(42);

        $this->boolean(
            ldap_mod_replace(
                $ldap->connect(),
                'uid=ecuador0,ou=people,ou=ldap3,dc=glpi,dc=org',
                ['employeeNumber' => '43']
            )
        )->isTrue();

       // do a simple sync
        $synchro = $ldap->forceOneUserSynchronization($user);
        $this->boolean($user->getFromDB($user->getID()))->isTrue();

       // the sync field should have been kept
       // but the user should now be in non synchronized state
        $this->variable($user->fields['sync_field'])->isEqualTo(42);
        $this->array($synchro)
         ->hasSize(2)
         ->integer['action']->isIdenticalTo(\AuthLDAP::USER_DELETED_LDAP)
         ->variable['id']->isEqualTo($user->getID());

       // sync after emptying the sync field
        $synchro2 = $ldap->forceOneUserSynchronization($user, true);
        $this->boolean($user->getFromDB($user->getID()))->isTrue();

       // the sync field should have changed
       // and the user is now synchronized again
        $this->variable($user->fields['sync_field'])->isEqualTo(43);
        $this->array($synchro2)
         ->hasSize(2)
         ->integer['action']->isIdenticalTo(\AuthLDAP::USER_SYNCHRONIZED)
         ->variable['id']->isEqualTo($user->getID());

       // reset attribute
        $this->boolean(
            ldap_mod_del(
                $ldap->connect(),
                'uid=ecuador0,ou=people,ou=ldap3,dc=glpi,dc=org',
                ['employeeNumber' => 43]
            )
        )->isTrue();

        global $DB;
        $DB->updateOrDie(
            'glpi_authldaps',
            ['sync_field' => null],
            ['id' => $ldap->getID()]
        );
    }

    /**
     * Test ldap authentication
     *
     * @extensions ldap
     *
     * @return void
     */
    public function testLdapAuth()
    {
       //try to login from a user that does not exists yet
        $auth = $this->login('brazil6', 'password', false);

        $user = new \User();
        $user->getFromDBbyName('brazil6');
        $this->array($user->fields)
         ->string['name']->isIdenticalTo('brazil6')
         ->string['user_dn']->isIdenticalTo('uid=brazil6,ou=people,ou=ldap3,dc=glpi,dc=org');
        $this->boolean($auth->user_present)->isFalse();
        $this->boolean($auth->user_dn)->isFalse();
        $this->object($auth->ldap_connection)->isInstanceOf('\LDAP\Connection');

       //import user; then try to login
        $ldap = $this->ldap;
        $this->boolean(
            $ldap->update([
                'id'           => $ldap->getID(),
                'sync_field'   => 'employeenumber'
            ])
        )->isTrue();
        $this->boolean($ldap->isSyncFieldEnabled())->isTrue();

       //try to import an user from its sync_field
        $import = \AuthLDAP::ldapImportUserByServerId(
            [
                'method' => \AuthLDAP::IDENTIFIER_LOGIN,
                'value'  => '10'
            ],
            \AuthLDAP::ACTION_IMPORT,
            $ldap->getID(),
            true
        );
        $this->array($import)
         ->hasSize(2)
         ->integer['action']->isIdenticalTo(\AuthLDAP::USER_IMPORTED)
         ->integer['id']->isGreaterThan(0);

       //check created user
        $user = new \User();
        $this->boolean($user->getFromDB($import['id']))->isTrue();
        $this->array($user->fields)
         ->string['name']->isIdenticalTo('brazil7')
         ->string['user_dn']->isIdenticalTo('uid=brazil7,ou=people,ou=ldap3,dc=glpi,dc=org');

        $auth = $this->login('brazil7', 'password', false, true);

        $this->boolean($auth->user_present)->isTrue();
        $this->string($auth->user_dn)->isIdenticalTo($user->fields['user_dn']);
        $this->object($auth->ldap_connection)->isInstanceOf('\LDAP\Connection');

       //change user login, and try again. Existing user should be updated.
        $this->boolean(
            ldap_rename(
                $ldap->connect(),
                'uid=brazil7,ou=people,ou=ldap3,dc=glpi,dc=org',
                'uid=brazil7test',
                '',
                true
            )
        )->isTrue();

        $this->login('brazil7', 'password', false, false);
        $auth = $this->login('brazil7test', 'password', false);

       //reset entry before any test can fail
        $this->boolean(
            ldap_rename(
                $ldap->connect(),
                'uid=brazil7test,ou=people,ou=ldap3,dc=glpi,dc=org',
                'uid=brazil7',
                '',
                true
            )
        )->isTrue();

        $this->boolean($user->getFromDB($user->getID()))->isTrue();
        $this->array($user->fields)
         ->string['name']->isIdenticalTo('brazil7test')
         ->string['user_dn']->isIdenticalTo('uid=brazil7test,ou=people,ou=ldap3,dc=glpi,dc=org');

        $this->boolean($auth->user_present)->isTrue();
        $this->object($auth->ldap_connection)->isInstanceOf('\LDAP\Connection');

       //ensure duplicated DN on different authldaps_id does not prevent login
        $this->boolean(
            $user->getFromDBByCrit(['user_dn' => 'uid=brazil6,ou=people,ou=ldap3,dc=glpi,dc=org'])
        )->isTrue();

        $dup = $user->fields;
        unset($dup['id']);
        unset($dup['date_creation']);
        unset($dup['date_mod']);
        $aid = $dup['auths_id'];
        $dup['auths_id'] = $aid + 1;

        $this->integer(
            (int)$user->add($dup)
        )->isGreaterThan(0);

        $auth = $this->login('brazil6', 'password', false);
        $this->array($auth->user->fields)
         ->integer['auths_id']->isIdenticalTo($aid)
         ->string['name']->isIdenticalTo('brazil6')
         ->string['user_dn']->isIdenticalTo('uid=brazil6,ou=people,ou=ldap3,dc=glpi,dc=org');

        global $DB;
        $DB->updateOrDie(
            'glpi_authldaps',
            ['sync_field' => null],
            ['id' => $ldap->getID()]
        );
    }

    /**
     * Test LDAP authentication when specify the auth source (local, LDAP...)
     *
     * @extensions ldap
     *
     * @return void
     */
    public function testLdapAuthSpecifyAuth()
    {
        $_SESSION['glpicronuserrunning'] = "cron_phpunit";
       // Add a local account with same name than a LDAP user ('brazil8')
        $input = [
            'name'         => 'brazil8',
            'password'     => 'passwordlocal',
            'password2'    => 'passwordlocal',
            '_profiles_id' => 1, // add manual right (is_dynamic = 0)
            'entities_id'  => 0
        ];
        $user = new \User();
        $user_id = $user->add($input);
        $this->integer($user_id)->isGreaterThan(0);

       // check user has at least one profile
        $pus = \Profile_User::getForUser($user_id);
        $this->array($pus)->size->isEqualTo(1);
        $pu = array_shift($pus);
        $this->integer($pu['profiles_id'])->isEqualTo(1);
        $this->integer($pu['entities_id'])->isEqualTo(0);
        $this->integer($pu['is_recursive'])->isEqualTo(0);
        $this->integer($pu['is_dynamic'])->isEqualTo(0);

       // first, login with ldap mode
        $auth = new \Auth();
        $this->boolean($auth->login('brazil8', 'password', false, false, 'ldap-' . $this->ldap->getID()))->isTrue();
        $user_ldap_id = $auth->user->fields['id'];
        $this->integer($user_ldap_id)->isNotEqualTo($user_id);

        $auth = new \Auth();
        $this->boolean($auth->login('brazil8', 'passwordlocal', false, false, 'ldap-' . $this->ldap->getID()))->isFalse();

       // Then, login with local GLPI DB mode
        $auth = new \Auth();
        $this->boolean($auth->login('brazil8', 'password', false, false, 'local'))->isFalse();

        $auth = new \Auth();
        $this->boolean($auth->login('brazil8', 'passwordlocal', false, false, 'local'))->isTrue();
        $this->integer($auth->user->fields['id'])->isNotEqualTo($user_ldap_id);
    }

    /**
     * Test get users
     *
     * @extensions ldap
     *
     * @return void
     */
    public function testGetUsers()
    {
        $ldap = $this->ldap;
        $results = [];
        $limit = false;

        $users = \AuthLDAP::getUsers(
            [
                'authldaps_id' => $ldap->getID(),
                'ldap_filter'  => \AuthLDAP::buildLdapFilter($ldap),
                'mode'         => \AuthLDAP::ACTION_IMPORT
            ],
            $results,
            $limit
        );

        $this->array($users)->hasSize(910);
        $this->array($results)->hasSize(0);

        $_SESSION['ldap_import']['interface'] = \AuthLDAP::SIMPLE_INTERFACE;
        $_SESSION['ldap_import']['criterias'] = ['login_field' => 'brazil2'];
        $_SESSION['ldap_import']['mode'] = 0;

        $users = \AuthLDAP::getUsers(
            [
                'authldaps_id' => $ldap->getID(),
                'ldap_filter'  => \AuthLDAP::buildLdapFilter($ldap),
                'mode'         => \AuthLDAP::ACTION_IMPORT,
            ],
            $results,
            $limit
        );

        $this->array($users)->hasSize(12);
        $this->array($results)->hasSize(0);

        $_SESSION['ldap_import']['criterias'] = ['login_field' => 'remi'];

        $users = \AuthLDAP::getUsers(
            [
                'authldaps_id' => $ldap->getID(),
                'ldap_filter'  => \AuthLDAP::buildLdapFilter($ldap),
                'mode'         => \AuthLDAP::ACTION_IMPORT,
            ],
            $results,
            $limit
        );

        $this->array($users)->hasSize(1);
        $this->array($results)->hasSize(0);

       //hardcode tsmap
        $users[0]['stamp'] = 1503470443;
        $this->array($users[0])->isIdenticalTo([
            'link'      => 'remi',
            'stamp'     => 1503470443,
            'date_sync' => '-----',
            'uid'       => 'remi'

        ]);
    }

    /**
     * Data provider for testRemovedUser
     *
     * @return iterable
     */
    protected function testRemovedUserProvider(): iterable
    {
        $user_options = [
            \AuthLDAP::DELETED_USER_ACTION_USER_DO_NOTHING,
            \AuthLDAP::DELETED_USER_ACTION_USER_DISABLE,
            \AuthLDAP::DELETED_USER_ACTION_USER_MOVE_TO_TRASHBIN,
        ];

        $groups_options = [
            \AuthLDAP::DELETED_USER_ACTION_GROUPS_DO_NOTHING,
            \AuthLDAP::DELETED_USER_ACTION_GROUPS_DELETE_DYNAMIC,
            \AuthLDAP::DELETED_USER_ACTION_GROUPS_DELETE_ALL,
        ];

        $authorizations_options = [
            \AuthLDAP::DELETED_USER_ACTION_AUTHORIZATIONS_DO_NOTHING,
            \AuthLDAP::DELETED_USER_ACTION_AUTHORIZATIONS_DELETE_DYNAMIC,
            \AuthLDAP::DELETED_USER_ACTION_AUTHORIZATIONS_DELETE_ALL,
        ];

        // Yield all possible combinations
        foreach ($user_options as $user_option) {
            foreach ($groups_options as $groups_option) {
                foreach ($authorizations_options as $authorizations_option) {
                    yield[$user_option, $groups_option, $authorizations_option];
                }
            }
        }
    }

    /**
     * Test expected behaviors when a user is deleted from ldap
     *
     * @extensions ldap
     *
     * @dataprovider testRemovedUserProvider
     *
     * @param int $user_option_value
     * @param int $groups_option_value
     * @param int $authorizations_option_value
     *
     * @return void
     */
    public function testRemovedUser(
        int $user_option_value,
        int $groups_option_value,
        int $authorizations_option_value,
    ): void {
        global $CFG_GLPI;

        $ldap = $this->ldap;

        // Set config
        $CFG_GLPI['user_deleted_ldap_user'] = $user_option_value;
        $CFG_GLPI['user_deleted_ldap_groups'] = $groups_option_value;
        $CFG_GLPI['user_deleted_ldap_authorizations'] = $authorizations_option_value;

        // Unique user for each tests
        $rand = mt_rand();
        $uid = "toremovetest$rand";

        // Add a new user in directory
        $this->boolean(
            ldap_add(
                $ldap->connect(),
                "uid=$uid,ou=people,ou=ldap3,dc=glpi,dc=org",
                [
                    'uid'          => $uid,
                    'sn'           => 'A SN',
                    'cn'           => 'A CN',
                    'userpassword' => 'password',
                    'objectClass'  => [
                        'top',
                        'inetOrgPerson'
                    ]
                ]
            )
        )->isTrue();

        // Import the user
        $import = \AuthLDAP::ldapImportUserByServerId(
            [
                'method' => \AuthLDAP::IDENTIFIER_LOGIN,
                'value'  => $uid
            ],
            \AuthLDAP::ACTION_IMPORT,
            $ldap->getID(),
            true
        );
        $this->array($import)
            ->hasSize(2)
            ->integer['action']->isIdenticalTo(\AuthLDAP::USER_IMPORTED)
            ->integer['id']->isGreaterThan(0);

        // Check created user
        $user = new \User();
        $this->boolean($user->getFromDB($import['id']))->isTrue();

        // Add groups
        $this->createItems("Group", [
            ["name" => "Dyn group 1 $rand"],
            ["name" => "Dyn group 2 $rand"],
            ["name" => "Group 1 $rand"],
            ["name" => "Group 2 $rand"],
            ["name" => "Group 3 $rand"],
        ]);
        $dyn_group_1 = getItemByTypeName("Group", "Dyn group 1 $rand", true);
        $dyn_group_2 = getItemByTypeName("Group", "Dyn group 2 $rand", true);
        $group_1 = getItemByTypeName("Group", "Group 1 $rand", true);
        $group_2 = getItemByTypeName("Group", "Group 2 $rand", true);
        $group_3 = getItemByTypeName("Group", "Group 3 $rand", true);
        $this->createItems("Group_User", [
            ['users_id' => $import['id'], 'groups_id' => $dyn_group_1, "is_dynamic" => true],
            ['users_id' => $import['id'], 'groups_id' => $dyn_group_2, "is_dynamic" => true],
            ['users_id' => $import['id'], 'groups_id' => $group_1],
            ['users_id' => $import['id'], 'groups_id' => $group_2],
            ['users_id' => $import['id'], 'groups_id' => $group_3],
        ]);

        // Check groups have been assigned correctly
        $gu = new Group_User();
        $this->array($gu->find(['users_id' => $import['id']]))->hasSize(5);
        $this->array($gu->find(['users_id' => $import['id'], "is_dynamic" => true]))->hasSize(2);
        $this->array($gu->find(['users_id' => $import['id'], "is_dynamic" => false]))->hasSize(3);

        // Create profiles
        $this->createItems("Profile", [
            ["name" => "Dyn profile 1 $rand"],
            ["name" => "Profile 1 $rand"],
            ["name" => "Profile 2 $rand"],
        ]);
        $dyn_profile_1 = getItemByTypeName("Profile", "Dyn profile 1 $rand", true);
        $profile_1 = getItemByTypeName("Profile", "Profile 1 $rand", true);
        $profile_2 = getItemByTypeName("Profile", "Profile 2 $rand", true);
        $this->createItems("Profile_User", [
            ['entities_id' => 0, 'users_id' => $import['id'], 'profiles_id' => $dyn_profile_1, "is_dynamic" => true],
            ['entities_id' => 0, 'users_id' => $import['id'], 'profiles_id' => $profile_1],
            ['entities_id' => 0, 'users_id' => $import['id'], 'profiles_id' => $profile_2],
        ]);
        // + 1 dyn profile that was already attributed on creation

        // Check profiles have been assigned correctly
        $pu = new Profile_User();
        $this->array($pu->find(['users_id' => $import['id']]))->hasSize(4);
        $this->array($pu->find(['users_id' => $import['id'], "is_dynamic" => true]))->hasSize(2);
        $this->array($pu->find(['users_id' => $import['id'], "is_dynamic" => false]))->hasSize(2);

        // Drop test user
        $this->boolean(
            ldap_delete(
                $ldap->connect(),
                "uid=$uid,ou=people,ou=ldap3,dc=glpi,dc=org"
            )
        )->isTrue();

        $synchro = $ldap->forceOneUserSynchronization($user);
        $this->array($synchro)
            ->hasSize(2)
            ->integer['action']->isIdenticalTo(\AuthLDAP::USER_DELETED_LDAP)
            ->variable['id']->isEqualTo($import['id']);

        // Refresh user
        $user = new \User();
        $user->getFromDB($import['id']);

        // Check expected behavior according to user config
        switch ($user_option_value) {
            case \AuthLDAP::DELETED_USER_ACTION_USER_DO_NOTHING:
                $this->boolean((bool)$user->fields['is_active'])->isEqualTo(true);
                $this->boolean((bool)$user->fields['is_deleted'])->isEqualTo(false);
                break;

            case \AuthLDAP::DELETED_USER_ACTION_USER_DISABLE:
                $this->boolean((bool)$user->fields['is_active'])->isEqualTo(false);
                $this->boolean((bool)$user->fields['is_deleted'])->isEqualTo(false);
                break;

            case \AuthLDAP::DELETED_USER_ACTION_USER_MOVE_TO_TRASHBIN:
                $this->boolean((bool)$user->fields['is_active'])->isEqualTo(true);
                $this->boolean((bool)$user->fields['is_deleted'])->isEqualTo(true);
                break;
        }

        // Check expected behavior according to groups config
        switch ($groups_option_value) {
            case \AuthLDAP::DELETED_USER_ACTION_GROUPS_DO_NOTHING:
                $this->array($gu->find(['users_id' => $import['id']]))->hasSize(5);
                $this->array($gu->find(['users_id' => $import['id'], "is_dynamic" => true]))->hasSize(2);
                $this->array($gu->find(['users_id' => $import['id'], "is_dynamic" => false]))->hasSize(3);
                break;

            case \AuthLDAP::DELETED_USER_ACTION_GROUPS_DELETE_DYNAMIC:
                $this->array($gu->find(['users_id' => $import['id']]))->hasSize(3);
                $this->array($gu->find(['users_id' => $import['id'], "is_dynamic" => true]))->hasSize(0);
                $this->array($gu->find(['users_id' => $import['id'], "is_dynamic" => false]))->hasSize(3);
                break;

            case \AuthLDAP::DELETED_USER_ACTION_GROUPS_DELETE_ALL:
                $this->array($gu->find(['users_id' => $import['id']]))->hasSize(0);
                break;
        }

        // Check expected behavior according to authorizations config
        switch ($authorizations_option_value) {
            case \AuthLDAP::DELETED_USER_ACTION_AUTHORIZATIONS_DO_NOTHING:
                $this->array($pu->find(['users_id' => $import['id']]))->hasSize(4);
                $this->array($pu->find(['users_id' => $import['id'], "is_dynamic" => true]))->hasSize(2);
                $this->array($pu->find(['users_id' => $import['id'], "is_dynamic" => false]))->hasSize(2);
                break;

            case \AuthLDAP::DELETED_USER_ACTION_AUTHORIZATIONS_DELETE_DYNAMIC:
                $this->array($pu->find(['users_id' => $import['id']]))->hasSize(2);
                $this->array($pu->find(['users_id' => $import['id'], "is_dynamic" => true]))->hasSize(0);
                $this->array($pu->find(['users_id' => $import['id'], "is_dynamic" => false]))->hasSize(2);
                break;

            case \AuthLDAP::DELETED_USER_ACTION_AUTHORIZATIONS_DELETE_ALL:
                $this->array($pu->find(['users_id' => $import['id']]))->hasSize(0);
                break;
        }
    }

    public function testUnreachable(): void
    {
        $ldap = $this->ldap;

        $this->boolean(
            ldap_add(
                $ldap->connect(),
                'uid=testunreachable,ou=people,ou=ldap3,dc=glpi,dc=org',
                [
                    'uid'          => 'testunreachable',
                    'sn'           => 'A SN',
                    'cn'           => 'A CN',
                    'userpassword' => 'password',
                    'objectClass'  => [
                        'top',
                        'inetOrgPerson'
                    ]
                ]
            )
        )->isTrue();

        $import = \AuthLDAP::ldapImportUserByServerId(
            [
                'method' => \AuthLDAP::IDENTIFIER_LOGIN,
                'value'  => 'testunreachable'
            ],
            \AuthLDAP::ACTION_IMPORT,
            $ldap->getID(),
            true
        );
        $this->array($import)
            ->hasSize(2)
            ->integer['action']->isIdenticalTo(\AuthLDAP::USER_IMPORTED)
            ->integer['id']->isGreaterThan(0);

        // Check created user
        $user = new \User();
        $this->boolean($user->getFromDB($import['id']))->isTrue();

        // Check sync from an non reachable directory
        $host = $ldap->fields['host'];
        $port = $ldap->fields['port'];
        $this->boolean(
            $ldap->update([
                'id'     => $ldap->getID(),
                'host'   => 'server-does-not-exists.org',
                'port'   => '1234'
            ])
        )->isTrue();
        $ldap::$conn_cache = [];

        $synchro = $ldap->forceOneUserSynchronization($user);
        $this->boolean($synchro)->isFalse();

        // Check that user still exists
        $uid = $import['id'];
        $this->boolean($user->getFromDB($uid))->isTrue();
        $this->boolean((bool)$user->fields['is_deleted'])->isFalse();
    }

    /**
     * Test restoring users from LDAP
     *
     * @extensions ldap
     *
     * @return void
     */
    public function testRestoredUser()
    {
        global $CFG_GLPI;

        $ldap = $this->ldap;

        // add a new user in directory
        $this->boolean(
            ldap_add(
                $ldap->connect(),
                'uid=torestoretest,ou=people,ou=ldap3,dc=glpi,dc=org',
                [
                    'uid'          => 'torestoretest',
                    'sn'           => 'A SN',
                    'cn'           => 'A CN',
                    'userpassword' => 'password',
                    'objectClass'  => [
                        'top',
                        'inetOrgPerson'
                    ]
                ]
            )
        )->isTrue();

        // import the user
        $import = \AuthLDAP::ldapImportUserByServerId(
            [
                'method' => \AuthLDAP::IDENTIFIER_LOGIN,
                'value'  => 'torestoretest'
            ],
            \AuthLDAP::ACTION_IMPORT,
            $ldap->getID(),
            true
        );
        $this->array($import)
         ->hasSize(2)
         ->integer['action']->isIdenticalTo(\AuthLDAP::USER_IMPORTED)
         ->integer['id']->isGreaterThan(0);

        // check created user
        $user = new \User();
        $this->boolean($user->getFromDB($import['id']))->isTrue();
        $this->boolean((bool)$user->fields['is_deleted'])->isFalse();
        $this->boolean((bool)$user->fields['is_deleted_ldap'])->isFalse();

        // delete the user in LDAP
        $this->boolean(
            ldap_delete(
                $ldap->connect(),
                'uid=torestoretest,ou=people,ou=ldap3,dc=glpi,dc=org'
            )
        )->isTrue();

        $user_deleted_ldap_original = $CFG_GLPI['user_deleted_ldap_user'] ?? \AuthLDAP::DELETED_USER_ACTION_USER_DO_NOTHING;
        // put deleted LDAP users in trashbin
        $CFG_GLPI['user_deleted_ldap_user'] = \AuthLDAP::DELETED_USER_ACTION_USER_MOVE_TO_TRASHBIN;
        $synchro = $ldap->forceOneUserSynchronization($user);
        $CFG_GLPI['user_deleted_ldap_user'] = $user_deleted_ldap_original;
        $this->array($synchro)
         ->hasSize(2)
         ->integer['action']->isIdenticalTo(\AuthLDAP::USER_DELETED_LDAP)
         ->variable['id']->isEqualTo($import['id']);

        // reload user from DB
        $this->boolean($user->getFromDB($import['id']))->isTrue();
        $this->boolean((bool)$user->fields['is_deleted'])->isTrue();
        $this->boolean((bool)$user->fields['is_deleted_ldap'])->isTrue();

        // manually re-add the user in LDAP to simulate a restore
        $this->boolean(
            ldap_add(
                $ldap->connect(),
                'uid=torestoretest,ou=people,ou=ldap3,dc=glpi,dc=org',
                [
                    'uid'          => 'torestoretest',
                    'sn'           => 'A SN',
                    'cn'           => 'A CN',
                    'userpassword' => 'password',
                    'objectClass'  => [
                        'top',
                        'inetOrgPerson'
                    ]
                ]
            )
        )->isTrue();

        $user_restored_ldap_original = $CFG_GLPI['user_restored_ldap'] ?? 0;
        $CFG_GLPI['user_restored_ldap'] = 1;
        $synchro = $ldap->forceOneUserSynchronization($user);
        $CFG_GLPI['user_restored_ldap'] = $user_restored_ldap_original;
        $this->array($synchro)
         ->hasSize(2)
         ->integer['action']->isIdenticalTo(\AuthLDAP::USER_RESTORED_LDAP)
         ->variable['id']->isEqualTo($import['id']);

        // reload user from DB
        $this->boolean($user->getFromDB($import['id']))->isTrue();
        $this->boolean((bool)$user->fields['is_deleted'])->isFalse();
    }

    protected function ssoVariablesProvider()
    {
        global $DB;

        $iterator = $DB->request(\SsoVariable::getTable());
        $sso_vars = [];
        foreach ($iterator as $current) {
            $sso_vars[] = [$current['id'], $current['name']];
        }

        return $sso_vars;
    }

    /**
     * @dataProvider ssoVariablesProvider
     */
    public function testOtherAuth($sso_field_id, $sso_field_name)
    {
        global $CFG_GLPI;

        $config_values = \Config::getConfigurationValues('core', ['ssovariables_id']);
        \Config::setConfigurationValues('core', [
            'ssovariables_id' => $sso_field_id
        ]);
        $CFG_GLPI['ssovariables_id'] = $sso_field_id;
        $_SERVER[$sso_field_name] = 'brazil6';

        unset($_SESSION['glpiname']);

        $auth = new \Auth();
        $this->boolean($auth->login("", ""))->isTrue();
        $this->string($_SESSION['glpiname'])->isEqualTo('brazil6');

       //reset config
        \Config::setConfigurationValues('core', [
            'ssovariables_id' => $config_values['ssovariables_id']
        ]);
    }

    public function testSyncLongDN()
    {
        $ldap = $this->ldap;

        $ldap_con = $ldap->connect();
        $this->boolean(
            ldap_add(
                $ldap_con,
                'ou=andyetanotheronetogetaveryhugednidentifier,ou=people,ou=ldap3,dc=glpi,dc=org',
                [
                    'ou'          => 'andyetanotheronetogetaveryhugednidentifier',
                    'objectClass'  => [
                        'organizationalUnit'
                    ]
                ]
            )
        )->isTrue(ldap_error($ldap_con));

        $this->boolean(
            ldap_add(
                $ldap_con,
                'ou=andyetanotherlongstring,ou=andyetanotheronetogetaveryhugednidentifier,ou=people,ou=ldap3,dc=glpi,dc=org',
                [
                    'ou'          => 'andyetanotherlongstring',
                    'objectClass'  => [
                        'organizationalUnit'
                    ]
                ]
            )
        )->isTrue(ldap_error($ldap_con));

        $this->boolean(
            ldap_add(
                $ldap_con,
                'ou=anotherlongstringtocheckforsynchronization,ou=andyetanotherlongstring,ou=andyetanotheronetogetaveryhugednidentifier,ou=people,ou=ldap3,dc=glpi,dc=org',
                [
                    'ou'          => 'anotherlongstringtocheckforsynchronization',
                    'objectClass'  => [
                        'organizationalUnit'
                    ]
                ]
            )
        )->isTrue(ldap_error($ldap_con));

        $this->boolean(
            ldap_add(
                $ldap_con,
                'ou=averylongstring,ou=anotherlongstringtocheckforsynchronization,ou=andyetanotherlongstring,ou=andyetanotheronetogetaveryhugednidentifier,ou=people,ou=ldap3,dc=glpi,dc=org',
                [
                    'ou'          => 'averylongstring',
                    'objectClass'  => [
                        'organizationalUnit'
                    ]
                ]
            )
        )->isTrue(ldap_error($ldap_con));

       //add a new user in directory
        $this->boolean(
            ldap_add(
                $ldap_con,
                'uid=verylongdn,ou=averylongstring,ou=anotherlongstringtocheckforsynchronization,ou=andyetanotherlongstring,ou=andyetanotheronetogetaveryhugednidentifier,ou=people,ou=ldap3,dc=glpi,dc=org',
                [
                    'uid'          => 'verylongdn',
                    'sn'           => 'A SN',
                    'cn'           => 'A CN',
                    'userpassword' => 'password',
                    'objectClass'  => [
                        'top',
                        'inetOrgPerson'
                    ]
                ]
            )
        )->isTrue(ldap_error($ldap_con));

        $import = \AuthLDAP::ldapImportUserByServerId(
            [
                'method' => \AuthLDAP::IDENTIFIER_LOGIN,
                'value'  => 'verylongdn'
            ],
            \AuthLDAP::ACTION_IMPORT,
            $ldap->getID(),
            true
        );
        $this->array($import)
         ->hasSize(2)
         ->integer['action']->isIdenticalTo(\AuthLDAP::USER_IMPORTED)
         ->integer['id']->isGreaterThan(0);

       //check created user
        $user = new \User();
        $this->boolean($user->getFromDB($import['id']))->isTrue();

        $this->array($user->fields)
         ->string['name']->isIdenticalTo('verylongdn')
         ->string['user_dn']->isIdenticalTo('uid=verylongdn,ou=averylongstring,ou=anotherlongstringtocheckforsynchronization,ou=andyetanotherlongstring,ou=andyetanotheronetogetaveryhugednidentifier,ou=people,ou=ldap3,dc=glpi,dc=org');

        $this->boolean(
            ldap_modify(
                $ldap->connect(),
                'uid=verylongdn,ou=averylongstring,ou=anotherlongstringtocheckforsynchronization,ou=andyetanotherlongstring,ou=andyetanotheronetogetaveryhugednidentifier,ou=people,ou=ldap3,dc=glpi,dc=org',
                ['telephoneNumber' => '+33102020202']
            )
        )->isTrue();

        $synchro = $ldap->forceOneUserSynchronization($user);
        $this->array($synchro)
         ->hasSize(2)
         ->integer['action']->isIdenticalTo(\AuthLDAP::USER_SYNCHRONIZED)
         ->variable['id']->isEqualTo($user->getID());

        $this->boolean($user->getFromDB($user->getID()))->isTrue();
        $this->array($user->fields)
         ->string['name']->isIdenticalTo('verylongdn')
         ->string['phone']->isIdenticalTo('+33102020202')
         ->string['user_dn']->isIdenticalTo('uid=verylongdn,ou=averylongstring,ou=anotherlongstringtocheckforsynchronization,ou=andyetanotherlongstring,ou=andyetanotheronetogetaveryhugednidentifier,ou=people,ou=ldap3,dc=glpi,dc=org');

       //drop test user
        $this->boolean(
            ldap_delete(
                $ldap->connect(),
                'uid=verylongdn,ou=averylongstring,ou=anotherlongstringtocheckforsynchronization,ou=andyetanotherlongstring,ou=andyetanotheronetogetaveryhugednidentifier,ou=people,ou=ldap3,dc=glpi,dc=org'
            )
        )->isTrue();
    }

    public function testSyncLongDNiCyrillic()
    {
        $ldap = $this->ldap;

        $ldap_con = $ldap->connect();

        $this->boolean(
            ldap_add(
                $ldap_con,
                'OU=Управление с очень очень длинным названием даже сложно запомнить насколько оно длинное и еле влезает в экран№123,ou=ldap3,DC=glpi,DC=org',
                [
                    'ou'          => 'Управление с очень очень длинным названием даже сложно запомнить насколько оно длинное и еле влезает в экран№123',
                    'objectClass'  => [
                        'organizationalUnit'
                    ]
                ]
            )
        )->isTrue(ldap_error($ldap_con));

        $this->boolean(
            ldap_add(
                $ldap_con,
                'OU=Отдел Тест,OU=Управление с очень очень длинным названием даже сложно запомнить насколько оно длинное и еле влезает в экран№123,ou=ldap3,DC=glpi,DC=org',
                [
                    'ou'          => 'Отдел Тест',
                    'objectClass'  => [
                        'organizationalUnit'
                    ]
                ]
            )
        )->isTrue(ldap_error($ldap_con));

       //add a new user in directory
        $this->boolean(
            ldap_add(
                $ldap_con,
                'uid=Тестов Тест Тестович,OU=Отдел Тест,OU=Управление с очень очень длинным названием даже сложно запомнить насколько оно длинное и еле влезает в экран№123,ou=ldap3,DC=glpi,DC=org',
                [
                    'uid'          => 'Тестов Тест Тестович',
                    'sn'           => 'A SN',
                    'cn'           => 'A CN',
                    'userpassword' => 'password',
                    'objectClass'  => [
                        'top',
                        'inetOrgPerson'
                    ]
                ]
            )
        )->isTrue(ldap_error($ldap_con));

        $import = \AuthLDAP::ldapImportUserByServerId(
            [
                'method' => \AuthLDAP::IDENTIFIER_LOGIN,
                'value'  => 'Тестов Тест Тестович'
            ],
            \AuthLDAP::ACTION_IMPORT,
            $ldap->getID(),
            true
        );
        $this->array($import)
         ->hasSize(2)
         ->integer['action']->isIdenticalTo(\AuthLDAP::USER_IMPORTED)
         ->integer['id']->isGreaterThan(0);

       //check created user
        $user = new \User();
        $this->boolean($user->getFromDB($import['id']))->isTrue();

        $this->array($user->fields)
         ->string['name']->isIdenticalTo('Тестов Тест Тестович')
         ->string['user_dn']->isIdenticalTo('uid=Тестов Тест Тестович,ou=Отдел Тест,ou=Управление с очень очень длинным названием даже сложно запомнить насколько оно длинное и еле влезает в экран№123,ou=ldap3,dc=glpi,dc=org');

        $this->boolean(
            ldap_modify(
                $ldap->connect(),
                'uid=Тестов Тест Тестович,ou=Отдел Тест,ou=Управление с очень очень длинным названием даже сложно запомнить насколько оно длинное и еле влезает в экран№123,ou=ldap3,dc=glpi,dc=org',
                ['telephoneNumber' => '+33103030303']
            )
        )->isTrue();

        $synchro = $ldap->forceOneUserSynchronization($user);
        $this->array($synchro)
         ->hasSize(2)
         ->integer['action']->isIdenticalTo(\AuthLDAP::USER_SYNCHRONIZED)
         ->variable['id']->isEqualTo($user->getID());

        $this->boolean($user->getFromDB($user->getID()))->isTrue();
        $this->array($user->fields)
         ->string['name']->isIdenticalTo('Тестов Тест Тестович')
         ->string['phone']->isIdenticalTo('+33103030303')
         ->string['user_dn']->isIdenticalTo('uid=Тестов Тест Тестович,ou=Отдел Тест,ou=Управление с очень очень длинным названием даже сложно запомнить насколько оно длинное и еле влезает в экран№123,ou=ldap3,dc=glpi,dc=org');

       //drop test user
        $this->boolean(
            ldap_delete(
                $ldap->connect(),
                'uid=Тестов Тест Тестович,OU=Отдел Тест,OU=Управление с очень очень длинным названием даже сложно запомнить насколько оно длинное и еле влезает в экран№123,ou=ldap3,DC=glpi,DC=org'
            )
        )->isTrue();
    }

    protected function testSyncWithManagerProvider()
    {
        $dns = [
            "Test Test",
            "Test - Test",
            "Test, Test",
            "Test'Test",
            "Test \ Test",
        ];

        $entry = [
            'sn'           => 'Test',
            'cn'           => 'Test',
            'userpassword' => 'password',
            'objectClass'  => [
                'top',
                'inetOrgPerson'
            ]
        ];

        return array_map(function ($dn, $key) use ($entry) {
            $ret = [
                'manager_dn' => $dn,
                'manager_entry' => $entry,
            ];

            $ret['manager_entry']['uid'] = "ttest$key";
            return $ret;
        }, $dns, array_keys($dns));
    }

    /**
     * @dataProvider testSyncWithManagerProvider
     */
    public function testSyncWithManager($manager_dn, array $manager_entry)
    {
       // Static conf
        $base_dn = "ou=people,ou=ldap3,dc=glpi,dc=org";
        $user_full_dn = "uid=userwithmanager,$base_dn";
        $escaped_manager_dn = ldap_escape($manager_dn, "", LDAP_ESCAPE_DN);
        $manager_full_dn = "cn=$escaped_manager_dn,$base_dn";
        $user_entry = [
            'uid'          => 'userwithmanager' . $manager_entry['uid'],
            'sn'           => 'A SN',
            'cn'           => 'A CN',
            'userpassword' => 'password',
            'manager'      => $manager_full_dn,
            'objectClass'  => [
                'top',
                'inetOrgPerson'
            ]
        ];

       // Init ldap
        $ldap = $this->ldap;
        $ldap_con = $ldap->connect();

       // Add the manager
        $this
         ->boolean(ldap_add($ldap_con, $manager_full_dn, $manager_entry))
         ->isTrue(ldap_error($ldap_con));

       // Add the user
        $this
         ->boolean(ldap_add($ldap_con, $user_full_dn, $user_entry))
         ->isTrue(ldap_error($ldap_con));

       // Import manager
        $import_manager = \AuthLdap::ldapImportUserByServerId(
            [
                'method' => \AuthLDAP::IDENTIFIER_LOGIN,
                'value'  => $manager_entry['uid']
            ],
            \AuthLDAP::ACTION_IMPORT,
            $ldap->getID(),
            true
        );
        $this
         ->array($import_manager)
         ->hasSize(2)
         ->integer['action']->isIdenticalTo(\AuthLDAP::USER_IMPORTED)
         ->integer['id']->isGreaterThan(0);

       // Import user
        $import_user = \AuthLdap::ldapImportUserByServerId(
            [
                'method' => \AuthLDAP::IDENTIFIER_LOGIN,
                'value'  => $user_entry['uid']
            ],
            \AuthLDAP::ACTION_IMPORT,
            $ldap->getID(),
            true
        );
        $this
         ->array($import_user)
         ->hasSize(2)
         ->integer['action']->isIdenticalTo(\AuthLDAP::USER_IMPORTED)
         ->integer['id']->isGreaterThan(0);

       // Check created manager
        $manager = new \User();
        $this->boolean($manager->getFromDB($import_manager['id']))->isTrue();

        $this
         ->array($manager->fields)
         ->string['name']->isIdenticalTo($manager_entry['uid']);

       // Compare dn in a case insensitive way as ldap_escape create filter in
       // lowercase ("," -> \2c) but some ldap software store them in uppercase
        $this
         ->string(strtolower($manager->fields['user_dn']))
         ->isIdenticalTo(strtolower($manager_full_dn));

       // Check created user
        $user = new \User();
        $this->boolean($user->getFromDB($import_user['id']))->isTrue();

        $this
         ->array($user->fields)
         ->string['name']->isIdenticalTo($user_entry['uid'])
         ->string['user_dn']->isIdenticalTo("$user_full_dn")
         ->integer['users_id_supervisor']->isIdenticalTo($manager->fields['id']);

       // Drop both
        $this->boolean(ldap_delete($ldap->connect(), $user_full_dn))->isTrue();
        $this->boolean(ldap_delete($ldap->connect(), $manager_full_dn))->isTrue();
        $this->boolean($user->delete(['id' => $user->fields['id']], 1))->isTrue();
        $this->boolean($user->delete(['id' => $manager->fields['id']], 1))->isTrue();
    }

    /**
     * Test if rules targeting ldap criteria are working
     *
     * @return void
     */
    public function testRuleRight()
    {
       //prepare rules
        $rules = new \RuleRight();
        $rules_id = $rules->add([
            'sub_type'     => 'RuleRight',
            'name'         => 'test ldap ruleright',
            'match'        => 'AND',
            'is_active'    => 1,
            'entities_id'  => 0,
            'is_recursive' => 1,
        ]);
        $criteria = new \RuleCriteria();
        $criteria->add([
            'rules_id'  => $rules_id,
            'criteria'  => 'LDAP_SERVER',
            'condition' => \Rule::PATTERN_IS,
            'pattern'   => $this->ldap->getID(),
        ]);
        $criteria->add([
            'rules_id'  => $rules_id,
            'criteria'  => 'employeenumber',
            'condition' => \Rule::PATTERN_IS,
            'pattern'   => 8,
        ]);
        $actions = new \RuleAction();
        $actions->add([
            'rules_id'    => $rules_id,
            'action_type' => 'assign',
            'field'       => 'profiles_id',
            'value'       => 5, // 'normal' profile
        ]);
        $actions->add([
            'rules_id'    => $rules_id,
            'action_type' => 'assign',
            'field'       => 'entities_id',
            'value'       => 1, // '_test_child_1' entity
        ]);

       // Test specific_groups_id rule
        $group = new Group();
        $group_id = $group->add(["name" => "testgroup"]);
        $this->integer($group_id);

        $actions->add([
            'rules_id'    => $rules_id,
            'action_type' => 'assign',
            'field'       => 'specific_groups_id',
            'value'       => $group_id, // '_test_child_1' entity
        ]);

       // login the user to force a real synchronisation and get it's glpi id
        $this->login('brazil6', 'password', false);
        $users_id = \User::getIdByName('brazil6');
        $this->integer($users_id);
       // check the user got the entity/profiles assigned
        $pu = \Profile_User::getForUser($users_id, true);
        $found = false;
        foreach ($pu as $right) {
            if (
                isset($right['entities_id']) && $right['entities_id'] == 1
                && isset($right['profiles_id']) && $right['profiles_id'] == 5
                && isset($right['is_dynamic']) && $right['is_dynamic'] == 1
            ) {
                $found = true;
                break;
            }
        }
        $this->boolean($found)->isTrue();

       // Check group
        $gu = new Group_User();
        $gus = $gu->find([
            'groups_id' => $group_id,
            'users_id' => $users_id,
        ]);
        $this->array($gus)->hasSize(1);
    }

    public function testLdapUnavailable()
    {
        //Import user that doesn't exist yet
        $auth = $this->login('brazil5', 'password', false);

        $user = new \User();
        $user->getFromDBbyName('brazil5');
        $this->array($user->fields)
            ->string['name']->isIdenticalTo('brazil5')
            ->string['user_dn']->isIdenticalTo('uid=brazil5,ou=people,ou=ldap3,dc=glpi,dc=org');
        $this->boolean($auth->user_present)->isFalse();
        $this->boolean($auth->user_dn)->isFalse();
        $this->object($auth->ldap_connection)->isInstanceOf('\LDAP\Connection');

        // Get original LDAP server port
        $original_port = $this->ldap->fields['port'];
        // Update LDAP to have inaccessible server
        $this->boolean(
            $this->ldap->update([
                'id'     => $this->ldap->getID(),
                'port'   => '1234',
            ])
        )->isTrue();

        $auth = $this->login('brazil5', 'password', false, false);

        // Restore original port
        $this->boolean(
            $this->ldap->update([
                'id'     => $this->ldap->getID(),
                'port'   => $original_port,
            ])
        )->isTrue();

        $user->getFromDBbyName('brazil5');
        // Verify trying to log in while LDAP unavailable does not disable user's GLPI account
        $this->integer($user->fields['is_active'])->isEqualTo(1);
        $this->integer($user->fields['is_deleted_ldap'])->isEqualTo(0);
    }

    public function testIgnoreImport()
    {
        //prepare rules
        $rules = new \RuleRight();
        $rules_id = $rules->add([
            'sub_type'     => 'RuleRight',
            'name'         => 'test ldap ignore import',
            'match'        => 'AND',
            'is_active'    => 1,
            'entities_id'  => 0,
            'is_recursive' => 1,
        ]);
        $criteria = new \RuleCriteria();
        $criteria->add([
            'rules_id'  => $rules_id,
            'criteria'  => 'LDAP_SERVER',
            'condition' => \Rule::PATTERN_IS,
            'pattern'   => $this->ldap->getID(),
        ]);
        $actions = new \RuleAction();
        $actions->add([
            'rules_id'    => $rules_id,
            'action_type' => 'assign',
            'field'       => '_ignore_user_import',
            'value'       => '1', // Reject
        ]);
        // login the user to force synchronisation
        $this->login('brazil6', 'password', false, false);

        // Check title not created
        $ut = new UserTitle();
        $uts = $ut->find([
            'name' => 'manager',
        ]);
        $this->array($uts)->hasSize(0);
    }

    public function testGetLdapDateValue()
    {
        $auth = new \AuthLDAP();
        $this->string($auth->getLdapDateValue('20230224150800.0Z'))->isIdenticalTo('2023-02-24 15:08:00');
        $this->string($auth->getLdapDateValue('133217216420000000'))->isIdenticalTo('2023-02-24 14:14:02');
    }
}<|MERGE_RESOLUTION|>--- conflicted
+++ resolved
@@ -131,11 +131,7 @@
     {
         $ldap = new \AuthLDAP();
         $ldap->post_getEmpty();
-<<<<<<< HEAD
-        $this->array($ldap->fields)->hasSize(27);
-=======
-        $this->array($ldap->fields)->hasSize(28);
->>>>>>> bb4e5168
+        $this->array($ldap->fields)->hasSize(30);
     }
 
     public function testUnsetUndisclosedFields()
